/*
 * This file belongs to Hoist, an application development toolkit
 * developed by Extremely Heavy Industries (www.xh.io | info@xh.io)
 *
 * Copyright © 2020 Extremely Heavy Industries Inc.
 */
import PT from 'prop-types';
import {assign, castArray, clone, cloneDeep, merge, omit} from 'lodash';
import {bindable} from '@xh/hoist/mobx';
import {Highcharts} from '@xh/hoist/kit/highcharts';
import equal from 'fast-deep-equal';

import {XH, hoistCmp, uses, useLocalModel, HoistModel} from '@xh/hoist/core';
import {div, box} from '@xh/hoist/cmp/layout';
import {createObservableRef} from '@xh/hoist/utils/react';
import {getLayoutProps, useOnResize} from '@xh/hoist/utils/react';

import {LightTheme} from './theme/Light';
import {DarkTheme} from './theme/Dark';

import {ChartModel} from './ChartModel';
import {installZoomoutGesture} from './impl/zoomout';
installZoomoutGesture(Highcharts);

/**
 * Wrapper Component for a Highcharts chart. Provides basic rendering / lifecycle management
 * as well as configuration and theme defaults. The chart's core configuration should be sourced
 * from a ChartModel prop passed to this component.
 */
export const [Chart, chart] = hoistCmp.withFactory({
    displayName: 'Chart',
    model: uses(ChartModel),
    className: 'xh-chart',

    render({model, className, aspectRatio, ...props}) {
        const impl = useLocalModel(LocalModel),
            ref = useOnResize((e) => impl.resizeChart(e));

        impl.setAspectRatio(aspectRatio);
        impl.model = model;

        // Default flex = 1 (flex: 1 1 0) if no dimensions / flex specified, i.e. do not consult child for dimensions;
        const layoutProps = getLayoutProps(props);

        if (layoutProps.width == null && layoutProps.height == null && layoutProps.flex == null) {
            layoutProps.flex = 1;
        }

        // No-op on first render - will re-render upon setting the chartRef
        impl.renderHighChart();

        // Inner div required to be the ref for the chart element
        return box({
            ...layoutProps,
            className,
            ref,
            item: div({
                style: {margin: 'auto'},
                ref: impl.chartRef
            })
        });
    }
});
Chart.propTypes = {
    /**
     * Ratio of width-to-height of displayed chart.  If defined and greater than 0, the chart will
     * respect this ratio within the available space.  Otherwise, the chart will stretch on both
     * dimensions to take up all available space.
     */
    aspectRatio: PT.number,

    /** Primary component model instance. */
    model: PT.oneOfType([PT.instanceOf(ChartModel), PT.object])
};


@HoistModel
class LocalModel {
    @bindable aspectRatio;
    chartRef = createObservableRef();
    chart = null;
    prevConfig = null;
    model;
    prevWidth;
    prevHeight;

    renderHighChart() {
        const chartElem = this.chartRef.current;

        if (chartElem) {
<<<<<<< HEAD

            const {prevConfig} = this;
            // We need to keep track of properties of series other than data, e.g. name
            const currentConfig = {
                ...this.model.highchartsConfig,
                series: this.model.series.map(it => omit(it, 'data'))
            };

            // TODO: figure out why the zoom changes slightly on the first refresh
            // Seems like zoom() causes zoomout slightly past the end of the data
            // Fixed by changing navigator.adaptToUpdatedData to false. Dunno why. Doesn't seem like we should require that setting on all charts.
            const canUpdateInPlace = this.chart && currentConfig.series && this.chart.series.length >= currentConfig.series.length &&
                equal(currentConfig, prevConfig);

            if (canUpdateInPlace) {
                // TODO: Figure out whether or not this works reliably. I believe the index is constant.
                // I'm going back and forth on doing this by index or by name.
                for (let i = 0; i < currentConfig.series.length; i++) {
                    this.chart.series[i].setData(this.model.series[i].data);
                }
            } else {
                this.destroyHighChart();

                const config = this.getMergedConfig(),
                    parentEl = chartElem.parentElement;

                assign(config.chart, this.getChartDims({
                    width: parentEl.offsetWidth,
                    height: parentEl.offsetHeight
                }));
=======
            const config = this.getMergedConfig(),
                parentEl = chartElem.parentElement,  
                dims = this.getChartDims({
                    width: parentEl.offsetWidth,
                    height: parentEl.offsetHeight
                });

            assign(config.chart, dims);
            this.prevWidth = dims.width;
            this.prevHeight = dims.height;
>>>>>>> 2db95477

                config.chart.renderTo = chartElem;
                this.chart = Highcharts.chart(config);
            }
            this.prevConfig = cloneDeep(currentConfig);
        }
    }

    resizeChart(e) {
        const {width, height} = this.getChartDims(e[0].contentRect);
        if (width == 0 || height == 0) return;
        if (width == this.prevWidth && height == this.prevHeight) return;
        this.prevWidth = width;
        this.prevHeight = height;
        this.chart.setSize(width, height, false);
    }

    getChartDims({width, height}) {
        const {aspectRatio} = this;

        if (!aspectRatio || aspectRatio <= 0) return {width, height};

        return this.applyAspectRatio(width, height, aspectRatio);
    }

    applyAspectRatio(width, height, aspectRatio) {
        const adjWidth = height * aspectRatio,
            adjHeight = width / aspectRatio;

        if (aspectRatio >= 1) {
            // landscape
            if (width >= height && adjWidth <= width) {
                width = adjWidth;
            } else {
                height = adjHeight;
            }
        } else {
            // portrait
            if (height >= width && adjHeight <= height) {
                height = adjHeight;
            } else {
                width = adjWidth;
            }
        }

        return {width, height};
    }

    destroy() {
        this.destroyHighChart();
    }

    destroyHighChart() {
        if (this.chart) {
            this.chart.destroy();
            this.chart = null;
        }
    }

    //----------------------
    // Highcharts Config
    //----------------------
    getMergedConfig() {
        const propsConf = this.getModelConfig(),
            themeConf = this.getThemeConfig(),
            defaultConf = this.getDefaultConfig();

        this.mergeAxisConfigs(themeConf, propsConf);
        return merge(defaultConf, themeConf, propsConf);
    }

    getDefaultConfig() {
        const exporting = {
            enabled: false,
            fallbackToExportServer: false,
            chartOptions: {
                scrollbar: {enabled: false}
            },
            buttons: {
                contextButton: {
                    menuItems: ['downloadPNG', 'downloadSVG', 'separator', 'downloadCSV']
                }
            }
        };

        return {
            chart: {},
            credits: false,
            exporting,
            navigator: {
                adaptToUpdatedData: false
            }
        };
    }

    mergeAxisConfigs(theme, conf) {
        const axisLabels = ['x', 'y', 'z'];
        axisLabels.forEach(lbl => {
            const axis = lbl + 'Axis',
                arr = castArray(conf[axis] || {}),
                defaultAxisConfig = this.getDefaultAxisConfig(axis);

            conf[axis] = arr.map(it => merge({}, defaultAxisConfig, theme[axis], it));
            theme[axis] = null;
        });
    }

    getDefaultAxisConfig(axis) {
        const defaults = {
            xAxis: {
                dateTimeLabelFormats: {
                    day: '%e-%b-%y',
                    week: '%e-%b-%y',
                    month: '%b-%y',
                    year: '%Y'
                },
                events: {
                    setExtremes: this.onSetExtremes
                }
            },
            yAxis: {},
            zAxis: {}
        };

        return defaults[axis];
    }

    getThemeConfig() {
        return XH.darkTheme ? clone(DarkTheme) : clone(LightTheme);
    }

    getModelConfig() {
        return {
            ...this.model.highchartsConfig,
            series: this.model.series
        };
    }

    //---------------------------
    // Handlers
    //---------------------------
    onSetExtremes = () => {

    }
}<|MERGE_RESOLUTION|>--- conflicted
+++ resolved
@@ -86,9 +86,7 @@
 
     renderHighChart() {
         const chartElem = this.chartRef.current;
-
         if (chartElem) {
-<<<<<<< HEAD
 
             const {prevConfig} = this;
             // We need to keep track of properties of series other than data, e.g. name
@@ -113,24 +111,15 @@
                 this.destroyHighChart();
 
                 const config = this.getMergedConfig(),
-                    parentEl = chartElem.parentElement;
-
-                assign(config.chart, this.getChartDims({
-                    width: parentEl.offsetWidth,
-                    height: parentEl.offsetHeight
-                }));
-=======
-            const config = this.getMergedConfig(),
-                parentEl = chartElem.parentElement,  
-                dims = this.getChartDims({
-                    width: parentEl.offsetWidth,
-                    height: parentEl.offsetHeight
-                });
-
-            assign(config.chart, dims);
-            this.prevWidth = dims.width;
-            this.prevHeight = dims.height;
->>>>>>> 2db95477
+                    parentEl = chartElem.parentElement,
+                    dims = this.getChartDims({
+                        width: parentEl.offsetWidth,
+                        height: parentEl.offsetHeight
+                    });
+
+                assign(config.chart, dims);
+                this.prevWidth = dims.width;
+                this.prevHeight = dims.height;
 
                 config.chart.renderTo = chartElem;
                 this.chart = Highcharts.chart(config);
