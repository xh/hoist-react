--- conflicted
+++ resolved
@@ -5,11 +5,7 @@
  * Copyright © 2023 Extremely Heavy Industries Inc.
  */
 
-<<<<<<< HEAD
-import {ICellEditorParams, ValueGetterParams} from '@ag-grid-community/core';
-=======
-import {IRowNode} from '@xh/hoist/kit/ag-grid';
->>>>>>> a9502a76
+import {ICellEditorParams} from '@ag-grid-community/core';
 import {GridFilterFieldSpecConfig} from '@xh/hoist/cmp/grid/filter/GridFilterFieldSpec';
 import {HSide, PersistOptions, SizingMode, Some} from '@xh/hoist/core';
 import {Store, StoreRecord, View} from '@xh/hoist/data';
@@ -23,6 +19,7 @@
     HeaderClassParams,
     HeaderValueGetterParams,
     ICellRendererParams,
+    IRowNode,
     ITooltipParams,
     RowClassParams,
     ValueSetterParams
