--- conflicted
+++ resolved
@@ -606,16 +606,7 @@
         this.rendererIsComplex = rendererIsComplex;
         this.highlightOnChange = highlightOnChange;
 
-<<<<<<< HEAD
         this.tooltip = tooltip ?? tooltipElement;
-=======
-        this.tooltip = tooltip;
-        this.tooltipElement = tooltipElement;
-        warnIf(
-            tooltip && tooltipElement,
-            `Column '${this.colId}' specified with both tooltip && tooltipElement. Tooltip will be ignored.`
-        );
->>>>>>> c7bbda50
 
         this.chooserName = chooserName || this.displayName;
         this.chooserGroup = chooserGroup;
