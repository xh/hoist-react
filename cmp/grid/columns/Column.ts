--- conflicted
+++ resolved
@@ -34,15 +34,10 @@
     toString
 } from 'lodash';
 import {
-<<<<<<< HEAD
+    Attributes,
     createElement,
     forwardRef,
     FunctionComponent,
-=======
-    Attributes,
-    createElement,
-    forwardRef,
->>>>>>> a9502a76
     isValidElement,
     ReactNode,
     useImperativeHandle
@@ -477,11 +472,7 @@
     autosizeBufferPx: number;
     autoHeight: boolean;
     editable: boolean | ColumnEditableFn;
-<<<<<<< HEAD
     editor: FunctionComponent<ColumnEditorProps> | ColumnEditorFn;
-=======
-    editor: FunctionComponent | ColumnEditorFn;
->>>>>>> a9502a76
     editorIsPopup: boolean;
     setValueFn: ColumnSetValueFn;
     getValueFn: ColumnGetValueFn;
