--- conflicted
+++ resolved
@@ -447,7 +447,6 @@
  * @property {Record} record - row-level data Record.
  * @property {Column} column - column for the cell being rendered.
  * @property {ITooltipParams} [agParams] - the ag-grid tooltip params.
-<<<<<<< HEAD
  */
 
 /**
@@ -457,6 +456,4 @@
  * @param {Object} [agParams] - the ag-Grid header value getter params. Not present when called
  *      during ColumnHeader rendering.
  * @return {string} - the header name to render in the Column header
-=======
->>>>>>> 368fcaf5
  */