/*
 * This file belongs to Hoist, an application development toolkit
 * developed by Extremely Heavy Industries (www.xh.io | info@xh.io)
 *
 * Copyright © 2021 Extremely Heavy Industries Inc.
 */
import {AgGridModel} from '@xh/hoist/cmp/ag-grid';
import {Column, ColumnGroup, GridAutosizeMode, TreeStyle} from '@xh/hoist/cmp/grid';
import {br, fragment} from '@xh/hoist/cmp/layout';
import {HoistModel, managed, XH} from '@xh/hoist/core';
import {FieldType, Store, StoreSelectionModel} from '@xh/hoist/data';
import {ColChooserModel as DesktopColChooserModel} from '@xh/hoist/dynamics/desktop';
import {ColChooserModel as MobileColChooserModel} from '@xh/hoist/dynamics/mobile';
import {Icon} from '@xh/hoist/icon';
import {action, observable, makeObservable, when} from '@xh/hoist/mobx';
import {wait} from '@xh/hoist/promise';
import {
    apiDeprecated,
    apiRemoved,
    debounced,
    deepFreeze,
    ensureUnique,
    throwIf,
    warnIf,
    withDefault,
    withShortDebug
} from '@xh/hoist/utils/js';
import equal from 'fast-deep-equal';
import {
    castArray,
    cloneDeep,
    compact,
    defaults,
    defaultsDeep,
    difference,
    find,
    isArray,
    isEmpty,
    isFunction,
    isNil,
    isPlainObject,
    isString,
    isUndefined,
    map,
    max,
    min,
    pull,
    sortBy
} from 'lodash';
import {GridPersistenceModel} from './impl/GridPersistenceModel';
import {GridSorter} from './impl/GridSorter';

/**
 * Core Model for a Grid, specifying the grid's data store, column definitions,
 * sorting/grouping/selection state, and context menu configuration.
 *
 * This is the primary application entry-point for specifying Grid component options and behavior.
 *
 * This model also supports nested tree data. To show a tree:
 *   1) Bind this model to a store with hierarchical records.
 *   2) Set `treeMode: true` on this model.
 *   3) Include a single column with `isTreeColumn: true`. This column will provide expand /
 *      collapse controls and indent child columns in addition to displaying its own data.
 *
 */
export class GridModel extends HoistModel {

    static DEFAULT_RESTORE_DEFAULTS_WARNING =
        fragment(
            'This action will clear any customizations you have made to this grid, including column selection, ordering, and sizing.', br(), br(),
            'OK to proceed?'
        );

    //------------------------
    // Immutable public properties
    //------------------------
    /** @member {Store} */
    store;
    /** @member {StoreSelectionModel} */
    selModel;
    /** @member {boolean} */
    treeMode;
    /** @member {ColChooserModel} */
    colChooserModel;
    /** @member {function} */
    rowClassFn;
    /** @member {(Array|function)} */
    contextMenu;
    /** @member {number} */
    groupRowHeight;
    /** @member {Grid~groupRowRendererFn} */
    groupRowRenderer;
    /** @member {Grid~groupRowElementRendererFn} */
    groupRowElementRenderer;
    /** @member {GridGroupSortFn} */
    groupSortFn;
    /** @member {boolean} */
    showGroupRowCounts;
    /** @member {boolean} */
    enableColumnPinning;
    /** @member {boolean} */
    enableExport;
    /** @member {ExportOptions} */
    exportOptions;
    /** @member {boolean} */
    useVirtualColumns;
    /** @member {GridAutosizeOptions} */
    autosizeOptions;
    /** @member {ReactNode} */
    restoreDefaultsWarning;
    /** @member {boolean} */
<<<<<<< HEAD
    fullRowEditing;
=======
    hideEmptyTextBeforeLoad;
>>>>>>> 42f90857

    /** @member {AgGridModel} */
    @managed agGridModel;

    //------------------------
    // Observable API
    //------------------------
    /** @member {Object[]} - {@link Column} and {@link ColumnGroup} objects */
    @observable.ref columns = [];
    /** @member {ColumnState[]} */
    @observable.ref columnState = [];
    /** @member {Object} */
    @observable.ref expandState = {};
    /** @member {GridSorter[]} */
    @observable.ref sortBy = [];
    /** @member {string[]} */
    @observable.ref groupBy = null;
    /** @member {(string|boolean)} */
    @observable showSummary = false;
    /** @member {string} */
    @observable emptyText;
    /** @member {TreeStyle} */
    @observable treeStyle;

    static defaultContextMenu = [
        'copy',
        'copyWithHeaders',
        'copyCell',
        '-',
        'expandCollapseAll',
        '-',
        'exportExcel',
        'exportCsv',
        '-',
        'restoreDefaults',
        '-',
        'colChooser',
        'autosizeColumns'
    ];

    /** @private - initial state provided to ctor - powers restoreDefaults(). */
    _defaultState;

    /** @member {GridPersistenceModel} */
    @managed persistenceModel;

    /**
     * Is autosizing enabled on this grid?
     *
     * To disable autosizing, set autosizeOptions.mode to GridAutosizeMode.DISABLED.
     * @returns {boolean}
     */
    get autosizeEnabled() {
        return this.autosizeOptions.mode !== GridAutosizeMode.DISABLED;
    }

    /**
     * @param {Object} c - GridModel configuration.
     * @param {Object[]} c.columns - {@link Column} or {@link ColumnGroup} configs
     * @param {Object} [c.colDefaults] - Column configs to be set on all columns.  Merges deeply.
     * @param {(Store|Object)} [c.store] - a Store instance, or a config with which to create a
     *      Store. If not supplied, store fields will be inferred from columns config.
     * @param {boolean} [c.treeMode] - true if grid is a tree grid (default false).
     * @param {(string|boolean)} [c.showSummary] - location for a docked summary row. Requires
     *      `store.SummaryRecord` to be populated. Valid values are true/'top', 'bottom', or false.
     * @param {(StoreSelectionModel|Object|String)} [c.selModel] - StoreSelectionModel, or a
     *      config or string `mode` with which to create one.
     * @param {(ColChooserModelConfig|boolean)} [c.colChooserModel] - config with which to create a
     *      ColChooserModel, or boolean `true` to enable default.
     * @param {?ReactNode} [c.restoreDefaultsWarning] - Confirmation warning to be presented to
     *      user before restoring default grid state. Set to null to skip user confirmation.
     * @param {GridModelPersistOptions} [c.persistWith] - options governing persistence.
     * @param {?string} [c.emptyText] - text/HTML to display if grid has no records.
     *      Defaults to null, in which case no empty text will be shown.
     * @param {boolean} [c.hideEmptyTextBeforeLoad] - true (default) to hide empty text until
     *      after the Store has been loaded at least once.
     * @param {(string|string[]|Object|Object[])} [c.sortBy] - colId(s) or sorter config(s) with
     *      colId and sort direction.
     * @param {(string|string[])} [c.groupBy] - Column ID(s) by which to do full-width row grouping.
     * @param {boolean} [c.showGroupRowCounts] - true (default) to show a count of group member
     *      rows within each full-width group row.
     * @param {string} [c.sizingMode] - one of large, standard, compact, tiny
     * @param {boolean} [c.showHover] - true to highlight the currently hovered row.
     * @param {boolean} [c.rowBorders] - true to render row borders.
     * @param {string} [c.treeStyle] - enable treeMode-specific styles (row background highlights
     *      and borders). {@see TreeStyle} enum for description of supported modes.
     * @param {boolean} [c.stripeRows] - true to use alternating backgrounds for rows.
     * @param {boolean} [c.cellBorders] - true to render cell borders.
     * @param {boolean} [c.showCellFocus] - true to highlight the focused cell with a border.
     * @param {boolean} [c.hideHeaders] - true to suppress display of the grid's header row.
     * @param {boolean} [c.lockColumnGroups] - true to disallow moving columns outside of their
     *      groups.
     * @param {boolean} [c.enableColumnPinning] - true to allow the user to manually pin / unpin
     *      columns via UI affordances.
     * @param {boolean} [c.enableExport] - true to enable exporting this grid and
     *      install default context menu items.
     * @param {ExportOptions} [c.exportOptions] - default export options.
     * @param {RowClassFn} [c.rowClassFn] - closure to generate CSS class names for a row.
     * @param {number} [c.groupRowHeight] - Height (in px) of a group row. Note that this will
     *      override `sizingMode` for group rows.
     * @param {Grid~groupRowRendererFn} [c.groupRowRenderer] - function returning a string used to
     *      render group rows.
     * @param {Grid~groupRowElementRendererFn} [c.groupRowElementRenderer] - function returning a
     *      React element used to render group rows.
     * @param {GridGroupSortFn} [c.groupSortFn] - function to use to sort full-row groups.
     *      Called with two group values to compare in the form of a standard JS comparator.
     *      Default is an ascending string sort. Set to `null` to prevent sorting of groups.
     * @param {(array|GridStoreContextMenuFn)} [c.contextMenu] - array of RecordActions, configs or
     *      token strings with which to create grid context menu items.  May also be specified as a
     *      function returning a StoreContextMenu. Desktop only.
     * @param {boolean}  [c.useVirtualColumns] - Governs if the grid should reuse a limited set of
     *      DOM elements for columns visible in the scroll area (versus rendering all columns).
     *      Consider this performance optimization for grids with a very large number of columns
     *      obscured by horizontal scrolling. Note that setting this value to true may limit the
     *      ability of the grid to autosize offscreen columns effectively. Default false.
     * @param {GridAutosizeOptions} [c.autosizeOptions] - default autosize options.
     * @param {boolean} [c.fullRowEditing] - true to enable full row editing. Default false.
     * @param {boolean} [c.externalSort] - Set to true to if application will be
     *      reloading data when the sortBy property changes on this model (either programmatically,
     *      or via user-click.)  Useful for applications with large data sets that are performing
     *      external, or server-side sorting and filtering.  Setting this flag mean that the grid
     *      should not immediately respond to user or programmatic changes to the sortBy property,
     *      but will instead wait for the next load of data, which is assumed to be pre-sorted.
     *      Default false.
     * @param {Object} [c.experimental] - flags for experimental features. These features are
     *     designed for early client-access and testing, but are not yet part of the Hoist API.
     * @param {*} [c...rest] - additional data to attach to this model instance.
     */
    constructor({
        store,
        columns,
        colDefaults = {},
        treeMode = false,
        showSummary = false,
        selModel,
        colChooserModel,
        emptyText = null,
        hideEmptyTextBeforeLoad = true,
        sortBy = [],
        groupBy = null,
        showGroupRowCounts = true,
        externalSort = false,

        persistWith,

        sizingMode = 'standard',
        showHover = false,
        rowBorders = false,
        cellBorders = false,
        treeStyle = TreeStyle.HIGHLIGHTS,
        stripeRows = (!treeMode || treeStyle === TreeStyle.NONE),
        showCellFocus = false,
        hideHeaders = false,
        compact,

        lockColumnGroups = true,
        enableColumnPinning = true,
        enableExport = false,
        exportOptions = {},
        rowClassFn = null,

        groupRowHeight,
        groupRowRenderer,
        groupRowElementRenderer,
        groupSortFn,

        contextMenu,
        useVirtualColumns = false,
        autosizeOptions = {},
        restoreDefaultsWarning = GridModel.DEFAULT_RESTORE_DEFAULTS_WARNING,
        fullRowEditing = false,
        experimental,
        ...rest
    }) {
        super();
        makeObservable(this);
        this._defaultState = {columns, sortBy, groupBy};

        this.treeMode = treeMode;
        this.treeStyle = treeStyle;
        this.showSummary = showSummary;

        this.emptyText = emptyText;
        this.hideEmptyTextBeforeLoad = hideEmptyTextBeforeLoad;
        this.rowClassFn = rowClassFn;
        this.groupRowHeight = groupRowHeight;
        this.groupRowRenderer = groupRowRenderer;
        this.groupRowElementRenderer = groupRowElementRenderer;
        this.groupSortFn = withDefault(groupSortFn, this.defaultGroupSortFn);
        this.showGroupRowCounts = showGroupRowCounts;
        this.contextMenu = withDefault(contextMenu, GridModel.defaultContextMenu);
        this.useVirtualColumns = useVirtualColumns;
        this.externalSort = externalSort;
        this.autosizeOptions = defaults(autosizeOptions, {
            mode: GridAutosizeMode.ON_DEMAND,
            showMask: true,
            bufferPx: 5,
            fillMode: 'none'
        });
        this.restoreDefaultsWarning = restoreDefaultsWarning;
        this.fullRowEditing = fullRowEditing;

        apiRemoved(rest.contextMenuFn, 'contextMenuFn', 'Use contextMenu instead');
        apiRemoved(rest.enableColChooser, 'enableColChooser', "Use 'colChooserModel' instead");
        apiRemoved(rest.stateModel, 'stateModel', "Use 'persistWith' instead.");
        apiRemoved(exportOptions.includeHiddenCols, 'includeHiddenCols', "Replace with {columns: 'ALL'}.");

        throwIf(
            autosizeOptions.fillMode && !['all', 'left', 'right', 'none'].includes(autosizeOptions.fillMode),
            `Unsupported value for fillMode.`
        );

        this.lockColumnGroups = lockColumnGroups;
        this.enableColumnPinning = enableColumnPinning;
        this.enableExport = enableExport;
        this.exportOptions = exportOptions;

        Object.assign(this, rest);

        this.colDefaults = colDefaults;
        this.parseAndSetColumnsAndStore(columns, store);

        this.setGroupBy(groupBy);
        this.setSortBy(sortBy);

        this.agGridModel = new AgGridModel({
            sizingMode,
            compact,
            showHover,
            rowBorders,
            stripeRows,
            cellBorders,
            showCellFocus,
            hideHeaders
        });

        this.colChooserModel = this.parseChooserModel(colChooserModel);
        this.selModel = this.parseSelModel(selModel);
        this.persistenceModel = persistWith ? new GridPersistenceModel(this, persistWith) : null;
        this.experimental = this.parseExperimental(experimental);
    }

    /**
     * Restore the column, sorting, and grouping configs as specified by the application at
     * construction time. This is the state without any saved grid state or user changes applied.
     * This method will clear the persistent grid state saved for this grid, if any.
     *
     * @return {boolean} true if defaults were restored
     */
    async restoreDefaultsAsync() {
        if (this.restoreDefaultsWarning) {
            const confirmed = await XH.confirm({
                title: 'Please Confirm',
                icon: Icon.warning({size: 'lg'}),
                message: this.restoreDefaultsWarning,
                confirmProps: {
                    text: 'Yes, restore defaults',
                    intent: 'primary'
                }
            });
            if (!confirmed) return false;
        }

        const {columns, sortBy, groupBy} = this._defaultState;
        this.setColumns(columns);
        this.setSortBy(sortBy);
        this.setGroupBy(groupBy);

        this.persistenceModel?.clear();
        return true;
    }

    /**
     * Export grid data using Hoist's server-side export.
     *
     * @param {ExportOptions} options - overrides of default export options to use for this export.
     */
    async exportAsync(options = {}) {
        throwIf(!this.enableExport, 'Export not enabled for this grid. See GridModel.enableExport');
        return XH.gridExportService.exportAsync(this, {...this.exportOptions, ...options});
    }

    /**
     * Export grid data using ag-Grid's built-in client-side export.
     *
     * @param {string} filename - name for exported file.
     * @param {string} type - type of export - one of ['excel', 'csv'].
     * @param {Object} params - passed to agGrid's export functions.
     */
    localExport(filename, type, params = {}) {
        const {agApi} = this.agGridModel;
        if (!agApi) return;
        defaults(params, {fileName: filename, processCellCallback: this.formatValuesForExport});

        if (type === 'excel') {
            agApi.exportDataAsExcel(params);
        } else if (type === 'csv') {
            agApi.exportDataAsCsv(params);
        }
    }

    /**
     * Select records in the grid.
     *
     * @param {(Object[]|Object)} records - single record/ID or array of records/IDs to select.
     * @param {Object} [options]
     * @param {boolean} [options.ensureVisible] - true to make selection visible if it is within a
     *      collapsed node or outside of the visible scroll window. Default true.
     * @param {boolean} [options.clearSelection] - true to clear previous selection (rather than
     *      add to it). Default true.
     */
    async selectAsync(records, {ensureVisible = true, clearSelection = true} = {}) {
        this.selModel.select(records, clearSelection);
        if (ensureVisible) await this.ensureSelectionVisibleAsync();
    }

    /**
     * Select the first row in the grid.
     *
     * See {@see preSelectFirstAsync()} for a useful variant of this method.  preSelectFirstAsync()
     * will not change the selection if there is not already a selection, which is what applications
     * typically want to do when loading/reloading a grid.
     *
     * This method allows for a minimal delay to allow the underlying grid implementation to
     * render all pending data changes.
     *
     * @param {Object} [options]
     * @param {boolean} [options.ensureVisible] - true to make selection visible if it is within a
     *      collapsed node or outside of the visible scroll window. Default true.
     */
    async selectFirstAsync({ensureVisible = true} = {}) {
        const {selModel} = this;

        // await always async, allowing grid to render changes pending at time of call
        await when(() => this.isReady);

        // Get first displayed row with data - i.e. backed by a record, not a full-width group row.
        const id = this.agGridModel.getFirstSelectableRowNodeId();
        if (id != null) {
            selModel.select(id);
            if (ensureVisible) await this.ensureSelectionVisibleAsync();
        }
    }


    /**
     * Select the first row in the grid, if no other selection present.
     *
     * This method delegates to {@see selectFirstAsync}.
     */
    async preSelectFirstAsync() {
        if (!this.hasSelection) return this.selectFirstAsync();
    }

    /** Deselect all rows. */
    clearSelection() {
        this.selModel.clear();
    }

    /**
     * Scroll to ensure the selected record is visible.
     *
     * If multiple records are selected, scroll to the first record and then the last. This will do
     * the minimum scrolling necessary to display the start of the selection and as much as
     * possible of the rest.
     *
     * Any selected records that are hidden because their parent rows are collapsed will first
     * be revealed by expanding their parent rows.
     *
     * This method imposes a minimal delay to allow the underlying grid implementation to
     * render all pending data changes.
     */
    async ensureSelectionVisibleAsync() {
        // await always async, allowing grid to render changes pending at time of call
        await when(() => this.isReady);

        const {records} = this.selModel,
            {agApi} = this,
            indices = [];

        // 1) Expand any selected nodes that are collapsed
        records.forEach(({id}) => {
            for (let row = agApi.getRowNode(id)?.parent; row; row = row.parent) {
                if (!row.expanded) {
                    agApi.setRowNodeExpanded(row, true);
                }
            }
        });

        await wait(0);

        // 2) Scroll to all selected nodes
        records.forEach(({id}) => {
            const rowIndex = agApi.getRowNode(id)?.rowIndex;
            if (!isNil(rowIndex)) indices.push(rowIndex);
        });

        const indexCount = indices.length;
        if (indexCount !== records.length) {
            console.warn('Grid row nodes not found for all selected records.');
        }

        if (indexCount === 1) {
            agApi.ensureIndexVisible(indices[0]);
        } else if (indexCount > 1) {
            agApi.ensureIndexVisible(max(indices));
            agApi.ensureIndexVisible(min(indices));
        }
    }

    /** @return {boolean} - true if any records are selected. */
    get hasSelection() {return !this.selModel.isEmpty}

    /** @return {Record[]} - currently selected Records. */
    get selection() {return this.selModel.records}

    /**
     * @return {?Record} - single selected record, or null if multiple/no records selected.
     *
     * Note that this getter will also change if just the data of selected record is changed
     * due to store loading or editing.  Applications only interested in the identity
     * of the selection should use {@see selectedRecordId} instead.
     */
    get selectedRecord() {return this.selModel.singleRecord}

    /**
     * @return {?(string|number)} - ID of selected record, or null if multiple/no records selected.
     *
     * Note that this getter will *not* change if just the data of selected record is changed
     * due to store loading or editing.  Applications also interested in the contents of the
     * of the selection should use the {@see selectedRecord} getter instead.
     */
    get selectedRecordId() {return this.selModel.selectedRecordId}

    /** @return {boolean} - true if this grid has no records to show in its store. */
    get empty() {return this.store.empty}

    get isReady() {return this.agGridModel.isReady}
    get agApi() {return this.agGridModel.agApi}
    get agColumnApi() {return this.agGridModel.agColumnApi}

    get sizingMode() {return this.agGridModel.sizingMode}
    setSizingMode(sizingMode) {this.agGridModel.setSizingMode(sizingMode)}

    get showHover() { return this.agGridModel.showHover }
    setShowHover(showHover) { this.agGridModel.setShowHover(showHover) }

    get rowBorders() { return this.agGridModel.rowBorders }
    setRowBorders(rowBorders) { this.agGridModel.setRowBorders(rowBorders) }

    get stripeRows() { return this.agGridModel.stripeRows }
    setStripeRows(stripeRows) { this.agGridModel.setStripeRows(stripeRows) }

    get cellBorders() { return this.agGridModel.cellBorders }
    setCellBorders(cellBorders) { this.agGridModel.setCellBorders(cellBorders) }

    get showCellFocus() { return this.agGridModel.showCellFocus }
    setShowCellFocus(showCellFocus) { this.agGridModel.setShowCellFocus(showCellFocus) }

    get hideHeaders() { return this.agGridModel.hideHeaders }
    setHideHeaders(hideHeaders) { this.agGridModel.setHideHeaders(hideHeaders) }

    @action setTreeStyle(treeStyle) { this.treeStyle = treeStyle }

    /**
     * Apply full-width row-level grouping to the grid for the given column ID(s).
     * This method will clear grid grouping if provided any ids without a corresponding column.
     * @param {(string|string[])} colIds - column ID(s) for row grouping, falsey value to ungroup.
     */
    @action
    setGroupBy(colIds) {
        colIds = isNil(colIds) ? [] : castArray(colIds);

        const invalidColIds = colIds.filter(it => !this.findColumn(this.columns, it));
        if (invalidColIds.length) {
            console.warn('Unknown colId specified in groupBy - grid will not be grouped.', invalidColIds);
            colIds = [];
        }

        this.groupBy = colIds;
    }

    /** Expand all parent rows in grouped or tree grid. (Note, this is recursive for trees!) */
    expandAll() {
        const {agApi} = this;
        if (agApi) {
            agApi.expandAll();
            this.noteAgExpandStateChange();
        }
    }

    /** Collapse all parent rows in grouped or tree grid. */
    collapseAll() {
        const {agApi} = this;
        if (agApi) {
            agApi.collapseAll();
            this.noteAgExpandStateChange();
        }
    }

    /**
     * Set the location for a docked summary row. Requires `store.SummaryRecord` to be populated.
     * @param {(string|boolean)} showSummary - true/'top' or 'bottom' to show, false to hide.
     */
    @action
    setShowSummary(showSummary) {
        this.showSummary = showSummary;
    }

    /**
     * Set the text displayed when the grid is empty.
     * @param {?string} emptyText - text/HTML to display if grid has no records.
     */
    @action
    setEmptyText(emptyText) {
        this.emptyText = emptyText;
    }

    /**
     * This method is no-op if provided any sorters without a corresponding column.
     * @param {(string|string[]|Object|Object[])} sorters - colId(s), GridSorter config(s)
     *      GridSorter strings, or a falsy value to clear the sort config.
     */
    @action
    setSortBy(sorters) {
        if (!sorters) {
            this.sortBy = [];
            return;
        }

        sorters = castArray(sorters);
        sorters = sorters.map(it => {
            if (it instanceof GridSorter) return it;
            return GridSorter.parse(it);
        });

        // Allow sorts associated with Hoist columns as well as ag-Grid dynamic grouping columns
        const invalidSorters = sorters.filter(it => !it.colId?.startsWith('ag-Grid') && !this.findColumn(this.columns, it.colId));
        if (invalidSorters.length) {
            console.warn('GridSorter colId not found in grid columns', invalidSorters);
            return;
        }

        this.sortBy = sorters;
    }

    async doLoadAsync(loadSpec) {
        // Delegate to any store that has load support
        return this.store.loadSupport?.loadAsync(loadSpec);
    }

    /** Load the underlying store. */
    loadData(...args) {
        return this.store.loadData(...args);
    }

    /** Update the underlying store. */
    updateData(...args) {
        return this.store.updateData(...args);
    }

    /** Clear the underlying store, removing all rows. */
    clear() {
        this.store.clear();
    }

    /** Filter the underlying store.*/
    setFilter(filter) {
        this.store.setFilter(filter);
    }


    /** @param {Object[]} colConfigs - {@link Column} or {@link ColumnGroup} configs. */
    @action
    setColumns(colConfigs) {
        this.validateColConfigs(colConfigs);
        colConfigs = this.enhanceColConfigsFromStore(colConfigs);

        const columns = compact(colConfigs.map(c => this.buildColumn(c)));
        this.validateColumns(columns);

        this.columns = columns;
        this.columnState = this.getLeafColumns()
            .map(({colId, width, hidden, pinned}) => ({colId, width, hidden, pinned}));
    }

    showColChooser() {
        if (this.colChooserModel) {
            this.colChooserModel.open();
        }
    }

    noteAgColumnStateChanged(agColState) {
        const colStateChanges = agColState.map(({colId, width, hide, pinned}) => {
            const col = this.findColumn(this.columns, colId);
            if (!col) return null;
            return {
                colId,
                pinned: pinned ?? null,
                hidden: !!hide,
                width: col.flex ? undefined : width
            };
        });

        pull(colStateChanges, null);
        this.applyColumnStateChanges(colStateChanges);
    }

    @action
    setExpandState(expandState) {
        this.agGridModel.setExpandState(expandState);
        this.noteAgExpandStateChange();
    }

    @action
    noteAgExpandStateChange() {
        const agModelState = this.agGridModel.getExpandState();

        if (!equal(this.expandState, agModelState)) {
            this.expandState = deepFreeze(agModelState);
        }
    }

    // We debounce this method because the implementation of `AgGridModel.setSelectedRowNodeIds()`
    // selects nodes one-by-one, and ag-Grid will fire a selection changed event for each iteration.
    // This avoids a storm of events looping through the reaction when selecting in bulk.
    @debounced(0)
    noteAgSelectionStateChanged() {
        const {selModel, agGridModel, isReady} = this;

        // Check required as due to debounce we may be receiving stale message after unmounting
        if (isReady) {
            selModel.select(agGridModel.getSelectedRowNodeIds());
        }
    }

    /**
     * This method will update the current column definition. Throws an exception if any of the
     * columns provided in colStateChanges are not present in the current column list.
     *
     * Note: Column ordering is determined by the individual (leaf-level) columns in state.
     * This means that if a column has been redefined to a new column group, that entire group may
     * be moved to a new index.
     *
     * @param {ColumnState[]} colStateChanges - changes to apply to the columns. If all leaf
     *     columns are represented in these changes then the sort order will be applied as well.
     */
    @action
    applyColumnStateChanges(colStateChanges) {
        if (isEmpty(colStateChanges)) return;

        let columnState = cloneDeep(this.columnState);

        throwIf(colStateChanges.some(({colId}) => !this.findColumn(columnState, colId)),
            'Invalid columns detected in column changes!');

        // 1) Update any width, visibility or pinned changes
        colStateChanges.forEach(change => {
            const col = this.findColumn(columnState, change.colId);

            if (!isNil(change.width)) col.width = change.width;
            if (!isNil(change.hidden)) col.hidden = change.hidden;
            if (!isUndefined(change.pinned)) col.pinned = change.pinned;
        });

        // 2) If the changes provided is a full list of leaf columns, synchronize the sort order
        const leafCols = this.getLeafColumns();
        if (colStateChanges.length === leafCols.length) {
            // 2.a) Mark (potentially changed) sort order
            colStateChanges.forEach((change, index) => {
                const col = this.findColumn(columnState, change.colId);
                col._sortOrder = index;
            });

            // 2.b) Install implied group sort orders and sort
            columnState.forEach(it => this.markGroupSortOrder(it));
            columnState = this.sortColumns(columnState);
        }

        this.columnState = columnState;
    }

    /**
     * @param colId - id of the Column to get
     * @returns {Column} - The Column with the given colId, or null if no Column was found with
     *      the given colId
     */
    getColumn(colId) {
        return this.findColumn(this.columns, colId);
    }

    /**
     * Return all leaf-level columns - i.e. excluding column groups.
     * @returns {Column[]}
     */
    getLeafColumns() {
        return this.gatherLeaves(this.columns);
    }

    /**
     * Return all leaf-level column ids - i.e. excluding column groups.
     * @returns {string[]}
     */
    getLeafColumnIds() {
        return this.getLeafColumns().map(col => col.colId);
    }

    /**
     * Return all currently-visible leaf-level columns.
     * @returns {Column[]}
     */
    getVisibleLeafColumns() {
        return this.getLeafColumns().filter(it => this.isColumnVisible(it.colId));
    }

    /**
     * Determine whether or not a given leaf-level column is currently visible.
     *
     * Call this method instead of inspecting the `hidden` property on the Column itself, as that
     * property is not updated with state changes.
     *
     * @param {string} colId
     * @returns {boolean}
     */
    isColumnVisible(colId) {
        const state = this.getStateForColumn(colId);
        return state ? !state.hidden : false;
    }

    /**
     * @param {string} colId
     * @param {boolean} visible
     */
    setColumnVisible(colId, visible) {
        this.applyColumnStateChanges([{colId, hidden: !visible}]);
    }

    /** @param {string} colId */
    showColumn(colId) {this.setColumnVisible(colId, true)}

    /** @param {string} colId */
    hideColumn(colId) {this.setColumnVisible(colId, false)}

    /**
     * Determine if a leaf-level column is currently pinned.
     *
     * Call this method instead of inspecting the `pinned` property on the Column itself, as that
     * property is not updated with state changes.
     *
     * @param {string} colId
     * @returns {string}
     */
    getColumnPinned(colId) {
        const state = this.getStateForColumn(colId);
        return state ? state.pinned : null;
    }

    /**
     * Return matching leaf-level Column or ColumnState object from the provided collection for the
     * given colId, if any. Used as a utility function to find both types of objects.
     */
    findColumn(cols, colId) {
        for (let col of cols) {
            if (col.children) {
                const ret = this.findColumn(col.children, colId);
                if (ret) return ret;
            } else {
                if (col.colId === colId) return col;
            }
        }
        return null;
    }

    /**
     * Return the current state object representation for the given colId.
     *
     * Note that column state updates do not write changes back to the original Column object (as
     * held in this model's `columns` collection), so this method should be called whenever the
     * current value of any state-tracked property is required.
     *
     * @param {string} colId
     * @returns {ColumnState}
     */
    getStateForColumn(colId) {
        return find(this.columnState, {colId});
    }

    buildColumn(config) {
        // Merge leaf config with defaults.
        // Ensure *any* tooltip or renderer setting on column itself always wins.
        if (this.colDefaults && !config.children) {
            let colDefaults = {...this.colDefaults};
            if (config.tooltip || config.tooltipElement) {
                colDefaults.tooltip = null;
                colDefaults.tooltipElement = null;
            }
            if (config.renderer || config.elementRenderer) {
                colDefaults.renderer = null;
                colDefaults.elementRenderer = null;
            }
            config = defaultsDeep({}, config, colDefaults);
        }

        const omit = isFunction(config.omit) ? config.omit() : config.omit;
        if (omit) return null;

        if (config.children) {
            const children = compact(config.children.map(c => this.buildColumn(c)));
            return !isEmpty(children) ? new ColumnGroup({...config, children}, this) : null;
        }

        return new Column(config, this);
    }

    /**
     * Autosize columns to fit their contents.
     *
     * @param {GridAutosizeOptions} options - overrides of default autosize options to use for
     *      this action.
     *
     * This method will ignore hidden columns, columns with a flex value, and columns with
     * autosizable = false.
     */
    async autosizeAsync(options = {}) {
        options = {...this.autosizeOptions, ...options};

        if (options.mode === GridAutosizeMode.DISABLED) {
            return;
        }

        // 1) Pre-process columns to be operated on
        const {columns} = options;
        if (columns) options.fillMode = 'none';  // Fill makes sense only for the entire set.

        let colIds, includeColFn = () => true;
        if (isFunction(columns)) {
            includeColFn = columns;
            colIds = this.getLeafColumnIds();
        } else {
            colIds = columns ?? this.getLeafColumnIds();
        }

        colIds = castArray(colIds).filter(id => {
            if (!this.isColumnVisible(id)) return false;
            const col = this.getColumn(id);
            return col && col.autosizable && !col.flex && includeColFn(col);
        });

        if (isEmpty(colIds)) return;

        // 2) Undocumented escape Hatch.  Consider removing, or formalizing
        if (options.useNative) {
            this.agColumnApi?.autoSizeColumns(colIds);
            return;
        }

        // 3) Let service perform sizing, masking as appropriate.
        const {agApi, empty} = this;
        const showMask = options.showMask && agApi;
        if (showMask) {
            agApi.showLoadingOverlay();
            await wait(100);
        }

        withShortDebug('Autosizing Grid', async () => {
            await XH.gridAutosizeService.autosizeAsync(this, colIds, options);
        }, this);

        if (showMask) {
            await wait(100);
            if (empty) {
                agApi.showNoRowsOverlay();
            } else {
                agApi.hideOverlay();
            }
        }
    }

    /** @deprecated */
    autoSizeColumns(colIds) {
        apiDeprecated(true, 'autoSizeColumns', 'Use autosizeAsync() instead.');
        this.autosizeAsync({columns: colIds});
    }

    /** @deprecated */
    restoreDefaults() {
        apiDeprecated(true, 'restoreDefaults', 'Use restoreDefaultsAsync() instead.');
        this.restoreDefaultsAsync();
    }

    /** @deprecated */
    select(records, clearSelection) {
        apiDeprecated(true, 'select', 'Use selectAsync() instead.');
        this.selectAsync(records, {clearSelection, ensureVisible: false});
    }

    /** @deprecated */
    selectFirst() {
        apiDeprecated(true, 'selectFirst', 'Use selectFirstAsync() or preSelectFirstAsync() instead.');
        this.selectFirstAsync({ensureVisible: false});
    }

    /** @deprecated */
    ensureSelectionVisible() {
        apiDeprecated(true, 'ensureSelectionVisible', 'Use ensureSelectionVisibleAsync() instead.');
        this.ensureSelectionVisibleAsync();
    }

    //-----------------------
    // Implementation
    //-----------------------
    getAutoRowHeight(node) {
        return this.agGridModel.getAutoRowHeight(node);
    }

    gatherLeaves(columns, leaves = []) {
        columns.forEach(col => {
            if (col.groupId) this.gatherLeaves(col.children, leaves);
            if (col.colId) leaves.push(col);
        });

        return leaves;
    }

    markGroupSortOrder(col) {
        if (col.groupId) {
            col.children.forEach(child => this.markGroupSortOrder(child));
            col._sortOrder = col.children[0]._sortOrder;
        }
    }

    sortColumns(columns) {
        columns.forEach(col => {
            if (col.children) {
                col.children = this.sortColumns(col.children);
            }
        });

        return sortBy(columns, [it => it._sortOrder]);
    }

    collectIds(cols, ids = []) {
        cols.forEach(col => {
            if (col.colId) ids.push(col.colId);
            if (col.groupId) {
                ids.push(col.groupId);
                this.collectIds(col.children, ids);
            }
        });
        return ids;
    }

    formatValuesForExport(params) {
        const value = params.value,
            fmt = params.column.colDef.valueFormatter;
        if (value !== null && fmt) {
            return fmt(value);
        } else {
            return value;
        }
    }

    // Store fields and column configs have a tricky bi-directional relationship in GridModel,
    // both for historical reasons and developer convenience.
    //
    // Strategically, we wish to centralize more field-wise configuration at the `data/Field` level,
    // so it can be better re-used across Hoist APIs such as `Filter` and `FormModel`. However for
    // convenience, a `GridModel.store` config can also be very minimal (or non-existent), and
    // in this case GridModel should work out the required Store fields from column definitions.
    parseAndSetColumnsAndStore(colConfigs, store = {}) {

        // 1) validate configs.
        this.validateStoreConfig(store);
        this.validateColConfigs(colConfigs);

        // 2) Enhance colConfigs with field-level metadata provided by store, if any.
        colConfigs = this.enhanceColConfigsFromStore(colConfigs, store);

        // 3) Create and set columns with (possibly) enhanced configs.
        this.setColumns(colConfigs);

        // 4) Create store if needed
        if (isPlainObject(store)) {
            store = this.enhanceStoreConfigFromColumns(store);
            store = new Store({loadTreeData: this.treeMode, ...store});
            this.markManaged(store);
        }

        this.store = store;
    }

    validateStoreConfig(store) {
        throwIf(
            !(store instanceof Store || isPlainObject(store)),
            'GridModel.store config must be either an instance of a Store or a config to create one.'
        );
    }

    validateColConfigs(colConfigs) {
        throwIf(
            !isArray(colConfigs),
            'GridModel.columns config must be an array.'
        );
        throwIf(
            colConfigs.some(c => !isPlainObject(c)),
            'GridModel.columns config only accepts plain objects for Column or ColumnGroup configs.'
        );
    }

    validateColumns(cols) {
        if (isEmpty(cols)) return;

        const ids = this.collectIds(cols);
        ensureUnique(ids, 'All colIds and groupIds in a GridModel columns collection must be unique.');

        const treeCols = cols.filter(it => it.isTreeColumn);
        warnIf(
            this.treeMode && treeCols.length != 1,
            'Grids in treeMode should include exactly one column with isTreeColumn:true.'
        );
    }

    // Selectively enhance raw column configs with field-level metadata from this model's Store
    // Fields. Takes store as an optional explicit argument to support calling from
    // parseAndSetColumnsAndStore() with a raw store config, prior to actual store construction.
    enhanceColConfigsFromStore(colConfigs, storeOrConfig) {
        const store = storeOrConfig || this.store,
            // Nullsafe no-op for first setColumns() call from within parseAndSetColumnsAndStore(),
            // where store has not yet been set (but columns have already been enhanced).
            storeFields = store?.fields;

        if (isEmpty(storeFields)) return colConfigs;

        const numTypes = [FieldType.INT, FieldType.NUMBER];
        return colConfigs.map(col => {
            // Recurse into children for column groups
            if (col.children) {
                return {
                    ...col,
                    children: this.enhanceColConfigsFromStore(col.children, storeOrConfig)
                };
            }

            // Note this routine currently works with either Field instances or configs.
            const field = storeFields.find(f => f.name === col.field);
            if (!field) return col;

            // TODO: Set the editor based on field type
            return {
                displayName: field.displayName,
                align: numTypes.includes(field.type) ? 'right' : undefined,
                ...col
            };
        });
    }

    // Ensure store config has a complete set of fields for all configured columns. Note this
    // requires columns to have been constructed and set, and will only work with a raw store
    // config object, not an instance.
    enhanceStoreConfigFromColumns(storeConfig) {
        const fields = storeConfig.fields || [],
            storeFieldNames = map(fields, it => isString(it) ? it : it.name),
            colFieldNames = this.calcFieldNamesFromColumns(),
            missingFieldNames = difference(colFieldNames, storeFieldNames);

        // ID is always present on a Record, yet will never be listed within store.fields.
        pull(missingFieldNames, 'id');

        return isEmpty(missingFieldNames) ?
            storeConfig :
            {...storeConfig, fields: [...fields, ...missingFieldNames]};
    }

    calcFieldNamesFromColumns() {
        const ret = new Set();
        this.getLeafColumns().forEach(col => {
            let {fieldPath} = col;
            if (isNil(fieldPath)) return;

            // Handle dot-separated column fields, including the root of their path in the returned
            // list of field names. The resulting store field will hold the parent object.
            ret.add(isArray(fieldPath) ? fieldPath[0] : fieldPath);
        });

        return Array.from(ret);
    }

    parseSelModel(selModel) {
        selModel = withDefault(selModel, XH.isMobileApp ? 'disabled' : 'single');

        if (selModel instanceof StoreSelectionModel) {
            return selModel;
        }

        if (isPlainObject(selModel)) {
            return this.markManaged(new StoreSelectionModel(defaults(selModel,
                {store: this.store})));
        }

        // Assume its just the mode...
        let mode = 'single';
        if (isString(selModel)) {
            mode = selModel;
        } else if (selModel === null) {
            mode = 'disabled';
        }
        return this.markManaged(new StoreSelectionModel({mode, store: this.store}));
    }

    parseExperimental(experimental) {
        apiRemoved(experimental?.suppressUpdateExpandStateOnDataLoad, 'suppressUpdateExpandStateOnDataLoad');
        apiRemoved(experimental?.externalSort, 'externalSort', 'Use GridModel.externalSort instead');

        return {
            ...XH.getConf('xhGridExperimental', {}),
            ...experimental
        };
    }

    parseChooserModel(chooserModel) {
        const modelClass = XH.isMobileApp ? MobileColChooserModel : DesktopColChooserModel;

        if (isPlainObject(chooserModel)) {
            return this.markManaged(new modelClass(defaults(chooserModel, {gridModel: this})));
        }

        return chooserModel ? this.markManaged(new modelClass({gridModel: this})) : null;
    }

    defaultGroupSortFn = (a, b) => {
        return a < b ? -1 : (a > b ? 1 : 0);
    };
}

/**
 * @typedef {Object} ColChooserModelConfig
 * @property {boolean} [commitOnChange] - Immediately render changed columns on grid (default true).
 *      Set to false to enable Save button for committing changes on save. Desktop only.
 * @property {boolean} [showRestoreDefaults] - show Restore Defaults button (default true).
 *      Set to false to hide Restore Grid Defaults button, which immediately
 *      commits grid defaults (all column, grouping, and sorting states).
 * @property {boolean} [autosizeOnCommit] - Autosize grid columns after committing changes
 *      (default false for desktop, true for mobile)
 * @property {number} [width] - chooser width for popover and dialog. Desktop only.
 * @property {number} [height] - chooser height for popover and dialog. Desktop only.
 */

/**
 * @typedef {Object} ColumnState
 * @property {string} colId - unique identifier of the column
 * @property {number} [width] - new width to set for the column
 * @property {boolean} [hidden] - visibility of the column
 * @property {string} [pinned] - 'left'|'right' if pinned, null if not
 */

/**
 * @callback GridGroupSortFn - comparator for custom grid group sorting, provided to GridModel.
 * @param {*} groupAVal - first group value to be compared.
 * @param {*} groupBVal - second group value to be compared.
 * @param {string} groupField - field name being grouped at this level.
 * @param {Object} metadata - additional metadata with raw ag-Grid group nodes.
 * @param {GridModel} metadata.gridModel - controlling GridModel.
 * @param {RowNode} metadata.nodeA - first raw ag-Grid row node.
 * @param {RowNode} metadata.nodeB - second raw ag-Grid row node.
 * @returns {number} - 0 if group values are equal, <0 if `a` sorts first, >0 if `b` sorts first.
 */

/**
 * @callback GridStoreContextMenuFn - context menu factory function, provided to GridModel.
 * @param {GetContextMenuItemsParams} params - raw event params from ag-Grid
 * @param {GridModel} gridModel - controlling GridModel instance
 * @returns {StoreContextMenu} - context menu to display, or null
 */

/**
 * @callback RowClassFn - closure to generate CSS class names for a row.
 * @param {Object} data - the inner data object from the Record associated with the rendered row.
 * @returns {(String|String[])} - CSS class(es) to apply to the row level.
 */

/**
 * @typedef {Object} GridAutosizeOptions
 * @property {GridAutosizeMode} [mode] - defaults to GridAutosizeMode.ON_DEMAND.
 * @property {number} [bufferPx] -  additional pixels to add to the size of each column beyond its
 *      absolute minimum.  May be used to adjust the spacing in the grid.  Default is 5.
 * @property {boolean} [showMask] - true to show mask over the grid during the autosize operation.
 *      Default is true.
 * @property {function|string|string[]} [columns] - columns ids to autosize, or a function for
 *      testing if the given column should be autosized.  Typically used when calling
 *      autosizeAsync() manually.  To generally exclude a column from autosizing, see the
 *      autosizable option on columns.
 * @property {string} [fillMode] - how to fill remaining space after the columns have been
 *      autosized. Valid options are ['all', 'left', 'right', 'none']. Default is 'none'. Note this
 *      option is an advanced option that should be used with care - setting it will mean that all
 *      available horizontal space will be allocated. If the grid is subsequently compressed in
 *      width, or content added to it, horizontal scrolling of the columns may result that may
 *      require an additional autosize.
 */

/**
 * @typedef {Object} GridModelPersistOptions
 * @extends PersistOptions
 * @property {boolean} [persistColumns] - true to include column information (default true)
 * @property {boolean} [persistGrouping] - true to include grouping information (default true)
 * @property {boolean} [persistSort] - true to include sorting information (default true)
 * @property {String}  [legacyStateKey] - key to be used to identify location of legacy
 *      grid state from LocalStorage.  This key will identify the pre-v35 location for grid
 *      state, and will be used as an initial source of grid state after an upgrade to
 *      v35.0.0 or greater.  Defaults to the new value of 'key'.  If no legacy state is
 *      available at this location, the key is ignored.
 */<|MERGE_RESOLUTION|>--- conflicted
+++ resolved
@@ -109,11 +109,9 @@
     /** @member {ReactNode} */
     restoreDefaultsWarning;
     /** @member {boolean} */
-<<<<<<< HEAD
     fullRowEditing;
-=======
+    /** @member {boolean} */
     hideEmptyTextBeforeLoad;
->>>>>>> 42f90857
 
     /** @member {AgGridModel} */
     @managed agGridModel;
