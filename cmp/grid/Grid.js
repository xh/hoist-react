--- conflicted
+++ resolved
@@ -71,18 +71,7 @@
      * @param ref
      */
     render({model, className, ...props}, ref) {
-<<<<<<< HEAD
-        apiRemoved('Grid.onKeyDown', {test: props.onKeyDown, msg: 'Specify onKeyDown on the GridModel instead.', v: 'v43'});
-        apiRemoved('Grid.onRowClicked', {test: props.onRowClicked, msg: 'Specify onRowClicked on the GridModel instead.', v: 'v43'});
-        apiRemoved('Grid.onRowDoubleClicked', {test: props.onRowDoubleClicked, msg: 'Specify onRowDoubleClicked on the GridModel instead.', v: 'v43'});
-        apiRemoved('Grid.onCellClicked', {test: props.onCellClicked, msg: 'Specify onCellClicked on the GridModel instead.', v: 'v43'});
-        apiRemoved('Grid.onCellDoubleClicked', {test: props.onCellDoubleClicked, msg: 'Specify onCellDoubleClicked on the GridModel instead.', v: 'v43'});
-        apiRemoved('Grid.agOptions.rowClassRules', {test: props.agOptions?.rowClassRules, msg: 'Specify rowClassRules on the GridModel instead.', v: 'v43'});
-
         const {store, treeMode, treeStyle, highlightRowOnClick, colChooserModel, filterModel} = model,
-=======
-        const {store, treeMode, treeStyle, colChooserModel, filterModel} = model,
->>>>>>> 9d598a6b
             impl = useLocalModel(() => new GridLocalModel(model, props)),
             platformColChooser = XH.isMobileApp ? mobileColChooser : desktopColChooser,
             maxDepth = impl.isHierarchical ? store.maxDepth : null;
