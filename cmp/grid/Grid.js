--- conflicted
+++ resolved
@@ -341,7 +341,7 @@
     //------------------------
     // Reactions to model
     //------------------------
-    dataLoadReaction() {
+    dataReaction() {
         const {model} = this,
             {agGridModel, store, experimental} = model;
 
@@ -355,15 +355,9 @@
 
                 const {records} = agGridModel;
                 runInAction(() => {
-<<<<<<< HEAD
-                    withShortDebug(`(Re)assigned ${records.length} records to ag-Grid in dataLoadReaction()`, () => {
-
-                        if (!isUpdate) {
-=======
                     withShortDebug(`(Re)assigned ${records.length} records to ag-Grid in dataReaction()`, () => {
 
                         if (!experimental.suppressPreclearOnDataLoad) {
->>>>>>> 4577f0ff
                             // If we are going to delete the majority of the rows then ag-Grid is faster
                             // if we first clear out the existing data before setting the new data
                             this.clearDataIfExpensiveDeletionPending(records, api);
@@ -373,7 +367,6 @@
                         api.setRowData(records);
                         this.updatePinnedSummaryRowData();
 
-<<<<<<< HEAD
                         // If row count changing and was or will be small, may need
                         // to force col resizing to update scrollbar.
                         const newLength = records.length,
@@ -382,19 +375,6 @@
                             api.sizeColumnsToFit();
                         }
 
-                        // Force grid to fully re-render cells. We are *not* relying on its default
-                        // cell-level change detection as this does not account for our current
-                        // renderer API (where renderers can reference other properties on the data
-                        // object). See https://github.com/exhi/hoist-react/issues/550.
-                        api.refreshCells({force: true});
-
-=======
-
-                        if (!experimental.suppressSizeColsOnDataLoad) {
-                            // Size columns to account for scrollbar show/hide due to row count change.
-                            api.sizeColumnsToFit();
-                        }
-
                         if (!experimental.suppressRefreshCellsOnDataLoad) {
                             // Force grid to fully re-render cells. We are *not* relying on its default
                             // cell-level change detection as this does not account for our current
@@ -407,7 +387,6 @@
                             // Clear out any stale expand state
                             model.noteAgExpandStateChange();
                         }
->>>>>>> 4577f0ff
                     }, this);
 
                     // Set flag if data is hierarchical.
@@ -419,7 +398,6 @@
             }
         };
     }
-
 
     selectionReaction() {
         const {model} = this,
