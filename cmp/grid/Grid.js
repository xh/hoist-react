--- conflicted
+++ resolved
@@ -393,12 +393,7 @@
             run: ([api, colApi, colState]) => {
                 if (!colApi || !api) return;
 
-<<<<<<< HEAD
-
-                    const expandState = this.readExpandState(api);
-=======
                 const agColState = colApi.getColumnState();
->>>>>>> 0e67d71a
 
                 // 0) Insert the auto group col state if it exists, since we won't have it in our column state list
                 const autoColState = agColState.find(c => c.colId === 'ag-Grid-AutoColumn');
