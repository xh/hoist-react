/*
 * This file belongs to Hoist, an application development toolkit
 * developed by Extremely Heavy Industries (www.xh.io | info@xh.io)
 *
 * Copyright © 2021 Extremely Heavy Industries Inc.
 */
import composeRefs from '@seznam/compose-react-refs';
import {agGrid, AgGrid} from '@xh/hoist/cmp/ag-grid';
import {fragment, frame} from '@xh/hoist/cmp/layout';
import {hoistCmp, HoistModel, useLocalModel, uses, XH} from '@xh/hoist/core';
import {colChooser as desktopColChooser, StoreContextMenu} from '@xh/hoist/dynamics/desktop';
import {colChooser as mobileColChooser} from '@xh/hoist/dynamics/mobile';
import {convertIconToHtml, Icon} from '@xh/hoist/icon';
import {div} from '@xh/hoist/cmp/layout';
import {computed, observer} from '@xh/hoist/mobx';
import {isDisplayed, logWithDebug, logDebug, apiRemoved} from '@xh/hoist/utils/js';
import {filterConsecutiveMenuSeparators} from '@xh/hoist/utils/impl';
import {getLayoutProps} from '@xh/hoist/utils/react';
import {getTreeStyleClasses} from '@xh/hoist/cmp/grid';
import {wait} from '@xh/hoist/promise';

import classNames from 'classnames';
import {
    compact,
    isArray,
    isEmpty,
    isEqual,
    isFunction,
    isNil,
    isString,
    merge,
    max,
    maxBy
} from 'lodash';
import PT from 'prop-types';
import {createRef, isValidElement} from 'react';
import './Grid.scss';
import {GridModel} from './GridModel';
import {columnGroupHeader} from './impl/ColumnGroupHeader';
import {columnHeader} from './impl/ColumnHeader';

/**
 * The primary rich data grid component within the Hoist toolkit.
 * It is a highly managed wrapper around ag-Grid and is the main display component for GridModel.
 *
 * Applications should typically configure and interact with Grids via a GridModel, which provides
 * support for specifying the Grid's data Store, Column definitions, sorting and grouping state,
 * selection API, and more.
 *
 * For advanced ag-Grid use-cases that are not well supported by this component, note that the
 * {@see AgGrid} Hoist component provides much thinner and less opinionated wrapper around ag-Grid
 * while still retaining consistent styling and some additional conveniences. However a number of
 * core Hoist integrations and features will *not* be available with that thinner wrapper.
 *
 * @see {@link https://www.ag-grid.com/javascript-grid-reference-overview/|ag-Grid Docs}
 * @see GridModel
 */
export const [Grid, grid] = hoistCmp.withFactory({
    displayName: 'Grid',
    model: uses(GridModel),
    className: 'xh-grid',

    render({model, className, ...props}, ref) {
        apiRemoved(props.hideHeaders, 'hideHeaders', 'Specify hideHeaders on the GridModel instead.');
        apiRemoved(props.onKeyDown, 'onKeyDown', 'Specify onKeyDown on the GridModel instead.');
        apiRemoved(props.onRowClicked, 'onRowClicked', 'Specify onRowClicked on the GridModel instead.');
        apiRemoved(props.onRowDoubleClicked, 'onRowDoubleClicked', 'Specify onRowDoubleClicked on the GridModel instead.');
        apiRemoved(props.onCellClicked, 'onCellClicked', 'Specify onCellClicked on the GridModel instead.');
        apiRemoved(props.onCellDoubleClicked, 'onCellDoubleClicked', 'Specify onCellDoubleClicked on the GridModel instead.');

        const impl = useLocalModel(() => new GridLocalModel(model, props)),
            platformColChooser = XH.isMobileApp ? mobileColChooser : desktopColChooser;

        // Don't render the agGridReact element with data or columns. Instead rely on API methods
        return fragment(
            frame({
                className: classNames(
                    className,
                    impl.isHierarchical ? 'xh-grid--hierarchical' : 'xh-grid--flat',
                    model.treeMode ? getTreeStyleClasses(model.treeStyle) : null
                ),
                item: agGrid({
                    ...getLayoutProps(props),
                    ...impl.agOptions
                }),
                onKeyDown: impl.onKeyDown,
                ref: composeRefs(impl.viewRef, ref)
            }),
            (model.colChooserModel ? platformColChooser({model: model.colChooserModel}) : null)
        );
    }
});
Grid.MULTIFIELD_ROW_HEIGHT = 38;

Grid.propTypes = {
    /**
     * Options for ag-Grid's API.
     *
     * This constitutes an 'escape hatch' for applications that need to get to the underlying
     * ag-Grid API.  It should be used with care. Settings made here might be overwritten and/or
     * interfere with the implementation of this component and its use of the ag-Grid API.
     *
     * Note that changes to these options after the component's initial render will be ignored.
     */
    agOptions: PT.object,

    /** Primary component model instance. */
    model: PT.oneOfType([PT.instanceOf(GridModel), PT.object]),

    /**
     * Callback when the grid has initialized. The component will call this with the ag-Grid
     * event after running its internal handler to associate the ag-Grid APIs with its model.
     */
    onGridReady: PT.func
};


//------------------------
// Implementation
//------------------------
class GridLocalModel extends HoistModel {

    model;
    agOptions;
    viewRef = createRef();
    fixedRowHeight;

    getRowHeight(node) {
        const {model} = this;
        if (node?.group) {
            return model.groupRowHeight ?? AgGrid.getRowHeightForSizingMode(model.sizingMode);
        }
        return max([
            this.fixedRowHeight,
            model.agGridModel.getAutoRowHeight(node)
        ]);
    }

    // Do any root level records have children?
    @computed
    get isHierarchical() {
        const {model} = this;
        return model.treeMode && model.store.allRootCount !== model.store.allCount;
    }

    @computed
    get emptyText() {
        const {store, hideEmptyTextBeforeLoad, emptyText} = this.model;
        if (hideEmptyTextBeforeLoad && !store.lastLoaded) return null;
        return emptyText;
    }

    constructor(model, props) {
        super();
        this.model = model;
        this.addReaction(this.selectionReaction());
        this.addReaction(this.sortReaction());
        this.addReaction(this.columnsReaction());
        this.addReaction(this.columnStateReaction());
        this.addReaction(this.dataReaction());
        this.addReaction(this.groupReaction());
        this.addReaction(this.rowHeightReaction());
        this.addReaction(this.validationDisplayReaction());

        this.agOptions = merge(this.createDefaultAgOptions(props), props.agOptions || {});
    }

    createDefaultAgOptions(props) {
        const {model} = this;

        // 'immutableData' and 'rowDataChangeDetectionStrategy' props both deal with a *new* sets of rowData.
        // We use transactions instead, but our data fully immutable so seems safest to set these as well.
        let ret = {
            model: model.agGridModel,
            immutableData: true,
            rowDataChangeDetectionStrategy: 'IdentityCheck',
            suppressColumnVirtualisation: !model.useVirtualColumns,
            getRowNodeId: (data) => data.id,
            defaultColDef: {
                sortable: true,
                resizable: true,
                suppressMenu: true,
                menuTabs: ['filterMenuTab']
            },
            popupParent: document.querySelector('body'),
            suppressAggFuncInHeader: true,
            icons: {
                groupExpanded: Icon.angleDown({asHtml: true, className: 'ag-group-expanded'}),
                groupContracted: Icon.angleRight({asHtml: true, className: 'ag-group-contracted'}),
                clipboardCopy: Icon.copy({asHtml: true})
            },
            frameworkComponents: {
                agColumnHeader: (props) => columnHeader({gridModel: model, ...props}),
                agColumnGroupHeader: (props) => columnGroupHeader(props)
            },
            rowSelection: model.selModel.mode,
            tooltipShowDelay: 0,
            getRowHeight: ({node}) => this.getRowHeight(node),
            getRowClass: ({data}) => model.rowClassFn ? model.rowClassFn(data) : null,
            noRowsOverlayComponentFramework: observer(() => div(this.emptyText)),
            onRowDoubleClicked: model.onRowDoubleClicked,
            onCellClicked: model.onCellClicked,
            onCellDoubleClicked: model.onCellDoubleClicked,
            onRowClicked: this.onRowClicked,
            onRowGroupOpened: this.onRowGroupOpened,
            onSelectionChanged: this.onSelectionChanged,
            onDragStopped: this.onDragStopped,
            onColumnResized: this.onColumnResized,
            onColumnRowGroupChanged: this.onColumnRowGroupChanged,
            onColumnPinned: this.onColumnPinned,
            onColumnVisible: this.onColumnVisible,
            processCellForClipboard: this.processCellForClipboard,
            defaultGroupSortComparator: model.groupSortFn ? this.groupSortComparator : undefined,
            groupDefaultExpanded: 1,
            groupUseEntireRow: true,
            groupRowRendererFramework: model.groupRowElementRenderer,
            groupRowRendererParams: {
                innerRenderer: model.groupRowRenderer,
                suppressCount: !model.showGroupRowCounts
            },
            autoGroupColumnDef: {
                suppressSizeToFit: true // Without this the auto group col will get shrunk when we size to fit
            },
            autoSizePadding: 3, // tighten up cells for ag-Grid native autosizing.  Remove when Hoist autosizing no longer experimental,
            editType: model.fullRowEditing ? 'fullRow' : undefined
        };

        // Platform specific defaults
        if (XH.isMobileApp) {
            ret = {
                ...ret,
                suppressContextMenu: true,
                allowContextMenuWithControlKey: false
            };
        } else {
            ret = {
                ...ret,
                allowContextMenuWithControlKey: true,
                getContextMenuItems: this.getContextMenuItems
            };
        }

        // Tree grid defaults
        if (model.treeMode) {
            ret = {
                ...ret,
                groupDefaultExpanded: 0,
                groupSuppressAutoColumn: true,
                treeData: true,
                getDataPath: this.getDataPath
            };
        }

        return ret;
    }

    //------------------------
    // Support for defaults
    //------------------------
    getColumnDefs() {
        return this.model.columns.map(col => col.getAgSpec());
    }

    getContextMenuItems = (params) => {
        const {model, agOptions} = this,
            {store, selModel, contextMenu} = model;
        if (!contextMenu || XH.isMobileApp) return null;

        let menu = null;
        if (isFunction(contextMenu)) {
            menu = contextMenu(params, model);
        } else if (isArray(contextMenu) && !isEmpty(contextMenu)) {
            menu = new StoreContextMenu({items: contextMenu, gridModel: model});
        }
        if (!menu) return null;

        const recId = params.node?.id,
            colId = params.column?.colId,
            record = isNil(recId) ? null : store.getById(recId, true),
            column = isNil(colId) ? null : model.getColumn(colId),
            {selection} = model;


        if (!agOptions.suppressRowClickSelection) {
            // Adjust selection to target record -- and sync to grid immediately.
            if (record && !selection.includes(record)) {
                selModel.select(record);
            }

            if (!record) selModel.clear();
        }

        return this.buildMenuItems(menu.items, record, selModel.records, column, params);
    };

    buildMenuItems(recordActions, record, selectedRecords, column, agParams) {
        const items = [];

        recordActions.forEach(action => {
            if (isNil(action)) return;

            if (action === '-') {
                items.push('separator');
                return;
            }

            if (isString(action)) {
                items.push(action);
                return;
            }

            const actionParams = {
                record,
                selectedRecords,
                gridModel: this.model,
                column,
                agParams
            };

            const displaySpec = action.getDisplaySpec(actionParams);
            if (displaySpec.hidden) return;

            let childItems;
            if (!isEmpty(displaySpec.items)) {
                const menu = new StoreContextMenu({items: displaySpec.items, gridModel: this.gridModel});
                childItems = this.buildMenuItems(menu.items, record, selectedRecords, column, actionParams);
            }

            let icon = displaySpec.icon;
            if (isValidElement(icon)) {
                icon = convertIconToHtml(icon);
            }

            items.push({
                name: displaySpec.text,
                shortcut: displaySpec.secondaryText,
                icon,
                subMenu: childItems,
                tooltip: displaySpec.tooltip,
                disabled: displaySpec.disabled,
                action: () => action.call(actionParams)
            });
        });

        return items.filter(filterConsecutiveMenuSeparators());
    }

    //------------------------
    // Reactions to model
    //------------------------
    dataReaction() {
        const {model} = this,
            {store} = model;
        return {
<<<<<<< HEAD
            track: () => [model.isReady, store._filtered, model.showSummary, store.summaryRecord],
            run: ([isReady]) => {
                if (isReady) this.syncData();
=======
            track: () => [model.isReady, store._filtered, model.showSummary],
            run: () => {
                if (model.isReady) this.syncData();
>>>>>>> 8b65a4f1
            }
        };
    }

    selectionReaction() {
        const {model} = this;
        return {
            track: () => [model.isReady, model.selection],
            run: () => {
                if (model.isReady) this.syncSelection();
            }
        };
    }

    sortReaction() {
        const {model} = this;

        return {
            track: () => [model.agColumnApi, model.sortBy],
            run: ([colApi, sortBy]) => {
                if (colApi && !model.externalSort) {
                    model.agGridModel.applySortBy(sortBy);
                }
            }
        };
    }

    groupReaction() {
        const {model} = this;
        return {
            track: () => [model.agColumnApi, model.groupBy],
            run: ([colApi, groupBy]) => {
                if (colApi) colApi.setRowGroupColumns(groupBy);
            }
        };
    }

    rowHeightReaction() {
        const {model} = this;
        return {
            track: () => [model.getVisibleLeafColumns(), model.sizingMode],
            run: ([visibleCols, sizingMode]) => {
                this.fixedRowHeight = max([
                    AgGrid.getRowHeightForSizingMode(sizingMode),
                    maxBy(visibleCols, 'rowHeight')?.rowHeight
                ]);
            },
            fireImmediately: true
        };
    }

    columnsReaction() {
        const {model} = this;
        return {
            track: () => [model.agApi, model.columns],
            run: ([api]) => {
                if (!api) return;

                this.doWithPreservedState({expansion: false, filters: true}, () => {
                    api.setColumnDefs(this.getColumnDefs());
                });
            }
        };
    }

    columnStateReaction() {
        const {model} = this;
        return {
            track: () => [model.agApi, model.agColumnApi, model.columnState],
            run: ([api, colApi, colState]) => {
                if (!api || !colApi) return;

                const agColState = colApi.getColumnState();

                // 0) Insert the auto group col state if it exists, since we won't have it in our column state list
                const autoColState = agColState.find(c => c.colId === 'ag-Grid-AutoColumn');
                if (autoColState) {
                    colState.splice(agColState.indexOf(autoColState), 0, autoColState);
                }

                // 1) Columns all in right place -- simply update incorrect props we maintain
                if (isEqual(colState.map(c => c.colId), agColState.map(c => c.colId))) {
                    let hasChanges = false;
                    colState.forEach((col, index) => {
                        const agCol = agColState[index],
                            id = col.colId;

                        if (agCol.width !== col.width) {
                            colApi.setColumnWidth(id, col.width);
                            hasChanges = true;
                        }
                        if (agCol.hide !== col.hidden) {
                            colApi.setColumnVisible(id, !col.hidden);
                            hasChanges = true;
                        }
                        if (agCol.pinned !== col.pinned) {
                            colApi.setColumnPinned(id, col.pinned);
                            hasChanges = true;
                        }
                    });

                    // We need to tell agGrid to refresh its flexed column sizes due to
                    // a regression introduced in 25.1.0.  See #2341
                    if (hasChanges) {
                        colApi.columnController.refreshFlexedColumns({
                            updateBodyWidths: true,
                            fireResizedEvent: true
                        });
                    }

                    return;
                }

                // 2) Otherwise do an (expensive) full refresh of column state
                // Merge our state onto the ag column state to get any state which we do not yet support
                colState = colState.map(({colId, width, hidden, pinned}) => {
                    const agCol = agColState.find(c => c.colId === colId) || {};
                    return {
                        colId,
                        ...agCol,
                        width,
                        pinned,
                        hide: hidden
                    };
                });

                this.doWithPreservedState({expansion: false}, () => {
                    colApi.applyColumnState({state: colState, applyOrder: true});
                });
            }
        };
    }

    validationDisplayReaction() {
        const {model} = this,
            {store} = model;

        return {
            track: () => [model.isReady, store.validator.errors],
            run: () => {
                const {isReady, columns, agApi} = model;
                if (!isReady) return;

                const refreshCols = columns.filter(c => c.editor || c.rendererIsComplex);
                if (!isEmpty(refreshCols)) {
                    const colIds = refreshCols.map(c => c.colId);
                    agApi.refreshCells({columns: colIds, force: true});
                }
            },
            debounce: 1
        };
    }

    updatePinnedSummaryRowData() {
        const {model} = this,
            {store, showSummary, agGridModel} = model,
            {agApi} = agGridModel,
            filterSummaryFn = (record) => !record.isSummary,
            pinnedTopRowData = agGridModel.getPinnedTopRowData().filter(filterSummaryFn),
            pinnedBottomRowData = agGridModel.getPinnedBottomRowData().filter(filterSummaryFn);

        if (showSummary && store.summaryRecord) {
            if (showSummary === 'bottom') {
                pinnedBottomRowData.push(store.summaryRecord);
            } else {
                pinnedTopRowData.unshift(store.summaryRecord);
            }
        }

        agApi.setPinnedTopRowData(pinnedTopRowData);
        agApi.setPinnedBottomRowData(pinnedBottomRowData);
    }

    @logWithDebug
    genTransaction(newRs, prevRs) {
        if (!prevRs) return {add: newRs.list};

        const newList = newRs.list,
            prevList = prevRs.list;

        let add = [], update = [], remove = [];
        newList.forEach(rec => {
            const existing = prevRs.getById(rec.id);
            if (!existing) {
                add.push(rec);
            } else if (existing !== rec) {
                update.push(rec);
            }
        });

        if (newList.length !== (prevList.length + add.length)) {
            remove = prevList.filter(rec => !newRs.getById(rec.id));
        }

        // Only include lists in transaction if non-empty (ag-grid is not internally optimized)
        const ret = {};
        if (!isEmpty(add)) ret.add = add;
        if (!isEmpty(update)) ret.update = update;
        if (!isEmpty(remove)) ret.remove = remove;
        return ret;
    }

    @logWithDebug
    syncData() {
        const {model} = this,
            {agGridModel, store, agApi} = model,
            newRs = store._filtered,
            prevRs = this._prevRs,
            prevCount = prevRs ? prevRs.count : 0;

        let transaction = null;
        if (prevCount !== 0) {
            transaction = this.genTransaction(newRs, prevRs);
            logDebug(this.transactionLogStr(transaction), this);

            if (!this.transactionIsEmpty(transaction)) {
                agApi.applyTransaction(transaction);
            }

        } else {
            agApi.setRowData(newRs.list);
        }

        if (model.externalSort) {
            agGridModel.applySortBy(model.sortBy);
        }

        this.updatePinnedSummaryRowData();

        if (transaction?.update) {
            const visibleCols = model.getVisibleLeafColumns();

            // Refresh cells in columns with complex renderers
            const refreshCols = visibleCols.filter(c => c.rendererIsComplex);
            if (!isEmpty(refreshCols)) {
                const rowNodes = compact(transaction.update.map(r => agApi.getRowNode(r.id))),
                    columns = refreshCols.map(c => c.colId);
                agApi.refreshCells({rowNodes, columns, force: true});
            }

            // Refresh row heights if autoHeight is enabled
            if (visibleCols.some(c => c.autoHeight)) {
                agApi.resetRowHeights();
            }
        }

        if (!transaction || transaction.add || transaction.remove) {
            wait(0).then(() => this.syncSelection());
        }

        model.noteAgExpandStateChange();

        this._prevRs = newRs;
    }

    syncSelection() {
        const {agGridModel, selModel, isReady} = this.model,
            {ids} = selModel;
        if (isReady && !isEqual(ids, agGridModel.getSelectedRowNodeIds())) {
            agGridModel.setSelectedRowNodeIds(ids);
        }
    }

    transactionIsEmpty(t) {
        return isEmpty(t.update) && isEmpty(t.add) && isEmpty(t.remove);
    }

    transactionLogStr(t) {
        return `[update: ${t.update ? t.update.length : 0} | add: ${t.add ? t.add.length : 0} | remove: ${t.remove ? t.remove.length : 0}]`;
    }

    //------------------------
    // Event Handlers on AG Grid.
    //------------------------
    getDataPath = (data) => {
        return data.treePath;
    };

    onSelectionChanged = () => {
        this.model.noteAgSelectionStateChanged();
    };

    // Catches column re-ordering, resizing AND pinning via user drag-and-drop interaction.
    onDragStopped = (ev) => {
        this.model.noteAgColumnStateChanged(ev.columnApi.getColumnState());
    };

    // Catches column resizing on call to autoSize API.
    onColumnResized = (ev) => {
        if (isDisplayed(this.viewRef.current) && ev.finished && ev.source === 'autosizeColumns') {
            this.model.noteAgColumnStateChanged(ev.columnApi.getColumnState());
        }
        ev.api.resetRowHeights();
    };

    // Catches row group changes triggered from ag-grid ui components
    onColumnRowGroupChanged = (ev) => {
        if (ev.source !== 'api' && ev.source !== 'uiColumnDragged') {
            this.model.setGroupBy(ev.columnApi.getRowGroupColumns().map(it => it.colId));
        }
    };

    onRowGroupOpened = () => {
        this.model.noteAgExpandStateChange();
    };

    // Catches column pinning changes triggered from ag-grid ui components
    onColumnPinned = (ev) => {
        if (ev.source !== 'api' && ev.source !== 'uiColumnDragged') {
            this.model.noteAgColumnStateChanged(ev.columnApi.getColumnState());
        }
    };

    // Catches column visibility changes triggered from ag-grid ui components
    onColumnVisible = (ev) => {
        if (ev.source !== 'api' && ev.source !== 'uiColumnDragged') {
            this.model.noteAgColumnStateChanged(ev.columnApi.getColumnState());
        }
        ev.api.resetRowHeights();
    };

    groupSortComparator = (nodeA, nodeB) => {
        const gridModel = this.model;
        return gridModel.groupSortFn(nodeA.key, nodeB.key, nodeA.field, {gridModel, nodeA, nodeB});
    };

    doWithPreservedState({expansion, filters}, fn) {
        const {agGridModel} = this.model,
            expandState = expansion ? agGridModel.getExpandState() : null,
            filterState = filters ? this.readFilterState() : null;
        fn();
        if (expandState) agGridModel.setExpandState(expandState);
        if (filterState) this.writeFilterState(filterState);
    }

    readFilterState() {
        return this.model.agGridModel.agApi.getFilterModel();
    }

    writeFilterState(filterState) {
        this.model.agGridModel.agApi.setFilterModel(filterState);
    }

    // Underlying value for treeColumns is actually the record ID due to getDataPath() impl.
    // Special handling here, similar to that in Column class, to extract the desired value.
    processCellForClipboard({value, node, column}) {
        return column.isTreeColumn ? node.data[column.field] : value;
    }

    onKeyDown = (evt) => {
        const {model} = this,
            {selModel} = model;
        if ((evt.ctrlKey || evt.metaKey) && evt.key === 'a' && selModel.mode === 'multiple') {
            selModel.selectAll();
            return;
        }

        if (model.onKeyDown) model.onKeyDown(evt);
    };

    onRowClicked = (evt) => {
        const {model} = this,
            {selModel} = model;
        if (evt.rowPinned) {
            selModel.clear();
        }

        if (model.onRowClicked) model.onRowClicked(evt);
    };
}

/**
 * @callback Grid~groupRowRendererFn - renderer for a group row
 * @param {ICellRendererParams} context - The group renderer params from ag-Grid.
 * @return {string} - the formatted value for display.
 */

/**
 * @callback Grid~groupRowElementRendererFn - renderer for a group row
 * @param {ICellRendererParams} context - The group renderer params from ag-Grid.
 * @return {Element} - the React element to render.
 */<|MERGE_RESOLUTION|>--- conflicted
+++ resolved
@@ -352,15 +352,9 @@
         const {model} = this,
             {store} = model;
         return {
-<<<<<<< HEAD
             track: () => [model.isReady, store._filtered, model.showSummary, store.summaryRecord],
-            run: ([isReady]) => {
-                if (isReady) this.syncData();
-=======
-            track: () => [model.isReady, store._filtered, model.showSummary],
             run: () => {
                 if (model.isReady) this.syncData();
->>>>>>> 8b65a4f1
             }
         };
     }
