--- conflicted
+++ resolved
@@ -21,12 +21,6 @@
  */
 export class ColumnWidthCalculator {
 
-<<<<<<< HEAD
-    /** Max number of unique rendered values to consider per column */
-    VALUE_SAMPLES = 1000;
-
-=======
->>>>>>> d8b4d5e0
     /** Max number value to calculate size per column */
     SIZE_CALC_SAMPLES = 10;
 
@@ -107,10 +101,6 @@
 
         records.forEach(record => {
             if (!record) return;
-<<<<<<< HEAD
-            if (renderedValues.size >= this.VALUE_SAMPLES && !record.isSummary) return;
-=======
->>>>>>> d8b4d5e0
 
             const ctx = {record, field, column, gridModel, store},
                 rawValue = getValueFn(ctx);
