--- conflicted
+++ resolved
@@ -14,12 +14,6 @@
 import {div, span} from '@xh/hoist/cmp/layout';
 import copy from 'clipboard-copy';
 import {isEmpty, isFunction, isNil, isString, uniq} from 'lodash';
-<<<<<<< HEAD
-=======
-import {isValidElement} from 'react';
-import {GridContextMenuItemLike, GridContextMenuSpec} from '../GridContextMenu';
-
->>>>>>> cd6055fe
 import type {GetContextMenuItemsParams, MenuItemDef} from '@xh/hoist/kit/ag-grid';
 import {GridContextMenuItemLike, GridContextMenuSpec} from '../GridContextMenu';
 
@@ -95,7 +89,7 @@
             disabled: displaySpec.disabled,
             // Avoid specifying action if no handler, allows submenus to remain open if accidentally clicked
             action: action.actionFn ? () => action.call(actionParams) : undefined,
-            menuItem: AgCustomMenuItem,
+            menuItem: AgGridCustomMenuItem,
             menuItemParams: {
                 text: displaySpec.text
             }
@@ -185,7 +179,6 @@
                     const values = getValues(selectedRecords, field);
                     if (values.length > 1) return {text: `${values.length} values`};
 
-<<<<<<< HEAD
                     const renderer = fieldSpec.renderer ?? column.renderer,
                         elem = renderer
                             ? renderer(values[0], {
@@ -196,19 +189,6 @@
                             : (values[0] ?? '[blank]');
 
                     return {text: elem};
-=======
-                    // Grid col renderers will very typically return elements, but we need this to be a string.
-                    // As of AG v34.2.0 actions into Ag-Grid context menus *only* accept strings.
-                    let raw = values[0],
-                        renderer = fieldSpec.renderer ?? column.renderer,
-                        text = renderer?.(raw, {record, column, gridModel});
-                    if (!isString(text)) {
-                        text = raw?.toString();
-                    }
-                    text = text?.trim();
-
-                    return {text: text ?? '[blank]'};
->>>>>>> cd6055fe
                 };
 
             return new RecordAction({
@@ -317,7 +297,7 @@
         }
     });
 }
-const AgCustomMenuItem = hoistCmp({
+const AgGridCustomMenuItem = hoistCmp({
     render: ({text, icon, shortcut, subMenu}) => {
         useGridMenuItem({
             configureDefaults: () => true
