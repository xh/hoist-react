/*
 * This file belongs to Hoist, an application development toolkit
 * developed by Extremely Heavy Industries (www.xh.io | info@xh.io)
 *
 * Copyright © 2021 Extremely Heavy Industries Inc.
 */
import {XH, hoistCmp, HoistModel, useLocalModel, managed} from '@xh/hoist/core';
import {div, span} from '@xh/hoist/cmp/layout';
import {bindable, computed, makeObservable} from '@xh/hoist/mobx';
import {Column} from '@xh/hoist/cmp/grid';
import {Icon} from '@xh/hoist/icon';
import {columnHeaderFilter, ColumnHeaderFilterModel} from '@xh/hoist/dynamics/desktop';
import {createObservableRef} from '@xh/hoist/utils/react';
import {debounced} from '@xh/hoist/utils/js';
import {olderThan} from '@xh/hoist/utils/datetime';
<<<<<<< HEAD
import {filter, findIndex, isEmpty, isFunction, isFinite, isUndefined, isString} from 'lodash';
import classNames from 'classnames';

=======
import classNames from 'classnames';
import {filter, size, findIndex, isEmpty, isFunction, isFinite, isUndefined, isString} from 'lodash';
>>>>>>> 91f6e869
import {GridSorter} from './GridSorter';

/**
 * A custom ag-Grid header component.
 *
 * Relays sorting events directly to the controlling GridModel. Supports absolute value sorting
 * by checking `Column.absSort` to determine next sortBy and by rendering custom sort icons.
 *
 * @private
 */
export const columnHeader = hoistCmp.factory({
    displayName: 'ColumnHeader',
    className: 'xh-grid-header',
    model: false,

    render(props) {
        const impl = useLocalModel(() => new LocalModel(props)),
            {gridModel, xhColumn} = impl;

        const sortIcon = () => {
            const {abs, sort} = impl.activeGridSorter ?? {};
            if (!sort) return null;

            let icon;
            if (sort === 'asc') {
                icon = abs ? Icon.arrowToTop({size: 'sm'}) : Icon.arrowUp({size: 'sm'});
            } else if (sort === 'desc') {
                icon = abs ? Icon.arrowToBottom({size: 'sm'}) : Icon.arrowDown({size: 'sm'});
            }
            return div({className: 'xh-grid-header-sort-icon', item: icon});
        };

        const menuIcon = () => {
            if (!props.enableMenu) return null;
            return div({
                className: 'xh-grid-header-menu-icon',
                item: impl.isAgFiltered ? Icon.filter() : Icon.bars(),
                ref: impl.agFilterButtonRef,
                onClick: (e) => {
                    e.stopPropagation();
                    props.showColumnMenu(impl.agFilterButtonRef.current);
                }
            });
        };

        const expandCollapseIcon = () => {
            const {isTreeColumn, headerHasExpandCollapse} = xhColumn;
            if (!isTreeColumn || !headerHasExpandCollapse || !impl.rootsWithChildren) return null;

            const icon = impl.majorityIsExpanded ?
                Icon.angleDown({prefix: 'fal', size: 'lg'}) :
                Icon.angleRight({prefix: 'fal', size: 'lg'});

            return div({
                className: 'xh-grid-header-expand-collapse-icon',
                item: icon,
                onClick: impl.onExpandOrCollapse
            });
        };

        const extraClasses = [
            impl.isFiltered ? 'xh-grid-header-filtered' : null,
            impl.activeGridSorter ? 'xh-grid-header-sorted' : null,
            impl.hasNonPrimarySort ? 'xh-grid-header-multisort' : null
        ];

        const {isDesktop} = XH;

        // `props.displayName` is the output of the Column `headerValueGetter` and should always be a string
        // If `xhColumn` is present, it can consulted for a richer `headerName`
        let headerElem = props.displayName;
        if (xhColumn) {
            headerElem = isFunction(xhColumn.headerName) ?
                xhColumn.headerName({column: xhColumn, gridModel}) :
                xhColumn.headerName;
        }

        // If no app tooltip dynamically toggle a tooltip to display elided header
        let onMouseEnter = null;
        if (isDesktop && isUndefined(xhColumn?.headerTooltip)) {
            onMouseEnter = ({target: el}) => {
                if (el.offsetWidth < el.scrollWidth) {
                    const title = isString(headerElem) ? headerElem : props.displayName;
                    el.setAttribute('title', title);
                } else {
                    el.removeAttribute('title');
                }
            };
        }

        return div({
            className:      classNames(props.className, extraClasses),
            onClick:        isDesktop  ? impl.onClick : null,
            onDoubleClick:  isDesktop  ? impl.onDoubleClick : null,
            onMouseDown:    isDesktop  ? impl.onMouseDown : null,
            onTouchStart:   !isDesktop ? impl.onTouchStart : null,
            onTouchEnd:     !isDesktop ? impl.onTouchEnd : null,

            items: [
                expandCollapseIcon(),
                span({onMouseEnter, item: headerElem}),
                sortIcon(),
                impl.enableFilter ? columnHeaderFilter({model: impl.columnHeaderFilterModel}) : menuIcon()
            ]
        });
    }
});


class LocalModel extends HoistModel {
    gridModel;
    xhColumn;
    agColumn;
    colId;
    enableSorting;
    availableSorts;

    // Hoist Filtering
    enableFilter;
    @managed columnHeaderFilterModel;

    // AG Filtering
    @bindable isAgFiltered = false;
    agFilterButtonRef = createObservableRef();

    _doubleClick = false;
    _lastTouch = null;
    _lastTouchStart = null;
    _lastMouseDown = null;

    constructor({gridModel, xhColumn, column: agColumn}) {
        super();
        makeObservable(this);

        const {sortable, filterable} = xhColumn,
            {filterModel} = gridModel;

        this.gridModel = gridModel;
        this.xhColumn = xhColumn;
        this.agColumn = agColumn;
        this.colId = agColumn.colId;
        this.enableSorting = sortable;
        this.availableSorts = this.parseAvailableSorts();

        if (!XH.isMobileApp && filterable && filterModel) {
            this.columnHeaderFilterModel = new ColumnHeaderFilterModel({filterModel, column: xhColumn});
            this.enableFilter = true;
        } else {
            this.isAgFiltered = agColumn.isFilterActive();
            agColumn.addEventListener('filterChanged', this.onFilterChanged);
        }
    }

    destroy() {
        this.agColumn.removeEventListener('filterChanged', this.onFilterChanged);
        super.destroy();
    }

    // Get any active sortBy for this column, or null
    @computed
    get activeGridSorter() {
        if (!this.gridModel || !this.enableSorting) return null; // ag-grid auto group column won't have a gridModel
        return this.gridModel.sortBy.find(it => it.colId === this.colId);
    }

    @computed
    get hasNonPrimarySort() {
        const {activeGridSorter} = this;
        return activeGridSorter ? this.gridModel.sortBy.indexOf(activeGridSorter) > 0 : false;
    }

<<<<<<< HEAD
    get isFiltered() {
        return this.isAgFiltered || this.columnHeaderFilterModel?.isFiltered;
    }

    // Ag-Grid's filter callback
    onFilterChanged = () => {
        this.setIsAgFiltered(this.agColumn.isFilterActive());
=======
    @computed
    get rootsWithChildren() {
        return filter(this.gridModel.store.rootRecords, it => !isEmpty(it.children)).length;
    }

    @computed
    get majorityIsExpanded() {
        const {expandState} = this.gridModel;
        return !isEmpty(expandState) && size(expandState) > this.rootsWithChildren/2;
>>>>>>> 91f6e869
    }

    // Desktop click handling
    onMouseDown = () => {
        this._lastMouseDown = Date.now();
    };

    onExpandOrCollapse = (e) => {
        const {gridModel, majorityIsExpanded} = this;

        e.stopPropagation();
        if (majorityIsExpanded) {
            gridModel.collapseAll();
        } else {
            gridModel.expandAll();
        }
    };

    onClick = (e) => {
        if (olderThan(this._lastMouseDown, 500)) return;  // avoid spurious reaction to drag end.
        this._doubleClick = false;
        this.updateSort(e.shiftKey);
    };

    onDoubleClick = () => {
        this._doubleClick = true;
        this.autosize();
    };

    // Mobile touch handling
    onTouchStart = () => {
        this._lastTouchStart = Date.now();
    };

    onTouchEnd = () => {
        if (olderThan(this._lastTouchStart, 500)) return;  // avoid spurious reaction to drag end.

        if (!olderThan(this._lastTouch, 300)) {
            this._doubleClick = true;
            this.autosize();
        } else {
            this._doubleClick = false;
            this.updateSort();
        }

        this._lastTouch = Date.now();
    };

    //-------------------
    // Implementation
    //-------------------
    @debounced(300)
    updateSort(shiftKey) {
        if (!this.enableSorting || !this.gridModel || this._doubleClick) return;

        const {gridModel, activeGridSorter, colId} = this;

        let sortBy;
        if (shiftKey) {
            // For shift, modify sorters
            sortBy = filter(gridModel.sortBy, it => it.colId !== colId);
            // Add new sort if this was a complex sort or no sort on this column.
            if (!activeGridSorter || !isEmpty(sortBy)) {
                const nextSortBy = this.getNextSortBy();
                if (nextSortBy) sortBy.push(nextSortBy);
            }
        } else {
            // Otherwise straightforward replace
            const nextSortBy = this.getNextSortBy();
            sortBy = nextSortBy ? [nextSortBy] : [];
        }

        gridModel.setSortBy(sortBy);
    }

    getNextSortBy() {
        const {availableSorts, activeGridSorter} = this;
        if (!availableSorts.length) return null;

        let idx = 0;
        if (activeGridSorter) {
            const {colId, sort, abs} = activeGridSorter,
                currIdx = findIndex(availableSorts, {colId, sort, abs});

            if (isFinite(currIdx)) idx = (currIdx + 1) % availableSorts.length;
        }

        return availableSorts[idx];
    }

    autosize() {
        const {gridModel} = this;
        if (gridModel?.autosizeEnabled) {
            gridModel.autosizeAsync({columns: this.colId, showMask: false});
        }
    }

    parseAvailableSorts() {
        const {
            absSort = false,
            sortingOrder = Column.DEFAULT_SORTING_ORDER,
            colId = this.colId
        } = this.xhColumn ?? {}; // Note xhColumn may be null for ag-Grid dynamic columns

        const ret = sortingOrder.map(spec => {
            if (isString(spec) || spec === null) spec = {sort: spec};
            return new GridSorter({...spec, colId});
        });

        return absSort ? ret : ret.filter(it => !it.abs);
    }
}<|MERGE_RESOLUTION|>--- conflicted
+++ resolved
@@ -13,14 +13,9 @@
 import {createObservableRef} from '@xh/hoist/utils/react';
 import {debounced} from '@xh/hoist/utils/js';
 import {olderThan} from '@xh/hoist/utils/datetime';
-<<<<<<< HEAD
-import {filter, findIndex, isEmpty, isFunction, isFinite, isUndefined, isString} from 'lodash';
+import {filter, size, findIndex, isEmpty, isFunction, isFinite, isUndefined, isString} from 'lodash';
 import classNames from 'classnames';
 
-=======
-import classNames from 'classnames';
-import {filter, size, findIndex, isEmpty, isFunction, isFinite, isUndefined, isString} from 'lodash';
->>>>>>> 91f6e869
 import {GridSorter} from './GridSorter';
 
 /**
@@ -192,7 +187,6 @@
         return activeGridSorter ? this.gridModel.sortBy.indexOf(activeGridSorter) > 0 : false;
     }
 
-<<<<<<< HEAD
     get isFiltered() {
         return this.isAgFiltered || this.columnHeaderFilterModel?.isFiltered;
     }
@@ -200,7 +194,8 @@
     // Ag-Grid's filter callback
     onFilterChanged = () => {
         this.setIsAgFiltered(this.agColumn.isFilterActive());
-=======
+    }
+
     @computed
     get rootsWithChildren() {
         return filter(this.gridModel.store.rootRecords, it => !isEmpty(it.children)).length;
@@ -210,7 +205,6 @@
     get majorityIsExpanded() {
         const {expandState} = this.gridModel;
         return !isEmpty(expandState) && size(expandState) > this.rootsWithChildren/2;
->>>>>>> 91f6e869
     }
 
     // Desktop click handling
