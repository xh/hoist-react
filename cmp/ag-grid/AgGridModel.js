import {HoistModel} from '@xh/hoist/core';
import {action, bindable, observable} from '@xh/hoist/mobx';
import {has, isNil, isEmpty, cloneDeep, isArray, last, isEqual} from 'lodash';
import {warnIf} from '../../utils/js';

/**
 * Model for an AgGrid, provides reactive support for setting grid styling as well as access to the
 * ag-Grid API and Column API references for interacting with ag-Grid.
 *
 * Also provides a series of utility methods that are generally useful when managing grid state.
 * This includes the ability to get and set the full state of the grid in a serializable form,
 * allowing applications to save "views" of the grid.
 */
@HoistModel
export class AgGridModel {
    static AUTO_GROUP_COL_ID = 'ag-Grid-AutoColumn';

    //------------------------
    // Grid Style
    //------------------------
    /** @member {boolean} */
    @bindable compact;
    /** @member {boolean} */
    @bindable rowBorders;
    /** @member {boolean} */
    @bindable stripeRows;
    /** @member {boolean} */
    @bindable showHover;
    /** @member {boolean} */
    @bindable showCellFocus;

    /** @member {GridApi} */
    @observable.ref agApi = null;
    /** @member {ColumnApi} */
    @observable.ref agColumnApi = null;

    /**
     * @param {Object} c - AgGridModel configuration.
     * @param {boolean} [c.compact] - true to render with a smaller font size and tighter padding.
     * @param {boolean} [c.rowBorders] - true to render row borders.
     * @param {boolean} [c.stripeRows] - true (default) to use alternating backgrounds for rows.
     * @param {boolean} [c.showHover] - true to highlight the currently hovered row.
     * @param {boolean} [c.showCellFocus] - true to highlight the focused cell with a border.
     */
    constructor({
        compact = false,
        showHover = false,
        rowBorders = false,
        stripeRows = true,
        showCellFocus = false
    } = {}) {
        this.compact = compact;
        this.showHover = showHover;
        this.rowBorders = rowBorders;
        this.stripeRows = stripeRows;
        this.showCellFocus = showCellFocus;

        this.addReaction({
            track: () => this.compact,
            run: () => {
                if (this.agApi) this.agApi.resetRowHeights();
            }
        });
    }

    /**
     * Retrieves the current state of the grid via ag-Grid APIs. This state is returned in a
     * serializable form and can be later restored via setState.
     *
     * @param {Object} c - options for which state is retrieved.
     * @param {boolean} c.excludeColumnState - true to exclude the column state
     * @param {boolean} c.excludeSort - true to exclude the sort state
     * @param {boolean} c.excludeExpand - true to exclude the expand state
     * @param {boolean} c.excludeFilter - true to exclude the filter state
     * @param {boolean} c.excludeMiscState - true to exclude any additional miscellaneous state
     *
     * @returns {AgGridState} - the current state of the grid
     */
    getState({excludeColumnState, excludeSort, excludeExpand, excludeFilter, excludeMiscState} = {}) {
        const columnState = excludeColumnState ? undefined : this.getColumnState(),
            sortState = excludeSort ? undefined : this.getSortState(),
            expandState = excludeExpand ? undefined : this.getExpandState(),
            filterState = excludeFilter ? undefined : this.getFilterState(),
            miscState = excludeMiscState ? undefined : this.getMiscState();

        return {
            columnState,
            sortState,
            expandState,
            filterState,
            miscState
        };
    }

    /**
     * Sets the current state of the grid. This method should generally only be used with an object
     * returned by getState.
     *
     * Calls to this method should be made after the columns have been set in the grid.
     *
     * Some of the state may be data-dependent. Specifically the expandState and filterState. It is
     * recommended that applications wait until the data has been loaded in the grid before setting
     * the state if including those elements. This method can be called immediately after the data
     * has been loaded via agApi.setRowData
     *
     * @param {AgGridState} state
     */
    setState(state) {
        const {columnState, sortState, expandState, filterState, miscState} = state;
        if (columnState) this.setColumnState(columnState);
        if (sortState) this.setSortState(sortState);
        if (expandState) this.setExpandState(expandState);
        if (filterState) this.setFilterState(filterState);
        if (miscState) this.setMiscState(miscState);
    }

    /**
     * @returns {AgGridMiscState}
     */
    getMiscState() {
        return {
            panelId: this.agApi.getOpenedToolPanel()
        };
    }

    /**
     * Sets the grid state which doesn't fit into the other buckets.
     * @param {AgGridMiscState} miscState
     */
    setMiscState(miscState) {
        const {agApi} = this,
            {panelId} = miscState;

        if (isNil(panelId)) {
            agApi.closeToolPanel();
        } else {
            agApi.openToolPanel(panelId);
        }
    }

    /**
     * @returns {Object[]} - current filter state of the grid.
     *      @see https://www.ag-grid.com/javascript-grid-filtering/#get-set-all-filter-models
     */
    getFilterState() {
        const {agApi} = this;
        return agApi.getFilterModel();
    }

    /**
     * Sets the grid filter state.
     * Note that this state may be data-dependent, depending on the types of filter being used.
     *
     * @param {Object[]} filterState
     */
    setFilterState(filterState) {
        const {agApi} = this;

        agApi.setFilterModel(filterState);
        agApi.onFilterChanged();
    }

    /**
     * @returns {Object[]} - current sort state of the grid.
     *      @see https://www.ag-grid.com/javascript-grid-sorting/#sorting-api
     */
    getSortState() {
        const {agApi, agColumnApi} = this,
            isPivot = agColumnApi.isPivotMode();

        // When we have pivot columns we need to make sure we store the path to the sorted column
        // using the pivot keys and value column id, instead of using the auto-generate secondary
        // column id as this could be different with different data or even with the same data based
<<<<<<< HEAD
        // on the state of the grid when pivot mode was turned on
        let sortModel = agApi.getSortModel();
=======
        // on the state of the grid when pivot mode was enabled.
>>>>>>> 1a60accd
        if (isPivot && !isEmpty(agColumnApi.getPivotColumns())) {
            // ag-Grid may have left sort state in the model from before pivot mode was activated,
            // which is not representative of the current grid state, so we need to remove any sorts
            // on non-pivot columns
            sortModel = sortModel.filter(it => it.colId.startsWith('pivot_'));

            const secondaryCols = agColumnApi.getSecondaryColumns();
            sortModel.forEach(sort => {
                const col = secondaryCols.find(it => it.colId === sort.colId);
                sort.colId = this.getPivotColumnId(col);
            });
        }

        return sortModel;
    }

    /**
     * Sets the grid sort state.
     * @param {Object[]} sortState
     */
    setSortState(sortState) {
        const sortModel = cloneDeep(sortState),
            {agApi, agColumnApi} = this,
            isPivot = agColumnApi.isPivotMode(),
            havePivotCols = !isEmpty(agColumnApi.getPivotColumns());

        sortModel.forEach(sort => {
            if (isArray(sort.colId)) {
                if (isPivot && havePivotCols) {
                    // Find the appropriate secondary column
                    const secondaryCols = agColumnApi.getSecondaryColumns(),
                        col = secondaryCols.find(
                            it => isEqual(sort.colId, this.getPivotColumnId(it)));

                    if (col) {
                        sort.colId = col.colId;
                    } else {
                        console.warn(
                            'Could not find a secondary column to associate with the pivot column path',
                            sort.colId);
                    }
                } else {
                    sort.colId = last(sort.colId);
                }
            }
        });

        agApi.setSortModel(sortModel);
        agApi.onSortChanged();
    }

    /**
     * @returns {AgGridColumnState} - current column state of the grid, including pivot mode
     */
    getColumnState() {
        const {agColumnApi} = this;
        return {
            isPivot: agColumnApi.isPivotMode(),
            columns: agColumnApi.getColumnState()
        };
    }

    /**
     * Sets the columns state of the grid
     * @param {AgGridColumnState} colState
     */
    setColumnState(colState) {
        const {agColumnApi} = this,
            validColIds = [
                AgGridModel.AUTO_GROUP_COL_ID,
                ...agColumnApi.getAllColumns().map(it => it.colId)
            ];

        let {isPivot, columns} = colState;
        agColumnApi.setPivotMode(isPivot);

        if (isPivot && columns.some(it => !isNil(it.pivotIndex) && it.pivotIndex >= 0)) {
            // Exclude the auto group column as this causes issues with ag-grid when in pivot mode
            columns = columns.filter(it => it.colId !== AgGridModel.AUTO_GROUP_COL_ID);
        }

        // Remove invalid columns. ag-Grid does not like calls to set state with unknown column IDs.
        columns = columns.filter(it => validColIds.includes(it.colId));

        agColumnApi.setColumnState(columns);
    }

    /**
     * @returns {Object} - the current row expansion state of the grid in a serializable form
     */
    getExpandState() {
        const expandState = {};
        this.agApi.forEachNode(node => {
            if (!node.group) return;

            const {field, key} = node;
            if (!has(expandState, field)) {
                expandState[field] = {};
            }

            expandState[field][key] = node.expanded;
        });

        return expandState;
    }

    /**
     * Sets the grid row expansion state
     * @param {Object} expandState - grid expand state retrieved via getExpandState()
     */
    setExpandState(expandState) {
        const {agApi} = this;
        let wasChanged = false;
        agApi.forEachNode(node => {
            if (!node.group) return;

            const {field, key} = node,
                expanded = expandState[field] ? !!expandState[field][key] : false;

            if (node.expanded !== expanded) {
                node.expanded = expanded;
                wasChanged = true;
            }
        });

        if (wasChanged) {
            agApi.onGroupExpandedOrCollapsed();
        }
    }

    /** @returns {(string[]|number[])} - list of selected row node ids */
    getSelectedRowNodeIds() {
        return this.agApi.getSelectedRows().map(it => it.id);
    }

    /**
     * Sets the selected row node ids. Any rows currently selected which are not in the list will be
     * deselected.
     * @param ids {(string[]|number[])} - row node ids to mark as selected
     */
    setSelectedRowNodeIds(ids) {
        const {agApi} = this;
        agApi.deselectAll();
        ids.forEach(id => {
            const node = agApi.getRowNode(id);
            if (node) node.setSelected(true);
        });
    }

    /**
     * @returns {Number} - the id of the first row in the grid, after sorting and filtering, which
     *      has data associated with it (i.e. not a group or other synthetic row).
     */
    getFirstSelectableRowNodeId() {
        let id = null;
        this.agApi.forEachNodeAfterFilterAndSort(node => {
            if (isNil(id) && node.data) {
                id = node.id;
            }
        });
        return id;
    }

    //------------------------
    // Implementation
    //------------------------
    @action
    init({api, columnApi}) {
        warnIf(!isNil(this.agApi),
            'AgGridModel is being re-initialized! AgGrid component must have been re-rendered!');

        this.agApi = api;
        this.agColumnApi = columnApi;
    }

    getPivotColumnId(column) {
        return [...column.colDef.pivotKeys, column.colDef.pivotValueColumn.colId];
    }
}

/**
 * @typedef {Object} AgGridColumnState
 * @property {boolean} isPivot - true if pivot mode is enabled
 * @property {Object[]} columns - state of each column in the grid
 *      @see https://www.ag-grid.com/javascript-grid-column-definitions/#saving-and-restoring-column-state
 */

/**
 * @typedef {Object} AgGridColumnSortState
 * @property {string} colId
 * @property {string} direction
 */

/**
 * @typedef {Object} AgGridMiscState
 * @property {string} panelId - identifier of the currently open tool panel in the side bar
 */

/**
 * @typedef {Object} AgGridState
 * @property {AgGridColumnState} [columnState]
 * @property {AgGridColumnSortState[]} [sortState]
 * @property {Object} [expandState]
 * @property {Object[]} [filterState]
 * @property {AgGridMiscState} [miscState]
 */<|MERGE_RESOLUTION|>--- conflicted
+++ resolved
@@ -168,15 +168,12 @@
         const {agApi, agColumnApi} = this,
             isPivot = agColumnApi.isPivotMode();
 
+        let sortModel = agApi.getSortModel();
+
         // When we have pivot columns we need to make sure we store the path to the sorted column
         // using the pivot keys and value column id, instead of using the auto-generate secondary
         // column id as this could be different with different data or even with the same data based
-<<<<<<< HEAD
-        // on the state of the grid when pivot mode was turned on
-        let sortModel = agApi.getSortModel();
-=======
         // on the state of the grid when pivot mode was enabled.
->>>>>>> 1a60accd
         if (isPivot && !isEmpty(agColumnApi.getPivotColumns())) {
             // ag-Grid may have left sort state in the model from before pivot mode was activated,
             // which is not representative of the current grid state, so we need to remove any sorts
