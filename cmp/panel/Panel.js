/*
 * This file belongs to Hoist, an application development toolkit
 * developed by Extremely Heavy Industries (www.xh.io | info@xh.io)
 *
 * Copyright © 2018 Extremely Heavy Industries Inc.
 */
import {Component} from 'react';
import {PropTypes as PT} from 'prop-types';
import {castArray, omitBy} from 'lodash';
import {elemFactory, HoistComponent} from 'hoist/core';
<<<<<<< HEAD
import {vframe, vbox} from 'hoist/layout';
import {mask} from 'hoist/cmp';

=======
import {vframe, vbox} from 'hoist/cmp/layout';
import {mask} from 'hoist/cmp/mask';
>>>>>>> c7a92e91
import {panelHeader} from './impl/PanelHeader';

/**
 * A Panel container builds on the lower-level layout components to offer a header element
 * w/standardized styling, title, and Icon as well as support for top and bottom toolbars.
 */
@HoistComponent({layoutSupport: true})
export class Panel extends Component {

    static propTypes = {
        /** A title text added to the panel's header. */
        title: PT.string,
        /** An icon placed at the left-side of the panel's header. */
        icon: PT.element,
        /** Items to be added to the right-side of the panel's header. */
        headerItems: PT.node,
        /** A toolbar to be docked at the top of the panel. */
        tbar: PT.element,
        /** A toolbar to be docked at the bottom of the panel. */
        bbar: PT.element,
        /** Whether this panel should be rendered with a mask, use to disable interaction with panel. */
        masked: PT.bool
    };

    baseCls = 'xh-panel';

    render() {
        let {
            className,
            layoutConfig,
            tbar,
            bbar,
            title,
            icon,
            headerItems,
            masked,
            isCollapsed,
            children,
            ...rest
        } = this.props;

        layoutConfig = omitBy(layoutConfig, (v, k) => k.toLowerCase().includes('padding'));

        const wrapper = layoutConfig.width || layoutConfig.height ? vbox : vframe;

        return wrapper({
            cls: className ? `${this.baseCls} ${className}` : this.baseCls,
            layoutConfig,
            ...rest,
            items: [
                panelHeader({title, icon, headerItems}),
                tbar || null,
                ...(castArray(children)),
                bbar || null,
                mask({isDisplayed: masked})
            ]
        });
    }
}
export const panel = elemFactory(Panel);<|MERGE_RESOLUTION|>--- conflicted
+++ resolved
@@ -8,14 +8,8 @@
 import {PropTypes as PT} from 'prop-types';
 import {castArray, omitBy} from 'lodash';
 import {elemFactory, HoistComponent} from 'hoist/core';
-<<<<<<< HEAD
-import {vframe, vbox} from 'hoist/layout';
-import {mask} from 'hoist/cmp';
-
-=======
 import {vframe, vbox} from 'hoist/cmp/layout';
 import {mask} from 'hoist/cmp/mask';
->>>>>>> c7a92e91
 import {panelHeader} from './impl/PanelHeader';
 
 /**
