/*
 * This file belongs to Hoist, an application development toolkit
 * developed by Extremely Heavy Industries (www.xh.io | info@xh.io)
 *
 * Copyright © 2018 Extremely Heavy Industries Inc.
 */

import {flatten, isEmpty, startCase, partition, isFunction, isUndefined} from 'lodash';
import {HoistModel} from '@xh/hoist/core';
import {observable, action, computed} from '@xh/hoist/mobx';
import {PendingTaskModel} from '@xh/hoist/utils/async/PendingTaskModel';

import {ValidationState} from '../validation/ValidationState';
import {Rule} from '../validation/Rule';

/**
 * Model for a data field within a Form. Specifies the field's name, user-facing label, validation
 * rules, and other properties. Holds the field's value as initialized by a parent FormModel or
 * updated by a user interacting with a bound FormField component.
 *
 * These models are typically created by passing configuration objects to the constructor or
 * `addField()` method of a parent FormModel. The parent Form/FormModel and the FormField component
 * work together to bind to this model by name.
 */
@HoistModel
export class FieldModel {

    /** @member {FormModel} */
    _formModel;

    /** @member {*} */
    initialValue;
    /** @member {*} */
    @observable.ref value;

    /** @member {string} */
    name;
    /** @member {string} */
    @observable displayName;
    /** @member {boolean} */
    @observable disabled;
    /** @member {boolean} */
    @observable readonly;

    /** @member {Rule[]} */
    @observable.ref rules = [];
    /** @member {String[]} - validation errors, or null if validation has not been run. */
    @observable.ref errors = null;

    /**
     * @member {boolean} - true to trigger the display of any validation error messages by this
     *      model's bound FormField component. False to hide any such messages - even if the value
     *      is not in fact valid. This is often preferable when the user has yet to interact with
     *      this field since init/reset and eagerly showing validation errors would be confusing.
     */
    @observable validationDisplayed = false;

    _validationTask = new PendingTaskModel();
    _validationRunId = 0;

    /**
<<<<<<< HEAD
     * @param {Object} cfg
     * @param {string} cfg.name
     * @param {string} [cfg.displayName]
     * @param {*} [cfg.initialValue]
     * @param {boolean} [cfg.disabled]
     * @param {boolean} [cfg.readonly]
     * @param {(Rule|Object|Function)} [cfg.rules] -
     *      Rules, rule configurations, or validation functions to create rules.
     *      (All validation functions supplied will be combined in to a single rule)
=======
     * @param {Object} c - FieldModel configuration.
     * @param {string} c.name - unique name for this field within its parent FormModel.
     * @param {string} [c.displayName] - user-facing name for labels and validation messages.
     * @param {*} [c.initialValue] - initial value of this field.
     * @param {boolean} [c.disabled] - true to disable the input control for this field.
     * @param {boolean} [c.readonly] - true to render a read-only value (vs. an input control).
     * @param {(Rule[]|Object[]|Function[])} [c.rules] - Rules, rule configs, or validation
     *      functions to apply to this field. (All validation functions supplied will be combined
     *      to create a single Rule.)
>>>>>>> 34589957
     */
    constructor({
        name,
        displayName = startCase(name),
        initialValue = null,
        disabled = false,
        readonly = false,
        rules = []
    }) {
        this.name = name;
        this.displayName = displayName;
        this.value = initialValue;
        this.initialValue = initialValue;
        this.disabled = disabled;
        this.readonly = readonly;
        this.rules = this.processRuleSpecs(rules);
    }

    //-----------------------------
    // Accessors and lifecycle
    //-----------------------------
    /** Parent FormModel - set via FormModel ctor/addField(). */
    get formModel() {
        return this._formModel;
    }

    set formModel(formModel) {
        this._formModel = formModel;
        this.addAutorun(() => {
            this.computeValidationAsync();
        });
        this.addAutorun(() => {
            if (this.isDirty) this.displayValidation(false);
        });
    }

    /** Proxy for accessing all of the current data values in this field by name. */
    get values() {
        return this.value;
    }

    /** Current data in this field, fully enumerated. */
    getData() {
        return this.value;
    }

    @action
    setValue(v) {
        this.value = v;
    }

    /** @member {String[]} - all validation errors for this field and its sub-forms. */
    get allErrors() {
        return this.errors || [];
    }

    /**
     * Set the initial value of the field, reset to that value, and reset validation state.
     * @param {*} initialValue
     */
    @action
    init(initialValue) {
        if (!isUndefined(initialValue)) {
            this.initialValue = initialValue;
        }
        this.reset();
    }

    /** Reset to the initial value and reset validation state. */
    @action
    reset() {
        this.value = this.initialValue;
        this.errors = null;
        this.validationDisplayed = false;
    }

    /** @member {boolean} - true if value has been changed since last reset/init. */
    get isDirty() {
        return this.value !== this.initialValue;
    }

    //------------------------
    // Disabled/readonly
    //------------------------
    @action
    setDisabled(disabled) {
        this.setDisabled = disabled;
    }

    @action
    setReadonly(readonly) {
        this.setReadonly = readonly;
    }

    //------------------------
    // Validation
    //------------------------
    /**
     * Trigger the display of any validation messages by the bound FormField component. Called
     * when validation is requested on the parent FormModel, when the field is dirtied, or when a
     * HoistInput bound to the field is blurred.
     *
     * @param {boolean} [includeSubforms] - true to include all subforms of this field.
     */
    @action
    displayValidation(includeSubforms = true) {
        this.validationDisplayed = true;
    }

    /** Validation state of the field. */
    get validationState() {
        const VS = ValidationState;
        const {errors, rules} = this;
        return (errors == null) ?
            isEmpty(rules) ? VS.Valid : VS.Unknown :
            isEmpty(errors) ? VS.Valid : VS.NotValid;
    }

    /** @member {boolean} - true if this field is confirmed to be Valid. */
    get isValid() {
        return this.validationState == ValidationState.Valid;
    }

    /** @member {boolean} - true if this field is confirmed to be NotValid. */
    get isNotValid() {
        return this.validationState == ValidationState.NotValid;
    }

    /**
     * @member {boolean} - true if validation of this field is currently pending, in which case
     *      the current state is out of date and should be considered provisional.
     */
    get isValidationPending() {
        return this._validationTask.isPending;
    }

    /**
     * @member {boolean} - true if this field requires a non-nullish (null or undefined) value,
     *      i.e. if there is an active rule with the 'required' constraint.
     */
    @computed
    get isRequired() {
        return this.rules.some(r => r.requiresValue(this));
    }

    /**
     * Recompute all validations and return true if the field is valid.
     *
     * @param {Object} [c]
     * @param {boolean} [c.display] - true to trigger the display of validation errors (if any)
     *      by the bound FormField component after validation is complete.
     * @returns {Promise<boolean>}
     */
    @action
    async validateAsync({display = true} = {}) {
        await this.computeValidationAsync();
        if (display) this.displayValidation();
        return this.isValid;
    }


    //------------------------
    // Implementation
    //------------------------
    processRuleSpecs(ruleSpecs) {
        // Peel off raw validations into a single rule spec
        const [constraints, rules] = partition(ruleSpecs, isFunction);
        if (!isEmpty(constraints)) {
            rules.push({check: constraints});
        }
        return rules.map(r => r instanceof Rule ? r : new Rule(r));
    }

    async computeValidationAsync() {
        const runId = ++this._validationRunId;
        return this
            .evaluateAsync(this.rules)
            .thenAction(errors => {
                if (runId == this._validationRunId) {
                    this.errors = errors;
                }
                return this.validationState;
            }).linkTo(this._validationTask);
    }

    async evaluateAsync(rules) {
        const promises = rules.map(r => r.evaluateAsync(this));
        return flatten(await Promise.all(promises));
    }
}<|MERGE_RESOLUTION|>--- conflicted
+++ resolved
@@ -59,17 +59,6 @@
     _validationRunId = 0;
 
     /**
-<<<<<<< HEAD
-     * @param {Object} cfg
-     * @param {string} cfg.name
-     * @param {string} [cfg.displayName]
-     * @param {*} [cfg.initialValue]
-     * @param {boolean} [cfg.disabled]
-     * @param {boolean} [cfg.readonly]
-     * @param {(Rule|Object|Function)} [cfg.rules] -
-     *      Rules, rule configurations, or validation functions to create rules.
-     *      (All validation functions supplied will be combined in to a single rule)
-=======
      * @param {Object} c - FieldModel configuration.
      * @param {string} c.name - unique name for this field within its parent FormModel.
      * @param {string} [c.displayName] - user-facing name for labels and validation messages.
@@ -79,7 +68,6 @@
      * @param {(Rule[]|Object[]|Function[])} [c.rules] - Rules, rule configs, or validation
      *      functions to apply to this field. (All validation functions supplied will be combined
      *      to create a single Rule.)
->>>>>>> 34589957
      */
     constructor({
         name,
