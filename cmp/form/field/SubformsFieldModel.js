/*
 * This file belongs to Hoist, an application development toolkit
 * developed by Extremely Heavy Industries (www.xh.io | info@xh.io)
 *
 * Copyright © 2018 Extremely Heavy Industries Inc.
 */

import {XH} from '@xh/hoist/core';
import {isArray, flatMap, partition, clone, without, defaults, isUndefined} from 'lodash';
import {action, computed} from '@xh/hoist/mobx';
import {throwIf} from '@xh/hoist/utils/js';

import {FormModel} from '../FormModel';
import {FieldModel} from './FieldModel';
import {ValidationState} from '../validation/ValidationState';

/**
 * A data field in a form whose value is a collection of FormModels (subforms).
 *
<<<<<<< HEAD
 * Applications should initialize this field with an array of objects.  These values will be
 * loaded into an array of managed FormModels which will form the value of this field.
 *
 * Applications should *not* modify the value property directly, unless they wish to reinitialize
 * all existing form contents to new values.  Use the methods add() or remove() to
 * adjust the contents of the collection while preserving existing form state.
 *
 * Validation rules for the entire collection may be specified as for any field, but
 * validations on the subforms will also bubble up to this field, effecting its overall
 * validation state.
=======
 * Applications should populate the contents of this collection by setting the value property of
 * this object to an array of FormModels. Apps should *not* modify the existing value property.
 *
 * Validation rules for the entire collection may be specified as for any field, but validations on
 * the subform will also bubble up to this field, affecting its overall validation state.
>>>>>>> 34589957
 */
export class SubformsFieldModel extends FieldModel {

    _createdModels = []; // Any subform models created by this model.  Hold on to for cleanup.
    _modelConfig = null;

    /**
     *
     * @param {Object} subforms - config for FormModel representing a subform.
     * @param {Object[]} [cfg.initialValue]
     * @param {...} rest - arguments for FieldModel
     */
    constructor({subforms, initialValue = [],  ...rest}) {
        super({...rest});
        this._modelConfig = subforms;
        this.init(initialValue);
    }

    //-----------------------------
    // Overrides
    //-----------------------------
    get values() {
        return this.value.map(s => s.values);
    }

    getData() {
        return this.value.map(s => s.getData());
    }

    @action
    init(initialValue) {
        if (!isUndefined(initialValue)) {
            this.initialValue = this.parseValue(initialValue);
        }
        this.reset();
        this.cleanupModels();
    }

    @action
    setValue(v) {
        super.setValue(this.parseValue(v));
        this.cleanupModels();
    }

    set formModel(formModel) {
        super.formModel = formModel;
        this.value.forEach(s => s.parent = formModel);
    }

    @computed
    get allErrors() {
        const {errors} = this,
            subErrs = flatMap(this.value, s => s.allErrors);
        return errors ? [...errors, subErrs] : subErrs;
    }

    @action
    reset() {
        super.reset();
        this.value.forEach(s => s.reset());
    }

    @action
    displayValidation(includeSubforms = true) {
        super.displayValidation(includeSubforms);
        if (includeSubforms) {
            this.value.forEach(s => s.displayValidation());
        }
    }

    @computed
    get validationState() {
        const VS = ValidationState,
            states = this.value.map(s => s.validationState);
        states.push(super.validationState);

        if (states.includes(VS.NotValid)) return VS.NotValid;
        if (states.includes(VS.Unknown))  return VS.Unknown;
        return VS.Valid;
    }

    @computed
    get isValidationPending() {
        return this.value.some(m => m.isValidationPending) || super.isValidationPending;
    }

    @computed
    get isDirty() {
        return this.value.some(s => s.isDirty) || super.isDirty;
    }

    @action
    async validateAsync({display = true} = {}) {
        const promises = this.value.map(m => m.validateAsync({display}));
        promises.push(super.validateAsync({display}));
        await Promise.all(promises);
        return this.isValid;
    }

    setDisabled(disabled) {
        throw XH.exception('Disabled not implemented on subform fields');
    }

    setReadonly(readonly) {
        throw XH.exception('Readonly not implemented on subform fields');
    }


    //-----------------------------
    // Collection management
    //-----------------------------
    /**
     * Add a new record (subform) to this field.
     *
     * @param {Object} [initialValue] - object containing initial values for new record.
     * @param {integer} [index] - index in collection where subform should be inserted.
     */
    @action
    add({initialValues = {}, index = this.value.length} = {}) {
        const newSubforms = this.parseValue([initialValues]),
            newValue = clone(this.value);

        newValue.splice(index, 0, ...newSubforms);

        this.value = newValue;
    }

    @action
    remove(formModel) {
        this.value = without(this.value, formModel);
        this.cleanupModels();
    }

    //-----------------------
    // Implementation
    //----------------------
    parseValue(externalVal) {
        throwIf(!isArray(externalVal), 'Value of a SubformsField must be an array.');

        const {_modelConfig, _createdModels} = this;
        return externalVal.map(v => {
            const initialValues = defaults({}, v, _modelConfig.initialValues),
                ret = new FormModel({..._modelConfig, initialValues});
            ret.parent = this.formModel;
            _createdModels.push(ret);
            return ret;
        });
    }

    cleanupModels() {
        // destroy any models we know we are finished with early..
        const {_createdModels, initialValue, value} = this,
            [keep, destroy] = partition(_createdModels, m => initialValue.includes(m) || value.includes(m));
        this._createdModels = keep;
        XH.safeDestroy(destroy);
    }

    destroy() {
        XH.safeDestroy(this._createdModels);
    }
}<|MERGE_RESOLUTION|>--- conflicted
+++ resolved
@@ -17,7 +17,6 @@
 /**
  * A data field in a form whose value is a collection of FormModels (subforms).
  *
-<<<<<<< HEAD
  * Applications should initialize this field with an array of objects.  These values will be
  * loaded into an array of managed FormModels which will form the value of this field.
  *
@@ -26,15 +25,8 @@
  * adjust the contents of the collection while preserving existing form state.
  *
  * Validation rules for the entire collection may be specified as for any field, but
- * validations on the subforms will also bubble up to this field, effecting its overall
+ * validations on the subforms will also bubble up to this field, affecting its overall
  * validation state.
-=======
- * Applications should populate the contents of this collection by setting the value property of
- * this object to an array of FormModels. Apps should *not* modify the existing value property.
- *
- * Validation rules for the entire collection may be specified as for any field, but validations on
- * the subform will also bubble up to this field, affecting its overall validation state.
->>>>>>> 34589957
  */
 export class SubformsFieldModel extends FieldModel {
 
