--- conflicted
+++ resolved
@@ -145,12 +145,8 @@
      * This is the primary method for HoistInput implementations to call on value change.
      */
     noteValueChange(val) {
-<<<<<<< HEAD
-        const {commitOnChange, onChange} = this.props;
-=======
         const {onChange} = this.props;
 
->>>>>>> 07d6e1f4
         this.setInternalValue(val);
         if (onChange) onChange(this.toExternal(val));
         if (this.commitOnChange) this.doCommit();
@@ -200,9 +196,9 @@
     @action
     noteBlurred() {
         if (!this.hasFocus) return;
-        
+
         this.doCommit();
-        
+
         const field = this.getField();
         if (field) field.startValidating();
 
@@ -226,7 +222,7 @@
     @action
     noteFocused() {
         if (this.hasFocus) return;
-        
+
         this.setInternalValue(this.toInternal(this.externalValue));
         this.hasFocus = true;
     }
