/*
 * This file belongs to Hoist, an application development toolkit
 * developed by Extremely Heavy Industries (www.xh.io | info@xh.io)
 *
 * Copyright © 2018 Extremely Heavy Industries Inc.
 */

import {PropTypes as PT} from 'prop-types';
import {hoistComponent, elemFactory} from 'hoist/core';
import {textArea} from 'hoist/kit/blueprint';

import {HoistField} from './HoistField';

/**
 * A Text Area Field
 *
<<<<<<< HEAD
 * See HoistField for properties additional to those documented below.
=======
 * @prop rest, see general properties for HoistField
 *
 * @prop {boolean} [autoFocus=false]
 * @prop {string} [placeholder] - text to display when control is empty
 * @prop {number} [width] - width of field, in pixels
 * @prop {boolean} [spellCheck=true]
>>>>>>> b480882e
 */
@hoistComponent()
export class TextAreaField extends HoistField {

    static propTypes = {
        /** Whether field should receive focus on render */
        autoFocus: PT.bool,
        /** Text to display when control is empty */
        placeholder: PT.string,
        /** Width of field, in pixels */
        width: PT.number
    };
    
    delegateProps = ['className', 'disabled', 'type', 'placeholder', 'autoFocus'];

    render() {
        const {style, width, spellCheck} = this.props;

        return textArea({
            value: this.renderValue || '',
            onChange: this.onChange,
            onKeyPress: this.onKeyPress,
            onBlur: this.onBlur,
            onFocus: this.onFocus,
            style: {...style, width},
            spellCheck: spellCheck !== false,
            ...this.getDelegateProps()
        });
    }

    onChange = (ev) => {
        this.noteValueChange(ev.target.value);
    }

    onKeyPress = (ev) => {
        if (ev.key === 'Enter' && !ev.shiftKey) this.doCommit();
    }

}
export const textAreaField = elemFactory(TextAreaField);<|MERGE_RESOLUTION|>--- conflicted
+++ resolved
@@ -14,16 +14,7 @@
 /**
  * A Text Area Field
  *
-<<<<<<< HEAD
  * See HoistField for properties additional to those documented below.
-=======
- * @prop rest, see general properties for HoistField
- *
- * @prop {boolean} [autoFocus=false]
- * @prop {string} [placeholder] - text to display when control is empty
- * @prop {number} [width] - width of field, in pixels
- * @prop {boolean} [spellCheck=true]
->>>>>>> b480882e
  */
 @hoistComponent()
 export class TextAreaField extends HoistField {
@@ -34,9 +25,11 @@
         /** Text to display when control is empty */
         placeholder: PT.string,
         /** Width of field, in pixels */
-        width: PT.number
+        width: PT.number,
+        /** Whether to allow browser spell check, defaults to true */
+        spellCheck: PT.bool
     };
-    
+
     delegateProps = ['className', 'disabled', 'type', 'placeholder', 'autoFocus'];
 
     render() {
