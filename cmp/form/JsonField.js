--- conflicted
+++ resolved
@@ -1,10 +1,6 @@
 import ReactDOM from 'react-dom';
 import {PropTypes as PT} from 'prop-types';
-<<<<<<< HEAD
-import {isUndefined} from 'lodash';
-=======
 import {defaultsDeep} from 'lodash';
->>>>>>> 80431749
 import {textArea} from 'hoist/kit/blueprint';
 
 import {HoistField} from './HoistField';
@@ -40,12 +36,6 @@
         width: PT.number,
         /** height of field, in pixels */
         height: PT.number,
-<<<<<<< HEAD
-        /** Whether field should scroll or wrap for long lines. */
-        lineWrapping: PT.bool
-    };
-
-=======
         /**
          * Configuration object with any properties supported by the CodeMirror api.
          * See: https://codemirror.net/doc/manual.html#api_configuration for details.
@@ -71,7 +61,6 @@
         lint: true
     }
 
->>>>>>> 80431749
     editor = null;
     taCmp = null;
 
