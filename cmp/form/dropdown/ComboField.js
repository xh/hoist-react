--- conflicted
+++ resolved
@@ -5,11 +5,6 @@
  * Copyright © 2018 Extremely Heavy Industries Inc.
  */
 
-<<<<<<< HEAD
-import {isObject, find} from 'lodash';
-=======
-import {PropTypes as PT} from 'prop-types';
->>>>>>> 4fc9d6ee
 import {hoistComponent, elemFactory} from 'hoist/core';
 import {Classes, suggest} from 'hoist/kit/blueprint';
 
@@ -18,16 +13,7 @@
 /**
  * ComboBox Field - A field with type ahead suggest and menu select
  *
-<<<<<<< HEAD
- * @prop rest, see properties for HoistField
- *
- * @prop options, collection of form [{value: string, label: string}, ...] or [val, val, ...]
- * @prop placeholder, text to display when control is empty
- * @prop itemRenderer, optional custom itemRenderer, a function that receives (item, itemProps)
- * @prop requireSelection, whether to force a choice from given menu options
-=======
  * @see HoistField for properties additional to those documented below.
->>>>>>> 4fc9d6ee
  */
 @hoistComponent()
 export class ComboField extends BaseDropdownField {
