/*
 * This file belongs to Hoist, an application development toolkit
 * developed by Extremely Heavy Industries (www.xh.io | info@xh.io)
 *
 * Copyright © 2020 Extremely Heavy Industries Inc.
 */
import {HoistModel, useLocalModel} from '@xh/hoist/core';
import {FieldModel} from '@xh/hoist/cmp/form';
import {action, computed, observable, bindable} from '@xh/hoist/mobx';
import classNames from 'classnames';
import {isEqual} from 'lodash';
import {useEffect, useImperativeHandle} from 'react';
import {createObservableRef} from '@xh/hoist/utils/react';
import './HoistInput.scss';
import ReactDOM from 'react-dom';


/**
 * A Local Model supporting Input components in Hoist.  This class provides common functionality
 * around reading, writing, converting, and displaying input values, including support for a "commit"
 * lifecycle which determines when values being edited should be flushed to any bound model.
 *
 * If building a classic data-entry form (i.e. multiple labelled inputs used to enter or edit a
 * chunk of data), please review and consider the use of Form and FormField components and their
 * corresponding models. They work together as a system with child HoistInputs to provide
 * consolidated data initialization and extraction, support for client-side validation, and more.
 *
 * HoistInputs can *either* operate in bound mode or in standard controlled mode.
 *      + If provided with `model` and `bind` props (either directly or via a parent FormField),
 *        they will will operate in bound mode, reading their value from the model and writing back
 *        to it on commit (as described below).
 *      + Otherwise, they will get their value directly via the `value` prop.
 *
 * Note that providing a model as a value source may allow for more efficient (re)rendering in a
 * MobX context. The bound value is only read *within* this control, so that changes to its value
 * do not cause the parent of this control to re-render.
 *
 * Regardless of mode, HoistInputs will call an `onChange` callback prop with the latest value
 * as they are updated. They also introduce the notion of "committing" a value to the model when the
 * user has completed a discrete act of data entry. This will vary by input but is commonly marked
 * by the user blurring the input, selecting a record from a combo, or pressing the <enter> key.
 * At this time, any specified `onCommit` callback prop will be called and the value will be flushed
 * back to any bound model.
 *
 * For many inputs (e.g. checkbox, select, switchInput, slider) commit always fires at the same time
 * as the change event. Other inputs such as textInput maintain the distinction described above,
 * but expose a `commitOnChange` prop to force them to eagerly flush their values on every change.
 *
 * Note: Passing a ref to a HoistInput will give you a reference to its underlying HoistInputModel.
 * This model is mostly used for implementation purposes, but it is also intended to
 * provide a limited API for application use.  It currently provides access to the underlying DOM
 * element of the rendered input via its `domEl` property, as well as `focus()`, `blur()`, and
 * `select()`.
 *
 * To create an instance of an Input component using this model use the hook
 * {@see useHoistInputModel}.
 */
@HoistModel
export class HoistInputModel {

    /**
     * Does this input have the focus ?
     * @type {boolean}
     */
    @observable hasFocus = false;

    /**
     * Field (if any) associated with this control.
     * @member {FieldModel}
     */
    getField() {
        const {model} = this;
        return model instanceof FieldModel ? model : null;
    }


    /**
     * Ref to top-most rendered DOM element in this component.
     *
     * HoistInput implementations should implement this by placing the `domRef` ref on the
     * root of the rendered component sub-tree.
     *
     * @member {Element}
     */
    get domEl() {
        const {current} = this.domRef;
        // eslint-disable-next-line no-undef
        return (!current || current instanceof Element) ? current : ReactDOM.findDOMNode(current);
    }

    /**
     * DOM <Input> element on this control, if any.
     *
     * If multiple <Input> elements are present, this getter will return the first one.
     *
     * Implementations may target a specific input via placing the 'inputRef' ref
     * on the appropriate element during rendering.  Otherwise the dom will be
     * searched for the first rendered <input>.
     *
     * @returns {Element}
     */
    get inputEl() {
        return this.inputRef.current ?? this.domEl?.querySelector('input');
    }

    //-----------------------
    // Implementation State
    //------------------------
    model;                                   // Reference to bound model, if any
    @bindable.ref props;                     // Props on input
    @observable.ref internalValue = null;    // Cached internal value
    inputRef = createObservableRef();        // ref to internal <input> element, if any
    domRef = createObservableRef();          // ref to outermost element, or class Component.

    constructor(props) {
        this.props = props;
        this.model = props.model;
        this.addReaction(this.externalValueReaction());
    }

    /**
     * Blur focus from this control, if supported.
     */
    blur() {
        this.inputEl?.blur();
    }

    /**
     * Bring focus to this control, if supported.
     */
    focus() {
        this.inputEl?.focus();
    }

    /**
     * Select all content on this input, if supported.
     */
    select() {
        this.inputEl?.select();
    }

    //------------------------------
    // Value conversion / committing
    //------------------------------
    /**
     * True if this input should commit immediately when its value is changed.
     * Components can/do provide a prop to override this value.
     */
    get commitOnChange() {
        return true;
    }

    /** The value to be rendered internally by control. **/
    @computed
    get renderValue() {
        return this.hasFocus ?
            this.internalValue :
            this.internalFromExternal();
    }

    /**
     * The external value associated with control.
     * For bound controls, this is the most recent value committed to the Model.
     */
    @computed
    get externalValue() {
        const {value, bind} = this.props,
            {model} = this;
        if (model && bind) {
            return model[bind];
        }
        return value;
    }

    @action
    setInternalValue(val) {
        if (isEqual(val, this.internalValue)) return;
        this.internalValue = val;
    }

    /**
     * Set normalized internal value and fire associated change events.
     * This is the primary method for HoistInput implementations to call on value change.
     */
    noteValueChange(val) {
        const {onChange} = this.props,
            oldVal = this.internalValue;

        this.setInternalValue(val);
        if (onChange) onChange(this.toExternal(val), this.toExternal(oldVal));
        if (this.commitOnChange) this.doCommitInternal();
    }

    /**
     * Commit the internal value to the external value, fire commit handlers, and synchronize state.
     */
    doCommit() {
        this.doCommitInternal();
        // After explicit commit, we want to fully round-trip external value to get canonical value.
        this.setInternalValue(this.internalFromExternal());
    }

    /** Hook to convert an internal representation of the value to an appropriate external one. */
    toExternal(internal) {
        return internal;
    }

    /** Hook to convert an external representation of the value to an appropriate internal one. */
    toInternal(external) {
        return external;
    }

    //------------------------------
    // Focus Management
    //------------------------------
    /**
     * To be called when the Component has lost focus. Direct subclasses must call
     * via a handler on an appropriate rendered element. A default handler implementation is below.
     */
    @action
    noteBlurred() {
        if (!this.hasFocus) return;

        this.doCommit();

        const field = this.getField();
        if (field) field.displayValidation();

        this.hasFocus = false;
    }

    onBlur = (e) => {
        // Ignore focus jumping internally from *within* the control.
        if (!this.containsElement(e.relatedTarget)) {
            this.noteBlurred();
        }
    };

    /**
     * To be called when the Component gains focus. Direct subclasses must call
     * via a handler on an appropriate rendered element. A default handler implementation is below.
     */
    @action
    noteFocused() {
        if (this.hasFocus) return;

        this.setInternalValue(this.internalFromExternal());
        this.hasFocus = true;
    }

    onFocus = () => this.noteFocused();


    //----------------------
    // Implementation
    //------------------------
    internalFromExternal() {
        const ret = this.toInternal(this.externalValue);

        // keep references consistent (to prevent unwanted renders)
        if (isEqual(this.internalValue, ret)) return this.internalValue;

        return ret;
    }

    externalFromInternal() {
        return this.toExternal(this.internalValue);
    }

    // Ensure that updates to the external value - are always flushed to the internal value but
    // only change internal if not already a valid representation of external to avoid flapping
    externalValueReaction() {
        return {
            track: () => this.externalValue,
            run: (externalVal) => {
                if (this.externalFromInternal() != externalVal) {
                    this.setInternalValue(this.toInternal(externalVal));
                }
            },
            fireImmediately: true
        };
    }

    doCommitInternal() {
        const {onCommit, bind} = this.props,
            {model} = this;
        let currentValue = this.externalValue,
            newValue = this.externalFromInternal();

        if (isEqual(newValue, currentValue)) return;

        if (model && bind) {
            model.setBindable(bind, newValue);
            newValue = this.externalValue; // Re-read effective value after set in case model setter had an opinion
        }

        if (onCommit) onCommit(newValue, currentValue);
    }

    containsElement(elem) {
<<<<<<< HEAD
        const {domElem} = this;
        if (domElem) {
            while (elem) {
                if (elem === domElem) return true;
=======
        const {domEl} = this;
        if (domEl) {
            while (elem) {
                if (elem === domEl) return true;
>>>>>>> 5e33d057
                elem = elem.parentElement;
            }
        }
        return false;
    }
}

/**
 *  Hook to render a display component with a HoistInputModel in context.
 *
 *  Places model in context and composes appropriate
 *  CSS class names for current model state.
 *
 * @param {function} component - react component to render
 * @param {Object} props - props passed to containing component
 * @param {Object} ref - forwardRef passed to containing component
 * @param {Class} [modelSpec] - specify to use particular subclass of HoistInputModel
 * @returns {element} - react element to be rendered
 */
export function useHoistInputModel(component, props, ref, modelSpec = HoistInputModel) {
    const inputModel = useLocalModel(() => new modelSpec(props));

    useEffect(() => inputModel.setProps(props));
    useImperativeHandle(ref, () => inputModel);

    const field = inputModel.getField(),
        validityClass = field?.isNotValid && field?.validationDisplayed ? 'xh-input-invalid' : null,
        disabledClass = props.disabled ? 'xh-input-disabled' : null;

    return component({
        ...props,
        model: inputModel,
        ref: inputModel.domRef,
        className: classNames('xh-input', validityClass, disabledClass, props.className)
    });
}<|MERGE_RESOLUTION|>--- conflicted
+++ resolved
@@ -298,17 +298,10 @@
     }
 
     containsElement(elem) {
-<<<<<<< HEAD
-        const {domElem} = this;
-        if (domElem) {
-            while (elem) {
-                if (elem === domElem) return true;
-=======
         const {domEl} = this;
         if (domEl) {
             while (elem) {
                 if (elem === domEl) return true;
->>>>>>> 5e33d057
                 elem = elem.parentElement;
             }
         }
