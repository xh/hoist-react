/*
 * This file belongs to Hoist, an application development toolkit
 * developed by Extremely Heavy Industries (www.xh.io | info@xh.io)
 *
 * Copyright © 2025 Extremely Heavy Industries Inc.
 */
import {
    HoistModel,
    managed,
    Persistable,
    PersistableState,
    PersistenceProvider,
    PersistOptions,
    RefreshContextModel,
    RefreshMode,
    RenderMode,
    XH
} from '@xh/hoist/core';
import {action, makeObservable, observable} from '@xh/hoist/mobx';
import {wait} from '@xh/hoist/promise';
import {isOmitted} from '@xh/hoist/utils/impl';
import {ensureUniqueBy, throwIf} from '@xh/hoist/utils/js';
import {difference, find, findLast, isString, without} from 'lodash';
import {ReactNode} from 'react';
import {TabConfig, TabModel} from './TabModel';
import {TabSwitcherProps} from './TabSwitcherProps';

export interface TabContainerConfig {
    /** Tabs to be displayed. */
    tabs?: TabConfig[];

    /**
     * ID of Tab to be shown initially if routing does not specify otherwise. If not set,
     * will default to first tab in the provided collection.
     */
    defaultTabId?: string;

    /**
     * Base route name for this container. If set, this container will be route-enabled, with the
     * route for each tab being "[route]/[tab.id]".  Cannot be used with `persistWith`.
     */
    route?: string;

    /**
     * Indicates whether to include a default switcher docked within this component. Specify as a
     * boolean or an object containing props for a TabSwitcher component. Set to false to not
     * include a switcher. Defaults to true.
     */
    switcher?: boolean | TabSwitcherProps;

    /**
     * True to enable activity tracking of tab views (default false).  Viewing of each tab will
     * be tracked with the `oncePerSession` flag, to avoid duplication.
     */
    track?: boolean;

    /**
     * Strategy for rendering child tabs. Can be set per-tab via `TabModel.renderMode`. See enum
     * for description of supported modes.
     */
    renderMode?: RenderMode;

    /**
     * Strategy for refreshing child tabs. Can be set per-tab via `TabModel.refreshMode`.
     * See enum for description of supported modes.
     */
    refreshMode?: RefreshMode;

    /** Options governing persistence. Cannot be used with `route`. */
    persistWith?: PersistOptions;

    /**
     * Placeholder to display if no tabs are provided or all tabs have been removed via
     * their `omit` config.
     */
    emptyText?: ReactNode;

    /** @internal */
    xhImpl?: boolean;
}

/**
 * Model for a TabContainer, representing its layout/contents and the currently displayed Tab.
 *
 * This object provides support for routing based navigation, customizable (lazy) mounting and
 * unmounting of inactive tabs, and customizable refreshing of tabs via a built-in RefreshContextModel.
 *
 * Note: Routing is currently enabled for desktop applications only.
 */
export class TabContainerModel extends HoistModel implements Persistable<{activeTabId: string}> {
    declare config: TabContainerConfig;

    @managed
    @observable.ref
    tabs: TabModel[] = null;

    @observable
    activeTabId: string;

    route: string;
    defaultTabId: string;
    switcher: TabSwitcherProps;
    track: boolean;
    renderMode: RenderMode;
    refreshMode: RefreshMode;
    emptyText: ReactNode;

    @managed
    refreshContextModel: RefreshContextModel;

    protected lastActiveTabId: string;

    constructor({
        tabs = [],
        defaultTabId = null,
        route = null,
        switcher = true,
        track = false,
        renderMode = 'lazy',
        refreshMode = 'onShowLazy',
        persistWith,
        emptyText = 'No tabs to display.',
        xhImpl = false
    }: TabContainerConfig) {
        super();
        makeObservable(this);
        this.xhImpl = xhImpl;

        throwIf(route && persistWith, '"persistWith" and "route" cannot both be specified.');

        // Create default switcher props
        if (switcher === true) switcher = {orientation: XH.isMobileApp ? 'bottom' : 'top'};
        if (switcher === false) switcher = null;

        this.switcher = switcher as TabSwitcherProps;
        this.renderMode = renderMode;
        this.refreshMode = refreshMode;
        this.defaultTabId = defaultTabId;
        this.emptyText = emptyText;
        this.route = route;
        this.track = track;
        this.setTabs(tabs);
        this.refreshContextModel = new RefreshContextModel();
        this.refreshContextModel.xhImpl = xhImpl;

        if (route) {
            if (XH.isMobileApp) {
                this.logWarn('TabContainer routing is not supported for mobile applications.');
                return;
            }

            this.addReaction({
                track: () => XH.routerState,
                run: this.syncWithRouter
            });
            wait().then(() => this.syncWithRouter());

            this.forwardRouterToTab(this.activeTabId);
        } else if (persistWith) {
            PersistenceProvider.create({
                persistOptions: {
                    path: 'tabContainer',
                    ...persistWith
                },
                target: this
            });
        }

        if (track) {
            this.addReaction({
                track: () => this.activeTab,
                run: activeTab => {
                    const {route} = this,
                        {title, id} = activeTab;
                    XH.track({
                        category: 'Navigation',
                        message: `Viewed ${isString(title) ? title : id} tab`,
                        // If using routing, data field specifies route for non-top-level tabs.
                        data: route && route !== 'default' ? {route: route} : null,
                        oncePerSession: true
                    });
                }
            });
        }
    }

    /** Set/replace all tabs within the container. */
    @action
    setTabs(tabs: Array<TabModel | TabConfig>) {
        const oldTabs = this.tabs,
            isInit = oldTabs === null;
        throwIf(!isInit && this.route, 'Dynamic tabs not available on TabContainer with routing.');
        throwIf(!isInit && XH.isMobileApp, 'Dynamic tabs not available on mobile TabContainer.');

        ensureUniqueBy(tabs, 'id', 'Multiple tabs have the same id.');

        tabs = tabs.filter(p => p instanceof TabModel || !isOmitted(p));

        // Adjust state -- intentionally setting activeTab *before* instantiating new tabs.
        const {activeTabId} = this;
        if (!activeTabId || !tabs.find(t => t.id === activeTabId && !t.disabled)) {
            this.activeTabId = this.calculateActiveTabId(tabs);
        }
        this.tabs = tabs.map(t =>
            t instanceof TabModel
                ? t
                : new TabModel({
                      ...t,
                      containerModel: this,
                      xhImpl: this.xhImpl
                  })
        );

        if (oldTabs) {
            XH.safeDestroy(difference(oldTabs, this.tabs));
        }
    }

    /** Add a single tab to the container. */
    @action
    addTab(tab: TabModel | TabConfig, opts?: AddTabOptions): TabModel {
        const {tabs} = this,
            {index = tabs.length, activateImmediately = false} = opts ?? {};
        this.setTabs([...tabs.slice(0, index), tab, ...tabs.slice(index)]);
        if (activateImmediately) {
            this.activateTab(tab.id);
        }
        return this.findTab(tab.id);
    }

    /** Remove a single tab from the container. */
    @action
    removeTab(tab: TabModel | string) {
        const {tabs, activeTab} = this,
            toRemove = find(tabs, t => t === tab || t.id === tab);

        if (!toRemove) return;

        // Activate alternative tab if we are about to remove active
        if (toRemove === activeTab) {
            let toActivate = this.findTab(this.lastActiveTabId);
            if (!toActivate || toActivate === toRemove) {
                toActivate = this.nextTab ?? this.prevTab;
            }
            if (toActivate) {
                this.activateTab(toActivate);
            }
        }

        this.setTabs(without(tabs, toRemove));
    }

    /** Update the title of an existing tab. Logs failures quietly on debug if not found.  */
    setTabTitle(tabId: string, title: ReactNode) {
        const tab = this.findTab(tabId);
        if (tab) {
            tab.title = title;
        } else {
            this.logDebug(`Failed to setTabTitle`, `Tab ${tabId} not found`);
        }
    }

    findTab(id: string): TabModel {
        return find(this.tabs, {id});
    }

    get activeTab(): TabModel {
        return this.findTab(this.activeTabId);
    }

    /** The tab immediately before the active tab in the model's tab list. */
    get prevTab(): TabModel {
        const activeTabIdx = this.tabs.indexOf(this.activeTab);
        return activeTabIdx > 0 ? this.tabs[activeTabIdx - 1] : null;
    }

    /** The tab immediately after the active tab in the model's tab list. */
    get nextTab(): TabModel {
        const activeTabIdx = this.tabs.indexOf(this.activeTab);
        return activeTabIdx < this.tabs.length - 1 ? this.tabs[activeTabIdx + 1] : null;
    }

    /**
     * Set the currently active Tab.
     *
     * If using routing, this method will navigate to the new tab via the router and the active Tab
     * will only be updated once the router state changes. Otherwise the active Tab will be updated
     * immediately.
     *
     * @param tab - TabModel or id of TabModel to be activated.
     */
    activateTab(tab: TabModel | string) {
        tab = this.findTab(tab instanceof TabModel ? tab.id : tab);

        if (!tab || tab.disabled || tab.isActive) return;

        const {route} = this;
        if (route) {
            const {params} = XH.router.getState();
            XH.navigate(route + '.' + tab.id, params);
        } else {
            this.setActiveTabIdInternal(tab.id);
        }
    }

    /**
     * Navigate to the first enabled tab before the currently active tab, if any.
     * @param cycle - true to loop back to last tab if necessary.
     */
    activatePrevTab(cycle: boolean = false) {
        const {tabs} = this,
            idx = tabs.indexOf(this.activeTab);
        let target = findLast(tabs, f => !f.disabled, idx - 1);
        if (cycle && !target) target = findLast(tabs, f => !f.disabled);
        if (target) this.activateTab(target);
    }

    /**
     * Navigate to the next enabled tab after the currently active tab, if any.
     * @param cycle - true to loop back to first tab if necessary.
     */
    activateNextTab(cycle: boolean = false) {
        const {tabs} = this,
            idx = tabs.indexOf(this.activeTab);
        let target = find(tabs, f => !f.disabled, idx + 1);
        if (cycle && !target) target = find(tabs, f => !f.disabled);
        if (target) this.activateTab(target);
    }

    //-------------------------
    // Persistable Interface
    //-------------------------
    getPersistableState(): PersistableState<{activeTabId: string}> {
        return new PersistableState({activeTabId: this.activeTabId});
    }

    setPersistableState(state: PersistableState<{activeTabId: string}>): void {
        this.activateTab(state.value.activeTabId);
    }

    //-------------------------
    // Implementation
    //-------------------------
    @action
    protected setActiveTabIdInternal(id) {
        const tab = this.findTab(id);
        throwIf(!tab, `Unknown Tab ${id} in TabContainer.`);
        throwIf(tab.disabled, `Cannot activate Tab ${id} because it is disabled!`);
        this.lastActiveTabId = this.activeTabId;
        this.activeTabId = id;
        this.forwardRouterToTab(id);
    }

    protected forwardRouterToTab(id) {
        const {route} = this;
        if (route && id) {
            XH.router.forward(route, route + '.' + id);
        }
    }

    protected calculateActiveTabId(tabs) {
        let ret;

        // try route
        const {route} = this,
            {router} = XH;
        if (route && router.isActive(route)) {
            ret = tabs.find(t => router.isActive(route + '.' + t.id));
            if (ret && !ret.disabled) return ret.id;
        }

        // or default
        ret = tabs.find(t => t.id === this.defaultTabId);
        if (ret && !ret.disabled) return ret.id;

        // or first enabled tab
        ret = tabs.find(t => !t.disabled);
        if (ret) return ret.id;

        return null;
    }
<<<<<<< HEAD

    protected syncWithRouter() {
        const {tabs, route} = this,
            {router} = XH,
            state = router.getState();

        if (state && router.isActive(route)) {
            const tab = tabs.find(t => router.isActive(route + '.' + t.id, state.params));
            if (tab && !tab.isActive && !tab.disabled) {
                this.setActiveTabIdInternal(tab.id);
            }
        }
    }

    private setupStateProvider(persistWith) {
        // Read state from provider -- fail gently
        let state = null;

        try {
            this.provider = PersistenceProvider.create({path: 'tabContainer', ...persistWith});
            state = this.provider.read() || null;
        } catch (e) {
            this.logError(e);
            XH.safeDestroy(this.provider);
            this.provider = null;
        }

        // Initialize state, or clear if state's activeTabId no longer exists
        if (!isUndefined(state?.activeTabId)) {
            const id = state.activeTabId;
            if (this.findTab(id)) {
                this.activateTab(id);
            } else {
                this.provider.clear();
            }
        }

        // Attach to provider last
        if (this.provider) {
            this.addReaction({
                track: () => this.activeTabId,
                run: activeTabId => this.provider.write({activeTabId})
            });
        }
    }
=======
>>>>>>> d689c1c2
}

export interface AddTabOptions {
    /** Index in tab collection where tab is to be added. */
    index?: number;
    /** True to immediately activate new tab. */
    activateImmediately?: boolean;
}<|MERGE_RESOLUTION|>--- conflicted
+++ resolved
@@ -351,6 +351,19 @@
         this.forwardRouterToTab(id);
     }
 
+    protected syncWithRouter() {
+        const {tabs, route} = this,
+            {router} = XH,
+            state = router.getState();
+
+        if (state && router.isActive(route)) {
+            const tab = tabs.find(t => router.isActive(route + '.' + t.id, state.params));
+            if (tab && !tab.isActive && !tab.disabled) {
+                this.setActiveTabIdInternal(tab.id);
+            }
+        }
+    }
+
     protected forwardRouterToTab(id) {
         const {route} = this;
         if (route && id) {
@@ -379,54 +392,6 @@
 
         return null;
     }
-<<<<<<< HEAD
-
-    protected syncWithRouter() {
-        const {tabs, route} = this,
-            {router} = XH,
-            state = router.getState();
-
-        if (state && router.isActive(route)) {
-            const tab = tabs.find(t => router.isActive(route + '.' + t.id, state.params));
-            if (tab && !tab.isActive && !tab.disabled) {
-                this.setActiveTabIdInternal(tab.id);
-            }
-        }
-    }
-
-    private setupStateProvider(persistWith) {
-        // Read state from provider -- fail gently
-        let state = null;
-
-        try {
-            this.provider = PersistenceProvider.create({path: 'tabContainer', ...persistWith});
-            state = this.provider.read() || null;
-        } catch (e) {
-            this.logError(e);
-            XH.safeDestroy(this.provider);
-            this.provider = null;
-        }
-
-        // Initialize state, or clear if state's activeTabId no longer exists
-        if (!isUndefined(state?.activeTabId)) {
-            const id = state.activeTabId;
-            if (this.findTab(id)) {
-                this.activateTab(id);
-            } else {
-                this.provider.clear();
-            }
-        }
-
-        // Attach to provider last
-        if (this.provider) {
-            this.addReaction({
-                track: () => this.activeTabId,
-                run: activeTabId => this.provider.write({activeTabId})
-            });
-        }
-    }
-=======
->>>>>>> d689c1c2
 }
 
 export interface AddTabOptions {
