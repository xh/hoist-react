/*
 * This file belongs to Hoist, an application development toolkit
 * developed by Extremely Heavy Industries (www.xh.io | info@xh.io)
 *
 * Copyright © 2023 Extremely Heavy Industries Inc.
 */

import {
    HoistModel,
    managed,
    PersistenceProvider,
    PersistOptions,
    PlainObject,
    XH
} from '@xh/hoist/core';
import {action, computed, observable, makeObservable} from '@xh/hoist/mobx';
import {genDisplayName} from '@xh/hoist/data';
import {throwIf} from '@xh/hoist/utils/js';
import {createObservableRef} from '@xh/hoist/utils/react';
import {
    cloneDeep,
    difference,
    isFunction,
    isArray,
    isEmpty,
    isEqual,
    isString,
    keys,
    sortBy
} from 'lodash';

export interface GroupingChooserConfig {
    /**
     * Dimensions available for selection. When using GroupingChooser to create Cube queries,
     * it is recommended to pass the `dimensions` from the related cube (or a subset thereof).
     * Note that {@link CubeField} meets the `DimensionSpec` interface.
     */
    dimensions?: (DimensionSpec | string)[];

    /** Initial value as an array of dimension names, or a function to produce such an array. */
    initialValue?: string[] | (() => string[]);

    /** Initial favorites as an array of dim name arrays, or a function to produce such an array. */
    initialFavorites?: string[][] | (() => string[][]);

    /** Options governing persistence. */
    persistWith?: GroupingChooserPersistOptions;

    /** True to accept an empty list as a valid value. */
    allowEmpty?: boolean;

    /** Maximum number of dimensions allowed in a single grouping. */
    maxDepth?: number;

<<<<<<< HEAD
    /** False (default) requires user to click outside Popover for table to update. */
=======
    /**
     * False (default) waits for the user to dismiss the popover before updating the
     * external/observable value.
     */
>>>>>>> b88c9b9b
    commitOnChange?: boolean;
}

/**
 * Metadata for dimensions that are available for selection via a GroupingChooser control.
 * Note that {@link CubeField} instances satisfy this interface.
 */
export interface DimensionSpec {
    /** Shortname or code (almost always a `CubeField.name`). */
    name: string;

    /** User-friendly / longer name for display. */
    displayName?: string;
}

export interface GroupingChooserPersistOptions extends PersistOptions {
    /** True (default) to save value to state. */
    persistValue?: boolean;

    /** True (default) to include favorites. */
    persistFavorites?: boolean;
}

export class GroupingChooserModel extends HoistModel {
    @observable.ref value: string[];

    @observable.ref favorites: string[][] = [];

    dimensions: Record<string, DimensionSpec>;
    dimensionNames: string[];
    allowEmpty: boolean;
    maxDepth: number;
    commitOnChange: boolean;

    @managed provider: PersistenceProvider = null;
    persistValue: boolean = false;
    persistFavorites: boolean = false;
    commitOnChange: boolean = false;

    // Implementation fields for Control
    @observable.ref pendingValue: string[] = [];
    @observable editorIsOpen: boolean = false;
    @observable favoritesIsOpen: boolean = false;

    popoverRef = createObservableRef<HTMLElement>();

    @computed
    get availableDims(): string[] {
        return difference(this.dimensionNames, this.pendingValue);
    }

    @computed
    get isValid(): boolean {
        return this.validateValue(this.pendingValue);
    }

    @computed
    get isAddEnabled(): boolean {
        const {pendingValue, maxDepth, dimensionNames, availableDims} = this,
            limit =
                maxDepth > 0 ? Math.min(maxDepth, dimensionNames.length) : dimensionNames.length,
            atMaxDepth = pendingValue.length === limit;
        return !atMaxDepth && !isEmpty(availableDims);
    }

    constructor({
        dimensions,
        initialValue = [],
        initialFavorites = [],
        persistWith = null,
        allowEmpty = false,
        maxDepth = null,
        commitOnChange = false
    }: GroupingChooserConfig) {
        super();
        makeObservable(this);

        this.dimensions = this.normalizeDimensions(dimensions);
        this.dimensionNames = keys(this.dimensions);
        this.allowEmpty = allowEmpty;
        this.maxDepth = maxDepth;
        this.commitOnChange = commitOnChange;

        throwIf(isEmpty(this.dimensions), 'Must provide valid dimensions available for selection.');

        // Read and validate value and favorites
        let value = isFunction(initialValue) ? initialValue() : initialValue,
            favorites = isFunction(initialFavorites) ? initialFavorites() : initialFavorites;

        throwIf(isEmpty(value) && !this.allowEmpty, 'Initial value cannot be empty.');
        throwIf(!this.validateValue(value), 'Initial value is invalid.');

        // Read state from provider -- fail gently
        if (persistWith) {
            try {
                this.provider = PersistenceProvider.create({
                    path: 'groupingChooser',
                    ...persistWith
                });
                this.persistValue = persistWith.persistValue ?? true;
                this.persistFavorites = persistWith.persistFavorites ?? true;

                const state = cloneDeep(this.provider.read());
                if (this.persistValue && state?.value && this.validateValue(state?.value)) {
                    value = state.value;
                }
                if (this.persistFavorites && state?.favorites) {
                    favorites = state.favorites;
                }

                this.addReaction({
                    track: () => this.persistState,
                    run: state => this.provider.write(state)
                });
            } catch (e) {
                console.error(e);
                XH.safeDestroy(this.provider);
                this.provider = null;
            }
        }

        this.addReaction({
            track: () => this.pendingValue,
            run: () => {
                if (this.commitOnChange) this.setValue(this.pendingValue);
            }
        });

        this.setValue(value);
        this.setFavorites(favorites);
    }

    @action
    setValue(value: string[]) {
        if (!this.validateValue(value)) {
            console.warn('Attempted to set GroupingChooser to invalid value: ', value);
            return;
        }
        this.value = value;
        this.pendingValue = value;
    }

    @action
    toggleEditor() {
        // showEditor() {
        console.log('te');
        // this.editorIsOpen = true;
        this.pendingValue = this.value;
        this.editorIsOpen = !this.editorIsOpen;
        this.favoritesIsOpen = false;
    }

    @action
    openFavoritesMenu() {
        console.log('ofm');
        this.favoritesIsOpen = true;
        this.editorIsOpen = false;
    }

    @action
    toggleFavoritesMenu() {
        console.log('tf');
        this.favoritesIsOpen = !this.favoritesIsOpen;
        this.editorIsOpen = false;
    }

    @action
    closePopover() {
        console.log('cp');
        this.editorIsOpen = false;
        this.favoritesIsOpen = false;
    }

    //-------------------------
    // Value handling
    //-------------------------
    @action
    addPendingDim(dimName: string) {
        if (!dimName) return;
        this.pendingValue = [...this.pendingValue, dimName];
    }

    @action
    replacePendingDimAtIdx(dimName: string, idx: number) {
        if (!dimName) return this.removePendingDimAtIdx(idx);
        const pendingValue = [...this.pendingValue];
        pendingValue[idx] = dimName;
        this.pendingValue = pendingValue;
    }

    @action
    removePendingDimAtIdx(idx: number) {
        const pendingValue = [...this.pendingValue];
        pendingValue.splice(idx, 1);
        this.pendingValue = pendingValue;
    }

    @action
    movePendingDimToIndex(dimName: string, toIdx: number) {
        const pendingValue = [...this.pendingValue],
            dim = pendingValue.find(it => it === dimName),
            fromIdx = pendingValue.indexOf(dim);

        pendingValue.splice(toIdx, 0, pendingValue.splice(fromIdx, 1)[0]);
        this.pendingValue = pendingValue;
    }

    @action
    commitPendingValueAndClose() {
        console.log('cpvc');
        const {pendingValue, value} = this;
        if (!isEqual(value, pendingValue) && this.validateValue(pendingValue)) {
            this.setValue(pendingValue);
        }
        this.closePopover();
    }

    validateValue(value) {
        if (!isArray(value)) return false;
        if (isEmpty(value) && !this.allowEmpty) return false;
        return value.every(dim => this.dimensionNames.includes(dim));
    }

    normalizeDimensions(dims: Array<DimensionSpec | string>): Record<string, DimensionSpec> {
        dims = dims ?? [];
        const ret = {};
        dims.forEach(it => {
            const dim = this.createDimension(it);
            ret[dim.name] = dim;
        });
        return ret;
    }

    createDimension(src: DimensionSpec | string) {
        src = isString(src) ? {name: src} : src;
        throwIf(
            !src.hasOwnProperty('name'),
            "Dimensions provided as Objects must define a 'name' property."
        );
        return {displayName: genDisplayName(src.name), ...src};
    }

    getValueLabel(value: string[]) {
        return value.map(dimName => this.getDimDisplayName(dimName)).join(' › ');
    }

    getDimDisplayName(dimName: string) {
        return this.dimensions[dimName].displayName;
    }

    //--------------------
    // Drag Drop
    //--------------------
    onDragEnd(result) {
        const {draggableId, destination} = result;
        if (!destination) return;
        this.movePendingDimToIndex(draggableId, destination.index);
    }

    //--------------------
    // Favorites
    //--------------------
    get favoritesOptions() {
        return sortBy(
            this.favorites.map(value => ({
                value,
                label: this.getValueLabel(value)
            })),
            it => it.label[0]
        );
    }

    @action
    setFavorites(favorites: string[][]) {
        this.favorites = favorites.filter(v => this.validateValue(v));
    }

    @action
    addFavorite(value: string[]) {
        if (isEmpty(value) || this.isFavorite(value)) return;
        this.favorites = [...this.favorites, value];
    }

    @action
    removeFavorite(value: string[]) {
        this.favorites = this.favorites.filter(v => !isEqual(v, value));
    }

    isFavorite(value: string[]) {
        return this.favorites?.find(v => isEqual(v, value));
    }

    //-------------------------
    // Persistence handling
    //-------------------------
    get persistState() {
        const ret: PlainObject = {};
        if (this.persistValue) ret.value = this.value;
        if (this.persistFavorites) ret.favorites = this.favorites;
        return ret;
    }
}<|MERGE_RESOLUTION|>--- conflicted
+++ resolved
@@ -52,14 +52,10 @@
     /** Maximum number of dimensions allowed in a single grouping. */
     maxDepth?: number;
 
-<<<<<<< HEAD
-    /** False (default) requires user to click outside Popover for table to update. */
-=======
     /**
      * False (default) waits for the user to dismiss the popover before updating the
      * external/observable value.
      */
->>>>>>> b88c9b9b
     commitOnChange?: boolean;
 }
 
@@ -97,7 +93,6 @@
     @managed provider: PersistenceProvider = null;
     persistValue: boolean = false;
     persistFavorites: boolean = false;
-    commitOnChange: boolean = false;
 
     // Implementation fields for Control
     @observable.ref pendingValue: string[] = [];
@@ -203,32 +198,20 @@
     }
 
     @action
-    toggleEditor() {
-        // showEditor() {
-        console.log('te');
-        // this.editorIsOpen = true;
+    showEditor() {
         this.pendingValue = this.value;
-        this.editorIsOpen = !this.editorIsOpen;
+        this.editorIsOpen = true;
         this.favoritesIsOpen = false;
     }
 
     @action
     openFavoritesMenu() {
-        console.log('ofm');
         this.favoritesIsOpen = true;
         this.editorIsOpen = false;
     }
 
     @action
-    toggleFavoritesMenu() {
-        console.log('tf');
-        this.favoritesIsOpen = !this.favoritesIsOpen;
-        this.editorIsOpen = false;
-    }
-
-    @action
     closePopover() {
-        console.log('cp');
         this.editorIsOpen = false;
         this.favoritesIsOpen = false;
     }
@@ -269,7 +252,6 @@
 
     @action
     commitPendingValueAndClose() {
-        console.log('cpvc');
         const {pendingValue, value} = this;
         if (!isEqual(value, pendingValue) && this.validateValue(pendingValue)) {
             this.setValue(pendingValue);
