/*
 * This file belongs to Hoist, an application development toolkit
 * developed by Extremely Heavy Industries (www.xh.io | info@xh.io)
 *
 * Copyright © 2021 Extremely Heavy Industries Inc.
 */
import {GridModel} from '@xh/hoist/cmp/grid';
import {HoistModel, managed} from '@xh/hoist/core';
import {bindable, makeObservable} from '@xh/hoist/mobx';
import {throwIf} from '@xh/hoist/utils/js';
import {isFunction, isNumber} from 'lodash';

/**
 * DataViewModel is a wrapper around GridModel, which shows sorted data in a single column,
 * using a configured component for rendering each item.
 *
 * This is the primary app entry-point for specifying DataView component options and behavior.
 */
export class DataViewModel extends HoistModel {

    @managed
    gridModel;

    @bindable
    itemHeight;

    @bindable
    groupRowHeight;

    /**
     * @param {Object} c - DataViewModel configuration.
     * @param {(Store|Object)} c.store - a Store instance, or a config to create one.
     * @param {Column~elementRendererFn} c.elementRenderer - function returning a React element for
     *      each data row.
     * @param {(number|function)} itemHeight - Row height (in px) for each item displayed in the view,
     *      or a function which returns a number. Function will receive {record, dataViewModel, agParams}.
     * @param {(string|string[])} [c.groupBy] - field(s) by which to do full-width row grouping.
     * @param {number} [c.groupRowHeight] - Height (in px) of a group row.
     * @param {Grid~groupRowRendererFn} [c.groupRowRenderer] - function returning a string used to
     *      render group rows.
     * @param {Grid~groupRowElementRendererFn} [c.groupRowElementRenderer] - function returning a React
     *      element used to render group rows.
     * @param {(string|string[]|Object|Object[])} [c.sortBy] - field(s) or sorter config(s) with
     *      `colId` and `sort` (asc|desc) keys.
     * @param {(StoreSelectionModel|Object|String)} [c.selModel] - StoreSelectionModel, or a
     *      config or string `mode` from which to create.
     * @param {string} [c.emptyText] - text/HTML to display if view has no records.
     * @param {boolean} [c.showHover] - true to highlight the currently hovered row.
     * @param {boolean} [c.rowBorders] - true to render row borders.
     * @param {boolean} [c.stripeRows] - true to use alternating backgrounds for rows.
     * @param {(Object[]|GridStoreContextMenuFn)} [c.contextMenu] - array of RecordActions, configs
     *      or token strings with which to create grid context menu items.  May also be specified
     *      as a function returning a StoreContextMenu. Desktop only.
     * @param {RowClassFn} [c.rowClassFn] - closure to generate CSS class names for a row.
     * @param {function} [c.onRowClicked] - Callback when a row is clicked. Function will receive an
     *      event with a data node containing the row's data. (Note that this may be null - e.g. for
     *      clicks on group rows.)
     * @param {function} [c.onRowDoubleClicked] - Callback to call when a row is double clicked.
     *      Function will receive an event with a data node containing the row's data.
     * @param {...*} [c.restArgs] - additional configs will be passed to the underlying
     *      GridModel. Note this is for advanced usage - not all configs supported, and many will
     *      override DataView defaults in ways that will break this component.
     */
    constructor({
        store,
        elementRenderer,
        itemHeight,
        groupBy,
        groupRowHeight,
        groupRowRenderer,
        groupRowElementRenderer,
        sortBy,
        selModel,
        emptyText,
        showHover = false,
        rowBorders = false,
        stripeRows = false,
        contextMenu = null,
        rowClassFn,
        onRowClicked,
        onRowDoubleClicked,
        ...restArgs
    }) {
        super();
        makeObservable(this);

        throwIf(
            !isFunction(itemHeight) && !isNumber(itemHeight),
            'Must specify DataViewModel.itemHeight as a number or a function to set a pixel height for each item.'
        );

        this.itemHeight = itemHeight;
        this.groupRowHeight = groupRowHeight;

        // We create a single visible 'synthetic' column in our DataView grid to hold our renderer
        // Also add hidden columns for all other fields to make sure grouping and sorting works!
        const columns = store.fields.map(field => {
            const fieldName = field.name ?? field;   // May be a StoreField, or just a config for one
            return {field: fieldName, hidden: true};
        });

        columns.push({
            colId: 'xhDataViewColumn',
            flex: true,
            elementRenderer,
            rendererIsComplex: true
        });

        this.gridModel = new GridModel({
            store,
            sortBy,
            selModel,
            contextMenu,
            emptyText,
            showHover,
            rowBorders,
            stripeRows,
            groupBy,
            groupRowRenderer,
            groupRowElementRenderer,
            rowClassFn,
            onRowClicked,
            onRowDoubleClicked,
            columns,
            ...restArgs
        });
    }

    // Getters and methods trampolined from GridModel.
    // Explicit trampolining to aid tooling and docs.
    get store()                 {return this.gridModel.store}
    get empty()                 {return this.gridModel.empty}
    get selModel()              {return this.gridModel.selModel}
    get hasSelection()          {return this.gridModel.hasSelection}
    get selection()             {return this.gridModel.selection}
    get selectedRecord()        {return this.gridModel.selectedRecord}
    get selectedRecordId()      {return this.gridModel.selectedRecordId}
    get groupBy()               {return this.gridModel.groupBy}
    get sortBy()                {return this.gridModel.sortBy}

    selectAsync(...args)            {return this.gridModel.selectAsync(...args)}
    preSelectFirstAsync(...args)    {return this.gridModel.preSelectFirstAsync(...args)}
    selectFirstAsync(...args)       {return this.gridModel.selectFirstAsync(...args)}
    ensureSelectionVisibleAsync()   {return this.gridModel.ensureSelectionVisibleAsync()}
    doLoadAsync(loadSpec)           {return this.gridModel.doLoadAsync(loadSpec)}
    loadData(...args)               {return this.gridModel.loadData(...args)}
    updateData(...args)             {return this.gridModel.updateData(...args)}
    clear()                         {return this.gridModel.clear()}
    setGroupBy(colIds)              {return this.gridModel.setGroupBy(colIds)}
    setSortBy(sorters)              {return this.gridModel.setSortBy(sorters)}
<<<<<<< HEAD
    setFilter(filter)               {return this.gridModel.setFilter(filter)}
=======

    /** @deprecated */
    selectFirst()                   {return this.gridModel.selectFirst()}
    /** @deprecated */
    ensureSelectionVisible()        {return this.gridModel.ensureSelectionVisible()}
>>>>>>> 4fa9e954
}<|MERGE_RESOLUTION|>--- conflicted
+++ resolved
@@ -148,13 +148,4 @@
     clear()                         {return this.gridModel.clear()}
     setGroupBy(colIds)              {return this.gridModel.setGroupBy(colIds)}
     setSortBy(sorters)              {return this.gridModel.setSortBy(sorters)}
-<<<<<<< HEAD
-    setFilter(filter)               {return this.gridModel.setFilter(filter)}
-=======
-
-    /** @deprecated */
-    selectFirst()                   {return this.gridModel.selectFirst()}
-    /** @deprecated */
-    ensureSelectionVisible()        {return this.gridModel.ensureSelectionVisible()}
->>>>>>> 4fa9e954
 }