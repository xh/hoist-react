--- conflicted
+++ resolved
@@ -18,10 +18,7 @@
  */
 export let tabContainerImpl = null;
 export let storeFilterFieldImpl = null;
-<<<<<<< HEAD
-=======
 export let pinPadImpl = null;
->>>>>>> ebd17f11
 export let colChooser = null;
 export let ColChooserModel = null;
 
@@ -33,10 +30,7 @@
 export function installMobileImpls(impls) {
     tabContainerImpl = impls.tabContainerImpl;
     storeFilterFieldImpl = impls.storeFilterFieldImpl;
-<<<<<<< HEAD
-=======
     pinPadImpl =  impls.pinPadImpl;
->>>>>>> ebd17f11
     colChooser = impls.colChooser;
     ColChooserModel = impls.ColChooserModel;
 }