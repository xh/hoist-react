--- conflicted
+++ resolved
@@ -21,7 +21,7 @@
             {name: 'appCode', label: 'App Code'},
             {name: 'username', label: 'User'},
             {name: 'definition', label: 'Definition', type: 'json'},
-            {name: 'lastUpdated', label: 'Last Updated', type: 'date', readOnly: true, allowNull: true}
+            {name: 'lastUpdated', label: 'Last Updated', type: 'date', allowNull: true}
         ]
     });
 
@@ -31,18 +31,7 @@
             edit: 'Are you sure you want to edit this user\'s dashboard?',
             del: 'Are you sure you want to delete this user\'s dashboard?'
         },
-<<<<<<< HEAD
-        recordSpec: {
-            fields: [
-                {name: 'appCode', label: 'App Code'},
-                {name: 'username', label: 'User'},
-                {name: 'definition', label: 'Definition', type: 'json'},
-                {name: 'lastUpdated', label: 'Last Updated', allowNull: true}
-            ]
-        },
-=======
 
->>>>>>> eef8e9da
         columns: [
             baseCol({field: 'appCode', width: 100}),
             usernameCol(),
