--- conflicted
+++ resolved
@@ -7,45 +7,40 @@
 import 'semantic-ui-css/semantic.min.css';
 
 import {elemFactory} from 'hoist/hyperscript';
-<<<<<<< HEAD
-import {Loader,
-    Button, ButtonContent,
+
+import {
+    Button,
     Card,
     Dimmer,
+    Dropdown,
     Form,
     Header,
+    Input,
     Icon,
-    Modal, ModalActions, ModalContent,
+    Loader,
+    Popup,
+    Menu,
+    Modal,
+    Tab,
     TextArea
 } from 'semantic-ui-react';
 
-export const loader = elemFactory(Loader),
+export const
     button = elemFactory(Button),
-    buttonContent = elemFactory(ButtonContent),
-    card = elemFactory(Card),
+    buttonContent = elemFactory(Button.Content),
     dimmer = elemFactory(Dimmer),
+    dropdown = elemFactory(Dropdown),
     form = elemFactory(Form),
     header = elemFactory(Header),
     icon = elemFactory(Icon),
+    input = elemFactory(Input),
+    loader = elemFactory(Loader),
+    menu = elemFactory(Menu),
     modal = elemFactory(Modal),
-    modalActions = elemFactory(ModalActions),
-    modalContent = elemFactory(ModalContent),
-    textArea = elemFactory(TextArea);
-=======
-import {Loader, Dimmer, Button, Input, Icon, Popup, Dropdown, Modal, Tab, Menu} from 'semantic-ui-react';
-
-export const loader = elemFactory(Loader),
-    dimmer = elemFactory(Dimmer),
-    button = elemFactory(Button),
-    icon = elemFactory(Icon),
-    input = elemFactory(Input),
-    popup = elemFactory(Popup),
-    dropdown = elemFactory(Dropdown),
-    modal = elemFactory(Modal),
+    modalActions = elemFactory(Modal.Actions),
     modalContent = elemFactory(Modal.Content),
     modalHeader = elemFactory(Modal.Header),
-    modalActions = elemFactory(Modal.Actions),
+    popup = elemFactory(Popup),
     tab = elemFactory(Tab),
     tabPane = elemFactory(Tab.Pane),
-    menu = elemFactory(Menu);
->>>>>>> 9f9b9787
+    textArea = elemFactory(TextArea);