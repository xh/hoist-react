--- conflicted
+++ resolved
@@ -7,15 +7,6 @@
 import 'semantic-ui-css/semantic.min.css';
 
 import {elemFactory} from 'hoist/hyperscript';
-<<<<<<< HEAD
-import {Loader, Dimmer, Input, Button, Icon} from 'semantic-ui-react';
-
-export const loader = elemFactory(Loader),
-    dimmer = elemFactory(Dimmer),
-    input = elemFactory(Input),
-    icon = elemFactory(Icon),
-    button = elemFactory(Button);
-=======
 import {Loader, Dimmer, Button, Input, Icon, Popup, Dropdown, Modal} from 'semantic-ui-react';
 
 export const loader = elemFactory(Loader),
@@ -28,5 +19,4 @@
     modal = elemFactory(Modal),
     modalContent = elemFactory(Modal.Content),
     modalHeader = elemFactory(Modal.Header),
-    modalActions = elemFactory(Modal.Actions);
->>>>>>> 5a22aff3
+    modalActions = elemFactory(Modal.Actions);