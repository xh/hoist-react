/*
 * This file belongs to Hoist, an application development toolkit
 * developed by Extremely Heavy Industries (www.xh.io | info@xh.io)
 *
 * Copyright © 2018 Extremely Heavy Industries Inc.
 */

import '@blueprintjs/core/lib/css/blueprint.css';
import '@blueprintjs/select/lib/css/blueprint-select.css';
import '@blueprintjs/icons/lib/css/blueprint-icons.css';

import {elemFactory} from 'hoist/hyperscript';
<<<<<<< HEAD
import {Button, Dialog, Icon, MenuItem, Tab, Tabs, Overlay, Spinner, InputGroup, Popover, Label} from '@blueprintjs/core';
=======
import {Button, Icon, MenuItem, Tab, Tabs, Overlay, Spinner, InputGroup, Popover, Label, Dialog} from '@blueprintjs/core';
>>>>>>> 9f9b9787
import {Suggest, Select} from '@blueprintjs/select';
export {Classes} from '@blueprintjs/core';

export const button = elemFactory(Button),
    dialog = elemFactory(Dialog),
    select = elemFactory(Select),
    suggest = elemFactory(Suggest),
    icon = elemFactory(Icon),
    popover = elemFactory(Popover),
    menuItem = elemFactory(MenuItem),
    tabs = elemFactory(Tabs),
    tab = elemFactory(Tab),
    overlay = elemFactory(Overlay),
    spinner = elemFactory(Spinner),
    inputGroup = elemFactory(InputGroup),
    label = elemFactory(Label),
    dialog = elemFactory(Dialog);<|MERGE_RESOLUTION|>--- conflicted
+++ resolved
@@ -10,16 +10,11 @@
 import '@blueprintjs/icons/lib/css/blueprint-icons.css';
 
 import {elemFactory} from 'hoist/hyperscript';
-<<<<<<< HEAD
-import {Button, Dialog, Icon, MenuItem, Tab, Tabs, Overlay, Spinner, InputGroup, Popover, Label} from '@blueprintjs/core';
-=======
 import {Button, Icon, MenuItem, Tab, Tabs, Overlay, Spinner, InputGroup, Popover, Label, Dialog} from '@blueprintjs/core';
->>>>>>> 9f9b9787
 import {Suggest, Select} from '@blueprintjs/select';
 export {Classes} from '@blueprintjs/core';
 
 export const button = elemFactory(Button),
-    dialog = elemFactory(Dialog),
     select = elemFactory(Select),
     suggest = elemFactory(Suggest),
     icon = elemFactory(Icon),
