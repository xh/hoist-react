/*
 * This file belongs to Hoist, an application development toolkit
 * developed by Extremely Heavy Industries (www.xh.io | info@xh.io)
 *
 * Copyright © 2018 Extremely Heavy Industries Inc.
 */

import '@blueprintjs/core/lib/css/blueprint.css';
import '@blueprintjs/select/lib/css/blueprint-select.css';
import '@blueprintjs/icons/lib/css/blueprint-icons.css';

<<<<<<< HEAD
import {elemFactory} from 'hoist';
import {
    Button,
=======
import {elemFactory} from 'hoist/react';
import {
    Button,
    Checkbox,
    ControlGroup,
>>>>>>> af8870a0
    Dialog,
    Icon,
    InputGroup,
    Label,
    MenuItem,
<<<<<<< HEAD
=======
    Navbar,
    NavbarDivider,
    NavbarGroup,
    NavbarHeading,
>>>>>>> af8870a0
    NumericInput,
    Overlay,
    Popover,
    Spinner,
    Tab,
    Tabs,
<<<<<<< HEAD
    TextArea
} from '@blueprintjs/core';
=======
    TextArea,
    Text
} from '@blueprintjs/core';

>>>>>>> af8870a0
import {Suggest, Select} from '@blueprintjs/select';
export {Classes} from '@blueprintjs/core';

export const button = elemFactory(Button),
<<<<<<< HEAD
=======
    controlGroup = elemFactory(ControlGroup),
    checkbox = elemFactory(Checkbox),
>>>>>>> af8870a0
    dialog = elemFactory(Dialog),
    icon = elemFactory(Icon),
    inputGroup = elemFactory(InputGroup),
    label = elemFactory(Label),
    menuItem = elemFactory(MenuItem),
<<<<<<< HEAD
=======
    navbar = elemFactory(Navbar),
    navbarHeading = elemFactory(NavbarHeading),
    navbarGroup = elemFactory(NavbarGroup),
    navbarDivider = elemFactory(NavbarDivider),
>>>>>>> af8870a0
    numericInput = elemFactory(NumericInput),
    overlay = elemFactory(Overlay),
    popover = elemFactory(Popover),
    select = elemFactory(Select),
<<<<<<< HEAD
    suggest = elemFactory(Suggest),
    spinner = elemFactory(Spinner),
    tabs = elemFactory(Tabs),
    tab = elemFactory(Tab),
    textArea = elemFactory(TextArea);
=======
    spinner = elemFactory(Spinner),
    suggest = elemFactory(Suggest),
    tabs = elemFactory(Tabs),
    tab = elemFactory(Tab),
    text = elemFactory(Text),
    textArea = elemFactory(TextArea);

//------------------------
// Convenience Functions
//-------------------------

export const dialogBody = elemFactory('div', {cls: 'pt-dialog-body'});
export const dialogFooter = elemFactory('div', {cls: 'pt-dialog-body'});
export const dialogFooterActions = elemFactory('div', {cls: 'pt-dialog-footer-actions'});
>>>>>>> af8870a0
<|MERGE_RESOLUTION|>--- conflicted
+++ resolved
@@ -9,76 +9,49 @@
 import '@blueprintjs/select/lib/css/blueprint-select.css';
 import '@blueprintjs/icons/lib/css/blueprint-icons.css';
 
-<<<<<<< HEAD
-import {elemFactory} from 'hoist';
-import {
-    Button,
-=======
 import {elemFactory} from 'hoist/react';
 import {
     Button,
     Checkbox,
     ControlGroup,
->>>>>>> af8870a0
     Dialog,
     Icon,
     InputGroup,
     Label,
     MenuItem,
-<<<<<<< HEAD
-=======
     Navbar,
     NavbarDivider,
     NavbarGroup,
     NavbarHeading,
->>>>>>> af8870a0
     NumericInput,
     Overlay,
     Popover,
     Spinner,
     Tab,
     Tabs,
-<<<<<<< HEAD
-    TextArea
-} from '@blueprintjs/core';
-=======
     TextArea,
     Text
 } from '@blueprintjs/core';
 
->>>>>>> af8870a0
 import {Suggest, Select} from '@blueprintjs/select';
 export {Classes} from '@blueprintjs/core';
 
 export const button = elemFactory(Button),
-<<<<<<< HEAD
-=======
     controlGroup = elemFactory(ControlGroup),
     checkbox = elemFactory(Checkbox),
->>>>>>> af8870a0
     dialog = elemFactory(Dialog),
     icon = elemFactory(Icon),
     inputGroup = elemFactory(InputGroup),
     label = elemFactory(Label),
     menuItem = elemFactory(MenuItem),
-<<<<<<< HEAD
-=======
     navbar = elemFactory(Navbar),
     navbarHeading = elemFactory(NavbarHeading),
     navbarGroup = elemFactory(NavbarGroup),
     navbarDivider = elemFactory(NavbarDivider),
->>>>>>> af8870a0
     numericInput = elemFactory(NumericInput),
     overlay = elemFactory(Overlay),
     popover = elemFactory(Popover),
     select = elemFactory(Select),
-<<<<<<< HEAD
-    suggest = elemFactory(Suggest),
-    spinner = elemFactory(Spinner),
-    tabs = elemFactory(Tabs),
-    tab = elemFactory(Tab),
-    textArea = elemFactory(TextArea);
-=======
     spinner = elemFactory(Spinner),
     suggest = elemFactory(Suggest),
     tabs = elemFactory(Tabs),
@@ -92,5 +65,4 @@
 
 export const dialogBody = elemFactory('div', {cls: 'pt-dialog-body'});
 export const dialogFooter = elemFactory('div', {cls: 'pt-dialog-body'});
-export const dialogFooterActions = elemFactory('div', {cls: 'pt-dialog-footer-actions'});
->>>>>>> af8870a0
+export const dialogFooterActions = elemFactory('div', {cls: 'pt-dialog-footer-actions'});