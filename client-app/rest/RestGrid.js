--- conflicted
+++ resolved
@@ -5,19 +5,6 @@
  * Copyright © 2018 Extremely Heavy Industries Inc.
  */
 
-<<<<<<< HEAD
-import {Component} from 'react';
-import {XH, elemFactory} from 'hoist';
-import {SelectionState} from '../utils/SelectionState';
-import {gridPanel} from 'hoist/ag-grid/GridPanel';
-import {observer, observable, action, toJS} from 'hoist/mobx';
-import {box, vbox, hbox} from 'hoist/layout';
-import {button} from 'hoist/kit/blueprint';
-
-import {toolbar} from 'hoist/rest/RestGridToolbar';
-import {restForm} from 'hoist/rest/RestForm';
-import {semanticRestForm} from 'hoist/rest/SemanticRestForm';
-=======
 import './styles.css';
 
 import {Component} from 'react';
@@ -30,17 +17,12 @@
 import {RestGridToolbar} from './RestGridToolbar';
 import {RestFormBlueprint} from './RestFormBlueprint';
 import {RestFormSemantic} from './RestFormSemantic';
->>>>>>> 5a22aff3
 
 
 @observer
 export class RestGrid extends Component {
 
-<<<<<<< HEAD
-    useSemantic = true; // temp convenience prop to toggle between semantic ui and blueprint
-=======
     useSemantic = true;
->>>>>>> 5a22aff3
 
     @observable rows = null;
     @observable _rec = null;
@@ -53,11 +35,7 @@
         return vbox({
             flex: 1,
             items: [
-<<<<<<< HEAD
-                toolbar(toolbarProps),
-=======
                 elem(RestGridToolbar, toolbarProps),
->>>>>>> 5a22aff3
                 box({
                     flex: 1,
                     items: [
@@ -70,16 +48,6 @@
                                 onRowDoubleClicked: this.editRecord
                             }
                         }),
-<<<<<<< HEAD
-                        this.useSemantic ? semanticRestForm(formProps) : restForm(formProps)
-                    ]
-                })
-            ]
-        });
-    }
-
-    createToolbarProps = () => {
-=======
                         elem(this.useSemantic ? RestFormSemantic : RestFormBlueprint, formProps)
                     ]
                 })
@@ -88,7 +56,6 @@
     }
 
     createToolbarProps() {
->>>>>>> 5a22aff3
         return {
             selectionState: this.selectionState,
             rec: this.rec,
@@ -98,11 +65,7 @@
         };
     }
 
-<<<<<<< HEAD
-    createFormProps = () => {
-=======
     createFormProps() {
->>>>>>> 5a22aff3
         return {
             rec: this._rec,
             editors: this.props.editors,
@@ -133,27 +96,12 @@
     }
 
     @action
-<<<<<<< HEAD
-    editRecord= (e) => {
-=======
     editRecord = (e) => {
->>>>>>> 5a22aff3
         this._rec = e.data;
     }
 
     @action
     updateRows = (resp, method) => {
-<<<<<<< HEAD
-        const idx = this.rows.findIndex(it => it.id == resp.id);
-        if (method == 'POST') {
-            this.rows.push(resp);
-        }
-        if (method == 'PUT') {
-            this.rows[idx] = resp;
-        }
-        if (method == 'DELETE') {
-            this.rows.splice(idx, 1);
-=======
         const rows = this.row,
             idx = rows.findIndex(it => it.id === resp.id);
         switch (method) {
@@ -167,7 +115,6 @@
                 rows.splice(idx, 1);
                 break;
             default:
->>>>>>> 5a22aff3
         }
     }
 }
