/*
 * This file belongs to Hoist, an application development toolkit
 * developed by Extremely Heavy Industries (www.xh.io | info@xh.io)
 *
 * Copyright © 2018 Extremely Heavy Industries Inc.
 */

import './styles.css';

import {Component} from 'react';
import {XH, elemFactory, elem} from 'hoist';
import {SelectionModel} from 'hoist/utils/SelectionModel';
import {RestModel} from './RestModel';
import {gridPanel} from 'hoist/ag-grid/GridPanel';
<<<<<<< HEAD
import {observer, observable, toJS} from 'hoist/mobx';
import {box, vbox} from 'hoist/layout';
=======
import {observer, observable, action, toJS} from 'hoist/mobx';
import {frame, vframe} from 'hoist/layout';
>>>>>>> a8149097
import {hoistAppModel} from 'hoist/app/HoistAppModel';

import {RestGridToolbar} from './RestGridToolbar';
import {RestFormBlueprint} from './RestFormBlueprint';
import {RestFormSemantic} from './RestFormSemantic';

@observer
export class RestGrid extends Component {

    @observable restModel = new RestModel({url: this.props.url});
    @observable selectionModel = new SelectionModel();

    render() {
        const toolbarProps = this.createToolbarProps(),
            formProps = this.createFormProps();

<<<<<<< HEAD
        return vbox({
            flex: 1,
            items: [
                // wouldn't it be cleaner/clearer to use the elemFactory at the bottom of files,
                // then just pass the props to the clearly named variable on inclusion
                // e.g. restGridToolbar(toolbarProps)
                elem(RestGridToolbar, toolbarProps),
                box({
                    flex: 1,
                    items: [
                        gridPanel({
                            rows: toJS(this.restModel.rows),
                            columns: this.props.columns,
                            onGridReady: this.onGridReady,
                            selectionModel: this.selectionModel,
                            gridOptions: {
                                onRowDoubleClicked: this.restModel.editRecord
                            }
                        }),
                        elem(
                            hoistAppModel.useSemantic ? RestFormSemantic : RestFormBlueprint,
                            formProps
                        )
                    ]
=======
        return vframe(
            elem(RestGridToolbar, toolbarProps),
            frame(
                gridPanel({
                    rows: toJS(this.rows),
                    columns: this.props.columns,
                    onGridReady: this.onGridReady,
                    selectionState: this.selectionState,
                    gridOptions: {
                        onRowDoubleClicked: this.editRecord
                    }
>>>>>>> a8149097
                })
            ),
            elem(hoistAppModel.useSemantic ? RestFormSemantic : RestFormBlueprint, formProps)
        );
    }

    loadAsync() {
        return XH
            .fetchJson({url: this.props.url})
            .then(rows => {
                this.completeLoad(true, rows.data);
            }).catch(e => {
                this.completeLoad(false, e);
                XH.handleException(e);
            });
    }

    //-----------------
    // Implementation
    //-----------------
    completeLoad = (success, vals) => {
        this.restModel.setRows(success ? vals : []);
    }

    createToolbarProps() {
        return {
            restModel: this.restModel,
            selectionModel: this.selectionModel
        };
    }

    createFormProps() {
        const restModel = this.restModel;
        return {
            restModel: restModel,
            rec: restModel.rec, // this is key to getting mobx to rerender on change
            editors: this.props.editors
        };
    }
}

export const restGrid = elemFactory(RestGrid); // like this<|MERGE_RESOLUTION|>--- conflicted
+++ resolved
@@ -12,13 +12,8 @@
 import {SelectionModel} from 'hoist/utils/SelectionModel';
 import {RestModel} from './RestModel';
 import {gridPanel} from 'hoist/ag-grid/GridPanel';
-<<<<<<< HEAD
 import {observer, observable, toJS} from 'hoist/mobx';
-import {box, vbox} from 'hoist/layout';
-=======
-import {observer, observable, action, toJS} from 'hoist/mobx';
 import {frame, vframe} from 'hoist/layout';
->>>>>>> a8149097
 import {hoistAppModel} from 'hoist/app/HoistAppModel';
 
 import {RestGridToolbar} from './RestGridToolbar';
@@ -35,44 +30,17 @@
         const toolbarProps = this.createToolbarProps(),
             formProps = this.createFormProps();
 
-<<<<<<< HEAD
-        return vbox({
-            flex: 1,
-            items: [
-                // wouldn't it be cleaner/clearer to use the elemFactory at the bottom of files,
-                // then just pass the props to the clearly named variable on inclusion
-                // e.g. restGridToolbar(toolbarProps)
-                elem(RestGridToolbar, toolbarProps),
-                box({
-                    flex: 1,
-                    items: [
-                        gridPanel({
-                            rows: toJS(this.restModel.rows),
-                            columns: this.props.columns,
-                            onGridReady: this.onGridReady,
-                            selectionModel: this.selectionModel,
-                            gridOptions: {
-                                onRowDoubleClicked: this.restModel.editRecord
-                            }
-                        }),
-                        elem(
-                            hoistAppModel.useSemantic ? RestFormSemantic : RestFormBlueprint,
-                            formProps
-                        )
-                    ]
-=======
         return vframe(
             elem(RestGridToolbar, toolbarProps),
             frame(
                 gridPanel({
-                    rows: toJS(this.rows),
+                    rows: toJS(this.restModel.rows),
                     columns: this.props.columns,
                     onGridReady: this.onGridReady,
-                    selectionState: this.selectionState,
+                    selectionModel: this.selectionModel,
                     gridOptions: {
-                        onRowDoubleClicked: this.editRecord
+                        onRowDoubleClicked: this.restModel.editRecord
                     }
->>>>>>> a8149097
                 })
             ),
             elem(hoistAppModel.useSemantic ? RestFormSemantic : RestFormBlueprint, formProps)
@@ -114,4 +82,4 @@
     }
 }
 
-export const restGrid = elemFactory(RestGrid); // like this+export const restGrid = elemFactory(RestGrid);