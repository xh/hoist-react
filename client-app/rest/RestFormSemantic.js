/*
 * This file belongs to Hoist, an application development toolkit
 * developed by Extremely Heavy Industries (www.xh.io | info@xh.io)
 *
 * Copyright © 2018 Extremely Heavy Industries Inc.
 */

import {Component} from 'react';
import {capitalize} from 'lodash';
import {elemFactory} from 'hoist';
import {capitalize} from 'lodash';
import {vbox} from 'hoist/layout';
import {observer} from 'hoist/mobx';
<<<<<<< HEAD
import {
    dropdown,
    hoistButton,
    input,
    label,
    modal,
    modalContent,
    modalActions,
    modalHeader,
    textArea
} from 'hoist/kit/semantic';
=======
import {dropdown, hoistButton, input, label, modal, modalContent, modalActions, modalHeader} from 'hoist/kit/semantic';
>>>>>>> 1cb1f900

@observer
export class RestFormSemantic extends Component {

    render() {
        const {formRecord, formIsAdd} = this.model;

        if (!formRecord) return null;

        return modal({
            open: true,
            onClose: this.onClose,
            closeIcon: true,
            size: 'small',
            items: [
                modalHeader(formIsAdd ? 'Add Record' : 'Edit Record'),
                modalContent(this.getForm()),
                modalActions(this.getButtons())
            ]
        });
    }

    //--------------------------
    // Implementation
    //---------------------------
    get model() {return this.props.model}

    getForm() {
<<<<<<< HEAD
        const {editors, recordSpec} = this.model,
            fields = recordSpec.fields,
            ret = [];

        editors.forEach(editor => {
            const fieldSpec = fields.find(it => it.name === editor.field);

            ret.push(this.createFieldLabel(fieldSpec));

            if (fieldSpec.lookupValues) {
                ret.push(this.createDropdown(fieldSpec, editor));
            } else if (fieldSpec.type === 'bool' || fieldSpec.type === 'boolean') {
                ret.push(this.createBooleanDropdown(fieldSpec));
            } else if (fieldSpec.type === 'int') {
                ret.push(this.createNumberInput(fieldSpec, editor));
            } else if (editor.type === 'textarea' || fieldSpec.type === 'json') {
                ret.push(this.createTextAreaInput(fieldSpec, editor));
            } else {
                ret.push(this.createTextInput(fieldSpec, editor));
            }
=======
        const {editors} = this.model,
            ret = [];

        editors.forEach(editor => {
            ret.push(this.createFieldLabel(editor));

            // this will probably turn into a switch statement
            if (editor.type === 'bool') {
                ret.push(this.createBooleanField(editor));
            } else {
                ret.push(this.createTextField(editor));
            }

>>>>>>> 1cb1f900
        });

        // editors.forEach(editor => {
        //     const field = editor.field;
        //     let input;
        //     items.push(label({text: editor.label || field}));
        //
        //     input = inputGroup({
        //         defaultValue: formRecord[field] || '',
        //         onChange: (e) => setFormValue(field, e.target.value),
        //         type: editor.type || 'text',
        //         disabled: editor.readOnly,
        //         style: {marginBottom: 5}
        //     });
        //
        //     items.push(input);
        // });

        return vbox({
            cls: 'rest-form',
            padding: 10,
            items: ret
        });
    }

    getButtons() {
        const {formIsValid, formIsWritable, enableDelete, formIsAdd} = this.model;
        return [
            hoistButton({
                content: 'Delete',
                icon: {name: 'x', color: 'red'},
                disabled: !formIsValid,
                onClick: this.onDeleteClick,
                omit: !enableDelete || formIsAdd
            }),
            hoistButton({
                content: 'Save',
                icon: {name: 'check', color: 'green'},
                disabled: !formIsValid,
                onClick: this.onSaveClick,
                omit: !formIsWritable
            })
        ];
    }

    onClose = () => {
        this.model.closeForm();
    }

    onDeleteClick = () => {
        const model = this.model;
        model.deleteRecord(model.formRecord);
    }

    onSaveClick = () => {
        const model = this.model;
        model.saveFormRecord();
    }

<<<<<<< HEAD
    createFieldLabel(fieldSpec) {
        const text = fieldSpec.label || fieldSpec.name;
        return label({text: text, style: {width: '115px', textAlign: 'center', paddingBottom: 5}});
    }

    createDropdown(fieldSpec, editor) {
        const {formRecord} = this.model,
            field = fieldSpec.name,
            options = fieldSpec.lookupValues.map(v => {
                return {text: v, value: v, key: v};
            }),
            defaultValue = formRecord[field],
            allowAdditions = editor.allowAdditions,
            isDisabled = fieldSpec.readOnly || (editor.additionsOnly && !this.model.formIsAdd);

        return dropdown({
            className: 'rest-form-dropdown',
            style: {marginBottom: 5},
            fluid: true,
            options: options,
            defaultValue: defaultValue != null ? capitalize(defaultValue.toString()) : '',
            onChange: this.onInputChange, // gets all props on item, makes handler simpler
            allowAdditions: allowAdditions, // simpler in semantic, see note in blueprint
            onAddItem: this.onAddItemToDropDown,
            search: true,
            selection: true,
            disabled: isDisabled,
            field: field,
            model: this.model
        });
    }

    createBooleanDropdown(fieldSpec) {
        const {formRecord} = this.model,
            field = fieldSpec.name,
            options = [{text: 'True', value: 'true', key: 'True'}, {text: 'False', value: 'false', key: 'False'}],
            defaultValue = formRecord[field],
            isDisabled = fieldSpec.readOnly;

        return dropdown({
            className: 'rest-form-dropdown',
            style: {marginBottom: 5},
            fluid: true,
            options: options,
            defaultValue: defaultValue != null ? defaultValue.toString() : '',
            onChange: this.onBoolChange,
            disabled: isDisabled,
            field: field,
            model: this.model
        });
    }

    createNumberInput(fieldSpec, editor) {
        const {formRecord} = this.model,
            field = fieldSpec.name,
            renderer = editor.renderer,
            currentVal = renderer ? renderer(formRecord[field]) : formRecord[field],
            isDisabled = fieldSpec.readOnly;

        return input({
            style: {marginBottom: 5},
            defaultValue: currentVal || '',
            onChange: this.onInputChange,
            type: 'number',
            disabled: isDisabled,
            field: field,
            model: this.model
        });
    }

    createTextAreaInput(fieldSpec, editor) {
        const {formRecord} = this.model,
            field = fieldSpec.name,
            renderer = editor.renderer,
            currentVal = renderer ? renderer(formRecord[field]) : formRecord[field],
            isDisabled = fieldSpec.readOnly;

        return textArea({
            style: {marginBottom: 5},
            defaultValue: currentVal || '',
            onChange: this.onInputChange,
            disabled: isDisabled,
            field: field,
            model: this.model
        });
    }

    createTextInput(fieldSpec, editor) {
        const {formRecord} = this.model,
            field = fieldSpec.name,
            renderer = editor.renderer,
            currentVal = renderer ? renderer(formRecord[field]) : formRecord[field],
            isDisabled = fieldSpec.readOnly;

        return input({
            style: {marginBottom: 5},
            defaultValue: currentVal || '',
            onChange: this.onInputChange,
            type: 'text',
            disabled: isDisabled,
            field: field,
            model: this.model
        });
    }

    onAddItemToDropDown(e, data) {
        data.options.push({text: data.value, value: data.value, key: data.value});
    }

    onInputChange(e, data) {
        const {setFormValue} = data.model,
            field = data.field,
            value = data.value;

        setFormValue(field, value);
    }

    onBoolChange(e, data) {
        const {setFormValue} = data.model,
            field = data.field,
            value = data.value;

        setFormValue(field, value === 'true');
=======
    createFieldLabel(editor) {
        return label({content: editor.label || editor.field, style: {width: '115px', textAlign: 'center', paddingBottom: 5}});
    }

    createBooleanField(editor) {
        const {formRecord, setFormValue} = this.model,
            field = editor.field;

        return dropdown({
            className: 'rest-form-dropdown',
            fluid: true,
            inline: true,
            options: [{text: 'True', value: 'true', key: 'True'}, {text: 'False', value: 'false', key: 'False'}],
            placeholder: formRecord[field] ? capitalize(formRecord[field].toString()) : '',
            onChange: (e, data) => setFormValue(field, data.value === 'true'),
            disabled: editor.readOnly,
            style: {marginBottom: 5}
        });
    }

    createTextField(editor) {
        const {formRecord, setFormValue} = this.model,
            field = editor.field,
            renderer = editor.renderer,
            currentVal = renderer ? renderer(formRecord[field]) : formRecord[field];
        return input({
            defaultValue: currentVal || '',
            onChange: (e) => setFormValue(field, e.target.value),
            type: 'text',
            disabled: editor.readOnly, // should be on corresponding feild now
            style: {marginBottom: 5}
        });
>>>>>>> 1cb1f900
    }
}
export const restFormSemantic = elemFactory(RestFormSemantic);<|MERGE_RESOLUTION|>--- conflicted
+++ resolved
@@ -11,7 +11,6 @@
 import {capitalize} from 'lodash';
 import {vbox} from 'hoist/layout';
 import {observer} from 'hoist/mobx';
-<<<<<<< HEAD
 import {
     dropdown,
     hoistButton,
@@ -23,9 +22,6 @@
     modalHeader,
     textArea
 } from 'hoist/kit/semantic';
-=======
-import {dropdown, hoistButton, input, label, modal, modalContent, modalActions, modalHeader} from 'hoist/kit/semantic';
->>>>>>> 1cb1f900
 
 @observer
 export class RestFormSemantic extends Component {
@@ -54,7 +50,6 @@
     get model() {return this.props.model}
 
     getForm() {
-<<<<<<< HEAD
         const {editors, recordSpec} = this.model,
             fields = recordSpec.fields,
             ret = [];
@@ -75,21 +70,6 @@
             } else {
                 ret.push(this.createTextInput(fieldSpec, editor));
             }
-=======
-        const {editors} = this.model,
-            ret = [];
-
-        editors.forEach(editor => {
-            ret.push(this.createFieldLabel(editor));
-
-            // this will probably turn into a switch statement
-            if (editor.type === 'bool') {
-                ret.push(this.createBooleanField(editor));
-            } else {
-                ret.push(this.createTextField(editor));
-            }
-
->>>>>>> 1cb1f900
         });
 
         // editors.forEach(editor => {
@@ -149,7 +129,6 @@
         model.saveFormRecord();
     }
 
-<<<<<<< HEAD
     createFieldLabel(fieldSpec) {
         const text = fieldSpec.label || fieldSpec.name;
         return label({text: text, style: {width: '115px', textAlign: 'center', paddingBottom: 5}});
@@ -273,40 +252,6 @@
             value = data.value;
 
         setFormValue(field, value === 'true');
-=======
-    createFieldLabel(editor) {
-        return label({content: editor.label || editor.field, style: {width: '115px', textAlign: 'center', paddingBottom: 5}});
-    }
-
-    createBooleanField(editor) {
-        const {formRecord, setFormValue} = this.model,
-            field = editor.field;
-
-        return dropdown({
-            className: 'rest-form-dropdown',
-            fluid: true,
-            inline: true,
-            options: [{text: 'True', value: 'true', key: 'True'}, {text: 'False', value: 'false', key: 'False'}],
-            placeholder: formRecord[field] ? capitalize(formRecord[field].toString()) : '',
-            onChange: (e, data) => setFormValue(field, data.value === 'true'),
-            disabled: editor.readOnly,
-            style: {marginBottom: 5}
-        });
-    }
-
-    createTextField(editor) {
-        const {formRecord, setFormValue} = this.model,
-            field = editor.field,
-            renderer = editor.renderer,
-            currentVal = renderer ? renderer(formRecord[field]) : formRecord[field];
-        return input({
-            defaultValue: currentVal || '',
-            onChange: (e) => setFormValue(field, e.target.value),
-            type: 'text',
-            disabled: editor.readOnly, // should be on corresponding feild now
-            style: {marginBottom: 5}
-        });
->>>>>>> 1cb1f900
     }
 }
 export const restFormSemantic = elemFactory(RestFormSemantic);