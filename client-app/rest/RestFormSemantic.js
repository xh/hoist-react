/*
 * This file belongs to Hoist, an application development toolkit
 * developed by Extremely Heavy Industries (www.xh.io | info@xh.io)
 *
 * Copyright © 2018 Extremely Heavy Industries Inc.
 */

import {Component} from 'react';
import {elemFactory} from 'hoist';
import {capitalize} from 'lodash';
import {vbox} from 'hoist/layout';
import {observer} from 'hoist/mobx';
<<<<<<< HEAD
import {button, dropdown, input, label, modal, modalContent, modalActions, modalHeader} from 'hoist/kit/semantic';
=======
import {hoistButton, input, modal, modalContent, modalActions, modalHeader} from 'hoist/kit/semantic';
>>>>>>> aac7bde4

@observer
export class RestFormSemantic extends Component {

    render() {
        const {formRecord, formIsAdd} = this.model;

        if (!formRecord) return null;

        return modal({
            open: true,
            onClose: this.onClose,
            closeIcon: true,
            size: 'small',
            items: [
                modalHeader(formIsAdd ? 'Add Record' : 'Edit Record'),
                modalContent(this.getForm()),
                modalActions(this.getButtons())
            ]
        });
    }

    //--------------------------
    // Implementation
    //---------------------------
    get model() {return this.props.model}

    getForm() {
<<<<<<< HEAD
        const {editors, formRecord, setFormValue} = this.props.model,
            ret = [];

        editors.forEach(editor => {
=======
        const {editors, formRecord} = this.model;
>>>>>>> aac7bde4

            const field = editor.name;
            if (editor.type === 'bool') {
                ret.push(label({content: editor.label || field, style: {width: '115px', textAlign: 'center', paddingBottom: 5}}));
                ret.push(
                    dropdown({
                        className: 'rest-form-dropdown',
                        fluid: true,
                        inline: true,
                        options: [{text: 'True', value: 'true', key: 'True'}, {text: 'False', value: 'false', key: 'False'}],
                        placeholder: capitalize(formRecord[field].toString()),
                        onChange: (e, data) => setFormValue(field, data.value === 'true'),
                        disabled: editor.readOnly,
                        style: {marginBottom: 5}
                    })
                );
            } else {
                ret.push(label({content: editor.label || field, style: {width: '115px', textAlign: 'center', paddingBottom: 5}}));
                ret.push(
                    input({
                        defaultValue: formRecord[field] || '',
                        onChange: (e) => setFormValue(field, e.target.value),
                        type: editor.type || 'text',
                        disabled: editor.readOnly,
                        style: {marginBottom: 5}
                    })
                );
            }

        });

        return vbox({
            cls: 'rest-form',
            padding: 10,
            items: ret
        });
    }

    getButtons() {
        const {formIsValid, formIsWritable, enableDelete, formIsAdd} = this.model;
        return [
            hoistButton({
                content: 'Delete',
                icon: {name: 'x', color: 'red'},
                disabled: !formIsValid,
                onClick: this.onDeleteClick,
                omit: !enableDelete || formIsAdd
            }),
            hoistButton({
                content: 'Save',
                icon: {name: 'check', color: 'green'},
                disabled: !formIsValid,
                onClick: this.onSaveClick,
                omit: !formIsWritable
            })
        ];
    }

    onClose = () => {
        this.model.closeForm();
    }

    onDeleteClick = () => {
        const model = this.model;
        model.deleteRecord(model.formRecord);
    }

    onSaveClick = () => {
<<<<<<< HEAD
        const model = this.props.model;
        model.saveFormRecord();
=======
        const model = this.model;
        model.saveRecord(model.formRecord);
>>>>>>> aac7bde4
    }
}
export const restFormSemantic = elemFactory(RestFormSemantic);<|MERGE_RESOLUTION|>--- conflicted
+++ resolved
@@ -10,11 +10,7 @@
 import {capitalize} from 'lodash';
 import {vbox} from 'hoist/layout';
 import {observer} from 'hoist/mobx';
-<<<<<<< HEAD
-import {button, dropdown, input, label, modal, modalContent, modalActions, modalHeader} from 'hoist/kit/semantic';
-=======
-import {hoistButton, input, modal, modalContent, modalActions, modalHeader} from 'hoist/kit/semantic';
->>>>>>> aac7bde4
+import {hoistButton, input, label, modal, modalContent, modalActions, modalHeader} from 'hoist/kit/semantic';
 
 @observer
 export class RestFormSemantic extends Component {
@@ -43,14 +39,9 @@
     get model() {return this.props.model}
 
     getForm() {
-<<<<<<< HEAD
-        const {editors, formRecord, setFormValue} = this.props.model,
-            ret = [];
+        const {editors, formRecord, setFormValue} = this.model;
 
         editors.forEach(editor => {
-=======
-        const {editors, formRecord} = this.model;
->>>>>>> aac7bde4
 
             const field = editor.name;
             if (editor.type === 'bool') {
@@ -119,13 +110,8 @@
     }
 
     onSaveClick = () => {
-<<<<<<< HEAD
-        const model = this.props.model;
+        const model = this.model;
         model.saveFormRecord();
-=======
-        const model = this.model;
-        model.saveRecord(model.formRecord);
->>>>>>> aac7bde4
     }
 }
 export const restFormSemantic = elemFactory(RestFormSemantic);