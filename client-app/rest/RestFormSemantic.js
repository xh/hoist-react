--- conflicted
+++ resolved
@@ -6,11 +6,7 @@
  */
 
 import {Component} from 'react';
-<<<<<<< HEAD
-import {XH, elemFactory} from 'hoist';
-=======
 import {elemFactory} from 'hoist';
->>>>>>> 0f628072
 import {vbox} from 'hoist/layout';
 import {observer} from 'hoist/mobx';
 import {button, input, modal, modalContent, modalActions, modalHeader} from 'hoist/kit/semantic';
@@ -64,7 +60,7 @@
     getButtons() {
         const {formIsValid, formIsWritable, enableDelete, formIsAdd} = this.props.model,
             ret = [];
-        
+
         if (enableDelete && !formIsAdd) {
             ret.push(
                 button({
@@ -106,8 +102,4 @@
         model.saveRecord(model.formRecord);
     }
 }
-<<<<<<< HEAD
-
-=======
->>>>>>> 0f628072
 export const restFormSemantic = elemFactory(RestFormSemantic);