/*
 * This file belongs to Hoist, an application development toolkit
 * developed by Extremely Heavy Industries (www.xh.io | info@xh.io)
 *
 * Copyright © 2018 Extremely Heavy Industries Inc.
 */

import {Component} from 'react';
import {elemFactory} from 'hoist';
<<<<<<< HEAD
import {vbox, div, filler} from 'hoist/layout';
import {action, observer, observable} from 'hoist/mobx';
import {Classes, button, dialog, icon, inputGroup, label, menuItem, numericInput, select, suggest, textArea} from 'hoist/kit/blueprint';
=======
import {vbox} from 'hoist/layout';
import {observer} from 'hoist/mobx';
import {inputGroup, button, label, dialog, dialogBody, dialogFooter, dialogFooterActions} from 'hoist/kit/blueprint';
>>>>>>> af8870a0

@observer
export class RestFormBlueprint extends Component {

    @observable needConfirm = false;

    render() {
        const {formRecord, formIsAdd} = this.model;
        if (!formRecord) return null;

        return dialog({
            title: formIsAdd ? 'Add Record' : 'Edit Record',
            iconName: 'inbox',
            isOpen: true,
<<<<<<< HEAD
            isCloseButtonShown: false,
            title: formIsAdd ? 'Add Record' : 'Edit Record',
            items: this.renderDialogItems()
=======
            onClose: this.onClose,
            items: [
                dialogBody(this.getForm()),
                dialogFooter(
                    dialogFooterActions(this.getButtons())
                )
            ]
>>>>>>> af8870a0
        });
    }

    //--------------------------------
    // Implementation
    //--------------------------------
    get model() {return this.props.model}
    get editWarning() {return this.props.model.editWarning}

    renderDialogItems() {
        const items = [
            div({
                cls: 'pt-dialog-body',
                item: this.getForm()
            }),
            div({
                cls: 'pt-dialog-footer',
                item: div({
                    cls: 'pt-dialog-footer-actions',
                    items: this.getButtons()
                })
            })
        ];

        if (this.editWarning) {
            items.push(
                dialog({
                    isOpen: this.needConfirm,
                    isCloseButtonShown: false,
                    title: 'Confirm',
                    items: [
                        div({
                            cls: 'pt-dialog-body',
                            item: this.editWarning
                        }),
                        div({
                            cls: 'pt-dialog-footer',
                            item: div({
                                cls: 'pt-dialog-footer-actions',
                                items: this.getConfirmButtons()
                            })
                        })
                    ]
                })
            );
        }

        return items;
    }

    getForm() {
        const {editors, recordSpec, formRecord} = this.model,
            fields = recordSpec.fields,
            valueType = formRecord.valueType,
            items = [];

        editors.forEach(editor => {
            const fieldSpec = fields.find(it => it.name === editor.field);
            if (fieldSpec.typeField) fieldSpec.type = valueType;

            const inputConfig = this.getInputConfig(fieldSpec, editor, formRecord),
                inputType = this.getInputType(fieldSpec, editor);

            items.push(this.createFieldLabel(fieldSpec));
            switch (inputType) {
                case 'dropdown':
                    items.push(this.createDropdown(inputConfig));
                    break;
                case 'boolean':
                    items.push(this.createBooleanDropdown(inputConfig));
                    break;
                case 'number':
                    items.push(this.createNumberInput(inputConfig));
                    break;
                case 'textarea':
                    items.push(this.createTextAreaInput(inputConfig));
                    break;
                case 'text':
                    items.push(this.createTextInput(inputConfig));
                    break;
                default:
                    items.push(this.createTextInput(inputConfig));
            }
        });

        return vbox({
            cls: 'rest-form',
            width: 400,
            padding: 10,
            items
        });
    }

    getButtons() {
        const {formIsValid, formIsWritable, enableDelete, formIsAdd} = this.model;

        return [
            button({
                text: 'Close',
                iconName: 'cross',
                onClick: this.onClose
            }),
            filler(),
            button({
                text: 'Delete',
                iconName: 'cross',
                disabled: !formIsValid,
                onClick: this.onDeleteClick,
                omit: !enableDelete || formIsAdd
            }),
            button({
                text: 'Save',
                iconName: 'tick',
                disabled: !formIsValid,
                onClick: this.onSaveClick,
                omit: !formIsWritable
            })
        ];
    }

    getConfirmButtons() {
        return [
            filler(),
            button({
                text: 'Yes',
                onClick: this.doSave
            }),
            button({
                text: 'No',
                onClick: this.closeConfirm
            }),
            filler()
        ];
    }
    onClose = () => {
        this.model.closeForm();
    }

    onDeleteClick = () => {
        const model = this.model;
        model.deleteRecord(model.formRecord);
    }

    @action
    onSaveClick = () => {
        if (this.editWarning) {
            this.needConfirm = true;
        } else {
            this.doSave();
        }
    }

    @action
    doSave = () => {
        const model = this.model;
        model.saveFormRecord();
        this.closeConfirm();
    }

    @action
    closeConfirm = () => {
        this.needConfirm = false;
    }

    createFieldLabel(fieldSpec) {
        const text = fieldSpec.label || fieldSpec.name;
        return label({text: text, style: {width: '115px', paddingBottom: 5}});
    }

    createDropdown(config) {
        const options = config.fieldSpec.lookupValues,
            handler = this[config.field + 'Handler'] || this.createHandler(config.field, 'onValueChange');

        // 'hack' to allow additions(not built in), overrides itemPredicate, see note above handleAdditions function
        const itemListPredicate = config.editor.allowAdditions ? this.handleAdditions : null;

        return suggest({
            className: 'rest-form-dropdown-blueprint',
            popoverProps: {popoverClassName: Classes.MINIMAL},
            itemListPredicate: itemListPredicate,
            itemPredicate: (q, v, index) => !v || v.includes(q),
            style: {marginBottom: 5},
            $items: options,
            onItemSelect: handler,
            itemRenderer: ({handleClick, isActive, item}) => {
                return menuItem({key: item, onClick: handleClick, text: item});
            },
            inputValueRenderer: s => s,
            inputProps: { // TODO: still allowing additions without adding to the drop down.
                defaultValue: config.defaultValue,
                // TODO need to somehow set current value on visible component
                value: undefined, // console warning dictated this undefined if I want to use default val
                rightElement: icon({iconName: 'pt-icon-caret-down'}),
                disabled: config.isDisabled
            }
        });
    }

    createBooleanDropdown(config) {
        const currentText = config.defaultValue.toString(),
            handler = this[config.field + 'Handler'] || this.createHandler(config.field, 'onBoolChange');

        return select({
            className: 'rest-form-dropdown-blueprint',
            popoverProps: {popoverClassName: Classes.MINIMAL},
            filterable: false,
            $items: ['true', 'false'],
            items: button({text: currentText, rightIconName: 'caret-down', style: {marginBottom: 5}}),
            onItemSelect: handler,
            itemRenderer: ({handleClick, isActive, item}) => {
                return menuItem({key: item, onClick: handleClick, text: item});
            },
            disabled: config.isDisabled
        });
    }

    createNumberInput(config) {
        const handler = this[config.field + 'Handler'] || this.createHandler(config.field, 'onValueChange');
        return numericInput({
            style: {marginBottom: 5},
            value: config.defaultValue,
            onValueChange: handler,
            disabled: config.isDisabled
        });
    }

    createTextAreaInput(config) {
        const handler = this[config.field + 'Handler'] || this.createHandler(config.field, 'onValueChange');
        return textArea({
            style: {marginBottom: 5},
            defaultValue: config.defaultValue,
            onChange: handler,
            disabled: config.isDisabled,
            model: this.model
        });
    }

    createTextInput(config) {
        const handler = this[config.field + 'Handler'] || this.createHandler(config.field, 'onValueChange');
        return inputGroup({
            defaultValue: config.defaultValue,
            className: `xhField-${config.field}`,
            onChange: handler,
            type: 'text',
            style: {marginBottom: 5},
            disabled: config.isDisabled
        });
    }

    //  one problem is this fires on each keystroke, makes for a funky list of choices, ie: n, ne, new
    handleAdditions(query, list, index) {
        if (query && !list.includes(query)) list.push(query);
        const ret = list.filter(it => it.includes(query));
        return query ? ret : list;
    }

    onValueChange = (value, field) => {
        const {setFormValue} = this.model;
        setFormValue(field, value);
    }

    onBoolChange = (value, field) => {
        const {setFormValue} = this.model;
        setFormValue(field, value === 'true');
    }

    getInputConfig(fieldSpec, editor, formRecord) {
        const renderer = editor.renderer,
            currentValue = formRecord[fieldSpec.name],
            defaultValue = renderer ? renderer(currentValue) : currentValue,
            isDisabled = fieldSpec.readOnly || (editor.additionsOnly && !this.model.formIsAdd);

        return {
            editor: editor,
            fieldSpec: fieldSpec,
            field: fieldSpec.name,
            defaultValue: defaultValue,
            isDisabled: isDisabled
        };
    }

    getInputType(fieldSpec, editor) {
        if (fieldSpec.lookupValues) return 'dropdown';
        if (fieldSpec.type === 'bool' || fieldSpec.type === 'boolean') return 'boolean';
        if (fieldSpec.type === 'int') return 'number';
        if (editor.type === 'textarea' || fieldSpec.type === 'json') return 'textarea';
        return 'text';
    }

    createHandler(field, handlerName) {
        const handler = (valOrEvent) => {
            const val = (typeof valOrEvent === 'object') ? valOrEvent.target.value : valOrEvent;
            this[handlerName](val, field);
        };
        this[field + 'Handler'] = handler;
        return handler;
    }
}
export const restFormBlueprint = elemFactory(RestFormBlueprint);<|MERGE_RESOLUTION|>--- conflicted
+++ resolved
@@ -7,15 +7,12 @@
 
 import {Component} from 'react';
 import {elemFactory} from 'hoist';
-<<<<<<< HEAD
+import {vbox, div, filler} from 'hoist/layout';
+import {action, observer, observable} from 'hoist/mobx';
+import {Classes, inputGroup, button, label, dialog, dialogBody, dialogFooter, dialogFooterActions} from 'hoist/kit/blueprint';
 import {vbox, div, filler} from 'hoist/layout';
 import {action, observer, observable} from 'hoist/mobx';
 import {Classes, button, dialog, icon, inputGroup, label, menuItem, numericInput, select, suggest, textArea} from 'hoist/kit/blueprint';
-=======
-import {vbox} from 'hoist/layout';
-import {observer} from 'hoist/mobx';
-import {inputGroup, button, label, dialog, dialogBody, dialogFooter, dialogFooterActions} from 'hoist/kit/blueprint';
->>>>>>> af8870a0
 
 @observer
 export class RestFormBlueprint extends Component {
@@ -30,19 +27,8 @@
             title: formIsAdd ? 'Add Record' : 'Edit Record',
             iconName: 'inbox',
             isOpen: true,
-<<<<<<< HEAD
-            isCloseButtonShown: false,
-            title: formIsAdd ? 'Add Record' : 'Edit Record',
+            onClose: this.onClose,
             items: this.renderDialogItems()
-=======
-            onClose: this.onClose,
-            items: [
-                dialogBody(this.getForm()),
-                dialogFooter(
-                    dialogFooterActions(this.getButtons())
-                )
-            ]
->>>>>>> af8870a0
         });
     }
 
@@ -54,17 +40,10 @@
 
     renderDialogItems() {
         const items = [
-            div({
-                cls: 'pt-dialog-body',
-                item: this.getForm()
-            }),
-            div({
-                cls: 'pt-dialog-footer',
-                item: div({
-                    cls: 'pt-dialog-footer-actions',
-                    items: this.getButtons()
-                })
-            })
+            dialogBody(this.getForm()),
+            dialogFooter(
+                dialogFooterActions(this.getButtons())
+            )
         ];
 
         if (this.editWarning) {
