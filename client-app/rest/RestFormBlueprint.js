/*
 * This file belongs to Hoist, an application development toolkit
 * developed by Extremely Heavy Industries (www.xh.io | info@xh.io)
 *
 * Copyright © 2018 Extremely Heavy Industries Inc.
 */

import {Component} from 'react';
import {elemFactory} from 'hoist';
import {vbox, div, filler} from 'hoist/layout';
import {observer} from 'hoist/mobx';
import {Classes, button, dialog, inputGroup, label, menuItem, numericInput, select, suggest, textArea} from 'hoist/kit/blueprint';

@observer
export class RestFormBlueprint extends Component {

    render() {
        const {formRecord, formIsAdd} = this.model;
        if (!formRecord) return null;

        return dialog({
            iconName: 'inbox',
            isOpen: true,
            isCloseButtonShown: false,
            title: formIsAdd ? 'Add Record' : 'Edit Record',
            items: [
                div({
                    cls: 'pt-dialog-body',
                    item: this.getForm()
                }),
                div({
                    cls: 'pt-dialog-footer',
                    item: div({
                        cls: 'pt-dialog-footer-actions',
                        items: this.getButtons()
                    })
                })
            ]
        });
    }

    //--------------------------------
    // Implementation
    //--------------------------------
    get model() {return this.props.model}

    getForm() {
<<<<<<< HEAD
        const {editors, recordSpec} = this.model,
            fields = recordSpec.fields,
            ret = [];

        editors.forEach(editor => {
            const fieldSpec = fields.find(it => it.name === editor.field);

            ret.push(this.createFieldLabel(fieldSpec));

            if (fieldSpec.lookupValues) {
                ret.push(this.createDropdown(fieldSpec, editor));
            } else if (fieldSpec.type === 'bool' || fieldSpec.type === 'boolean') {
                ret.push(this.createBooleanDropdown(fieldSpec));
            } else if (fieldSpec.type === 'int') {
                ret.push(this.createNumberInput(fieldSpec, editor));
            } else if (editor.type === 'textarea' || fieldSpec.type === 'json') {
                ret.push(this.createTextAreaInput(fieldSpec, editor));
            } else {
                ret.push(this.createTextInput(fieldSpec, editor));
            }
=======
        const {editors, formRecord, setFormValue} = this.model,
            items = [];

        editors.forEach(editor => {
            const field = editor.field;
            let input;
            items.push(label({text: editor.label || field}));

            input = inputGroup({
                defaultValue: formRecord[field] || '',
                onChange: (e) => setFormValue(field, e.target.value),
                type: editor.type || 'text',
                disabled: editor.readOnly,
                style: {marginBottom: 5}
            });

            items.push(input);
>>>>>>> 1cb1f900
        });

        return vbox({
            cls: 'rest-form',
            width: 400,
            padding: 10,
            items: ret
        });
    }

    getButtons() {
        const {formIsValid, formIsWritable, enableDelete, formIsAdd} = this.model;

        return [
            button({
                text: 'Close',
                iconName: 'cross',
                onClick: this.onClose
            }),
            filler(),
            button({
                text: 'Delete',
                iconName: 'cross',
                disabled: !formIsValid,
                onClick: this.onDeleteClick,
                omit: !enableDelete || formIsAdd
            }),
            button({
                text: 'Save',
                iconName: 'tick',
                disabled: !formIsValid,
                onClick: this.onSaveClick,
                omit: !formIsWritable
            })
        ];
    }

    onClose = (e) => {
        this.model.closeForm();
    }

    onDeleteClick = () => {
        const model = this.model;
        model.deleteRecord(model.formRecord);
    }

    onSaveClick = () => {
        const model = this.model;
        model.saveFormRecord();
<<<<<<< HEAD
    }

    createFieldLabel(fieldSpec) {
        const text = fieldSpec.label || fieldSpec.name;
        return label({text: text, style: {width: '115px', paddingBottom: 5}});
    }

    createDropdown(fieldSpec, editor) {
        const {formRecord} = this.model,
            field = fieldSpec.name,
            options = fieldSpec.lookupValues,
            defaultValue = formRecord[field],
            isDisabled = fieldSpec.readOnly || (editor.additionsOnly && !this.model.formIsAdd);

        // 'hack' to allow additions(not built in), overrides itemPredicate
        const itemListPredicate = editor.allowAdditions ? (q, v, index) => {
            if (q && !v.includes(q)) v.push(q);
            const ret = v.filter(it => it.includes(q));
            return q ? ret : v;
        } : null;

        return suggest({
            className: 'rest-form-dropdown-blueprint',
            popoverProps: {popoverClassName: Classes.MINIMAL, 'data-field': field, field: field},
            itemListPredicate: itemListPredicate,
            itemPredicate: (q, v, index) => !v || v.includes(q),
            style: {marginBottom: 5},
            $items: options,
            onItemSelect: this.onDropDownChange,
            itemRenderer: ({handleClick, isActive, item}) => {
                return menuItem({key: item, onClick: handleClick, text: item, className: `xhField-${field}`, disabled: isDisabled});
            },
            inputValueRenderer: s => s,
            inputProps: {defaultValue: defaultValue, value: undefined}, // console warning dictated this undefined if I want to use default val, need to somehow set on visible component
            disabled: isDisabled
        });
    }

    createBooleanDropdown(fieldSpec) {
        const {formRecord} = this.model,
            field = fieldSpec.name,
            isDisabled = fieldSpec.readOnly;

        return select({
            className: 'rest-form-dropdown-blueprint',
            popoverProps: {popoverClassName: Classes.MINIMAL},
            filterable: false,
            $items: ['true', 'false'],
            items: button({text: formRecord[field].toString(), rightIconName: 'caret-down', style: {marginBottom: 5}}),
            onItemSelect: this.onBoolChange,
            itemRenderer: ({handleClick, isActive, item}) => {
                return menuItem({key: item, onClick: handleClick, text: item, className: `xhField-${field}`, disabled: isDisabled});
            },
            disabled: isDisabled
        });
    }

    createNumberInput(fieldSpec, editor) {
        const {formRecord} = this.model,
            field = fieldSpec.name,
            renderer = editor.renderer,
            currentVal = renderer ? renderer(formRecord[field]) : formRecord[field],
            isDisabled = fieldSpec.readOnly;

        return numericInput({
            style: {marginBottom: 5},
            value: currentVal || '',
            onValueChange: (number, numberAsString) => console.log(number, numberAsString), // no event passed from which to attach/grab the field
            disabled: isDisabled
        });
    }

    createTextAreaInput(fieldSpec, editor) {
        const {formRecord} = this.model,
            field = fieldSpec.name,
            renderer = editor.renderer,
            currentVal = renderer ? renderer(formRecord[field]) : formRecord[field],
            isDisabled = fieldSpec.readOnly;

        return textArea({
            style: {marginBottom: 5},
            defaultValue: currentVal || '',
            onChange: this.onTextInputChange,
            disabled: isDisabled,
            field: field,
            model: this.model
        });
    }

    createTextInput(fieldSpec, editor) {
        // temporary logic until we find a better way of getting this field
        const {formRecord} = this.model,
            field = fieldSpec.name,
            renderer = editor.renderer,
            currentVal = renderer ? renderer(formRecord[field]) : formRecord[field],
            isDisabled = fieldSpec.readOnly;

        return inputGroup({
            defaultValue: currentVal || '',
            className: `xhField-${field}`,
            onChange: this.onTextInputChange,
            type: editor.type || 'text',
            style: {marginBottom: 5},
            disabled: isDisabled
        });
    }

    // for some reason inputGroups, numberInputs, and select/suggest change events all get different args passed
    onTextInputChange = (e) => {
        // temporary logic until we find a better way of getting this field
        const {setFormValue, formRecord} = this.model,
            className = e.target.offsetParent.className,
            fieldIndex = className.indexOf('xhField'),
            field = className.substring(fieldIndex + 8, className.length),
            value = e.target.value;

        setFormValue(field, value);
    }

    onDropDownChange = (value, e) => {
        // temporary logic until we find a better way of getting this field
        const {setFormValue} = this.model,
            className = e.target.className,
            fieldIndex = className.indexOf('xhField'),
            field = className.substring(fieldIndex + 8, className.length);

        setFormValue(field, value);
    }

    onBoolChange = (value, e) => {
        // temporary logic until we find a better way of getting this field
        const {setFormValue} = this.model,
            className = e.target.className,
            fieldIndex = className.indexOf('xhField'),
            field = className.substring(fieldIndex + 8, className.length);

        setFormValue(field, value === 'true');
=======
>>>>>>> 1cb1f900
    }
}
export const restFormBlueprint = elemFactory(RestFormBlueprint);<|MERGE_RESOLUTION|>--- conflicted
+++ resolved
@@ -45,7 +45,6 @@
     get model() {return this.props.model}
 
     getForm() {
-<<<<<<< HEAD
         const {editors, recordSpec} = this.model,
             fields = recordSpec.fields,
             ret = [];
@@ -66,25 +65,6 @@
             } else {
                 ret.push(this.createTextInput(fieldSpec, editor));
             }
-=======
-        const {editors, formRecord, setFormValue} = this.model,
-            items = [];
-
-        editors.forEach(editor => {
-            const field = editor.field;
-            let input;
-            items.push(label({text: editor.label || field}));
-
-            input = inputGroup({
-                defaultValue: formRecord[field] || '',
-                onChange: (e) => setFormValue(field, e.target.value),
-                type: editor.type || 'text',
-                disabled: editor.readOnly,
-                style: {marginBottom: 5}
-            });
-
-            items.push(input);
->>>>>>> 1cb1f900
         });
 
         return vbox({
@@ -133,147 +113,7 @@
 
     onSaveClick = () => {
         const model = this.model;
-        model.saveFormRecord();
-<<<<<<< HEAD
-    }
-
-    createFieldLabel(fieldSpec) {
-        const text = fieldSpec.label || fieldSpec.name;
-        return label({text: text, style: {width: '115px', paddingBottom: 5}});
-    }
-
-    createDropdown(fieldSpec, editor) {
-        const {formRecord} = this.model,
-            field = fieldSpec.name,
-            options = fieldSpec.lookupValues,
-            defaultValue = formRecord[field],
-            isDisabled = fieldSpec.readOnly || (editor.additionsOnly && !this.model.formIsAdd);
-
-        // 'hack' to allow additions(not built in), overrides itemPredicate
-        const itemListPredicate = editor.allowAdditions ? (q, v, index) => {
-            if (q && !v.includes(q)) v.push(q);
-            const ret = v.filter(it => it.includes(q));
-            return q ? ret : v;
-        } : null;
-
-        return suggest({
-            className: 'rest-form-dropdown-blueprint',
-            popoverProps: {popoverClassName: Classes.MINIMAL, 'data-field': field, field: field},
-            itemListPredicate: itemListPredicate,
-            itemPredicate: (q, v, index) => !v || v.includes(q),
-            style: {marginBottom: 5},
-            $items: options,
-            onItemSelect: this.onDropDownChange,
-            itemRenderer: ({handleClick, isActive, item}) => {
-                return menuItem({key: item, onClick: handleClick, text: item, className: `xhField-${field}`, disabled: isDisabled});
-            },
-            inputValueRenderer: s => s,
-            inputProps: {defaultValue: defaultValue, value: undefined}, // console warning dictated this undefined if I want to use default val, need to somehow set on visible component
-            disabled: isDisabled
-        });
-    }
-
-    createBooleanDropdown(fieldSpec) {
-        const {formRecord} = this.model,
-            field = fieldSpec.name,
-            isDisabled = fieldSpec.readOnly;
-
-        return select({
-            className: 'rest-form-dropdown-blueprint',
-            popoverProps: {popoverClassName: Classes.MINIMAL},
-            filterable: false,
-            $items: ['true', 'false'],
-            items: button({text: formRecord[field].toString(), rightIconName: 'caret-down', style: {marginBottom: 5}}),
-            onItemSelect: this.onBoolChange,
-            itemRenderer: ({handleClick, isActive, item}) => {
-                return menuItem({key: item, onClick: handleClick, text: item, className: `xhField-${field}`, disabled: isDisabled});
-            },
-            disabled: isDisabled
-        });
-    }
-
-    createNumberInput(fieldSpec, editor) {
-        const {formRecord} = this.model,
-            field = fieldSpec.name,
-            renderer = editor.renderer,
-            currentVal = renderer ? renderer(formRecord[field]) : formRecord[field],
-            isDisabled = fieldSpec.readOnly;
-
-        return numericInput({
-            style: {marginBottom: 5},
-            value: currentVal || '',
-            onValueChange: (number, numberAsString) => console.log(number, numberAsString), // no event passed from which to attach/grab the field
-            disabled: isDisabled
-        });
-    }
-
-    createTextAreaInput(fieldSpec, editor) {
-        const {formRecord} = this.model,
-            field = fieldSpec.name,
-            renderer = editor.renderer,
-            currentVal = renderer ? renderer(formRecord[field]) : formRecord[field],
-            isDisabled = fieldSpec.readOnly;
-
-        return textArea({
-            style: {marginBottom: 5},
-            defaultValue: currentVal || '',
-            onChange: this.onTextInputChange,
-            disabled: isDisabled,
-            field: field,
-            model: this.model
-        });
-    }
-
-    createTextInput(fieldSpec, editor) {
-        // temporary logic until we find a better way of getting this field
-        const {formRecord} = this.model,
-            field = fieldSpec.name,
-            renderer = editor.renderer,
-            currentVal = renderer ? renderer(formRecord[field]) : formRecord[field],
-            isDisabled = fieldSpec.readOnly;
-
-        return inputGroup({
-            defaultValue: currentVal || '',
-            className: `xhField-${field}`,
-            onChange: this.onTextInputChange,
-            type: editor.type || 'text',
-            style: {marginBottom: 5},
-            disabled: isDisabled
-        });
-    }
-
-    // for some reason inputGroups, numberInputs, and select/suggest change events all get different args passed
-    onTextInputChange = (e) => {
-        // temporary logic until we find a better way of getting this field
-        const {setFormValue, formRecord} = this.model,
-            className = e.target.offsetParent.className,
-            fieldIndex = className.indexOf('xhField'),
-            field = className.substring(fieldIndex + 8, className.length),
-            value = e.target.value;
-
-        setFormValue(field, value);
-    }
-
-    onDropDownChange = (value, e) => {
-        // temporary logic until we find a better way of getting this field
-        const {setFormValue} = this.model,
-            className = e.target.className,
-            fieldIndex = className.indexOf('xhField'),
-            field = className.substring(fieldIndex + 8, className.length);
-
-        setFormValue(field, value);
-    }
-
-    onBoolChange = (value, e) => {
-        // temporary logic until we find a better way of getting this field
-        const {setFormValue} = this.model,
-            className = e.target.className,
-            fieldIndex = className.indexOf('xhField'),
-            field = className.substring(fieldIndex + 8, className.length);
-
-        setFormValue(field, value === 'true');
-=======
->>>>>>> 1cb1f900
+        model.saveRecord(model.formRecord);
     }
 }
 export const restFormBlueprint = elemFactory(RestFormBlueprint);