/*
 * This file belongs to Hoist, an application development toolkit
 * developed by Extremely Heavy Industries (www.xh.io | info@xh.io)
 *
 * Copyright © 2018 Extremely Heavy Industries Inc.
 */

import {Component} from 'react';
import {elemFactory} from 'hoist';
import {vbox, div} from 'hoist/layout';
import {observer} from 'hoist/mobx';
import {inputGroup, button, label, dialog} from 'hoist/kit/blueprint';
<<<<<<< HEAD
import {merge, isEmpty} from 'lodash';
import {XH, elemFactory} from 'hoist';
=======
>>>>>>> 0f628072

@observer
export class RestFormBlueprint extends Component {

    render() {
        const {formRecord, formIsAdd} = this.props.model;
        if (!formRecord) return null;

        return dialog({
            iconName: 'inbox',
            isOpen: true,
            onClose: this.onClose,
            title: formIsAdd ? 'Add Record' : 'Edit Record',
            items: [
                div({
                    cls: 'pt-dialog-body',
                    items: this.getForm()
                }),
                div({
                    cls: 'pt-dialog-footer',
                    items: div({
                        cls: 'pt-dialog-footer-actions',
                        items: this.getButtons()
                    })
                })
            ]
        });
    }

    getForm() {
        const {editors, formRecord} = this.props.model,
            items = [];

        editors.forEach(editor => {
            const field = editor.name;
            items.push(label({text: field}));
            items.push(
                inputGroup({
                    value: formRecord[field] || '',
                    onChange: (e) => console.log(e),
                    type: editor.type || 'text',
                    disabled: editor.readOnly,
                    style: {marginBottom: 5}
                })
            );
        });

        return vbox({
            cls: 'rest-form',
            width: 400,
            padding: 10,
            items
        });
    }

    //--------------------------------
    // Implementation
    //--------------------------------
    getButtons() {
        const {formIsValid, formIsWritable, enableDelete, formIsAdd} = this.props.model,
            ret = [];

        if (formIsWritable) {
            ret.push(
                button({
                    text: 'Save',
                    iconName: 'tick',
                    disabled: !formIsValid,
                    onClick: this.onSaveClick
                })
            );
        }

        if (enableDelete && !formIsAdd) {
            ret.push(
                button({
                    text: 'Delete',
                    iconName: 'cross',
                    disabled: !formIsValid,
                    onClick: this.onDeleteClick
                })
            );
        }

        return ret;
    }

    onClose = () => {
        this.props.model.closeForm();
    }

    onDeleteClick = () => {
        const model = this.props.model;
        model.deleteRecord(model.formRecord);
    }

    onSaveClick = () => {
        const model = this.props.model;
        model.saveRecord(model.formRecord);
    }
}
<<<<<<< HEAD

=======
>>>>>>> 0f628072
export const restFormBlueprint = elemFactory(RestFormBlueprint);<|MERGE_RESOLUTION|>--- conflicted
+++ resolved
@@ -10,11 +10,6 @@
 import {vbox, div} from 'hoist/layout';
 import {observer} from 'hoist/mobx';
 import {inputGroup, button, label, dialog} from 'hoist/kit/blueprint';
-<<<<<<< HEAD
-import {merge, isEmpty} from 'lodash';
-import {XH, elemFactory} from 'hoist';
-=======
->>>>>>> 0f628072
 
 @observer
 export class RestFormBlueprint extends Component {
@@ -116,8 +111,4 @@
         model.saveRecord(model.formRecord);
     }
 }
-<<<<<<< HEAD
-
-=======
->>>>>>> 0f628072
 export const restFormBlueprint = elemFactory(RestFormBlueprint);