/*
 * This file belongs to Hoist, an application development toolkit
 * developed by Extremely Heavy Industries (www.xh.io | info@xh.io)
 *
 * Copyright © 2018 Extremely Heavy Industries Inc.
 */

import {Component} from 'react';
import {Classes, button, checkbox, dialog, dialogBody, dialogFooter, dialogFooterActions, controlGroup, inputGroup, label, menuItem, numericInput, suggest, textArea} from 'hoist/kit/blueprint';
<<<<<<< HEAD
import {elemFactory, hoistAppModel} from 'hoist';
import {loadMask, jsonEditor} from 'hoist/cmp';
=======
import {elemFactory} from 'hoist/react';
import {hoistAppModel} from 'hoist/app';
import {loadMask} from 'hoist/cmp';
>>>>>>> ba356f11
import {filler, vframe, hbox} from 'hoist/layout';
import {observer} from 'hoist/mobx';
import {fmtDateTime} from 'hoist/format';

import {confirm} from 'hoist/cmp/confirm/Confirm.js';

@observer
export class RestForm extends Component {

    render() {
        const {record, isAdd} = this.model;
        if (!record) return null;

        return dialog({
            title: isAdd ? 'Add Record' : 'Edit Record',
            icon: isAdd ? 'plus' : 'edit',
            cls: hoistAppModel.darkTheme ? 'xh-dark' : '',
            isOpen: true,
            isCloseButtonShown: false,
            items: this.getDialogItems()
        });
    }


    //------------------------
    // Implementation
    //------------------------
    get model() {return this.props.model}

    getDialogItems() {
        const model = this.model;
        return [
            dialogBody(this.getForm()),
            dialogFooter(
                dialogFooterActions(this.getButtons())
            ),
            confirm({model: model.confirmModel}),
            loadMask({model: model.loadModel})
        ];
    }

    getButtons() {
        const {isValid, isWritable, isAdd, actionEnabled} = this.model;

        return [
            button({
                text: 'Delete',
                icon: 'cross',
                intent: 'danger',
                onClick: this.onDeleteClick,
                omit: !actionEnabled.del || isAdd
            }),
            filler(),
            button({
                text: 'Cancel',
                onClick: this.onCloseClick
            }),
            button({
                text: 'Save',
                icon: 'tick',
                intent: 'success',
                disabled: !isValid,
                onClick: this.onSaveClick,
                omit: !isWritable
            })
        ];
    }

    onCloseClick = () => {
        this.model.close();
    }

    onDeleteClick = () => {
        const model = this.model,
            warning = model.actionWarning.del;

        if (warning) {
            model.confirmModel.show({
                message: warning,
                onConfirm: () => model.deleteRecord()
            });
        } else {
            model.deleteRecord();
        }
    }

    onSaveClick = () => {
        const model = this.model,
            isAdd = model.isAdd,
            warning = model.actionWarning[isAdd ? 'add' : 'edit'];

        if (warning) {
            model.confirmModel.show({
                message: warning,
                onConfirm: () => model.saveRecord()
            });
        } else {
            model.saveRecord();
        }
    }

    getForm() {
        const rows = this.model.getInputProps().map(props => {
            return hbox({
                cls: 'xh-mb',
                items: [
                    restLabel(props),
                    //  Needed to stretch control, and also avoid focus clipping?
                    controlGroup({
                        fill: true,
                        style: {flex: 1, margin: 1},
                        item: this.getControl(props)
                    })
                ]
            });
        });
        return vframe(rows);
    }

    getControl(props) {
        switch (props.type) {
            case 'display':
                return restDisplayField(props);
            case 'dropdown':
                return restDropdown(props);
            case 'boolean':
                return restCheckbox(props);
            case 'number':
                return restNumericInput(props);
            case 'jsonEditor':
                return restJsonEditor(props);
            case 'textarea':
                return restTextArea(props);
            case 'text':
            default:
                return restTextInput(props);
        }
    }
}
export const restForm = elemFactory(RestForm);


//------------------------
// Controls
//------------------------
const restLabel = elemFactory(observer(
    ({fieldSpec, editor, value}) => {
        const text = fieldSpec.label || fieldSpec.name;
        return label({text, style: {minWidth: '115px'}});
    }
));

const restDisplayField = elemFactory(observer(
    ({fieldName, value}) => {
        if (['lastUpdated', 'dateCreated'].includes(fieldName)) {
            value = value ? fmtDateTime(value) : '';
        }
        return label({text: value});
    }
));

const restDropdown = elemFactory(observer(
    class extends Component {
        render() {
            const {value, disabled, fieldSpec} = this.props,
                options = fieldSpec.lookupValues;

            return suggest({
                popoverProps: {popoverClassName: Classes.MINIMAL},
                itemPredicate: (q, v, index) => !v || v.includes(q),
                $items: options,
                onItemSelect: this.onItemSelect,
                itemRenderer: (item, itemProps) => {
                    return menuItem({key: item, text: item, onClick: itemProps.handleClick});
                },
                inputValueRenderer: s => s,
                inputProps: {
                    value: value || '',
                    disabled,
                    onChange: this.onChange
                }
            });
        }

        onChange = (ev) => {
            this.props.setValue(ev.target.value);
        }

        onItemSelect = (val) => {
            if (val) {
                this.props.setValue(val);
            }
        }

    }
));

const restCheckbox = elemFactory(observer(
    class extends Component {
        render() {
            const {value, disabled} = this.props;
            return checkbox({
                checked: !!value,
                disabled,
                onChange: this.onChange
            });
        }

        onChange = (ev) => {
            this.props.setValue(ev.target.checked);
        }
    }
));

const restNumericInput = elemFactory(observer(
    class extends Component {
        render() {
            const {value, disabled} = this.props;
            return numericInput({
                cls: 'pt-fill',
                buttonPosition: 'none',
                value: value,
                disabled,
                onValueChange: this.onValueChange
            });
        }

        onValueChange = (val, valAsString) => {
            val = (valAsString === '') ? null : val;
            this.props.setValue(val);
        }
    }
));

const restTextArea = elemFactory(observer(
    class extends Component {
        render() {
            const {value, disabled} = this.props;
            return textArea({
                cls: 'pt-fill',
                value: value || '',
                disabled,
                onChange: this.onChange
            });
        }

        onChange = (ev) => {
            this.props.setValue(ev.target.value);
        }
    }
));

const restTextInput = elemFactory(observer(
    class extends Component {
        render() {
            const {value, disabled} = this.props;
            return inputGroup({
                cls: 'pt-fill',
                type: 'text',
                value: value || '',
                disabled,
                onChange: this.onChange
            });
        }

        onChange = (ev) => {
            this.props.setValue(ev.target.value);
        }
    }
));

const restJsonEditor = elemFactory(observer(
    class extends Component {
        render() {
            const {value, disabled} = this.props;
            return jsonEditor({
                value: value || '',
                onChange: this.onChange,
                editorDidMount: (editor) => editor.setSize(343, 150), // setting size appears to be the only way to get scrollbars
                codeMirrorOptions: {
                    readOnly: disabled
                }
            });
        }

        onChange = (editor, data, value) => {
            try {
                JSON.parse(value);
            } catch (e) {
                // say form invalid
            }
        }
    }
));<|MERGE_RESOLUTION|>--- conflicted
+++ resolved
@@ -7,14 +7,9 @@
 
 import {Component} from 'react';
 import {Classes, button, checkbox, dialog, dialogBody, dialogFooter, dialogFooterActions, controlGroup, inputGroup, label, menuItem, numericInput, suggest, textArea} from 'hoist/kit/blueprint';
-<<<<<<< HEAD
-import {elemFactory, hoistAppModel} from 'hoist';
-import {loadMask, jsonEditor} from 'hoist/cmp';
-=======
 import {elemFactory} from 'hoist/react';
 import {hoistAppModel} from 'hoist/app';
-import {loadMask} from 'hoist/cmp';
->>>>>>> ba356f11
+import {loadMask, jsonEditor} from 'hoist/cmp';
 import {filler, vframe, hbox} from 'hoist/layout';
 import {observer} from 'hoist/mobx';
 import {fmtDateTime} from 'hoist/format';
