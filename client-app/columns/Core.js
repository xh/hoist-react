--- conflicted
+++ resolved
@@ -19,11 +19,7 @@
     align: 'center',
     width: 34,
     cellRendererFramework: (params) => {
-<<<<<<< HEAD
-        const iconConfig = (params.value == true) ? {name: 'check', color: 'green'} : {name: 'x', color: 'red'};
-=======
         const iconConfig = params.value ? {name: 'check', color: 'green'} : {name: 'x', color: 'red'};
->>>>>>> 5a22aff3
         return icon(iconConfig);
     },
     xhExportRenderer: val => !!val
