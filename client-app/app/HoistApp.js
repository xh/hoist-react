--- conflicted
+++ resolved
@@ -41,28 +41,6 @@
         render() {
             const {authUsername, authCompleted, isInitialized} = hoistAppStore;
 
-<<<<<<< HEAD
-            if (!authCompleted) return loadMask();
-            if (!authUsername) return elem(LoginPanel);
-            if (!isInitialized) return loadMask();
-
-            return viewport({
-                items: [
-                    vbox({
-                        flex: 1,
-                        items: [
-                            elem(ImpersonationBar),
-                            box({
-                                flex: 1,
-                                items: elem(C)
-                            }),
-                            elem(VersionBar)
-                        ]
-                    }),
-                    errorRichAlertDialog()
-                ]
-            });
-=======
             if (!authCompleted) return this.renderPreloadMask();
             if (!authUsername)  return elem(LoginPanel);
             if (!isInitialized) return this.renderPreloadMask();
@@ -79,9 +57,9 @@
                         elem(VersionBar)
                     ]
                 }),
-                loadMask({promiseState: hoistAppStore.appLoadState})
+                loadMask({promiseState: hoistAppStore.appLoadState}),
+                errorRichAlertDialog()
             );
->>>>>>> a72c9119
         }
 
         renderPreloadMask() {
