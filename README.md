# Welcome to Hoist React

Hoist is a web application development toolkit developed by
[Extremely Heavy Industries](https://xh.io/).

Hoist is designed as a "full stack" UI development framework, meaning that it has both server and
client components that work together to provide an integrated set of tools and utilities for quickly
constructing sophisticated front-end interfaces - or entire applications - with a strong focus on
building for the enterprise.

Please refer to the [Hoist Core](https://github.com/exhi/hoist-core) repository readme for an
overview of Hoist as a whole: its reason for existing, server-side tech stack, general features and
capabilities.

This repository is *hoist-react*, which is the current reference client-side implementation of
Hoist. While React itself is a remarkably powerful platform on which to build modern web apps, it
represents only a part (however core) of the larger toolset required to create fully functional user
interfaces. Hoist-React brings together a curated collection of third-party and custom components,
supporting libraries, utilities, and tooling.

This enables truly rapid and ready-to-go development, tightly integrated Hoist functionality, and a
minimal number of upfront per-app decisions - while maintaining a high degree of flexibility and
extensibility for demanding custom use cases.

## About this Doc

This readme is intended to highlight the major libraries and components included in Hoist React, as
well as coding tools, conventions, and best practices that are somewhat unique to the framework. It
presumes a strong baseline knowledge of modern Javascript, some experience or understanding of React
and its particular concerns, and a prior review of the core features of Hoist as outlined in the
readme linked above.

Where helpful, this doc provides direct links into the most relevant and commonly used source code
classes and routines. We have aimed to make the code itself as clear, readable, and well-commented
as possible, and we are working to ensure a consistent level of in-code documentation - especially
at the class/component level and for essential public methods.

## Hoist usage, licensing, and support

While we maintain open access to the Hoist codebase via these public repositories, Hoist is intended
for use by clients of Extremely Heavy Industries who are working with us to develop custom
applications for their enterprise.

Please refer to the
[Hoist Core readme](https://github.com/exhi/hoist-core#hoist-usage-licensing-and-support) for
additional terms and conditions, all of which apply equally and entirely to Hoist React.

## Key Libraries and Dependencies

📚 Hoist React is built on a collection of remarkable third-party libraries that have been
selected, combined and integrated by Extremely Heavy Industries. To make the best use of this
framework, please review the technologies below.

|   Library    |                                          Notes                                          |                Link                |
|--------------|-----------------------------------------------------------------------------------------|:----------------------------------:|
| React        | Core technology for efficient componentization and rendering of modern web applications |    [🔗](https://reactjs.org/)     |
| Mobx         | Flexible, well-balanced state management and smart reactivity.                          |    [🔗](https://mobx.js.org/)     |
| Webpack      | Endlessly extensible (if occasionally baffling) bundle and build tool.                  |   [🔗](https://webpack.js.org/)   |
| ag-Grid      | High performance, feature rich HTML5 grid                                               |  [🔗](https://www.ag-grid.com/)   |
| Blueprint    | General purpose UI toolkit for data-dense desktop webapps                               |   [🔗](http://blueprintjs.com/)   |
| Highcharts   | Proven, robust, well-rounded charting and visualization library                         | [🔗](https://www.highcharts.com/) |
| Router5      | Flexible and powerful routing solution                                                  |  [🔗](http://router5.github.io/)  |
| Font Awesome | Icons, icons, icons.                                                                    |   [🔗](http://fontawesome.io/)    |

### Library Licensing Considerations

👮 The majority of the libraries listed above and included within Hoist React as dependencies are
open-source and fully free to use. Wherever possible, we have aimed to minimize exposure to
third-party license costs and restrictions. The exceptions to this rule are listed below. For these
libraries, client application(s) using Hoist React must acquire and register appropriate licenses.

**Ag-Grid Enterprise** is required by Hoist React due to its support for a number of key, enterprise
only features, including row grouping and tree grids. Ag-Grid offers several
[licensing models](https://www.ag-grid.com/license-pricing.php) and requires a license key to be
included with the application codebase to verify compliance and avoid console warnings. An
appropriate key can be installed in any Hoist React application by via the `agGridLicenseKey`
parameter to `configureWebpack()` within
[hoist-dev-utils](https://github.com/exhi/hoist-dev-utils/blob/master/configureWebpack.js).

**Font Awesome** provides a greatly extended set of icons via its
[Pro license](https://fontawesome.com/pro), and Hoist React references / relies on several of these
icons. A pro license includes access to a private npm repository to download the extended library,
accessed via a unique URL. ExHI can configure appropriate access via npm configuration files or an
enterprise npm repository proxy.

**HighCharts HighStock** is the primary charting library in Hoist, and offers several [licensing and
support options](https://shop.highsoft.com/highstock) for commercial use. Highcharts does not
require the registration or maintenance of any in-code licence keys.

## ECMAScript 2016+

🔮 Hoist React makes full use of the recent additions and improvements to Javascript itself, in the
form of ECMAScript 2016 (ES6/7) and a few more advanced (TC39 stage 2) features. These are enabled
by transpiling Hoist React and application source together, using Babel, as coordinated within a
standardized Webpack build process.

Key features of modern Javascript (and a bit of "BabelScript") used throughout Hoist React include:
* *Modules* - all dependencies imported via ES6 modules and resolved as such by Webpack.
* *Classes* - including [class fields](https://github.com/tc39/proposal-class-fields) and a few
  carefully considered uses of inheritance (😱).
* *Promises and async/await* - see below for additional notes on custom extensions and tooling
  around Promises.
* *Syntax Candy* - object destructuring, default parameters, arrow functions, string/template
  literals, `const`/`let` over `var`, and other recent-ish additions to Array and String prototypes.
* [*Decorators*](https://github.com/tc39/proposal-decorators) - aka annotations - are a core part of
  Mobx and used within Hoist to mixin key behaviors to several core artifacts. Decorator support is
  provided via the `transform-decorators-legacy` Babel plugin, which is specified as a dev
  dependency and enabled by `configureWebpack()` within
  [hoist-dev-utils](https://github.com/exhi/hoist-dev-utils/blob/master/configureWebpack.js).

### Promises

🤝 Promises are a core code construct within Hoist React for executing asynchronous operations, and
as such have been extended in a few key ways. See [`Promise.js`](promise/Promise.js) for
documentation comments and implementations of Promise-related utilities and direct extensions to the
Promise prototype, including:

+ `catchDefault` - to add standardized exception handling and alerting to a Promise chain, including
  a configurable and end-user-focused error dialog to display an exception message with support for
  disclosing any stack trace and/or reporting user-supplied notes back to the server.
+ `track` - to integrate a Promise-based call with Hoist
  [activity tracking](https://github.com/exhi/hoist-core#activity-tracking-and-client-error-reporting),
  timing the duration of a promise-based chain and reporting it back to the server tagged with a
  developer-supplied category, message, and optional extra data.
+ `timeout` - to cut (overly) long running Promises short
+ `linkTo` - for integration with a `PendingTaskModel` to track and report on state across one or
  more async operations.

💡 Note that by convention all methods returning a Promise within Hoist React (and ExHI-developed
applications) are suffixed with the qualifier `Async`, e.g. `loadUsersAsync` or
`restoreDefaultsAsync`. The framework does not rely on this convention for any programmatic
behaviors, but we have found it to be a helpful indicator of any Promise-based, asynchronous API.

## MobX - Reactive State Management

+ Homepage: https://mobx.js.org/
+ Docs: https://mobx.js.org/refguide/api.html
+ Source: https://github.com/mobxjs/mobx

|      Class/File      |                               Note                                |                 Link                  |
|----------------------|-------------------------------------------------------------------|:-------------------------------------:|
| `ReactiveSupport.js` | Mixin to add MobX reactivity to Components, Models, and Services. | [⚛️](core/mixins/ReactiveSupport.js)  |

MobX is an essential building block of Hoist React, providing an application state management
solution with "smart' reactivity, tight integration with React Components, and a general API for
reactive programming that extends beyond Components. Please review and familiarize yourself with the
MobX documentation to make the best use of Hoist React.

All Hoist Components (functional or class-based) include 'observer' support from the 'mobx-react'
project. This means that these Components are automatically re-rendered when any observable state
they used during their last render is modified. This support provides the core engine of reactivity
in Hoist.

In addition to Components, MobX is an essential tool for use by Models and Services within Hoist.
The `ReactiveSupport` mixin (decorator, linked above) adds two key methods by default to these core
Hoist artifacts - `addAutorun()` and `addReaction()`. These methods build on top of the native MobX
autorun and reaction utilities with some additional syntax for clarity (in the case of reactions)
and, importantly, a managed lifecycle that automatically disposes of these listeners when the owning
artifact's `destroy` method is called. See that class for further details on this API.

Hoist leverages MobX in a wide variety of other contexts, including observable data stores, the
handling and validation of form field inputs, routing, and more. In many cases, MobX-provided
reactivity replaces and improves upon an event / callback based model for emitting and responding to
state changes and other updates.

## Core Concepts: Models, Components, and Services

Three distinct types of objects (in the form of classes) compromise the backbone of a Hoist
application: **Models, Components, and Services**. Any non-trivial application will define and
create multiple instances of these core object types, and understanding how Hoist defines and uses
these three core artifacts is essential to understanding how we at ExHI build and structure apps.

Hoist provides three corresponding decorators to mark a class as a particular type of object and to
install shared functionality and extended features provided by the framework. A fourth decorator is
used to declare the top-level Model for each client application, and a special singleton Model
instance called `XH` is created and managed by Hoist as an entry point to core framework-level state
and functionality.

Finally all of these decorators rely on a set of utility functions defined within `ClassUtils` to
add their particular functionality, behaviors, and methods to the decorated classes.

<<<<<<< HEAD
|     Class/File      |                                  Note                                  |             Link              |
|---------------------|------------------------------------------------------------------------|:-----------------------------:|
| `HoistModel.js`     | Mixin for adding core Model support.                                   |   [⚛️](core/HoistModel.js)   |
| `HoistComponent.js` | Mixin for adding core Component support.                               | [⚛️](core/HoistComponent.js) |
| `HoistService.js`   | Mixin for adding core Service support.                                 |  [⚛️](core/HoistService.js)  |
| `HoistAppModel.js`  | Mixin for adding additional support to an App's primary Model class.   | [⚛️](core/HoistAppModel.js)  |
| `XH.js`             | Hoist's top-level Model / framework API entry-point, exported as `XH`.  |       [⚛️](core/XH.js)       |
| `ClassUtils.js`     | Library methods for providing and extending methods on core classes.   | [⚛️](utils/js/ClassUtils.js) |
=======
|     Class/File                |                                  Note                                  |             Link              |
|-------------------------------|------------------------------------------------------------------------|:-----------------------------:|
| `HoistModel.js`               | Mixin for adding core Model support.                                   |   [⚛️](core/HoistModel.js)   |
| `HoistComponentClass.js`      | Mixin for creating class Components                                    | [⚛️](core/HoistComponentClass.js) |
| `HoistComponentFunctional.js` | Factory for creating functional Components                             | [⚛️](core/HoistComponentFunctional.js) |
| `HoistService.js`             | Mixin for adding core Service support.                                 |  [⚛️](core/HoistService.js)  |
| `HoistAppModel.js`            | Mixin for adding additional support to an App's primary Model class.   |    [⚛️](core/HoistAppModel.js)    |
| `XH.js`                       | Hoist's top-level Model / framework API entry-point, exported as `XH`. |       [⚛️](core/XH.js)       |
| `ClassUtils.js`               | Library methods for providing and extending methods on core classes.   | [⚛️](utils/js/ClassUtils.js) |
>>>>>>> 10b53d52

### HoistModel

📝 "Models" within Hoist comprise the core class of objects for managing state and business logic.
The `@HoistModel` decorator marks a class as a Model and installs core MobX and Event support.
(Model classes do not require any particular superclass - all shared functionality and patterns are
mixed in via the decorator.)

Important characteristics of Model object classes include:

* They define properties to hold state, marking mutable properties with MobX or Hoist decorators to
  make them observable by (one or more) Components, as well as other Models.
* They expose API methods to modify state or perform other actions such as calls to load data.
* They reference / create other parent and child models to create a logical hierarchy that reflects
  the structure and concerns of the application.

Defining, storing, or otherwise pushing state into Model classes (as opposed to Components)
encourages a separation of the application's core underlying logic from its presentation layer. Apps
can be designed and coded as a hierarchy of Model objects that reference properties and call methods
on each other, defining what the application knows and what it does without necessarily diving into
the specifics of how its visible Components are laid out or arranged.

Components can accept one or more models as props, reference properties of these Models within their
render methods, and call methods on these Models in response to user actions or inputs. This can
help to structure or encapsulate a Component's API, but also works with MobX to minimize extra
render cycles and respond to state changes as efficiently as possible. The
[`GridModel`](cmp/grid/GridModel.js) class is a notable example of managing a complex Component's
configuration, state, and API surface via a Model. Hoist's `LeftRightChooser` Component is managed
via its [dedicated Model class](desktop/cmp/leftrightchooser/LeftRightChooserModel.js), which
includes nested GridModels.

Models can also exist entirely independent of Components, or be generalized enough to be used as
state sources for multiple, different Components. The
['StoreSelectionModel'](data/StoreSelectionModel.js) and
[`PendingTaskModel`](utils/async/PendingTaskModel.js) are examples.

#### Singleton XH Model

Hoist creates and exports [`XH`, a singleton Model instance](core/XH.js), to coordinate the
framework API at the top level and provide the most commonly used entry points to general
functionality, including the creation, initialization, and aliases of key services. This model
instance is installed as a `window.XH` global for convenient access on the console, although calling
code should access `XH` via a standard import.

This class provides methods for app initialization, exception handling, and service access. It
instantiates Hoist service singletons and installs references to these instances. It also installs
aliases on itself for the most common framework service calls, e.g. `XH.getConf()` as a shortcut to
`XH.configService.get()`.

#### HoistAppModel

Each client application must define a top-level Model class using
[the specialized `@HoistAppModel` decorator](core/HoistAppModel.js). This decorator installs core
Model support as well as several additional methods specific to the high-level lifecycle of the
application, including those dealing with init, and routing. This class instance is available via an
import of the `XH` (as `XH.appModel`) and can be a useful place to hang global state specific to
your application.

Please review the inline documentation on the decorator for additional detailed information on what
it provides and how an Application should provide concrete implementations for certain key methods.
For an example within Hoist React itself, see HoistAppModel for the
[built-in Admin Console](admin/AppModel.js).

#### Model Cleanup and Destruction

The `HoistModel` decorator provides a `destroy()` method hook that should be called when a model is
no longer needed. This lifecyle method ensures that all MobX disposers are called and any event
listeners are cleared, ensuring the model's resources can be properly garbage collected. This is
typically done by passing to model to `XH.safeDestroy()`.

### HoistComponent

⚛️ Components are the most familiar artifacts in React development, and are likely what come to
mind first when most developers think of React. Functional components are the preferred method of
defining components in React and Hoist. To define a functional component in Hoist, simply wrap a
render function with the `hoistComponent` function. This will apply core Hoist support, including
MobX observability, and support for Forwards refs, and will return the Component.

Alternatively, Hoist continues to fully support ES6 class-based Components. These can be specified
using the '@HoistComponent' decorator. This decorator will enable MobX reactivity and augment a
Component with several useful convenience methods/getters such as `getDOMNode()` and `isDisplayed`.

Note that many layout related HoistComponents provide "LayoutSupport". HoistComponents supporting
this feature promote most flexbox layout properties (e.g. 'width', 'height', 'flex') to being first
class props on the component itself. This allows many layout operations to be done in declarative
Javascript.

### HoistService

⚙️ Services within Hoist are singleton classes designed to encapsulate key data access and business
logic, independent of and distinct from any particular UI component. Services can maintain their own
internal state and data structures and expose methods for use by the rest of the application. A
common use for Services is to fetch and post data to the server, potentially transforming,
validating, or defaulting outbound queries and inbound data to provide a local API to application
Model and Component classes that's tailored to their needs.

Service instances persist for the life of the app and have a defined initialization process. By
convention they are stored within an `svc/` package within an app's file structure.

Use the `@HoistService` decorator to mark a class as a global service within. As with the other
decorators, this installs MobX and Event support and defines an empty `initAsync()` lifecycle
method. To instantiate and make services available to application code, use the
`XH.installServicesAsync()` method. This method will construct, initialize, and install the services
as a property on the XH object. Note that there is a strict expectation that service classes will be
named ending with the word 'Service', e.g. `MyCustomService.`. The installed instance in this case
would then be made available to application code as `XH.myCustomService'.

Many core Hoist features are exposed on the client via services such as `PrefService`,
`ConfigService`, and `IdentityService`. See these examples for a better understanding of the kind of
tasks and code patterns commonly used within Service classes.


## Element Factories

| Class/File |                        Note                        |        Link         |
|------------|----------------------------------------------------|:-------------------:|
| `elem.js`  | Utils for creating elements and element factories. | [⚛️](core/elem.js) |


Hoist encourages the use of Element factories to create element trees in render functions using pure
Javascript. These factory methods take a configuration object where properties and child elements
are specified without any wrapping braces or additional syntax. All Hoist API components have
predefined element factories available for import alongside the core Component. We also provide an
`elemFactory()` function which can be used to create such a factory from any third-party or
application Component.

We believe that this factory approach excels for declarative specification of code-heavy element
trees. New users of Hoist are invited to examine the source code of our core components to see
examples of its use. Its probably the most notable hallmark of our internal code, and where Hoist
diverges most visibly from other React projects.

It's worth noting that this approach is based on an extremely thin layer (<20 lines of code) around
the core React `createElement()` API, and does not impose or rely on any special requirements or
additional libraries. Its also worth noting that this approach is only superficially different from
JSX (see below).

## What about JSX?

JSX is the XML-like extension to Javascript typically used to specify and configure React
components. While it's syntax and appearance within otherwise "vanilla" Javascript code might appear
strange to non-React developers, JSX syntax and conventions are a de-facto standard in the React
community, familiar to React developers, and found in all React guides and tutorials.

**Hoist fully supports JSX.**

All Hoist components can be created with JSX tags, and developers of Hoist-based applications can
exclusively use JSX if they wish. In fact, for element trees with a significant amount of hypertext,
JSX might be a better choice then element factories, and we frequently make internal use of it for
that purpose. Also, JSX can be used interchangably with element factories, even within the same
render method.

Note that JSX is pre-processed (via Babel) into calls to React.createElement() before running in the
browser. Ultimately this produces similar runtime Javascript to the element factory approach
reccomended above.


## Bundled and Managed Components

Hoist includes a wide variety of carefully selected and integrated UI Components, ready to be put to
immediate use within an application. Most of these are built on / composed of Components provided by
well-regarded (and generally awesome) third-party libraries.

An central goal of the Hoist toolkit, however, is to provide a more **managed, normalized, and
integrated** set of patterns, APIs, and links on top of the "raw" library components. This enables
them to work better together, integrate with and leverage core Hoist services such as soft
configuration and user preferences, and appear to end-users as a cohesive and highly polished
system, as opposed to a disparate and sometimes contradictory set of independent UI elements.

### Desktop vs. Mobile

📱 Hoist supports the development of rich, highly functional applications for both traditional
desktop and mobile (phone / tablet) browsers and devices. These platforms have different priorities
and needs when it comes to UI design and interactions, but also share many common needs when it
comes to state management, data models and processing, and other core infrastructure.

The top-level `/desktop/` and `/mobile/` packages contain components and other classes that are
specific to their respective platforms. Wherever possible, however, we have worked to push shareable
Model, Service, and other utility code up into packages common across both.

### Component TODOs

🚧 Several key components / component families deserve some dedicated callouts in this readme, and
will be filled in as soon as possible. These include planned notes on:

- [ ] Grid and GridModel
- [ ] Panel and layouts
- [ ] HoistInput form controls and model-based management of form fields
- [ ] Top-level AppBar and related app infrastructure components
- [ ] Bundled Icon enums

## Build and Deployment

🛠️ This section details the general steps we use to build a typical full-stack Hoist React
application. We consider the Grails-based back-end and React-based front-end to be two sides of the
same application. We build and deploy them together, and so the below includes info on building the
Grails / Gradle based server. That is technically the domain of
[Hoist Core](https://github.com/exhi/hoist-core) but is detailed here to provide a consolidated look
at the build process.

***At a high level, the build process:***
* Builds the Grails back-end via Gradle, producing a WAR file.
* Builds the JS front-end via Webpack, producing a set of production ready client assets.
* Copies both outputs into a pair of Docker containers and publishes those containers as the
  end-product of the build.
* Deploys the new images, immediately or in a later step.

Hoist does not mandate the use of any particular CI system, although we recommend and use
[Jetbrains Teamcity](https://www.jetbrains.com/teamcity/) across multiple project deployments. The
examples in this section do reference some Teamcity terms (although these concepts are very general
and applicable to any common CI system).

Hoist also does not require the use of Docker or containerization in general, nor does it rely on
any particular container orchestration technology (e.g. Kubernetes). That said, the move towards
Docker-based deployments is clearly a popular one, and we have found containers to be a useful way
to bundle up and somewhat abstract away the two-part nature of full-stack Hoist UI applications.

💡 Note that the use of `appCode` throughout this section is a placeholder for the actual shortname
assigned to your application. This is a short, camelCased variant of the longer `appName` and is set
within the application source code via both the Gradle and Webpack configs.

### 1\) Setup/Prep

####  1.1) Refresh and Lint JS Client

We do this first to fail fast if the client code doesn’t pass the linter checks, which is relatively
common. This step could also run any preflight unit tests, etc. should you be diligent enough to
have them.

```bash
yarn
yarn lint
```

#### 1.2) Set Gradle project name

It’s best to be explicit with Gradle about the name of the project. By default it uses the name of
the containing directory, which in a CI build is probably a random hash.

Project names can be set via a `settings.gradle`in the project root, but we often don’t want to
check in a `settings.gradle` with each app project. as we commonly build and test [custom Grails
plugins](https://github.com/exhi/hoist-core#custom-plugins-for-enterprise-deployments) by running in
a [multi-project build mode](https://docs.gradle.org/current/userguide/multi_project_builds.html)
with an under-development Grails plugin and the app checked out as siblings in a parent wrapper
directory. That parent directory (which is local to the developer’s machine and not in source
control) has its own `settings.gradle` file to bind the app and plugin together. You can’t have more
than one `settings.gradle` in a Gradle project, so this dev-time setup would conflict with a checked
in version should one exist

As a workaround, we can have the build system take the app name (we use a project-level Teamcity
`%param%`) and then write out a `settings.gradle` file in place within the checked out source.

```bash
echo "rootProject.name = \"%appCode%\"" > settings.gradle
```

This step could be avoided by checking in a `settings.gradle` with the app and, should you need the
special plugin development setup outlined above, manually deleting or renaming it (and remembering
to not check that change into source control). In many cases, in-line Grails plugin development will
be a rarity or limited to ExHI or a smaller set of developers.

### 2\) Server and Client Builds

#### 2.1) Build (and optionally publish) Grails server WAR with Gradle

This step calls into a `build.gradle` script checked in with each project to build the Grails
server-side into a WAR and then publish that to an internal Maven repo.

Publishing the built WAR to an internal Maven repo is not necessary, but it does give us some parity
with how we build and publish Grails plugins and is relatively standard with versioned Java
artifacts. That said, the “real” output of the build will be a pair of Docker containers (below),
and we’re not pushing the corresponding client JS assets to Maven or baking them into the WAR - both
of which make publishing the WAR somewhat arbitrary. 🤷 The choice as to whether or not to publish
can depend on the nature of the app and the standards/controls expected within the organization.

This step takes an application version, which is baked into the build. This can be left out, in
which case it will default to the version specified within the app’s `gradle.properties` file. Our
convention is to leave `gradle.properties` checked in with the next snapshot version and have the
builds override via a Gradle `-P` option when doing a particular versioned build. This means that
“snapshot” builds can simply leave the argument off, versioned builds can supply it (we use a
Teamcity param supplied via a required prompt), and `gradle.properties` only needs to change in
source control when a new major release moves us to a new snapshot.

When publishing, the build script is typically also setup to accept credentials w/deploy rights to
the internal Maven repository. The
[Toolbox build script](https://github.com/exhi/toolbox/blob/develop/build.gradle) provides an
example - see the `publishing` section.

Teamcity can use its dedicated “Gradle runner” to provide a more customized view on the task, or a
simple command runner could be used. In both cases, a Gradle wrapper should be checked in with the
project and used according to Gradle best practices.

```bash
# If publishing - will build WAR then push to Maven as per particular config in build.gradle
./gradlew publishApp -PxhAppVersion=%appVersion% -PmavenDeployUser=%deployUser% -PmavenDeployPassword=%deployPwd%

# If building WAR only
./gradlew war -PxhAppVersion=%appVersion%
```

In both cases, the output is a `appCode-appVersion.war` file file within `/build/libs`.

#### 2.2) Build JS Client with Webpack

This step builds all the client-side assets (JS/CSS/static resources) with Webpack, taking the
source and dependencies and producing concatenated, minified, and hashed files suitable for serving
to browsers. We use `yarn` as our package manager / runner tool, although `npm` is also fine if
preferred.

This step takes several arguments that are passed via a script in `package.json` to Webpack. Each
project has a `webpack.config.js` file checked into the root of its `client-app` directory that
accepts any args and runs them through a script provided by
[hoist-dev-utils](https://github.com/exhi/hoist-dev-utils/blob/master/configureWebpack.js) to
produce a fully-based Webpack configuration object. The two args typically set during the build
process (as opposed to being checked in to the app's `webpack.config.js`) are:

* `appVersion` - the same x.y.z version supplied to the server-side build above. We take the same
  approach on the client as we do on the server, where the next snapshot version is left defaulted
  within the app’s `webpack.config.js` file and then overridden via this arg for versioned builds
  only.
* `appBuild` - this is an optional arg that gets baked into the client code and exposed as a
  variable for display in the built-in Hoist admin client. We use it to pass a git commit hash,
  which then provides another way to cross-reference exactly what snapshot of the codebase was used
  to build any given running application.

An example Teamcity command line runner. ⚠️ Note this must run with `client-app` as its working
directory:

```bash
appVersion=%appVersion%
# Source commit hash from CI system - approach here depends on TC build config/template
gitCommit=%build.vcs.number%
# Grab a shorter version of the full hash
appBuild=${gitCommit:0:10}
echo "Building $appVersion $appBuild"
yarn build --env.appVersion=$appVersion --env.appBuild=$appBuild
```

The output is a set of files within `/client-app/build/` .

### 3\) Docker images

🐳 The primary outputs of the overall build process are a pair of Docker containers, one for the
Grails server and one for the client JS assets. These include the build assets and are tagged with
the desired version, making them (as a pair) a complete and deployable instance of the application.

Applications should be checked in with a `/docker/` directory containing Dockerfiles and configs for
both the server and client containers. Both can be based on
[public images published by ExHI](https://hub.docker.com/r/xhio/), although an inspection of
[those](https://github.com/exhi/xh-tomcat) [images](https://github.com/exhi/xh-nginx) will show that
they are very thin layers on top of the official Tomcat and nginx images on Docker Hub.

#### 3.1) Build and Publish Tomcat Docker image

The Grails server component is deployed within a Tomcat container. The app should have a minimal
`/docker/tomcat/Dockerfile` (checked into source control) such as:

```dockerfile
FROM xhio/xh-tomcat:latest
COPY setenv.sh bin/
COPY *.war webapps/ROOT.war
```

The `setenv.sh` referenced here can also be checked in with the app project and used to set
environment variables / Java Opts required by Tomcat. This typically contains a reasonable `Xmx`
(max JVM heap) value for the app and a pointer to an “instance config” file used by Hoist apps to
bootstrap themselves with DB credentials and other low-level configuration required at startup. By
convention we place this file within a Docker volume that’s mounted to `/appCode` within each
container

All this means that a `/docker/tomcat/setenv.sh` typically looks like:

```bash
export JAVA_OPTS="$JAVA_OPTS -Xmx2G -Dio.xh.hoist.instanceConfigFile=/appCode/conf.yml"
```

That leaves the build with the job of generating a suitable tag for the container, running the
Docker build, and then pushing to an appropriate (likely internal) Docker registry. The container
tag should include the appCode + `-tomcat` to indicate that this is the Grails-side container.

An example Teamcity command line runner. ⚠️ Note this must run with `docker/tomcat` as its working
directory:

```bash
# Copy the WAR built above into the Docker context.
cp ../../build/libs/*.war .

# Determine an appropriate container tag from CI params.
containerTag=%internalDockerRegistry%/%appCode%-tomcat:%appVersion%
echo "Building Docker container $containerTag"
sudo docker build --pull -t "$containerTag" .

# Note whether build was successful, push if so, return error if not.
ret=$?
if [ $ret -eq 0 ]
then
  sudo docker push "$containerTag"
  ret=$?
else
  echo "Docker container build failed and was not pushed"
fi

# Cleanup and relay exit code to CI
rm *.war
exit $ret
```

#### 3.2) Build and Publish nginx Docker image

The static JS resources are deployed within an nginx container. The app should have a minimal
`/docker/nginx/Dockerfile/ ` (checked into source control) such as:

```dockerfile
FROM xhio/xh-nginx:latest
COPY app.conf $/XH_NGINX_CONFIG_PATH/
COPY build/ $/XH_NGINX_CONTENT_PATH/
```

Note that the `$XH` environment variables are set for convenience within the `xh-nginx` base image
Dockerfile.

The `app.conf` referenced here is an app-specific nginx configuration that should be checked in
alongside the Dockerfile. It should setup the available routes to serve each bundled client app,
configure SSL certificates if needed, do any required redirects, and (importantly) include a *proxy
configuration* to pass traffic through from the nginx container to the Tomcat container. Hoist
deploys typically bind only the nginx ports to the host machine, then link the nginx and Tomcat
containers together via Docker so there’s a single point of entry (nginx) for incoming requests.
This means that no CORS or further, external proxy configuration is required to have the
nginx-dosted client communicate with its Tomcat back-end.

While the exact content of the `app.conf` file will vary depending on the app, a representative
example is below:

```
server {
    server_name  localhost;
    include includes/xh-secure-redirect.conf;
}

server {
    server_name  localhost;
    listen 443 ssl;
    root   /usr/share/nginx/html;

    ssl_certificate     /appCode/ssl/appCode.crt;
    ssl_certificate_key /appCode/ssl/appCode.pem;

    # Redirect root to /app/
    location = / {
        return 301 $scheme://$host/app/;
    }

    # Static JS/CSS/etc assets not matching a more specific selector below
    location / {
        expires $expires;
    }

    # App entry points - ensure trailing slash, match or fallback to index for sub-routes
    location = /admin {
        return 301 $uri/;
    }

    location /admin/ {
        try_files $uri /admin/index.html;
        expires $expires;
    }

    location = /app {
        return 301 $uri/;
    }

    location /app/ {
        try_files $uri /app/index.html;
        expires $expires;
    }

    # Proxy to Grails back-end - appCode-tomcat is defined by Docker (e.g. via link)
    location /api/ {
        proxy_pass http://appCode-tomcat:8080/;
        include includes/xh-proxy.conf;
    }
}
```

***Note that this example configuration:***

* Uses `appCode` as a placeholder - use the same code as configured in the app’s server and client
  builds!
* Calls several optional nginx config includes, sourced from the base `xh-nginx` image. The base
  image also copies in [an overall config](https://github.com/exhi/xh-nginx/blob/master/xh.conf)
  that enables gzip compression and sets the `$expires` variable referenced above.
* Redirects insecure requests to HTTPS on port 443 and terminates SSL itself, using certificates
  sourced from `/appCode/ssl` - the conventional location for Hoist apps to store certs and keys
  within an attached Docker volume.
* Sets up locations for each client-app entry point / bundle - here we are shipping two JS apps with
  this container: `app` - the business-user facing app itself - and `admin` - the built-in Hoist
  Admin console. Apps might have other entry points, such as `mobile` or other more specific
  bundles.
* Uses the `try_files` directive to attempt to service requests at sub-paths by handing back asset
  files if they exist, but otherwise falling back to `index.html` within that path. This allows for
  the use of HTML5 “pushState” routing, where in-app routes are written to the URL without the use
  of a traditional `#` symbol (e.g. http://host/app/details/123).
* Creates a proxy endpoint at `/api/` to pass traffic through to the Tomcat back-end. This path is
  expected by the JS client, which will automatically prepend it to the path of any local/relative
  Ajax requests. This can be customized if needed on the client by adjusting the `baserUrl` param
  passed to `configureWebpack()`.

The build system now simply needs to copy the built client-side resources into the Docker context
and build the image. The sample below is simplified, but could also include the return code checks
in the Tomcat example above. Note the `-nginx` suffix on the container tag. ⚠️ This example must
also run with `docker/nginx` as its working directory:

```bash
cp -R ../../client-app/build/ .
containerTag=%internalDockerRegistry%/%appCode%-nginx:%appVersion%
echo "Building Docker container $containerTag"
sudo docker build --pull -t "$containerTag" .
sudo docker push "$containerTag"
```

#### 3.3) Docker cleanup

✨ At this point the build is complete and new versioned or snapshot images containing all the
runtime code have been pushed to a Docker registry and are ready for deployment.

It might be beneficial to add one more step to clean up local Docker images on the build agent, to
avoid them continuing to grow and take up disk space indefinitely. Note this forces Docker to pull
the base images anew each time, which takes a small amount of time/bandwidth. It could probably be
made more targeted if desired:

```bash
sudo docker system prune -af
```

### 4\) Docker deployment

🚢 We typically setup distinct targets for build vs. deploy, and configure deployment targets to
prompt for the version number and/or Docker hostname. This process will differ significantly
depending on the use (or not) of orchestration technology such as Kubernetes or AWS Elastic
Container Service (ECS).

Regardless of the specific implementation, the following points should apply:

* Both `appCode-tomcat` and `appCode-nginx` containers should be deployed as a service / pair, and
  be kept at the same version.
* The Tomcat container does not need to have any ports exposed/mapped onto the host (although it
  could if direct access is desired).
* The nginx container typically exposes ports 80 and 443, although if a load balancer or similar is
  also in play that might vary (and would require appropriate adjustments to the `app.conf` nginx
  file outlined above).
* The nginx container must be able to reach the Tomcat container at the same name included in its
  `app.conf` file - by convention, it expects to use `appCode-tomcat`. With straight Docker, this
  can be accomplished via the `--link` option (see below).
* A shared volume can be used to host the instance config .yml file for the Grails server, SSL certs
  as required for nginx, and logs if so configured. This volume must be created in advance on the
  host and populated with any required bootstrap files. How that’s done again will depend on the
  particular Docker environment in play.

A sample Teamcity SSH-exec runner using Docker directly:

```bash
appCode=%appCode%
tomcatName=$appCode-tomcat
tomcatImage=%internalDockerRegistry%/$tomcatName:%appVersion%
echo "Deploying $tomcatImage"

# Stop and remove existing Tomcat container
sudo docker container stop $tomcatName
sudo docker container rm $tomcatName

# Pull Tomcat image at specified version
sudo docker image pull $tomcatImage

# Run Tomcat image and mount local docker volume for YML config / log storage
sudo docker run -d --name $tomcatName --mount type=volume,src=$appCode,dst=/$appCode --restart always $tomcatImage
echo "Deploying $tomcatImage complete"

nginxName=$appCode-nginx
nginxImage=%internalDockerRegistry%/$nginxName:%appVersion%
echo "Deploying $nginxImage"

# Stop and remove existing nginx container
sudo docker container stop $nginxName
sudo docker container rm $nginxName

# Pull nginx image at specified version
sudo docker image pull $nginxImage

# Run nginx image - link to Tomcat for proxying, expose ports, and mount local docker volume for SSL certificate access
sudo docker run -d --name $nginxName --link $tomcatName:$tomcatName -p 80:80 -p 443:443 --mount type=volume,src=$appCode,dst=/$appCode --restart always $nginxImage
echo "Deploying $nginxImage complete"

# Prune Docker, cleaning up dangling images and avoiding disk space bloat
sudo docker system prune -af
```

## Work In Progress

🚧 This readme is currently a work in progress, with several additional sections planned including:
- [ ] Additional info on Application init and lifecycle
- [ ] Client-side services provided by hoist-react (w/some pointers to info already in hoist-core)
- [ ] Theming and styles
- [ ] Bundled formatters and renderers (Dates, numbers)
- [ ] Exception handling and error reporting
- [ ] Admin console + custom snap-ins
- [ ] ....

🙏 Thanks for your patience as we continue to build out this documentation.

------------------------------------------

📫☎️🌎 info@xh.io | https://xh.io/contact

Copyright © 2019 Extremely Heavy Industries Inc.<|MERGE_RESOLUTION|>--- conflicted
+++ resolved
@@ -179,16 +179,6 @@
 Finally all of these decorators rely on a set of utility functions defined within `ClassUtils` to
 add their particular functionality, behaviors, and methods to the decorated classes.
 
-<<<<<<< HEAD
-|     Class/File      |                                  Note                                  |             Link              |
-|---------------------|------------------------------------------------------------------------|:-----------------------------:|
-| `HoistModel.js`     | Mixin for adding core Model support.                                   |   [⚛️](core/HoistModel.js)   |
-| `HoistComponent.js` | Mixin for adding core Component support.                               | [⚛️](core/HoistComponent.js) |
-| `HoistService.js`   | Mixin for adding core Service support.                                 |  [⚛️](core/HoistService.js)  |
-| `HoistAppModel.js`  | Mixin for adding additional support to an App's primary Model class.   | [⚛️](core/HoistAppModel.js)  |
-| `XH.js`             | Hoist's top-level Model / framework API entry-point, exported as `XH`.  |       [⚛️](core/XH.js)       |
-| `ClassUtils.js`     | Library methods for providing and extending methods on core classes.   | [⚛️](utils/js/ClassUtils.js) |
-=======
 |     Class/File                |                                  Note                                  |             Link              |
 |-------------------------------|------------------------------------------------------------------------|:-----------------------------:|
 | `HoistModel.js`               | Mixin for adding core Model support.                                   |   [⚛️](core/HoistModel.js)   |
@@ -198,7 +188,6 @@
 | `HoistAppModel.js`            | Mixin for adding additional support to an App's primary Model class.   |    [⚛️](core/HoistAppModel.js)    |
 | `XH.js`                       | Hoist's top-level Model / framework API entry-point, exported as `XH`. |       [⚛️](core/XH.js)       |
 | `ClassUtils.js`               | Library methods for providing and extending methods on core classes.   | [⚛️](utils/js/ClassUtils.js) |
->>>>>>> 10b53d52
 
 ### HoistModel
 
