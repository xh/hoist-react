--- conflicted
+++ resolved
@@ -52,70 +52,8 @@
                         })
                     ]
                 }),
-<<<<<<< HEAD
                 logDisplay()
-=======
-                panel({
-                    tbar: tbar(),
-                    item: logDisplay(),
-                    bbar: bbar(),
-                    mask: 'onLoad'
-                })
->>>>>>> d392ef08
             ]
         });
     }
-});
-
-const tbar = hoistCmp.factory(
-    ({model}) => {
-        return toolbar(
-            label('Start line:'),
-            numberInput({
-                bind: 'startLine',
-                min: 1,
-                width: 80,
-                disabled: model.tail,
-                displayWithCommas: true
-            }),
-            label('Max lines:'),
-            numberInput({
-                bind: 'maxLines',
-                min: 1,
-                width: 80,
-                displayWithCommas: true
-            }),
-            '-',
-            textInput({
-                bind: 'pattern',
-                placeholder: 'Search...',
-                enableClear: true,
-                width: 150
-            }),
-            '-',
-            switchInput({
-                bind: 'tail',
-                label: 'Tail mode',
-                labelSide: 'left'
-            })
-        );
-    }
-);
-
-const bbar = hoistCmp.factory(
-    () => {
-        const zone = XH.getEnv('serverTimeZone'),
-            offset = XH.getEnv('serverTimeZoneOffset');
-
-        return toolbar({
-            items: [
-                filler(),
-                'Server Time:',
-                clock({timezone: zone, format: 'HH:mm'}),
-                hspacer(2),
-                `[GMT${fmtNumber(offset/HOURS, {withPlusSign: true, asHtml: true})}]`
-            ],
-            omit: !zone  // zone env support requires hoist-core 7.1+
-        });
-    }
-);+});