/*
 * This file belongs to Hoist, an application development toolkit
 * developed by Extremely Heavy Industries (www.xh.io | info@xh.io)
 *
 * Copyright © 2021 Extremely Heavy Industries Inc.
 */
import {GridAutosizeMode, GridModel} from '@xh/hoist/cmp/grid';
import {HoistModel, managed, persist, XH} from '@xh/hoist/core';
import {UrlStore} from '@xh/hoist/data';
import {
    compactDateRenderer,
    fmtNumber
} from '@xh/hoist/format';
import {Icon} from '@xh/hoist/icon';
import {action, bindable, makeObservable, observable} from '@xh/hoist/mobx';
import {Timer} from '@xh/hoist/utils/async';
import {olderThan, SECONDS} from '@xh/hoist/utils/datetime';
import {checkMinVersion, debounced, isDisplayed} from '@xh/hoist/utils/js';
import download from 'downloadjs';
import {createRef} from 'react';
import {LogDisplayModel} from './LogDisplayModel';

/**
 * @private
 */
export class LogViewerModel extends HoistModel {

<<<<<<< HEAD
=======
    persistWith = {localStorageKey: 'xhAdminLogViewerState'};

    // Form State/Display options
    @bindable
    @persist
    tail = false;

    @bindable startLine = 1;
    @bindable maxLines = 1000;
    @bindable pattern = '';

>>>>>>> d392ef08
    // Overall State
    @observable file = null;

    viewRef = createRef();

    @managed
    logDisplayModel = new LogDisplayModel(this);

    @managed
    filesGridModel;

    get selectedRecord() {
        return this.filesGridModel.selectedRecord;
    }

    deleteFileAction = {
        text: 'Delete',
        icon: Icon.delete(),
        intent: 'danger',
        recordsRequired: true,
        actionFn: () => this.deleteSelectedAsync()
    };

    downloadFileAction = {
        text: 'Download',
        icon: Icon.download(),
        recordsRequired: 1,
        disabled: !checkMinVersion(XH.environmentService.get('hoistCoreVersion'), '9.4'),
        actionFn: () => this.downloadSelectedAsync()
    };

    constructor() {
        super();
        makeObservable(this);

        this.filesGridModel = this.createGridModel();

        this.addReaction(this.syncSelectionReaction());
<<<<<<< HEAD
=======
        this.addReaction({
            track: () => this.tail,
            run: (tail) => {
                this.setStartLine(tail ? null : 1);
                this.loadLog();
            },
            fireImmediately: true
        });
        this.addReaction(this.reloadReaction());

        this.timer = Timer.create({
            runFn: () => this.autoRefreshLines(),
            interval: 5 * SECONDS,
            delay: true
        });
>>>>>>> d392ef08
    }

    @action
    async doLoadAsync(loadSpec) {
        const {store, selModel} = this.filesGridModel;
        try {
            await store.loadAsync(loadSpec);
            if (selModel.isEmpty) {
                const latestAppLog = store.records.find(rec => rec.data.filename === `${XH.appCode}.log`);
                if (latestAppLog) {
                    selModel.select(latestAppLog);
                }
            }
        } catch (e) {
            XH.handleException(e, {title: 'Error loading list of available log files'});
        }
    }

    async deleteSelectedAsync() {
        try {
            const recs = this.filesGridModel.selectedRecords,
                count = recs.length;
            if (!count) return;

            const confirmed = await XH.confirm({
                title: 'Please Confirm',
                message: `Delete ${count} log files on the server? This cannot be undone.`
            });
            if (!confirmed) return;

            const filenames = recs.map(r => r.data.filename);
            await XH.fetch({
                url: 'logViewerAdmin/deleteFiles',
                params: {filenames}
            });
            await this.refreshAsync();
        } catch (e) {
            XH.handleException(e);
        }

    }

    async downloadSelectedAsync() {
        try {
            const {selectedRecord} = this;
            if (!selectedRecord) return;

            const {filename} = selectedRecord.data,
                response = await XH.fetch({
                    url: 'logViewerAdmin/download',
                    params: {filename}
                });

            const blob = await response.blob();
            download(blob, filename);

            XH.toast({
                icon: Icon.download(),
                message: 'Download complete.'
            });

        } catch (e) {
            XH.handleException(e);
        }
    }

    //---------------------------------
    // Implementation
    //---------------------------------
    createGridModel() {
        const supportFileAttrs = checkMinVersion(XH.getEnv('hoistCoreVersion'), '13.2.0');

        return new GridModel({
            enableExport: true,
            selModel: 'multiple',
            store: new UrlStore({
                url: 'logViewerAdmin/listFiles',
                idSpec: 'filename',
                dataRoot: 'files',
                fields: [{
                    name: 'filename',
                    type: 'string',
                    displayName: 'Name'
                }, {
                    name: 'size',
                    type: 'number',
                    displayName: 'Size [kb]'
                }, {
                    name: 'lastModified',
                    type: 'number',
                    displayName: 'Modified'
                }]
            }),
            sortBy: 'lastModified|desc',
            columns: [
                {field: 'filename', flex: 1, minWidth: 160},
                {
                    field: 'size',
                    width: 80,
                    renderer: fileSizeRenderer,
                    omit: !supportFileAttrs
                },
                {
                    field: 'lastModified',
                    width: 100,
                    renderer: compactDateRenderer({sameDayFmt: 'HH:mm:ss'}),
                    omit: !supportFileAttrs
                }
            ],
            autosizeOptions: {mode: GridAutosizeMode.DISABLED},
            contextMenu: [
                this.downloadFileAction,
                this.deleteFileAction,
                '-',
                ...GridModel.defaultContextMenu
            ]
        });
    }

    syncSelectionReaction() {
        return {
            track: () => this.selectedRecord,
            run: (rec) => {
                this.file = rec?.data?.filename;
                this.logDisplayModel.loadLog();
            },
            debounce: {interval: 300, leading: true}
        };
    }
}

<<<<<<< HEAD
=======
    reloadReaction() {
        return {
            track: () => [this.pattern, this.maxLines, this.startLine],
            run: () => this.loadLog()
        };
    }

    autoRefreshLines() {
        const {logDisplayModel, tail, viewRef} = this;

        if (tail &&
            logDisplayModel.tailIsDisplayed &&
            olderThan(logDisplayModel.lastLoadCompleted, 5 * SECONDS) &&
            isDisplayed(viewRef.current)
        ) {
            logDisplayModel.refreshAsync();
        }
    }

    @debounced(300)
    loadLog() {
        this.logDisplayModel.refreshAsync();
    }
}

>>>>>>> d392ef08
function fileSizeRenderer(v) {
    if (v == null) return '';
    return fmtNumber(v/1000, {precision: 1});
}<|MERGE_RESOLUTION|>--- conflicted
+++ resolved
@@ -25,8 +25,6 @@
  */
 export class LogViewerModel extends HoistModel {
 
-<<<<<<< HEAD
-=======
     persistWith = {localStorageKey: 'xhAdminLogViewerState'};
 
     // Form State/Display options
@@ -38,7 +36,6 @@
     @bindable maxLines = 1000;
     @bindable pattern = '';
 
->>>>>>> d392ef08
     // Overall State
     @observable file = null;
 
@@ -77,8 +74,7 @@
         this.filesGridModel = this.createGridModel();
 
         this.addReaction(this.syncSelectionReaction());
-<<<<<<< HEAD
-=======
+
         this.addReaction({
             track: () => this.tail,
             run: (tail) => {
@@ -94,7 +90,6 @@
             interval: 5 * SECONDS,
             delay: true
         });
->>>>>>> d392ef08
     }
 
     @action
@@ -224,10 +219,7 @@
             debounce: {interval: 300, leading: true}
         };
     }
-}
-
-<<<<<<< HEAD
-=======
+
     reloadReaction() {
         return {
             track: () => [this.pattern, this.maxLines, this.startLine],
@@ -253,7 +245,6 @@
     }
 }
 
->>>>>>> d392ef08
 function fileSizeRenderer(v) {
     if (v == null) return '';
     return fmtNumber(v/1000, {precision: 1});
