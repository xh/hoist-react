/*
* This file belongs to Hoist, an application development toolkit
* developed by Extremely Heavy Industries (www.xh.io | info@xh.io)
*
* Copyright © 2018 Extremely Heavy Industries Inc.
*/
import {Component} from 'react';
import {button} from 'hoist/kit/blueprint';
import {hoistComponent} from 'hoist/core';
<<<<<<< HEAD
import {grid, GridModel} from 'hoist/grid';
import {UrlStore} from 'hoist/data';
import {filler, vframe} from 'hoist/layout';
import {storeCountLabel, storeFilterField, toolbar, toolbarSep} from 'hoist/cmp';
import {Icon} from 'hoist/icon';

import {baseCol} from 'hoist/columns/Core';
import {nameCol} from '../../columns/Columns';
=======
import {grid} from 'hoist/grid';
import {filler, vframe} from 'hoist/layout';
import {label, storeFilterField, toolbar, toolbarSep} from 'hoist/cmp';
import {Icon} from 'hoist/icon';

import {EhCacheModel} from './EhCacheModel';
>>>>>>> 3895602a

@hoistComponent()
export class EhCachePanel extends Component {

<<<<<<< HEAD
    store = new UrlStore({
        url: 'ehCacheAdmin/listCaches',
        fields: ['name', 'heapSize', 'entries', 'status']
    });

    gridModel = new GridModel({
        store: this.store,
        columns: [
            nameCol({minWidth: 360, flex: 3}),
            baseCol({field: 'heapSize', headerName: 'Heap Size (MB)', fixedWidth: 120, align: 'right'}),
            baseCol({field: 'entries', fixedWidth: 120, align: 'right'}),
            baseCol({field: 'status', minWidth: 120, flex: 1, align: 'right'})
        ]
    });
    
    render() {
        return vframe(
            this.renderToolbar(),
            grid({model: this.gridModel})
=======
    ehCacheModel = new EhCacheModel();

    render() {
        return vframe(
            this.renderToolbar(),
            grid({model: this.ehCacheModel.gridModel})
>>>>>>> 3895602a
        );
    }

    renderToolbar() {
<<<<<<< HEAD
        const store = this.gridModel.store;
=======
>>>>>>> 3895602a
        return toolbar({
            items: [
                button({
                    icon: Icon.sync(),
                    text: 'Clear All',
                    onClick: this.onClearAllClick
                }),
                toolbarSep(),
                button({
                    icon: Icon.sync(),
                    onClick: this.onRefreshClick
                }),
                filler(),
<<<<<<< HEAD
                storeCountLabel({
                    store: store,
                    unitConfig: {singular: 'cache', plural: 'caches'}
                }),
                storeFilterField({
                    store: store,
=======
                this.renderCachesCount(),
                storeFilterField({
                    store: this.ehCacheModel.store,
>>>>>>> 3895602a
                    fields: ['name', 'status']
                })
            ]
        });
    }

    onClearAllClick = () => {
<<<<<<< HEAD
        XH.fetchJson({
            url: 'ehCacheAdmin/clearAllCaches'
        }).then(r => {
            return this.loadAsync();
        }).catchDefault();
    }

    onRefreshClick = () => {
        return this.loadAsync();
=======
        this.ehCacheModel.clearAll();
    }

    onRefreshClick = () => {
        return this.ehCacheModel.loadAsync();
    }

    // probably going to turn into it's own cmp
    renderCachesCount() {
        const store = this.ehCacheModel.store;
        return label(store.count + ' caches');
>>>>>>> 3895602a
    }

    async loadAsync() {
        return this.ehCacheModel.loadAsync();
    }

}<|MERGE_RESOLUTION|>--- conflicted
+++ resolved
@@ -7,63 +7,27 @@
 import {Component} from 'react';
 import {button} from 'hoist/kit/blueprint';
 import {hoistComponent} from 'hoist/core';
-<<<<<<< HEAD
-import {grid, GridModel} from 'hoist/grid';
-import {UrlStore} from 'hoist/data';
+import {grid} from 'hoist/grid';
 import {filler, vframe} from 'hoist/layout';
 import {storeCountLabel, storeFilterField, toolbar, toolbarSep} from 'hoist/cmp';
 import {Icon} from 'hoist/icon';
 
-import {baseCol} from 'hoist/columns/Core';
-import {nameCol} from '../../columns/Columns';
-=======
-import {grid} from 'hoist/grid';
-import {filler, vframe} from 'hoist/layout';
-import {label, storeFilterField, toolbar, toolbarSep} from 'hoist/cmp';
-import {Icon} from 'hoist/icon';
-
 import {EhCacheModel} from './EhCacheModel';
->>>>>>> 3895602a
 
 @hoistComponent()
 export class EhCachePanel extends Component {
 
-<<<<<<< HEAD
-    store = new UrlStore({
-        url: 'ehCacheAdmin/listCaches',
-        fields: ['name', 'heapSize', 'entries', 'status']
-    });
-
-    gridModel = new GridModel({
-        store: this.store,
-        columns: [
-            nameCol({minWidth: 360, flex: 3}),
-            baseCol({field: 'heapSize', headerName: 'Heap Size (MB)', fixedWidth: 120, align: 'right'}),
-            baseCol({field: 'entries', fixedWidth: 120, align: 'right'}),
-            baseCol({field: 'status', minWidth: 120, flex: 1, align: 'right'})
-        ]
-    });
-    
-    render() {
-        return vframe(
-            this.renderToolbar(),
-            grid({model: this.gridModel})
-=======
     ehCacheModel = new EhCacheModel();
 
     render() {
         return vframe(
             this.renderToolbar(),
             grid({model: this.ehCacheModel.gridModel})
->>>>>>> 3895602a
         );
     }
 
     renderToolbar() {
-<<<<<<< HEAD
-        const store = this.gridModel.store;
-=======
->>>>>>> 3895602a
+        const store = this.ehCacheModel.store;
         return toolbar({
             items: [
                 button({
@@ -77,18 +41,12 @@
                     onClick: this.onRefreshClick
                 }),
                 filler(),
-<<<<<<< HEAD
                 storeCountLabel({
                     store: store,
                     unitConfig: {singular: 'cache', plural: 'caches'}
                 }),
                 storeFilterField({
                     store: store,
-=======
-                this.renderCachesCount(),
-                storeFilterField({
-                    store: this.ehCacheModel.store,
->>>>>>> 3895602a
                     fields: ['name', 'status']
                 })
             ]
@@ -96,17 +54,6 @@
     }
 
     onClearAllClick = () => {
-<<<<<<< HEAD
-        XH.fetchJson({
-            url: 'ehCacheAdmin/clearAllCaches'
-        }).then(r => {
-            return this.loadAsync();
-        }).catchDefault();
-    }
-
-    onRefreshClick = () => {
-        return this.loadAsync();
-=======
         this.ehCacheModel.clearAll();
     }
 
@@ -114,11 +61,9 @@
         return this.ehCacheModel.loadAsync();
     }
 
-    // probably going to turn into it's own cmp
     renderCachesCount() {
-        const store = this.ehCacheModel.store;
+        const store = this.gridModel.store;
         return label(store.count + ' caches');
->>>>>>> 3895602a
     }
 
     async loadAsync() {
