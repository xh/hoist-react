--- conflicted
+++ resolved
@@ -9,12 +9,9 @@
 import {SECONDS} from 'hoist/utils/DateTimeUtils';
 import {ToastManager} from 'hoist/cmp';
 import {UrlStore} from 'hoist/data';
-<<<<<<< HEAD
-import {GridModel, GridContextMenu} from 'hoist/grid';
-=======
 import {Icon} from 'hoist/icon';
 import {GridModel} from 'hoist/grid';
->>>>>>> 977482b3
+import {GridModel, GridContextMenu} from 'hoist/grid';
 
 import {baseCol} from 'hoist/columns/Core';
 
@@ -33,7 +30,7 @@
                 field: 'provider',
                 // rowGroup: true,
                 // hide: true,
-                
+
                 fixedWidth: 100
             }),
             baseCol({field: 'name', minWidth: 300, flex: 1})
