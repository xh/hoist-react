/*
 * This file belongs to Hoist, an application development toolkit
 * developed by Extremely Heavy Industries (www.xh.io | info@xh.io)
 *
 * Copyright © 2024 Extremely Heavy Industries Inc.
 */
import {form} from '@xh/hoist/cmp/form';
import {grid, gridCountLabel} from '@xh/hoist/cmp/grid';
import {a, div, filler, h3, hframe, placeholder, span} from '@xh/hoist/cmp/layout';
import {hoistCmp, creates} from '@xh/hoist/core';
import {colChooserButton, exportButton} from '@xh/hoist/desktop/cmp/button';
import {formField} from '@xh/hoist/desktop/cmp/form';
import {gridFindField} from '@xh/hoist/desktop/cmp/grid';
import {jsonInput} from '@xh/hoist/desktop/cmp/input';
import {panel} from '@xh/hoist/desktop/cmp/panel';
import {toolbar} from '@xh/hoist/desktop/cmp/toolbar';
import {dateTimeSecRenderer, numberRenderer} from '@xh/hoist/format';
import {Icon} from '@xh/hoist/icon/Icon';
import {ActivityDetailModel} from './ActivityDetailModel';

export const activityDetailView = hoistCmp.factory({
    model: creates(ActivityDetailModel),

    render({model, ...props}) {
        return panel({
            title: 'Track Log Entries',
            icon: Icon.list(),
            className: 'xh-admin-activity-detail',
            compactHeader: true,
            items: [grid({flex: 1}), detailRecPanel()],
            tbar: tbar(),
            ...props
        });
    }
});

const tbar = hoistCmp.factory(({model}) => {
    return toolbar(
        filler(),
        gridCountLabel({unit: 'entry'}),
        gridFindField(),
        colChooserButton(),
        exportButton()
    );
});

// Discrete outer panel to retain sizing across master/detail selection changes.
const detailRecPanel = hoistCmp.factory<ActivityDetailModel>(({model}) => {
    return panel({
        modelConfig: {
            side: 'bottom',
            defaultSize: 370
        },
<<<<<<< HEAD
        item: form({
            fieldDefaults: {inline: true, readonlyRenderer: valOrNa},
            item: hframe(
                div({
                    className: 'xh-admin-activity-detail__form',
                    style: {flex: 1},
                    items: [
                        h3(Icon.info(), 'Activity'),
                        formField({
                            field: 'username',
                            readonlyRenderer: username => {
                                if (!username) return naSpan();
                                const {impersonating} = formModel.values,
                                    impSpan = impersonating
                                        ? span({
                                              className: 'xh-text-color-accent',
                                              item: ` (impersonating ${impersonating})`
                                          })
                                        : null;
                                return span(username, impSpan);
                            }
                        }),
                        formField({field: 'category'}),
                        formField({field: 'msg'}),
                        formField({
                            field: 'dateCreated',
                            readonlyRenderer: dateTimeSecRenderer({})
                        }),
                        formField({
                            field: 'elapsed',
                            readonlyRenderer: numberRenderer({
                                label: 'ms',
                                nullDisplay: '-',
                                formatConfig: {thousandSeparated: false, mantissa: 0}
                            })
                        }),
                        formField({field: 'id'}),
                        formField({field: 'correlationId'}),
                        h3(Icon.desktop(), 'Device / Browser'),
                        formField({field: 'device'}),
                        formField({field: 'browser'}),
                        formField({field: 'userAgent'})
                    ]
                }),
                panel({
                    flex: 1,
                    className: 'xh-border-left',
                    items: [
                        h3(Icon.json(), 'Additional Data'),
                        jsonInput({
                            readonly: true,
                            width: '100%',
                            height: '100%',
                            showCopyButton: true,
                            value: formattedData ?? '{}'
                        })
                    ]
                })
            )
        })
=======
        item: detailRecForm()
    });
});

const detailRecForm = hoistCmp.factory<ActivityDetailModel>(({model}) => {
    const {hasSelection, formModel} = model;
    return hasSelection
        ? form({
              fieldDefaults: {inline: true, readonlyRenderer: valOrNa},
              item: hframe(
                  div({
                      className: 'xh-admin-activity-detail__form',
                      style: {flex: 1},
                      items: [
                          h3(Icon.info(), 'Activity'),
                          formField({
                              field: 'username',
                              readonlyRenderer: username => {
                                  if (!username) return naSpan();
                                  const {impersonating} = formModel.values,
                                      impSpan = impersonating
                                          ? span({
                                                className: 'xh-text-color-accent',
                                                item: ` (impersonating ${impersonating})`
                                            })
                                          : null;
                                  return span(username, impSpan);
                              }
                          }),
                          formField({field: 'category'}),
                          formField({
                              field: 'appVersion',
                              readonlyRenderer: appVersion => {
                                  if (!appVersion) return naSpan();
                                  const {appEnvironment} = formModel.values;
                                  return `${appVersion} (${appEnvironment})`;
                              }
                          }),
                          formField({field: 'msg'}),
                          formField({
                              field: 'dateCreated',
                              readonlyRenderer: dateTimeSecRenderer({})
                          }),
                          formField({
                              field: 'elapsed',
                              readonlyRenderer: numberRenderer({
                                  label: 'ms',
                                  nullDisplay: '-',
                                  formatConfig: {thousandSeparated: false, mantissa: 0}
                              })
                          }),
                          formField({field: 'id'}),
                          formField({
                              field: 'url',
                              readonlyRenderer: hyperlinkVal
                          }),
                          h3(Icon.desktop(), 'Device / Browser'),
                          formField({field: 'device'}),
                          formField({field: 'browser'}),
                          formField({field: 'userAgent'})
                      ]
                  }),
                  panel({
                      flex: 1,
                      className: 'xh-border-left',
                      items: [h3(Icon.json(), 'Additional Data'), additionalDataJsonInput()]
                  })
              )
          })
        : placeholder('Select an activity tracking record to view details.');
});

const additionalDataJsonInput = hoistCmp.factory<ActivityDetailModel>(({model}) => {
    return jsonInput({
        readonly: true,
        width: '100%',
        height: '100%',
        showCopyButton: true,
        value: model.formattedData
>>>>>>> 6f2d1f15
    });
});

const valOrNa = v => (v != null ? v : naSpan());
const naSpan = () => span({item: 'N/A', className: 'xh-text-color-muted'});
const hyperlinkVal = v => a({href: v, item: v, target: '_blank'});<|MERGE_RESOLUTION|>--- conflicted
+++ resolved
@@ -51,68 +51,6 @@
             side: 'bottom',
             defaultSize: 370
         },
-<<<<<<< HEAD
-        item: form({
-            fieldDefaults: {inline: true, readonlyRenderer: valOrNa},
-            item: hframe(
-                div({
-                    className: 'xh-admin-activity-detail__form',
-                    style: {flex: 1},
-                    items: [
-                        h3(Icon.info(), 'Activity'),
-                        formField({
-                            field: 'username',
-                            readonlyRenderer: username => {
-                                if (!username) return naSpan();
-                                const {impersonating} = formModel.values,
-                                    impSpan = impersonating
-                                        ? span({
-                                              className: 'xh-text-color-accent',
-                                              item: ` (impersonating ${impersonating})`
-                                          })
-                                        : null;
-                                return span(username, impSpan);
-                            }
-                        }),
-                        formField({field: 'category'}),
-                        formField({field: 'msg'}),
-                        formField({
-                            field: 'dateCreated',
-                            readonlyRenderer: dateTimeSecRenderer({})
-                        }),
-                        formField({
-                            field: 'elapsed',
-                            readonlyRenderer: numberRenderer({
-                                label: 'ms',
-                                nullDisplay: '-',
-                                formatConfig: {thousandSeparated: false, mantissa: 0}
-                            })
-                        }),
-                        formField({field: 'id'}),
-                        formField({field: 'correlationId'}),
-                        h3(Icon.desktop(), 'Device / Browser'),
-                        formField({field: 'device'}),
-                        formField({field: 'browser'}),
-                        formField({field: 'userAgent'})
-                    ]
-                }),
-                panel({
-                    flex: 1,
-                    className: 'xh-border-left',
-                    items: [
-                        h3(Icon.json(), 'Additional Data'),
-                        jsonInput({
-                            readonly: true,
-                            width: '100%',
-                            height: '100%',
-                            showCopyButton: true,
-                            value: formattedData ?? '{}'
-                        })
-                    ]
-                })
-            )
-        })
-=======
         item: detailRecForm()
     });
 });
@@ -165,6 +103,7 @@
                               })
                           }),
                           formField({field: 'id'}),
+                          formField({field: 'correlationId'}),
                           formField({
                               field: 'url',
                               readonlyRenderer: hyperlinkVal
@@ -192,7 +131,6 @@
         height: '100%',
         showCopyButton: true,
         value: model.formattedData
->>>>>>> 6f2d1f15
     });
 });
 
