--- conflicted
+++ resolved
@@ -28,12 +28,6 @@
 }
 
 export class ActivityDetailModel extends HoistModel {
-<<<<<<< HEAD
-    @lookup(ActivityTrackingModel) activityTrackingModel: ActivityTrackingModel;
-    @managed gridModel: GridModel;
-    @managed formModel: FormModel;
-    @observable displayData;
-=======
     @lookup(model => {
         return model.isActivityDetailProvider ?? false;
     })
@@ -64,11 +58,10 @@
     get hasExtraTrackData(): boolean {
         return this.gridModel?.selectedRecord?.data.data != null;
     }
->>>>>>> d1982dbd
 
     @computed
     get hasSelection() {
-        return this.gridModel?.selectedRecord != null;
+        return this.gridModel.selectedRecord != null;
     }
 
     constructor() {
@@ -205,9 +198,6 @@
         });
     }
 
-<<<<<<< HEAD
-        this.displayData = formattedTrackData;
-=======
     // TODO - don't base on grid cols
     private createSingleEntryFormModel(): FormModel {
         return new FormModel({
@@ -216,6 +206,5 @@
                 .getLeafColumns()
                 .map(it => ({name: it.field, displayName: it.headerName as string}))
         });
->>>>>>> d1982dbd
     }
 }