/*
 * This file belongs to Hoist, an application development toolkit
 * developed by Extremely Heavy Industries (www.xh.io | info@xh.io)
 *
 * Copyright © 2024 Extremely Heavy Industries Inc.
 */
import {exportFilename} from '@xh/hoist/admin/AdminUtils';
import {GroupingChooserModel} from '@xh/hoist/cmp/grouping';
import {FilterChooserModel} from '@xh/hoist/cmp/filter';
import {FormModel} from '@xh/hoist/cmp/form';
import {GridModel, TreeStyle} from '@xh/hoist/cmp/grid';
import {HoistModel, LoadSpec, managed, XH} from '@xh/hoist/core';
import {Cube, CubeFieldSpec, FieldSpec} from '@xh/hoist/data';
import {fmtNumber} from '@xh/hoist/format';
import {action, computed, makeObservable} from '@xh/hoist/mobx';
import {LocalDate} from '@xh/hoist/utils/datetime';
import * as Col from '@xh/hoist/admin/columns';
import {isEmpty, round} from 'lodash';
import moment from 'moment';

export const PERSIST_ACTIVITY = {localStorageKey: 'xhAdminActivityState'};

export class ActivityTrackingModel extends HoistModel {
    override persistWith = PERSIST_ACTIVITY;

    @managed formModel: FormModel;
    @managed groupingChooserModel: GroupingChooserModel;
    @managed cube: Cube;
    @managed filterChooserModel: FilterChooserModel;
    @managed gridModel: GridModel;

    get enabled(): boolean {
        return XH.trackService.enabled;
    }

    get dimensions(): string[] {
        return this.groupingChooserModel.value;
    }

    /**
     * Summary of currently active query / filters.
     * TODO - include new local filters if feasible, or drop this altogether.
     * Formerly summarized server-side filters, but was misleading w/new filtering.
     */
    get queryDisplayString(): string {
        return `${XH.appName} Activity`;
    }

    get endDay(): LocalDate {
        return this.formModel.values.endDay;
    }

    get maxRowOptions() {
        return (
            XH.trackService.conf.maxRows?.options?.map(rowCount => ({
                value: rowCount,
                label: `${round(rowCount / 1000, 1)}k`
            })) ?? []
        );
    }

    get maxRows(): number {
        return this.formModel.values.maxRows;
    }

    /** True if data loaded from the server has been topped by maxRows. */
    @computed
    get maxRowsReached(): boolean {
        return this.maxRows === this.cube.store.allCount;
    }

    private _monthFormat = 'MMM YYYY';
    private _defaultDims = ['day', 'username'];

    constructor() {
        super();
        makeObservable(this);
        this.formModel = new FormModel({
            fields: [
                {name: 'startDay', initialValue: () => this.defaultStartDay},
                {name: 'endDay', initialValue: () => this.defaultEndDay},
                {name: 'maxRows', initialValue: XH.trackService.conf.maxRows?.default}
            ]
        });

        this.cube = new Cube({
            fields: [
                Col.browser.field,
                Col.category.field,
                Col.data.field,
                {...(Col.dateCreated.field as FieldSpec), displayName: 'Timestamp'},
                Col.day.field,
                Col.dayRange.field,
                Col.device.field,
                Col.elapsed.field,
                Col.entryCount.field,
                Col.impersonating.field,
                Col.msg.field,
                Col.userAgent.field,
                Col.username.field,
                {name: 'count', type: 'int', aggregator: 'CHILD_COUNT'},
                {name: 'month', type: 'string', isDimension: true, aggregator: 'UNIQUE'}
            ] as CubeFieldSpec[]
        });

        this.filterChooserModel = new FilterChooserModel({
            fieldSpecs: [
                {
                    field: 'category',
                    enableValues: true
                },
                {
                    field: 'username',
                    enableValues: true
                },
                {
                    field: 'device',
                    enableValues: true
                },
                {
                    field: 'browser',
                    enableValues: true
                },
                {
                    field: 'elapsed',
                    valueRenderer: v => {
                        return fmtNumber(v, {
                            label: 'ms',
                            formatConfig: {thousandSeparated: false, mantissa: 0}
                        });
                    },
                    fieldType: 'number'
                },
                {
                    field: 'msg'
                },
                {
                    field: 'data'
                },
                {
                    field: 'userAgent'
                }
            ]
        });

<<<<<<< HEAD
        this.loadLookupsAsync();
=======
        this.loadFieldSpecValues();
>>>>>>> daef619d

        this.groupingChooserModel = new GroupingChooserModel({
            dimensions: this.cube.dimensions,
            persistWith: this.persistWith,
            initialValue: this._defaultDims
        });

        const hidden = true;
        this.gridModel = new GridModel({
            treeMode: true,
            treeStyle: TreeStyle.HIGHLIGHTS_AND_BORDERS,
            persistWith: {
                ...this.persistWith,
                path: 'aggGridModel',
                persistSort: false
            },
            colChooserModel: true,
            enableExport: true,
            exportOptions: {filename: exportFilename('activity-summary')},
            emptyText: 'No activity reported...',
            sortBy: ['cubeLabel'],
            columns: [
                {
                    field: {
                        name: 'cubeLabel',
                        type: 'string',
                        displayName: 'Tracked Activity'
                    },
                    flex: 1,
                    minWidth: 100,
                    isTreeColumn: true,
                    comparator: this.cubeLabelComparator.bind(this)
                },
                {...Col.username, hidden},
                {...Col.category, hidden},
                {...Col.device, hidden},
                {...Col.browser, hidden},
                {...Col.userAgent, hidden},
                {...Col.impersonating, hidden},
                {...Col.elapsed, headerName: 'Elapsed (avg)', hidden},
                {...Col.dayRange, hidden},
                {...Col.entryCount},
                {field: 'count', hidden}
            ]
        });

        this.addReaction({
            track: () => this.query,
            run: () => this.loadAsync(),
            debounce: 100
        });

        this.addReaction({
            track: () => [this.cube.records, this.dimensions],
            run: () => this.loadGridAsync(),
            debounce: 100
        });
    }

    override async doLoadAsync(loadSpec: LoadSpec) {
        const {enabled, cube} = this;
        if (!enabled) return;

        try {
            const data = await XH.fetchService.postJson({
                url: 'trackLogAdmin',
                body: this.query,
                loadSpec
            });

            data.forEach(it => {
                it.day = LocalDate.from(it.day);
                it.month = it.day.format(this._monthFormat);
                it.dayRange = {min: it.day, max: it.day};
            });

            await cube.loadDataAsync(data);
        } catch (e) {
            await cube.clearAsync();
            XH.handleException(e);
        }
    }

    async loadGridAsync() {
        const {cube, gridModel, dimensions} = this,
            data = cube.executeQuery({
                dimensions,
                includeRoot: true,
                includeLeaves: true
            });

        data.forEach(node => this.separateLeafRows(node));
        gridModel.loadData(data);
        await gridModel.preSelectFirstAsync();
    }

    // Cube emits leaves in "children" collection - rename that collection to "leafRows" so we can
    // carry the leaves with the record, but deliberately not show them in the tree grid. We only
    // want the tree grid to show aggregate records.
    separateLeafRows(node) {
        if (isEmpty(node.children)) return;

        const childrenAreLeaves = !node.children[0].children;
        if (childrenAreLeaves) {
            node.leafRows = node.children;
            delete node.children;
        } else {
            node.children.forEach(child => this.separateLeafRows(child));
        }
    }

    @action
    resetQuery() {
        const {formModel, filterChooserModel, groupingChooserModel, _defaultDims} = this;
        formModel.init();
        filterChooserModel.setValue(null);
        groupingChooserModel.setValue(_defaultDims);
    }

    adjustDates(dir) {
        const {startDay, endDay} = this.formModel.fields,
            appDay = LocalDate.currentAppDay(),
            start = startDay.value,
            end = endDay.value,
            diff = end.diff(start),
            incr = diff + 1;

        let newStart = start[dir](incr),
            newEnd = end[dir](incr);

        if (newEnd > appDay) {
            newStart = appDay.subtract(Math.abs(diff));
            newEnd = appDay;
        }

        startDay.setValue(newStart);
        endDay.setValue(newEnd);
    }

    // Set the start date by taking the end date and pushing back [value] [units] - then pushing
    // forward one day as the day range query is inclusive.
    adjustStartDate(value, unit) {
        this.formModel.setValues({
            startDay: this.endDay.subtract(value, unit).nextDay()
        });
    }

    cubeLabelComparator(valA, valB, sortDir, abs, {recordA, recordB, defaultComparator}) {
        const rawA = recordA?.raw,
            rawB = recordB?.raw,
            sortValA = this.getComparableValForDim(rawA, rawA?.cubeDimension),
            sortValB = this.getComparableValForDim(rawB, rawB?.cubeDimension);

        return defaultComparator(sortValA, sortValB);
    }

    getComparableValForDim(raw, dim) {
        const rawVal = raw ? raw[dim] : null;
        if (rawVal == null) return null;

        switch (dim) {
            // Sort date desc by default
            case 'day':
                return rawVal.timestamp * -1;
            // Months are formatted "June 2020" strings - sort desc.
            case 'month':
                return moment(rawVal, this._monthFormat).valueOf() * -1;
            // Everything else can sort with its natural value.
            default:
                return rawVal;
        }
    }

    private get defaultStartDay() {
        return LocalDate.currentAppDay().subtract(6);
    }

    private get defaultEndDay() {
        return LocalDate.currentAppDay();
    }

<<<<<<< HEAD
    private async loadLookupsAsync() {
=======
    private async loadFieldSpecValues() {
>>>>>>> daef619d
        const lookups = await XH.fetchJson({url: 'trackLogAdmin/lookups'});

        this.filterChooserModel.fieldSpecs.forEach(spec => {
            const {field} = spec;
            if (lookups[field]) spec.values = lookups[field];
        });
    }

    @computed
    private get query() {
        const {values} = this.formModel;
        return {
            startDay: values.startDay,
            endDay: values.endDay,
            maxRows: values.maxRows,
            filters: this.filterChooserModel.value
        };
    }
}<|MERGE_RESOLUTION|>--- conflicted
+++ resolved
@@ -143,12 +143,8 @@
             ]
         });
 
-<<<<<<< HEAD
         this.loadLookupsAsync();
-=======
-        this.loadFieldSpecValues();
->>>>>>> daef619d
-
+      
         this.groupingChooserModel = new GroupingChooserModel({
             dimensions: this.cube.dimensions,
             persistWith: this.persistWith,
@@ -329,11 +325,7 @@
         return LocalDate.currentAppDay();
     }
 
-<<<<<<< HEAD
     private async loadLookupsAsync() {
-=======
-    private async loadFieldSpecValues() {
->>>>>>> daef619d
         const lookups = await XH.fetchJson({url: 'trackLogAdmin/lookups'});
 
         this.filterChooserModel.fieldSpecs.forEach(spec => {
