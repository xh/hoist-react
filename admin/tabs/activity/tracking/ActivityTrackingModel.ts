/*
 * This file belongs to Hoist, an application development toolkit
 * developed by Extremely Heavy Industries (www.xh.io | info@xh.io)
 *
 * Copyright © 2025 Extremely Heavy Industries Inc.
 */
import {exportFilename, getAppModel} from '@xh/hoist/admin/AdminUtils';
import * as Col from '@xh/hoist/admin/columns';
import {
    ActivityTrackingDataFieldSpec,
    DataFieldsEditorModel
} from '@xh/hoist/admin/tabs/activity/tracking/datafields/DataFieldsEditorModel';
import {FilterChooserModel} from '@xh/hoist/cmp/filter';
import {FormModel} from '@xh/hoist/cmp/form';
import {ColumnRenderer, ColumnSpec, GridModel, TreeStyle} from '@xh/hoist/cmp/grid';
import {GroupingChooserModel} from '@xh/hoist/cmp/grouping';
import {HoistModel, LoadSpec, managed, PlainObject, XH} from '@xh/hoist/core';
import {Cube, CubeFieldSpec, FieldSpec} from '@xh/hoist/data';
import {dateRenderer, dateTimeSecRenderer, fmtNumber, numberRenderer} from '@xh/hoist/format';
import {action, computed, makeObservable, observable} from '@xh/hoist/mobx';
import {LocalDate} from '@xh/hoist/utils/datetime';
import {compact, get, isEmpty, isEqual, round} from 'lodash';
import moment from 'moment';

export class ActivityTrackingModel extends HoistModel {
    /** FormModel for server-side querying controls. */
    @managed formModel: FormModel;

    /** Models for data-handling components - can be rebuilt due to change in dataFields. */
    @managed @observable.ref groupingChooserModel: GroupingChooserModel;
    @managed @observable.ref cube: Cube;
    @managed @observable.ref filterChooserModel: FilterChooserModel;
    @managed @observable.ref gridModel: GridModel;
    @managed dataFieldsEditorModel: DataFieldsEditorModel;

    /**
     * Optional spec for fields to be extracted from additional `data` returned by track entries
     * and promoted to top-level columns in the grids. Supports dot-delimited paths as names.
     */
    @observable.ref dataFields: ActivityTrackingDataFieldSpec[] = [];

    @observable showFilterChooser: boolean = false;

    get enabled(): boolean {
        return XH.trackService.enabled;
    }

    get dimensions(): string[] {
        return this.groupingChooserModel.value;
    }

    get endDay(): LocalDate {
        return this.formModel.values.endDay;
    }

    @computed
    get hasFilter(): boolean {
        return !!this.filterChooserModel.value;
    }

    get maxRowOptions() {
        return (
            XH.trackService.conf.maxRows?.options?.map(rowCount => ({
                value: rowCount,
                label: `${round(rowCount / 1000, 1)}k`
            })) ?? []
        );
    }

    get maxRows(): number {
        return this.formModel.values.maxRows;
    }

    /** True if data loaded from the server has been topped by maxRows. */
    @computed
    get maxRowsReached(): boolean {
        return this.maxRows === this.cube.store.allCount;
    }

    // TODO - process two collections - one for agg grid with _agg fields left as-is, another for
    //        detail grid and filter that replaces (potentially multiple) agg fields with a single
    //        underlying field.
    get dataFieldCols(): ColumnSpec[] {
        return this.dataFields.map(df => ({
            field: df,
            renderer: this.getDfRenderer(df),
            appData: {showInAggGrid: !!df.aggregator}
        }));
    }

    get viewManagerModel() {
        return getAppModel().viewManagerModels.activityTracking;
    }

    private _monthFormat = 'MMM YYYY';

    constructor() {
        super();
        makeObservable(this);

        this.persistWith = {viewManagerModel: this.viewManagerModel};
        this.markPersist('showFilterChooser');

        // TODO - persist maxRows via FM persistence (to be merged shortly)
        this.formModel = new FormModel({
            fields: [
                {name: 'startDay', initialValue: () => this.defaultStartDay},
                {name: 'endDay', initialValue: () => this.defaultEndDay},
                {name: 'maxRows', initialValue: XH.trackService.conf.maxRows?.default}
            ]
        });

<<<<<<< HEAD
        this.dataFieldsEditorModel = new DataFieldsEditorModel(this);
        this.markPersist('dataFields');

        this.addReaction(
            {
                track: () => this.dataFields,
                run: () => this.createAndSetCoreModels(),
                fireImmediately: true
            },
            {
                track: () => this.query,
                run: () => this.loadAsync(),
                debounce: 100
            },
            {
                track: () => [this.cube.records, this.dimensions],
                run: () => this.loadGridAsync(),
                debounce: 100
            }
        );
=======
        this.cube = new Cube({
            fields: [
                Col.browser.field,
                Col.category.field,
                Col.severity.field,
                Col.correlationId.field,
                Col.data.field,
                {...(Col.dateCreated.field as FieldSpec), displayName: 'Timestamp'},
                Col.day.field,
                Col.dayRange.field,
                Col.device.field,
                Col.elapsed.field,
                Col.entryCount.field,
                Col.impersonating.field,
                Col.msg.field,
                Col.userAgent.field,
                Col.username.field,
                {name: 'count', type: 'int', aggregator: 'CHILD_COUNT'},
                {name: 'month', type: 'string', isDimension: true, aggregator: 'UNIQUE'},
                Col.url.field,
                Col.instance.field,
                Col.appVersion.field,
                Col.appEnvironment.field,
                Col.loadId.field,
                Col.tabId.field
            ] as CubeFieldSpec[]
        });

        this.filterChooserModel = new FilterChooserModel({
            fieldSpecs: [
                {field: 'category'},
                {field: 'correlationId'},
                {field: 'username', displayName: 'User'},
                {field: 'device'},
                {field: 'browser'},
                {
                    field: 'elapsed',
                    valueRenderer: v => {
                        return fmtNumber(v, {
                            label: 'ms',
                            formatConfig: {thousandSeparated: false, mantissa: 0}
                        });
                    },
                    fieldType: 'number'
                },
                {field: 'msg', displayName: 'Message'},
                {field: 'data'},
                {field: 'userAgent'},
                {field: 'url', displayName: 'URL'},
                {field: 'instance'},
                {field: 'severity'},
                {field: 'appVersion'},
                {field: 'loadId'},
                {field: 'tabId'},
                {field: 'appEnvironment', displayName: 'Environment'}
            ]
        });

        this.loadLookupsAsync();

        this.groupingChooserModel = new GroupingChooserModel({
            dimensions: this.cube.dimensions,
            persistWith: this.persistWith,
            initialValue: this._defaultDims
        });

        const hidden = true;
        this.gridModel = new GridModel({
            treeMode: true,
            treeStyle: TreeStyle.HIGHLIGHTS_AND_BORDERS,
            persistWith: {
                ...this.persistWith,
                path: 'aggGridModel',
                persistSort: false
            },
            colChooserModel: true,
            enableExport: true,
            exportOptions: {filename: exportFilename('activity-summary')},
            emptyText: 'No activity reported...',
            sortBy: ['cubeLabel'],
            columns: [
                {
                    field: {
                        name: 'cubeLabel',
                        type: 'string',
                        displayName: 'Tracked Activity'
                    },
                    flex: 1,
                    minWidth: 100,
                    isTreeColumn: true,
                    comparator: this.cubeLabelComparator.bind(this)
                },
                {...Col.username, hidden},
                {...Col.category, hidden},
                {...Col.device, hidden},
                {...Col.browser, hidden},
                {...Col.userAgent, hidden},
                {...Col.impersonating, hidden},
                {...Col.elapsed, headerName: 'Elapsed (avg)', hidden},
                {...Col.dayRange, hidden},
                {...Col.entryCount},
                {field: 'count', hidden},
                {...Col.appEnvironment, hidden},
                {...Col.appVersion, hidden},
                {...Col.loadId, hidden},
                {...Col.tabId, hidden},
                {...Col.url, hidden},
                {...Col.instance, hidden}
            ]
        });

        this.addReaction({
            track: () => this.query,
            run: () => this.loadAsync(),
            debounce: 100
        });

        this.addReaction({
            track: () => [this.cube.records, this.dimensions],
            run: () => this.loadGridAsync(),
            debounce: 100
        });
>>>>>>> f5a7b2ff
    }

    override async doLoadAsync(loadSpec: LoadSpec) {
        const {enabled, cube, query} = this;
        if (!enabled) return;

        try {
            const data = await XH.postJson({
                url: 'trackLogAdmin',
                body: query,
                loadSpec
            });

            data.forEach(it => this.processRawTrackLog(it));

            await cube.loadDataAsync(data);
        } catch (e) {
            await cube.clearAsync();
            XH.handleException(e);
        }
    }

    @action
    setDataFields(dataFields: ActivityTrackingDataFieldSpec[]) {
        if (!isEqual(dataFields, this.dataFields)) {
            this.dataFields = dataFields ?? [];
        }
    }

    @action
    toggleFilterChooser() {
        this.showFilterChooser = !this.showFilterChooser;
    }

    adjustDates(dir: 'add' | 'subtract') {
        const {startDay, endDay} = this.formModel.fields,
            appDay = LocalDate.currentAppDay(),
            start: LocalDate = startDay.value,
            end: LocalDate = endDay.value,
            diff = end.diff(start),
            incr = diff + 1;

        let newStart = start[dir](incr),
            newEnd = end[dir](incr);

        if (newEnd > appDay) {
            newStart = appDay.subtract(Math.abs(diff));
            newEnd = appDay;
        }

        startDay.setValue(newStart);
        endDay.setValue(newEnd);
    }

    // Set the start date by taking the end date and pushing back [value] [units] - then pushing
    // forward one day as the day range query is inclusive.
    adjustStartDate(value, unit) {
        this.formModel.setValues({
            startDay: this.endDay.subtract(value, unit).nextDay()
        });
    }

    isInterval(value, unit) {
        const {startDay, endDay} = this.formModel.values;
        return startDay === endDay.subtract(value, unit).nextDay();
    }

    getDisplayName(fieldName: string) {
        return fieldName ? (this.cube.store.getField(fieldName)?.displayName ?? fieldName) : null;
    }

    //------------------
    // Implementation
    //------------------
    private async loadGridAsync() {
        const {cube, gridModel, dimensions} = this,
            data = cube.executeQuery({
                dimensions,
                includeRoot: true,
                includeLeaves: true
            });

        data.forEach(node => this.separateLeafRows(node));
        gridModel.loadData(data);
        await gridModel.preSelectFirstAsync();
    }

    // Cube emits leaves in "children" collection - rename that collection to "leafRows" so we can
    // carry the leaves with the record, but deliberately not show them in the tree grid. We only
    // want the tree grid to show aggregate records.
    private separateLeafRows(node) {
        if (isEmpty(node.children)) return;

        const childrenAreLeaves = !node.children[0].children;
        if (childrenAreLeaves) {
            node.leafRows = node.children;
            delete node.children;
        } else {
            node.children.forEach(child => this.separateLeafRows(child));
        }
    }

    private cubeLabelComparator(valA, valB, sortDir, abs, {recordA, recordB, defaultComparator}) {
        const rawA = recordA?.raw,
            rawB = recordB?.raw,
            sortValA = this.getComparableValForDim(rawA, rawA?.cubeDimension),
            sortValB = this.getComparableValForDim(rawB, rawB?.cubeDimension);

        return defaultComparator(sortValA, sortValB);
    }

    private getComparableValForDim(raw, dim) {
        const rawVal = raw ? raw[dim] : null;
        if (rawVal == null) return null;

        switch (dim) {
            // Sort date desc by default
            case 'day':
                return rawVal.timestamp * -1;
            // Months are formatted "June 2020" strings - sort desc.
            case 'month':
                return moment(rawVal, this._monthFormat).valueOf() * -1;
            // Everything else can sort with its natural value.
            default:
                return rawVal;
        }
    }

    private get defaultStartDay() {
        return LocalDate.currentAppDay();
    }

    private get defaultEndDay() {
        return LocalDate.currentAppDay();
    }

    @computed
    private get query() {
        const {values} = this.formModel;
        return {
            startDay: values.startDay,
            endDay: values.endDay,
            maxRows: values.maxRows,
            filters: this.filterChooserModel.value
        };
    }

    //------------------------
    // Impl - core data models
    //------------------------
    @action
    private createAndSetCoreModels() {
        this.cube = this.createCube();
        this.filterChooserModel = this.createFilterChooserModel();
        this.groupingChooserModel = this.createGroupingChooserModel();
        this.gridModel = this.createGridModel();
    }

    private createCube(): Cube {
        const fields = [
            Col.browser.field,
            Col.category.field,
            Col.severity.field,
            Col.correlationId.field,
            Col.data.field,
            {...(Col.dateCreated.field as FieldSpec), displayName: 'Timestamp'},
            Col.day.field,
            Col.dayRange.field,
            Col.device.field,
            Col.elapsed.field,
            Col.entryCount.field,
            Col.impersonating.field,
            Col.msg.field,
            Col.userAgent.field,
            Col.username.field,
            {name: 'count', type: 'int', aggregator: 'CHILD_COUNT'},
            {name: 'month', type: 'string', isDimension: true, aggregator: 'UNIQUE'},
            Col.url.field,
            Col.instance.field,
            Col.appVersion.field,
            Col.appEnvironment.field,
            ...this.dataFields
        ] as CubeFieldSpec[];

        return new Cube({fields});
    }

    private createFilterChooserModel(): FilterChooserModel {
        // TODO - data fields?
        const ret = new FilterChooserModel({
            persistWith: {...this.persistWith, persistFavorites: false},
            fieldSpecs: [
                {field: 'category'},
                {field: 'correlationId'},
                {field: 'username', displayName: 'User'},
                {field: 'device'},
                {field: 'browser'},
                {
                    field: 'elapsed',
                    valueRenderer: v => {
                        return fmtNumber(v, {
                            label: 'ms',
                            formatConfig: {thousandSeparated: false, mantissa: 0}
                        });
                    },
                    fieldType: 'number'
                },
                {field: 'msg', displayName: 'Message'},
                {field: 'data'},
                {field: 'userAgent'},
                {field: 'url', displayName: 'URL'},
                {field: 'instance'},
                {field: 'severity'},
                {field: 'appVersion'},
                {field: 'appEnvironment', displayName: 'Environment'}
            ]
        });

        // Load lookups - not awaited
        try {
            XH.fetchJson({url: 'trackLogAdmin/lookups'}).then(lookups => {
                if (ret !== this.filterChooserModel) return;
                ret.fieldSpecs.forEach(spec => {
                    const {field} = spec,
                        lookup = lookups[field] ? compact(lookups[field]) : null;

                    if (!isEmpty(lookup)) {
                        spec.values = lookup;
                        spec.enableValues = true;
                        spec.hasExplicitValues = true;
                    }
                });
            });
        } catch (e) {
            XH.handleException(e, {title: 'Error loading lookups for filtering'});
        }

        return ret;
    }

    private createGroupingChooserModel(): GroupingChooserModel {
        return new GroupingChooserModel({
            persistWith: {...this.persistWith, persistFavorites: false},
            dimensions: this.cube.dimensions,
            initialValue: ['username', 'category']
        });
    }

    private createGridModel(): GridModel {
        const hidden = true;
        return new GridModel({
            persistWith: {...this.persistWith, path: 'aggGrid'},
            enableExport: true,
            colChooserModel: true,
            treeMode: true,
            treeStyle: TreeStyle.HIGHLIGHTS_AND_BORDERS,
            autosizeOptions: {mode: 'managed'},
            exportOptions: {filename: exportFilename('activity-summary')},
            emptyText: 'No activity reported...',
            sortBy: ['cubeLabel'],
            columns: [
                {
                    field: {
                        name: 'cubeLabel',
                        type: 'string',
                        displayName: 'Group'
                    },
                    minWidth: 100,
                    isTreeColumn: true,
                    comparator: this.cubeLabelComparator.bind(this)
                },
                {...Col.username, hidden},
                {...Col.category, hidden},
                {...Col.device, hidden},
                {...Col.browser, hidden},
                {...Col.userAgent, hidden},
                {...Col.impersonating, hidden},
                {...Col.elapsed, headerName: 'Elapsed (avg)', hidden},
                {...Col.dayRange, hidden},
                {...Col.entryCount},
                {field: 'count', hidden},
                {...Col.appEnvironment, hidden},
                {...Col.appVersion, hidden},
                {...Col.url, hidden},
                {...Col.instance, hidden},
                ...this.dataFieldCols.map(it => ({...it, hidden: !it.appData.showInAggGrid}))
            ]
        });
    }

    //------------------------------
    // Impl - data fields processing
    //------------------------------
    private processRawTrackLog(raw: PlainObject) {
        try {
            raw.day = LocalDate.from(raw.day);
            raw.month = raw.day.format(this._monthFormat);
            raw.dayRange = {min: raw.day, max: raw.day};

            const data = JSON.parse(raw.data);
            if (isEmpty(data)) return;

            this.dataFields.forEach(df => {
                const path = df.path;
                raw[df.name] = get(data, path);
            });
        } catch (e) {
            this.logError(`Error processing raw track log`, e);
        }
    }

    private getDfRenderer(df: ActivityTrackingDataFieldSpec): ColumnRenderer {
        switch (df.type) {
            case 'number':
                return numberRenderer();
            case 'date':
                return dateTimeSecRenderer();
            case 'localDate':
                return dateRenderer();
            default:
                return v => v ?? '-';
        }
    }
}<|MERGE_RESOLUTION|>--- conflicted
+++ resolved
@@ -110,7 +110,6 @@
             ]
         });
 
-<<<<<<< HEAD
         this.dataFieldsEditorModel = new DataFieldsEditorModel(this);
         this.markPersist('dataFields');
 
@@ -131,130 +130,6 @@
                 debounce: 100
             }
         );
-=======
-        this.cube = new Cube({
-            fields: [
-                Col.browser.field,
-                Col.category.field,
-                Col.severity.field,
-                Col.correlationId.field,
-                Col.data.field,
-                {...(Col.dateCreated.field as FieldSpec), displayName: 'Timestamp'},
-                Col.day.field,
-                Col.dayRange.field,
-                Col.device.field,
-                Col.elapsed.field,
-                Col.entryCount.field,
-                Col.impersonating.field,
-                Col.msg.field,
-                Col.userAgent.field,
-                Col.username.field,
-                {name: 'count', type: 'int', aggregator: 'CHILD_COUNT'},
-                {name: 'month', type: 'string', isDimension: true, aggregator: 'UNIQUE'},
-                Col.url.field,
-                Col.instance.field,
-                Col.appVersion.field,
-                Col.appEnvironment.field,
-                Col.loadId.field,
-                Col.tabId.field
-            ] as CubeFieldSpec[]
-        });
-
-        this.filterChooserModel = new FilterChooserModel({
-            fieldSpecs: [
-                {field: 'category'},
-                {field: 'correlationId'},
-                {field: 'username', displayName: 'User'},
-                {field: 'device'},
-                {field: 'browser'},
-                {
-                    field: 'elapsed',
-                    valueRenderer: v => {
-                        return fmtNumber(v, {
-                            label: 'ms',
-                            formatConfig: {thousandSeparated: false, mantissa: 0}
-                        });
-                    },
-                    fieldType: 'number'
-                },
-                {field: 'msg', displayName: 'Message'},
-                {field: 'data'},
-                {field: 'userAgent'},
-                {field: 'url', displayName: 'URL'},
-                {field: 'instance'},
-                {field: 'severity'},
-                {field: 'appVersion'},
-                {field: 'loadId'},
-                {field: 'tabId'},
-                {field: 'appEnvironment', displayName: 'Environment'}
-            ]
-        });
-
-        this.loadLookupsAsync();
-
-        this.groupingChooserModel = new GroupingChooserModel({
-            dimensions: this.cube.dimensions,
-            persistWith: this.persistWith,
-            initialValue: this._defaultDims
-        });
-
-        const hidden = true;
-        this.gridModel = new GridModel({
-            treeMode: true,
-            treeStyle: TreeStyle.HIGHLIGHTS_AND_BORDERS,
-            persistWith: {
-                ...this.persistWith,
-                path: 'aggGridModel',
-                persistSort: false
-            },
-            colChooserModel: true,
-            enableExport: true,
-            exportOptions: {filename: exportFilename('activity-summary')},
-            emptyText: 'No activity reported...',
-            sortBy: ['cubeLabel'],
-            columns: [
-                {
-                    field: {
-                        name: 'cubeLabel',
-                        type: 'string',
-                        displayName: 'Tracked Activity'
-                    },
-                    flex: 1,
-                    minWidth: 100,
-                    isTreeColumn: true,
-                    comparator: this.cubeLabelComparator.bind(this)
-                },
-                {...Col.username, hidden},
-                {...Col.category, hidden},
-                {...Col.device, hidden},
-                {...Col.browser, hidden},
-                {...Col.userAgent, hidden},
-                {...Col.impersonating, hidden},
-                {...Col.elapsed, headerName: 'Elapsed (avg)', hidden},
-                {...Col.dayRange, hidden},
-                {...Col.entryCount},
-                {field: 'count', hidden},
-                {...Col.appEnvironment, hidden},
-                {...Col.appVersion, hidden},
-                {...Col.loadId, hidden},
-                {...Col.tabId, hidden},
-                {...Col.url, hidden},
-                {...Col.instance, hidden}
-            ]
-        });
-
-        this.addReaction({
-            track: () => this.query,
-            run: () => this.loadAsync(),
-            debounce: 100
-        });
-
-        this.addReaction({
-            track: () => [this.cube.records, this.dimensions],
-            run: () => this.loadGridAsync(),
-            debounce: 100
-        });
->>>>>>> f5a7b2ff
     }
 
     override async doLoadAsync(loadSpec: LoadSpec) {
@@ -415,10 +290,12 @@
 
     private createCube(): Cube {
         const fields = [
+            Col.appEnvironment.field,
+            Col.appVersion.field,
             Col.browser.field,
             Col.category.field,
-            Col.severity.field,
             Col.correlationId.field,
+            {name: 'count', type: 'int', aggregator: 'CHILD_COUNT'},
             Col.data.field,
             {...(Col.dateCreated.field as FieldSpec), displayName: 'Timestamp'},
             Col.day.field,
@@ -427,15 +304,15 @@
             Col.elapsed.field,
             Col.entryCount.field,
             Col.impersonating.field,
+            Col.instance.field,
+            Col.loadId.field,
             Col.msg.field,
+            {name: 'month', type: 'string', isDimension: true, aggregator: 'UNIQUE'},
+            Col.severity.field,
+            Col.tabId.field,
             Col.userAgent.field,
             Col.username.field,
-            {name: 'count', type: 'int', aggregator: 'CHILD_COUNT'},
-            {name: 'month', type: 'string', isDimension: true, aggregator: 'UNIQUE'},
             Col.url.field,
-            Col.instance.field,
-            Col.appVersion.field,
-            Col.appEnvironment.field,
             ...this.dataFields
         ] as CubeFieldSpec[];
 
@@ -469,6 +346,8 @@
                 {field: 'instance'},
                 {field: 'severity'},
                 {field: 'appVersion'},
+                {field: 'loadId'},
+                {field: 'tabId'},
                 {field: 'appEnvironment', displayName: 'Environment'}
             ]
         });
@@ -538,6 +417,8 @@
                 {field: 'count', hidden},
                 {...Col.appEnvironment, hidden},
                 {...Col.appVersion, hidden},
+                {...Col.loadId, hidden},
+                {...Col.tabId, hidden},
                 {...Col.url, hidden},
                 {...Col.instance, hidden},
                 ...this.dataFieldCols.map(it => ({...it, hidden: !it.appData.showInAggGrid}))
