/*
 * This file belongs to Hoist, an application development toolkit
 * developed by Extremely Heavy Industries (www.xh.io | info@xh.io)
 *
 * Copyright © 2019 Extremely Heavy Industries Inc.
 */
import {hoistComponent, useLocalModel} from '@xh/hoist/core';
import {grid} from '@xh/hoist/cmp/grid';
import {filler} from '@xh/hoist/cmp/layout';
import {panel} from '@xh/hoist/desktop/cmp/panel';
import {dateInput, textInput} from '@xh/hoist/desktop/cmp/input';
import {toolbarSep} from '@xh/hoist/desktop/cmp/toolbar';
import {button, buttonGroup, exportButton, refreshButton} from '@xh/hoist/desktop/cmp/button';
import {storeCountLabel} from '@xh/hoist/desktop/cmp/store';
import {Icon} from '@xh/hoist/icon';

import {ActivityGridModel} from './ActivityGridModel';
import {activityDetail} from './ActivityDetail';

export const [ActivityGrid, activityGrid] = hoistComponent(props => {
    const model = useLocalModel(ActivityGridModel);
    return panel({
        mask: model.loadModel,
        tbar: renderToolbar(model),
        items: [
            grid({
                model: model.gridModel,
                onRowDoubleClicked: (e) => model.openDetail(e.data)
            }),
            activityDetail({model})
        ]
    });
});

<<<<<<< HEAD
function renderToolbar(model) {
    return toolbar(
        renderDateInput({model, bind: 'startDate'}),
        Icon.angleRight(),
        renderDateInput({model, bind: 'endDate'}),
        buttonGroup(
            button({
                icon: Icon.caretLeft(),
                onClick: () => model.adjustDates('subtract')
            }),
            button({
                icon: Icon.caretRight(),
                onClick: () => model.adjustDates('add')
            }),
            button({
                icon: Icon.arrowToRight(),
                onClick: () => model.adjustDates('subtract', true)
            })
        ),
        toolbarSep(),
        renderTextInput({model, bind: 'username', placeholder: 'User...'}),
        renderTextInput({model, bind: 'msg', placeholder: 'Msg...'}),
        renderTextInput({model, bind: 'category', placeholder: 'Category...'}),
        renderTextInput({model, bind: 'device', placeholder: 'Device...'}),
        renderTextInput({model, bind: 'browser', placeholder: 'Browser...'}),
        refreshButton({model}),
        filler(),
        storeCountLabel({gridModel: model.gridModel, unit: 'log'}),
        exportButton({gridModel: model.gridModel})
    );
}
=======
    model = new ActivityGridModel();

    render() {
        const {model} = this;
        return panel({
            mask: model.loadModel,
            tbar: this.renderToolbar(),
            items: [
                grid({
                    model: model.gridModel,
                    onRowDoubleClicked: (e) => model.openDetail(e.data)
                }),
                activityDetail({model})
            ]
        });
    }

    renderToolbar() {
        const {model} = this;
        return [
            this.dateInput({bind: 'startDate'}),
            Icon.angleRight(),
            this.dateInput({bind: 'endDate'}),
            buttonGroup(
                button({
                    icon: Icon.caretLeft(),
                    onClick: () => model.adjustDates('subtract')
                }),
                button({
                    icon: Icon.caretRight(),
                    onClick: () => model.adjustDates('add')
                }),
                button({
                    icon: Icon.arrowToRight(),
                    onClick: () => model.adjustDates('subtract', true)
                })
            ),
            toolbarSep(),
            this.textInput({bind: 'username', placeholder: 'User...'}),
            this.textInput({bind: 'msg', placeholder: 'Msg...'}),
            this.textInput({bind: 'category', placeholder: 'Category...'}),
            this.textInput({bind: 'device', placeholder: 'Device...'}),
            this.textInput({bind: 'browser', placeholder: 'Browser...'}),
            refreshButton({model}),
            filler(),
            storeCountLabel({gridModel: model.gridModel, unit: 'log'}),
            exportButton({gridModel: model.gridModel})
        ];
    }
>>>>>>> f6c552b7
    
function renderDateInput(args) {
    return dateInput({
        popoverPosition: 'bottom',
        width: 100,
        commitOnChange: true,
        ...args
    });
}

function renderTextInput(args) {
    return textInput({
        width: 140,
        ...args
    });
}<|MERGE_RESOLUTION|>--- conflicted
+++ resolved
@@ -32,9 +32,8 @@
     });
 });
 
-<<<<<<< HEAD
 function renderToolbar(model) {
-    return toolbar(
+    return [
         renderDateInput({model, bind: 'startDate'}),
         Icon.angleRight(),
         renderDateInput({model, bind: 'endDate'}),
@@ -62,59 +61,8 @@
         filler(),
         storeCountLabel({gridModel: model.gridModel, unit: 'log'}),
         exportButton({gridModel: model.gridModel})
-    );
+    ];
 }
-=======
-    model = new ActivityGridModel();
-
-    render() {
-        const {model} = this;
-        return panel({
-            mask: model.loadModel,
-            tbar: this.renderToolbar(),
-            items: [
-                grid({
-                    model: model.gridModel,
-                    onRowDoubleClicked: (e) => model.openDetail(e.data)
-                }),
-                activityDetail({model})
-            ]
-        });
-    }
-
-    renderToolbar() {
-        const {model} = this;
-        return [
-            this.dateInput({bind: 'startDate'}),
-            Icon.angleRight(),
-            this.dateInput({bind: 'endDate'}),
-            buttonGroup(
-                button({
-                    icon: Icon.caretLeft(),
-                    onClick: () => model.adjustDates('subtract')
-                }),
-                button({
-                    icon: Icon.caretRight(),
-                    onClick: () => model.adjustDates('add')
-                }),
-                button({
-                    icon: Icon.arrowToRight(),
-                    onClick: () => model.adjustDates('subtract', true)
-                })
-            ),
-            toolbarSep(),
-            this.textInput({bind: 'username', placeholder: 'User...'}),
-            this.textInput({bind: 'msg', placeholder: 'Msg...'}),
-            this.textInput({bind: 'category', placeholder: 'Category...'}),
-            this.textInput({bind: 'device', placeholder: 'Device...'}),
-            this.textInput({bind: 'browser', placeholder: 'Browser...'}),
-            refreshButton({model}),
-            filler(),
-            storeCountLabel({gridModel: model.gridModel, unit: 'log'}),
-            exportButton({gridModel: model.gridModel})
-        ];
-    }
->>>>>>> f6c552b7
     
 function renderDateInput(args) {
     return dateInput({
