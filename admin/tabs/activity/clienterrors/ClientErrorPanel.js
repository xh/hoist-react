/*
 * This file belongs to Hoist, an application development toolkit
 * developed by Extremely Heavy Industries (www.xh.io | info@xh.io)
 *
 * Copyright © 2019 Extremely Heavy Industries Inc.
 */
import {hoistComponent, useLocalModel} from '@xh/hoist/core';
import {filler} from '@xh/hoist/cmp/layout';
import {panel} from '@xh/hoist/desktop/cmp/panel';
import {grid} from '@xh/hoist/cmp/grid';
import {textInput, dateInput} from '@xh/hoist/desktop/cmp/input';
import {toolbarSep} from '@xh/hoist/desktop/cmp/toolbar';
import {button, buttonGroup, exportButton, refreshButton} from '@xh/hoist/desktop/cmp/button';
import {storeCountLabel} from '@xh/hoist/desktop/cmp/store';
import {Icon} from '@xh/hoist/icon';

import {ClientErrorModel} from './ClientErrorModel';
import {clientErrorDetail} from './ClientErrorDetail';

export const [ClientErrorPanel] = hoistComponent(() => {
    const model = useLocalModel(ClientErrorModel);
    return panel({
        mask: model.loadModel,
        tbar: renderToolbar(model),
        items: [
            grid({
                model: model.gridModel,
                onRowDoubleClicked: (e) => model.openDetail(e.data)
            }),
            clientErrorDetail({model})
        ]
    });
});

function renderToolbar(model) {
    return toolbar(
        renderDateInput({model, bind: 'startDate'}),
        Icon.angleRight(),
        renderDateInput({model, bind: 'endDate'}),
        buttonGroup(
            button({
                icon: Icon.caretLeft(),
                onClick: () => model.adjustDates('subtract')
            }),
            button({
                icon: Icon.caretRight(),
                onClick: () => model.adjustDates('add')
            }),
            button({
                icon: Icon.arrowToRight(),
                onClick: () => model.adjustDates('subtract', true)
            })
        ),
        toolbarSep(),
        renderTextInput({model, bind: 'username', placeholder: 'User...'}),
        renderTextInput({model, bind: 'error', placeholder: 'Error...'}),
        refreshButton({model}),
        filler(),
        storeCountLabel({gridModel: model.gridModel, unit: 'client error'}),
        exportButton({gridModel: model.gridModel})
    );
}

function renderDateInput(args) {
    return dateInput({
        popoverPosition: 'bottom',
        width: 100,
        ...args
    });
}

<<<<<<< HEAD
function renderTextInput(args) {
    return textInput({
        width: 150,
        ...args
    });
=======
    renderToolbar() {
        const {model} = this;
        return [
            this.dateInput({bind: 'startDate'}),
            Icon.angleRight(),
            this.dateInput({bind: 'endDate'}),
            buttonGroup(
                button({
                    icon: Icon.caretLeft(),
                    onClick: () => model.adjustDates('subtract')
                }),
                button({
                    icon: Icon.caretRight(),
                    onClick: () => model.adjustDates('add')
                }),
                button({
                    icon: Icon.arrowToRight(),
                    onClick: () => model.adjustDates('subtract', true)
                })
            ),
            toolbarSep(),
            this.textInput({bind: 'username', placeholder: 'User...'}),
            this.textInput({bind: 'error', placeholder: 'Error...'}),
            refreshButton({model}),
            filler(),
            storeCountLabel({gridModel: model.gridModel, unit: 'client error'}),
            exportButton({gridModel: model.gridModel})
        ];
    }

    //-----------------------------
    // Implementation
    //-----------------------------
    dateInput(args) {
        return dateInput({
            model: this.model,
            popoverPosition: 'bottom',
            width: 100,
            ...args
        });
    }

    textInput(args) {
        return textInput({
            model: this.model,
            width: 150,
            ...args
        });
    }
>>>>>>> f6c552b7
}<|MERGE_RESOLUTION|>--- conflicted
+++ resolved
@@ -33,7 +33,7 @@
 });
 
 function renderToolbar(model) {
-    return toolbar(
+    return [
         renderDateInput({model, bind: 'startDate'}),
         Icon.angleRight(),
         renderDateInput({model, bind: 'endDate'}),
@@ -58,7 +58,7 @@
         filler(),
         storeCountLabel({gridModel: model.gridModel, unit: 'client error'}),
         exportButton({gridModel: model.gridModel})
-    );
+    ];
 }
 
 function renderDateInput(args) {
@@ -69,61 +69,9 @@
     });
 }
 
-<<<<<<< HEAD
 function renderTextInput(args) {
     return textInput({
         width: 150,
         ...args
     });
-=======
-    renderToolbar() {
-        const {model} = this;
-        return [
-            this.dateInput({bind: 'startDate'}),
-            Icon.angleRight(),
-            this.dateInput({bind: 'endDate'}),
-            buttonGroup(
-                button({
-                    icon: Icon.caretLeft(),
-                    onClick: () => model.adjustDates('subtract')
-                }),
-                button({
-                    icon: Icon.caretRight(),
-                    onClick: () => model.adjustDates('add')
-                }),
-                button({
-                    icon: Icon.arrowToRight(),
-                    onClick: () => model.adjustDates('subtract', true)
-                })
-            ),
-            toolbarSep(),
-            this.textInput({bind: 'username', placeholder: 'User...'}),
-            this.textInput({bind: 'error', placeholder: 'Error...'}),
-            refreshButton({model}),
-            filler(),
-            storeCountLabel({gridModel: model.gridModel, unit: 'client error'}),
-            exportButton({gridModel: model.gridModel})
-        ];
-    }
-
-    //-----------------------------
-    // Implementation
-    //-----------------------------
-    dateInput(args) {
-        return dateInput({
-            model: this.model,
-            popoverPosition: 'bottom',
-            width: 100,
-            ...args
-        });
-    }
-
-    textInput(args) {
-        return textInput({
-            model: this.model,
-            width: 150,
-            ...args
-        });
-    }
->>>>>>> f6c552b7
 }