--- conflicted
+++ resolved
@@ -66,61 +66,15 @@
                 {...Col.instance, hidden},
                 {...Col.day},
                 {...Col.dateCreatedWithSec, displayName: 'Timestamp'},
-<<<<<<< HEAD
+                {...Col.impersonating, hidden},
                 {...Col.correlationId, hidden}
-=======
-                {...Col.impersonating, hidden}
->>>>>>> 6f2d1f15
             ]
         });
 
         const enableValues = true;
         this.filterChooserModel = new FilterChooserModel({
             fieldSpecs: [
-<<<<<<< HEAD
-                'correlationId',
-                'username',
-                'browser',
-                'device',
-                'appVersion',
-                'appEnvironment',
-                'userAlerted',
-                {
-                    field: 'userAgent',
-                    enableValues: false
-                },
-                {
-                    field: 'msg',
-                    enableValues: false
-                },
-                {
-                    field: 'error',
-                    enableValues: false
-                },
-                {
-                    field: 'url',
-                    enableValues: false
-                },
-                {
-                    field: 'dateCreated',
-                    example: 'YYYY-MM-DD',
-                    valueParser: (v, op) => {
-                        let ret = moment(v, ['YYYY-MM-DD', 'YYYYMMDD'], true);
-                        if (!ret.isValid()) return null;
-
-                        // Note special handling for '>' & '<=' queries.
-                        if (['>', '<='].includes(op)) {
-                            ret = moment(ret).endOf('day');
-                        }
-
-                        return ret.toDate();
-                    },
-                    valueRenderer: v => fmtDate(v),
-                    ops: ['>', '>=', '<', '<=']
-                }
-            ],
-            persistWith: this.persistWith
-=======
+                {field: 'correlationId', enableValues},
                 {field: 'username', displayName: 'User', enableValues},
                 {field: 'browser', enableValues},
                 {field: 'device', enableValues},
@@ -134,7 +88,6 @@
                 {field: 'instance'},
                 {field: 'impersonating'}
             ]
->>>>>>> 6f2d1f15
         });
 
         this.loadFieldSpecValues();
