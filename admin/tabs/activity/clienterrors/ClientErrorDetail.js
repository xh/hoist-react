/*
 * This file belongs to Hoist, an application development toolkit
 * developed by Extremely Heavy Industries (www.xh.io | info@xh.io)
 *
 * Copyright © 2019 Extremely Heavy Industries Inc.
 */
import {dialog} from '@xh/hoist/kit/blueprint';
import {hoistComponent, useProvidedModel} from '@xh/hoist/core';
import {filler, table, tbody, tr, th, td} from '@xh/hoist/cmp/layout';
import {clipboardButton} from '@xh/hoist/desktop/cmp/clipboard';
import {jsonInput} from '@xh/hoist/desktop/cmp/input';
import {toolbar} from '@xh/hoist/desktop/cmp/toolbar';
import {button} from '@xh/hoist/desktop/cmp/button';
import {fmtDateTime} from '@xh/hoist/format';
import {ClientErrorModel} from './ClientErrorModel';

export const [ClientErrorDetail, clientErrorDetail] = hoistComponent(props => {
    const model = useProvidedModel(ClientErrorModel, props),
        rec = model.detailRecord;

    if (!rec) return null;

    return dialog({
        title: 'Error Details',
        style: {width: 1000},
        isOpen: true,
        onClose: () => model.closeDetail(),
        items: renderDetail(model, rec)
    });
});

function renderDetail(model, rec) {
    return [
        table({
            className: 'xh-admin-error-detail',
            items: [
                tbody(
                    tr(th('User:'), td(rec.username)),
                    tr(th('Message:'), td(rec.msg || 'None provided')),
                    tr(th('User Alerted:'), td(`${rec.userAlerted}`)),
                    tr(th('Device/Browser:'), td(`${rec.device}/${rec.browser}`)),
                    tr(th('Agent:'), td(rec.userAgent)),
                    tr(th('App Version:'), td(rec.appVersion)),
                    tr(th('Environment:'), td(rec.appEnvironment)),
                    tr(th('Date:'), td(fmtDateTime(rec.dateCreated)))
                )
            ]
        }),
        jsonInput({
            value: rec.error,
            disabled: true,
            height: 450,
            width: '100%',
            editorProps: {lineWrapping: true}
        }),
        toolbar(
            filler(),
            clipboardButton({
                clipboardSpec: {text: () => model.detailRecord.error},
                successMessage: 'Error details copied to clipboard.'
            }),
<<<<<<< HEAD
            button({
                text: 'Close',
                intent: 'primary',
                onClick: () => model.closeDetail()
            })
        )
    ];
}
=======
            toolbar(
                filler(),
                clipboardButton({
                    getCopyText: this.getErrorStr,
                    successMessage: 'Error details copied to clipboard.'
                }),
                button({
                    text: 'Close',
                    intent: 'primary',
                    onClick: this.onCloseClick
                })
            )
        ];
    }

    onCloseClick = () => {
        this.model.closeDetail();
    }

    getErrorStr = () => {
        return this.model.detailRecord.error;
    }
}
export const clientErrorDetail = elemFactory(ClientErrorDetail);
>>>>>>> c573538a
<|MERGE_RESOLUTION|>--- conflicted
+++ resolved
@@ -56,10 +56,9 @@
         toolbar(
             filler(),
             clipboardButton({
-                clipboardSpec: {text: () => model.detailRecord.error},
+                getCopyText: () => model.detailRecord.error,
                 successMessage: 'Error details copied to clipboard.'
             }),
-<<<<<<< HEAD
             button({
                 text: 'Close',
                 intent: 'primary',
@@ -67,30 +66,4 @@
             })
         )
     ];
-}
-=======
-            toolbar(
-                filler(),
-                clipboardButton({
-                    getCopyText: this.getErrorStr,
-                    successMessage: 'Error details copied to clipboard.'
-                }),
-                button({
-                    text: 'Close',
-                    intent: 'primary',
-                    onClick: this.onCloseClick
-                })
-            )
-        ];
-    }
-
-    onCloseClick = () => {
-        this.model.closeDetail();
-    }
-
-    getErrorStr = () => {
-        return this.model.detailRecord.error;
-    }
-}
-export const clientErrorDetail = elemFactory(ClientErrorDetail);
->>>>>>> c573538a
+}