--- conflicted
+++ resolved
@@ -4,14 +4,10 @@
  *
  * Copyright © 2019 Extremely Heavy Industries Inc.
  */
-<<<<<<< HEAD
 import {hoistComponent} from '@xh/hoist/core';
-=======
->>>>>>> c573538a
 import {tabContainer} from '@xh/hoist/cmp/tab';
-import {HoistComponent} from '@xh/hoist/core';
 import {Icon} from '@xh/hoist/icon';
-import {Component} from 'react';
+
 import {AboutPanel} from './about/AboutPanel';
 import {ConfigPanel} from './configs/ConfigPanel';
 import {EhCachePanel} from './ehcache/EhCachePanel';
@@ -19,41 +15,19 @@
 import {UserPanel} from './users/UserPanel';
 import {WebSocketPanel} from './websocket/WebSocketPanel';
 
-<<<<<<< HEAD
 export const [GeneralTab] = hoistComponent(() => {
     return tabContainer({
         model: {
             route: 'default.general',
             switcherPosition: 'left',
             tabs: [
-                {id: 'about', content: AboutPanel},
-                {id: 'config', content: ConfigPanel},
-                {id: 'services', content: ServicePanel},
-                {id: 'ehCache', title: 'Caches', content: EhCachePanel},
-                {id: 'users', content: UserPanel}
+                {id: 'about', icon: Icon.info(), content: AboutPanel},
+                {id: 'config', icon: Icon.settings(), content: ConfigPanel},
+                {id: 'services', icon: Icon.gears(), content: ServicePanel},
+                {id: 'ehCache', icon: Icon.database(), title: 'Caches', content: EhCachePanel},
+                {id: 'users', icon: Icon.users(), content: UserPanel},
+                {id: 'webSockets', title: 'WebSockets', icon: Icon.bolt(), content: WebSocketPanel}
             ]
         }
     });
-});
-=======
-@HoistComponent
-export class GeneralTab extends Component {
-
-    render() {
-        return tabContainer({
-            model: {
-                route: 'default.general',
-                switcherPosition: 'left',
-                tabs: [
-                    {id: 'about', icon: Icon.info(), content: AboutPanel},
-                    {id: 'config', icon: Icon.settings(), content: ConfigPanel},
-                    {id: 'services', icon: Icon.gears(), content: ServicePanel},
-                    {id: 'ehCache', icon: Icon.database(), title: 'Caches', content: EhCachePanel},
-                    {id: 'users', icon: Icon.users(), content: UserPanel},
-                    {id: 'webSockets', title: 'WebSockets', icon: Icon.bolt(), content: WebSocketPanel}
-                ]
-            }
-        });
-    }
-}
->>>>>>> c573538a
+});