/*
 * This file belongs to Hoist, an application development toolkit
 * developed by Extremely Heavy Industries (www.xh.io | info@xh.io)
 *
 * Copyright © 2018 Extremely Heavy Industries Inc.
 */
import {Component} from 'react';
import {HoistComponent} from '@xh/hoist/core';
import {grid} from '@xh/hoist/desktop/cmp/grid';
import {filler} from '@xh/hoist/cmp/layout';
import {panel} from '@xh/hoist/desktop/cmp/panel';
import {toolbar, toolbarSep} from '@xh/hoist/desktop/cmp/toolbar';
import {refreshButton, button} from '@xh/hoist/desktop/cmp/button';
import {storeCountLabel, storeFilterField} from '@xh/hoist/desktop/cmp/store';
import {Icon} from '@xh/hoist/icon';
import {ServiceModel} from './ServiceModel';

@HoistComponent
export class ServicePanel extends Component {

    localModel = new ServiceModel();

    render() {
        return panel({
            tbar: this.renderToolbar(),
            item: grid({
                model: this.model.gridModel,
                hideHeaders: true,
                agOptions: {
                    groupRowInnerRenderer: this.groupRowInnerRenderer
                }
            })
        });
    }

    renderToolbar() {
        const {model} = this,
            {gridModel} = model;
        return toolbar(
            button({
                icon: Icon.sync(),
                text: 'Clear Caches',
                onClick: this.onClearCachesClick,
                disabled: gridModel.selModel.isEmpty
            }),
            toolbarSep(),
            refreshButton({model}),
            filler(),
<<<<<<< HEAD
            storeCountLabel({gridModel, unit: 'service'}),
            storeFilterField({gridModel})
=======
            storeCountLabel({
                store,
                unit: 'service'
            }),
            storeFilterField({
                store,
                fields: ['provider', 'name', 'displayName']
            })
>>>>>>> 0bbfbe69
        );
    }

    groupRowInnerRenderer(params) {
        return params.value + ' Services';
    }

    onClearCachesClick = () => {
        this.model.clearCaches();
    }

    async loadAsync() {
        return this.model.loadAsync();
    }
}<|MERGE_RESOLUTION|>--- conflicted
+++ resolved
@@ -46,20 +46,9 @@
             toolbarSep(),
             refreshButton({model}),
             filler(),
-<<<<<<< HEAD
             storeCountLabel({gridModel, unit: 'service'}),
             storeFilterField({gridModel})
-=======
-            storeCountLabel({
-                store,
-                unit: 'service'
-            }),
-            storeFilterField({
-                store,
-                fields: ['provider', 'name', 'displayName']
-            })
->>>>>>> 0bbfbe69
-        );
+      );
     }
 
     groupRowInnerRenderer(params) {
