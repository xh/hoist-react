--- conflicted
+++ resolved
@@ -28,44 +28,12 @@
     const svc = XH.environmentService,
         row = (label, data) => tr(th(label), td(data));
 
-<<<<<<< HEAD
     // Snapshot versions are tagged with a timestamp - show that in local time here
     // to aid in identifying when/if a snapshot has been updated.
     let hrVersion = svc.get('hoistReactVersion');
     if (hrVersion.includes('SNAPSHOT.')) {
         const snapDate = new Date(parseInt(hrVersion.split('SNAPSHOT.')[1]));
         hrVersion += ` (${fmtDateTime(snapDate)})`;
-=======
-        return [
-            table({
-                item: tbody(
-                    row('App', `${svc.get('appName')} (${svc.get('appCode')})`),
-                    row('Environment', svc.get('appEnvironment')),
-                    row('Server', svc.get('appVersion')),
-                    row('Client', svc.get('clientVersion')),
-                    row('Build', svc.get('clientBuild')),
-                    row('Database', svc.get('databaseConnectionString')),
-                    row('Database User', svc.get('databaseUser')),
-                    row('DB Create Mode', svc.get('databaseCreateMode'))
-                )
-            }),
-            h2(Icon.books(), 'Framework Versions'),
-            table({
-                item: tbody(
-                    <tr><th colSpan={2} style={{textAlign: 'left'}}>Server</th></tr>,
-                    row('Hoist Core', svc.get('hoistCoreVersion')),
-                    row('Grails', svc.get('grailsVersion')),
-                    row('Java', svc.get('javaVersion')),
-                    <tr><th colSpan={2} style={{textAlign: 'left'}}>Client</th></tr>,
-                    row('Hoist React', hrVersion),
-                    row('React', svc.get('reactVersion')),
-                    row('ag-Grid', svc.get('agGridVersion')),
-                    row('Blueprint Core', svc.get('blueprintCoreVersion')),
-                    row('MobX', svc.get('mobxVersion')),
-                )
-            })
-        ];
->>>>>>> cbf15c81
     }
 
     return [
@@ -84,11 +52,16 @@
         h2(Icon.books(), 'Framework Versions'),
         table({
             item: tbody(
+                <tr><th colSpan={2} style={{textAlign: 'left'}}>Server</th></tr>,
                 row('Hoist Core', svc.get('hoistCoreVersion')),
+                row('Grails', svc.get('grailsVersion')),
+                row('Java', svc.get('javaVersion')),
+                <tr><th colSpan={2} style={{textAlign: 'left'}}>Client</th></tr>,
                 row('Hoist React', hrVersion),
                 row('React', svc.get('reactVersion')),
-                row('Grails', svc.get('grailsVersion')),
-                row('Java', svc.get('javaVersion'))
+                row('ag-Grid', svc.get('agGridVersion')),
+                row('Blueprint Core', svc.get('blueprintCoreVersion')),
+                row('MobX', svc.get('mobxVersion')),
             )
         })
     ];
