--- conflicted
+++ resolved
@@ -20,14 +20,13 @@
     const model = useProvidedModel(ConfigDifferDetailModel, props);
     if (!model.record) return null;
 
-<<<<<<< HEAD
     return dialog({
         title: 'Detail',
         isOpen: model.record,
         onClose: () => model.close(),
         item: panel({
             item: renderDiffTable(),
-            bbar: toolbar(
+            bbar: [
                 filler(),
                 button({
                     text: 'Cancel',
@@ -39,34 +38,10 @@
                     intent: 'primary',
                     onClick: () => model.confirmApplyRemote()
                 })
-            )
+            ]
         })
     });
 });
-=======
-        return dialog({
-            title: 'Detail',
-            isOpen: model.record,
-            onClose: () => model.close(),
-            item: panel({
-                item: this.renderDiffTable(),
-                bbar: [
-                    filler(),
-                    button({
-                        text: 'Cancel',
-                        onClick: () => model.close()
-                    }),
-                    button({
-                        text: 'Accept Remote',
-                        icon: Icon.cloudDownload(),
-                        intent: 'primary',
-                        onClick: () => model.confirmApplyRemote()
-                    })
-                ]
-            })
-        });
-    }
->>>>>>> f6c552b7
 
 function renderDiffTable(model) {
     const rec = model.record,
