/*
 * This file belongs to Hoist, an application development toolkit
 * developed by Extremely Heavy Industries (www.xh.io | info@xh.io)
 *
 * Copyright © 2019 Extremely Heavy Industries Inc.
 */
import React from 'react';
import {hoistComponent, useProvidedModel, XH} from '@xh/hoist/core';
import {dialog} from '@xh/hoist/kit/blueprint';
import {box, filler, fragment} from '@xh/hoist/cmp/layout';
import {grid} from '@xh/hoist/cmp/grid';
import {mask} from '@xh/hoist/desktop/cmp/mask';
import {select} from '@xh/hoist/desktop/cmp/input';
import {button} from '@xh/hoist/desktop/cmp/button';
import {panel} from '@xh/hoist/desktop/cmp/panel';
import {identity} from 'lodash';

import {configDifferDetail} from './ConfigDifferDetail';
import {ConfigDifferModel} from './ConfigDifferModel';


export const [ConfigDiffer, configDiffer] = hoistComponent(props => {
    const model = useProvidedModel(ConfigDifferModel, props),
        {detailModel} = model;

    return fragment(
        dialog({
            isOpen: model.isOpen,
            canOutsideClickClose: false,
            onClose: () => model.close(),
            style: {height: 600, width: '80%'},
            item: renderContents(model)
        }),
        configDifferDetail({model: detailModel})
    );
});

<<<<<<< HEAD
function renderContents(model) {
    const {gridModel} = model,
        {store} = gridModel;

    return panel({
        tbar: toolbar(
            box(<b>Configuration Comparison</b>),
            filler(),
            box('Compare with:'),
            select({
                model,
                bind: 'remoteHost',
                placeholder: 'https://remote-host/',
                enableCreate: true,
                createMessageFn: identity,
                width: 250,
                options: XH.getConf('xhAppInstances').filter(it => it != window.location.origin)
            }),
            button({
                text: 'Load Diff',
                intent: 'primary',
                disabled: !model.remoteHost,
                onClick: () => model.loadAsync()
            })
        ),
        item: panel({
            mask: mask({
                isDisplayed: !model.remoteHost || !store.count,
                message: store.allCount ? 'All configs match!' : 'Enter a remote host for comparison.'
            }),
            item: grid({
                model: gridModel,
                onRowDoubleClicked: (e) => model.detailModel.open(e.data),
                agOptions: {
                    popupParent: null
                }
            })
        }),
        bbar: toolbar(
            filler(),
            button({
                text: 'Close',
                onClick: () => model.close()
            })
        )
    });
}
=======
        return panel({
            tbar: [
                box(<b>Configuration Comparison</b>),
                filler(),
                box('Compare with:'),
                select({
                    model,
                    bind: 'remoteHost',
                    placeholder: 'https://remote-host/',
                    enableCreate: true,
                    createMessageFn: identity,
                    width: 250,
                    options: XH.getConf('xhAppInstances').filter(it => it != window.location.origin)
                }),
                button({
                    text: 'Load Diff',
                    intent: 'primary',
                    disabled: !model.remoteHost,
                    onClick: () => model.loadAsync()
                })
            ],
            item: panel({
                mask: mask({
                    isDisplayed: !model.remoteHost || !store.count,
                    message: store.allCount ? 'All configs match!' : 'Enter a remote host for comparison.'
                }),
                item: grid({
                    model: gridModel,
                    onRowDoubleClicked: (e) => model.detailModel.open(e.data),
                    agOptions: {
                        popupParent: null
                    }
                })
            }),
            bbar: [
                filler(),
                button({
                    text: 'Close',
                    onClick: () => model.close()
                })
            ]
        });
    }
}
export const configDiffer = elemFactory(ConfigDiffer);
>>>>>>> f6c552b7
<|MERGE_RESOLUTION|>--- conflicted
+++ resolved
@@ -35,13 +35,12 @@
     );
 });
 
-<<<<<<< HEAD
 function renderContents(model) {
     const {gridModel} = model,
         {store} = gridModel;
 
     return panel({
-        tbar: toolbar(
+        tbar: [
             box(<b>Configuration Comparison</b>),
             filler(),
             box('Compare with:'),
@@ -60,7 +59,7 @@
                 disabled: !model.remoteHost,
                 onClick: () => model.loadAsync()
             })
-        ),
+        ],
         item: panel({
             mask: mask({
                 isDisplayed: !model.remoteHost || !store.count,
@@ -74,59 +73,12 @@
                 }
             })
         }),
-        bbar: toolbar(
+        bbar: [
             filler(),
             button({
                 text: 'Close',
                 onClick: () => model.close()
             })
-        )
+        ]
     });
-}
-=======
-        return panel({
-            tbar: [
-                box(<b>Configuration Comparison</b>),
-                filler(),
-                box('Compare with:'),
-                select({
-                    model,
-                    bind: 'remoteHost',
-                    placeholder: 'https://remote-host/',
-                    enableCreate: true,
-                    createMessageFn: identity,
-                    width: 250,
-                    options: XH.getConf('xhAppInstances').filter(it => it != window.location.origin)
-                }),
-                button({
-                    text: 'Load Diff',
-                    intent: 'primary',
-                    disabled: !model.remoteHost,
-                    onClick: () => model.loadAsync()
-                })
-            ],
-            item: panel({
-                mask: mask({
-                    isDisplayed: !model.remoteHost || !store.count,
-                    message: store.allCount ? 'All configs match!' : 'Enter a remote host for comparison.'
-                }),
-                item: grid({
-                    model: gridModel,
-                    onRowDoubleClicked: (e) => model.detailModel.open(e.data),
-                    agOptions: {
-                        popupParent: null
-                    }
-                })
-            }),
-            bbar: [
-                filler(),
-                button({
-                    text: 'Close',
-                    onClick: () => model.close()
-                })
-            ]
-        });
-    }
-}
-export const configDiffer = elemFactory(ConfigDiffer);
->>>>>>> f6c552b7
+}