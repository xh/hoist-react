/*
 * This file belongs to Hoist, an application development toolkit
 * developed by Extremely Heavy Industries (www.xh.io | info@xh.io)
 *
 * Copyright © 2019 Extremely Heavy Industries Inc.
 */
<<<<<<< HEAD
import {hoistComponent, useLocalModel} from '@xh/hoist/core';
import {grid} from '@xh/hoist/cmp/grid';
=======
import {Component} from 'react';
import {HoistComponent} from '@xh/hoist/core';
import {grid, gridCountLabel} from '@xh/hoist/cmp/grid';
>>>>>>> cbf15c81
import {filler} from '@xh/hoist/cmp/layout';
import {panel} from '@xh/hoist/desktop/cmp/panel';
import {toolbarSep} from '@xh/hoist/desktop/cmp/toolbar';
import {storeFilterField} from '@xh/hoist/desktop/cmp/store';
import {switchInput} from '@xh/hoist/desktop/cmp/input';
import {exportButton} from '@xh/hoist/desktop/cmp/button';

import {UserModel} from './UserModel';

<<<<<<< HEAD
export const [UserPanel] = hoistComponent(() => {
    const model = useLocalModel(UserModel),
        {gridModel} = model;
    return panel({
        mask: model.loadModel,
        tbar: [
=======
@HoistComponent
export class UserPanel extends Component {

    model = new UserModel();

    render() {
        const {model} = this;
        return panel({
            mask: model.loadModel,
            tbar: this.renderToolbar(),
            item: grid({model: model.gridModel})
        });
    }

    renderToolbar() {
        const {model} = this,
            {gridModel} = model;

        return [
>>>>>>> cbf15c81
            switchInput({
                model,
                bind: 'activeOnly',
                label: 'Active only'
            }),
            toolbarSep(),
            switchInput({
                model,
                bind: 'withRolesOnly',
                label: 'With roles only'
            }),
            filler(),
            gridCountLabel({gridModel, unit: 'user'}),
            storeFilterField({gridModel}),
            exportButton({gridModel})
        ],
        item: grid({model: gridModel})
    });
});<|MERGE_RESOLUTION|>--- conflicted
+++ resolved
@@ -4,14 +4,8 @@
  *
  * Copyright © 2019 Extremely Heavy Industries Inc.
  */
-<<<<<<< HEAD
 import {hoistComponent, useLocalModel} from '@xh/hoist/core';
-import {grid} from '@xh/hoist/cmp/grid';
-=======
-import {Component} from 'react';
-import {HoistComponent} from '@xh/hoist/core';
 import {grid, gridCountLabel} from '@xh/hoist/cmp/grid';
->>>>>>> cbf15c81
 import {filler} from '@xh/hoist/cmp/layout';
 import {panel} from '@xh/hoist/desktop/cmp/panel';
 import {toolbarSep} from '@xh/hoist/desktop/cmp/toolbar';
@@ -21,34 +15,12 @@
 
 import {UserModel} from './UserModel';
 
-<<<<<<< HEAD
 export const [UserPanel] = hoistComponent(() => {
     const model = useLocalModel(UserModel),
         {gridModel} = model;
     return panel({
         mask: model.loadModel,
         tbar: [
-=======
-@HoistComponent
-export class UserPanel extends Component {
-
-    model = new UserModel();
-
-    render() {
-        const {model} = this;
-        return panel({
-            mask: model.loadModel,
-            tbar: this.renderToolbar(),
-            item: grid({model: model.gridModel})
-        });
-    }
-
-    renderToolbar() {
-        const {model} = this,
-            {gridModel} = model;
-
-        return [
->>>>>>> cbf15c81
             switchInput({
                 model,
                 bind: 'activeOnly',
