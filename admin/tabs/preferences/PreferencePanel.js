/*
 * This file belongs to Hoist, an application development toolkit
 * developed by Extremely Heavy Industries (www.xh.io | info@xh.io)
 *
 * Copyright © 2018 Extremely Heavy Industries Inc.
 */
import {Component} from 'react';
import {hoistComponent} from 'hoist/core';
import {boolCheckCol, baseCol} from 'hoist/columns/Core';
import {restGrid, RestGridModel, RestStore} from 'hoist/rest';

import {nameCol} from '../../columns/Columns';

@hoistComponent()
export class PreferencePanel extends Component {

    store = new RestStore({
        url: 'rest/preferenceAdmin',
        fields: [
            {
                name: 'name',
                required: true
            },
            {
                name: 'type',
                defaultValue: 'string',
                lookupName: 'types',
                lookupStrict: true,
                editable: 'onAdd',
                required: true
            },
            {
                name: 'defaultValue',
                typeField: 'type',
                required: true
            },
            {
                name: 'notes'
            },
            {
                name: 'local',
                type: 'bool',
                defaultValue: false,
                required: true
            },
            {
                name: 'lastUpdated',
                type: 'date',
                editable: false
            },
            {
                name: 'lastUpdatedBy',
                editable: false
            }
        ]
    });

    gridModel = new RestGridModel({
        store: this.store,
        sortBy: 'name',
        unit: 'preference',
        filterFields: ['name'],
        actionWarning: {
            edit: 'Are you sure you want to edit? Editing preferences can break running apps!',
            del: 'Are you sure you want to delete? Deleting preferences can break running apps!'
        },
        columns: [
            boolCheckCol({field: 'local', fixedWidth: 70}),
            nameCol({fixedWidth: 200}),
            baseCol({field: 'type', fixedWidth: 70}),
            baseCol({field: 'defaultValue', minWidth: 150, maxWidth: 480}),
            baseCol({field: 'notes', minWidth: 200, flex: 1})
        ],
        editors: [
            {field: 'name'},
<<<<<<< HEAD
            {field: 'type', onChange: this.onTypeChange.bind(this)},
            {field: 'defaultValue'},
=======
            {field: 'type'},
            {field: 'defaultValue', type: 'boolSelect'},
>>>>>>> e1b40163
            {field: 'local'},
            {field: 'notes', type: 'textarea'},
            {field: 'lastUpdated'},
            {field: 'lastUpdatedBy'}
        ]
    });

    render() {
        return restGrid({model: this.gridModel});
    }

    async loadAsync() {
        return this.store.loadAsync();
    }

    //-------------------------
    // Implementation
    //-------------------------
    onTypeChange() {
        const valueMap = {
            defaultValue: null
        };

        this.gridModel.formModel.populateFields(valueMap);
    }
}<|MERGE_RESOLUTION|>--- conflicted
+++ resolved
@@ -73,13 +73,8 @@
         ],
         editors: [
             {field: 'name'},
-<<<<<<< HEAD
             {field: 'type', onChange: this.onTypeChange.bind(this)},
-            {field: 'defaultValue'},
-=======
-            {field: 'type'},
             {field: 'defaultValue', type: 'boolSelect'},
->>>>>>> e1b40163
             {field: 'local'},
             {field: 'notes', type: 'textarea'},
             {field: 'lastUpdated'},
