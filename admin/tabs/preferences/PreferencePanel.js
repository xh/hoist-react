/*
 * This file belongs to Hoist, an application development toolkit
 * developed by Extremely Heavy Industries (www.xh.io | info@xh.io)
 *
 * Copyright © 2018 Extremely Heavy Industries Inc.
 */
import {Component} from 'react';
import {HoistComponent} from 'hoist/core';
import {boolCheckCol, baseCol} from 'hoist/columns/Core';
import {restGrid, RestGridModel, RestStore} from 'hoist/rest';

import {nameCol} from '../../columns/Columns';

@HoistComponent()
export class PreferencePanel extends Component {

<<<<<<< HEAD
    store = new RestStore({
        url: 'rest/preferenceAdmin',
        fields: [
            {
                name: 'name',
                required: true
            },
            {
                name: 'groupName',
                label: 'Group',
                lookupName: 'groupNames',
                required: true
            },
            {
                name: 'type',
                defaultValue: 'string',
                lookupName: 'types',
                lookupStrict: true,
                editable: 'onAdd',
                required: true
            },
            {
                name: 'defaultValue',
                typeField: 'type',
                required: true
            },
            {
                name: 'notes'
            },
            {
                name: 'local',
                type: 'bool',
                defaultValue: false,
                required: true
            },
            {
                name: 'lastUpdated',
                type: 'date',
                editable: false
            },
            {
                name: 'lastUpdatedBy',
                editable: false
            }
        ]
    });

    gridModel = new RestGridModel({
        store: this.store,
=======
    localModel = new RestGridModel({
        store: new RestStore({
            url: 'rest/preferenceAdmin',
            fields: [
                {
                    name: 'name',
                    required: true
                },
                {
                    name: 'type',
                    defaultValue: 'string',
                    lookupName: 'types',
                    lookupStrict: true,
                    editable: 'onAdd',
                    required: true
                },
                {
                    name: 'defaultValue',
                    typeField: 'type',
                    required: true
                },
                {
                    name: 'notes'
                },
                {
                    name: 'local',
                    type: 'bool',
                    defaultValue: false,
                    required: true
                },
                {
                    name: 'lastUpdated',
                    type: 'date',
                    editable: false
                },
                {
                    name: 'lastUpdatedBy',
                    editable: false
                }
            ]
        }),
>>>>>>> 93a30fff
        sortBy: 'name',
        groupBy: 'groupName',
        unit: 'preference',
        filterFields: ['name', 'groupName'],
        actionWarning: {
            edit: 'Are you sure you want to edit? Editing preferences can break running apps!',
            del: 'Are you sure you want to delete? Deleting preferences can break running apps!'
        },
        columns: [
            boolCheckCol({field: 'local', fixedWidth: 70}),
            nameCol({fixedWidth: 200}),
            baseCol({field: 'type', fixedWidth: 70}),
            baseCol({field: 'defaultValue', minWidth: 150, maxWidth: 480}),
            baseCol({field: 'groupName', headerName: 'Group', fixedWidth: 100}),
            baseCol({field: 'notes', minWidth: 200, flex: 1})
        ],
        editors: [
            {field: 'name'},
            {field: 'groupName'},
            {field: 'type'},
            {field: 'defaultValue', type: 'boolSelect'},
            {field: 'local'},
            {field: 'notes', type: 'textarea'},
            {field: 'lastUpdated'},
            {field: 'lastUpdatedBy'}
        ]
    });

    render() {
        return restGrid({model: this.model});
    }

    async loadAsync() {
        return this.model.loadAsync();
    }
}<|MERGE_RESOLUTION|>--- conflicted
+++ resolved
@@ -14,63 +14,18 @@
 @HoistComponent()
 export class PreferencePanel extends Component {
 
-<<<<<<< HEAD
-    store = new RestStore({
-        url: 'rest/preferenceAdmin',
-        fields: [
-            {
-                name: 'name',
-                required: true
-            },
-            {
-                name: 'groupName',
-                label: 'Group',
-                lookupName: 'groupNames',
-                required: true
-            },
-            {
-                name: 'type',
-                defaultValue: 'string',
-                lookupName: 'types',
-                lookupStrict: true,
-                editable: 'onAdd',
-                required: true
-            },
-            {
-                name: 'defaultValue',
-                typeField: 'type',
-                required: true
-            },
-            {
-                name: 'notes'
-            },
-            {
-                name: 'local',
-                type: 'bool',
-                defaultValue: false,
-                required: true
-            },
-            {
-                name: 'lastUpdated',
-                type: 'date',
-                editable: false
-            },
-            {
-                name: 'lastUpdatedBy',
-                editable: false
-            }
-        ]
-    });
-
-    gridModel = new RestGridModel({
-        store: this.store,
-=======
     localModel = new RestGridModel({
         store: new RestStore({
             url: 'rest/preferenceAdmin',
             fields: [
                 {
                     name: 'name',
+                    required: true
+                },
+                {
+                    name: 'groupName',
+                    label: 'Group',
+                    lookupName: 'groupNames',
                     required: true
                 },
                 {
@@ -106,7 +61,6 @@
                 }
             ]
         }),
->>>>>>> 93a30fff
         sortBy: 'name',
         groupBy: 'groupName',
         unit: 'preference',
