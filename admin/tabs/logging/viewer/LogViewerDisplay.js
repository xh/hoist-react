--- conflicted
+++ resolved
@@ -8,10 +8,7 @@
 import {Component} from 'react';
 import {elemFactory, hoistComponent} from 'hoist/core';
 import {Ref} from 'hoist/utils/Ref';
-<<<<<<< HEAD
-=======
 import {toJS, autorun} from 'hoist/mobx';
->>>>>>> 5837a8c5
 import {frame, table, tbody, td, tr} from 'hoist/layout';
 import {clipboardMenuItem, contextMenu, ContextMenuModel} from  'hoist/cmp';
 
@@ -19,11 +16,6 @@
 class LogViewerDisplay extends Component {
 
     lastRow = new Ref();
-
-    constructor(props) {
-        super(props)
-        this.addAutoRun(() => this.syncTail());
-    }
 
     render() {
         const {rows} = this.model;
@@ -36,7 +28,7 @@
     }
 
     getTableRows(rows) {
-        return rows.map((row, idx) => {
+        return toJS(rows).map((row, idx) => {
             return tr({
                 cls: 'logviewer-row noselect',
                 ref: idx === rows.length - 1 ? this.lastRow.ref : undefined,
@@ -68,13 +60,19 @@
         ]);
         return contextMenu({style: {width: '200px'}, model: menuModel});
     }
-    
-    syncTail() {
-        if (!this.model.tail) return;
-        const lastRowElem = this.lastRow.value;
-        if (lastRowElem) {
-            lastRowElem.scrollIntoView();
-        }
+
+    componentDidMount() {
+        this.disposeTailRunner = autorun(() => {
+            if (!this.model.tail) return;
+            const lastRowElem = this.lastRow.value;
+            if (lastRowElem) {
+                lastRowElem.scrollIntoView();
+            }
+        });
+    }
+
+    componenentWillUnmount() {
+        this.disposeTailRunner();
     }
 }
 
