/*
 * This file belongs to Hoist, an application development toolkit
 * developed by Extremely Heavy Industries (www.xh.io | info@xh.io)
 *
 * Copyright © 2018 Extremely Heavy Industries Inc.
 */
import {Component} from 'react';
import {elemFactory, HoistComponent, XH} from '@xh/hoist/core';
import {button, dialog} from '@xh/hoist/kit/blueprint';
import {filler, fragment, panel} from '@xh/hoist/cmp/layout';
import {grid} from '@xh/hoist/cmp/grid';
import {comboField, label} from '@xh/hoist/cmp/form';
import {message} from '@xh/hoist/cmp/message';
import {toolbar} from '@xh/hoist/cmp/toolbar';

import {configDifferDetail} from './ConfigDifferDetail';

@HoistComponent()
export class ConfigDiffer extends Component {

    render() {
        const {model} = this,
            {detailModel} = model;
        return fragment(
            dialog({
                isOpen: model.isOpen,
                canOutsideClickClose: false,
                onClose: this.onCloseClick,
                style: {height: 600, width: '50%'},
                item: this.getContents()
            }),
            configDifferDetail({model: detailModel})
        );
    }

    //------------------------
    // Implementation
    //------------------------
    getContents() {
        const model = this.model;
        return panel({
            tbar: toolbar(
                label('Compare w/Remote'),
                filler(),
                label('Compare with:'),
                comboField({
                    model,
                    placeholder: 'https://remote-host/',
                    field: 'remoteHost',
                    width: 200,
                    options: XH.getConf('xhAppInstances')
                }),
                button({
                    text: 'Load Diff',
                    intent: 'primary',
                    onClick: this.onLoadDiffClick
                })
            ),
            items: [
                grid({
                    model: model.gridModel,
<<<<<<< HEAD
                    flex: 'auto',
=======
                    onRowDoubleClicked: this.onRowDoubleClicked,
>>>>>>> 473609b2
                    agOptions: {
                        popupParent: null
                    }
                }),
                message({model: model.messageModel})
            ],
            bbar: toolbar(
                filler(),
                button({
                    text: 'Close',
                    onClick: this.onCloseClick
                })
            )
        });
    }

    onLoadDiffClick = () => {
        this.model.loadAsync();
    }

    onCloseClick = () => {
        this.model.close();
    }

    onRowDoubleClicked = (e) => {
        this.model.detailModel.open(e.data);
    }
}
export const configDiffer = elemFactory(ConfigDiffer);<|MERGE_RESOLUTION|>--- conflicted
+++ resolved
@@ -59,11 +59,7 @@
             items: [
                 grid({
                     model: model.gridModel,
-<<<<<<< HEAD
-                    flex: 'auto',
-=======
                     onRowDoubleClicked: this.onRowDoubleClicked,
->>>>>>> 473609b2
                     agOptions: {
                         popupParent: null
                     }
