/*
 * This file belongs to Hoist, an application development toolkit
 * developed by Extremely Heavy Industries (www.xh.io | info@xh.io)
 *
 * Copyright © 2018 Extremely Heavy Industries Inc.
 */

import {Component} from 'react';
import {XH, elemFactory, hoistComponent} from 'hoist/core';
import {vframe, frame} from 'hoist/layout';
import {lockoutPanel} from 'hoist/app/impl';
<<<<<<< HEAD
import {navbar, navbarGroup, navbarHeading, button} from 'hoist/kit/blueprint';
import {tabContainer, themeToggleButton} from 'hoist/cmp';
=======
import {navbar, navbarGroup, navbarHeading, button, Intent} from 'hoist/kit/blueprint';
import {logoutButton, tabContainer, themeToggleButton} from 'hoist/cmp';
>>>>>>> defb6d52
import {Icon} from 'hoist/icon';

import './App.scss';

@hoistComponent()
export class App extends Component {
    render() {
        if (!XH.identityService.user.isHoistAdmin) {
            return lockoutPanel({message: 'Access to this area requires administrator permissions.'});
        }

        return vframe({
            items: [
                this.renderNavBar(),
                frame({
                    cls: 'xh-admin-app-frame',
                    item: tabContainer({model: XH.appModel.tabs})
                })
            ]
        });
    }

    //------------------
    // Implementation
    //------------------
    renderNavBar() {
        return navbar({
            items: [
                navbarGroup({
                    align: 'left',
                    items: [
                        Icon.gears({size: '2x'}),
                        navbarHeading(`${XH.appName} Admin`)
                    ]
                }),
                navbarGroup({
                    align: 'right',
                    items: [
                        button({
                            icon: Icon.mail(),
                            text: 'Contact',
                            onClick: this.onContactClick
                        }),
                        themeToggleButton(),
<<<<<<< HEAD
                        button({
                            icon: Icon.logout(),
                            intent: 'danger',
                            hidden: true,
                            onClick: this.onLogoutClick,
                            omit: !this.model.enableLogout
                        }),
=======
                        logoutButton({intent: 'danger'}),
>>>>>>> defb6d52
                        button({
                            icon: Icon.refresh(),
                            intent: 'success',
                            onClick: this.onRefreshClick
                        })
                    ]
                })
            ]
        });
    }

    onContactClick = () => {
        window.open('https://xh.io/contact');
    }

    onRefreshClick = () => {
        XH.appModel.requestRefresh();
    }
}
export const app = elemFactory(App);<|MERGE_RESOLUTION|>--- conflicted
+++ resolved
@@ -9,13 +9,8 @@
 import {XH, elemFactory, hoistComponent} from 'hoist/core';
 import {vframe, frame} from 'hoist/layout';
 import {lockoutPanel} from 'hoist/app/impl';
-<<<<<<< HEAD
 import {navbar, navbarGroup, navbarHeading, button} from 'hoist/kit/blueprint';
-import {tabContainer, themeToggleButton} from 'hoist/cmp';
-=======
-import {navbar, navbarGroup, navbarHeading, button, Intent} from 'hoist/kit/blueprint';
 import {logoutButton, tabContainer, themeToggleButton} from 'hoist/cmp';
->>>>>>> defb6d52
 import {Icon} from 'hoist/icon';
 
 import './App.scss';
@@ -60,17 +55,7 @@
                             onClick: this.onContactClick
                         }),
                         themeToggleButton(),
-<<<<<<< HEAD
-                        button({
-                            icon: Icon.logout(),
-                            intent: 'danger',
-                            hidden: true,
-                            onClick: this.onLogoutClick,
-                            omit: !this.model.enableLogout
-                        }),
-=======
                         logoutButton({intent: 'danger'}),
->>>>>>> defb6d52
                         button({
                             icon: Icon.refresh(),
                             intent: 'success',
