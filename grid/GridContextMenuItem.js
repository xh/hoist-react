--- conflicted
+++ resolved
@@ -25,27 +25,13 @@
      * @param {Object[]} items - child menu items.
      * @param {function} action - function of the form (item, record, selection) => {}
      *          Executed when the user clicks the menuitem.
-<<<<<<< HEAD
-     *          It is passed the menuitem, clicked grid record, and current grid selection.
-     *
-     * @param enableFn, optional, function(item, record, selection).
-     *
-     *          The enableFn is a callback that is triggered before each time the menuitem is shown.
-     *          It should return a boolean for whether or not to enable the menuitem.
-     *
-     * @param hideFn, optional, function(item, record, selection).
-     *
-     *          The hideFn is a callback that is triggered before each time the menuitem is shown.
-     *          It should return a boolean for whether or not to hide the menuitem.
-     *
-     * @param prepareFn, optional, function(item, record, selection).
-     *
-=======
      * @param {function} enableFn - function of the form (item, record, selection) => {}
      **         The enableFn is a callback that is triggered before each time the menuitem is shown.
      *          It should return a boolean for whether or not to enable the menuitem.*
+     * @param {function} hideFn - function of the form (item, record, selection) => {}*
+     *          The hideFn is a callback that is triggered before each time the menuitem is shown.
+     *          It should return a boolean for whether or not to hide the menuitem.*
      * @param {function} prepareFn - function of the form (item, record, selection) => {}*
->>>>>>> c25694e5
      *          The prepareFn is a callback that is triggered before each time the menuitem is shown.
      *          It can be used to modify the menuitem based on the record / selection.*
      * @param {(number|boolean)} recordsRequired - how many records must be 'active'
