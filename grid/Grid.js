/*
 * This file belongs to Hoist, an application development toolkit
 * developed by Extremely Heavy Industries (www.xh.io | info@xh.io)
 *
 * Copyright © 2018 Extremely Heavy Industries Inc.
 */

import {Component} from 'react';
import {hoistComponent, elemFactory} from 'hoist/core';
import {div, frame} from 'hoist/layout';
import {autorun, toJS} from 'hoist/mobx';
import {defaults, differenceBy} from 'lodash';

import './ag-grid';
import {navigateSelection, agGridReact} from './ag-grid';
import './Grid.css';

/**
 * Grid Component
 */
@hoistComponent()
class Grid extends Component {

    static gridDefaults = {
        enableSorting: true,
        enableColResize: true,
        deltaRowDataMode: true,
        getRowNodeId: (data) => data.id,
        rowSelection: 'single'
    };

    constructor(props) {
        super(props);
        this.gridOptions = defaults(
            props.gridOptions || {},
            Grid.gridDefaults,
            {navigateToNextCell: this.onNavigateToNextCell}
        );
        this.addAutoRun(() => this.syncSelection());
    }

    render() {
        const {store, columns} = this.model;
        return frame(
            div({
                style: {flex: '1 1 auto', overflow: 'hidden'},
                cls: this.darkTheme ? 'ag-theme-dark' : 'ag-theme-fresh',
                item: agGridReact({
                    rowData: toJS(store.records),
                    columnDefs: columns,
                    onSelectionChanged: this.onSelectionChanged,
<<<<<<< HEAD
                    onGridSizeChanged: this.onGridSizeChanged,
                    onGridReady: this.onGridReady,
                    gridOptions: this.gridOptions
=======
                    gridOptions: this.gridOptions,
                    getContextMenuItems: this.getContextMenuItems
>>>>>>> b073e0fd
                })
            })
        );
    }

    //------------------------
    // Implementation
    //------------------------
<<<<<<< HEAD
    onGridReady = (params) => {
        this.model.gridApi = params.api;
    }

    onGridSizeChanged = (ev) => {
        ev.api.sizeColumnsToFit();
    }
    
=======
>>>>>>> b073e0fd
    onSelectionChanged = (ev) => {
        const selection = this.model.selection;
        selection.select(ev.api.getSelectedRows());
    }

    onNavigateToNextCell = (params) => {
        return navigateSelection(params, this.gridOptions.api);
    }

    getContextMenuItems = () => {
        return [];
    }

    syncSelection() {
        const api = this.gridOptions.api,
            modelSelection = this.model.selection.records,
            gridSelection = api.getSelectedRows(),
            diff = differenceBy(modelSelection, gridSelection, 'id');

        // If ag-grid's selection differs from the selection model,
        // set ag-grid selected nodes to match the selection model
        if (diff.length > 0) {
            api.deselectAll();
            modelSelection.forEach((record) => {
                const node = api.getRowNode(record.id);
                node.setSelected(true);
                api.ensureNodeVisible(node);
            });
        }
    }

}
export const grid = elemFactory(Grid);<|MERGE_RESOLUTION|>--- conflicted
+++ resolved
@@ -49,14 +49,9 @@
                     rowData: toJS(store.records),
                     columnDefs: columns,
                     onSelectionChanged: this.onSelectionChanged,
-<<<<<<< HEAD
-                    onGridSizeChanged: this.onGridSizeChanged,
                     onGridReady: this.onGridReady,
-                    gridOptions: this.gridOptions
-=======
                     gridOptions: this.gridOptions,
                     getContextMenuItems: this.getContextMenuItems
->>>>>>> b073e0fd
                 })
             })
         );
@@ -65,7 +60,6 @@
     //------------------------
     // Implementation
     //------------------------
-<<<<<<< HEAD
     onGridReady = (params) => {
         this.model.gridApi = params.api;
     }
@@ -74,8 +68,6 @@
         ev.api.sizeColumnsToFit();
     }
     
-=======
->>>>>>> b073e0fd
     onSelectionChanged = (ev) => {
         const selection = this.model.selection;
         selection.select(ev.api.getSelectedRows());
