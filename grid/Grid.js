--- conflicted
+++ resolved
@@ -56,21 +56,14 @@
         super(props);
         this.gridOptions = defaults(
             props.gridOptions || {},
-<<<<<<< HEAD
-            Grid.gridDefaultOptions,
-            {navigateToNextCell: this.onNavigateToNextCell},
-            {defaultGroupSortComparator: this.sortByGroup},
+            Grid.DEFAULT_GRID_OPTIONS,
             {
+                navigateToNextCell: this.onNavigateToNextCell,
+                defaultGroupSortComparator: this.sortByGroup,
                 icons: {
                     groupExpanded: this.convertIconToSvg(Icon.chevronDown(), {classes: ['group-header-icon-expanded']}),
                     groupContracted: this.convertIconToSvg(Icon.chevronRight(), {classes: ['group-header-icon-collapsed']})
                 }
-=======
-            Grid.DEFAULT_GRID_OPTIONS,
-            {
-                navigateToNextCell: this.onNavigateToNextCell,
-                defaultGroupSortComparator: this.sortByGroup
->>>>>>> 202087fc
             }
         );
         this.addAutoRun(() => this.syncSelection());
