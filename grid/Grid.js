/*
 * This file belongs to Hoist, an application development toolkit
 * developed by Extremely Heavy Industries (www.xh.io | info@xh.io)
 *
 * Copyright © 2018 Extremely Heavy Industries Inc.
 */

import {Component, isValidElement} from 'react';
import fontawesome from '@fortawesome/fontawesome';
import {PropTypes as PT} from 'prop-types';
import {hoistComponent, elemFactory} from 'hoist/core';
import {div, frame} from 'hoist/layout';
import {defaults, xor, isString, isNumber, isBoolean, isEqual} from 'lodash';

import './ag-grid';
import {navigateSelection, agGridReact} from './ag-grid';

/**
 * Grid Component
 *
 * This is the main view component for a Hoist Grid.  It is a highly managed
 * wrapper around AG Grid, and is the main display component for GridModel.
 *
 * Applications should typically create and manipulate a GridModel for most purposes,
 * including specifying columns and rows, sorting and grouping, and interacting with
 * the selection. Use this class to control the AG Grid UI options and specific
 * behavior of the grid.
 */
@hoistComponent()
class Grid extends Component {
    
    _scrollOnSelect = true;

    static propTypes = {
        /** Options for AG Grid - See DEFAULT_GRID_OPTIONS for hoist defined defaults */
        gridOptions: PT.object
    };

    static DEFAULT_GRID_OPTIONS = {
        toolPanelSuppressSideButtons: true,
        enableSorting: true,
        enableColResize: true,
        deltaRowDataMode: true,
        getRowNodeId: (data) => data.id,
        rowSelection: 'single',
        allowContextMenuWithControlKey: true,
        defaultColDef: {suppressMenu: true},
        groupDefaultExpanded: 1,
        groupUseEntireRow: true,
        popupParent: document.querySelector('body')
    };

    constructor(props) {
        super(props);
        this.gridOptions = defaults(
            props.gridOptions || {},
            Grid.DEFAULT_GRID_OPTIONS,
            {
                navigateToNextCell: this.onNavigateToNextCell,
                defaultGroupSortComparator: this.sortByGroup
            }
        );
        this.addAutoRun(() => this.syncSelection());
        this.addAutoRun(() => this.syncSort());
        this.addAutoRun(() => this.syncColumns());
    }

    render() {
        const {store, columns} = this.model;
        return frame(
            div({
                style: {flex: '1 1 auto', overflow: 'hidden'},
                cls: this.darkTheme ? 'ag-theme-balham-dark' : 'ag-theme-balham',
                item: agGridReact({
                    rowData: store.records,
                    columnDefs: columns,
                    gridOptions: this.gridOptions,
                    getContextMenuItems: this.getContextMenuItems,
                    onGridReady: this.onGridReady,
                    onSelectionChanged: this.onSelectionChanged,
                    onSortChanged: this.onSortChanged,
                    onGridSizeChanged: this.onGridSizeChanged,
                    onComponentStateChanged: this.onComponentStateChanged
                })
            })
        );
    }

    //------------------------
    // Implementation
    //------------------------
    sortByGroup(nodeA, nodeB) {
        if (nodeA.key < nodeB.key) {
            return -1;
        } else if (nodeA.key > nodeB.key) {
            return 1;
        } else {
            return 0;
        }
    }

    syncSelection() {
        const api = this.gridOptions.api,
            modelSelection = this.model.selection.ids,
            gridSelection = api.getSelectedRows().map(it => it.id),
            diff = xor(modelSelection, gridSelection);

        // If ag-grid's selection differs from the selection model, set it to match
        if (diff.length > 0) {
            api.deselectAll();
            modelSelection.forEach(id => {
                const node = api.getRowNode(id);
                node.setSelected(true);
                if (this._scrollOnSelect) {
                    api.ensureNodeVisible(node);
                }
            });
        }
    }

    syncSort() {
        const api = this.gridOptions.api,
            agSorters = api.getSortModel(),
            modelSorters = this.model.sortBy;
        if (!isEqual(agSorters, modelSorters)) {
            api.setSortModel(modelSorters);
        }
    }

    syncColumns() {
        // Needed because AGGridReact won't recognize updates to columns prop.
        this.gridOptions.api.setColumnDefs(this.model.columns);
    }

    getContextMenuItems = (params) => {

        // TODO: Display this as Blueprint Context menu e.g:
        // ContextMenu.show(contextMenu({menuItems}), {left:0, top:0}, () => {});

        const {store, selection, contextMenuFn} = this.model;
        if (!contextMenuFn) return null;

        const menu = contextMenuFn(params),
            recId = params.node ? params.node.id : null,
            rec = recId ? store.getById(recId, true) : null,
            selectedIds = selection.ids;

        // Adjust selection to target record -- and sync to grid immediately.
        if (rec && !(recId in selectedIds)) {
            try {
                this._scrollOnSelect = false;
                selection.select(rec, false);
            } finally {
                this._scrollOnSelect = true;
            }
        }
<<<<<<< HEAD

        let count = selection.length;

        return menu.items.filter(it => {
            // Remove menuitems that are hidden
            return it.hideFn ? !it.hideFn(it, rec, selection) : true;
        }).filter((it, idx, arr) => {
            if (it === '-') {
                // Remove starting / ending separators
                if (idx == 0 || idx == (arr.length - 1)) return false;

                // Remove consecutive separators
                const prev = idx > 0 ? arr[idx - 1] : null;
                if (prev === '-') return false;
            }
            return true;
        }).map(it => {
=======
        if (!rec) selection.select([]);
      
        const count = selection.count;
        return menu.items.map(it => {
>>>>>>> c25694e5
            if (it === '-') return 'separator';
            if (isString(it)) return it;

            const required = it.recordsRequired,
                requiredRecordsNotMet = (isBoolean(required) && required && count === 0) ||
                                        (isNumber(required) && count !== required);

            // Potentially disable
            const enabled = !it.enableFn || it.enableFn(it, rec, selection);

            // Prepare
            if (it.prepareFn) it.prepareFn(it, rec, selection);

            // Convert React FontAwesomeIcon to SVG markup for display in ag-grid's context menu.
            let icon = it.icon;
            if (isValidElement(icon)) {
                const iconDef = fontawesome.findIconDefinition({
                    prefix: icon.props.icon[0],
                    iconName: icon.props.icon[1]
                });
                icon = fontawesome.icon(iconDef).html[0];
            }

            return {
                name: it.text,
                icon,
                disabled: (it.disabled || requiredRecordsNotMet || !enabled),
                action: () => it.action(it, rec, selection)
            };
        });
    }

    //------------------------
    // Event Handlers
    //------------------------
    onGridReady = (params) => {
        const {api} = params,
            {model} = this;

        model.gridApi = api;
        api.setSortModel(model.sortBy);
        api.sizeColumnsToFit();
    }

    onNavigateToNextCell = (params) => {
        return navigateSelection(params, this.gridOptions.api);
    }

    onSelectionChanged = (ev) => {
        const selection = this.model.selection;
        selection.select(ev.api.getSelectedRows());
    }

    onSortChanged = (ev) => {
        this.model.setSortBy(ev.api.getSortModel());
    }

    onGridSizeChanged = (ev) => {
        ev.api.sizeColumnsToFit();
    }

    onComponentStateChanged = (ev) => {
        ev.api.sizeColumnsToFit();
    }

}
export const grid = elemFactory(Grid);<|MERGE_RESOLUTION|>--- conflicted
+++ resolved
@@ -28,7 +28,7 @@
  */
 @hoistComponent()
 class Grid extends Component {
-    
+
     _scrollOnSelect = true;
 
     static propTypes = {
@@ -154,10 +154,9 @@
                 this._scrollOnSelect = true;
             }
         }
-<<<<<<< HEAD
-
-        let count = selection.length;
-
+        if (!rec) selection.select([]);
+
+        const count = selection.count;
         return menu.items.filter(it => {
             // Remove menuitems that are hidden
             return it.hideFn ? !it.hideFn(it, rec, selection) : true;
@@ -172,12 +171,6 @@
             }
             return true;
         }).map(it => {
-=======
-        if (!rec) selection.select([]);
-      
-        const count = selection.count;
-        return menu.items.map(it => {
->>>>>>> c25694e5
             if (it === '-') return 'separator';
             if (isString(it)) return it;
 
