--- conflicted
+++ resolved
@@ -27,10 +27,7 @@
         deltaRowDataMode: true,
         getRowNodeId: (data) => data.id,
         rowSelection: 'single',
-<<<<<<< HEAD
-=======
         suppressCellSelection: true,
->>>>>>> 15421294
         allowContextMenuWithControlKey: true,
         defaultColDef: {suppressMenu: true}
     };
@@ -54,6 +51,7 @@
                 // cls: this.darkTheme ? 'ag-theme-balham-dark' : 'ag-theme-balham',
                 item: agGridReact({
                     rowData: store.records,
+                    defaultColDef: {suppressMenu: true},
                     columnDefs: columns,
                     onSelectionChanged: this.onSelectionChanged,
                     onGridReady: this.onGridReady,
