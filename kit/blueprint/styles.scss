//------------------------
// NavBar
//------------------------
.bp3-navbar, .bp3-dark .bp3-navbar {
  display: flex;
  align-items: center;
  flex-wrap: nowrap;
  color: var(--xh-navbar-color);
  background-color: var(--xh-navbar-bg);
  height: var(--xh-navbar-height-px);
  border-bottom: 1px solid var(--xh-navbar-border-color);

  // Curiously, Admin Log Viewer would cause navbar to shrink without min-height
  min-height: var(--xh-navbar-height-px);

  > * {
    white-space: nowrap;
    flex-shrink: 0;
  }

  .bp3-navbar-heading {
    color: var(--xh-navbar-title-color);
    font-size: var(--xh-navbar-title-font-size-px);
    margin-left: var(--xh-pad-px);
  }

  .bp3-navbar-group {
    height: var(--xh-navbar-height-px);

    // Replace default float behaviour in favour of flexbox
    float: none;

    > .svg-inline--fa {
      margin: 0 5px 0 0;
    }

    &.bp3-align-left {
      // Flex simulates left alignment
      flex: 1;

      // Primary app icon
      svg:first-child {
        color: var(--xh-navbar-title-color);
      }
    }

    &.bp3-align-right {
      > * {
        margin-left: var(--xh-pad-half-px);
      }
      .bp3-navbar-divider {
        margin-right: 0;
      }
    }
  }
}


//------------------------
// Tabs
//------------------------
.bp3-tab-panel > div {
  margin: 0 !important;  // TODO - investigate this....
}

.bp3-tabs:not(.bp3-vertical) > .bp3-tab-list {
  padding-left: var(--xh-pad-px);
}


//------------------------
// Dialog + Masking
//------------------------
.bp3-dialog {
  padding-bottom: 0;
  border-radius: var(--xh-border-radius-px);
  border: var(--xh-popup-border-width-px) solid var(--xh-popup-border-color);

  .bp3-dialog-header {
    color: var(--xh-popup-title-text-color);
    background-color: var(--xh-popup-title-bg);
    font-size: var(--xh-popup-title-font-size-px);
    padding-left: var(--xh-pad-px);
    border-top-right-radius: var(--xh-border-radius-px);
    border-top-left-radius: var(--xh-border-radius-px);

    .bp3-heading, .bp3-icon {
      color: var(--xh-popup-title-text-color);
    }

    svg:first-child {
      margin-right: var(--xh-pad-px);
    }
  }
}

.bp3-dialog-container {
  background-color: var(--xh-mask-bg);
}

.bp3-dark .bp3-menu, .bp3-menu {
  background-color: var(--xh-bg-alt);
}


//------------------------
// Buttons
//------------------------
.bp3-button {
  border-radius: var(--xh-border-radius-px);
  font-size: var(--xh-button-font-size-px);
  white-space: nowrap;

  &:not([class*="bp3-intent-"]) {
    color: var(--xh-button-text-color);
    .bp3-dark & {
      color: var(--xh-button-text-color);
    }
  }

  &.bp3-disabled {
    opacity: 0.6;
  }

  &:not(.bp3-minimal) {
    &.bp3-intent-primary {
      background-color: var(--xh-intent-primary);
    }
    &.bp3-intent-danger {
      background-color: var(--xh-intent-danger);
    }
    &.bp3-intent-success {
      background-color: var(--xh-intent-success);
    }
    &.bp3-intent-warning {
      background-color: var(--xh-intent-warning);
    }
  }
}

//------------------------
// Toasts
//------------------------
.bp3-toast {
  padding-left: 5px;

  &.bp3-intent-primary {
    background-color: var(--xh-intent-primary);
  }
  &.bp3-intent-danger {
    background-color: var(--xh-intent-danger);
  }
  &.bp3-intent-success {
    background-color: var(--xh-intent-success);
  }
  &.bp3-intent-warning {
    background-color: var(--xh-intent-warning);
  }
}

//------------------------
// Forms + Inputs
//------------------------
.bp3-input {
  font-size: var(--xh-font-size);
}

/* Apply blueprint styling to non-blueprint icons within input groups */
.bp3-input-group svg:not(.bp3-icon) {
  position: absolute;
  top: 0;
  line-height: 1;
  font-size: var(--xh-font-size-large-px);
  font-weight: 400;
  font-style: normal;
  -moz-osx-font-smoothing: grayscale;
  -webkit-font-smoothing: antialiased;
  z-index: 1;
  margin: 7px;
  color: var(--xh-blue-gray);
}

.pt-dark .pt-input-group svg:not(.pt-icon) {
  color: var(--xh-text-color);
}

.pt-button svg:not(.pt-icon):first-child:last-child, .pt-button .pt-spinner + svg:not(.pt-icon):last-child {
  margin-left: 0;
}

.pt-input-group .pt-input:not(:focus) + .pt-button.pt-minimal:not(:hover):not(:focus) svg:not(.pt-icon), .pt-input-group .pt-input:not(:focus) + .pt-input-action .pt-button.pt-minimal:not(:hover):not(:focus) svg:not(.pt-icon) {
  color: var(--xh-blue-gray);
}

<<<<<<< HEAD
.pt-select-popover .pt-popover-content {
  padding: 0 !important;
=======
.bp3-select-popover .bp3-popover-content {
  padding: 0px !important;
>>>>>>> e9eaf49d
}<|MERGE_RESOLUTION|>--- conflicted
+++ resolved
@@ -192,11 +192,6 @@
   color: var(--xh-blue-gray);
 }
 
-<<<<<<< HEAD
-.pt-select-popover .pt-popover-content {
+.bp3-select-popover .bp3-popover-content {
   padding: 0 !important;
-=======
-.bp3-select-popover .bp3-popover-content {
-  padding: 0px !important;
->>>>>>> e9eaf49d
 }