/*
 * This file belongs to Hoist, an application development toolkit
 * developed by Extremely Heavy Industries (www.xh.io | info@xh.io)
 *
 * Copyright © 2024 Extremely Heavy Industries Inc.
 */
import {elementFactory} from '@xh/hoist/core';
import {ComponentType} from 'react';
import Select from 'react-select';
import AsyncSelect from 'react-select/async';
import AsyncCreatable from 'react-select/async-creatable';
import Creatable from 'react-select/creatable';
import WindowedSelect from 'react-windowed-select';

export {Select, AsyncSelect, AsyncCreatable, Creatable, WindowedSelect};

export const reactSelect = elementFactory(Select),
    reactCreatableSelect = elementFactory(Creatable),
    reactAsyncSelect = elementFactory(AsyncSelect),
    reactAsyncCreatableSelect = elementFactory(AsyncCreatable),
<<<<<<< HEAD
    // Typed as any due to issue with react-windowed-select types
    reactWindowedSelect = elementFactory<any>(WindowedSelect);
=======
    reactWindowedSelect = elementFactory(WindowedSelect as ComponentType);
>>>>>>> 2cab9e93
<|MERGE_RESOLUTION|>--- conflicted
+++ resolved
@@ -18,9 +18,4 @@
     reactCreatableSelect = elementFactory(Creatable),
     reactAsyncSelect = elementFactory(AsyncSelect),
     reactAsyncCreatableSelect = elementFactory(AsyncCreatable),
-<<<<<<< HEAD
-    // Typed as any due to issue with react-windowed-select types
-    reactWindowedSelect = elementFactory<any>(WindowedSelect);
-=======
-    reactWindowedSelect = elementFactory(WindowedSelect as ComponentType);
->>>>>>> 2cab9e93
+    reactWindowedSelect = elementFactory(WindowedSelect as ComponentType);