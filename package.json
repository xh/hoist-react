--- conflicted
+++ resolved
@@ -8,14 +8,10 @@
   "author": "Extremely Heavy Industries, Inc.",
   "license": "UNLICENSED",
   "scripts": {
-<<<<<<< HEAD
-    "lint": "eslint --ext .js,.jsx .",
+    "lint": "yarn lint:js",
     "lint:fix": "eslint --fix --ext .js,.jsx .",
-=======
-    "lint": "yarn lint:js",
     "lint:all": "yarn lint:js && yarn lint:styles",
     "lint:js": "eslint --ext .js,.jsx .",
->>>>>>> 3a1b63cb
     "lint:styles": "stylelint \"**/*.s?(a|c)ss\""
   },
   "sideEffects": [
