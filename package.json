{
  "name": "@xh/hoist",
  "version": "48.0.0-SNAPSHOT",
  "description": "Hoist add-on for building and deploying React Applications.",
  "repository": "github:xh/hoist-react",
  "homepage": "https://xh.io",
  "bugs": "https://github.com/xh/hoist-react/issues",
  "author": "Extremely Heavy Industries, Inc.",
  "license": "Apache-2.0",
  "scripts": {
    "lint": "yarn lint:all",
    "lint:all": "yarn lint:js && yarn lint:styles",
    "lint:js": "eslint --ext .js,.jsx .",
    "lint:styles": "stylelint \"**/*.s?(a|c)ss\""
  },
  "sideEffects": [
    "./static/polyfills.js"
  ],
  "lint-staged": {
    "*.{js,jsx}": "eslint",
    "*.s?(a|c)ss": "stylelint"
  },
  "husky": {
    "hooks": {
      "pre-commit": "lint-staged"
    }
  },
  "dependencies": {
    "@blueprintjs/core": "~3.54.0",
<<<<<<< HEAD
    "@blueprintjs/datetime": "~3.23.20",
=======
    "@blueprintjs/datetime": "~3.24.0",
>>>>>>> 39cb3194
    "@fortawesome/fontawesome-pro": "~5.15.4",
    "@fortawesome/fontawesome-svg-core": "~1.3.0",
    "@fortawesome/pro-light-svg-icons": "~5.15.4",
    "@fortawesome/pro-regular-svg-icons": "~5.15.4",
    "@fortawesome/pro-solid-svg-icons": "~5.15.4",
    "@fortawesome/react-fontawesome": "~0.1.17",
    "@onsenui/fastclick": "~1.1.1",
    "@popperjs/core": "~2.11.0",
    "@seznam/compose-react-refs": "~1.0.5",
    "classnames": "~2.3.0",
    "clipboard-copy": "~4.0.1",
    "codemirror": "~5.65.0",
    "core-js": "^3.0.0",
    "debounce-promise": "~3.1.0",
    "dompurify": "~2.3.4",
    "downloadjs": "~1.4.7",
    "fast-deep-equal": "~3.1.1",
    "filesize": "~6.4.0",
    "golden-layout": "~1.5.9",
    "http-status-codes": "~2.2.0",
    "inter-ui": "~3.19.3",
    "lodash": "~4.17.21",
    "lodash-inflection": "~1.5.0",
    "mobx": "~6.3.10",
    "mobx-react-lite": "~3.2.0",
    "moment": "~2.29.1",
    "numbro": "~2.3.6",
    "onsenui": "~2.11.2",
    "prop-types": "^15.8.0",
    "qs": "~6.10.2",
    "react-beautiful-dnd": "~13.1.0",
    "react-dates": "~21.8.0",
    "react-dropzone": "~10.2.2",
    "react-onsenui": "~1.11.5",
    "react-popper": "~2.2.5",
    "react-select": "~4.3.1",
    "react-transition-group": "~4.4.2",
    "react-windowed-select": "~3.1.2",
    "regenerator-runtime": "~0.13.7",
    "resize-observer-polyfill": "~1.5.1",
    "router5": "~7.0.2",
    "router5-plugin-browser": "~7.0.2",
    "semver": "~7.3.4",
    "store2": "~2.13.1",
    "ua-parser-js": "~1.0.2"
  },
  "peerDependencies": {
    "react": "~17.0.1",
    "react-dom": "~17.0.1"
  },
  "devDependencies": {
    "@xh/hoist-dev-utils": "xh/hoist-dev-utils#webpack5Favicons",
    "husky": "~4.3.8",
    "lint-staged": "~10.5.3",
    "react": "~17.0.1",
    "react-dom": "~17.0.1",
    "stylelint": "~13.13.1",
    "stylelint-config-standard": "~22.0.0",
    "stylelint-scss": "~3.21.0"
  },
  "resolutions": {
    "core-js": "^3.0.0"
  }
}<|MERGE_RESOLUTION|>--- conflicted
+++ resolved
@@ -27,11 +27,7 @@
   },
   "dependencies": {
     "@blueprintjs/core": "~3.54.0",
-<<<<<<< HEAD
-    "@blueprintjs/datetime": "~3.23.20",
-=======
     "@blueprintjs/datetime": "~3.24.0",
->>>>>>> 39cb3194
     "@fortawesome/fontawesome-pro": "~5.15.4",
     "@fortawesome/fontawesome-svg-core": "~1.3.0",
     "@fortawesome/pro-light-svg-icons": "~5.15.4",
