--- conflicted
+++ resolved
@@ -1,6 +1,6 @@
 {
   "name": "@xh/hoist",
-  "version": "79.0.0-SNAPSHOT",
+  "version": "78.0.0-SNAPSHOT",
   "description": "Hoist add-on for building and deploying React Applications.",
   "repository": "github:xh/hoist-react",
   "homepage": "https://xh.io",
@@ -28,18 +28,10 @@
     ]
   },
   "dependencies": {
-<<<<<<< HEAD
-    "@auth0/auth0-spa-js": "~2.7.0",
-    "@azure/msal-browser": "~4.25.0",
+    "@auth0/auth0-spa-js": "~2.9.1",
+    "@azure/msal-browser": "~4.26.2",
     "@blueprintjs/core": "^6.3.2",
     "@blueprintjs/datetime": "^6.0.6",
-=======
-    "@auth0/auth0-spa-js": "~2.9.1",
-    "@azure/msal-browser": "~4.26.2",
-    "@blueprintjs/core": "^5.10.5",
-    "@blueprintjs/datetime": "^5.3.7",
-    "@blueprintjs/datetime2": "^2.3.7",
->>>>>>> a7efd617
     "@fortawesome/fontawesome-pro": "^6.6.0",
     "@fortawesome/fontawesome-svg-core": "^6.6.0",
     "@fortawesome/pro-light-svg-icons": "^6.6.0",
