--- conflicted
+++ resolved
@@ -34,14 +34,8 @@
     "@fortawesome/pro-regular-svg-icons": "~5.12.1",
     "@fortawesome/pro-solid-svg-icons": "~5.12.1",
     "@fortawesome/react-fontawesome": "~0.1.8",
-<<<<<<< HEAD
     "@ag-grid-enterprise/all-modules": "~22.1.1",
     "@ag-grid-community/react": "~22.1.1",
-=======
-    "ag-grid-community": "~21.2.2",
-    "ag-grid-enterprise": "~21.2.2",
-    "ag-grid-react": "~21.2.2",
->>>>>>> e4638be0
     "classnames": "~2.2.6",
     "clipboard-copy": "~3.1.0",
     "codemirror": "~5.51.0",
