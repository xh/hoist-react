--- conflicted
+++ resolved
@@ -34,14 +34,8 @@
     "@fortawesome/pro-regular-svg-icons": "~5.15.1",
     "@fortawesome/pro-solid-svg-icons": "~5.15.1",
     "@fortawesome/react-fontawesome": "~0.1.13",
-<<<<<<< HEAD
     "@onsenui/fastclick": "~1.1.1",
-    "@seznam/compose-react-refs": "~1.0.4",
-=======
     "@seznam/compose-react-refs": "~1.0.5",
-    "@xh/onsenui": "~0.1.2",
-    "@xh/react-onsenui": "~0.1.2",
->>>>>>> c74fe9b2
     "classnames": "~2.2.6",
     "clipboard-copy": "~4.0.1",
     "codemirror": "~5.58.3",
