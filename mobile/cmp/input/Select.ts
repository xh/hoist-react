/*
 * This file belongs to Hoist, an application development toolkit
 * developed by Extremely Heavy Industries (www.xh.io | info@xh.io)
 *
 * Copyright © 2024 Extremely Heavy Industries Inc.
 */
import {HoistInputModel, HoistInputProps, useHoistInputModel} from '@xh/hoist/cmp/input';
import {box, div, hbox, span} from '@xh/hoist/cmp/layout';
import {DefaultHoistProps, hoistCmp, LayoutProps, PlainObject, SelectOption} from '@xh/hoist/core';
import {Icon} from '@xh/hoist/icon';
import {
    reactAsyncCreatableSelect,
    reactAsyncSelect,
    reactCreatableSelect,
    reactSelect
} from '@xh/hoist/kit/react-select';
import {button} from '@xh/hoist/mobile/cmp/button';
import {toolbar} from '@xh/hoist/mobile/cmp/toolbar';
import '@xh/hoist/mobile/register';
import {action, bindable, makeObservable, observable, override} from '@xh/hoist/mobx';
import {wait} from '@xh/hoist/promise';
import {throwIf, withDefault, mergeDeep} from '@xh/hoist/utils/js';
import {createObservableRef, getLayoutProps} from '@xh/hoist/utils/react';
import debouncePromise from 'debounce-promise';
import {escapeRegExp, isEqual, isNil, isPlainObject, keyBy} from 'lodash';
import {Children, ReactNode, ReactPortal} from 'react';
import ReactDom from 'react-dom';
import './Select.scss';

export interface SelectProps extends HoistInputProps<null>, LayoutProps {
    /**
     * Function to return a "create a new option" string prompt. Requires `allowCreate` true.
     * Passed current query input.
     */
    createMessageFn?: (query: string) => string;

    /** True (default) to close the menu after each selection. */
    closeMenuOnSelect?: boolean;

    /**
     * True to accept and commit input values not present in options or returned by a query.
     * Usually used with enableFullscreen, to ensure access to the mobile device keyboard.
     */
    enableCreate?: boolean;

    /**
     * True to enable type-to-search keyboard input. Defaults to false to disable keyboard input,
     * showing the dropdown menu on click. Usually used with enableFullscreen, to ensure access
     * to the mobile device keyboard.
     */
    enableFilter?: boolean;

    /**
     * True to render the select control in a full-screen modal dialog when focused.
     * Recommended for use with enableCreate|enableFilter, as we can guarantee the control
     * will be rendered in the top half of the viewport, above the mobile keyboard.
     */
    enableFullscreen?: boolean;

    /**
     * Optional override for fullscreen z-index. Useful for enabling fullscreen from
     * within components that have a higher z-index.
     */
    fullScreenZIndex?: number;

    /**
     * Function called to filter available options for a given query string input.
     * Used for filtering of options provided by `options` prop when `enableFilter` is true.
     * Not to be confused with `queryFn` prop, used in asynchronous mode.
     *
     * Provided function should take an option and a query value and return a boolean.
     * Defaults to a case-insensitive match on word starts.
     */
    filterFn?: (opt: SelectOption, inputVal: string) => boolean;

    /** True to hide the dropdown indicator, i.e. the down-facing arrow at the right of the Select. */
    hideDropdownIndicator?: boolean;

    /** True to suppress the default check icon rendered for the currently selected option. */
    hideSelectedOptionCheck?: boolean;

    /** True to hide options in the drop down menu if they have been selected.*/
    hideSelectedOptions?: boolean;

    /** Field on provided options for sourcing each option's display text (default `label`). */
    labelField?: string;

    /** Function to return loading message during an async query. Passed current query input. */
    loadingMessageFn?: (query: string) => string;

    /** Maximum height of the menu before scrolling. Defaults to 300px. */
    maxMenuHeight?: number;

    /** Placement of the dropdown menu relative to the input control. */
    menuPlacement?: 'auto' | 'top' | 'bottom';

    /** Width in pixels for the dropdown menu - if unspecified, defaults to control width. */
    menuWidth?: number;

    /** Function to return message indicating no options loaded. Passed current query input. */
    noOptionsMessageFn?: (query: string) => string;

    /** True to auto-open the dropdown menu on input focus. */
    openMenuOnFocus?: boolean;

    /**
     * Function to render options in the dropdown list. Called for each option object (which
     * will contain at minimum a value and label field, as well as any other fields present in
     * the source objects).
     */
    optionRenderer?: (SelectOption) => ReactNode;

    /**
     * Preset list of options for selection. Elements can be either a primitive or an object.
     * Primitives will be displayed via toString().
     * Objects must have either:
     *      + A `label` property for display and a `value` property
     *      + A `label` property and an `options` property containing an array of sub-options
     *        to be grouped beneath the option. These sub-options must be either primitives or
     *        `label`:`value` pairs. Deeper nesting is unsupported.
     *
     * See also `queryFn` to  supply options via an async query (i.e. from the server) instead
     * of up-front in this prop.
     */
    options?: Array<SelectOption | any>;

    /** Text to display when control is empty. */
    placeholder?: string;

    /** Delay (in ms) to buffer calls to the async queryFn. Defaults to 300.*/
    queryBuffer?: number;

    /**
     * Async function to return a list of options for a given query string input.
     * Replaces the `options` prop - use one or the other.
     *
     * For providing external (e.g. server-side) options based on user inputs. Not to be
     * confused with `filterFn`, which should be used to filter through local options when
     * not in async mode.
     *
     * Provided function should take a query value and return a Promise resolving to a
     * list of options.
     */
    queryFn?: (query: string) => Promise<SelectOption[]>;

    /**
     * Escape-hatch props passed directly to react-select. Use with care - not all props
     * in the react-select API are guaranteed to be supported by this Hoist component,
     * and providing them directly can interfere with the implementation of this class.
     */
    rsOptions?: PlainObject;

    /** True to select contents when control receives focus. */
    selectOnFocus?: boolean;

    /** Text to display in header when in fullscreen mode. */
    title?: string;

    /** Field on provided options for sourcing each option's value (default `value`). */
    valueField?: string;
}

/**
 * A managed wrapper around the React-Select combobox/dropdown component.
 *
 * Supports advanced options such as:
 *      + Asynchronous queries
 *      + Custom dropdown option renderers
 *      + User-created ad-hoc entries
 *      + Full-screen mode
 *
 * Unlike the desktop version, multiple selection and use of react-windowed-select are not
 * currently supported.
 *
 * @see {@link https://react-select.com|React Select Docs}
 */
export const [Select, select] = hoistCmp.withFactory<SelectProps>({
    displayName: 'Select',
    className: 'xh-select',
    render(props, ref) {
        return useHoistInputModel(cmp, props, ref, SelectInputModel);
    }
});
(Select as any).hasLayoutSupport = true;

//-----------------------
// Implementation
//-----------------------
class SelectInputModel extends HoistInputModel<null> {
    override xhImpl = true;

    // Normalized collection of selectable options. Passed directly to synchronous select.
    // Maintained for (but not passed to) async select to resolve value string <> option objects.
    @bindable.ref internalOptions = [];
    @bindable fullscreen = false;

    // Prop-backed convenience getters
    get asyncMode() {
        return !!this.componentProps.queryFn;
    }
    get creatableMode() {
        return !!this.componentProps.enableCreate;
    }
    get filterMode() {
        return !!this.componentProps.enableFilter;
    }
    get fullscreenMode() {
        return !!this.componentProps.enableFullscreen;
    }
    get selectOnFocus() {
        return this.componentProps.selectOnFocus ?? (this.filterMode || this.creatableMode);
    }
    get hideSelectedOptions() {
        return this.componentProps.hideSelectedOptions;
    }
    get hideSelectedOptionCheck() {
        return this.componentProps.hideSelectedOptionCheck || this.hideSelectedOptions;
    }

    // Managed value for underlying text input under certain conditions
    // This is a workaround for rs-select issue described in hoist-react #880
    @observable inputValue = null;
    inputValueChangedSinceSelect = false;
    get manageInputValue() {
        return this.filterMode;
    }

    constructor() {
        super();
        makeObservable(this);
    }

    override onLinked() {
        const queryBuffer = withDefault(this.componentProps.queryBuffer, 300);
        if (queryBuffer) this.doQueryAsync = debouncePromise(this.doQueryAsync, queryBuffer);

        this.addReaction({
            track: () => this.componentProps.options,
            run: opts => {
                opts = this.normalizeOptions(opts);
                this.internalOptions = opts;
            },
            fireImmediately: true
        });

        if (this.fullscreenMode) {
            this.addReaction(this.fullscreenReaction());
        }
    }

    reactSelectRef = createObservableRef<any>();
    get reactSelect() {
        return this.reactSelectRef.current;
    }

    override blur() {
        this.reactSelect?.blur();
    }

    override focus() {
        this.reactSelect?.focus();
    }

    override select() {
        this.selectText();
    }

    getSelectFactory() {
        const {creatableMode, asyncMode} = this;
        return asyncMode
            ? creatableMode
                ? reactAsyncCreatableSelect
                : reactAsyncSelect
            : creatableMode
              ? reactCreatableSelect
              : reactSelect;
    }

    @action
    onSelectChange = opt => {
        if (this.manageInputValue) {
            this.inputValue = opt ? opt.label : null;
            this.inputValueChangedSinceSelect = false;
        }
        this.noteValueChange(opt);
        this.fullscreen = false;
    };

    //-------------------------
    // Text input handling
    //-------------------------
    @action
    onInputChange = (value, {action}) => {
        if (this.manageInputValue) {
            if (action === 'input-change') {
                this.inputValue = value;
                this.inputValueChangedSinceSelect = true;
            } else if (action === 'input-blur') {
                this.inputValue = null;
                this.inputValueChangedSinceSelect = false;
            }
        }
    };

    @override
    override noteFocused() {
        if (this.fullscreenMode) {
            this.fullscreen = true;
        }
        if (this.manageInputValue) {
            const {renderValue} = this;
            this.inputValue = renderValue ? renderValue.label : null;
        }
        if (this.selectOnFocus) {
            wait().then(() => {
                // Delay to allow re-render. For safety, only select if still focused!
                this.selectText();
            });
        }
        super.noteFocused();
    }

    selectText() {
        const {reactSelect} = this;
        if (!reactSelect) return;

        // Use of windowedMode, creatable and async variants will create levels of nesting we must
        // traverse to get to the underlying Select comp and its inputRef.
        let selectComp = reactSelect.select;
        while (selectComp && !selectComp.inputRef) {
            selectComp = selectComp.select;
        }
        const inputElem = selectComp?.inputRef;

        if (this.hasFocus && inputElem && document.activeElement === inputElem) {
            inputElem.select();
        }
    }

    @override
    override setInternalValue(val) {
        const changed = !isEqual(val, this.internalValue);
        super.setInternalValue(val);
        if (changed && this.manageInputValue && this.hasFocus) {
            const {renderValue} = this;
            this.inputValue = renderValue ? renderValue.label : null;
        }
    }

    //-------------------------
    // Options / value handling
    //-------------------------
    filterOption = (opt, inputVal) => {
        const {componentProps, asyncMode, inputValue, inputValueChangedSinceSelect} = this;

        // 1) show all options if input has not changed since last select (i.e. user has not typed)
        //    or if in async mode (i.e. queryFn specified).
        if (
            (this.manageInputValue && (!inputValue || !inputValueChangedSinceSelect)) ||
            asyncMode
        ) {
            return true;
        }

        // 2) Use function provided by app
        const {filterFn} = componentProps;
        if (filterFn) {
            return filterFn(opt, inputVal);
        }

        // 3) ...or use default word start search
        const searchTerm = escapeRegExp(inputVal);
        if (!searchTerm) return true;
        if (!opt.label) return false;
        const regex = new RegExp(`(^|\\W)${searchTerm}`, 'i');
        return regex.test(opt.label);
    };

    // Convert external value into option object(s). Options created if missing - this takes the
    // external value from the model, and we will respect that even if we don't know about it.
    // (Exception for a null value, which we will only accept if explicitly present in options.)
    override toInternal(external) {
        return this.findOption(external, !isNil(external));
    }

    findOption(value, createIfNotFound, options = this.internalOptions) {
        // Do a depth-first search of options
        for (const option of options) {
            if (option.options) {
                const ret = this.findOption(value, false, option.options);
                if (ret) return ret;
            } else {
                if (isEqual(option.value, value)) return option;
            }
        }

        return createIfNotFound ? this.valueToOption(value) : null;
    }

    override toExternal(internal) {
        return isNil(internal) ? null : internal.value;
    }

    normalizeOptions(options, depth = 0) {
        throwIf(depth > 1, 'Grouped select options support only one-deep nesting.');

        options = options || [];
        return options.map(it => this.toOption(it, depth));
    }

    // Normalize / clone a single source value into a normalized option object. Supports Strings
    // and Objects. Objects are validated/defaulted to ensure a label+value or label+options sublist,
    // with other fields brought along to support Selects emitting value objects with ad hoc properties.
    toOption(src, depth) {
        return isPlainObject(src) ? this.objectToOption(src, depth) : this.valueToOption(src);
    }

    objectToOption(src, depth) {
        const {componentProps} = this,
            labelField = withDefault(componentProps.labelField, 'label'),
            valueField = withDefault(componentProps.valueField, 'value');

        throwIf(
            !src.hasOwnProperty(valueField) && !src.hasOwnProperty('options'),
            `Select options provided as Objects must define a '${valueField}' property or a sublist of options.`
        );

        return src.hasOwnProperty('options')
            ? {
                  ...src,
                  label: src[labelField],
                  options: this.normalizeOptions(src.options, depth + 1)
              }
            : {
                  ...src,
                  label: withDefault(src[labelField], src[valueField]),
                  value: src[valueField]
              };
    }

    valueToOption(src) {
        return {label: src != null ? src.toString() : '-null-', value: src};
    }

    //------------------------
    // Async
    //------------------------
    doQueryAsync = query => {
        return this.componentProps
            .queryFn(query)
            .then(matchOpts => {
                // Normalize query return.
                matchOpts = this.normalizeOptions(matchOpts);

                // Carry forward and add to any existing internalOpts to allow our value
                // converters to continue all selected values in multiMode.
                const matchesByVal = keyBy(matchOpts, 'value'),
                    newOpts = [...matchOpts];

                this.internalOptions.forEach(currOpt => {
                    const matchOpt = matchesByVal[currOpt.value];
                    if (!matchOpt) newOpts.push(currOpt); // avoiding dupes
                });

                this.internalOptions = newOpts;

                // But only return the matching options back to the combo.
                return matchOpts;
            })
            .catch(e => {
                this.logError(e);
                throw e;
            });
    };

    loadingMessageFn = params => {
        if (!params) return '';
        const {loadingMessageFn} = this.componentProps,
            q = params.inputValue;

        return loadingMessageFn ? loadingMessageFn(q) : 'Loading...';
    };

    //----------------------
    // Option Rendering
    //----------------------
    formatOptionLabel = (opt, params) => {
        // Always display the standard label string in the value container (context == 'value').
        // If we need to expose customization here, we could consider a dedicated prop.
        if (params.context !== 'menu') {
            return opt.label;
        }

        // For rendering dropdown menu items, use an optionRenderer if provided - or use the
        // implementation here to render a checkmark next to the active selection.
        const optionRenderer = this.componentProps.optionRenderer || this.optionRenderer;
        return optionRenderer(opt);
    };

    optionRenderer = opt => {
        if (this.hideSelectedOptionCheck) {
            return div(opt.label);
        }

        return this.externalValue === opt.value
            ? hbox({
                  items: [
                      div({
                          style: {minWidth: 25, textAlign: 'center'},
                          item: Icon.check({size: 'sm'})
                      }),
                      span(opt.label)
                  ],
                  paddingLeft: 0
              })
            : div({item: opt.label, style: {paddingLeft: 25}});
    };

    //------------------------
    // Fullscreen mode
    //------------------------
    fullscreenReaction() {
        return {
            track: () => this.fullscreen,
            run: fullscreen => {
                if (fullscreen) this.focus();
            },
            delay: 1 // Wait for render within fullscreen portal
        };
    }

    getOrCreateFullscreenPortalDiv() {
        const FULLSCREEN_PORTAL_ID = 'xh-select-input-fullscreen-portal';
        let portal = document.getElementById(FULLSCREEN_PORTAL_ID);
        if (!portal) {
            portal = document.createElement('div');
            portal.id = FULLSCREEN_PORTAL_ID;
            document.body.appendChild(portal);
        }
        portal.style.zIndex = withDefault(this.componentProps.fullScreenZIndex, null);
        return portal;
    }

    //------------------------
    // Other Implementation
    //------------------------
    getDropdownIndicatorCmp() {
        return this.componentProps.hideDropdownIndicator
            ? () => null
            : () => Icon.selectDropdown({className: 'xh-select__indicator'});
    }

    getThemeConfig() {
        return base => {
            return {
                ...base,
                spacing: {...base.spacing, menuGutter: 3},
                borderRadius: 3
            };
        };
    }

    noOptionsMessageFn = params => {
        if (!params) return '';
        const {noOptionsMessageFn} = this.componentProps,
            q = params.inputValue;

        if (noOptionsMessageFn) return noOptionsMessageFn(q);
        if (q) return 'No matches found.';
        return this.asyncMode ? 'Type to search...' : '';
    };

    createMessageFn = q => {
        const {createMessageFn} = this.componentProps;
        return createMessageFn ? createMessageFn(q) : `Create "${q}"`;
    };

    getOrCreatePortalDiv() {
        const MENU_PORTAL_ID = 'xh-select-input-portal';
        let portal = document.getElementById(MENU_PORTAL_ID);
        if (!portal) {
            portal = document.createElement('div');
            portal.id = MENU_PORTAL_ID;
            document.body.appendChild(portal);
        }
        return portal;
    }
}

const cmp = hoistCmp.factory<DefaultHoistProps<SelectInputModel, HTMLDivElement>>(
    ({model, className, ...props}, ref) => {
        const {width, ...layoutProps} = getLayoutProps(props),
            rsProps: PlainObject = {
                value: model.renderValue,

                formatOptionLabel: model.formatOptionLabel,
                isDisabled: props.disabled,
                closeMenuOnSelect: props.closeMenuOnSelect,
                hideSelectedOptions: model.hideSelectedOptions,
                menuPlacement: withDefault(props.menuPlacement, 'auto'),
                maxMenuHeight: props.maxMenuHeight,
                noOptionsMessage: model.noOptionsMessageFn,
                openMenuOnFocus: props.openMenuOnFocus || model.fullscreen,
                placeholder: withDefault(props.placeholder, 'Select...'),
                tabIndex: props.tabIndex,
                menuShouldBlockScroll: true,

                // Minimize (or hide) bulky dropdown
                components: {
                    DropdownIndicator: model.getDropdownIndicatorCmp(),
                    IndicatorSeparator: () => null
                },

                // A shared div is created lazily here as needed, appended to the body, and assigned
                // a high z-index to ensure options menus render over dialogs or other modals.
                menuPortalTarget: model.getOrCreatePortalDiv(),

                inputId: props.id,
                classNamePrefix: 'xh-select',
                theme: model.getThemeConfig(),

                onBlur: model.onBlur,
                onChange: model.onSelectChange,
                onFocus: model.onFocus,
                filterOption: model.filterOption,

                ref: model.reactSelectRef
            };

        if (model.manageInputValue) {
            rsProps.inputValue = model.inputValue || '';
            rsProps.onInputChange = model.onInputChange;
            rsProps.controlShouldRenderValue = !model.hasFocus;
        }

        if (model.asyncMode) {
            rsProps.loadOptions = model.doQueryAsync;
            rsProps.loadingMessage = model.loadingMessageFn;
            if (model.renderValue) rsProps.defaultOptions = [model.renderValue];
        } else {
            rsProps.options = model.internalOptions;
            rsProps.isSearchable = model.filterMode;
        }

        if (model.creatableMode) {
            rsProps.formatCreateLabel = model.createMessageFn;
        }

<<<<<<< HEAD
        if (props.menuWidth) {
            rsProps.styles = {
                menu: provided => ({...provided, width: `${props.menuWidth}px`}),
                ...props.rsOptions?.styles
            };
        }
=======
    const factory = model.getSelectFactory();
    mergeDeep(rsProps, props.rsOptions);
>>>>>>> 2cab9e93

        const factory = model.getSelectFactory();
        merge(rsProps, props.rsOptions);

        if (model.fullscreen) {
            return ReactDom.createPortal(
                fullscreenWrapper({
                    model,
                    title: props.title,
                    item: box({
                        item: factory(rsProps),
                        className,
                        ref
                    })
                }),
                model.getOrCreateFullscreenPortalDiv()
            ) as ReactPortal;
        } else {
            return box({
                item: factory(rsProps),
                className,
                ...layoutProps,
                width: withDefault(width, null),
                ref
            });
        }
    }
);

const fullscreenWrapper = hoistCmp.factory<SelectInputModel>(({model, title, children}) => {
    return div({
        className: 'xh-select__fullscreen-wrapper',
        items: [
            toolbar({
                className: 'xh-select__fullscreen-toolbar',
                items: [
                    button({
                        icon: Icon.chevronLeft(),
                        onClick: () => (model.fullscreen = false)
                    }),
                    span(title)
                ]
            }),
            Children.only(children)
        ]
    });
});<|MERGE_RESOLUTION|>--- conflicted
+++ resolved
@@ -646,20 +646,15 @@
             rsProps.formatCreateLabel = model.createMessageFn;
         }
 
-<<<<<<< HEAD
         if (props.menuWidth) {
             rsProps.styles = {
                 menu: provided => ({...provided, width: `${props.menuWidth}px`}),
                 ...props.rsOptions?.styles
             };
         }
-=======
-    const factory = model.getSelectFactory();
-    mergeDeep(rsProps, props.rsOptions);
->>>>>>> 2cab9e93
 
         const factory = model.getSelectFactory();
-        merge(rsProps, props.rsOptions);
+        mergeDeep(rsProps, props.rsOptions);
 
         if (model.fullscreen) {
             return ReactDom.createPortal(
