/*
 * This file belongs to Hoist, an application development toolkit
 * developed by Extremely Heavy Industries (www.xh.io | info@xh.io)
 *
 * Copyright © 2022 Extremely Heavy Industries Inc.
 */
import {div} from '@xh/hoist/cmp/layout';
import {hoistCmp, useContextModel, uses} from '@xh/hoist/core';
import {dialog as onsenDialog} from '@xh/hoist/kit/onsen';
import '@xh/hoist/mobile/register';
import './Dialog.scss';

/**
 * A wrapper around Onsen's dialog, with support for standard layout + styling, titles and buttons
 */
export const [Dialog, dialog] = hoistCmp.withFactory({
    displayName: 'Dialog',
    className: 'xh-dialog',
    model: false,

    render({className, isOpen, isCancelable = true, onCancel, icon, title, content, buttons = []}) {
        const contextModel = useContextModel('*');
        if (!isOpen) return null;
        return onsenDialog({
<<<<<<< HEAD
            visible: true,
            cancelable: true,
            onDialogCancel: onCancel,
=======
            isOpen: true,
            isCancelable,
            onCancel,
>>>>>>> 1ad647f3
            className,
            item: modelHost({
                model: contextModel,
                items: [
                    div({
                        className: 'xh-dialog__title',
                        items: [icon, title]
                    }),
                    div({
                        className: 'xh-dialog__inner',
                        item: content
                    }),
                    div({
                        className: 'xh-dialog__toolbar',
                        omit: !buttons.length,
                        items: buttons
                    })
                ]
            })
        });
    }
});


//-----------------------------------------------------------------
// Trampoline a model in to context to workaround the fact that
// onsenDialog appears to exist in a different react context than
// its container
//-----------------------------------------------------------------
const modelHost = hoistCmp.factory({
    model: uses('*'),
    memo: false, observer: false,
    render({children}) {
        return children;
    }
});<|MERGE_RESOLUTION|>--- conflicted
+++ resolved
@@ -22,15 +22,9 @@
         const contextModel = useContextModel('*');
         if (!isOpen) return null;
         return onsenDialog({
-<<<<<<< HEAD
             visible: true,
-            cancelable: true,
+            cancelable: isCancelable,
             onDialogCancel: onCancel,
-=======
-            isOpen: true,
-            isCancelable,
-            onCancel,
->>>>>>> 1ad647f3
             className,
             item: modelHost({
                 model: contextModel,
