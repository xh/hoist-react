--- conflicted
+++ resolved
@@ -4,10 +4,7 @@
  *
  * Copyright © 2019 Extremely Heavy Industries Inc.
  */
-<<<<<<< HEAD
-import {Component, isValidElement} from 'react';
-=======
->>>>>>> 4ba6bd2b
+import {isValidElement} from 'react';
 import PT from 'prop-types';
 import {castArray, omitBy} from 'lodash';
 import {hoistCmp} from '@xh/hoist/core';
@@ -74,25 +71,6 @@
             className: classNames(className, scrollable ? 'xh-panel-scrollable' : null)
         });
     }
-<<<<<<< HEAD
-
-
-    //------------------------
-    // Implementation
-    //------------------------
-    // LoadingIndicator/Mask is as provided, or a default simple loadingIndicator/mask.
-    parseLoadDecorator(prop, cmp) {
-        let ret = null;
-        if (prop === true) {
-            ret = cmp({isDisplayed: true});
-        } else if (prop instanceof PendingTaskModel) {
-            ret = cmp({model: prop, spinner: true});
-        } else if (isValidElement(prop)) {
-            ret = prop;
-        }
-
-        return ret;
-=======
 });
 
 Panel.propTypes = {
@@ -141,11 +119,10 @@
         ret = cmp({isDisplayed: true});
     } else if (prop instanceof PendingTaskModel) {
         ret = cmp({model: prop, spinner: true});
-    } else if (isReactElement(prop)) {
+    } else if (isValidElement(prop)) {
         ret = prop;
->>>>>>> 4ba6bd2b
     }
-
+  
     return ret;
 }
 
