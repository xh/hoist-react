.xh-login {
  .xh-toolbar {
    font-size: var(--xh-navbar-title-font-size-px);
    background-color: var(--xh-navbar-bg);
    color: var(--xh-navbar-title-color);
  }

  &__body {
    margin: 40px;
  }

  .xh-input {
    width: 100%;
    margin-bottom: var(--xh-pad-px);
    padding: 4px 8px;
  }

  &__warning, &__message {
    text-align: center;
    margin-bottom: var(--xh-pad-px);
    padding: var(--xh-pad-px);
    border-radius: var(--xh-border-radius-px);
  }

  &__warning {
    background-color: var(--xh-red-muted);
    color: white;
  }

  &__message {
    background-color: var(--xh-bg-alt);
  }
<<<<<<< HEAD
=======

  .xh-button {
    padding: 1.5em 0;
  }
>>>>>>> e1dc9e79
}<|MERGE_RESOLUTION|>--- conflicted
+++ resolved
@@ -15,7 +15,8 @@
     padding: 4px 8px;
   }
 
-  &__warning, &__message {
+  &__warning,
+  &__message {
     text-align: center;
     margin-bottom: var(--xh-pad-px);
     padding: var(--xh-pad-px);
@@ -30,11 +31,8 @@
   &__message {
     background-color: var(--xh-bg-alt);
   }
-<<<<<<< HEAD
-=======
 
   .xh-button {
     padding: 1.5em 0;
   }
->>>>>>> e1dc9e79
 }