--- conflicted
+++ resolved
@@ -201,16 +201,12 @@
                     appVersion: XH.getEnv('clientVersion'),
                     url: window.location.href,
                     userAlerted,
-<<<<<<< HEAD
                     clientUsername: username,
                     correlationId: exception.correlationId
-=======
-                    clientUsername: username
                 },
                 // Post clientUsername as a parameter to ensure client username matches session.
                 params: {
                     clientUsername: username
->>>>>>> 6f2d1f15
                 }
             });
             return true;
