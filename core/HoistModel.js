/*
 * This file belongs to Hoist, an application development toolkit
 * developed by Extremely Heavy Industries (www.xh.io | info@xh.io)
 *
 * Copyright © 2018 Extremely Heavy Industries Inc.
 */
<<<<<<< HEAD
import {EventSupport, ReactiveSupport, XhIdSupport} from './mixins';
import {defaultMethods, markClass} from '@xh/hoist/utils/js';
=======
import {EventSupport, ReactiveSupport, ManagedSupport, XhIdSupport} from './mixins';
import {markClass} from '@xh/hoist/utils/js';
>>>>>>> 9330e93e


/**
 * Core decorator for State Models in Hoist.
 *
 * All State models in Hoist applications should typically be decorated with this function.
 * Adds support for managed events and mobx reactivity.
 */
export function HoistModel(C) {
    markClass(C, 'isHoistModel');

    C = ManagedSupport(C);
    C = EventSupport(C);
    C = ReactiveSupport(C);
    C = XhIdSupport(C);
    
    defaultMethods(C, {

        /**
         * Load this model
         *
         * Instances should implement this method to define how they load data/resources.
         *
         * @param {boolean} [isRefresh] - true if this load was triggered by a refresh.
         * @param {boolean} [isAutoRefresh] - true if this load was triggered by a programmatic refresh process,
         *      rather than a user action.
         */
        loadAsync({isRefresh = false, isAutoRefresh = false} = {}) {

        },

        /**
         * Refresh this model
         *
         * This method delegates to loadAsync() and should not typically be overridden/implemented.
         * Instances of HoistModel should implement loadAsync() instead.
         *
         * @param {boolean} [isAutoRefresh] - true if this load was triggered by a programmatic refresh process,
         *      rather than a user action.
         */
        refreshAsync({isAutoRefresh = false} = {}) {
            return this.loadAsync({isAutoRefresh, isRefresh: true});
        }
    });

    return C;
}<|MERGE_RESOLUTION|>--- conflicted
+++ resolved
@@ -4,13 +4,8 @@
  *
  * Copyright © 2018 Extremely Heavy Industries Inc.
  */
-<<<<<<< HEAD
-import {EventSupport, ReactiveSupport, XhIdSupport} from './mixins';
+import {EventSupport, ReactiveSupport, ManagedSupport, XhIdSupport} from './mixins';
 import {defaultMethods, markClass} from '@xh/hoist/utils/js';
-=======
-import {EventSupport, ReactiveSupport, ManagedSupport, XhIdSupport} from './mixins';
-import {markClass} from '@xh/hoist/utils/js';
->>>>>>> 9330e93e
 
 
 /**
@@ -26,7 +21,7 @@
     C = EventSupport(C);
     C = ReactiveSupport(C);
     C = XhIdSupport(C);
-    
+
     defaultMethods(C, {
 
         /**
