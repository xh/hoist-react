/*
 * This file belongs to Hoist, an application development toolkit
 * developed by Extremely Heavy Industries (www.xh.io | info@xh.io)
 *
 * Copyright © 2018 Extremely Heavy Industries Inc.
 */

import ReactDOM from 'react-dom';
import {isPlainObject, defaults, flatten} from 'lodash';

import {elem, HoistModel, AppState} from '@xh/hoist/core';
import {Exception, ExceptionHandler} from '@xh/hoist/exception';
import {observable, setter, action} from '@xh/hoist/mobx';
import {MultiPromiseModel, never} from '@xh/hoist/promise';
import {RouterModel} from '@xh/hoist/router';
import {appContainer} from '@xh/hoist/impl';
import {MessageSourceModel} from '@xh/hoist/cmp/message';
import {throwIf} from '@xh/hoist/utils/JsUtils';

import {
    ConfigService,
    EnvironmentService,
    ErrorTrackingService,
    FeedbackService,
    FetchService,
    IdentityService,
    IdleService,
    LocalStorageService,
    PrefService,
    TrackService
} from '@xh/hoist/svc';


import {initServicesAsync} from './HoistService';

import '../styles/XH.scss';

// noinspection JSUnresolvedVariable

/**
 * Top-level Singleton model for Hoist.  This is the main entry point for the API.
 *
 * It provide access to the built-in Hoist services, metadata about the application and environment,
 * and convenience aliases to the most common framework operations. It also maintains key observable
 * application state regarding dialogs, loading, and exceptions.
 *
 * Available to applications via import as 'XH'- installed as window.XH for troubleshooting purposes.
 */
@HoistModel()
class XHClass {

    constructor() {
        this.aliasMethods();
    }

    //------------------------------------------------------------------
    // Metadata
    // The values below are set via webpack.DefinePlugin at build time.
    // See @xh/hoist-dev-utils/configureWebpack.
    //------------------------------------------------------------------
    /** Short internal code for the application. */
    appCode = xhAppCode;

    /** User-facing display name for the application. */
    appName = xhAppName;

    /** SemVer or Snapshot version of the client build. */
    appVersion = xhAppVersion;

    /** Git commit hash (or equivalent) of the client build. */
    appBuild = xhAppBuild;

    /** Root URL context/path - prepended to all relative fetch requests. */
    baseUrl = xhBaseUrl;

    /** Whether build is for local development */
    isDevelopmentMode = xhIsDevelopmentMode;

    //---------------------------
    // Services
    //---------------------------
    configService = new ConfigService();
    environmentService = new EnvironmentService();
    errorTrackingService = new ErrorTrackingService();
    feedbackService = new FeedbackService();
    fetchService = new FetchService();
    identityService = new IdentityService();
    idleService = new IdleService();
    localStorageService = new LocalStorageService();
    prefService = new PrefService();
    trackService = new TrackService();

    //-----------------------------
    // Observable State
    //-----------------------------
    /** State of app -- see AppState for valid values. */
    @observable appState = AppState.PRE_AUTH;

    /** Currently authenticated user. */
    @observable authUsername = null;

    /** Dark theme active? */
    @observable darkTheme = false; // actual default value comes from preference

    /**
     * Exception to be shown troubleshooting/display.
     * An object of the form {exception: exception, options: options}
     */
    @observable.ref displayException;

    /** A component to be rendered when the app times out */
    @observable idleComponent;

    /** Show about dialog? */
    @observable aboutIsOpen = false;

    /** Show feedback dialog? */
    @observable feedbackIsOpen = false;

    /** Updated App version available, as reported by server. */
    @observable updateVersion = null;

    /** Currently running HoistApp - set in `renderApp()` below. */
    app = null;

    /** Router model for the App - used for route based navigation. */
    routerModel = new RouterModel();

    /** Set by output of app.checkAccess() if that initial auth check fails. */
    accessDeniedMessage = null;

    /**
     * Tracks globally loading promises.
     * Link any async operations that should mask the entire application to this model.
     */
    appLoadModel = new MultiPromiseModel();

    messageSourceModel = new MessageSourceModel();

    /**
     * Main entry point. Initialize and render application code.
     *
     * @param {Object} app - object containing main application state and logic.
     *      Should be an instance of a class decorated with @HoistApp.
     */
    renderApp(app) {
        this.app = app;
        throwIf(
            !app.componentClass,
            'A HoistApp must define a componentClass getter to specify its top-level component.'
        );

        const rootView = appContainer(
            elem(app.componentClass, {model: app})
        );

        ReactDOM.render(rootView, document.getElementById('root'));
    }

<<<<<<< HEAD
    /**
     * Transition the application state.
     *
     * @param {AppState} appState - state to transition to.
     *
     * Used by framework.  Not intended for application use.
     */
    @action
    setAppState(appState) {
        if (this.appState != appState) {
            this.appState = appState;
            this.fireEvent('appStateChanged', {appState});
        }
    }

    /** Route the app.  See RouterModel.navigate.  */
    navigate(...args) {
        this.routerModel.navigate(...args);
    }

=======
>>>>>>> 042df438
    /** Trigger a full reload of the app. */
    @action
    reloadApp() {
        this.appLoadModel.link(never());
        window.location.reload(true);
    }

    /** Toggle the theme between light and dark variants. */
    @action
    toggleTheme() {
        this.setDarkTheme(!this.darkTheme);
    }

    /**
     * Show an Exception to the user.
     *
     * Applications should typically use XH.handleException().
     * This method will fully log and track the exception before display.
     * @see ExceptionHandler
     *
     * @param {Object} exception - exception to be shown.
     * @param {Object} [options] - display options.
     */
    @action
    showException(exception, options) {
        this.displayException = {exception, options};
    }

    /** Hide any displayed exception. */
    @action
    hideException() {
        this.displayException = null;
    }

    /** Show the About Dialog for this application. */
    @action
    showAbout() {
        this.aboutIsOpen = true;
    }

    /** Hide the About Dialog for this application. */
    @action
    hideAbout() {
        this.aboutIsOpen = false;
    }

    /**
     * Show the update toolbar prompt. Called by EnvironmentService when the server reports that a
     * new (or at least different) version is available and the user should be prompted.
     *
     * @param {string} updateVersion
     */
    @action
    showUpdateBar(updateVersion) {
        this.updateVersion = updateVersion;
    }

    //-------------------------
    // Routing support
    //-------------------------
    /**
     * Route the app.
     * @see RouterModel.navigate
     */
    navigate(...args) {
        this.routerModel.navigate(...args);
    }

    /**
     * The current routing state as an observable property.
     * @see RouterModel.currentState
     */
    get routerState() {
        return this.routerModel.currentState;
    }

    /**
     * Underlying Router5 Router object implementing the routing state.
     * Applications should use this property to directly access the Router5 API.
     */
    get router() {
        return this.routerModel.router;
    }

    //------------------------------
    // Message Support
    //------------------------------
    /**
     * Show a modal message dialog.
     *
     * @param {Object} config - see MessageModel.show() for available options.
     */
    message(config) {
        return this.messageSourceModel.show(config);
    }

    /**
     * Show a modal 'alert' dialog with message and default OK button.
     *
     * @param {Object} config -  see MessageModel.show() for available options.
     */
    alert(config) {
        config = defaults({}, config, {confirmText: 'OK'});
        return this.messageSourceModel.show(config);
    }

    /**
     * Show a modal 'confirm' dialog with message and default OK/Cancel buttons.
     *
     * @param {Object} config - see MessageModel.show() for available options.
     */
    confirm(config) {
        config = defaults({}, config, {confirmText: 'OK', cancelText: 'Cancel'});
        this.messageSourceModel.show(config);
    }

    //-------------------
    // Feedback Support
    //-------------------
    /**
     * Show a modal 'feedback' dialog.
     */
    @action
    showFeedbackDialog() {
        this.feedbackIsOpen = true;
    }

    //---------------------------------
    // Framework Methods
    //---------------------------------
    /**
     * Called when application mounted in order to trigger initial authentication and
     * initialization of framework and application.
     *
     * Not for application use.
     */
    async initAsync() {
        const S = AppState;
        // Add xh-app class to body element to power Hoist CSS selectors
        document.body.classList.add('xh-app');

        try {
            this.setAppState(S.PRE_AUTH);

            const authUser = await this.getAuthUserFromServerAsync();

            if (!authUser) {
                throwIf(this.app.requireSSO, 'Failed to authenticate user via SSO.');

                this.setAppState(S.LOGIN_REQUIRED);
                return;
            }

            await this.completeInitAsync(authUser.username);

        } catch (e) {
            this.setAppState(S.LOAD_FAILED);
            XH.handleException(e, {requireReload: true});
        }
    }

    /**
     * Complete initialization. Called after user identity has been confirmed.
     *
     * Not for application use.
     */
    @action
    async completeInitAsync() {
        const S = AppState;

        this.setAppState(S.INITIALIZING);
        try {
            // Delay to workaround hot-reload styling issues in dev.
            const delay = XH.isDevelopmentMode ? 300 : 1;
            await this.initServicesAsync()
                .wait(delay);

            this.initLocalState();

            const access = this.app.checkAccess(XH.getUser());
            if (!access.hasAccess) {
                this.accessDeniedMessage = access.message || 'Access denied.';
                this.setAppState(S.ACCESS_DENIED);
                return;
            }

            await this.app.initAsync();
<<<<<<< HEAD
            this.initRouterModel();
            this.setAppState(S.RUNNING);
=======
            this.startRouter();
            this.setLoadState(LoadState.COMPLETE);
>>>>>>> 042df438
        } catch (e) {
            this.setAppState(S.LOAD_FAILED);
            XH.handleException(e, {requireReload: true});
        }
    }


    //------------------------
    // Implementation
    //------------------------
    async getAuthUserFromServerAsync() {
        return await this.fetchService
            .fetchJson({url: 'auth/authUser'})
            .then(r => r.authUser);
    }

    async initServicesAsync() {
        await initServicesAsync(
            this.fetchService,
            this.localStorageService,
            this.errorTrackingService
        );
        await initServicesAsync(
            this.configService,
            this.prefService
        );
        await initServicesAsync(
            this.environmentService,
            this.feedbackService,
            this.identityService,
            this.idleService,
            this.trackService
        );
    }

    initLocalState() {
        this.setDarkTheme(XH.getPref('xhTheme') === 'dark');
    }

    startRouter() {
        this.router.add(this.app.getRoutes());
        this.router.start();
    }

    @action
    setDarkTheme(value) {
        const classList = document.body.classList;
        classList.toggle('xh-dark', value);
        classList.toggle('pt-dark', value);
        this.darkTheme = value;
        this.prefService.set('xhTheme', value ? 'dark' : 'light');
    }

    aliasMethods() {
        this.createMethodAliases(this.trackService,             ['track']);
        this.createMethodAliases(this.fetchService,             ['fetchJson', 'fetch']);
        this.createMethodAliases(this.identityService,          ['getUser']);
        this.createMethodAliases(this.configService,            {getConf: 'get'});
        this.createMethodAliases(this.prefService,              {getPref: 'get', setPref: 'set'});
        this.createMethodAliases(this.environmentService,       {getEnv: 'get'});
        this.createMethodAliases(Exception,                     {exception: 'create'});
        this.createMethodAliases(ExceptionHandler,              ['handleException']);
    }

    createMethodAliases(src, aliases) {
        const bindFn = (tgtName, srcName) => this[tgtName] = src[srcName].bind(src);
        if (isPlainObject(aliases)) {
            for (const name in aliases) {
                bindFn(name, aliases[name]);
            }
        } else {
            aliases.forEach(name => bindFn(name, name));
        }
    }
    
    destroy() {
        this.safeDestroy(this.appLoadModel, this.routerModel);
        this.safeDestroy(
            this.configService,
            this.environmentService,
            this.errorTrackingService,
            this.feedbackService,
            this.fetchService,
            this.identityService,
            this.localStorageService,
            this.prefService,
            this.trackService
        );
    }

    /**
     * Helper method to destroy resources safely (e.g. child HoistModels). Will quietly skip args
     * that are null / undefined or that do not implement destroy().
     *
     * @param {...Object} args - Objects to be destroyed.
     */
    safeDestroy(...args) {
        args = flatten(args);
        args.forEach(it => {
            if (it && it.destroy) it.destroy();
        });
    }
}
export const XH = window.XH = new XHClass();
<|MERGE_RESOLUTION|>--- conflicted
+++ resolved
@@ -108,9 +108,6 @@
      */
     @observable.ref displayException;
 
-    /** A component to be rendered when the app times out */
-    @observable idleComponent;
-
     /** Show about dialog? */
     @observable aboutIsOpen = false;
 
@@ -157,7 +154,6 @@
         ReactDOM.render(rootView, document.getElementById('root'));
     }
 
-<<<<<<< HEAD
     /**
      * Transition the application state.
      *
@@ -173,13 +169,7 @@
         }
     }
 
-    /** Route the app.  See RouterModel.navigate.  */
-    navigate(...args) {
-        this.routerModel.navigate(...args);
-    }
-
-=======
->>>>>>> 042df438
+
     /** Trigger a full reload of the app. */
     @action
     reloadApp() {
@@ -289,7 +279,7 @@
     /**
      * Show a modal 'confirm' dialog with message and default OK/Cancel buttons.
      *
-     * @param {Object} config - see MessageModel.show() for available options.
+     *  @param {Object} config - see MessageModel.show() for available options.
      */
     confirm(config) {
         config = defaults({}, config, {confirmText: 'OK', cancelText: 'Cancel'});
@@ -367,13 +357,9 @@
             }
 
             await this.app.initAsync();
-<<<<<<< HEAD
             this.initRouterModel();
             this.setAppState(S.RUNNING);
-=======
             this.startRouter();
-            this.setLoadState(LoadState.COMPLETE);
->>>>>>> 042df438
         } catch (e) {
             this.setAppState(S.LOAD_FAILED);
             XH.handleException(e, {requireReload: true});
