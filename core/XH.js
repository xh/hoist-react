/*
 * This file belongs to Hoist, an application development toolkit
 * developed by Extremely Heavy Industries (www.xh.io | info@xh.io)
 *
 * Copyright © 2022 Extremely Heavy Industries Inc.
 */
import {p} from '@xh/hoist/cmp/layout';
import {AppSpec, AppState, elem} from '@xh/hoist/core';
import {Exception} from '@xh/hoist/exception';
import {Icon} from '@xh/hoist/icon';
import {action, makeObservable, observable, reaction as mobxReaction} from '@xh/hoist/mobx';
import {never, wait} from '@xh/hoist/promise';
import {
    AlertBannerService,
    AutoRefreshService,
    ChangelogService,
    ConfigService,
    EnvironmentService,
    FetchService,
    GridAutosizeService,
    GridExportService,
    IdentityService,
    IdleService,
    JsonBlobService,
    LocalStorageService,
    PrefService,
    TrackService,
    WebSocketService
} from '@xh/hoist/svc';
import {Timer} from '@xh/hoist/utils/async';
import {MINUTES} from '@xh/hoist/utils/datetime';
import {
    apiDeprecated,
    checkMinVersion,
    getClientDeviceInfo,
    throwIf,
    withDebug
} from '@xh/hoist/utils/js';
import {camelCase, compact, flatten, isBoolean, isString, uniqueId} from 'lodash';
import {createRoot} from 'react-dom/client';
import parser from 'ua-parser-js';
import {AppContainerModel} from '../appcontainer/AppContainerModel';
import '../styles/XH.scss';
import {ExceptionHandler} from './ExceptionHandler';
import {RouterModel} from './RouterModel';

const MIN_HOIST_CORE_VERSION = '14.0';

/**
 * Top-level Singleton model for Hoist. This is the main entry point for the API.
 *
 * Provides access to the built-in Hoist services, metadata about the application and environment,
 * and convenience aliases to the most common framework operations. It also maintains key observable
 * application state regarding dialogs, loading, and exceptions.
 *
 * Available via import as `XH` - also installed as `window.XH` for troubleshooting purposes.
 */
class XHClass {

    #initCalled = false;
    #lastActivityMs = Date.now();
    #uaParser = null;

    constructor() {
        makeObservable(this);
    }

    //----------------------------------------------------------------------------------------------
    // Metadata - set via webpack.DefinePlugin at build time.
    // See @xh/hoist-dev-utils/configureWebpack.
    //----------------------------------------------------------------------------------------------
    /** @member {string} - short internal code for the application. */
    appCode = xhAppCode;

    /** @member {string} - user-facing display name for the app. See also `XH.clientAppName`. */
    appName = xhAppName;

    /** @member {string} - semVer or Snapshot version of the client build. */
    appVersion = xhAppVersion;

    /**
     * @member {string} - optional identifier for the client build (e.g. a git commit hash or a
     *      build ID from a CI system. Varies depending on how builds are configured.
     */
    appBuild = xhAppBuild;

    /** @member {string} - root URL context/path - prepended to all relative fetch requests. */
    baseUrl = xhBaseUrl;

    /** @member {boolean} - true if app is running in a local development environment. */
    isDevelopmentMode = xhIsDevelopmentMode;

    //----------------------------------------------------------------------------------------------
    // Hoist Core Services
    // Singleton instances of each service are created and installed within initAsync() below.
    //----------------------------------------------------------------------------------------------
    /** @member {AlertBannerService} */
    alertBannerService;
    /** @member {AutoRefreshService} */
    autoRefreshService;
    /** @member {ChangelogService} */
    changelogService;
    /** @member {ConfigService} */
    configService;
    /** @member {EnvironmentService} */
    environmentService;
    /** @member {FetchService} */
    fetchService;
    /** @member {GridAutosizeService} */
    gridAutosizeService;
    /** @member {GridExportService} */
    gridExportService;
    /** @member {IdentityService} */
    identityService;
    /** @member {IdleService} */
    idleService;
    /** @member {JsonBlobService} */
    jsonBlobService;
    /** @member {LocalStorageService} */
    localStorageService;
    /** @member {PrefService} */
    prefService;
    /** @member {TrackService} */
    trackService;
    /** @member {WebSocketService} */
    webSocketService;

    //----------------------------------------------------------------------------------------------
    // Aliased methods
    // Shortcuts to common core service methods and appSpec properties.
    //----------------------------------------------------------------------------------------------
    /**
     * @param {FetchOptions} opts
     * @returns {Promise<Response>}
     */
    fetch(opts)                 {return this.fetchService.fetch(opts)}

    /**
     * @param {FetchOptions} opts
     * @returns {Promise}
     */
    fetchJson(opts)             {return this.fetchService.fetchJson(opts)}

    /**
     * Primary convenience alias for reading soft configuration values.
     * @param {string} key - identifier of the config to return.
     * @param {*} [defaultVal] - value to return if there is no client-side config with this key.
     * @returns {*} - the soft-configured value.
     */
    getConf(key, defaultVal)    {return this.configService.get(key, defaultVal)}

    /**
     * Primary convenience alias for reading user preference values.
     * @param {string} key - identifier of the pref to return.
     * @param {*} [defaultVal] - value to return if there is no pref with this key.
     * @returns {*} - the user's preference, or the data-driven default if pref not yet set by user.
     */
    getPref(key, defaultVal)    {return this.prefService.get(key, defaultVal)}

    /**
     * Primary convenience alias for setting user preference values.
     * @param {string} key - identifier of the pref to set.
     * @param {*} val - the new value to persist for the current user.
     */
    setPref(key, val)           {return this.prefService.set(key, val)}

    // Make these robust, so they don't fail if called early in initialization sequence
    track(opts)                 {return this.trackService?.track(opts)}
    getEnv(key)                 {return this.environmentService?.get(key) ?? null}

    /** @returns {?HoistUser} */
    getUser()                   {return this.identityService?.getUser() ?? null}
    /** @returns {?string} */
    getUsername()               {return this.identityService?.getUsername() ?? null}

    /** @returns {boolean} */
    get isMobileApp()           {return this.appSpec.isMobileApp}
    /** @returns {string} */
    get clientAppCode()         {return this.appSpec.clientAppCode}
    /** @returns {string} */
    get clientAppName()         {return this.appSpec.clientAppName}

    get isPhone()               {return this.uaParser.getDevice().type === 'mobile'}
    get isTablet()              {return this.uaParser.getDevice().type === 'tablet'}
    get isDesktop()             {return this.uaParser.getDevice().type === undefined}


    //---------------------------
    // Models
    //---------------------------
    appContainerModel = new AppContainerModel();
    routerModel = new RouterModel();

    //---------------------------
    // Other State
    //---------------------------
    suspendData = null;
    accessDeniedMessage = null;
    exceptionHandler = new ExceptionHandler();

    /** @member {AppState} - current lifecycle state of the application. */
    @observable appState = AppState.PRE_AUTH;

    /** @member {number} - milliseconds since user activity / interaction was last detected. */
    get lastActivityMs() {return this.#lastActivityMs}

    /** @member {boolean} - true if application initialized and running (observable). */
    get appIsRunning() {return this.appState === AppState.RUNNING}

    /** @member {?string} - the currently authenticated user. */
    @observable authUsername = null;

    /**
     * @member {AppModel} - root level {@see HoistAppModel}. Documented as type `AppModel` to
     *      match the common choice of class name used within applications. This must be a class
     *      that extends `HoistAppModel`, but writing the jsDoc annotation this way allows for
     *      better discovery and linking by IDEs to app-specific subclasses and any interesting
     *      properties or APIs they might have.
     */
    appModel = null;

    /**
     * Specifications for this application, provided in call to `XH.renderApp()`.
     * @member {AppSpec}
     */
    appSpec = null;

    /**
     * Main entry point. Initialize and render application code.
     *
     * @param {(AppSpec|Object)} appSpec - specifications for this application.
     *      Should be an AppSpec, or a config for one.
     */
    renderApp(appSpec) {
        const spinner = document.getElementById('xh-preload-spinner');
        if (spinner) spinner.style.display = 'none';
        this.appSpec = appSpec instanceof AppSpec ? appSpec : new AppSpec(appSpec);
<<<<<<< HEAD
        const root = createRoot(document.getElementById('xh-root')),
            rootView = elem(appSpec.containerClass, {model: this.appContainerModel});
        root.render(rootView);
=======

        const rootView = elem(appSpec.containerClass, {model: this.appContainerModel});
        ReactDOM.render(rootView, document.getElementById('xh-root'));
>>>>>>> 1ad647f3
    }

    /**
     * Install HoistServices on this object.
     *
     * @param {...Class} serviceClasses - Classes extending HoistService
     *
     * This method will create, initialize, and install the services classes listed on XH.
     * All services will be initialized concurrently. To guarantee execution order of service
     * initialization, make multiple calls to this method with await.
     *
     * Note that the instantiated services will be placed directly on the XH object for easy access.
     * Therefore applications should choose a unique name of the form xxxService to avoid naming
     * collisions. If naming collisions are detected, an error will be thrown.
     */
    async installServicesAsync(...serviceClasses) {
        const svcs = serviceClasses.map(serviceClass => new serviceClass());
        await this.initServicesInternalAsync(svcs);
        svcs.forEach(svc => {
            const name = camelCase(svc.constructor.name);
            throwIf(this[name], (
                `Service cannot be installed: property '${name}' already exists on XH object,
                indicating duplicate/conflicting service names or an (unsupported) attempt to
                install the same service twice.`
            ));
            this[name] = svc;
        });
    }

    /**
     * Transition the application state.
     * Used by framework. Not intended for application use.
     *
     * @param {AppState} appState - state to transition to.
     */
    @action
    setAppState(appState) {
        if (this.appState != appState) {
            this.appState = appState;
        }
    }

    /**
     * Trigger a full reload of the current application.
     *
     * This method will reload the entire application document in the browser.
     * To simply trigger a refresh of the loadable content within the application,
     * see XH.refreshAppAsync() instead.
     **/
    @action
    reloadApp() {
        never().linkTo(this.appLoadModel);
        window.location.reload(true);
    }

    /**
     * Refresh the current application.
     *
     * This method will do an "in-place" refresh of the loadable content as defined by the app.
     * It is a short-cut to XH.refreshContextModel.refreshAsync().
     *
     * To trigger a full reload of the application document in the browser (including code)
     * see XH.reloadApp() instead.
     */
    refreshAppAsync() {
        return this.refreshContextModel.refreshAsync();
    }

    /**
     * Tracks globally loading promises.
     * Apps should link any async operations that should mask the entire viewport to this model.
     */
    get appLoadModel() {
        return this.acm.appLoadModel;
    }

    /**
     * The global RefreshContextModel for this application.
     */
    get refreshContextModel() {
        return this.acm.refreshContextModel;
    }

    //------------------------
    // Theme Support
    //------------------------
    /** Toggle the theme between light and dark variants. */
    toggleTheme() {
        return this.acm.themeModel.toggleTheme();
    }

    /**
     * Enable/disable the dark theme directly (useful for custom app option controls).
     * @param {boolean} value
     * @deprecated
     */
    setDarkTheme(value) {
        apiDeprecated('setDarkTheme', {v: '50', msg: 'Use setTheme instead.'});
        this.setTheme(value ? 'dark' : 'light');
    }

    /**
     * Sets the theme directly (useful for custom app option controls).
     * @param {string} value - 'light', 'dark', or 'system'
     * @param {boolean} persist - true (default) to persist with preference
     */
    setTheme(value, persist = true) {
        return this.acm.themeModel.setTheme(value, persist);
    }

    /** Is the app currently rendering in dark theme? */
    get darkTheme() {
        return this.acm.themeModel.darkTheme;
    }

    //------------------------
    // Sizing Mode Support
    //------------------------
    /** @param {SizingMode} sizingMode - new app-wide sizing mode to apply */
    setSizingMode(sizingMode) {
        return this.acm.sizingModeModel.setSizingMode(sizingMode);
    }

    /** @return {SizingMode} - current app-wide sizing mode. */
    get sizingMode() {
        return this.acm.sizingModeModel.sizingMode;
    }

    //------------------------
    // Viewport Size
    //------------------------
    /** @return {Object} - current viewport width / height. (observable) */
    get viewportSize() {
        return this.acm.viewportSizeModel.size;
    }

    /** @return {boolean} - is the viewport in portrait orientation? (observable) */
    get isPortrait() {
        return this.acm.viewportSizeModel.isPortrait;
    }

    /** @return {boolean} - is the viewport in landscape orientation? (observable) */
    get isLandscape() {
        return this.acm.viewportSizeModel.isLandscape;
    }

    //-------------------------
    // Routing support
    //-------------------------
    /**
     * Underlying Router5 Router object implementing the routing state.
     * Applications should use this property to directly access the Router5 API.
     */
    get router() {
        return this.routerModel.router;
    }

    /**
     * The current routing state as an observable property.
     * @see RoutingManager.currentState
     */
    get routerState() {
        return this.routerModel.currentState;
    }

    /** Route the app - shortcut to this.router.navigate. */
    navigate(...args) {
        return this.router.navigate(...args);
    }

    /** Add a routeName to the current route, preserving params */
    appendRoute(...args) {
        return this.routerModel.appendRoute(...args);
    }

    /** Remove last routeName from the current route, preserving params */
    popRoute() {
        return this.routerModel.popRoute();
    }

    //------------------------------
    // Message Support
    //------------------------------
    /**
     * Show a modal message dialog.
     * @param {MessageConfig} config
     *
     * Note that this method will auto focus the confirm button by default. To focus the cancel
     * button instead (e.g. for confirming risky operations), applications should specify a
     * `cancelProps` argument of the following form `cancelProps: {..., autoFocus: true}`.
     *
     * @returns {Promise} - resolves to true if user confirms, false if user cancels.
     *      If an input is provided, the Promise will resolve to the input value if user confirms.
     */
    message(config) {
        return this.acm.messageSourceModel.message(config);
    }

    /**
     * Show a modal 'alert' dialog with message and default 'OK' button.
     * @param {MessageConfig} config
     * @returns {Promise} - resolves to true when user acknowledges alert.
     */
    alert(config) {
        return this.acm.messageSourceModel.alert(config);
    }

    /**
     * Show a modal 'confirm' dialog with message and default 'OK'/'Cancel' buttons.
     * @param {MessageConfig} config
     * @returns {Promise} - resolves to true if user confirms, false if user cancels.
     */
    confirm(config) {
        return this.acm.messageSourceModel.confirm(config);
    }

    /**
     * Show a modal 'prompt' dialog with a default TextInput, message and 'OK'/'Cancel' buttons.
     *
     * The default TextInput comes with props set for:
     *   1. autoFocus = true
     *   2. selectOnFocus = true (desktop only)
     *   3. onKeyDown handler to confirm on <enter> (same as clicking 'OK') (desktop only)
     * Applications may also provide a custom HoistInput, in which all props must be set.
     *
     * @param {MessageConfig} config
     * @returns {Promise} - resolves to value of input if user confirms, false if user cancels.
     */
    prompt(config) {
        return this.acm.messageSourceModel.prompt(config);
    }

    /**
     * Show a non-modal "toast" notification that appears and then automatically dismisses.
     *
     * @param {(Object|string)} config - options for toast instance, or string message.
     * @param {(ReactNode|string)} config.message - message to display within the Toast.
     * @param {Element} [config.icon] - optional icon.
     * @param {?number} [config.timeout] - time in ms (default 3000) to show before auto-dismissing
     *      the toast, or null to keep toast visible until manually dismissed.
     * @param {string} [config.intent] - one of [primary|success|warning|danger].
     * @param {Object} [config.actionButtonProps] - if provided, will render a button within the
     *      toast to enable the user to take some specific action right from the toast.
     * @param {Object} [config.position] - Relative position at which to display toast, e.g.
     *      "bottom-right" (default) or "top". (Desktop only.)
     * @param {HTMLElement} [config.containerRef] - DOM element relative to which the toast should
     *      be positioned. If null, Toast will show along edge of overall document. (Desktop only.)
     * @returns {ToastModel} - model representing the toast. May be used for programmatic dismissal.
     */
    toast(config) {
        return this.acm.toastSourceModel.show(config);
    }

    /**
     * Show a toast with default intent and icon indicating success.
     * @returns {ToastModel}
     */
    successToast(config) {
        if (isString(config)) config = {message: config};
        return this.toast({intent: 'success', icon: Icon.success(), ...config});
    }

    /**
     * Show a toast with default intent and icon indicating a warning.
     * @returns {ToastModel}
     */
    warningToast(config) {
        if (isString(config)) config = {message: config};
        return this.toast({intent: 'warning', icon: Icon.warning(), ...config});
    }

    /**
     * Show a toast with intent and icon indicating a serious issue.
     * @returns {ToastModel}
     */
    dangerToast(config) {
        if (isString(config)) config = {message: config};
        return this.toast({intent: 'danger', icon: Icon.danger(), ...config});
    }

    /**
     * Show a Banner across the top of the view port. Banners are unique by their
     * category prop - showing a new banner with an existing category will replace it.
     *
     * @param {Object} config - options for banner.
     * @param {string} [config.category] - the category for the banner. Defaults to 'default'.
     * @param {Element} [config.icon] - icon to be displayed.
     * @param {(ReactNode|string)} [config.message] - the message to show in the banner.
     * @param {string} [config.intent] - intent for banner styling. Defaults to 'primary'.
     * @param {string} [config.className] - CSS classname provided to the banner component.
     * @param {boolean} [config.enableClose] - Show a close button. Default true.
     * @param {Banner-onCloseFn} [config.onClose] - Callback function triggered when the user
     *      clicks the close button. (Note, banners closed via `XH.hideBanner()` or when the max
     *      number of banners shown is exceed will NOT trigger this callback.)
     * @param {Object} [config.actionButtonProps] - if provided, will render a button within the
     *      banner to enable the user to take some specific action right from the banner.
     * @param {...*} [config.rest] - additional properties to pass to the banner component
     * @returns {BannerModel}
     */
    showBanner(config) {
        if (isString(config)) config = {message: config};
        return this.acm.bannerSourceModel.show(config);
    }

    /**
     * @param {string} category - category to identify the banner. Defaults to 'default'.
     */
    hideBanner(category = 'default') {
        return this.acm.bannerSourceModel.hide(category);
    }

    //--------------------------
    // Exception Support
    //--------------------------
    /**
     * Handle an exception. This method is an alias for {@see ExceptionHandler.handleException}.
     *
     * This method may be called by applications in order to provide logging, reporting, and
     * display of exceptions. It it typically called directly in catch() blocks.
     *
     * See also Promise.catchDefault(). That method will delegate its arguments to this method
     * and provides a more convenient interface for catching exceptions in Promise chains.
     *
     * @param {(Error|Object|string)} exception - Error or thrown object - if not an Error, an
     *      Exception will be created via Exception.create().
     * @param {Object} [options] - controls on how the exception should be shown and/or logged.
     * @param {string} [options.message] - text (ideally user-friendly) describing the error.
     * @param {string} [options.title] - title for an alert dialog, if shown.
     * @param {boolean} [options.showAsError] - configure modal alert and logging to indicate that
     *      this is an unexpected error. Default true for most exceptions, false for those marked
     *      as `isRoutine`.
     * @param {boolean} [options.logOnServer] - send the exception to the server to be stored for
     *      review in the Hoist Admin Console. Default true when `showAsError` is true, excepting
     *      'isAutoRefresh' fetch exceptions.
     * @param {boolean} [options.showAlert] - display an alert dialog to the user. Default true,
     *      excepting 'isAutoRefresh' and 'isFetchAborted' exceptions.
     * @param {string} [options.alertType] - if `showAlert`, which type of alert to display.
     *      Valid options are 'dialog'|'toast'. Defaults to ExceptionHandler.ALERT_TYPE.
     * @param {boolean} [options.requireReload] - force user to fully refresh the app in order to
     *      dismiss - default false, excepting session-related exceptions.
     * @param {Array} [options.hideParams] - A list of parameters that should be hidden from
     *      the exception log and alert.
     */
    handleException(exception, options) {
        this.exceptionHandler.handleException(exception, options);
    }

    /**
     * Show an exception. This method is an alias for {@see ExceptionHandler.showException}.
     *
     * Intended to be used for the deferred / user-initiated showing of exceptions that have
     * already been appropriately logged. Applications should typically prefer `handleException`.
     *
     * @param {(Error|Object|string)} exception - Error or thrown object - if not an Error, an
     *      Exception will be created via `Exception.create()`.
     * @param {Object} [options] - controls on how the exception should be shown and/or logged.
     * @param {string} [options.message] - text (ideally user-friendly) describing the error.
     * @param {string} [options.title] - title for an alert dialog, if shown.
     * @param {boolean} [options.showAsError] - configure modal alert to indicate that this is an
     *      unexpected error. Default true for most exceptions, false if marked as `isRoutine`.
     * @param {boolean} [options.requireReload] - force user to fully refresh the app in order to
     *      dismiss - default false, excepting session-related exceptions.
     * @param {string[]} [options.hideParams] - A list of parameters that should be hidden from
     *      the exception alert.
     */
    showException(exception, options) {
        this.exceptionHandler.showException(exception, options);
    }

    /**
     * Create a new exception - {@see Exception} for Hoist conventions / extensions to JS Errors.
     * @param {(Object|string)} cfg - properties to add to the returned Error.
     *      If a string, will become the 'message' value.
     * @returns {Error}
     */
    exception(cfg) {
        return Exception.create(cfg);
    }

    //---------------------------
    // Miscellaneous
    //---------------------------
    /** Show "about this app" dialog, powered by {@see EnvironmentService}. */
    showAboutDialog() {
        this.acm.aboutDialogModel.show();
    }

    /** Show a "release notes" dialog, powered by {@see ChangelogService}. */
    showChangelog() {
        this.acm.changelogDialogModel.show();
    }

    /**
     * Show a dialog to elicit feedback from the user.
     * @param {string} [message] - optional message to preset within the feedback dialog.
     */
    showFeedbackDialog({message} = {}) {
        this.acm.feedbackDialogModel.show({message});
    }

    /** Show the impersonation bar to allow switching users. */
    showImpersonationBar() {
        this.acm.impersonationBarModel.show();
    }

    /** Show a dialog to allow the user to view and set app options. */
    showOptionsDialog() {
        this.acm.optionsDialogModel.show();
    }

    //---------------------------
    // Miscellaneous
    //---------------------------
    /**
     * Resets user preferences and any persistent local application state, then reloads the app.
     */
    async restoreDefaultsAsync() {
        await this.appModel.restoreDefaultsAsync();
        this.reloadApp();
    }

    /**
     * Helper method to destroy resources safely (e.g. child HoistModels). Will quietly skip args
     * that are null / undefined or that do not implement destroy().
     *
     * @param {...(Object|array)} args - objects to be destroyed. If any argument is an array,
     *      each element in the array will be destroyed (this is *not* done recursively);.
     */
    safeDestroy(...args) {
        if (args) {
            args = flatten(args);
            args.forEach(it => {
                if (it?.destroy) {
                    it.destroy();
                }
            });
        }
    }

    /**
     * Generate an ID string, unique within this run of the client application and suitable
     * for local-to-client uses such as auto-generated store record identifiers.
     *
     * Deliberately *not* intended to be globally unique, suitable for reuse, or to appear as such.
     * @returns {string}
     */
    genId() {
        return uniqueId('xh-id-');
    }

    //---------------------------------
    // Framework Methods
    //---------------------------------
    /**
     * Called when application container first mounted in order to trigger initial
     * authentication and initialization of framework and application.
     * @private - not intended for application use.
     */
    async initAsync() {
        // Avoid multiple calls, which can occur if AppContainer remounted.
        if (this.#initCalled) return;
        this.#initCalled = true;

        const S = AppState,
            {appSpec, isMobileApp, isPhone, isTablet, isDesktop, baseUrl} = this;

        if (appSpec.trackAppLoad) this.trackLoad();

        // Add xh css classes to to power Hoist CSS selectors.
        document.body.classList.add(...compact([
            'xh-app',
            (isMobileApp ? 'xh-mobile' : 'xh-standard'),
            (isDesktop ? 'xh-desktop' : null),
            (isPhone ? 'xh-phone' : null),
            (isTablet ? 'xh-tablet' : null)
        ]));

        this.createActivityListeners();

        // Disable browser context menu on long-press, used to show (app) context menus and as an
        // alternate gesture for tree grid drilldown.
        if (isMobileApp) {
            window.addEventListener('contextmenu', e => e.preventDefault(), {capture: true});
        }

        try {
            await this.installServicesAsync(FetchService);
            await this.installServicesAsync(TrackService);

            // pre-flight allows clean recognition when we have no server.
            try {
                await XH.fetch({url: 'ping'});
            } catch (e) {
                const pingURL = baseUrl.startsWith('http') ?
                    `${baseUrl}ping` :
                    `${window.location.origin}${baseUrl}ping`;

                throw this.exception({
                    name: 'UI Server Unavailable',
                    detail: e.message,
                    message: 'Client cannot reach UI server.  Please check UI server at the ' +
                        `following location: ${pingURL}`
                });
            }

            this.setAppState(S.PRE_AUTH);

            // consult (optional) pre-auth init for app
            this.appModelClass = this.appSpec.modelClass;
            await this.appModelClass.preAuthAsync();

            // Check if user has already been authenticated (prior login, OAuth, SSO)...
            const userIsAuthenticated = await this.getAuthStatusFromServerAsync();

            // ...if not, throw in SSO mode (unexpected error case) or trigger a login prompt.
            if (!userIsAuthenticated) {
                throwIf(
                    appSpec.isSSO,
                    'Unable to complete required authentication (SSO/Oauth failure).'
                );
                this.setAppState(S.LOGIN_REQUIRED);
                return;
            }

            // ...if so, continue with initialization.
            await this.completeInitAsync();

        } catch (e) {
            this.setAppState(S.LOAD_FAILED);
            this.handleException(e, {requireReload: true});
        }
    }

    /**
     * Complete initialization. Called after the client has confirmed that the user is generally
     * authenticated and known to the server (regardless of application roles at this point).
     * @private - not intended for application use.
     */
    @action
    async completeInitAsync() {
        const S = AppState;

        try {

            // Install identity service and confirm access
            await this.installServicesAsync(IdentityService);
            const access = this.checkAccess();
            if (!access.hasAccess) {
                this.accessDeniedMessage = access.message || 'Access denied.';
                this.setAppState(S.ACCESS_DENIED);
                return;
            }

            // Complete initialization process
            this.setAppState(S.INITIALIZING);
            await this.installServicesAsync(LocalStorageService);
            await this.installServicesAsync(
                EnvironmentService, PrefService, ConfigService, JsonBlobService
            );

            // Confirm hoist-core version after environment service loaded
            const hcVersion = XH.environmentService.get('hoistCoreVersion');
            if (!checkMinVersion(hcVersion, MIN_HOIST_CORE_VERSION)) {
                throw XH.exception(`
                    This version of Hoist React requires the server to run Hoist Core
                    v${MIN_HOIST_CORE_VERSION} or greater. Version ${hcVersion} detected.
                `);
            }

            await this.installServicesAsync(
                AlertBannerService, AutoRefreshService, ChangelogService, IdleService,
                GridAutosizeService, GridExportService, WebSocketService
            );
            this.acm.init();

            this.setDocTitle();

            // Delay to workaround hot-reload styling issues in dev.
            await wait(XH.isDevelopmentMode ? 300 : 1);

            this.appModel = new this.appModelClass();
            await this.appModel.initAsync();
            this.startRouter();
            this.startOptionsDialog();
            this.setAppState(S.RUNNING);
        } catch (e) {
            this.setAppState(S.LOAD_FAILED);
            this.handleException(e, {requireReload: true});
        }
    }

    /**
     * Suspend all app activity and display, including timers and web sockets.
     *
     * Suspension is a terminal state, requiring user to reload the app.
     * Used for idling, forced version upgrades, and ad-hoc killing of problematic clients.
     * @package - not intended for application use.
     */
    suspendApp(suspendData) {
        if (XH.appState === AppState.SUSPENDED) return;
        this.suspendData = suspendData;
        XH.setAppState(AppState.SUSPENDED);
        XH.webSocketService.shutdown();
        Timer.cancelAll();
    }

    //------------------------
    // Implementation
    //------------------------
    checkAccess() {
        const user = XH.getUser(),
            {checkAccess} = this.appSpec;

        if (isString(checkAccess)) {
            return user.hasRole(checkAccess) ?
                {hasAccess: true} :
                {hasAccess: false, message: `User needs the role "${checkAccess}" to access this application.`};
        } else {
            const ret = checkAccess(user);
            return isBoolean(ret) ? {hasAccess: ret} : ret;
        }
    }

    setDocTitle() {
        const env = XH.getEnv('appEnvironment'),
            {clientAppName} = this.appSpec;
        document.title = (env === 'Production' ? clientAppName : `${clientAppName} (${env})`);
    }

    async getAuthStatusFromServerAsync() {
        return await this.fetchService
            .fetchJson({
                url: 'xh/authStatus',
                timeout: 3 * MINUTES     // Accommodate delay for user at a credentials prompt
            })
            .then(r => r.authenticated)
            .catch(e => {
                // 401s normal / expected for non-SSO apps when user not yet logged in.
                if (e.httpStatus === 401) return false;
                // Other exceptions indicate e.g. connectivity issue, server down - raise to user.
                throw e;
            });
    }

    startRouter() {
        this.routerModel.addRoutes(this.appModel.getRoutes());
        this.router.start();
    }

    startOptionsDialog() {
        this.acm.optionsDialogModel.setOptions(this.appModel.getAppOptions());
    }

    get acm() {return this.appContainerModel}

    async initServicesInternalAsync(svcs) {
        const promises = svcs.map(it => {
            return withDebug(`Initializing ${it.constructor.name}`, () => {
                return it.initAsync();
            }, 'XH');
        });

        const results = await Promise.allSettled(promises),
            errs = results.filter(it => it.status === 'rejected');

        if (errs.length === 1) throw errs[0].reason;
        if (errs.length > 1) {
            // Enhance entire result col w/class name, we care about errs only
            results.forEach((it, idx) => {
                it.name = svcs[idx].constructor.name;
            });

            throw this.exception({
                message: [
                    p('Failed to initialize services:'),
                    ...errs.map(it => p(it.reason.message + ' (' + it.name + ')'))
                ],
                details: errs,
                isRoutine: errs.every(it => it.reason.isRoutine)
            });
        }
    }

    trackLoad() {
        let loadStarted = window._xhLoadTimestamp, // set in index.html
            loginStarted = null,
            loginElapsed = 0;

        const disposer = mobxReaction(
            () => this.appState,
            (state) => {
                const now = Date.now();
                switch (state) {
                    case AppState.RUNNING:
                        XH.track({
                            category: 'App',
                            msg: `Loaded ${this.clientAppCode}`,
                            elapsed: now - loadStarted - loginElapsed,
                            data: {
                                appVersion: this.appVersion,
                                appBuild: this.appBuild,
                                locationHref: window.location.href,
                                ...getClientDeviceInfo()
                            }
                        });
                        disposer();
                        break;

                    case AppState.LOGIN_REQUIRED:
                        loginStarted = now;
                        break;
                    default:
                        if (loginStarted) loginElapsed = now - loginStarted;
                }
            }
        );
    }

    createActivityListeners() {
        ['keydown', 'mousemove', 'mousedown', 'scroll', 'touchmove', 'touchstart'].forEach(name => {
            window.addEventListener(name, () => {
                this.#lastActivityMs = Date.now();
            });
        });
    }

    get uaParser() {
        if (!this.#uaParser) this.#uaParser = new parser();
        return this.#uaParser;
    }
}

/** @type {XHClass} - app-wide singleton instance. */
export const XH = new XHClass();

// Install reference to XH singleton on window (this is the one global Hoist adds directly).
// Note that app code should still `import {XH} from '@xh/hoist/core'` to access this instance.
window['XH'] = XH;

/**
 * @typedef {Object} MessageConfig - configuration object for a modal alert, confirm, or prompt.
 * @property {(ReactNode|string)} message - message to be displayed.
 * @property {string} [title] - title of message box.
 * @property {Element} [icon] - icon to be displayed.
 * @property {string} [className] - class name to apply to rendered dialog.
 * @property {string} [messageKey] - unique key identifying the message. If subsequent messages
 *      are triggered with this key, they will replace this message. Useful for usages that may
 *      be producing messages recursively, or via timers and wish to avoid generating a large stack
 *      of duplicates.
 * @property {MessageInput} [input] - config for input to be displayed (as a prompt).
 * @property {Object} [confirmProps] - props for primary confirm button.
 *      Must provide either text or icon for button to be displayed, or use a preconfigured
 *      helper such as `XH.alert()` or `XH.confirm()` for default buttons.
 * @property {Object} [cancelProps] - props for secondary cancel button.
 *      Must provide either text or icon for button to be displayed, or use a preconfigured
 *      helper such as `XH.alert()` or `XH.confirm()` for default buttons.
 * @property {string} [cancelAlign] - specify 'left' to place the Cancel button (if shown) on the
 *      left edge of the dialog toolbar, with a filler between it and Confirm.
 * @property {function} [onConfirm] - Callback to execute when confirm is clicked.
 * @property {function} [onCancel] - Callback to execute when cancel is clicked.
 * @property {boolean} [dismissable] - flag to specify whether a popup can be clicked out of or
 *      escaped.
 * @property {boolean} [cancelOnDismiss] - flag to specify whether onCancel is executed when
 *      clicking out of or escaping a popup.
 */

/**
 * @callback Banner-onCloseFn
 * @param {BannerModel} model - the backing model for the banner which was just closed.
 */
<|MERGE_RESOLUTION|>--- conflicted
+++ resolved
@@ -235,15 +235,10 @@
         const spinner = document.getElementById('xh-preload-spinner');
         if (spinner) spinner.style.display = 'none';
         this.appSpec = appSpec instanceof AppSpec ? appSpec : new AppSpec(appSpec);
-<<<<<<< HEAD
+
         const root = createRoot(document.getElementById('xh-root')),
             rootView = elem(appSpec.containerClass, {model: this.appContainerModel});
         root.render(rootView);
-=======
-
-        const rootView = elem(appSpec.containerClass, {model: this.appContainerModel});
-        ReactDOM.render(rootView, document.getElementById('xh-root'));
->>>>>>> 1ad647f3
     }
 
     /**
