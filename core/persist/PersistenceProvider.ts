/*
 * This file belongs to Hoist, an application development toolkit
 * developed by Extremely Heavy Industries (www.xh.io | info@xh.io)
 *
 * Copyright © 2024 Extremely Heavy Industries Inc.
 */

import {DebounceSpec, HoistBase, Persistable, PersistableState, XH} from '../';
import {
    LocalStorageProvider,
    PrefProvider,
    DashViewProvider,
    CustomProvider,
    PersistOptions
} from './';
import {
    cloneDeep,
    isUndefined,
    get,
    set,
    unset,
    isNumber,
    debounce as lodashDebounce
} from 'lodash';
import {logError, throwIf} from '@xh/hoist/utils/js';
import {IReactionDisposer, reaction} from 'mobx';

/**
 * Abstract superclass for adaptor objects used by models and components to (re)store state to and
 * from a persistent location, typically a Hoist preference or key within browser local storage.
 *
 * Note that multiple instances of this object may be writing into the same location.
 * Implementations should take care to incorporate any writes immediately into the readable state.
 *
 * Hoist-provided implementations include:
 *   - {@link PrefProvider} - stores state in a predefined Hoist JSON Preference.
 *   - {@link LocalStorageProvider} - stores state in browser local storage under a configured key.
 *   - {@link DashViewProvider} - stores state with other Dashboard-specific state via a `DashViewModel`.
 *   - {@link CustomProvider} - API for app and components to provide their own storage mechanism.
 */

export interface PersistenceProviderConfig<S> {
    persistOptions: PersistOptions;
    target: Persistable<S>;
    owner?: HoistBase;
}

export abstract class PersistenceProvider<S> {
    readonly path: string;
    readonly debounce: DebounceSpec;
    readonly owner: HoistBase;

    protected target: Persistable<S>;
    protected defaultState: PersistableState<S>;

    private disposer: IReactionDisposer;

    /**
     * Construct an instance of this class.
     *
     * Will fail gently, returning `null` and logging an error if the provider could not be created
     * due to an unparseable config or failure on initial read.
     *
     * Note:
<<<<<<< HEAD
     *  - Callers should `destroy()` the returned provider when no longer needed, or install into
     *    an `@managed` property on themselves.
     *  - Targets should initialize their default persistable state *before* creating a
     *    `PersistenceProvider` and avoid setting up any reactions to persistable state until *after*
=======
     * - `destroy()` must be called when the provider is no longer needed unless an owner is provided.
     * - Targets should initialize their default persistable state *before* creating a
     *   `PersistenceProvider` and avoid setting up any reactions to persistable state until *after*
>>>>>>> 6a7f90d8
     */
    static create<S>(cfg: PersistenceProviderConfig<S>): PersistenceProvider<S> {
        cfg = {
            owner: cfg.target instanceof HoistBase ? cfg.target : null,
            ...cfg
        };
        const {target, persistOptions} = cfg;

<<<<<<< HEAD
        let ret: PersistenceProvider<S>;
        try {
            switch (type) {
                case 'pref':
                    ret = new PrefProvider(rest);
                    break;
                case 'localStorage':
                    ret = new LocalStorageProvider(rest);
                    break;
                case `dashView`:
                    ret = new DashViewProvider(rest);
                    break;
                case 'custom':
                    ret = new CustomProvider(rest);
                    break;
                default:
                    throw XH.exception(
                        `Failed to create PersistenceProvider: ` +
                            (type
                                ? `type [${type}] not recognized`
                                : 'no type specified, and could not be inferred from config')
                    );
            }

            ret.bindToTarget();
            return ret;
        } catch (e) {
            logError(e, 'PersistenceProvider');
            XH.safeDestroy(ret);
=======
        let {type, ...rest} = persistOptions,
            ret: PersistenceProvider<S>;

        try {
            if (!type) {
                if (rest.prefKey) type = 'pref';
                if (rest.localStorageKey) type = 'localStorage';
                if (rest.dashViewModel) type = 'dashView';
                if (rest.getData || rest.setData) type = 'custom';
            }

            switch (type) {
                case 'pref':
                    ret = new PrefProvider(cfg);
                    break;
                case 'localStorage':
                    ret = new LocalStorageProvider(cfg);
                    break;
                case `dashView`:
                    ret = new DashViewProvider(cfg);
                    break;
                case 'custom':
                    ret = new CustomProvider(cfg);
                    break;
                default:
                    throw XH.exception(`Unknown Persistence Provider for type: ${type}`);
            }

            ret.bindToTarget(target);
            return ret;
        } catch (e) {
            logError(e, cfg.owner ?? 'PersistenceProvider');
            ret?.destroy();
>>>>>>> 6a7f90d8
            return null;
        }
    }

<<<<<<< HEAD
    /** Read persisted data at a path. */
=======
    /**
     * Called by implementations only. See create.
     */
    protected constructor(cfg: PersistenceProviderConfig<S>) {
        const {owner, persistOptions} = cfg;
        this.owner = owner;

        const {path, debounce = 250} = persistOptions;
        throwIf(!path, 'Path not specified in PersistenceProvider.');

        this.path = path;
        this.debounce = debounce;
        this.owner?.markManaged(this);

        if (debounce) {
            this.writeInternal = isNumber(debounce)
                ? lodashDebounce(this.writeInternal, debounce)
                : lodashDebounce(this.writeInternal, debounce.interval, debounce);
        }
    }

    /**
     * Read data at a path
     */
>>>>>>> 6a7f90d8
    read(): PersistableState<S> {
        const state = get(this.readRaw(), this.path);
        return !isUndefined(state) ? new PersistableState(state) : null;
    }

    /**
     * Persist data to a path.
     * @param data  - data to be written to the path, must be JSON serializable.
     */
    write(data: S) {
        this.writeInternal(data);
    }

    /** Clear any persisted data at a path. */
    clear(path: string = this.path) {
        const obj = cloneDeep(this.readRaw());
        unset(obj, this.path);
        this.writeRaw(obj);
    }

    /** Clear *all* persisted data managed by this provider. */
    clearAll() {
        this.clearRaw();
    }

    destroy() {
        this.disposer?.();
    }

    //----------------
    // Protected API
    //----------------
    /** Called by implementations only. Use the {@link create} factory instead. */
    protected constructor(config: PersistenceProviderConfig<S>) {
        const {path, debounce = 250, target} = config;
        throwIf(isUndefined(path), 'Path not specified in PersistenceProvider.');

        this.path = path;
        this.debounce = debounce;
        this.target = target;

        if (debounce) {
            this.writeInternal = isNumber(debounce)
                ? lodashDebounce(this.writeInternal, debounce)
                : lodashDebounce(this.writeInternal, debounce.interval, debounce);
        }
    }

    /** Called by factory method to bind this provider to its target. */
    protected bindToTarget(target: Persistable<S>) {
        this.target = target;
        this.defaultState = target.getPersistableState();

        const state = this.read();
        if (state) target.setPersistableState(state);

        // Direct use of MobX reaction to avoid circular dependency with HoistBase
        this.disposer = reaction(
            () => this.target.getPersistableState(),
            state => {
                if (state.equals(this.defaultState)) {
                    this.clear();
                } else {
                    this.write(state.value);
                }
            }
        );
    }

    protected writeInternal(data: S) {
        const obj = cloneDeep(this.readRaw());
        set(obj, this.path, data);
        this.writeRaw(obj);
    }

    protected writeRaw(obj: Record<typeof this.path, S>) {}
    protected readRaw(): Record<typeof this.path, S> {
        return null;
    }
    protected clearRaw() {}
}<|MERGE_RESOLUTION|>--- conflicted
+++ resolved
@@ -62,16 +62,9 @@
      * due to an unparseable config or failure on initial read.
      *
      * Note:
-<<<<<<< HEAD
-     *  - Callers should `destroy()` the returned provider when no longer needed, or install into
-     *    an `@managed` property on themselves.
-     *  - Targets should initialize their default persistable state *before* creating a
-     *    `PersistenceProvider` and avoid setting up any reactions to persistable state until *after*
-=======
      * - `destroy()` must be called when the provider is no longer needed unless an owner is provided.
      * - Targets should initialize their default persistable state *before* creating a
      *   `PersistenceProvider` and avoid setting up any reactions to persistable state until *after*
->>>>>>> 6a7f90d8
      */
     static create<S>(cfg: PersistenceProviderConfig<S>): PersistenceProvider<S> {
         cfg = {
@@ -80,37 +73,6 @@
         };
         const {target, persistOptions} = cfg;
 
-<<<<<<< HEAD
-        let ret: PersistenceProvider<S>;
-        try {
-            switch (type) {
-                case 'pref':
-                    ret = new PrefProvider(rest);
-                    break;
-                case 'localStorage':
-                    ret = new LocalStorageProvider(rest);
-                    break;
-                case `dashView`:
-                    ret = new DashViewProvider(rest);
-                    break;
-                case 'custom':
-                    ret = new CustomProvider(rest);
-                    break;
-                default:
-                    throw XH.exception(
-                        `Failed to create PersistenceProvider: ` +
-                            (type
-                                ? `type [${type}] not recognized`
-                                : 'no type specified, and could not be inferred from config')
-                    );
-            }
-
-            ret.bindToTarget();
-            return ret;
-        } catch (e) {
-            logError(e, 'PersistenceProvider');
-            XH.safeDestroy(ret);
-=======
         let {type, ...rest} = persistOptions,
             ret: PersistenceProvider<S>;
 
@@ -144,39 +106,13 @@
         } catch (e) {
             logError(e, cfg.owner ?? 'PersistenceProvider');
             ret?.destroy();
->>>>>>> 6a7f90d8
             return null;
         }
     }
 
-<<<<<<< HEAD
-    /** Read persisted data at a path. */
-=======
     /**
-     * Called by implementations only. See create.
+     * Read persisted data at a path
      */
-    protected constructor(cfg: PersistenceProviderConfig<S>) {
-        const {owner, persistOptions} = cfg;
-        this.owner = owner;
-
-        const {path, debounce = 250} = persistOptions;
-        throwIf(!path, 'Path not specified in PersistenceProvider.');
-
-        this.path = path;
-        this.debounce = debounce;
-        this.owner?.markManaged(this);
-
-        if (debounce) {
-            this.writeInternal = isNumber(debounce)
-                ? lodashDebounce(this.writeInternal, debounce)
-                : lodashDebounce(this.writeInternal, debounce.interval, debounce);
-        }
-    }
-
-    /**
-     * Read data at a path
-     */
->>>>>>> 6a7f90d8
     read(): PersistableState<S> {
         const state = get(this.readRaw(), this.path);
         return !isUndefined(state) ? new PersistableState(state) : null;
@@ -210,13 +146,16 @@
     // Protected API
     //----------------
     /** Called by implementations only. Use the {@link create} factory instead. */
-    protected constructor(config: PersistenceProviderConfig<S>) {
-        const {path, debounce = 250, target} = config;
-        throwIf(isUndefined(path), 'Path not specified in PersistenceProvider.');
+    protected constructor(cfg: PersistenceProviderConfig<S>) {
+        const {owner, persistOptions} = cfg;
+        this.owner = owner;
+
+        const {path, debounce = 250} = persistOptions;
+        throwIf(!path, 'Path not specified in PersistenceProvider.');
 
         this.path = path;
         this.debounce = debounce;
-        this.target = target;
+        this.owner?.markManaged(this);
 
         if (debounce) {
             this.writeInternal = isNumber(debounce)
