/*
 * This file belongs to Hoist, an application development toolkit
 * developed by Extremely Heavy Industries (www.xh.io | info@xh.io)
 *
 * Copyright © 2019 Extremely Heavy Industries Inc.
 */
import ReactDom from 'react-dom';
import {XH, elemFactory, useOwnedModelLinker} from '@xh/hoist/core';
import {useObserver, observer} from '@xh/hoist/mobx';
import {isPlainObject} from 'lodash';
import {applyMixin} from '@xh/hoist/utils/js';
import classNames from 'classnames';
import {ReactiveSupport, XhIdSupport, ManagedSupport} from './mixins';


/**
 * Core Hoist utility for defining a React function component and corresponding Hoist elemFactory.
 *
 * This function always applies the MobX 'observer' behavior to the new component, enabling MobX
 * powered reactivity and auto-re-rendering. See the hooks package for additional Hoist-provided
 * custom hooks that can (and should!) be used within function components to replicate the most
 * essential / relevant capabilities of the class-based HoistComponent decorator below.
 *
<<<<<<< HEAD
 * @param {function} renderFn - function defining the component.
 * @returns {Object[]} - Array containing the Component, and an elemFactory
 *      for the Component.
=======
 * @param {function} renderFn - function defining a React component.
 * @returns {Object[]} - Array containing the Component and an elemFactory for the Component.
>>>>>>> 42cc1a2c
 *
 * @see HoistComponent decorator for a ES6 class-based approach to defining a Component in Hoist.
 */
export function hoistComponent(renderFn) {
    const component = observer(renderFn);
    return [component, elemFactory(component)];
}


/**
 * Create a Class Component in Hoist.
 *
 * Adds support for MobX reactivity, model awareness, and other convenience methods below.
 *
 * NOTE: This decorator provided the original method for specifying class-based components within
 * Hoist React, and is maintained to support legacy applications and any exceptional cases where
 * a class-based component continues to be necessary or preferred.
 *
 * Developers are encouraged to @see hoistComponent above for a functional, hooks-compatible
 * approach to component definition for Hoist apps.
 */
export function HoistComponent(C) {
    return applyMixin(C, {
        name: 'HoistComponent',
        includes: [ManagedSupport, ReactiveSupport, XhIdSupport],

        defaults: {
            /**
             * Model instance which this component is rendering.
             *
             * Applications specify a Component's model by either setting it as a field directly on
             * the Component class definition or by passing it as a prop from a parent Component.
             * If provided as a prop, the model can be passed as either an already-created class
             * instance or as a config for one to be created internally. A Component class
             * definition should include a static `modelClass` field to support this latter
             * create-on-demand pattern.
             *
             * Parent components should provide concrete instances of models to their children only
             * if they wish to programmatically access those models to reference data or otherwise
             * manipulate the component using the model's API. Otherwise, models can and should be
             * created internally by the Component, either in the class definition or via a config
             * object prop.
             *
             * Models that are created internally by the component may be considered "owned" models.
             * They will be destroyed when the component is unmounted (via destroy()).
             *
             * When concrete instances are provided via props they are assumed to be owned / managed
             * by a parent Component. Otherwise models are considered to be "locally owned" by the
             * Component itself and will be destroyed when the Component is unmounted and destroyed.
             *
             * The model instance is not expected to change for the lifetime of the component. Apps
             * that wish to swap out the model for a mounted component should ensure that a new
             * instance of the component gets mounted. This can be done by setting the component's
             * `key` prop to `model.xhId`, as HoistModels always return IDs unique to each instance.
             *
             * @see HoistModel
             */
            model: {
                get() {
                    const {_model, _modelIsOwned, props} = this;

                    // Return any model instance that has already been processed / set on the Component.
                    if (_model) {
                        if (!_modelIsOwned && props.model !== _model) throwModelChangeException();
                        return _model;
                    }

                    // ...or source from props, potentially instantiating if appropriate.
                    const {modelClass} = C,
                        propsModel = props.model;

                    if (propsModel) {
                        if (isPlainObject(propsModel)) {
                            if (modelClass) {
                                this._model = new modelClass(propsModel);
                                this._modelIsOwned = true;
                            } else {
                                warnNoModelClassProvided();
                            }
                        } else {
                            if (modelClass && !(propsModel instanceof modelClass)) throwWrongModelClass(this);
                            this._model = propsModel;
                            this._modelIsOwned = false;
                        }
                    }

                    // ...and return whatever was (or not) created
                    return this._model;
                },

                set(value) {
                    if (this._model) throwModelChangeException();
                    this._model = value;
                    this._modelIsOwned = true;
                }
            },

            ownedModel: {
                get() {
                    const {model, _modelIsOwned} = this;
                    return model && _modelIsOwned ? model : null;
                }
            },

            /**
             * Is this component in the DOM and not within a hidden sub-tree (e.g. hidden tab)?
             * Based on the underlying css 'display' property of all ancestor properties.
             */
            isDisplayed: {
                get() {
                    let elem = this.getDOMNode();
                    if (!elem) return false;
                    while (elem) {
                        if (elem.style.display == 'none') return false;
                        elem = elem.parentElement;
                    }
                    return true;
                }
            },

            /**
             *  Does this component contain a particular element?
             */
            containsElement(elem) {
                for (let thisElem = this.getDOMNode(); elem; elem = elem.parentElement) {
                    if (elem == thisElem) return true;
                }
                return false;
            },

            /**
             * Get the DOM element underlying this component, or null if component is not mounted.
             */
            getDOMNode() {
                return this._mounted ? ReactDom.findDOMNode(this) : null;
            },

            /**
             * Concatenate a CSS baseClassName (if defined on component) with any instance-specific
             * className provided via props and optional extra names provided at render-time.
             *
             * Components should call this to produce a combined class list and apply it to their
             * outermost (or otherwise most appropriate) rendered component.
             *
             * @param {...string} extraClassNames - additional classNames to append.
             */
            getClassName(...extraClassNames) {
                return classNames(this.baseClassName, this.props.className, ...extraClassNames);
            }
        },


        chains: {
            componentDidMount() {
                this._mounted = true;
            },

            componentWillUnmount() {
                this._mounted = false;
                this.destroy();
            }
        },


        overrides: {
            render: (sup) => {
                return function() {
                    return classComponentWrapper({render: sup.bind(this), ownedModel: this.ownedModel});
                };
            }
        }
    });
}


//-------------------------------
// Implementation
//--------------------------------
function throwModelChangeException() {
    throw XH.exception(`
                Cannot re-render Component with a different model. If a new model is required, ensure 
                the Component is re-mounted by rendering it with a unique key, e.g. "key: model.xhId".
            `);
}

function throwWrongModelClass(obj) {
    throw XH.exception(`Component requires model of type ${obj.modelClass.constructor}.`);
}

function warnNoModelClassProvided() {
    console.warn('Component class definition must specify a modelClass to support creating models from prop objects.');
}


//---------------------------------------------------------------------------
// Internal component to wrap the contents of a class based @HoistComponent.
// Provides observation and ownedModel linkage.
//---------------------------------------------------------------------------
export const [ClassComponentWrapper, classComponentWrapper] = hoistComponent(props => {
    useOwnedModelLinker(props.ownedModel);
    return useObserver(props.render);
});<|MERGE_RESOLUTION|>--- conflicted
+++ resolved
@@ -21,14 +21,8 @@
  * custom hooks that can (and should!) be used within function components to replicate the most
  * essential / relevant capabilities of the class-based HoistComponent decorator below.
  *
-<<<<<<< HEAD
- * @param {function} renderFn - function defining the component.
- * @returns {Object[]} - Array containing the Component, and an elemFactory
- *      for the Component.
-=======
  * @param {function} renderFn - function defining a React component.
  * @returns {Object[]} - Array containing the Component and an elemFactory for the Component.
->>>>>>> 42cc1a2c
  *
  * @see HoistComponent decorator for a ES6 class-based approach to defining a Component in Hoist.
  */
