/*
 * This file belongs to Hoist, an application development toolkit
 * developed by Extremely Heavy Industries (www.xh.io | info@xh.io)
 *
 * Copyright © 2018 Extremely Heavy Industries Inc.
 */

import {XH} from '@xh/hoist/core';
<<<<<<< HEAD
import {applyMixin} from '@xh/hoist/utils/js';
=======
import {chainMethods, defaultMethods, markClass} from '@xh/hoist/utils/js';
>>>>>>> a17d7ced

/**
 * Mixin to support "managed" instances and propeties
 *
 * Managed instances are assumed to hold objects that are created by the referencing object and
 * should be destroyed when the referencing object is destroyed.  See markManaged()
 *
 * Managed properties are a convenience for properties assumed to hold managed instances.  In this case,
 * the object held by that property should be destroyed when the referencing object is destroyed.
 * See @managed.
 */
export function ManagedSupport(C) {
    return applyMixin(C, {
        name: 'ManagedSupport',

<<<<<<< HEAD
        chains: {
            destroy() {
                const managed = this._xhManaged;
                if (managed) managed.forEach(f => XH.safeDestroy(this[f]));
            }
=======
    defaultMethods(C, {
        /**
         * Mark an object for destruction when this object is destroyed.
         * @param {object} obj - object to be destroyed
         * @returns object passed.
         */
        markManaged(obj) {
            this._xhManagedInstances = this._xhManagedInstances || [];
            this._xhManagedInstances.push(obj);
            return obj;
        }
    });


    chainMethods(C, {
        destroy() {
            const props = this._xhManagedProperties;
            if (props) props.forEach(p => XH.safeDestroy(this[p]));

            const instances = this._xhManagedInstances;
            if (instances) instances.forEach(o => XH.safeDestroy(o));
>>>>>>> a17d7ced
        }
    });
}

/**
 * Decorator to make a property "managed".  Managed properties are assumed to hold objects that
 * are created by the refrencing object and should be destroyed when the referencing object is destroyed.
 *
 * See @ManagedSupport.
 */
export function managed(target, property, descriptor) {
    target._xhManagedProperties = target._xhManaged || [];
    target._xhManagedProperties.push(property);
    return descriptor;
}<|MERGE_RESOLUTION|>--- conflicted
+++ resolved
@@ -6,11 +6,7 @@
  */
 
 import {XH} from '@xh/hoist/core';
-<<<<<<< HEAD
 import {applyMixin} from '@xh/hoist/utils/js';
-=======
-import {chainMethods, defaultMethods, markClass} from '@xh/hoist/utils/js';
->>>>>>> a17d7ced
 
 /**
  * Mixin to support "managed" instances and propeties
@@ -26,35 +22,27 @@
     return applyMixin(C, {
         name: 'ManagedSupport',
 
-<<<<<<< HEAD
+        defaults: {
+            /**
+             * Mark an object for destruction when this object is destroyed.
+             * @param {object} obj - object to be destroyed
+             * @returns object passed.
+             */
+            markManaged(obj) {
+                this._xhManagedInstances = this._xhManagedInstances || [];
+                this._xhManagedInstances.push(obj);
+                return obj;
+            }
+        },
+
         chains: {
             destroy() {
-                const managed = this._xhManaged;
-                if (managed) managed.forEach(f => XH.safeDestroy(this[f]));
+                const props = this._xhManagedProperties;
+                if (props) props.forEach(p => XH.safeDestroy(this[p]));
+
+                const instances = this._xhManagedInstances;
+                if (instances) instances.forEach(o => XH.safeDestroy(o));
             }
-=======
-    defaultMethods(C, {
-        /**
-         * Mark an object for destruction when this object is destroyed.
-         * @param {object} obj - object to be destroyed
-         * @returns object passed.
-         */
-        markManaged(obj) {
-            this._xhManagedInstances = this._xhManagedInstances || [];
-            this._xhManagedInstances.push(obj);
-            return obj;
-        }
-    });
-
-
-    chainMethods(C, {
-        destroy() {
-            const props = this._xhManagedProperties;
-            if (props) props.forEach(p => XH.safeDestroy(this[p]));
-
-            const instances = this._xhManagedInstances;
-            if (instances) instances.forEach(o => XH.safeDestroy(o));
->>>>>>> a17d7ced
         }
     });
 }
