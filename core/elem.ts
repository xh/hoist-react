--- conflicted
+++ resolved
@@ -61,26 +61,12 @@
     /** React key for this component. */
     key?: Key;
 
-<<<<<<< HEAD
-    //---------------------------------------------------------
+    //----------------------------
     // Support escaping prop names that conflict with this API
-    //--------------------------------------------------------
-    $items?: any;
-    $item?: any;
-    $omit?: any;
-
-    //-----------------------------------------------------
-    // Prevent acceptance of ReactElement as an ElementSpec
-    //-----------------------------------------------------
-    props?: never;
-=======
-    //----------------------------
-    // Technical -- Escape support
     //----------------------------
     $items?: any;
     $item?: any;
     $omit?: any;
->>>>>>> 93fa73af
 }
 
 export type ElementFactory<P = any> =
