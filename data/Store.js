/*
 * This file belongs to Hoist, an application development toolkit
 * developed by Extremely Heavy Industries (www.xh.io | info@xh.io)
 *
 * Copyright © 2019 Extremely Heavy Industries Inc.
 */

import {observable, action} from '@xh/hoist/mobx';
import {RecordSet} from './impl/RecordSet';
import {Field} from './Field';
import {isString, isEmpty, isFunction, isPlainObject, remove} from 'lodash';
import {throwIf} from '@xh/hoist/utils/js';
import {Record} from './Record';
import {StoreFilter} from './StoreFilter';

/**
 * A managed and observable set of local, in-memory records.
 */
export class Store {

    /** @member {Field[]} */
    fields = null;
    /** @member {(function|string)} */
    idSpec;
    /** @member {function} */
    processRawData;

<<<<<<< HEAD

    /**
     * @member {number} - timestamp (ms) of the last time this store's data loaded
     */
    @observable lastLoaded;

    /**
     * @member {number} - timestamp (ms) of the last time this store's data was changed via
     *      updatedData() or noteDataUpdated().
     */
    @observable lastUpdated;

=======
    /** @member {number} - timestamp (ms) of the last time this store's data was changed */
    @observable lastUpdated;

    /** @member {number} - timestamp (ms) of the last time this store's data was loaded.*/
    @observable lastLoaded;
>>>>>>> 4577f0ff

    /** @member {Record} - record containing summary data. */
    @observable.ref summaryRecord = null;

    @observable.ref _all;
    @observable.ref _filtered;
    _filter = null;
    _loadRootAsSummary = false;

    /**
     * @param {Object} c - Store configuration.
     * @param {(string[]|Object[]|Field[])} c.fields - Fields, Field names, or Field config objects.
     * @param {(function|string)} [c.idSpec] - specification for selecting or producing an immutable
     *      unique id for each record. May be either a property (default is 'id') or a function to
     *      create an id from a record. If there is no natural id to select/generate, you can use
     *      `XH.genId` to generate a unique id on the fly. NOTE that in this case, grids and other
     *      components bound to this store will not be able to maintain record state across reloads.
     * @param {function} [c.processRawData] - function to run on each individual data object
     *      presented to loadData() prior to creating a record from that object.  This function should
     *      return a data object, taking care to clone the original object if edits are necessary.
     * @param {(StoreFilter|Object|function)} [c.filter] - initial filter for records, or specification for creating one.
     * @param {boolean} [c.loadRootAsSummary] - true to treat the root node in hierarchical data as
     *      the summary record.
     */
    constructor(
        {
            fields,
            idSpec = 'id',
            processRawData = null,
            filter = null,
            loadRootAsSummary = false
        }) {
        this.fields = this.parseFields(fields);
        this._filtered = this._all = new RecordSet(this);
        this.setFilter(filter);
        this.idSpec = idSpec;
        this.processRawData = processRawData;
        this._loadRootAsSummary = loadRootAsSummary;

        this.lastUpdated = this.lastLoaded =  Date.now();
    }

    /**
     * Load new data into this store, replacing any/all pre-existing records.
     *
     * If raw data objects have a `children` property it will be expected to be an array
     * and its items will be recursively processed into child records.
     *
     * Note that this process will re-use pre-existing Records if they are present in the new
     * dataset (as identified by their ID), contain the same data, and occupy the same place in any
     * hierarchy across old and new loads.
     *
     * This is to maximize the ability of downstream consumers (e.g. ag-Grid) to recognize Records
     * that have not changed and do not need to be re-evaluated / re-rendered.
     *
     * Summary data can be provided via `rawSummaryData` or as the root data if the Store was
     * created with the loadRootAsSummary flag set to true.
     *
     * @param {Object[]} rawData
     * @param {Object} [rawSummaryData]
     */
    @action
    loadData(rawData, rawSummaryData) {

        // Peel off rootSummary if needed
        if (this._loadRootAsSummary) {
            throwIf(
                rawData.length != 1 || isEmpty(rawData[0].children) || rawSummaryData,
                'Incorrect call to loadData with loadRootAsSummary=true.  Summary Data should be in a single root node.'
            );
            rawSummaryData = rawData[0];
            rawData = rawData[0].children;
        }

        this._all = this._all.loadRecords(this.createRecords(rawData, null));
        this.rebuildFiltered();
<<<<<<< HEAD

        this.summaryRecord = rawSummaryData ? this.createSummaryRecord(rawSummaryData) : null;

        this.lastUpdated = this.lastLoaded = Date.now();
=======
        this.setSummaryRecordInternal(rawSummaryData ? this.createRecord(rawSummaryData) : null);
        this.lastLoaded = this.lastUpdated = Date.now();
>>>>>>> 4577f0ff
    }

    /**
     * Add, update, or delete records in this store.
     *
     * @param {StoreUpdate} changes
     */
    @action
    updateData(changes) {
        const {updates, adds, deletes, rawSummaryData} = changes;

        // 1) Pre-process updates, adds into Records
        let updateRecs, addRecs;
        if (updates) {
            updateRecs = updates.map(it => this.createRecord(it));
        }
        if (adds) {
            addRecs = new Map();
            adds.forEach(it => this.createRecords([it.rawData], it.parentId, addRecs));
        }

        // 2) Pre-process summary record, peeling it out of updates if needed
        let {summaryRecord} = this,
            summaryUpdateRec;
        if (summaryRecord) {
            [summaryUpdateRec] = remove(updateRecs, {id: summaryRecord.id});
            if (!summaryUpdateRec && rawSummaryData) {
                summaryUpdateRec = this.createRecord(rawSummaryData);
            }
        }

        // 3) Apply changes
        let didUpdate = false;
        if (!isEmpty(updateRecs) || (addRecs && addRecs.size) || !isEmpty(deletes)) {
            this._all = this._all.updateData({updates: updateRecs,  adds: addRecs, deletes: deletes});
            this.rebuildFiltered();
            didUpdate = true;
        }

        if (summaryUpdateRec) {
            this.setSummaryRecordInternal(summaryUpdateRec);
            didUpdate = true;
        }

        if (didUpdate) this.lastUpdated = Date.now();
    }

    /** Remove all records from the store. */
    clear() {
        this.loadData([], null);
    }

    /**
     * Call if/when any records have had their data modified directly, outside of this store's load
     * and update APIs.
     *
     * If the structure of the data has changed (e.g. deletion, additions, re-parenting of children)
     * loadData() should be called instead.
     */
    @action
    noteDataUpdated() {
        this.rebuildFiltered();
        this.lastUpdated = Date.now();
    }

    /**
     * Get a specific field, by name.
     * @param {string} name - field name to locate.
     * @return {Field}
     */
    getField(name) {
        return this.fields.find(it => it.name === name);
    }

    /**
     * Records in this store, respecting any filter (if applied).
     * @return {Record[]}
     */
    get records() {
        return this._filtered.list;
    }

    /**
     * All records in this store, unfiltered.
     * @return {Record[]}
     */
    get allRecords() {
        return this._all.list;
    }

    /**
     * Root records in this store, respecting any filter (if applied).
     * If this store is not hierarchical, this will be identical to 'records'.
     *
     * @return {Record[]}
     */
    get rootRecords() {
        return this._filtered.rootList;
    }

    /**
     * Root records in this store, unfiltered.
     * If this store is not hierarchical, this will be identical to 'allRecords'.
     *
     * @return {Record[]}
     */
    get allRootRecords() {
        return this._all.rootList;
    }

    /**
     * Set filter to be applied.
     * @param {(StoreFilter|Object|function)} filter - StoreFilter to be applied to records, or
     *      config or function to be used to create one.
     */
    setFilter(filter) {
        if (isFunction(filter)) {
            filter = new StoreFilter({fn: filter});
        } else if (isPlainObject(filter)) {
            filter = new StoreFilter(filter);
        }

        this._filter = filter;
        this.rebuildFiltered();
    }

    /** @returns {StoreFilter} - the current filter (if any) applied to the store. */
    get filter() {return this._filter}

    /** Get the count of all records loaded into the store. */
    get allCount() {
        return this._all.count;
    }

    /** Get the count of the filtered records in the store. */
    get count() {
        return this._filtered.count;
    }

    /** Get the count of the filtered root records in the store. */
    get rootCount() {
        return this._filtered.rootCount;
    }

    /** Get the count of all root records in the store. */
    get allRootCount() {
        return this._all.rootCount;
    }

    /** Is the store empty after filters have been applied? */
    get empty() {return this.count === 0}

    /** Is this store empty before filters have been applied? */
    get allEmpty() {return this.allCount === 0}

    /**
     * Get a record by ID, or null if no matching record found.
     *
     * @param {(string|number)} id
     * @param {boolean} [fromFiltered] - true to skip records excluded by any active filter.
     * @return {Record}
     */
    getById(id, fromFiltered = false) {
        const rs = fromFiltered ? this._filtered : this._all;
        return rs.records.get(id);
    }

    /**
     * Get children records for a record.
     *
     * See also the 'children' and 'allChildren' properties on Record - those getters will likely
     * be more convenient for most app-level callers.
     *
     * @param {(string|number)} id - id of record to be queried.
     * @param {boolean} [fromFiltered] - true to skip records excluded by any active filter.
     * @return {Record[]}
     */
    getChildrenById(id, fromFiltered = false) {
        const rs = fromFiltered ? this._filtered : this._all,
            ret = rs.childrenMap.get(id);
        return ret ? ret : [];
    }

    /** Destroy this store, cleaning up any resources used. */
    destroy() {}

    //--------------------
    // For Implementations
    //--------------------
    get defaultFieldClass() {
        return Field;
    }

    //------------------------
    // Private Implementation
    //------------------------
    @action
    rebuildFiltered() {
        this._filtered = this._all.applyFilter(this.filter);
    }

    parseFields(fields) {
        const ret = fields.map(f => {
            if (f instanceof Field) return f;
            if (isString(f)) f = {name: f};
            return new this.defaultFieldClass(f);
        });

        throwIf(
            ret.some(it => it.name == 'id'),
            `Applications should not specify a field for the id of a record.  An id property is created 
            automatically for all records. See Store.idSpec for more info.`
        );
        return ret;
    }

    setSummaryRecordInternal(record) {
        if (record) {
            record.xhIsSummary = true;
        }
        this.summaryRecord = record;
    }

    //---------------------------------------
    // Record Generation
    //---------------------------------------
    createRecord(raw, parentId) {
        const {processRawData} = this;

        let data = raw;
        if (processRawData) {
            data = processRawData(raw);
            throwIf(!data, 'processRawData should return an object. If writing/editing, be sure to return a clone!');
        }

        return new Record({data, raw, parentId, store: this});
    }

    createRecords(rawRecs, parentId, records = new Map()) {
        rawRecs.forEach(raw => {
            const rec = this.createRecord(raw, parentId),
                {id} = rec;
            throwIf(
                records.has(id),
                `ID ${id} is not unique. Use the 'Store.idSpec' config to resolve a unique ID for each record.`
            );

            records.set(id, rec);

            if (raw.children) {
                this.createRecords(raw.children, id, records);
            }
        });
        return records;
    }
}

/**
 * @typedef StoreUpdate
 * @property {Object[]} updates - list of raw data objects representing records to be updated. The
 *      form of these records should be the same as presented to loadData(), with the exception that
 *      the children property will be ignored, and the existing children for the record in question will be preserved.
 * @property {Object[]} adds - list of raw data representing records to be added, with the parent node
 *      where they should be added, if not at the root.  Each item should be of the form
 *      {parentId: id , rawData: {}}.  The form of the rawData objects should be the same as presented to loadData()
 * @property {string[]} deletes - list of ids representing records to be removed.
 * @property {Object} rawSummaryData - update to the dedicated summary row for this store. If Store.loadRootAsSummary,
 *      this may alternatively be specified in the updates collection.
 */<|MERGE_RESOLUTION|>--- conflicted
+++ resolved
@@ -25,26 +25,11 @@
     /** @member {function} */
     processRawData;
 
-<<<<<<< HEAD
-
-    /**
-     * @member {number} - timestamp (ms) of the last time this store's data loaded
-     */
-    @observable lastLoaded;
-
-    /**
-     * @member {number} - timestamp (ms) of the last time this store's data was changed via
-     *      updatedData() or noteDataUpdated().
-     */
-    @observable lastUpdated;
-
-=======
     /** @member {number} - timestamp (ms) of the last time this store's data was changed */
     @observable lastUpdated;
 
     /** @member {number} - timestamp (ms) of the last time this store's data was loaded.*/
     @observable lastLoaded;
->>>>>>> 4577f0ff
 
     /** @member {Record} - record containing summary data. */
     @observable.ref summaryRecord = null;
@@ -82,9 +67,8 @@
         this.setFilter(filter);
         this.idSpec = idSpec;
         this.processRawData = processRawData;
+        this.lastLoaded = this.lastUpdated = Date.now();
         this._loadRootAsSummary = loadRootAsSummary;
-
-        this.lastUpdated = this.lastLoaded =  Date.now();
     }
 
     /**
@@ -121,15 +105,8 @@
 
         this._all = this._all.loadRecords(this.createRecords(rawData, null));
         this.rebuildFiltered();
-<<<<<<< HEAD
-
-        this.summaryRecord = rawSummaryData ? this.createSummaryRecord(rawSummaryData) : null;
-
-        this.lastUpdated = this.lastLoaded = Date.now();
-=======
         this.setSummaryRecordInternal(rawSummaryData ? this.createRecord(rawSummaryData) : null);
         this.lastLoaded = this.lastUpdated = Date.now();
->>>>>>> 4577f0ff
     }
 
     /**
