/*
 * This file belongs to Hoist, an application development toolkit
 * developed by Extremely Heavy Industries (www.xh.io | info@xh.io)
 *
 * Copyright © 2020 Extremely Heavy Industries Inc.
 */

import {XH} from '@xh/hoist/core';
import {parseFieldValue} from '@xh/hoist/data';
import {throwIf} from '@xh/hoist/utils/js';
import {isString, escapeRegExp} from 'lodash';

import {Filter} from './Filter';

/**
 * Represents a filter operation on a predefined Field. Used by {@see FilterModel}.
 * Immutable.
 */
export class FieldFilter extends Filter {

    get isFieldFilter() {return true}

    /** @member {string} */
    field;
    /** @member {string} */
    op;
    /** @member {*} */
    value;

    static OPERATORS = [
        '=',
        '!=',
        '>',
        '>=',
        '<',
        '<=',
        'like'
    ];

    /**
     * @param {string} op
     * @returns {boolean} - true if the given operator is valid.
     */
    static isValidOperator(op) {
        return FieldFilter.OPERATORS.includes(op);
    }

    /**
     * Create a new FieldFilter. Accepts a FieldFilter configuration or a string representation
     * generated using FieldFilter.serialize().
     *
     * @param {(Object|string)} cfg - FieldFilter configuration as object or serialized JSON string.
     */
    static create(cfg) {
        if (isString(cfg)) {
            cfg = JSON.parse(cfg);
        }
        return new FieldFilter(cfg);
    }

    /**
     * @param {Object} c - FieldFilter configuration.
     * @param {(string|Field)} c.field - name of Field to filter or Field instance itself.
     * @param {string} c.op - operator to use in filter. Must be one of the OPERATORS.
<<<<<<< HEAD
     * @param {(*|[])} [c.value] - value to use with operator in filter.
     * @param {FieldType} [c.fieldType]
=======
     * @param {(*|[])} [c.value] - value(s) to use with operator in filter.
>>>>>>> a170d5b3
     * @param {string} [c.group] - Optional group associated with this filter.
     */
    constructor({
        field,
        op,
        value,
        group = null
    }) {
        super();

        throwIf(!field, 'FieldFilter requires a field');
        throwIf(!FieldFilter.isValidOperator(op), `FieldFilter requires valid "op" value. Operator "${op}" not recognized.`);

        this.field = isString(field) ? field : field.name;
        this.op = op;
        this.value = value;
        this.group = group;

        Object.freeze(this);
    }

    /**
     * Generate a complete string representation suitable for consumption by parse().
     * @returns {string}
     */
    serialize() {
        const {field, op, value} = this;
        return JSON.stringify({field, op, value});
    }

    /**
     * @param {(Record|Object)} v - Record or Object to evaluate
     * @returns {boolean} - true if the provided Record/Object passes this filter based on its
     *      operator and comparison value.
     */
    test(v) {
<<<<<<< HEAD
        const {field, op} = this;

        v = this.parseValue(v.isRecord ? v.get(field) : v[field]);
        const value = this.parseValue(this.value);
=======
        const {field, op} = this,
            {isRecord, store} = v;

        let value;
        if (isRecord && store) {
            v = v.get(field);

            // If the evaluation target is a Record, parse this filter's value according
            // to the Store's fieldType to ensure an accurate evaluation.
            const fieldType = store.getField(field).type;
            if (isArray(this.value)) {
                value = this.value.map(it => parseFieldValue(it, fieldType));
            } else {
                value = parseFieldValue(this.value, fieldType);
            }
        } else {
            v = v[field];
            value = this.value;
        }
>>>>>>> a170d5b3

        switch (op) {
            case '=':
                return v === value;
            case '!=':
                return v !== value;
            case '>':
                return v > value;
            case '>=':
                return v >= value;
            case '<':
                return v < value;
            case '<=':
                return v <= value;
            case 'like':
                return new RegExp(escapeRegExp(value), 'ig').test(v);
            default:
                throw XH.exception(`Unknown operator: ${op}`);
        }
    }

    /**
     * @param {FieldFilter} other
     * @returns {boolean} - true if the other filter is fully equivalent with this instance.
     */
    equals(other) {
        return other.isFieldFilter &&
            other.serialize() === this.serialize() &&
            other.group === this.group;
    }
}<|MERGE_RESOLUTION|>--- conflicted
+++ resolved
@@ -62,12 +62,7 @@
      * @param {Object} c - FieldFilter configuration.
      * @param {(string|Field)} c.field - name of Field to filter or Field instance itself.
      * @param {string} c.op - operator to use in filter. Must be one of the OPERATORS.
-<<<<<<< HEAD
-     * @param {(*|[])} [c.value] - value to use with operator in filter.
-     * @param {FieldType} [c.fieldType]
-=======
-     * @param {(*|[])} [c.value] - value(s) to use with operator in filter.
->>>>>>> a170d5b3
+     * @param {*} [c.value] - value to use with operator in filter.
      * @param {string} [c.group] - Optional group associated with this filter.
      */
     constructor({
@@ -104,12 +99,6 @@
      *      operator and comparison value.
      */
     test(v) {
-<<<<<<< HEAD
-        const {field, op} = this;
-
-        v = this.parseValue(v.isRecord ? v.get(field) : v[field]);
-        const value = this.parseValue(this.value);
-=======
         const {field, op} = this,
             {isRecord, store} = v;
 
@@ -120,16 +109,11 @@
             // If the evaluation target is a Record, parse this filter's value according
             // to the Store's fieldType to ensure an accurate evaluation.
             const fieldType = store.getField(field).type;
-            if (isArray(this.value)) {
-                value = this.value.map(it => parseFieldValue(it, fieldType));
-            } else {
-                value = parseFieldValue(this.value, fieldType);
-            }
+            value = parseFieldValue(this.value, fieldType);
         } else {
             v = v[field];
             value = this.value;
         }
->>>>>>> a170d5b3
 
         switch (op) {
             case '=':
