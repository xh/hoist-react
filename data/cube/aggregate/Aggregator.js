/*
 * This file belongs to Hoist, an application development toolkit
 * developed by Extremely Heavy Industries (www.xh.io | info@xh.io)
 *
 * Copyright © 2020 Extremely Heavy Industries Inc.
 */

export class Aggregator {

    /**
     * Aggregate values
     * @param {Object[]} rows - current rows in aggregation.  Will never be empty.
     * @param {string} fieldName - name of field to perform the aggregation on.
     */
    aggregate(rows, fieldName) {}


    /**
     * Adjust an aggregated value, by replacing one of its constituent components.
     *
     * @param {Object[]} rows - current rows in aggregation.  Will never be empty.
     * @param {*} currVal - current value of aggregation
     * @param {RowUpdate} update - update that occurred to child of this aggregation.
     * Sub-classes may use this method to provide efficient implementations for dynamic changes
     * to an aggregation.  The default implementation will simply re-aggregate.
     * @returns {*} - new aggregate value
     */
    replace(rows, currVal, update) {
        return this.aggregate(rows, update.field.name);
    }


    /**
     * Call function on all *leaf* children of a set of children.
     *
     * @param {Array} rows - array of child rows
     * @param {function} fn - the function to call on each leaf.
     *
<<<<<<< HEAD
     * @returns {Array}
=======
     * @returns {boolean}
>>>>>>> bb4639cb
     */
    forEachLeaf(rows, fn) {
        for (const row of rows) {
            if (row.isLeaf) {
<<<<<<< HEAD
                fn(row);
            } else {
                this.forEachLeaf(row.children, fn);
            }
        }
=======
                const res = fn(row);
                if (res === false) return false;
            } else {
                const res = this.forEachLeaf(row.children, fn);
                if (res === false) return false;
            }
        }
        return true;
>>>>>>> bb4639cb
    }
}<|MERGE_RESOLUTION|>--- conflicted
+++ resolved
@@ -36,22 +36,11 @@
      * @param {Array} rows - array of child rows
      * @param {function} fn - the function to call on each leaf.
      *
-<<<<<<< HEAD
-     * @returns {Array}
-=======
      * @returns {boolean}
->>>>>>> bb4639cb
      */
     forEachLeaf(rows, fn) {
         for (const row of rows) {
             if (row.isLeaf) {
-<<<<<<< HEAD
-                fn(row);
-            } else {
-                this.forEachLeaf(row.children, fn);
-            }
-        }
-=======
                 const res = fn(row);
                 if (res === false) return false;
             } else {
@@ -60,6 +49,5 @@
             }
         }
         return true;
->>>>>>> bb4639cb
     }
 }