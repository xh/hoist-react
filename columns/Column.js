--- conflicted
+++ resolved
@@ -127,12 +127,8 @@
         this.chooserName = chooserName || this.headerName || this.colId;
         this.chooserGroup = chooserGroup;
         this.chooserDescription = chooserDescription;
-<<<<<<< HEAD
         this.excludeFromChooser = withDefault(excludeFromChooser, this.isTreeColumn);
-=======
-        this.excludeFromChooser = withDefaultFalse(excludeFromChooser);
         this.hideable = withDefaultTrue(hideable);
->>>>>>> ab3c24e8
 
         this.exportName = exportName || this.headerName || this.colId;
         this.exportValue = exportValue;
@@ -157,6 +153,7 @@
             maxWidth: this.maxWidth,
             suppressResize: !this.resizable,
             suppressMovable: !this.movable,
+            ...this.agOptions
         };
 
         if (this.isTreeColumn) {
