--- conflicted
+++ resolved
@@ -17,16 +17,12 @@
     resizable: false,
     sortable: false,
     excludeFromChooser: true,
-<<<<<<< HEAD
-    excludeFromExport: true
-=======
     excludeFromExport: true,
     agOptions: {
         suppressSorting: true,
         suppressMenu: true,
         suppressFilter: true
     }
->>>>>>> ac6b924e
 };
 
 export const boolCheckCol = {
