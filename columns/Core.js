--- conflicted
+++ resolved
@@ -17,15 +17,11 @@
     resizable: false,
     sortable: false,
     excludeFromChooser: true,
-<<<<<<< HEAD
-    excludeFromExport: true
-=======
     excludeFromExport: true,
     agOptions: {
         suppressMenu: true,
         suppressFilter: true
     }
->>>>>>> f4a205c4
 };
 
 export const boolCheckCol = {
