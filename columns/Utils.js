--- conflicted
+++ resolved
@@ -5,8 +5,7 @@
  * Copyright © 2018 Extremely Heavy Industries Inc.
  */
 import {Component} from 'react';
-<<<<<<< HEAD
-import {castArray, defaults, startCase} from 'lodash';
+import {castArray, defaults, isNumber, omit, startCase} from 'lodash';
 
 const globalVals = {
     field: null,            // name of field in underlying model
@@ -16,12 +15,7 @@
     excludeFromChooser: false,         // exclude column from column chooser
     hide: false             // hide/show column
 };
-=======
-import {defaults, castArray, isNumber, omit} from 'lodash';
-
-const globalVals = {};
 const hoistColProps = ['align', 'elementRenderer', 'flex', 'fixedWidth'];
->>>>>>> 1b310397
 
 /**
  * Creates a factory for use within a Column definition file to create multiple column factories
@@ -66,13 +60,9 @@
                 colProps.cellRendererFramework = clazz;
             }
 
-<<<<<<< HEAD
             colProps.text = colProps.text || startCase(colProps.field);
 
-            return colProps;
-=======
             return omit(colProps, hoistColProps);
->>>>>>> 1b310397
         };
     };
 }