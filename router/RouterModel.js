/*
 * This file belongs to Hoist, an application development toolkit
 * developed by Extremely Heavy Industries (www.xh.io | info@xh.io)
 *
 * Copyright © 2018 Extremely Heavy Industries Inc.
 */
import {HoistModel} from '@xh/hoist/core';
import {observable, action} from '@xh/hoist/mobx';
import createRouter from 'router5';
import browserPlugin from 'router5/plugins/browser';

/**
 * Top-level model for managing routing in hoist.
 *
 * This observable model uses router5 to manage the underlying routes,
 * presenting them to the application as a set of mobx observables.
 */
@HoistModel()
export class RouterModel {

    /**
     * Router5 state object representing the current state.
     */
    @observable currentState;

    /**
     * Underlying Router5 Router object implementing the routing state.
     */
    router = this.createRouter();
    
    /**
     * Does the routing system already have a given route?
     * @param {String} routeName
     */
<<<<<<< HEAD
    hasRoute(routeName) {
        const flatNames = this.getRouteNames(this.router.rootNode);
        return flatNames.includes(routeName);
=======
    init(routes) {
        const config = {defaultRoute: 'default'};

        const router = this.router = createRouter(routes, config);

        router
            .usePlugin(browserPlugin())
            .subscribe(ev => this.setCurrentState(ev.route));

        router.start();
>>>>>>> 4f4a1fcf
    }

    /**
     * Navigate
     *
     * This is a convenience short cut for router.navigate().  See
     * the Router5 documentation for more information.
     */
    navigate(...args) {
        this.router.navigate(...args);
    }

    //-------------------------
    // Implementation
    //-------------------------
    @action
    setCurrentState(state) {
        this.currentState = state;
    }

    getRouteNames(node) {
        const name = node.name,
            ret = [];
        node.children.forEach(child => {
            this.getRouteNames(child).forEach(it => {
                ret.push(name ? name + '.' + it : it);
            })
        })
        if (name) ret.push(name);
        return ret;
    }

    createRouter() {
        const ret = createRouter([], {defaultRoute: 'default'});

        ret.usePlugin(browserPlugin())
            .subscribe(ev => this.setCurrentState(ev.route));

        return ret;
    }
}<|MERGE_RESOLUTION|>--- conflicted
+++ resolved
@@ -27,27 +27,14 @@
      * Underlying Router5 Router object implementing the routing state.
      */
     router = this.createRouter();
-    
+
     /**
      * Does the routing system already have a given route?
      * @param {String} routeName
      */
-<<<<<<< HEAD
     hasRoute(routeName) {
         const flatNames = this.getRouteNames(this.router.rootNode);
         return flatNames.includes(routeName);
-=======
-    init(routes) {
-        const config = {defaultRoute: 'default'};
-
-        const router = this.router = createRouter(routes, config);
-
-        router
-            .usePlugin(browserPlugin())
-            .subscribe(ev => this.setCurrentState(ev.route));
-
-        router.start();
->>>>>>> 4f4a1fcf
     }
 
     /**
