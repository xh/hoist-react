/*
 * This file belongs to Hoist, an application development toolkit
 * developed by Extremely Heavy Industries (www.xh.io | info@xh.io)
 *
 * Copyright © 2018 Extremely Heavy Industries Inc.
 */

import {PropTypes as PT} from 'prop-types';
import {HoistComponent, elemFactory} from '@xh/hoist/core';
import {div} from '@xh/hoist/cmp/layout';

import {HoistInput} from '@xh/hoist/cmp/form';

/**
 * A simple label for a form.
 */
@HoistComponent
export class Label extends HoistInput {

    static propTypes = {
        ...HoistInput.propTypes,

        children: PT.node
    };

<<<<<<< HEAD
    baseClassName = 'xh-field-label';
=======
    delegateProps = ['className'];

    baseClassName = 'xh-input-label';
>>>>>>> 288c48eb

    render() {
        const {props} = this;
        return div({
            className: this.getClassName('bp3-label', 'bp3-inline'),
            style: {...props.style, whiteSpace: 'nowrap', width: props.width},
            items: props.children
        });
    }
}

export const label = elemFactory(Label);<|MERGE_RESOLUTION|>--- conflicted
+++ resolved
@@ -23,13 +23,7 @@
         children: PT.node
     };
 
-<<<<<<< HEAD
-    baseClassName = 'xh-field-label';
-=======
-    delegateProps = ['className'];
-
     baseClassName = 'xh-input-label';
->>>>>>> 288c48eb
 
     render() {
         const {props} = this;
