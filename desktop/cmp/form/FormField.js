/*
 * This file belongs to Hoist, an application development toolkit
 * developed by Extremely Heavy Industries (www.xh.io | info@xh.io)
 *
 * Copyright © 2019 Extremely Heavy Industries Inc.
 */
<<<<<<< HEAD
import React, {cloneElement, useContext, Children} from 'react';
=======
import React, {cloneElement, useContext, useState, Children} from 'react';
>>>>>>> cefd1f56
import PT from 'prop-types';
import {isUndefined, isDate, isFinite, isBoolean, isNil, kebabCase} from 'lodash';
import {isLocalDate} from '@xh/hoist/utils/datetime';

import {hoistCmp, uses, XH} from '@xh/hoist/core';
import {tooltip} from '@xh/hoist/kit/blueprint';
import {FormContext, FieldModel} from '@xh/hoist/cmp/form';
import {HoistInput} from '@xh/hoist/cmp/input';
import {box, div, span, label as labelEl} from '@xh/hoist/cmp/layout';
import {Icon} from '@xh/hoist/icon';
import {fmtDateTime, fmtDate, fmtNumber} from '@xh/hoist/format';
import {throwIf, withDefault} from '@xh/hoist/utils/js';
import {getReactElementName} from '@xh/hoist/utils/react';
import classNames from 'classnames';
import {getLayoutProps} from '@xh/hoist/utils/react';

import './FormField.scss';

/**
 * Standardised wrapper around a HoistInput Component. FormField provides consistent layout,
 * labelling, and optional display of validation messages for the input component.
 *
 * This component is intended to be used within a `Form` component and bound to a 'FieldModel'
 * within that Form's backing `FormModel`.  This binding, can happen explicitly, or by name.
 *
 * FormField will setup the binding between its child HoistInput and the FieldModel instance and
 * can display validation messages, switch between read-only and disabled variants of its child,
 * and source default props via the parent Form's `fieldDefaults` prop.
 *
 * FormFields can be sized and otherwise customized via standard layout props. They will
 * adjust their child Inputs to fill their available space (if appropriate given the input type),
 * so the recommended approach is to specify any sizing on the FormField (as opposed to the Input).
 */
export const [FormField, formField] = hoistCmp.withFactory({
    displayName: 'FormField',
    className: 'xh-form-field',
    memo: false,
    model: uses(FieldModel, {fromContext: false, toContext: false}),

    render({model, className, field, children, info, ...props}) {

        // Resolve FieldModel
        const formContext = useContext(FormContext),
            formModel = formContext.model;
        model = model || (formModel && field ? formModel.fields[field] : null);

        // Model related props
        const isRequired = model?.isRequired || false,
            readonly = model?.readonly || false,
            disabled = props.disabled || model?.disabled,
            validationDisplayed = model?.validationDisplayed || false,
            notValid = model?.isNotValid || false,
            displayNotValid = validationDisplayed && notValid,
            errors = model?.errors || [],
            requiredStr = (isRequired && !readonly) ? span(' *') : null;

        // Child related props
        const child = getValidChild(children),
<<<<<<< HEAD
            childId = child.props.id || XH.genId(),
=======
            [stableId] = useState(XH.genId()),
            childId = child.props.id || stableId,
>>>>>>> cefd1f56
            childIsSizeable = child.type?.hasLayoutSupport || false,
            childCssName = `xh-form-field-${kebabCase(getReactElementName(child))}`;

        // Display related props
        const inline = defaultProp('inline', props, formContext, false),
            minimal = defaultProp('minimal', props, formContext, false),
            leftErrorIcon = defaultProp('leftErrorIcon', props, formContext, false),
            clickableLabel = defaultProp('clickableLabel', props, formContext, true),
            labelAlign = defaultProp('labelAlign', props, formContext, 'left'),
            labelWidth = defaultProp('labelWidth', props, formContext, null),
            label = defaultProp('label', props, formContext, model?.displayName),
            commitOnChange = defaultProp('commitOnChange', props, formContext, undefined);

        // Styles
        const classes = [childCssName];
        if (isRequired) classes.push('xh-form-field-required');
        if (inline) classes.push('xh-form-field-inline');
        if (minimal) classes.push('xh-form-field-minimal');
        if (readonly) classes.push('xh-form-field-readonly');
        if (displayNotValid) classes.push('xh-form-field-invalid');


        let childEl = readonly ?
            readonlyChild({model, readonlyRenderer: props.readonlyRenderer}) :
            editableChild({
                model,
                child,
                childIsSizeable,
                childId,
                disabled,
                displayNotValid,
                leftErrorIcon,
                commitOnChange
            });

        if (minimal) {
            childEl = tooltip({
                target: childEl,
                targetClassName: `xh-input ${displayNotValid ? 'xh-input-invalid' : ''}`,
                targetTagName: !blockChildren.includes(getReactElementName(child)) || child.props.width ? 'span' : 'div',
                position: 'right',
                disabled: !displayNotValid,
                content: getErrorTooltipContent(errors)
            });
        }

        return box({
            key: model?.xhId,
            className: classNames(className, classes),
            ...getLayoutProps(props),
            items: [
                labelEl({
                    omit: !label,
                    className: 'xh-form-field-label',
                    items: [label, requiredStr],
                    htmlFor: clickableLabel ? childId : null,
                    style: {
                        textAlign: labelAlign,
                        width: labelWidth,
                        minWidth: isNil(labelWidth) ? 80 : 0
                    }
                }),
                div({
                    className: childIsSizeable ? 'xh-form-field-fill' : '',
                    items: [
                        childEl,
                        div({
                            className: 'xh-form-field-info',
                            omit: !info,
                            item: info
                        }),
                        tooltip({
                            omit: minimal || !displayNotValid,
                            openOnTargetFocus: false,
                            className: 'xh-form-field-error-msg',
                            item: errors ? errors[0] : null,
                            content: getErrorTooltipContent(errors)
                        })
                    ]
                })
            ]
        });
    }
});

FormField.propTypes = {

    /**
     * Focus or toggle input when label is clicked.
     * Defaulted from containing Form, or true.
     */
    clickableLabel: PT.bool,

    /**
     * CommitOnChange property for underlying HoistInput (for inputs that support).
     * Defaulted from containing Form.
     */
    commitOnChange: PT.bool,

    /** Property name on bound FormModel from which to read/write data. */
    field: PT.string,

    /** Additional description or info to be displayed alongside the input control. */
    info: PT.node,

    /**
     * Layout field inline with label to the left.
     * Defaulted from containing Form, or false.
     */
    inline: PT.bool,

    /**
     * Label for form field. Defaults to Field displayName. Set to null to hide.
     * Can be defaulted from contained Form (specifically, to null to hide all labels).
     */
    label: PT.node,

    /** Alignment of label text, default 'left'. */
    labelAlign: PT.oneOf(['left', 'right']),

    /** Width of the label in pixels. */
    labelWidth: PT.number,

    /**
     * Signal a validation error by inserting a warning glyph in the far left side of the
     * Input, if supported. (Currently TextField and NumberInput only.)
     * Defaulted from containing Form, or false.
     */
    leftErrorIcon: PT.bool,

    /**
     * Display validation messages in a tooltip, as opposed to inline within the component.
     * Defaulted from containing Form, or false.
     */
    minimal: PT.bool,

    /**
     * Optional function for use in readonly mode. Called with the Field's current value
     * and should return an element suitable for presentation to the end-user.
     */
    readonlyRenderer: PT.func
};

const readonlyChild = hoistCmp.factory({
    memo: false,
    model: false,

    render({model, readonlyRenderer}) {
        const value = model ? model['value'] : null,
            renderer = withDefault(readonlyRenderer, defaultReadonlyRenderer);
        return div({className: 'xh-form-field-readonly-display', item: renderer(value)});
    }
});

const editableChild = hoistCmp.factory({
    memo: false,
    model: false,

    render({model, child, childIsSizeable, childId, disabled, displayNotValid, leftErrorIcon, commitOnChange}) {
        const {props} = child,
            {propTypes} = child.type;

        const overrides = {
            model,
            bind: 'value',
            disabled,
            id: childId
        };

        // If a sizeable child input doesn't specify its own dimensions,
        // the input should fill the available size of the FormField.
        // Note: We explicitly set width / height to null to override defaults.
        if (childIsSizeable) {
            if (isUndefined(props.width) && isUndefined(props.flex)) {
                overrides.width = null;
                overrides.flex = 1;
            }

            if (isUndefined(props.height)) {
                overrides.height = null;
            }
        }

        if (displayNotValid && propTypes.leftIcon && leftErrorIcon) {
            overrides.leftIcon = Icon.warningCircle();
        }

        if (propTypes.commitOnChange && !isUndefined(commitOnChange)) {
            overrides.commitOnChange = commitOnChange;
        }
        return cloneElement(child, overrides);
    }
});

//--------------------------------
// Helper Functions
//---------------------------------
const blockChildren = ['TextInput', 'JsonInput', 'Select'];

function getValidChild(children) {
    const child = Children.only(children);
    throwIf(!child || !(child.type.prototype instanceof HoistInput), 'FormField child must be a single component that extends HoistInput.');
    throwIf(child.props.bind || child.props.model, 'HoistInputs should not specify "bind" or "model" props when used with FormField');
    return child;
}

function defaultReadonlyRenderer(value) {
    if (isLocalDate(value)) return fmtDate(value);
    if (isDate(value)) return fmtDateTime(value);
    if (isFinite(value)) return fmtNumber(value);
    if (isBoolean(value)) return value.toString();
    return span(value != null ? value.toString() : null);
}

function getErrorTooltipContent(errors) {
    if (!errors || !errors.length) return null;
    if (errors.length === 1) return errors[0];
    return (
        <ul className="xh-form-field-error-tooltip">
            {errors.map((it, idx) => <li key={idx}>{it}</li>)}
        </ul>
    );
}

function defaultProp(name, props, formContext, defaultVal) {
    return withDefault(props[name], formContext.fieldDefaults[name], defaultVal);
}<|MERGE_RESOLUTION|>--- conflicted
+++ resolved
@@ -4,11 +4,7 @@
  *
  * Copyright © 2019 Extremely Heavy Industries Inc.
  */
-<<<<<<< HEAD
-import React, {cloneElement, useContext, Children} from 'react';
-=======
 import React, {cloneElement, useContext, useState, Children} from 'react';
->>>>>>> cefd1f56
 import PT from 'prop-types';
 import {isUndefined, isDate, isFinite, isBoolean, isNil, kebabCase} from 'lodash';
 import {isLocalDate} from '@xh/hoist/utils/datetime';
@@ -67,12 +63,8 @@
 
         // Child related props
         const child = getValidChild(children),
-<<<<<<< HEAD
-            childId = child.props.id || XH.genId(),
-=======
             [stableId] = useState(XH.genId()),
             childId = child.props.id || stableId,
->>>>>>> cefd1f56
             childIsSizeable = child.type?.hasLayoutSupport || false,
             childCssName = `xh-form-field-${kebabCase(getReactElementName(child))}`;
 
