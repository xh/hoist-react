--- conflicted
+++ resolved
@@ -162,13 +162,8 @@
     }
 
     parseValue(value) {
-<<<<<<< HEAD
-        if (value == undefined || value == null) return null;
-=======
         if (value == null || value == '') return null;
->>>>>>> 93937a95
         if (isNumber(value)) return value;
-        
 
         value = value.replace(/,/g, '');
 
