/*
 * This file belongs to Hoist, an application development toolkit
 * developed by Extremely Heavy Industries (www.xh.io | info@xh.io)
 *
 * Copyright © 2018 Extremely Heavy Industries Inc.
 */

import {PropTypes as PT} from 'prop-types';
import moment from 'moment';
import {assign, clone} from 'lodash';

import {fmtDate} from '@xh/hoist/format';
import {elemFactory, HoistComponent} from '@xh/hoist/core';
import {dateInput as bpDateInput} from '@xh/hoist/kit/blueprint';
import {Ref} from '@xh/hoist/utils/react';
import {withDefault} from '@xh/hoist/utils/js';
import {HoistInput} from '@xh/hoist/cmp/form';

/**
 * A Calendar Control for choosing a Date.
 *
 * @see HoistInput for properties additional to those documented below.
 */
@HoistComponent
export class DateInput extends HoistInput {

    static propTypes = {
        ...HoistInput.propTypes,
        value: PT.string,

        /** true to commit on every key stroke, defaults false */
        commitOnChange: PT.bool,
        /** Position for calendar popover. @see http://blueprintjs.com/docs/ */
        popoverPosition: PT.oneOf([
            'top-left', 'top', 'top-right',
            'right-top', 'right', 'right-bottom',
            'bottom-right', 'bottom', 'bottom-left',
            'left-bottom', 'left', 'left-top',
            'auto'
        ]),
        /** Minimum (inclusive) valid date. */
        minDate: PT.instanceOf(Date),
        /** Maximum (inclusive) valid date. */
        maxDate: PT.instanceOf(Date),
<<<<<<< HEAD
=======

        /**
         * MomentJS format of date for display and parsing.
         *
         * Defaults to YYYY-MM-DD HH:mm:ss, or a prefix of it, with presence of time components dependent on
         * the timePrecision prop.
         */
        formatString: PT.string,

        /**
         * The precision of time selection that accompanies the calendar.
         * If undefined, control will not show time.
         */
        timePrecision: PT.oneOf(['second', 'minute']),

        /**
         * Props passed to the TimePicker.  @see https://blueprintjs.com
         */
        timePickerProps: PT.object,

>>>>>>> 9f0d29de
        /** Props passed to ReactDayPicker component. @see http://react-day-picker.js.org/ */
        dayPickerProps: PT.object,

        /** Icon to display on the left side of the field */
        leftIcon: PT.element,
        /** Element to display on the right side of the field */
        rightElement: PT.element
    };

    child = new Ref();

    baseClassName = 'xh-date-input';

<<<<<<< HEAD
    get commitOnChange() {
        withDefault(this.props.commitOnChange, false);
    }

    render() {
        const {props} = this,
            dayPickerProps = assign({fixedWeeks: true}, props.dayPickerProps),
            popoverPosition = withDefault(props.popoverPosition, 'auto');
=======
    render() {
        let {
            minDate,
            maxDate,
            width,
            popoverPosition,
            style,
            dayPickerProps,
            leftIcon,
            timePrecision,
            timePickerProps
        } = this.props;

        dayPickerProps = assign({fixedWeeks: true}, dayPickerProps);
        timePickerProps = timePrecision ? timePickerProps: undefined;
>>>>>>> 9f0d29de

        return bpDateInput({
            className: this.getClassName(),
            ref: this.child.ref,
            value: this.renderValue,
            onChange: this.onChange,
            formatDate: this.formatDate,
            parseDate: this.parseDate,
            tabIndex: props.tabIndex,
            inputProps: {
                style: {...props.style, width: props.width},
                onKeyPress: this.onKeyPress,
                onFocus: this.onFocus,
                onBlur: this.onBlur,
                tabIndex: props.tabIndex,
                autoComplete: 'nope',
                leftIcon: props.leftIcon
            },
            popoverProps: {
                minimal: true,
                usePortal: true,
                position: popoverPosition,
                onClose: this.onPopoverWillClose
            },
<<<<<<< HEAD
=======
            minDate,
            maxDate,
            timePrecision,
            timePickerProps,
>>>>>>> 9f0d29de
            dayPickerProps,
            minDate: props.minDate,
            maxDate: props.maxDate,
            disabled: props.disabled,
            rightElement: props.rightElement
        });
    }

    getFormat() {
        const {formatString, timePrecision} = this.props;
        if (formatString) return formatString;
        let ret = 'YYYY-MM-DD';
        if (timePrecision == 'minute') {
            ret += ' HH:mm';
        } else if (timePrecision == 'second') {
            ret += ' HH:mm:ss';
        }
        return ret;
    }

    formatDate = (date) => {
        return fmtDate(date, {fmt: this.getFormat()});
    }

    parseDate = (dateString) => {
        return moment(dateString, this.getFormat()).toDate();
    }

    noteBlurred() {
        this.forcePopoverClose();
        super.noteBlurred();
    }

    onChange = (date, isUserChange) => {
        if (!isUserChange) return;
        const {minDate, maxDate} = this.props;

        if (date < minDate) date = minDate;
        if (date > maxDate) date = maxDate;


        date = this.applyPrecision(date);
        this.noteValueChange(date);
<<<<<<< HEAD
        this.forcePopoverClose();
    };
=======

        // Blueprint won't always close popover (e.g. choosing a date in previous month). Force it to.
        this.child.value.setState({isOpen: false});
    }
    
>>>>>>> 9f0d29de

    onKeyPress = (ev) => {
        if (ev.key == 'Enter') this.doCommit();
    };

    onPopoverWillClose = (ev) => {
        this.doCommit();
    };

    forcePopoverClose() {
        this.child.value.setState({isOpen: false});
    }
<<<<<<< HEAD
=======

    applyPrecision(date)  {
        let {timePrecision} = this.props;
        date = clone(date);
        if (timePrecision == 'second') {
            date.setMilliseconds(0);
        } else if (timePrecision == 'minute') {
            date.setSeconds(0, 0);
        } else {
            date.setHours(0, 0, 0, 0);
        }
        return date;
    }
>>>>>>> 9f0d29de
}
export const dateInput = elemFactory(DateInput);<|MERGE_RESOLUTION|>--- conflicted
+++ resolved
@@ -42,8 +42,6 @@
         minDate: PT.instanceOf(Date),
         /** Maximum (inclusive) valid date. */
         maxDate: PT.instanceOf(Date),
-<<<<<<< HEAD
-=======
 
         /**
          * MomentJS format of date for display and parsing.
@@ -64,10 +62,8 @@
          */
         timePickerProps: PT.object,
 
->>>>>>> 9f0d29de
         /** Props passed to ReactDayPicker component. @see http://react-day-picker.js.org/ */
         dayPickerProps: PT.object,
-
         /** Icon to display on the left side of the field */
         leftIcon: PT.element,
         /** Element to display on the right side of the field */
@@ -78,7 +74,6 @@
 
     baseClassName = 'xh-date-input';
 
-<<<<<<< HEAD
     get commitOnChange() {
         withDefault(this.props.commitOnChange, false);
     }
@@ -86,24 +81,8 @@
     render() {
         const {props} = this,
             dayPickerProps = assign({fixedWeeks: true}, props.dayPickerProps),
+            timePickerProps = timePrecision ? timePickerProps: undefined,
             popoverPosition = withDefault(props.popoverPosition, 'auto');
-=======
-    render() {
-        let {
-            minDate,
-            maxDate,
-            width,
-            popoverPosition,
-            style,
-            dayPickerProps,
-            leftIcon,
-            timePrecision,
-            timePickerProps
-        } = this.props;
-
-        dayPickerProps = assign({fixedWeeks: true}, dayPickerProps);
-        timePickerProps = timePrecision ? timePickerProps: undefined;
->>>>>>> 9f0d29de
 
         return bpDateInput({
             className: this.getClassName(),
@@ -128,14 +107,9 @@
                 position: popoverPosition,
                 onClose: this.onPopoverWillClose
             },
-<<<<<<< HEAD
-=======
-            minDate,
-            maxDate,
-            timePrecision,
+            dayPickerProps,
             timePickerProps,
->>>>>>> 9f0d29de
-            dayPickerProps,
+            timePrecision: props.timePrecision
             minDate: props.minDate,
             maxDate: props.maxDate,
             disabled: props.disabled,
@@ -178,16 +152,8 @@
 
         date = this.applyPrecision(date);
         this.noteValueChange(date);
-<<<<<<< HEAD
         this.forcePopoverClose();
     };
-=======
-
-        // Blueprint won't always close popover (e.g. choosing a date in previous month). Force it to.
-        this.child.value.setState({isOpen: false});
-    }
-    
->>>>>>> 9f0d29de
 
     onKeyPress = (ev) => {
         if (ev.key == 'Enter') this.doCommit();
@@ -200,21 +166,5 @@
     forcePopoverClose() {
         this.child.value.setState({isOpen: false});
     }
-<<<<<<< HEAD
-=======
-
-    applyPrecision(date)  {
-        let {timePrecision} = this.props;
-        date = clone(date);
-        if (timePrecision == 'second') {
-            date.setMilliseconds(0);
-        } else if (timePrecision == 'minute') {
-            date.setSeconds(0, 0);
-        } else {
-            date.setHours(0, 0, 0, 0);
-        }
-        return date;
-    }
->>>>>>> 9f0d29de
 }
 export const dateInput = elemFactory(DateInput);