/*
 * This file belongs to Hoist, an application development toolkit
 * developed by Extremely Heavy Industries (www.xh.io | info@xh.io)
 *
 * Copyright © 2018 Extremely Heavy Industries Inc.
 */

import {PropTypes as PT} from 'prop-types';
import {HoistComponent, elemFactory} from '@xh/hoist/core';
import {switchControl} from '@xh/hoist/kit/blueprint';

import {HoistField} from '@xh/hoist/cmp/form';

/**
 * Switch Field. 
 * Note that that component does not handle null values. For nullable fields, use a SelectField.
 */
@HoistComponent()
export class SwitchField extends HoistField {

    static propTypes = {
        ...HoistField.propTypes,
        value: PT.bool
    };

    static defaultProps = {
        commitOnChange: true,
        inline: true
    };

<<<<<<< HEAD
    delegateProps = ['className', 'disabled'];

    baseClassName = 'xh-switch-field';

=======
>>>>>>> fd8e13ff
    render() {
        return switchControl({
            className: this.getClassName(),
            checked: !!this.renderValue,
            onChange: this.onChange,
            onBlur: this.onBlur,
            onFocus: this.onFocus,
            ...this.getDelegateProps()
        });
    }

    onChange = (e) => {
        this.noteValueChange(e.target.checked);
    }

}
export const switchField = elemFactory(SwitchField);<|MERGE_RESOLUTION|>--- conflicted
+++ resolved
@@ -28,13 +28,8 @@
         inline: true
     };
 
-<<<<<<< HEAD
-    delegateProps = ['className', 'disabled'];
-
     baseClassName = 'xh-switch-field';
 
-=======
->>>>>>> fd8e13ff
     render() {
         return switchControl({
             className: this.getClassName(),
