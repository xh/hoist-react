--- conflicted
+++ resolved
@@ -4,22 +4,18 @@
  *
  * Copyright © 2023 Extremely Heavy Industries Inc.
  */
+import {errorBoundary} from '@xh/hoist/cmp/error/ErrorBoundary';
 import {box, frame, vbox, vframe} from '@xh/hoist/cmp/layout';
 import {
     BoxProps,
     hoistCmp,
+    HoistModel,
     HoistProps,
     refreshContextView,
     Some,
     TaskObserver,
     useContextModel,
-<<<<<<< HEAD
     uses
-=======
-    uses,
-    hoistCmp,
-    HoistModel
->>>>>>> da7eb343
 } from '@xh/hoist/core';
 import {loadingIndicator} from '@xh/hoist/desktop/cmp/loadingindicator';
 import {mask} from '@xh/hoist/desktop/cmp/mask';
@@ -36,12 +32,6 @@
 import {resizeContainer} from './impl/ResizeContainer';
 import './Panel.scss';
 import {PanelModel} from './PanelModel';
-<<<<<<< HEAD
-=======
-import {HotkeyConfig} from '@xh/hoist/kit/blueprint';
-import {ContextMenuSpec} from '../contextmenu/ContextMenu';
-import {errorBoundary} from '@xh/hoist/cmp/error/ErrorBoundary';
->>>>>>> da7eb343
 
 export interface PanelProps extends HoistProps<PanelModel>, Omit<BoxProps, 'title'> {
     /** True to style panel header (if displayed) with reduced padding and font-size. */
@@ -246,12 +236,8 @@
             });
         }
 
-<<<<<<< HEAD
-        // 4) Return wrapped in resizable affordances if needed, or equivalent layout box
-        if (model.isModal) testId = undefined; // If testId rendered in model do not render in nonmodal container
-=======
         // 5) Return wrapped in resizable affordances if needed, or equivalent layout box
->>>>>>> da7eb343
+        if (model.isModal) testId = undefined; // If testId rendered in modal do not render in nonmodal container
         item =
             resizable || collapsible || showSplitter
                 ? resizeContainer({ref, item, className, testId})
