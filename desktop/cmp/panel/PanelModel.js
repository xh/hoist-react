--- conflicted
+++ resolved
@@ -14,11 +14,7 @@
     RenderMode,
     XH
 } from '@xh/hoist/core';
-<<<<<<< HEAD
-import {action, observable, makeObservable} from '@xh/hoist/mobx';
-=======
-import {action, observable, comparer} from '@xh/hoist/mobx';
->>>>>>> f1cc6207
+import {action, observable, comparer, makeObservable} from '@xh/hoist/mobx';
 import {start} from '@xh/hoist/promise';
 import {apiRemoved} from '@xh/hoist/utils/js';
 import {isNil} from 'lodash';
