--- conflicted
+++ resolved
@@ -21,7 +21,7 @@
 import {action, makeObservable, observable, comparer, bindable} from '@xh/hoist/mobx';
 import {wait} from '@xh/hoist/promise';
 import {throwIf} from '@xh/hoist/utils/js';
-import {isNil} from 'lodash';
+import {isNil, isString} from 'lodash';
 import {createRef} from 'react';
 import {ModalSupportConfig, ModalSupportModel} from '../modalsupport/';
 
@@ -36,7 +36,7 @@
     collapsible?: boolean;
 
     /** Default size (in px or %) of the panel. */
-    defaultSize?: number|string;
+    defaultSize?: number | string;
 
     /** Minimum size (in px) to which the panel can be resized. */
     minSize?: number;
@@ -105,7 +105,7 @@
     //-----------------------
     readonly resizable: boolean;
     readonly collapsible: boolean;
-    readonly defaultSize: number|string;
+    readonly defaultSize: number | string;
     readonly minSize: number;
     readonly maxSize: number;
     readonly defaultCollapsed: boolean;
@@ -135,7 +135,7 @@
 
     /** Size in pixels or percents along sizing dimension.  Used when object is *not* collapsed. */
     @bindable
-    size: number|string = null;
+    size: number | string = null;
 
     /** Is this panel currently resizing? */
     @observable
@@ -191,16 +191,39 @@
             resizable = false;
         }
 
-<<<<<<< HEAD
-=======
-        if (!isNil(maxSize) && (maxSize < minSize || maxSize < defaultSize)) {
-            console.error(
-                "'maxSize' must be greater than 'minSize' and 'defaultSize'. No 'maxSize' will be set."
-            );
+        if (!isNil(maxSize) && maxSize < minSize) {
+            console.error("'maxSize' must be greater than 'minSize'. No 'maxSize' will be set.");
             maxSize = null;
         }
 
->>>>>>> aab7bbc4
+        if (!isNil(maxSize) && !this.isPercent(defaultSize) && maxSize < defaultSize) {
+            console.error(
+                "'maxSize' must be greater than 'defaultSize'. No 'maxSize' will be set."
+            );
+            maxSize = null;
+        }
+
+        if (minSize > 0 && !this.isPercent(defaultSize) && minSize > defaultSize) {
+            console.error(
+                "'minSize' must be smaller than 'defaultSize'. 'minSize' will be set to 0."
+            );
+            minSize = 0;
+        }
+
+        if (!isNil(maxSize) && this.isPercent(defaultSize)) {
+            console.error(
+                "'maxSize' is ignored when 'defaultSize' is a percent. No 'maxSize' will be set."
+            );
+            maxSize = null;
+        }
+
+        if (minSize > 0 && this.isPercent(defaultSize)) {
+            console.error(
+                "'minSize' is ignored when 'defaultSize' is a percent. 'minSize' will be set to 0."
+            );
+            minSize = 0;
+        }
+
         if (resizable && !resizeWhileDragging && !showSplitter) {
             console.error(
                 "Must not set 'showSplitter = false' for a resizable PanelModel unless 'resizeWhileDragging` is enabled. Panel sizing disabled."
@@ -358,4 +381,8 @@
         // Forces other components to redraw if required.
         wait().then(() => window.dispatchEvent(new Event('resize')));
     }
+
+    isPercent(v) {
+        return isString(v) && v.endsWith('%');
+    }
 }