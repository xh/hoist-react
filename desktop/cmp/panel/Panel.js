--- conflicted
+++ resolved
@@ -31,7 +31,6 @@
  *
  * @see PanelModel
  */
-<<<<<<< HEAD
 export const [Panel, panel] = hoistComponent(function Panel(props, ref) {
     let model = useProvidedModel(PanelModel, props),
         [flags] = useState({wasDisplayed: true}),
@@ -43,8 +42,10 @@
         bbar,
         title,
         icon,
+        compactHeader,
         headerItems,
         mask: maskProp,
+        loadingIndicator: loadingIndicatorProp,
         children,
         model: modelProp,
         ...rest
@@ -88,175 +89,52 @@
                 ...(castArray(children)),
                 parseToolbar(bbar)
             ]
-=======
-@HoistComponent
-@LayoutSupport
-export class Panel extends Component {
-
-    wasDisplayed = false;
-
-    static modelClass = PanelModel;
-
-    static propTypes = {
-        /** True to style panel header (if displayed) with reduced padding and font-size. */
-        compactHeader: PT.bool,
-
-        /** Items to be added to the right-side of the panel's header. */
-        headerItems: PT.node,
-
-        /** An icon placed at the left-side of the panel's header. */
-        icon: PT.element,
-
-        /**
-         * Message to render unobtrusively on panel corner. Set to:
-         *   + a PendingTaskModel for an indicator w/spinner bound to that model (most common), or
-         *   + a ReactElement specifying a LoadingIndicator instance, or
-         *   + true for a default LoadingIndicator.
-         */
-        loadingIndicator: PT.oneOfType([PT.instanceOf(PendingTaskModel), PT.element, PT.bool]),
-
-        /**
-         * Mask to render on this panel. Set to:
-         *   + a PendingTaskModel for a mask w/spinner bound to that model (most common), or
-         *   + a ReactElement specifying a Mask instance - or -
-         *   + true for a default mask.
-         */
-        mask: PT.oneOfType([PT.instanceOf(PendingTaskModel), PT.element, PT.bool]),
-
-        /** Primary component model instance. */
-        model: PT.oneOfType([PT.instanceOf(PanelModel), PT.object]),
-
-        /**
-         * A toolbar to be docked at the top of the panel.
-         * If specified as an array, items will be passed as children to a Toolbar component.
-         */
-        tbar: PT.oneOfType([PT.element, PT.array]),
-
-        /**
-         * A toolbar to be docked at the top of the panel.
-         * If specified as an array, items will be passed as children to a Toolbar component.
-         */
-        bbar: PT.oneOfType([PT.element, PT.array]),
-
-        /** Title text added to the panel's header. */
-        title: PT.oneOfType([PT.string, PT.node])
-    };
-
-    baseClassName = 'xh-panel';
-
-    render() {
-        const {
-            tbar,
-            bbar,
-            title,
-            icon,
-            compactHeader,
-            headerItems,
-            mask: maskProp,
-            loadingIndicator: loadingIndicatorProp,
-            children,
-            model: modelProp,
-            ...rest
-        } = this.getNonLayoutProps();
-
-        // 1) Pre-process layout
-        // Block unwanted use of padding props, which will separate the panel's header
-        // and bottom toolbar from its edges in a confusing way.
-        const layoutProps = omitBy(this.getLayoutProps(), (v, k) => k.startsWith('padding'));
-
-        // Give Panels a default flexing behavior if no dimensions / flex specified.
-        if (layoutProps.width == null && layoutProps.height == null && layoutProps.flex == null) {
-            layoutProps.flex = 'auto';
-        }
-
-        // 2) Prepare 'core' contents according to collapsed state
-        const {model} = this;
-        const {
-            resizable = false,
-            collapsible = false,
-            collapsed = false,
-            collapsedRenderMode = null,
-            vertical = false,
-            showSplitter = false
-        } = model || {};
-
-        if (collapsed) {
-            delete layoutProps[`min${vertical ? 'Height' : 'Width'}`];
-            delete layoutProps[vertical ? 'height' : 'width'];
-        }
-
-        let coreContents = null;
-        if (!collapsed || collapsedRenderMode == 'always' || (collapsedRenderMode == 'lazy' && this.wasDisplayed)) {
-            const parseToolbar = (barSpec) => {
-                return barSpec instanceof Array ? toolbar(barSpec) : barSpec || null;
-            };
-
-            coreContents = vframe({
-                style: {display: collapsed ? 'none' : 'flex'},
-                items: [
-                    parseToolbar(tbar),
-                    ...(castArray(children)),
-                    parseToolbar(bbar)
-                ]
-            });
-        }
-        if (!collapsed) this.wasDisplayed = true;
-
-        // 3) Prepare combined layout with header above core.  This is what layout props are trampolined to
-        const processedPanelHeader = (title || icon || headerItems) ?
-            panelHeader({title, icon, compact: compactHeader, headerItems, model}) :
-            null;
-
-        const item = vbox({
-            items: [
-                processedPanelHeader,
-                coreContents,
-                this.parseLoadDecorator(maskProp, mask),
-                this.parseLoadDecorator(loadingIndicatorProp, loadingIndicator)
-            ],
-            ...rest,
-            ...layoutProps,
-            className: this.getClassName()
->>>>>>> cbf15c81
         });
     }
-<<<<<<< HEAD
     if (!collapsed) flags.wasDisplayed = true;
 
-    // 3) Mask is as provided, or a default simple mask.
-    let maskElem = null;
-    if (maskProp === true) {
-        maskElem = mask({isDisplayed: true});
-    } else if (maskProp instanceof PendingTaskModel) {
-        maskElem = mask({model: maskProp, spinner: true});
-    } else if (isReactElement(maskProp)) {
-        maskElem = maskProp;
-    }
-
-    // 4) Prepare combined layout with header above core.  This is what layout props are trampolined to
+    // 3) Prepare combined layout with header above core.  This is what layout props are trampolined to
     const processedPanelHeader = (title || icon || headerItems) ?
-        panelHeader({title, icon, headerItems, model}) :
+        panelHeader({title, icon, compact: compactHeader, headerItems, model}) :
         null;
 
     const item = vbox({
-        ref,
         items: [
             processedPanelHeader,
             coreContents,
-            maskElem
+            parseLoadDecorator(maskProp, mask),
+            parseLoadDecorator(loadingIndicatorProp, loadingIndicator)
         ],
         ...rest,
         ...layoutProps,
         className
     });
 
-    // 5) Return, wrapped in resizable and its affordances if needed.
+    // 4) Return, wrapped in resizable and its affordances if needed.
     return resizable || collapsible || showSplitter ?
         resizeContainer({item, model}) :
         item;
 });
 
+// LoadingIndicator/Mask is as provided, or a default simple loadingIndicator/mask.
+function parseLoadDecorator(prop, cmp) {
+    let ret = null;
+    if (prop === true) {
+        ret = cmp({isDisplayed: true});
+    } else if (prop instanceof PendingTaskModel) {
+        ret = cmp({model: prop, spinner: true});
+    } else if (isReactElement(prop)) {
+        ret = prop;
+    }
+
+    return ret;
+}
+
+
 Panel.propTypes = {
+    /** True to style panel header (if displayed) with reduced padding and font-size. */
+    compactHeader: PT.bool,
+
     /** Items to be added to the right-side of the panel's header. */
     headerItems: PT.node,
 
@@ -264,12 +142,20 @@
     icon: PT.element,
 
     /**
+     * Message to render unobtrusively on panel corner. Set to:
+     *   + a PendingTaskModel for an indicator w/spinner bound to that model (most common), or
+     *   + a ReactElement specifying a LoadingIndicator instance, or
+     *   + true for a default LoadingIndicator.
+     */
+    loadingIndicator: PT.oneOfType([PT.instanceOf(PendingTaskModel), PT.element, PT.bool]),
+
+    /**
      * Mask to render on this panel. Set to:
+     *   + a PendingTaskModel for a mask w/spinner bound to that model (most common), or
      *   + a ReactElement specifying a Mask instance - or -
-     *   + a PendingTaskModel for a default loading mask w/spinner bound to that model - or -
-     *   + true for a simple default mask.
+     *   + true for a default mask.
      */
-    mask: PT.oneOfType([PT.element, PT.instanceOf(PendingTaskModel), PT.bool]),
+    mask: PT.oneOfType([PT.instanceOf(PendingTaskModel), PT.element, PT.bool]),
 
     /** Primary component model instance. */
     model: PT.oneOfType([PT.instanceOf(PanelModel), PT.object]),
@@ -288,27 +174,4 @@
 
     /** Title text added to the panel's header. */
     title: PT.oneOfType([PT.string, PT.node])
-};
-=======
-
-    //------------------------
-    // Implementation
-    //------------------------
-    // LoadingIndicator/Mask is as provided, or a default simple loadingIndicator/mask.
-    parseLoadDecorator(prop, cmp) {
-        let ret = null;
-        if (prop === true) {
-            ret = cmp({isDisplayed: true});
-        } else if (prop instanceof PendingTaskModel) {
-            ret = cmp({model: prop, spinner: true});
-        } else if (isReactElement(prop)) {
-            ret = prop;
-        }
-
-        return ret;
-    }
-
-}
-
-export const panel = elemFactory(Panel);
->>>>>>> cbf15c81
+};