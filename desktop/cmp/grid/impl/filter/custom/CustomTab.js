--- conflicted
+++ resolved
@@ -26,37 +26,25 @@
         return panel({
             className: 'xh-custom-filter-tab',
             tbar: tbar(),
-<<<<<<< HEAD
-            item: div({
+            items: div({
                 className: 'xh-custom-filter-tab__list',
-                items: model.rowModels.map(it => customRow({model: it, key: it.xhId}))
-            })
-=======
-            items: [
-                frame(
+                items: [
+                    ...model.rowModels.map(it => customRow({model: it, key: it.xhId})),
                     div({
-                        className: 'xh-custom-filter-tab__list',
+                        className: 'xh-custom-filter-tab__list__add-btn-row',
                         items: [
-                            ...model.rowModels.map(it => customRow({model: it, key: it.xhId})),
-                            div({
-                                className: 'xh-custom-filter-tab__list__add-btn-row',
-                                items: [
-                                    filler(),
-                                    button({
-                                        icon: Icon.add(),
-                                        text: 'Add',
-                                        intent: 'success',
-                                        title: 'Add condition',
-                                        onClick: () => model.addEmptyRow()
-                                    })
-                                ]
+                            filler(),
+                            button({
+                                icon: Icon.add(),
+                                text: 'Add',
+                                intent: 'success',
+                                title: 'Add condition',
+                                onClick: () => model.addEmptyRow()
                             })
                         ]
                     })
-                ),
-                implicitJoinMessage()
-            ]
->>>>>>> f7e4ab37
+                ]
+            })
         });
     }
 });
