--- conflicted
+++ resolved
@@ -5,11 +5,7 @@
  * Copyright © 2021 Extremely Heavy Industries Inc.
  */
 import {hoistCmp, uses} from '@xh/hoist/core';
-<<<<<<< HEAD
-import {hbox, div} from '@xh/hoist/cmp/layout';
-=======
 import {vbox, div} from '@xh/hoist/cmp/layout';
->>>>>>> 17b86bda
 import {button} from '@xh/hoist/desktop/cmp/button';
 import {dateInput, numberInput, select} from '@xh/hoist/desktop/cmp/input';
 import {Icon} from '@xh/hoist/icon';
@@ -89,29 +85,19 @@
                 ...props,
                 valueType: fieldSpec.fieldType
             });
-        } else if (fieldSpec.supportsSuggestions(op)) {
+        } else {
+            const options = fieldSpec.supportsSuggestions(op) ? fieldSpec.values : null,
+                enableCreate = !fieldSpec.forceSelection;
+
             return select({
                 ...props,
-                options: fieldSpec.values,
-                enableCreate: !fieldSpec.forceSelection,
+                options,
+                enableCreate,
+                enableMulti: true,
+                hideDropdownIndicator: true,
                 hideSelectedOptionCheck: true
             });
-        } else {
-            return textInput(props);
         }
-<<<<<<< HEAD
-
-        return select({
-            ...props,
-            enableMulti: true,
-            enableCreate: true,
-            hideDropdownIndicator: true,
-            hideSelectedOptionCheck: true,
-            placeholder: null,
-            createMessageFn: v => `Add "${v}"`
-        });
-=======
->>>>>>> 17b86bda
     }
 );
 
