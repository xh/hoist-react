/*
 * This file belongs to Hoist, an application development toolkit
 * developed by Extremely Heavy Industries (www.xh.io | info@xh.io)
 *
 * Copyright © 2022 Extremely Heavy Industries Inc.
 */
import {HoistModel, managed} from '@xh/hoist/core';
<<<<<<< HEAD
import {LRChooserModel} from './impl';
import {isEmpty} from 'lodash';
import {action, observable, makeObservable} from '@xh/hoist/mobx';
=======
import {LeftRightChooserModel} from '@xh/hoist/desktop/cmp/leftrightchooser';
import {action, makeObservable, observable} from '@xh/hoist/mobx';
>>>>>>> ac345726

/**
 * State management for the ColChooser component.
 *
 * It is not necessary to manually create instances of this class within an application.
 * @private
 */
export class ColChooserModel extends HoistModel {

    gridModel;
    @managed lrModel;

    // Show in dialog
    @observable isOpen = false;

    // Show in popover
    @observable isPopoverOpen = false;

    commitOnChange;
    showRestoreDefaults;
    autosizeOnCommit;

    constructor({
        gridModel,
        commitOnChange = true,
        showRestoreDefaults = true,
        autosizeOnCommit = false,
        width = !commitOnChange && showRestoreDefaults ? 600 : 520,
        height = 300
    }) {
        super();
        makeObservable(this);
        this.gridModel = gridModel;
        this.commitOnChange = commitOnChange;
        this.showRestoreDefaults = showRestoreDefaults;
        this.autosizeOnCommit = autosizeOnCommit;
        this.width = width;
        this.height = height;
    }

    @action
    open() {
        this.createLRModel();
        this.isOpen = true;
    }

    @action
    openPopover() {
        this.createLRModel();
        this.isPopoverOpen = true;
    }

    @action
    close() {
        this.isOpen = false;
        this.isPopoverOpen = false;
    }

    commit() {
        const {gridModel, lrModel, autosizeOnCommit} = this,
            {leftLeaves, rightLeaves} = lrModel,
            colChanges = [];

        leftLeaves.forEach(col => {
                colChanges.push({colId: col, hidden: true});
            });
        rightLeaves.forEach(col => {
                colChanges.push({colId: col, hidden: false});
            });

        gridModel.applyColumnStateChanges(colChanges);
        if (autosizeOnCommit && colChanges.length) gridModel.autosizeAsync({showMask: true});
    }

    async restoreDefaultsAsync() {
        const restored = await this.gridModel.restoreDefaultsAsync();
        if (restored) {
            this.createLRModel();
        }
    }

    //------------------------
    // Implementation
    //------------------------
    createLRModel() {
        XH.destroy(this.lrModel);
        this.lrModel = new LRChooserModel({
            leftTitle: 'Available Columns',
            leftEmptyText: 'No more columns to add.',
            rightTitle: 'Displayed Columns',
            rightEmptyText: 'No columns will be visible.',
            leftSorted: true,
            onChange: () => {
                if (this.commitOnChange) this.commit();
            }
        });

        const rightData = this.createChooserData('right');
        const leftData = this.createChooserData('left');
        this.lrModel.setData([...leftData, ...rightData]);
    }


    // Translate array of columnGroups and columns into tree structure for colChooser rows
    createChooserData(side) {
        const {gridModel} = this,
            allColumns = gridModel.columns,
            colIds = gridModel.columnState.map(col => col.colId);

        const processColumns = (cols, path) => {
            const ret = [];
            cols.forEach((col) => {
                if (col.children) {
                    // create a group node
                    const id = `${path}>>${col.groupId}`;
                    const children = processColumns(col.children, id);
                    if (!isEmpty(children)) {
                        // add the node if it has children
                        ret.push({
                            id,
                            name: col.groupId,
                            text: col.groupId,
                            children,
                            side,
                            sortOrder: children[0].sortOrder
                        });
                    }
                } else {
                    // create a leaf node
                    const visible = gridModel.isColumnVisible(col.colId),
                        id = `${path}>>${col.colId}`;
                    if (side === 'right' && visible) {
                        // if we are constructing the right tree, we are looking for visible cols
                        ret.push({
                            id,
                            value: col.colId,
                            text: col.chooserName,
                            description: col.chooserDescription,
                            exclude: col.excludeFromChooser,
                            locked: visible && !col.hideable,
                            sortOrder: colIds.indexOf(col.colId),
                            isLeaf: true,
                            side
                        });
                    } else if (side === 'left' && !visible) {
                        // if we are constructing the left tree, we are looking for hidden cols
                        ret.push({
                            id,
                            value: col.colId,
                            text: col.chooserName,
                            description: col.chooserDescription,
                            exclude: col.excludeFromChooser,
                            locked: visible && !col.hideable,
                            isLeaf: true,
                            side
                        });
                    }
                }
            });
            return ret;
        };
        return processColumns(allColumns, 'root');
    }
}<|MERGE_RESOLUTION|>--- conflicted
+++ resolved
@@ -2,17 +2,12 @@
  * This file belongs to Hoist, an application development toolkit
  * developed by Extremely Heavy Industries (www.xh.io | info@xh.io)
  *
- * Copyright © 2022 Extremely Heavy Industries Inc.
+ * Copyright © 2021 Extremely Heavy Industries Inc.
  */
 import {HoistModel, managed} from '@xh/hoist/core';
-<<<<<<< HEAD
 import {LRChooserModel} from './impl';
 import {isEmpty} from 'lodash';
 import {action, observable, makeObservable} from '@xh/hoist/mobx';
-=======
-import {LeftRightChooserModel} from '@xh/hoist/desktop/cmp/leftrightchooser';
-import {action, makeObservable, observable} from '@xh/hoist/mobx';
->>>>>>> ac345726
 
 /**
  * State management for the ColChooser component.
@@ -45,12 +40,25 @@
     }) {
         super();
         makeObservable(this);
+
         this.gridModel = gridModel;
         this.commitOnChange = commitOnChange;
         this.showRestoreDefaults = showRestoreDefaults;
         this.autosizeOnCommit = autosizeOnCommit;
         this.width = width;
         this.height = height;
+
+        this.lrModel = new LeftRightChooserModel({
+            leftTitle: 'Available Columns',
+            leftEmptyText: 'No more columns to add.',
+            rightTitle: 'Displayed Columns',
+            rightEmptyText: 'No columns will be visible.',
+            leftSorted: true,
+            rightGroupingEnabled: false,
+            onChange: () => {
+                if (this.commitOnChange) this.commit();
+            }
+        });
     }
 
     @action
