/*
 * This file belongs to Hoist, an application development toolkit
 * developed by Extremely Heavy Industries (www.xh.io | info@xh.io)
 *
 * Copyright © 2020 Extremely Heavy Industries Inc.
 */

<<<<<<< HEAD
// This value needs to be kept in sync with the arg for calcActionColWidth in Actions.js
$action-col-pad-px: 5px;

=======
>>>>>>> 2d6afc69
.xh-action-col-cell {
  .xh-show-on-hover {
    .xh-record-action-button {
      visibility: hidden;
    }
  }

  // Keep the buttons in the action column a consistent size so we can calc the column width
  button.xh-record-action-button {
    max-width: 24px;
  }

  // Ensure buttons center-align within their button group if column set to (default) align:center.
  &.xh-align-center .xh-button-group {
    justify-content: center;
  }
}

// Tighten up buttons in for the various grid sizing modes to avoid clipping/overflow.
.xh-ag-grid {
  &--large {
    .xh-action-col-cell {
      button.xh-record-action-button {
        min-height: 28px;
        max-height: 28px;

        svg.svg-inline--fa {
          width: 1.2em;
        }
      }
    }
  }

  &--compact {
    .xh-action-col-cell {
      button.xh-record-action-button {
        min-height: 20px;
        max-height: 20px;

        svg.svg-inline--fa {
          width: 0.9em;
        }
      }
    }
  }

  &--tiny {
    .xh-action-col-cell {
      button.xh-record-action-button {
        max-height: 14px;
        min-height: 14px;

        svg.svg-inline--fa {
          width: 0.7em;
        }
      }
    }
  }
}

.ag-row.ag-row-hover {
  .xh-action-col-cell {
    .xh-show-on-hover {
      .xh-record-action-button {
        visibility: visible;
      }
    }
  }
}<|MERGE_RESOLUTION|>--- conflicted
+++ resolved
@@ -5,12 +5,6 @@
  * Copyright © 2020 Extremely Heavy Industries Inc.
  */
 
-<<<<<<< HEAD
-// This value needs to be kept in sync with the arg for calcActionColWidth in Actions.js
-$action-col-pad-px: 5px;
-
-=======
->>>>>>> 2d6afc69
 .xh-action-col-cell {
   .xh-show-on-hover {
     .xh-record-action-button {
