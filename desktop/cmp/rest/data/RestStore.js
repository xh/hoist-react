--- conflicted
+++ resolved
@@ -75,23 +75,6 @@
         // Only include editable fields in the request data
         const editableFields = filter(this.fields, 'editable').map(it => it.name),
             data = pickBy(rec, (v, k) => k == 'id' || editableFields.includes(k));
-<<<<<<< HEAD
-        return XH.fetchService[isAdd ? 'postJson' : 'putJson']({
-            url,
-            body: {data}
-        }).then(response => {
-            const newRec = new Record({fields: this.fields, raw: response.data});
-            if (isAdd) {
-                this.addRecordInternal(newRec);
-            } else {
-                this.updateRecordInternal(rec, newRec);
-            }
-        }).then(() => {
-            return this.ensureLookupsLoadedAsync();
-        }).linkTo(
-            this.loadModel
-        );
-=======
 
         const fetchMethod = isAdd ? 'postJson' : 'putJson',
             response = await XH.fetchService[fetchMethod]({url, body: {data}}),
@@ -105,7 +88,6 @@
 
         await this.ensureLookupsLoadedAsync();
         return newRec;
->>>>>>> 8a154071
     }
 
     async ensureLookupsLoadedAsync() {
