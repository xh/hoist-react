--- conflicted
+++ resolved
@@ -9,11 +9,7 @@
 import PT from 'prop-types';
 import {elemFactory, HoistComponent, XH} from '@xh/hoist/core';
 import {navbar, navbarGroup} from '@xh/hoist/kit/blueprint';
-<<<<<<< HEAD
-import {optionsButton, feedbackButton, launchAdminButton, logoutButton, refreshButton, themeToggleButton} from '@xh/hoist/desktop/cmp/button';
-=======
 import {appMenuButton, refreshButton} from '@xh/hoist/desktop/cmp/button';
->>>>>>> 694f1191
 import {span} from '@xh/hoist/cmp/layout';
 import {appBarSeparator} from '@xh/hoist/desktop/cmp/appbar';
 import {isEmpty} from 'lodash';
@@ -45,25 +41,8 @@
         /** Items to be added to the right side of the AppBar, before the standard buttons. */
         rightItems: PT.node,
 
-<<<<<<< HEAD
-        /**
-         * True to hide the Launch Admin button. Will be automatically hidden for users
-         * without the HOIST_ADMIN role.
-         */
-        hideAdminButton: PT.bool,
-
-        /** True to hide the Options button. */
-        hideOptionsButton: PT.bool,
-
-        /** True to hide the Feedback button. */
-        hideFeedbackButton: PT.bool,
-
-        /** True to hide the Theme Toggle button. */
-        hideThemeButton: PT.bool,
-=======
         /** True to hide the Refresh button. */
         hideRefreshButton: PT.bool,
->>>>>>> 694f1191
 
         /** True to hide the AppMenuButton. */
         hideAppMenuButton: PT.bool,
@@ -80,18 +59,9 @@
             title,
             leftItems,
             rightItems,
-<<<<<<< HEAD
-            hideAdminButton,
-            hideOptionsButton,
-            hideFeedbackButton,
-            hideThemeButton,
-            hideLogoutButton,
-            hideRefreshButton
-=======
             hideRefreshButton,
             hideAppMenuButton,
             appMenuProps = {}
->>>>>>> 694f1191
         } = this.props;
 
         return navbar({
@@ -110,14 +80,6 @@
                     align: 'right',
                     items: [
                         ...rightItems || [],
-<<<<<<< HEAD
-                        optionsButton({omit: hideOptionsButton}),
-                        feedbackButton({omit: hideFeedbackButton}),
-                        themeToggleButton({omit: hideThemeButton}),
-                        launchAdminButton({omit: hideAdminButton}),
-                        logoutButton({omit: hideLogoutButton}),
-=======
->>>>>>> 694f1191
                         refreshButton({
                             omit: hideRefreshButton,
                             onClick: () => XH.appModel.requestRefresh(true)
