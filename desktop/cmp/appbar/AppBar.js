/*
 * This file belongs to Hoist, an application development toolkit
 * developed by Extremely Heavy Industries (www.xh.io | info@xh.io)
 *
 * Copyright © 2018 Extremely Heavy Industries Inc.
 */

import {Component} from 'react';
import PT from 'prop-types';
import {elemFactory, HoistComponent, XH} from '@xh/hoist/core';
import {navbar, navbarGroup} from '@xh/hoist/kit/blueprint';
import {appMenuButton, refreshButton} from '@xh/hoist/desktop/cmp/button';
import {span} from '@xh/hoist/cmp/layout';
import {appBarSeparator} from '@xh/hoist/desktop/cmp/appbar';
import {isEmpty} from 'lodash';
import './AppBar.scss';

/**
 * A standard application navigation bar which displays the application name and a standard set of
 * buttons for common application actions. Application specific items can be displayed on the left
 * or right sides of the AppBar.
 *
 * The standard buttons which are visible will be based on user roles and application configuration,
 * or they can each be explicitly hidden.
 */
@HoistComponent
export class AppBar extends Component {
    static propTypes = {

        /** Icon to display to the left of the title. */
        icon: PT.element,

        /**
         * Title to display to the left side of the AppBar. Defaults to XH.clientAppName.
         */
        title: PT.string,

        /** Items to be added to the left side of the AppBar, immediately after the title (or . */
        leftItems: PT.node,

        /** Items to be added to the right side of the AppBar, before the standard buttons. */
        rightItems: PT.node,

        /** True to hide the Refresh button. */
        hideRefreshButton: PT.bool,

        /** True to hide the AppMenuButton. */
        hideAppMenuButton: PT.bool,

        /** Props to pass to the AppMenuButton. */
        appMenuProps: PT.object
    };

    baseClassName = 'xh-appbar';

    render() {
        const {
            icon,
            title,
            leftItems,
            rightItems,
            hideRefreshButton,
            hideAppMenuButton,
            appMenuProps = {}
        } = this.props;

        return navbar({
            className: this.getClassName(),
            items: [
                navbarGroup({
                    align: 'left',
                    items: [
                        icon,
                        span({className: 'xh-appbar-title', item: title || XH.clientAppName}),
                        appBarSeparator({omit: isEmpty(leftItems)}),
                        ...leftItems || []
                    ]
                }),
                navbarGroup({
                    align: 'right',
                    items: [
                        ...rightItems || [],
                        refreshButton({
<<<<<<< HEAD
                            omit: hideRefreshButton,
                            onClick: () => XH.appModel.requestRefresh(true)
                        }),
                        appMenuButton({
                            omit: hideAppMenuButton,
                            ...appMenuProps
=======
                            omit: hideRefreshButton
>>>>>>> 006a612a
                        })
                    ]
                })
            ]
        });
    }
}

export const appBar = elemFactory(AppBar);<|MERGE_RESOLUTION|>--- conflicted
+++ resolved
@@ -80,18 +80,8 @@
                     align: 'right',
                     items: [
                         ...rightItems || [],
-                        refreshButton({
-<<<<<<< HEAD
-                            omit: hideRefreshButton,
-                            onClick: () => XH.appModel.requestRefresh(true)
-                        }),
-                        appMenuButton({
-                            omit: hideAppMenuButton,
-                            ...appMenuProps
-=======
-                            omit: hideRefreshButton
->>>>>>> 006a612a
-                        })
+                        refreshButton({omit: hideRefreshButton}),
+                        appMenuButton({omit: hideAppMenuButton, ...appMenuProps})
                     ]
                 })
             ]
