/*
 * This file belongs to Hoist, an application development toolkit
 * developed by Extremely Heavy Industries (www.xh.io | info@xh.io)
 *
 * Copyright © 2023 Extremely Heavy Industries Inc.
 */
import {GroupingChooserModel} from '@xh/hoist/cmp/grouping';
import {box, div, filler, fragment, hbox, vbox} from '@xh/hoist/cmp/layout';
import {hoistCmp, uses} from '@xh/hoist/core';
import {button, ButtonProps} from '@xh/hoist/desktop/cmp/button';
import {select, MENU_PORTAL_ID} from '@xh/hoist/desktop/cmp/input';
import {panel} from '@xh/hoist/desktop/cmp/panel';
import '@xh/hoist/desktop/register';
import {Icon} from '@xh/hoist/icon';
import {menu, menuDivider, menuItem, popover} from '@xh/hoist/kit/blueprint';
import {dragDropContext, draggable, droppable} from '@xh/hoist/kit/react-beautiful-dnd';
import {splitLayoutProps} from '@xh/hoist/utils/react';
import classNames from 'classnames';
import {compact, isEmpty, sortBy} from 'lodash';
import './GroupingChooser.scss';

export interface GroupingChooserProps extends ButtonProps<GroupingChooserModel> {
    /** Text to represent empty state (i.e. value = null or []) */
    emptyText?: string;

    /** Min height in pixels of the popover menu itself. */
    popoverMinHeight?: number;

<<<<<<< HEAD
    /** Position for chooser popover, as per Blueprint docs. */
=======
    /** Position of popover relative to target button. */
>>>>>>> b88c9b9b
    popoverPosition?: 'bottom' | 'top';

    /** Title for popover (default "GROUP BY") or null to suppress. */
    popoverTitle?: string;

    /** Width in pixels of the popover menu itself. */
    popoverWidth?: number;

    /** True (default) to style target button as an input field - blends better in toolbars. */
    styleButtonAsInput?: boolean;
}

/**
 * Control for selecting a list of dimensions for grouping APIs, with built-in support for
 * drag-and-drop reordering and user-managed favorites.
 *
 * @see GroupingChooserModel
 */
export const [GroupingChooser, groupingChooser] = hoistCmp.withFactory<GroupingChooserProps>({
    model: uses(GroupingChooserModel),
    className: 'xh-grouping-chooser',
    render(
        {
            model,
            className,
            emptyText = 'Ungrouped',
            popoverWidth = 250,
            popoverMinHeight,
            popoverTitle = 'Group By',
            popoverPosition = 'bottom',
            styleButtonAsInput = false,
            ...rest
        },
        ref
    ) {
        const {editorIsOpen, favoritesIsOpen, persistFavorites, value, allowEmpty} = model,
            isOpen = editorIsOpen || favoritesIsOpen,
            label = isEmpty(value) && allowEmpty ? emptyText : model.getValueLabel(value),
            [layoutProps, buttonProps] = splitLayoutProps(rest);

        let content = null;

        if (favoritesIsOpen) {
            content = favoritesMenu();
        } else if (editorIsOpen) {
            content = editor({popoverWidth, popoverMinHeight, popoverTitle, emptyText});
        }

        return box({
            ref,
            className,
            ...layoutProps,
            item: popover({
                isOpen,
                popoverRef: model.popoverRef,
                popoverClassName: 'xh-grouping-chooser-popover xh-popup--framed',
                // right align favorites popover to match star icon
                // left align editor to keep in place when button changing size when commitOnChange: true
                position: favoritesIsOpen ? `${popoverPosition}-right` : `${popoverPosition}-left`,
                minimal: styleButtonAsInput,
                target: fragment(
                    button({
                        text: label,
                        title: label,
                        tabIndex: -1,
                        className: classNames(
                            'xh-grouping-chooser-button',
                            styleButtonAsInput ? 'xh-grouping-chooser-button--as-input' : null,
                            persistFavorites ? 'xh-grouping-chooser-button--with-favorites' : null
                        ),
                        minimal: styleButtonAsInput,
                        ...buttonProps,
                        // onClick: () => model.showEditor()
                        onClick: () => model.toggleEditor()
                    }),
                    favoritesIcon()
                ),
                // content: favoritesIsOpen
                //     ? favoritesMenu()
                //     : editor({popoverWidth, popoverMinHeight, popoverTitle, emptyText}),
                content: content,
                onInteraction: (nextOpenState, e) => {
                    if (isOpen && nextOpenState === false) {
                        console.log('Interacting');
                        // Prevent clicks with Select controls from closing popover
                        const id = MENU_PORTAL_ID,
                            selectPortal = document.getElementById(id)?.contains(e?.target),
                            selectClick = e?.target?.classList.contains('xh-select__single-value'),
                            groupByClick =
                                e?.target?.classList.contains(
                                    'xh-grouping-chooser-button--with-favorites'
                                ) ||
                                e?.target?.parentElement?.classList.contains(
                                    'xh-grouping-chooser-button--with-favorites'
                                );

                        if (!selectPortal && !selectClick) {
                            if (!groupByClick) {
                                model.commitPendingValueAndClose();
                            }
                        }
                    }
                }
            })
        });
    }
});

//------------------
// Editor
//------------------
const editor = hoistCmp.factory<GroupingChooserModel>({
    render({popoverWidth, popoverMinHeight, popoverTitle, emptyText}) {
        return panel({
            width: popoverWidth,
            minHeight: popoverMinHeight,
            items: [
                div({className: 'xh-popup__title', item: popoverTitle, omit: !popoverTitle}),
                dimensionList({emptyText}),
                addDimensionControl(),
                filler()
            ]
        });
    }
});

const dimensionList = hoistCmp.factory<GroupingChooserModel>({
    render({model, emptyText}) {
        if (isEmpty(model.pendingValue)) {
            return model.allowEmpty
                ? hbox({
                      className: 'xh-grouping-chooser__row',
                      items: [filler(), emptyText, filler()]
                  })
                : null;
        }

        return dragDropContext({
            onDragEnd: result => model.onDragEnd(result),
            item: droppable({
                droppableId: 'dimension-list',
                item: dndProps =>
                    div({
                        ref: dndProps.innerRef,
                        className: 'xh-grouping-chooser__list',
                        items: [
                            ...model.pendingValue.map((dimension, idx) =>
                                dimensionRow({dimension, idx})
                            ),
                            dndProps.placeholder
                        ]
                    })
            })
        });
    }
});

const dimensionRow = hoistCmp.factory<GroupingChooserModel>({
    render({model, dimension, idx}) {
        // The options for this select include its current value
        const options = getDimOptions([...model.availableDims, dimension], model);

        return draggable({
            key: dimension,
            draggableId: dimension,
            index: idx,
            item: (dndProps, dndState) => {
                // Because the popover uses css transforms to position itself,
                // we need to adjust the draggable's transform to account for this.
                //
                // The below workaround is based on approaches discussed on this thread:
                // https://github.com/atlassian/react-beautiful-dnd/issues/128
                let transform = dndProps.draggableProps.style.transform;
                if (dndState.isDragging || dndState.isDropAnimating) {
                    let rowValues = parseTransform(transform),
                        popoverValues = parseTransform(model.popoverRef.current.style.transform);

                    // Account for drop animation
                    if (dndState.isDropAnimating) {
                        const {x, y} = dndState.dropAnimation.moveTo;
                        rowValues = [x, y];
                    }

                    // Subtract the popover's X / Y translation from the row's
                    if (!isEmpty(rowValues) && !isEmpty(popoverValues)) {
                        const x = rowValues[0] - popoverValues[0],
                            y = rowValues[1] - popoverValues[1];
                        transform = `translate(${x}px, ${y}px)`;
                    }
                }

                return div({
                    key: dimension,
                    className: classNames(
                        'xh-grouping-chooser__row',
                        dndState.isDragging ? 'xh-grouping-chooser__row--dragging' : null
                    ),
                    items: [
                        div({
                            className: 'xh-grouping-chooser__row__grabber',
                            item: Icon.grip({prefix: 'fal'}),
                            ...dndProps.dragHandleProps,
                            tabIndex: -1
                        }),
                        div({
                            className: 'xh-grouping-chooser__row__select',
                            item: select({
                                options,
                                value: dimension,
                                flex: 1,
                                width: null,
                                hideDropdownIndicator: true,
                                onChange: newDim => model.replacePendingDimAtIdx(newDim, idx)
                            })
                        }),
                        button({
                            icon: Icon.delete(),
                            intent: 'danger',
                            tabIndex: -1,
                            className: 'xh-grouping-chooser__row__remove-btn',
                            onClick: () => model.removePendingDimAtIdx(idx)
                        })
                    ],
                    ref: dndProps.innerRef,
                    ...dndProps.draggableProps,
                    style: {
                        ...dndProps.draggableProps.style,
                        transform
                    }
                });
            }
        });
    }
});

const addDimensionControl = hoistCmp.factory<GroupingChooserModel>({
    render({model}) {
        if (!model.isAddEnabled) return null;
        const options = getDimOptions(model.availableDims, model);
        return div({
            className: 'xh-grouping-chooser__add-control',
            items: [
                div({
                    className: 'xh-grouping-chooser__add-control__icon',
                    item: Icon.grip({prefix: 'fal'})
                }),
                select({
                    // By changing the key each time the options change, we can
                    // ensure the Select loses its internal input state.
                    key: JSON.stringify(options),
                    options,
                    placeholder: 'Add...',
                    flex: 1,
                    width: null,
                    hideDropdownIndicator: true,
                    hideSelectedOptionCheck: true,
                    onChange: newDim => model.addPendingDim(newDim)
                })
            ]
        });
    }
});

/**
 * Extract integer values from CSS transform string.
 * Works for both `translate` and `translate3d`
 * e.g. `translate3d(250px, 150px, 0px)` is equivalent to [250, 150, 0]
 */
function parseTransform(transformStr) {
    return transformStr
        ?.replace('3d', '')
        .match(/[-]{0,1}[\d]*[.]{0,1}[\d]+/g)
        ?.map(it => parseInt(it));
}

/**
 * Convert a list of dim names into select options
 */
function getDimOptions(dims, model) {
    const ret = compact(dims).map(dimName => {
        return {value: dimName, label: model.getDimDisplayName(dimName)};
    });
    return sortBy(ret, 'label');
}

//------------------
// Favorites
//------------------
const favoritesIcon = hoistCmp.factory<GroupingChooserModel>({
    render({model}) {
        if (!model.persistFavorites) return null;
        return div({
            item: Icon.favorite(),
            className: 'xh-grouping-chooser__favorite-icon',
            onClick: e => {
                // model.openFavoritesMenu();
                model.toggleFavoritesMenu();
                e.stopPropagation();
            }
        });
    }
});

const favoritesMenu = hoistCmp.factory<GroupingChooserModel>({
    render({model}) {
        const options = model.favoritesOptions,
            isFavorite = model.isFavorite(model.value),
            omitAdd = isEmpty(model.value) || isFavorite,
            items = [];

        if (isEmpty(options)) {
            items.push(menuItem({text: 'No favorites saved...', disabled: true}));
        } else {
            items.push(...options.map(it => favoriteMenuItem(it)));
        }

        items.push(
            menuDivider({omit: omitAdd}),
            menuItem({
                icon: Icon.add({intent: 'success'}),
                text: 'Add current',
                omit: omitAdd,
                onClick: () => model.addFavorite(model.value)
            })
        );

        return vbox(div({className: 'xh-popup__title', item: 'Favorites'}), menu({items}));
    }
});

const favoriteMenuItem = hoistCmp.factory<GroupingChooserModel>({
    render({model, value, label}) {
        return menuItem({
            text: label,
            className: 'xh-grouping-chooser__favorite',
            onClick: () => model.setValue(value),
            labelElement: button({
                icon: Icon.delete(),
                intent: 'danger',
                onClick: e => {
                    model.removeFavorite(value);
                    e.stopPropagation();
                }
            })
        });
    }
});<|MERGE_RESOLUTION|>--- conflicted
+++ resolved
@@ -26,11 +26,7 @@
     /** Min height in pixels of the popover menu itself. */
     popoverMinHeight?: number;
 
-<<<<<<< HEAD
-    /** Position for chooser popover, as per Blueprint docs. */
-=======
     /** Position of popover relative to target button. */
->>>>>>> b88c9b9b
     popoverPosition?: 'bottom' | 'top';
 
     /** Title for popover (default "GROUP BY") or null to suppress. */
@@ -61,7 +57,7 @@
             popoverMinHeight,
             popoverTitle = 'Group By',
             popoverPosition = 'bottom',
-            styleButtonAsInput = false,
+            styleButtonAsInput = true,
             ...rest
         },
         ref
@@ -70,14 +66,6 @@
             isOpen = editorIsOpen || favoritesIsOpen,
             label = isEmpty(value) && allowEmpty ? emptyText : model.getValueLabel(value),
             [layoutProps, buttonProps] = splitLayoutProps(rest);
-
-        let content = null;
-
-        if (favoritesIsOpen) {
-            content = favoritesMenu();
-        } else if (editorIsOpen) {
-            content = editor({popoverWidth, popoverMinHeight, popoverTitle, emptyText});
-        }
 
         return box({
             ref,
@@ -103,34 +91,22 @@
                         ),
                         minimal: styleButtonAsInput,
                         ...buttonProps,
-                        // onClick: () => model.showEditor()
-                        onClick: () => model.toggleEditor()
+                        onClick: () => model.showEditor()
                     }),
                     favoritesIcon()
                 ),
-                // content: favoritesIsOpen
-                //     ? favoritesMenu()
-                //     : editor({popoverWidth, popoverMinHeight, popoverTitle, emptyText}),
-                content: content,
+                content: favoritesIsOpen
+                    ? favoritesMenu()
+                    : editor({popoverWidth, popoverMinHeight, popoverTitle, emptyText}),
                 onInteraction: (nextOpenState, e) => {
                     if (isOpen && nextOpenState === false) {
-                        console.log('Interacting');
                         // Prevent clicks with Select controls from closing popover
                         const id = MENU_PORTAL_ID,
                             selectPortal = document.getElementById(id)?.contains(e?.target),
-                            selectClick = e?.target?.classList.contains('xh-select__single-value'),
-                            groupByClick =
-                                e?.target?.classList.contains(
-                                    'xh-grouping-chooser-button--with-favorites'
-                                ) ||
-                                e?.target?.parentElement?.classList.contains(
-                                    'xh-grouping-chooser-button--with-favorites'
-                                );
+                            selectClick = e?.target?.classList.contains('xh-select__single-value');
 
                         if (!selectPortal && !selectClick) {
-                            if (!groupByClick) {
-                                model.commitPendingValueAndClose();
-                            }
+                            model.commitPendingValueAndClose();
                         }
                     }
                 }
@@ -326,8 +302,7 @@
             item: Icon.favorite(),
             className: 'xh-grouping-chooser__favorite-icon',
             onClick: e => {
-                // model.openFavoritesMenu();
-                model.toggleFavoritesMenu();
+                model.openFavoritesMenu();
                 e.stopPropagation();
             }
         });
