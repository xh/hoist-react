/*
 * This file belongs to Hoist, an application development toolkit
 * developed by Extremely Heavy Industries (www.xh.io | info@xh.io)
 *
 * Copyright © 2020 Extremely Heavy Industries Inc.
 */
import {throwIf} from '@xh/hoist/utils/js';

/**
 * Spec used to generate a DashViews and DashViewModels within a DashContainer.
 *
 * This class is not typically created directly within applications. Instead, specify
 * DashViewSpec configs via the `DashContainerModel.viewSpecs` constructor config.
 */
export class DashViewSpec {

    id;
    content;
    title;
    icon;
    omit;
    unique;
    allowAdd;
    allowRemove;
    allowRename;
    renderMode;
    refreshMode;

    /**
     * @param {string} id - unique identifier of the DashViewSpec
<<<<<<< HEAD
    * @param {(Object|function)} c.content - content to be rendered by this DashView.
=======
     * @param {(Object|function)} c.content - content to be rendered by this DashView.
>>>>>>> 159d2e99
     *      HoistComponent or a function returning a react element.
     * @param {string} title - Title text added to the tab header.
     * @param {Icon} [icon] - An icon placed at the left-side of the tab header.
     * * @param {boolean} [omit] - true to prevent any instances of this view. References to this
     *      view in state will be quietly dropped. Default false.
     * @param {boolean} [unique] - true to prevent multiple instances of this view. Default false.
     * @param {boolean} [allowAdd] - true (default) to allow adding new instances of this view.
     *      References to this view in state will be respected.
     * @param {boolean} [allowRemove] - true (default) to allow removing instances from the DashContainer.
     * @param {boolean} [allowRename] - true (default) to allow renaming the view.
     * @param {RenderMode} [renderMode] - strategy for rendering this DashView. If null, will
     *      default to its container's mode. See enum for description of supported modes.
     * @param {RefreshMode} [refreshMode] - strategy for refreshing this DashView. If null, will
     *      default to its container's mode. See enum for description of supported modes.
     */
    constructor({
        id,
        content,
        title,
        icon,
        omit = false,
        unique = false,
        allowAdd = true,
        allowRemove = true,
        allowRename = true,
        renderMode,
        refreshMode
    }) {
        throwIf(!id, 'DashViewSpec requires an id');
        throwIf(!content, 'DashViewSpec requires content');
        throwIf(!title, 'DashViewSpec requires a title');

        this.id = id;
        this.content = content;
        this.title = title;
        this.icon = icon;
        this.omit = omit;
        this.unique = unique;
        this.allowAdd = allowAdd;
        this.allowRemove = allowRemove;
        this.allowRename = allowRename;
        this.renderMode = renderMode;
        this.refreshMode = refreshMode;
    }


    //---------------------
    // Hoist Implementation
    //---------------------
    get goldenLayoutConfig() {
        const {id, title, allowRemove} = this;
        return {
            component: id,
            type: 'react-component',
            title,
            isClosable: allowRemove
        };
    }
}<|MERGE_RESOLUTION|>--- conflicted
+++ resolved
@@ -28,11 +28,7 @@
 
     /**
      * @param {string} id - unique identifier of the DashViewSpec
-<<<<<<< HEAD
-    * @param {(Object|function)} c.content - content to be rendered by this DashView.
-=======
      * @param {(Object|function)} c.content - content to be rendered by this DashView.
->>>>>>> 159d2e99
      *      HoistComponent or a function returning a react element.
      * @param {string} title - Title text added to the tab header.
      * @param {Icon} [icon] - An icon placed at the left-side of the tab header.
