--- conflicted
+++ resolved
@@ -46,15 +46,10 @@
 
     /**
      * @param {string} id - Typically created by GoldenLayouts.
-<<<<<<< HEAD
      * @param {DashViewSpec} viewSpec - DashViewSpec used to create this view.
-     * @param {Object} viewState - State with which to initialize the view
-=======
-     * @param {DashViewSpec} viewSpec - DashViewSpec used to create this DashTab.
      * @param {Icon} [icon] - Icon with which to initialize the view
      * @param {string} [title] - Title with which to initialize the view
      * @param {Object} [viewState] - State with which to initialize the view
->>>>>>> 46aee0bf
      * @param {DashContainerModel} containerModel - parent DashContainerModel. Provided by the
      *      container when constructing these models - no need to specify manually.
      */
