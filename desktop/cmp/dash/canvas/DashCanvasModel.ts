--- conflicted
+++ resolved
@@ -416,11 +416,7 @@
     }
 
     @action
-<<<<<<< HEAD
-    private loadState(state) {
-=======
-    private loadState(state: DashCanvasItemState[], publish = false) {
->>>>>>> c64c5e44
+    private loadState(state: DashCanvasItemState[]) {
         this.isLoadingState = true;
         try {
             this.clear();
