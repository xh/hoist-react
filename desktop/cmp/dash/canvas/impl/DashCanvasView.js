--- conflicted
+++ resolved
@@ -11,7 +11,7 @@
 import {Icon} from '@xh/hoist/icon';
 import {panel} from '../../../panel';
 import {button} from '../../../button';
-import {dialog, popover, Position} from '@xh/hoist/kit/blueprint';
+import {popover, Position} from '@xh/hoist/kit/blueprint';
 import {DashCanvasViewModel} from '../DashCanvasViewModel';
 
 /**
@@ -28,40 +28,15 @@
     displayName: 'DashGridLayoutView',
     className: 'xh-dash-tab',
     model: uses(DashCanvasViewModel, {publishMode: ModelPublishMode.LIMITED}),
-<<<<<<< HEAD
-    render(props) {
-        return props.model.fullScreen ? fullScreenCmp(props) : viewCmp(props);
-    }
-});
-
-const fullScreenCmp = hoistCmp.factory(
-    ({model, className}) => dialog({
-        className: 'xh-dash-tab__fullscreen',
-        isOpen: true,
-        canOutsideClickClose: true,
-        item: viewCmp(({model, className})),
-        onClose: ()=>model.toggleFullScreen()
-    })
-);
-
-const viewCmp = hoistCmp.factory(
-    ({model, className}) => {
-=======
     render({model, className}) {
->>>>>>> 27725263
         const {viewSpec, ref, hidePanelHeader} = model,
             headerProps = hidePanelHeader ? {} : {
                 compactHeader: true,
                 title: model.title,
                 icon: model.icon,
                 headerItems: [
-<<<<<<< HEAD
-                    headerMenu(),
-                    fullScreenButton()
-=======
                     // TODO - Investigate why {model} must be passed explicitly here
                     headerMenu({model})
->>>>>>> 27725263
                 ]
             };
         return panel({
@@ -71,25 +46,7 @@
             item: elementFromContent(viewSpec.content, {flex: 1, viewModel: model})
         });
     }
-<<<<<<< HEAD
-);
-
-const fullScreenButton = hoistCmp.factory(
-    ({model}) => {
-        if (model.hideFullScreenButton) return null;
-
-        const {fullScreen} = model;
-
-        return button({
-            icon: fullScreen ? Icon.collapse() : Icon.expand(),
-            title: fullScreen ? 'Exit full screen' : 'Full screen',
-            onClick: () => model.toggleFullScreen()
-        });
-    }
-);
-=======
 });
->>>>>>> 27725263
 
 const headerMenu = hoistCmp.factory(
     ({model}) => {
@@ -141,11 +98,7 @@
                         hidden: contentLocked || viewSpec.unique,
                         actionFn: () =>
                             containerModel.addView(viewSpec.id, {
-<<<<<<< HEAD
-                                layout: positionParams,
-=======
                                 layout: getDuplicateLayout(positionParams),
->>>>>>> 27725263
                                 state: viewState,
                                 title
                             }).ensureVisible()
@@ -168,9 +121,6 @@
             content
         });
     }
-<<<<<<< HEAD
-);
-=======
 );
 
 //------------------------
@@ -180,5 +130,4 @@
 const getDuplicateLayout = (layout) => {
     const {y, h} = layout;
     return {...layout, y: y + h - 1};
-};
->>>>>>> 27725263
+};