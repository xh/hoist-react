/*
 * This file belongs to Hoist, an application development toolkit
 * developed by Extremely Heavy Industries (www.xh.io | info@xh.io)
 *
 * Copyright © 2023 Extremely Heavy Industries Inc.
 */
import {ContextMenu} from '@blueprintjs/core';
import composeRefs from '@seznam/compose-react-refs';
import {div, vbox, vspacer} from '@xh/hoist/cmp/layout';
import {
    elementFactory,
    hoistCmp,
    HoistProps,
    refreshContextView,
    TestSupportProps,
    uses,
    XH
} from '@xh/hoist/core';
import {dashCanvasAddViewButton} from '@xh/hoist/desktop/cmp/button/DashCanvasAddViewButton';
import '@xh/hoist/desktop/register';
import {Classes, overlay} from '@xh/hoist/kit/blueprint';
import {useOnVisibleChange} from '@xh/hoist/utils/react';
import classNames from 'classnames';
import ReactGridLayout, {WidthProvider} from 'react-grid-layout';
import 'react-grid-layout/css/styles.css';
import './DashCanvas.scss';
import {DashCanvasModel} from './DashCanvasModel';
import {dashCanvasContextMenu} from './impl/DashCanvasContextMenu';
import {dashCanvasView} from './impl/DashCanvasView';

export type DashCanvasProps = HoistProps<DashCanvasModel> & TestSupportProps;

/**
 * Dashboard-style container that allows users to drag-and-drop child widgets into flexible layouts.
 *
 * Unlike its cousin {@link DashContainer}, this component scales the width only of its child
 * widgets as its overall size changes, leaving heights unchanged and scrolling internally as
 * necessary. This makes it a good candidate for report-style dashboards containing lots of content
 * that is unlikely to fit or compress nicely on smaller screens. Consider DashContainer when
 * a space-filling layout is a priority.
 *
 * @see DashCanvasModel
 */
export const [DashCanvas, dashCanvas] = hoistCmp.withFactory<DashCanvasProps>({
    displayName: 'DashCanvas',
    className: 'xh-dash-canvas',
    model: uses(DashCanvasModel),

<<<<<<< HEAD
    render({className, model, ...props}) {
=======
    render({className, model}, ref) {
>>>>>>> fbf63318
        const isDraggable = !model.layoutLocked,
            isResizable = !model.layoutLocked;

        ref = composeRefs(
            ref,
            model.ref,
            useOnVisibleChange(viz => model.onVisibleChange(viz))
        );

        return refreshContextView({
            model: model.refreshContextModel,
            item: div({
                className: classNames(
                    className,
                    isDraggable ? `${className}--draggable` : null,
                    isResizable ? `${className}--resizable` : null
                ),
                ref,
                onContextMenu: e => onContextMenu(e, model),
                items: [
                    reactGridLayout({
                        layout: model.rglLayout,
                        cols: model.columns,
                        rowHeight: model.rowHeight,
                        isDraggable,
                        isResizable,
                        compactType: model.compact ? 'vertical' : null,
                        margin: model.margin,
                        maxRows: model.maxRows,
                        containerPadding: model.containerPadding,
                        autoSize: true,
                        isBounded: true,
                        draggableHandle:
                            '.xh-dash-tab.xh-panel > .xh-panel__content > .xh-panel-header',
                        draggableCancel: '.xh-button',
                        onLayoutChange: layout => model.onRglLayoutChange(layout),
                        onResizeStart: () => (model.isResizing = true),
                        onResizeStop: () => (model.isResizing = false),
                        items: model.viewModels.map(vm =>
                            div({
                                key: vm.id,
                                item: dashCanvasView({model: vm})
                            })
                        )
                    }),
                    emptyContainerOverlay()
                ],
                'data-testid': props.testId
            })
        });
    }
});

const emptyContainerOverlay = hoistCmp.factory<DashCanvasModel>(({model}) => {
    const {isEmpty, emptyText} = model;
    if (!isEmpty) return null;

    return overlay({
        className: `xh-dash-canvas--empty-overlay ${Classes.OVERLAY_SCROLL_CONTAINER}`,
        autoFocus: true,
        isOpen: true,
        canEscapeKeyClose: false,
        usePortal: false,
        enforceFocus: false,
        item: vbox({
            alignItems: 'center',
            items: [div(emptyText), vspacer(10), dashCanvasAddViewButton()]
        })
    });
});

const onContextMenu = (e, model) => {
    const {classList} = e.target;
    if (
        classList.contains('react-grid-layout') ||
        classList.contains('react-resizable-handle') ||
        classList.contains('xh-dash-canvas')
    ) {
        const {clientX, clientY} = e,
            x = clientX + model.ref.current.scrollLeft,
            y = clientY + model.ref.current.scrollTop;
        ContextMenu.show(
            dashCanvasContextMenu({
                dashCanvasModel: model,
                position: {x, y}
            }),
            {left: clientX, top: clientY},
            null,
            XH.darkTheme
        );
    }
};

const reactGridLayout = elementFactory(WidthProvider(ReactGridLayout));<|MERGE_RESOLUTION|>--- conflicted
+++ resolved
@@ -46,11 +46,7 @@
     className: 'xh-dash-canvas',
     model: uses(DashCanvasModel),
 
-<<<<<<< HEAD
-    render({className, model, ...props}) {
-=======
-    render({className, model}, ref) {
->>>>>>> fbf63318
+    render({className, model, ...props}, ref) {
         const isDraggable = !model.layoutLocked,
             isResizable = !model.layoutLocked;
 
