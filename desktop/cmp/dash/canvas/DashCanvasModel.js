import {HoistModel, managed, PersistenceProvider, XH} from '@xh/hoist/core';
import {required} from '@xh/hoist/data';
import {DashCanvasViewModel, DashCanvasViewSpec} from '@xh/hoist/desktop/cmp/dash';
import {Icon} from '@xh/hoist/icon';
import {action, bindable, makeObservable, observable} from '@xh/hoist/mobx';
import {wait} from '@xh/hoist/promise';
import {debounced, ensureUniqueBy} from '@xh/hoist/utils/js';
<<<<<<< HEAD
import {defaultsDeep, times} from 'lodash';
import {computed, runInAction} from 'mobx';
=======
import {defaultsDeep, isEqual, find, without} from 'lodash';
import {computed} from 'mobx';
>>>>>>> 27725263
import {createRef} from 'react';
import {throwIf} from '../../../../utils/js';

/**
 * Model for a DashCanvas, representing its contents and layout state.
 *
 * NOTE: This component is currently in BETA.  Its API is under development
 * and subject to change in future versions.
 *
 * This model provides support for managing DashCanvass, adding new views on the fly,
 * and tracking / loading state.
 *
 * State should be structured as an array of objects, each with the following properties:
 * {title, viewSpecId, viewState, viewLayout}
 *
 * @Beta
 */
export class DashCanvasModel extends HoistModel {

    //---------------------------
    // Observable Persisted State
    //---------------------------
    /** @member {DashCanvasItemState[]} */
    @observable.ref state;

    //-----------------------------
    // Observable Transient State
    //------------------------------
    /** @member {Object[]} */
    @managed @observable.ref viewModels = [];
    /** @member {Object[]} */
    @observable.ref layout = [];
    /** @member {boolean} */
    @bindable layoutLocked;
    /** @member {boolean} */
    @bindable contentLocked;
    /** @member {boolean} */
    @bindable renameLocked;
    /** @member {number} */
    @bindable columns;
    /** @member {number} */
    @bindable rowHeight;
    /** @member {boolean} */
    @bindable compact;
    /** @member {number[]} - [marginX, marginY] */
    @bindable margin;
    /** @member {number[]} - [paddingX, paddingY] */
    @bindable containerPadding;

    //------------------------
    // Immutable public properties
    //------------------------
    /** @member {DashCanvasViewSpec[]} */
    viewSpecs = [];
    /** @member {string} */
    emptyText;
    /** @member {string} */
    addViewButtonText;


    //------------------------
    // Implementation properties
    //------------------------
    /** @member {RefObject<DOMElement>} */
    ref = createRef();

    /**
     * ---------- !! NOTE: THIS COMPONENT IS CURRENTLY IN BETA !! ----------
     * -- Model API is under development and subject to breaking changes --
     *
     * @param {Object} c - DashCanvasModel configuration.
     * @param {DashCanvasViewSpec[]} c.viewSpecs - A collection of viewSpecs, each describing a type of view
     *      that can be displayed in this container
     * @param {Object} [c.viewSpecDefaults] - Properties to be set on all viewSpecs.  Merges deeply.
     * @param {Array} [c.initialState] - Default state for this container.
     * @param {boolean} [c.layoutLocked] - Prevent re-arranging views by dragging and dropping.
     * @param {boolean} [c.contentLocked] - Prevent adding and removing views.ocked
     * @param {boolean} [c.renameLocked] - Prevent renaming views.ked
     * @param {PersistOptions} [c.persistWith] - Options governing persistence
     * @param {number} c.columns - Total number of columns (x coordinates for views correspond with column numbers)
     * @param {number} c.rowHeight - Height of each row in pixels (y coordinates for views correspond with row numbers)
     * @param {boolean} c.compact - Whether views should "compact" vertically to condense vertical space
     * @param {number[]} c.margin - Between items [x,y] in pixels
     * @param {number} c.maxRows - Maximum number of rows permitted for this container
     * @param {number[]} c.containerPadding - Padding inside the container [x, y] in pixels
     * @param {string} [c.emptyText] - text to display when the container is empty
     * @param {string} [c.addViewButtonText] - text to display on the add view button
     * @param {Array} [c.extraMenuItems] - Array of RecordActions, configs or token strings, with
     *      which to create additional context menu items. Extra menu items will appear
     *      in the container's context menu below the 'Add' action, and in the 'Options' context
     *      menus for individual views within the container
     */
    constructor({
        viewSpecs,
        viewSpecDefaults,
        initialState = [],
        layoutLocked = false,
        contentLocked = false,
        renameLocked = false,
        persistWith = null,
<<<<<<< HEAD
        emptyText = 'No views have been added to the container.',
=======
        emptyText = 'No views have been added.',
>>>>>>> 27725263
        addViewButtonText = 'Add View',
        columns = 10,
        rowHeight = 50,
        compact = true,
        margin = [10, 10],
        maxRows = Infinity,
        containerPadding = null,
        extraMenuItems
    }) {
        super();
        makeObservable(this);
        viewSpecs = viewSpecs.filter(it => !it.omit);
        ensureUniqueBy(viewSpecs, 'id');
        this.viewSpecs = viewSpecs.map(cfg => {
            return new DashCanvasViewSpec(defaultsDeep({}, cfg, viewSpecDefaults));
        });

        this.restoreState = {
            initialState, layoutLocked, contentLocked, renameLocked, columns,
            rowHeight, compact, margin, maxRows, containerPadding
        };
        this.layoutLocked = layoutLocked;
        this.contentLocked = contentLocked;
        this.renameLocked = renameLocked;
        this.columns = columns;
        this.rowHeight = rowHeight;
        this.maxRows = maxRows;
        this.containerPadding = containerPadding;
        this.maxRows = maxRows;
        this.margin = margin;
        this.containerPadding = containerPadding;
        this.compact = compact;
        this.emptyText = emptyText;
        this.addViewButtonText = addViewButtonText;
        this.extraMenuItems = extraMenuItems;

        // Read state from provider -- fail gently
        let persistState = null;
        if (persistWith) {
            try {
                this.provider = PersistenceProvider.create({path: 'dashCanvas', ...persistWith});
                persistState = this.provider.read();
            } catch (e) {
                console.error(e);
                XH.safeDestroy(this.provider);
                this.provider = null;
            }
        }
        this.loadState(persistState?.state ?? initialState);
<<<<<<< HEAD
    }

    /**
     * Loads the provided state into the DashCanvas
     * @param {DashCanvasItemState[]} state
     */
    @action
    loadState(state) {
        this.clear();
        state.forEach(state => this.addView(state.viewSpecId, state));
        wait().then(() =>
            this.reaction = this.reaction ??
                this.addReaction({
                    track: () => [this.layout, this.viewState],
                    run: () => this.publishState()
                })
        );
=======
        this.addReaction({
            track: () => [this.viewState, this.layout],
            run: () => this.publishState()
        });
    }

    /** @returns {boolean} */
    get isEmpty() {
        return this.layout.length === 0;
>>>>>>> 27725263
    }

    /**
     * Removes all views from the canvas
     */
    @action
    clear() {
        const {viewModels} = this;
        this.viewModels = [];
        this.layout = [];

        XH.safeDestroy(viewModels);
    }

    /**
     * Restore the initial state as specified by the application at construction time. This is the
     * state without any persisted state or user changes applied.
     *
     * This method will clear the persistent state saved for this component, if any.
     */
    @action
    restoreDefaults() {
        const {restoreState} = this;
        this.layoutLocked = restoreState.layoutLocked;
        this.contentLocked = restoreState.contentLocked;
        this.renameLocked = restoreState.renameLocked;
        this.columns = restoreState.columns;
        this.rowHeight = restoreState.rowHeight;
        this.loadState(restoreState.initialState);
        this.provider?.clear();
    }

    /**
     * Adds a view to the DashCanvas
     * @param {string} specId - DashCanvasViewSpec id to add to the container
     * @param {Object} [layout] - layout information for where to add the view and what it's initial size should be
     * @param {string} [title] - title for the view
     * @param {Object} [state] - internal state for the view contents
<<<<<<< HEAD
     * @param {string} [neighborViewId] - id of view to add next to
     * @returns {DashCanvasViewModel}
     */
    @action
    addView(viewSpecId, {layout, title, state, neighborViewId}) {
        const viewSpec = this.getViewSpec(viewSpecId),
            instances = this.getItemsBySpecId(viewSpecId);
=======
     * @param {string} [previousViewId] - id of view to add next to
     * @returns {DashCanvasViewModel}
     */
    @action
    addView(specId, {layout, title, state, previousViewId}) {
        const viewSpec = this.getSpec(specId),
            instances = this.getViewsBySpecId(specId);
>>>>>>> 27725263

        throwIf(!viewSpec,
            `Trying to add non-existent or omitted DashCanvasViewSpec. id=${specId}`
        );
        throwIf(!viewSpec.allowAdd,
            `Trying to add DashCanvasViewSpec with allowAdd=false. id=${specId}`
        );
        throwIf(viewSpec.unique && instances.length,
            `Trying to add multiple instances of a DashCanvasViewSpec with unique=true. id=${specId}`
        );

        const id = this.genViewId(),
            model = new DashCanvasViewModel({
                id,
                viewSpec,
                viewState: state,
                title: title ?? viewSpec.title,
                containerModel: this
            }),
<<<<<<< HEAD
            neighborLayout = neighborViewId ? this.getItemLayout(neighborViewId) : null,
            x = neighborLayout?.x ?? layout?.x ?? 0,
            y = neighborLayout?.y ?? layout?.y ?? 0,
=======
            prevLayout = previousViewId ? this.getLayout(previousViewId) : null,
            x = prevLayout?.x ?? layout?.x ?? 0,
            y = prevLayout?.y ?? layout?.y ?? 0,
>>>>>>> 27725263
            h = layout?.h ?? viewSpec.height ?? 1,
            w = layout?.w ?? viewSpec.width ?? 1;

        this.layout = [...this.layout, {i: id, x, y, h, w}];
        this.viewModels = [...this.viewModels, model];
        return model;
    }

    /**
     * Remove a view from the DashCanvas
     * @param {string} id - DashCanvasViewModel id to remove from the container
     */
    @action
    removeView(id) {
        const removeLayout = this.getLayout(id),
            removeView = this.getView(id);

        this.layouts = without(this.layouts, removeLayout);
        this.viewModels = without(this.viewModels, removeView);
        XH.destroy(removeView);
    }

    /**
     * Replace a view in the DashCanvas with a different view, keeping the existing layout
     * @param {string} id - id of view model to be replaced
     * @param {string} newSpecId - id of view spec to insert
     */
    @action
    replaceView(id, newSpecId) {
        const layout = this.getLayout(id);
        this.removeView(id);
        this.addView(newSpecId, {layout});
    }

    /**
     * Replace a view in the DashCanvas with a different view, keeping the existing layout
     * @param {string} newViewSpecId - id of view spec to insert
     * @param {string} oldViewId - id of view model to be replaced
     */
    replaceView(newViewSpecId, oldViewId) {
        const layout = this.getItemLayout(oldViewId);
        runInAction(() => {
            this.removeView(oldViewId);
            this.addView(newViewSpecId, {layout});
        });
    }

    /**
     * Rename a view in the DashCanvas
     * @param {string} id
     */
    renameView(id) {
        const view = this.getView(id),
            allowRename = view?.viewSpec?.allowRename && !this.renameLocked;

        if (!allowRename) return;

        XH.prompt({
            message: `Rename '${view.title}' to`,
            title: 'Rename...',
            icon: Icon.edit(),
            input: {
                initialValue: view.title,
                rules: [required]
            }
        }).then(newName => {
            if (newName) view.setTitle(newName);
        });
    }

    /**
     * Scrolls a DashCanvasView into view
     * @param {string} id
     */
    ensureViewVisible(id) {
        this.getView(id)?.ensureVisible();
    }

    /**
     * Return current size of canvas
     * @returns {{colCount: number, rowCount: number}}
     */
    getSize() {
        return {
            rowCount: this.layout.reduce((prev, cur) => Math.max(prev, cur.y + cur.h), 0),
            colCount: this.columns
        };
    }

    /**
     * Scrolls a DashCanvasView into view
     * @param {string} id
     */
    ensureViewVisible(id) {
        const view = this.viewModels.find(it => it.id === id);
        view?.ensureVisible();
    }

    //------------------------
    // Implementation
    //------------------------
    @action
    setLayout(layout) {
        // strip extra properties from react-grid
        layout = layout.map(({i, x, y, w, h}) => ({i, x, y, w, h}));
        if (!isEqual(this.layout, layout)) {
            this.layout = layout;
        }
    }

<<<<<<< HEAD
=======
    @action
    loadState(state) {
        this.clear();
        state.forEach(state => this.addView(state.viewSpecId, state));
    }

>>>>>>> 27725263
    @debounced(1000)
    publishState() {
        this.state = this.buildState();
        this.provider?.write({state: this.state});
    }

    buildState() {
        const {viewState} = this;

        return this.layout.map(it => {
            const {i: viewId, x, y, w, h} = it,
                state = viewState[viewId];

            return {
                layout: {x, y, w, h},
                ...state
            };
        });
    }

    genViewId() {
        return `${XH.genId()}_${Date.now()}`;
    }

    @computed
    get viewState() {
        const ret = {};
        this.viewModels.forEach(({id, viewSpec, title, viewState}) => {
            ret[id] = {
                viewSpecId: viewSpec.id,
                title,
                state: viewState
            };
        });
        return ret;
    }

    getView(id) {
        return find(this.viewModels, {id});
    }

    getLayout(id) {
        return find(this.layout, {i: id});
    }

    getSpec(id) {
        return find(this.viewSpecs, {id});
    }

    getViewsBySpecId(id) {
        return this.viewModels.filter(it => it.viewSpec.id === id);
    }

    getItemLayout(id) {
        return this.layout.find(it => it.i === id);
    }

    /** @returns {boolean} */
    get isEmpty() {
        return this.layout.length === 0;
    }

    getFirstAvailablePosition(
        {width, height},
        {startX = 0, startY = 0, defaultX = 0, endY = null}
    ) {
        const {rowCount, colCount} = this.getSize(),
            occupied = times(colCount, () => Array(rowCount).fill(false));

        // Fill 2D array 'occupied' with true / false if coordinate is occupied
        for (let item of this.layout) {
            for (let y = item.y; y < item.y + item.h; y++) {
                for (let x = item.x; x < item.x + item.w; x++) {
                    occupied[x][y] = true;
                }
            }
        }

        const checkPosition = (startX, startY) => {
            for (let y = startY; y < startY + height; y++) {
                for (let x = startX; x < startX + width; x++) {
                    if (y === rowCount) return true;
                    if (occupied[y][x]) return false;
                }
            }
            return true;
        };

        // Traverse 2D array of coordinates, and check if view fits
        for (let y = startY; y < (endY ?? rowCount); y++) {
            for (let x = y === startY ? startX : 0; x < colCount; x++) {
                if (x + width > colCount) break;
                if (checkPosition(x, y)) {
                    return {x, y};
                }
            }
        }

        return {x: defaultX, y: endY ?? rowCount};
    }
}

/**
 * @typedef {Object} DashCanvasItemState
 * @property {DashCanvasItemLayout} layout
 * @property {string} title
 * @property {string} viewSpecId
 * @property {Object} state
 */

/**
 * @typedef {Object} DashCanvasItemLayout
 * @property {int} x
 * @property {int} y
 * @property {int} w
 * @property {int} h
 */<|MERGE_RESOLUTION|>--- conflicted
+++ resolved
@@ -3,15 +3,9 @@
 import {DashCanvasViewModel, DashCanvasViewSpec} from '@xh/hoist/desktop/cmp/dash';
 import {Icon} from '@xh/hoist/icon';
 import {action, bindable, makeObservable, observable} from '@xh/hoist/mobx';
-import {wait} from '@xh/hoist/promise';
 import {debounced, ensureUniqueBy} from '@xh/hoist/utils/js';
-<<<<<<< HEAD
-import {defaultsDeep, times} from 'lodash';
-import {computed, runInAction} from 'mobx';
-=======
 import {defaultsDeep, isEqual, find, without} from 'lodash';
 import {computed} from 'mobx';
->>>>>>> 27725263
 import {createRef} from 'react';
 import {throwIf} from '../../../../utils/js';
 
@@ -112,11 +106,7 @@
         contentLocked = false,
         renameLocked = false,
         persistWith = null,
-<<<<<<< HEAD
-        emptyText = 'No views have been added to the container.',
-=======
         emptyText = 'No views have been added.',
->>>>>>> 27725263
         addViewButtonText = 'Add View',
         columns = 10,
         rowHeight = 50,
@@ -166,25 +156,6 @@
             }
         }
         this.loadState(persistState?.state ?? initialState);
-<<<<<<< HEAD
-    }
-
-    /**
-     * Loads the provided state into the DashCanvas
-     * @param {DashCanvasItemState[]} state
-     */
-    @action
-    loadState(state) {
-        this.clear();
-        state.forEach(state => this.addView(state.viewSpecId, state));
-        wait().then(() =>
-            this.reaction = this.reaction ??
-                this.addReaction({
-                    track: () => [this.layout, this.viewState],
-                    run: () => this.publishState()
-                })
-        );
-=======
         this.addReaction({
             track: () => [this.viewState, this.layout],
             run: () => this.publishState()
@@ -194,7 +165,6 @@
     /** @returns {boolean} */
     get isEmpty() {
         return this.layout.length === 0;
->>>>>>> 27725263
     }
 
     /**
@@ -233,15 +203,6 @@
      * @param {Object} [layout] - layout information for where to add the view and what it's initial size should be
      * @param {string} [title] - title for the view
      * @param {Object} [state] - internal state for the view contents
-<<<<<<< HEAD
-     * @param {string} [neighborViewId] - id of view to add next to
-     * @returns {DashCanvasViewModel}
-     */
-    @action
-    addView(viewSpecId, {layout, title, state, neighborViewId}) {
-        const viewSpec = this.getViewSpec(viewSpecId),
-            instances = this.getItemsBySpecId(viewSpecId);
-=======
      * @param {string} [previousViewId] - id of view to add next to
      * @returns {DashCanvasViewModel}
      */
@@ -249,7 +210,6 @@
     addView(specId, {layout, title, state, previousViewId}) {
         const viewSpec = this.getSpec(specId),
             instances = this.getViewsBySpecId(specId);
->>>>>>> 27725263
 
         throwIf(!viewSpec,
             `Trying to add non-existent or omitted DashCanvasViewSpec. id=${specId}`
@@ -269,15 +229,9 @@
                 title: title ?? viewSpec.title,
                 containerModel: this
             }),
-<<<<<<< HEAD
-            neighborLayout = neighborViewId ? this.getItemLayout(neighborViewId) : null,
-            x = neighborLayout?.x ?? layout?.x ?? 0,
-            y = neighborLayout?.y ?? layout?.y ?? 0,
-=======
             prevLayout = previousViewId ? this.getLayout(previousViewId) : null,
             x = prevLayout?.x ?? layout?.x ?? 0,
             y = prevLayout?.y ?? layout?.y ?? 0,
->>>>>>> 27725263
             h = layout?.h ?? viewSpec.height ?? 1,
             w = layout?.w ?? viewSpec.width ?? 1;
 
@@ -310,19 +264,6 @@
         const layout = this.getLayout(id);
         this.removeView(id);
         this.addView(newSpecId, {layout});
-    }
-
-    /**
-     * Replace a view in the DashCanvas with a different view, keeping the existing layout
-     * @param {string} newViewSpecId - id of view spec to insert
-     * @param {string} oldViewId - id of view model to be replaced
-     */
-    replaceView(newViewSpecId, oldViewId) {
-        const layout = this.getItemLayout(oldViewId);
-        runInAction(() => {
-            this.removeView(oldViewId);
-            this.addView(newViewSpecId, {layout});
-        });
     }
 
     /**
@@ -367,15 +308,6 @@
         };
     }
 
-    /**
-     * Scrolls a DashCanvasView into view
-     * @param {string} id
-     */
-    ensureViewVisible(id) {
-        const view = this.viewModels.find(it => it.id === id);
-        view?.ensureVisible();
-    }
-
     //------------------------
     // Implementation
     //------------------------
@@ -388,15 +320,12 @@
         }
     }
 
-<<<<<<< HEAD
-=======
     @action
     loadState(state) {
         this.clear();
         state.forEach(state => this.addView(state.viewSpecId, state));
     }
 
->>>>>>> 27725263
     @debounced(1000)
     publishState() {
         this.state = this.buildState();
@@ -450,15 +379,6 @@
         return this.viewModels.filter(it => it.viewSpec.id === id);
     }
 
-    getItemLayout(id) {
-        return this.layout.find(it => it.i === id);
-    }
-
-    /** @returns {boolean} */
-    get isEmpty() {
-        return this.layout.length === 0;
-    }
-
     getFirstAvailablePosition(
         {width, height},
         {startX = 0, startY = 0, defaultX = 0, endY = null}
