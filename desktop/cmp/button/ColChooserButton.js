/*
 * This file belongs to Hoist, an application development toolkit
 * developed by Extremely Heavy Industries (www.xh.io | info@xh.io)
 *
 * Copyright © 2019 Extremely Heavy Industries Inc.
 */
<<<<<<< HEAD
import {GridModel} from '@xh/hoist/cmp/grid';
import PT from 'prop-types';
import {hoistComponent} from '@xh/hoist/core';
import {Icon} from '@xh/hoist/icon';
import {button, Button} from './Button';
=======
import {div, vbox} from '@xh/hoist/cmp/layout';
import {Component} from 'react';
import {HoistComponent, elemFactory} from '@xh/hoist/core';
import PT from 'prop-types';
import {GridModel} from '@xh/hoist/cmp/grid';
import {popover} from '@xh/hoist/kit/blueprint';
import {button, Button} from '@xh/hoist/desktop/cmp/button';
import {colChooser} from '@xh/hoist/desktop/cmp/grid';
import {Icon} from '@xh/hoist/icon';
import {withDefault} from '@xh/hoist/utils/js';
>>>>>>> cbf15c81


/**
 * A convenience button to trigger the display of a ColChooser for user selection and discovery of
 * available Grid columns. For use by applications when a button is desired in addition to the
 * context menu item built into the Grid component directly.
 *
 * Requires the `GridModel.enableColChooser` config option to be true.
 */
<<<<<<< HEAD
export const [ColChooserButton, colChooserButton] = hoistComponent(
    ({gridModel, ...buttonProps}) => {
        return button({
            icon: Icon.gridPanel(),
            title: 'Choose grid columns...',
            onClick: () => gridModel.showColChooser(),
            ...buttonProps
=======
@HoistComponent
export class ColChooserButton extends Component {

    static propTypes = {
        ...Button.propTypes,

        /** GridModel of the grid for which this button should show a chooser. */
        gridModel: PT.instanceOf(GridModel).isRequired,

        /** Position for chooser popover, as per Blueprint docs. */
        popoverPosition: PT.oneOf([
            'top-left', 'top', 'top-right',
            'right-top', 'right', 'right-bottom',
            'bottom-right', 'bottom', 'bottom-left',
            'left-bottom', 'left', 'left-top',
            'auto'
        ]),

        /** Width for the opened chooser */
        chooserWidth: PT.number,

        /** Height for the opened chooser */
        chooserHeight: PT.number
    };

    render() {
        const {icon, title, gridModel, popoverPosition, chooserWidth, chooserHeight, ...rest} = this.props,
            {colChooserModel} = gridModel;

        return popover({
            popoverClassName: 'xh-col-chooser-popover xh-popup--framed',
            position: withDefault(popoverPosition, 'auto'),
            isOpen: colChooserModel.isPopoverOpen,
            target: button({
                icon: withDefault(icon, Icon.gridPanel()),
                title: withDefault(title, 'Choose grid columns...'),
                ...rest
            }),
            content: vbox(
                div({
                    className: 'xh-popup__title',
                    item: 'Choose Columns'
                }),
                colChooser({
                    model: colChooserModel,
                    width: chooserWidth,
                    height: chooserHeight
                })
            ),
            onInteraction: (willOpen) => {
                if (willOpen) {
                    colChooserModel.openPopover();
                } else {
                    colChooserModel.close();
                }
            }
>>>>>>> cbf15c81
        });
    });

<<<<<<< HEAD
ColChooserButton.propTypes = {
    ...Button.propTypes,

    /** GridModel of the grid for which this button should show a chooser. */
    gridModel: PT.instanceOf(GridModel).isRequired
};
=======
}
export const colChooserButton = elemFactory(ColChooserButton);
>>>>>>> cbf15c81
<|MERGE_RESOLUTION|>--- conflicted
+++ resolved
@@ -4,24 +4,16 @@
  *
  * Copyright © 2019 Extremely Heavy Industries Inc.
  */
-<<<<<<< HEAD
 import {GridModel} from '@xh/hoist/cmp/grid';
 import PT from 'prop-types';
 import {hoistComponent} from '@xh/hoist/core';
 import {Icon} from '@xh/hoist/icon';
 import {button, Button} from './Button';
-=======
+import {popover} from '@xh/hoist/kit/blueprint';
+import {withDefault} from '@xh/hoist/utils/js';
 import {div, vbox} from '@xh/hoist/cmp/layout';
-import {Component} from 'react';
-import {HoistComponent, elemFactory} from '@xh/hoist/core';
-import PT from 'prop-types';
-import {GridModel} from '@xh/hoist/cmp/grid';
-import {popover} from '@xh/hoist/kit/blueprint';
-import {button, Button} from '@xh/hoist/desktop/cmp/button';
 import {colChooser} from '@xh/hoist/desktop/cmp/grid';
-import {Icon} from '@xh/hoist/icon';
-import {withDefault} from '@xh/hoist/utils/js';
->>>>>>> cbf15c81
+
 
 
 /**
@@ -31,43 +23,9 @@
  *
  * Requires the `GridModel.enableColChooser` config option to be true.
  */
-<<<<<<< HEAD
 export const [ColChooserButton, colChooserButton] = hoistComponent(
-    ({gridModel, ...buttonProps}) => {
-        return button({
-            icon: Icon.gridPanel(),
-            title: 'Choose grid columns...',
-            onClick: () => gridModel.showColChooser(),
-            ...buttonProps
-=======
-@HoistComponent
-export class ColChooserButton extends Component {
-
-    static propTypes = {
-        ...Button.propTypes,
-
-        /** GridModel of the grid for which this button should show a chooser. */
-        gridModel: PT.instanceOf(GridModel).isRequired,
-
-        /** Position for chooser popover, as per Blueprint docs. */
-        popoverPosition: PT.oneOf([
-            'top-left', 'top', 'top-right',
-            'right-top', 'right', 'right-bottom',
-            'bottom-right', 'bottom', 'bottom-left',
-            'left-bottom', 'left', 'left-top',
-            'auto'
-        ]),
-
-        /** Width for the opened chooser */
-        chooserWidth: PT.number,
-
-        /** Height for the opened chooser */
-        chooserHeight: PT.number
-    };
-
-    render() {
-        const {icon, title, gridModel, popoverPosition, chooserWidth, chooserHeight, ...rest} = this.props,
-            {colChooserModel} = gridModel;
+    ({icon, title, gridModel, popoverPosition, chooserWidth, chooserHeight, ...rest}) => {
+        const {colChooserModel} = gridModel;
 
         return popover({
             popoverClassName: 'xh-col-chooser-popover xh-popup--framed',
@@ -96,18 +54,27 @@
                     colChooserModel.close();
                 }
             }
->>>>>>> cbf15c81
         });
     });
 
-<<<<<<< HEAD
 ColChooserButton.propTypes = {
     ...Button.propTypes,
 
     /** GridModel of the grid for which this button should show a chooser. */
-    gridModel: PT.instanceOf(GridModel).isRequired
-};
-=======
-}
-export const colChooserButton = elemFactory(ColChooserButton);
->>>>>>> cbf15c81
+    gridModel: PT.instanceOf(GridModel).isRequired,
+
+    /** Position for chooser popover, as per Blueprint docs. */
+    popoverPosition: PT.oneOf([
+        'top-left', 'top', 'top-right',
+        'right-top', 'right', 'right-bottom',
+        'bottom-right', 'bottom', 'bottom-left',
+        'left-bottom', 'left', 'left-top',
+        'auto'
+    ]),
+
+    /** Width for the opened chooser */
+    chooserWidth: PT.number,
+
+    /** Height for the opened chooser */
+    chooserHeight: PT.number
+};