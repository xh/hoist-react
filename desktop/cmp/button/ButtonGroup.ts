/*
 * This file belongs to Hoist, an application development toolkit
 * developed by Extremely Heavy Industries (www.xh.io | info@xh.io)
 *
 * Copyright © 2022 Extremely Heavy Industries Inc.
 */
import {hoistCmp, HoistProps} from '@xh/hoist/core';
import '@xh/hoist/desktop/register';
import {buttonGroup as bpButtonGroup} from '@xh/hoist/kit/blueprint';
import {splitLayoutProps} from '@xh/hoist/utils/react';
import {CSSProperties} from 'react';

export interface ButtonGroupProps extends HoistProps {
    /** True to have all buttons fill available width equally. */
    fill?: boolean,

    /** True to render each button with minimal surrounding chrome (default false). */
    minimal?: boolean,

    /** Style block. */
    style?: CSS.Properties,

    /** True to render in a vertical orientation. */
    vertical?: boolean,
}

/**
 * Wrapper around Blueprint's ButtonGroup component, with LayoutSupport.
 */
export const [ButtonGroup, buttonGroup] = hoistCmp.withFactory<ButtonGroupProps>({
    displayName: 'ButtonGroup',
    model: false,
    className: 'xh-button-group',

    render(props, ref) {
        const [layoutProps, {fill, minimal, vertical, style, ...rest}] = splitLayoutProps(props);
        return bpButtonGroup({
            fill,
            minimal,
            vertical,
            style: {
                ...style,
                ...layoutProps
            },
            ref,
            ...rest
        });
    }
<<<<<<< HEAD
});

export interface ButtonGroupProps extends HoistProps {
    /** True to have all buttons fill available width equally. */
    fill?: boolean,

    /** True to render each button with minimal surrounding chrome (default false). */
    minimal?: boolean,

    /** Style block. */
    style?: CSSProperties,

    /** True to render in a vertical orientation. */
    vertical?: boolean,
}
=======
});
>>>>>>> 74d3b2e6
<|MERGE_RESOLUTION|>--- conflicted
+++ resolved
@@ -18,7 +18,7 @@
     minimal?: boolean,
 
     /** Style block. */
-    style?: CSS.Properties,
+    style?: CSSProperties,
 
     /** True to render in a vertical orientation. */
     vertical?: boolean,
@@ -46,22 +46,4 @@
             ...rest
         });
     }
-<<<<<<< HEAD
-});
-
-export interface ButtonGroupProps extends HoistProps {
-    /** True to have all buttons fill available width equally. */
-    fill?: boolean,
-
-    /** True to render each button with minimal surrounding chrome (default false). */
-    minimal?: boolean,
-
-    /** Style block. */
-    style?: CSSProperties,
-
-    /** True to render in a vertical orientation. */
-    vertical?: boolean,
-}
-=======
-});
->>>>>>> 74d3b2e6
+});