/*
 * This file belongs to Hoist, an application development toolkit
 * developed by Extremely Heavy Industries (www.xh.io | info@xh.io)
 *
 * Copyright © 2020 Extremely Heavy Industries Inc.
 */
import React from 'react';
import PT from 'prop-types';
import {hoistCmp, XH} from '@xh/hoist/core';
import {menu, menuItem, menuDivider, popover} from '@xh/hoist/kit/blueprint';
import {Button, button} from '@xh/hoist/desktop/cmp/button';
import {Icon} from '@xh/hoist/icon';
import {filterConsecutiveMenuSeparators} from '@xh/hoist/utils/impl';

export const [AppMenuButton, appMenuButton] = hoistCmp.withFactory({
    displayName: 'AppMenuButton',
    model: false,
    className: 'xh-app-menu',

    render(props) {
<<<<<<< HEAD
        const {className, extraItems, hideAdminItem, hideImpersonateItem, hideFeedbackItem, hideLogoutItem, hideOptionsItem, hideThemeItem, ...rest} = props;
=======
        const {className, extraItems, ...rest} = props;
>>>>>>> db6f9574

        return popover({
            className,
            position: 'bottom-right',
            minimal: true,
            target: button({
                icon: Icon.bars(),
                ...rest
            }),
            content: menu(buildMenuItems(props))
        });
    }
});


AppMenuButton.propTypes = {
    ...Button.propTypes,

    /**
     * Array of app-specific menu items. Can contain `MenuItem` configs, React Elements, or the
     * special string token '-' (to render a `MenuDivider`).
     */
    extraItems: PT.array,

    /** True to hide the Admin Item. Always hidden for users w/o HOIST_ADMIN role. */
    hideAdminItem: PT.bool,

    /**
     * True to hide the Impersonate Item.
     * Always hidden for users w/o HOIST_ADMIN role or if impersonation is disabled.
     */
    hideImpersonateItem: PT.bool,

    /** True to hide the Feedback Item. */
    hideFeedbackItem: PT.bool,

    /** True to hide the Logout button. Always hidden when `appSpec.isSSO == true`. */
    hideLogoutItem: PT.bool,

    /** True to hide the Options button. */
    hideOptionsItem: PT.bool,

    /** True to hide the Theme Toggle button. */
    hideThemeItem: PT.bool
};

//---------------------------
// Implementation
//---------------------------
function buildMenuItems({
    hideOptionsItem,
    hideFeedbackItem,
    hideThemeItem,
    hideAdminItem,
    hideImpersonateItem,
    hideLogoutItem,
    extraItems = []
}) {
    hideOptionsItem = hideOptionsItem || !XH.acm.optionsDialogModel.hasOptions;
    hideAdminItem = hideAdminItem || !XH.getUser().isHoistAdmin;
    hideImpersonateItem = hideImpersonateItem || !XH.identityService.canImpersonate;
    hideLogoutItem = hideLogoutItem || XH.appSpec.isSSO;

    const defaultItems = [
        {
            omit: hideOptionsItem,
            text: 'Options',
            icon: Icon.options(),
            onClick: () => XH.showOptionsDialog()
        },
        {
            omit: hideFeedbackItem,
            text: 'Feedback',
            icon: Icon.comment({className: 'fa-flip-horizontal'}),
            onClick: () => XH.showFeedbackDialog()
        },
        {
            omit: hideThemeItem,
            text: XH.darkTheme ? 'Light Theme' : 'Dark Theme',
            icon: XH.darkTheme ? Icon.sun({prefix: 'fas'}) : Icon.moon(),
            onClick: () => XH.toggleTheme()
        },
        '-',
        {
            omit: hideAdminItem,
            text: 'Admin',
            icon: Icon.wrench(),
            onClick: () => window.open('/admin')
        },
        {
            omit: hideImpersonateItem,
            text: 'Impersonate',
            icon: Icon.impersonate(),
            onClick: () => XH.showImpersonationBar()
        },
        '-',
        {
            omit: hideLogoutItem,
            text: 'Logout',
            icon: Icon.logout(),
            intent: 'danger',
            onClick: () => XH.identityService.logoutAsync()
        }
    ];

    return [
        ...extraItems,
        '-',
        ...defaultItems
    ]
        .filter(it => !it.omit)
        .filter(filterConsecutiveMenuSeparators())
        .map(it => {
            if (it === '-') return menuDivider();
            return React.isValidElement(it) ? it : menuItem(it);
        });
}<|MERGE_RESOLUTION|>--- conflicted
+++ resolved
@@ -18,11 +18,7 @@
     className: 'xh-app-menu',
 
     render(props) {
-<<<<<<< HEAD
         const {className, extraItems, hideAdminItem, hideImpersonateItem, hideFeedbackItem, hideLogoutItem, hideOptionsItem, hideThemeItem, ...rest} = props;
-=======
-        const {className, extraItems, ...rest} = props;
->>>>>>> db6f9574
 
         return popover({
             className,
@@ -36,7 +32,6 @@
         });
     }
 });
-
 
 AppMenuButton.propTypes = {
     ...Button.propTypes,
