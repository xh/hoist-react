--- conflicted
+++ resolved
@@ -98,11 +98,7 @@
     icon?: ReactElement;
     intent?: Intent,
     minimal?: boolean,
-<<<<<<< HEAD
-    onClick?: (e: any) => void,
-=======
     onClick?: (e: MouseEvent) => void,
->>>>>>> 4f243f38
     outlined?: boolean,
     rightIcon?: ReactElement;
     style?: CSS.Properties,
