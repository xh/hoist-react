/*
 * This file belongs to Hoist, an application development toolkit
 * developed by Extremely Heavy Industries (www.xh.io | info@xh.io)
 *
 * Copyright © 2022 Extremely Heavy Industries Inc.
 */
import composeRefs from '@seznam/compose-react-refs';
import {BoxProps, hoistCmp, HoistModel, Intent} from '@xh/hoist/core';
import '@xh/hoist/desktop/register';
import {button as bpButton} from '@xh/hoist/kit/blueprint';
import {withDefault} from '@xh/hoist/utils/js';
import {splitLayoutProps} from '@xh/hoist/utils/react';
import classNames from 'classnames';
import {ReactNode, ReactElement, CSSProperties, MouseEvent} from 'react';
import './Button.scss';

export interface ButtonProps<M extends HoistModel = null> extends BoxProps<M> {
    active?: boolean,
    autoFocus?: boolean,
    disabled?: boolean,
    icon?: ReactElement;
    intent?: Intent,
    minimal?: boolean,
    onClick?: (e: MouseEvent) => void,
    outlined?: boolean,
    rightIcon?: ReactElement;
    style?: CSS.Properties,
    text?: ReactNode,
    title?: string,
    /** Alias for title. */
    tooltip?: string
}

/**
 * Wrapper around Blueprint's Button component. Defaults to the `minimal` style for reduced chrome
 * and adds layout support for top-level sizing and margin/padding props.
 *
 * Relays all other props supported by Blueprint's button.
 */
export const [Button, button] = hoistCmp.withFactory<ButtonProps>({
    displayName: 'Button',
    model: false,
    className: 'xh-button',

    render(props, ref) {
        const [layoutProps, nonLayoutProps] = splitLayoutProps(props),
            classes = [];

        const {
            autoFocus,
            className,
            disabled,
            icon,
            intent,
            minimal = true,
            onClick,
            outlined,
            rightIcon,
            style,
            text,
            title,
            tooltip,
            active,
            elementRef,
            ...rest
        } = nonLayoutProps;

        if (autoFocus) classes.push('xh-button--autofocus-enabled');

        if (disabled) {
            classes.push('xh-button--disabled');
        } else {
            classes.push('xh-button--enabled');
        }

        if (intent) {
            classes.push(`xh-button--intent-${intent}`);
        } else {
            classes.push(`xh-button--intent-none`);
        }

        if (minimal) classes.push('xh-button--minimal');
        if (outlined) classes.push('xh-button--outlined');
        if (!minimal && !outlined) classes.push('xh-button--standard');
        if (active) classes.push('xh-button--active');

        return bpButton({
            active,
            autoFocus,
            className: classNames(className, classes),
            elementRef: composeRefs(ref, elementRef),
            disabled,
            icon,
            intent,
            minimal,
            onClick,
            outlined,
            rightIcon,
            style: {
                ...style,
                ...layoutProps
            },
            text,
            title: withDefault(title, tooltip),
            ...rest
        });
    }
<<<<<<< HEAD
});

export interface ButtonProps<M extends HoistModel = null> extends BoxProps<M> {
    active?: boolean,
    autoFocus?: boolean,
    disabled?: boolean,
    icon?: ReactElement;
    intent?: Intent,
    minimal?: boolean,
    onClick?: (e: MouseEvent) => void,
    outlined?: boolean,
    rightIcon?: ReactElement;
    style?: CSSProperties,
    text?: ReactNode,
    title?: string,
    /** Alias for title. */
    tooltip?: string
}
=======
});
>>>>>>> 74d3b2e6
<|MERGE_RESOLUTION|>--- conflicted
+++ resolved
@@ -24,7 +24,7 @@
     onClick?: (e: MouseEvent) => void,
     outlined?: boolean,
     rightIcon?: ReactElement;
-    style?: CSS.Properties,
+    style?: CSSProperties,
     text?: ReactNode,
     title?: string,
     /** Alias for title. */
@@ -105,25 +105,4 @@
             ...rest
         });
     }
-<<<<<<< HEAD
-});
-
-export interface ButtonProps<M extends HoistModel = null> extends BoxProps<M> {
-    active?: boolean,
-    autoFocus?: boolean,
-    disabled?: boolean,
-    icon?: ReactElement;
-    intent?: Intent,
-    minimal?: boolean,
-    onClick?: (e: MouseEvent) => void,
-    outlined?: boolean,
-    rightIcon?: ReactElement;
-    style?: CSSProperties,
-    text?: ReactNode,
-    title?: string,
-    /** Alias for title. */
-    tooltip?: string
-}
-=======
-});
->>>>>>> 74d3b2e6
+});