/*
 * This file belongs to Hoist, an application development toolkit
 * developed by Extremely Heavy Industries (www.xh.io | info@xh.io)
 *
 * Copyright © 2022 Extremely Heavy Industries Inc.
 */
import {ButtonProps as BpButtonProps} from '@blueprintjs/core';
import composeRefs from '@seznam/compose-react-refs';
import {hoistCmp, HoistModel, HoistProps, LayoutProps, StyleProps, Intent} from '@xh/hoist/core';
import '@xh/hoist/desktop/register';
import {button as bpButton} from '@xh/hoist/kit/blueprint';
import {withDefault} from '@xh/hoist/utils/js';
import {splitLayoutProps} from '@xh/hoist/utils/react';
import classNames from 'classnames';
import {ReactNode, ReactElement} from 'react';
import './Button.scss';

export interface ButtonProps<M extends HoistModel = null> extends
    HoistProps<M>,
    StyleProps,
    LayoutProps,
    BpButtonProps
{
    active?: boolean;
    autoFocus?: boolean;
    disabled?: boolean;
    icon?: ReactElement;
    intent?: Intent;
    minimal?: boolean;
    outlined?: boolean;
    rightIcon?: ReactElement;
    text?: ReactNode;
<<<<<<< HEAD
    title?: ReactNode;
=======
    title?: string;
    value?: any;

    tabIndex?: number;  // TODO: where does this come from?
>>>>>>> 05e4a85a

    /** Alias for title. */
    tooltip?: string;

}

/**
 * Wrapper around Blueprint's Button component. Defaults to the `minimal` style for reduced chrome
 * and adds layout support for top-level sizing and margin/padding props.
 *
 * Relays all other props supported by Blueprint's button.
 */
export const [Button, button] = hoistCmp.withFactory<ButtonProps>({
    displayName: 'Button',
    model: false,
    className: 'xh-button',

    render(props, ref) {
        const [layoutProps, nonLayoutProps] = splitLayoutProps(props),
            classes = [];

        const {
            autoFocus,
            className,
            disabled,
            icon,
            intent,
            minimal = true,
            onClick,
            outlined,
            rightIcon,
            style,
            text,
            title,
            tooltip,
            active,
            elementRef,
            ...rest
        } = nonLayoutProps;

        if (autoFocus) classes.push('xh-button--autofocus-enabled');

        if (disabled) {
            classes.push('xh-button--disabled');
        } else {
            classes.push('xh-button--enabled');
        }

        if (intent) {
            classes.push(`xh-button--intent-${intent}`);
        } else {
            classes.push(`xh-button--intent-none`);
        }

        if (minimal) classes.push('xh-button--minimal');
        if (outlined) classes.push('xh-button--outlined');
        if (!minimal && !outlined) classes.push('xh-button--standard');
        if (active) classes.push('xh-button--active');

        return bpButton({
            active,
            autoFocus,
            className: classNames(className, classes),
            elementRef: composeRefs(ref, elementRef),
            disabled,
            icon,
            intent,
            minimal,
            onClick,
            outlined,
            rightIcon,
            style: {
                ...style,
                ...layoutProps
            },
            text,
            title: withDefault(title, tooltip),
            ...rest
        });
    }
});<|MERGE_RESOLUTION|>--- conflicted
+++ resolved
@@ -30,14 +30,10 @@
     outlined?: boolean;
     rightIcon?: ReactElement;
     text?: ReactNode;
-<<<<<<< HEAD
-    title?: ReactNode;
-=======
     title?: string;
     value?: any;
 
     tabIndex?: number;  // TODO: where does this come from?
->>>>>>> 05e4a85a
 
     /** Alias for title. */
     tooltip?: string;
