--- conflicted
+++ resolved
@@ -105,10 +105,10 @@
      * @see https://blueprintjs.com/docs/#datetime/dateinput
      */
     popoverPosition: PT.oneOf([
-        'top', 'top-start', 'top-end', 
-        'bottom', 'bottom-start', 'bottom-end', 
-        'right', 'right-start', 'right-end', 
-        'left', 'left-start', 'left-end', 
+        'top', 'top-start', 'top-end',
+        'bottom', 'bottom-start', 'bottom-end',
+        'right', 'right-start', 'right-end',
+        'left', 'left-start', 'left-end',
         'auto', 'auto-start', 'auto-end'
     ]),
 
@@ -395,12 +395,8 @@
                 usePortal: true,
                 autoFocus: false,
                 enforceFocus: false,
-<<<<<<< HEAD
                 placement: props.popoverPosition ?? 'auto',
-=======
-                position: props.popoverPosition ?? 'auto',
                 boundary: props.popoverBoundary ?? 'viewport',
->>>>>>> 2bdf7eea
                 popoverRef: (v) => {model.popoverRef.current = v},  // Workaround for #2272
                 onClose: model.onPopoverClose,
                 onInteraction: (nextOpenState) => {
