--- conflicted
+++ resolved
@@ -88,13 +88,7 @@
     }
 }
 
-<<<<<<< HEAD
-// Note: we don't use the `ref` here, but the presence of a second argument is required
-// for the component to be wrapped with React.forwardRef, which is necessary since
-// `useHoistInputModel` always passes a ref to the component, even if it's not used.
-=======
 // Note: we don't use the `ref` here, but the presence of a second argument is required.
->>>>>>> 2cab9e93
 const cmp = hoistCmp.factory<RadioInputModel>(({model, className, ...props}, ref) => {
     const {normalizedOptions} = model,
         labelSide = withDefault(props.labelSide, 'right');
