--- conflicted
+++ resolved
@@ -4,11 +4,8 @@
 }
 
 .xh-json-input {
-<<<<<<< HEAD
   display: flex;
-=======
   flex-direction: column;
->>>>>>> c09ee54c
 
   &.xh-input-invalid {
     div.CodeMirror {
