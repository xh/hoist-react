/*
 * This file belongs to Hoist, an application development toolkit
 * developed by Extremely Heavy Industries (www.xh.io | info@xh.io)
 *
 * Copyright © 2020 Extremely Heavy Industries Inc.
 */
import {HoistInputPropTypes, HoistInputModel, useHoistInputModel} from '@xh/hoist/cmp/input';
import {hoistCmp} from '@xh/hoist/core';
import {radio, radioGroup} from '@xh/hoist/kit/blueprint';
<<<<<<< HEAD
import {action, observable, makeObservable} from '@xh/hoist/mobx';
=======
import {computed} from '@xh/hoist/mobx';
>>>>>>> f1cc6207
import {withDefault} from '@xh/hoist/utils/js';
import {filter, isObject} from 'lodash';
import PT from 'prop-types';
import './RadioInput.scss';

/**
 * An input for managing Radio Buttons.
 */
export const [RadioInput, radioInput] = hoistCmp.withFactory({
    displayName: 'RadioInput',
    className: 'xh-radio-input',
    render(props, ref) {
        return useHoistInputModel(cmp, props, ref, Model);
    }
});
RadioInput.propTypes = {
    ...HoistInputPropTypes,
    /** True to display each radio button inline with each other. */
    inline: PT.bool,

    /** Alignment of each option's label relative its radio button, default right. */
    labelAlign: PT.oneOf(['left', 'right']),

    /**
     * Array of available options, of the form:
     *
     *      [{value: string, label: string, disabled: bool}, ...]
     *          - or -
     *      [val, val, ...]
     */
    options: PT.arrayOf(PT.oneOfType([PT.object, PT.string]))
};

//-----------------------
// Implementation
//-----------------------
class Model extends HoistInputModel {

    blur() {
        this.enabledInputs.forEach(it => it.blur());
    }

    focus() {
        this.enabledInputs[0]?.focus();
    }

<<<<<<< HEAD
    constructor(props) {
        super(props);
        makeObservable(this);
        this.addReaction({
            track: () => this.props.options,
            run: (opts) => {
                opts = this.normalizeOptions(opts);
                this.setInternalOptions(opts);
            },
            fireImmediately: true
        });
=======
    get enabledInputs() {
        const btns = this.domEl?.querySelectorAll('input') ?? [];
        return filter(btns, {disabled: false});
>>>>>>> f1cc6207
    }

    @computed
    get normalizedOptions() {
        const options = this.props.options ?? [];
        return options.map(o => {
            const ret = isObject(o) ?
                {label: o.label, value: o.value, disabled: o.disabled} :
                {label: o.toString(), value: o};

            ret.value = this.toInternal(ret.value);
            return ret;
        });
    }

    //-------------------------
    // Options / value handling
    //-------------------------
    onChange = (e) => {
        this.noteValueChange(e.target.value);
    }
}

const cmp = hoistCmp.factory(
    ({model, className, ...props}, ref) => {
        const {normalizedOptions} = model,
            labelAlign = withDefault(props.labelAlign, 'right');

        const items = normalizedOptions.map(opt => {
            return radio({
                alignIndicator: labelAlign === 'left' ? 'right' : 'left',
                disabled: opt.disabled,
                label: opt.label,
                value: opt.value,
                className: 'xh-radio-input-option',
                onFocus: model.onFocus,
                onBlur: model.onBlur
            });
        });

        return radioGroup({
            className,
            items,
            disabled: props.disabled,
            inline: props.inline,
            selectedValue: model.renderValue,
            onChange: model.onChange,
            ref
        });
    }
);<|MERGE_RESOLUTION|>--- conflicted
+++ resolved
@@ -7,11 +7,7 @@
 import {HoistInputPropTypes, HoistInputModel, useHoistInputModel} from '@xh/hoist/cmp/input';
 import {hoistCmp} from '@xh/hoist/core';
 import {radio, radioGroup} from '@xh/hoist/kit/blueprint';
-<<<<<<< HEAD
-import {action, observable, makeObservable} from '@xh/hoist/mobx';
-=======
-import {computed} from '@xh/hoist/mobx';
->>>>>>> f1cc6207
+import {computed, makeObservable} from '@xh/hoist/mobx';
 import {withDefault} from '@xh/hoist/utils/js';
 import {filter, isObject} from 'lodash';
 import PT from 'prop-types';
@@ -58,23 +54,9 @@
         this.enabledInputs[0]?.focus();
     }
 
-<<<<<<< HEAD
-    constructor(props) {
-        super(props);
-        makeObservable(this);
-        this.addReaction({
-            track: () => this.props.options,
-            run: (opts) => {
-                opts = this.normalizeOptions(opts);
-                this.setInternalOptions(opts);
-            },
-            fireImmediately: true
-        });
-=======
     get enabledInputs() {
         const btns = this.domEl?.querySelectorAll('input') ?? [];
         return filter(btns, {disabled: false});
->>>>>>> f1cc6207
     }
 
     @computed
@@ -88,6 +70,11 @@
             ret.value = this.toInternal(ret.value);
             return ret;
         });
+    }
+
+    constructor(props) {
+        super(props);
+        makeObservable(this);
     }
 
     //-------------------------
