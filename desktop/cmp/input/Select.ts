--- conflicted
+++ resolved
@@ -767,7 +767,7 @@
         }
 
         const factory = model.getSelectFactory();
-        merge(rsProps, props.rsOptions);
+        mergeDeep(rsProps, props.rsOptions);
 
         return box({
             item: factory(rsProps),
@@ -797,39 +797,4 @@
             ref
         });
     }
-<<<<<<< HEAD
-);
-=======
-
-    const factory = model.getSelectFactory();
-    mergeDeep(rsProps, props.rsOptions);
-
-    return box({
-        item: factory(rsProps),
-        className: classNames(className, height ? 'xh-select--has-height' : null),
-        onKeyDown: e => {
-            // Esc. and Enter can be listened for by parents -- stop the keydown event
-            // propagation only if react-select already likely to have used for menu management.
-            // note: menuIsOpen will be undefined on AsyncSelect due to a react-select bug.
-            const menuIsOpen = model.reactSelect?.state?.menuIsOpen;
-            if (menuIsOpen && (e.key === 'Escape' || e.key === 'Enter')) {
-                e.stopPropagation();
-            }
-        },
-        onMouseDown: e => {
-            // Some internal elements, like the dropdown indicator and the rendered single value,
-            // fire 'mousedown' events. These can bubble and inadvertently close Popovers that
-            // contain Selects.
-            const target = e?.target as HTMLElement;
-            if (target && elemWithin(target, 'bp5-popover')) {
-                e.stopPropagation();
-            }
-        },
-        testId: props.testId,
-        ...layoutProps,
-        width: withDefault(width, 200),
-        height: height,
-        ref
-    });
-});
->>>>>>> 2cab9e93
+);