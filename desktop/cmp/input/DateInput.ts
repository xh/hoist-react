--- conflicted
+++ resolved
@@ -24,11 +24,7 @@
 import classNames from 'classnames';
 import {assign, castArray, clone, trim} from 'lodash';
 import moment from 'moment';
-<<<<<<< HEAD
-import {createRef, JSX, ReactElement} from 'react';
-=======
 import {createRef, ReactElement, ReactNode} from 'react';
->>>>>>> 2cab9e93
 import './DateInput.scss';
 
 export interface DateInputProps extends LayoutProps, HoistInputProps<HTMLInputElement> {
@@ -75,7 +71,7 @@
      * Element to display inline on the right side of the input. Note if provided, this will
      * take the place of the (default) calendar-picker button and (optional) clear button.
      */
-    rightElement?: JSX.Element;
+    rightElement?: ReactNode;
 
     /**
      * Maximum (inclusive) valid date that can be entered by the user via the calendar picker or
@@ -470,7 +466,6 @@
                     : undefined
             }),
 
-<<<<<<< HEAD
             item: div({
                 item: textInput({
                     value: model.formatDate(renderValue) as string,
@@ -481,7 +476,7 @@
                     onCommit: model.onInputCommit,
                     onChange: model.onInputChange,
                     onKeyDown: model.onInputKeyDown,
-                    rightElement,
+                    rightElement: rightElement as ReactElement,
                     disabled: disabled || !enableTextInput,
                     leftIcon: props.leftIcon,
                     tabIndex: props.tabIndex,
@@ -502,75 +497,4 @@
         onKeyDown: model.onKeyDown,
         ref
     });
-});
-=======
-        return div({
-            className: 'xh-date-input__wrapper',
-            item: popover({
-                isOpen,
-                minimal: true,
-                usePortal: true,
-                autoFocus: false,
-                enforceFocus: false,
-                modifiers: props.popoverModifiers,
-                position: props.popoverPosition ?? 'auto',
-                boundary: props.popoverBoundary ?? 'clippingParents',
-                portalContainer: props.portalContainer ?? document.body,
-                popoverRef: model.popoverRef,
-                onClose: model.onPopoverClose,
-                onInteraction: nextOpenState => {
-                    if (props.showPickerOnFocus) {
-                        model.popoverOpen = nextOpenState;
-                    } else if (!nextOpenState) {
-                        model.popoverOpen = false;
-                    }
-                },
-
-                content: bpDatePicker({
-                    value: renderValue,
-                    onChange: model.onDatePickerChange,
-                    maxDate,
-                    minDate,
-                    initialMonth,
-                    showActionsBar: props.showActionsBar,
-                    dayPickerProps: assign({fixedWeeks: true}, props.dayPickerProps),
-                    timePrecision: model.timePrecision,
-                    timePickerProps: model.timePrecision
-                        ? assign({selectAllOnFocus: true}, props.timePickerProps)
-                        : undefined
-                }),
-
-                item: div({
-                    item: textInput({
-                        value: model.formatDate(renderValue) as string,
-                        className: classNames(
-                            className,
-                            !enableTextInput && !disabled ? 'xh-date-input--picker-only' : null
-                        ),
-                        onCommit: model.onInputCommit,
-                        onChange: model.onInputChange,
-                        onKeyDown: model.onInputKeyDown,
-                        rightElement: rightElement as ReactElement,
-                        disabled: disabled || !enableTextInput,
-                        leftIcon: props.leftIcon,
-                        tabIndex: props.tabIndex,
-                        placeholder: props.placeholder,
-                        textAlign: props.textAlign,
-                        selectOnFocus: props.selectOnFocus,
-                        inputRef: model.inputRef,
-                        ref: model.textInputRef,
-                        testId: getTestId(props),
-                        ...getLayoutProps(props)
-                    }),
-                    className: 'xh-date-input__click-target',
-                    onClick: !enableTextInput && !disabled ? model.onOpenPopoverClick : null
-                })
-            }),
-            onBlur: model.onBlur,
-            onFocus: model.onFocus,
-            onKeyDown: model.onKeyDown,
-            ref
-        });
-    }
-);
->>>>>>> 2cab9e93
+});