/*
 * This file belongs to Hoist, an application development toolkit
 * developed by Extremely Heavy Industries (www.xh.io | info@xh.io)
 *
 * Copyright © 2024 Extremely Heavy Industries Inc.
 */
import composeRefs from '@seznam/compose-react-refs';
import {HoistInputModel, HoistInputProps, useHoistInputModel} from '@xh/hoist/cmp/input';
import {div} from '@xh/hoist/cmp/layout';
import {
    WithoutModelAndRef,
    hoistCmp,
    HoistProps,
    HSide,
    LayoutProps,
    StyleProps
} from '@xh/hoist/core';
import {button} from '@xh/hoist/desktop/cmp/button';
import '@xh/hoist/desktop/register';
import {Icon} from '@xh/hoist/icon';
import {inputGroup} from '@xh/hoist/kit/blueprint';
import {getTestId, TEST_ID, withDefault} from '@xh/hoist/utils/js';
import {getLayoutProps} from '@xh/hoist/utils/react';
import {isEmpty} from 'lodash';
<<<<<<< HEAD
import {FocusEvent, JSX, KeyboardEventHandler, ReactElement, Ref} from 'react';
=======
import {FocusEvent, KeyboardEventHandler, ReactElement, ReactNode, Ref} from 'react';
>>>>>>> 2cab9e93

export interface TextInputProps extends HoistInputProps<HTMLInputElement>, LayoutProps, StyleProps {
    value?: string;

    /**
     *  HTML `autocomplete` attribute to set on underlying <input> element.
     *
     *  Defaults to 'off' for fields of type text and 'new-password' for fields of type 'password'
     *  to defeat browser auto-completion, which is typically not desired in Hoist applications.
     *  Set to 'on' or a more specific autocomplete token to enable.
     *
     * @see https://html.spec.whatwg.org/multipage/form-control-infrastructure.html#autofilling-form-controls%3A-the-autocomplete-attribute
     * @see https://developer.mozilla.org/en-US/docs/Web/Security/Securing_your_site/Turning_off_form_autocompletion
     */
    autoComplete?: string;

    /** True to focus the control on render. */
    autoFocus?: boolean;

    /** True to commit on every change/keystroke, default false. */
    commitOnChange?: boolean;

    /** True to show a "clear" button as the right element. default false */
    enableClear?: boolean;

    /** Ref handler that receives HTML <input> element backing this component. */
    inputRef?: Ref<HTMLInputElement>;

    /** Icon to display inline on the left side of the input. */
    leftIcon?: ReactElement;

    /** Callback for normalized keydown event. */
    onKeyDown?: (e: KeyboardEvent) => void;

    /** Text to display when control is empty. */
    placeholder?: string;

    /** Element to display inline on the right side of the input. */
    rightElement?: JSX.Element;

    /** True to display with rounded caps. */
    round?: boolean;

    /** True to select contents when control receives focus. */
    selectOnFocus?: boolean;

    /** Alignment of entry text within control, default 'left'. */
    textAlign?: HSide;

    /** True to allow browser spell check, default false. */
    spellCheck?: boolean;

    /** Underlying HTML <input> element type. */
    type?: 'text' | 'password';
}

/**
 * A single-line text input with additional support for embedded icons/elements.
 */
export const [TextInput, textInput] = hoistCmp.withFactory<TextInputProps>({
    displayName: 'TextInput',
    className: 'xh-text-input',
    render(props, ref) {
        return useHoistInputModel(cmp, props, ref, TextInputModel);
    }
});
(TextInput as any).hasLayoutSupport = true;

//-----------------------
// Implementation
//-----------------------
export class TextInputModel extends HoistInputModel<HTMLInputElement> {
    override xhImpl = true;

    override get commitOnChange() {
        return withDefault(this.componentProps.commitOnChange, false);
    }

    onChange = ev => {
        let {value} = ev.target;
        if (value === '') value = null;
        this.noteValueChange(value);
    };

    onKeyDown: KeyboardEventHandler = ev => {
        if (ev.key === 'Enter') this.doCommit();
        this.componentProps.onKeyDown?.(ev);
    };

    override onFocus = (ev: FocusEvent) => {
        const target = ev.target as HTMLElement;
        if (this.componentProps.selectOnFocus && target.nodeName === 'INPUT') {
            (target as HTMLInputElement).select();
        }
        this.noteFocused();
    };
}
<<<<<<< HEAD
const cmp = hoistCmp.factory<
    HoistProps<TextInputModel, HTMLDivElement> & WithoutModelAndRef<TextInputProps>
>(({model, className, ...props}, ref) => {
    const {width, flex, ...layoutProps} = getLayoutProps(props);

    const isClearable = !isEmpty(model.internalValue);

    return div({
        item: inputGroup({
            value: model.renderValue || '',

            autoComplete: withDefault(
                props.autoComplete,
                props.type === 'password' ? 'new-password' : 'off'
            ),
            autoFocus: props.autoFocus,
            disabled: props.disabled,
            inputRef: composeRefs(model.inputRef, props.inputRef),
            leftIcon: props.leftIcon,
            placeholder: props.placeholder,
            rightElement:
                props.rightElement ||
                (props.enableClear && !props.disabled && isClearable ? clearButton() : null),
            round: withDefault(props.round, false),
            spellCheck: withDefault(props.spellCheck, false),
            tabIndex: props.tabIndex,
            type: props.type,

            id: props.id,
=======

const cmp = hoistCmp.factory<TextInputProps & {model: TextInputModel}>(
    ({model, className, ...props}, ref) => {
        const {width, flex, ...layoutProps} = getLayoutProps(props);

        const isClearable = !isEmpty(model.internalValue);

        return div({
            item: inputGroup({
                value: model.renderValue || '',

                autoComplete: withDefault(
                    props.autoComplete,
                    props.type === 'password' ? 'new-password' : 'off'
                ),
                autoFocus: props.autoFocus,
                disabled: props.disabled,
                inputRef: composeRefs(model.inputRef as Ref<HTMLInputElement>, props.inputRef),
                leftIcon: props.leftIcon,
                placeholder: props.placeholder,
                rightElement:
                    (props.rightElement as ReactElement) ||
                    (props.enableClear && !props.disabled && isClearable ? clearButton() : null),
                round: withDefault(props.round, false),
                spellCheck: withDefault(props.spellCheck, false),
                tabIndex: props.tabIndex,
                type: props.type,

                id: props.id,
                style: {
                    ...props.style,
                    ...layoutProps,
                    textAlign: withDefault(props.textAlign, 'left')
                },
                [TEST_ID]: props.testId,
                onChange: model.onChange,
                onKeyDown: model.onKeyDown
            }),

            className,
>>>>>>> 2cab9e93
            style: {
                ...props.style,
                ...layoutProps,
                textAlign: withDefault(props.textAlign, 'left')
            },
            [TEST_ID]: props.testId,
            onChange: model.onChange,
            onKeyDown: model.onKeyDown
        }),

        className,
        style: {
            width: withDefault(width, 200),
            flex: withDefault(flex, null)
        },

        onBlur: model.onBlur,
        onFocus: model.onFocus,
        ref
    });
});

const clearButton = hoistCmp.factory<TextInputModel>(({model}) =>
    button({
        icon: Icon.cross(),
        tabIndex: -1,
        minimal: true,
        testId: getTestId(model.componentProps, 'clear-btn'),
        onClick: () => {
            model.noteValueChange(null);
            model.doCommit();
            model.focus();
        }
    })
);<|MERGE_RESOLUTION|>--- conflicted
+++ resolved
@@ -22,11 +22,7 @@
 import {getTestId, TEST_ID, withDefault} from '@xh/hoist/utils/js';
 import {getLayoutProps} from '@xh/hoist/utils/react';
 import {isEmpty} from 'lodash';
-<<<<<<< HEAD
-import {FocusEvent, JSX, KeyboardEventHandler, ReactElement, Ref} from 'react';
-=======
 import {FocusEvent, KeyboardEventHandler, ReactElement, ReactNode, Ref} from 'react';
->>>>>>> 2cab9e93
 
 export interface TextInputProps extends HoistInputProps<HTMLInputElement>, LayoutProps, StyleProps {
     value?: string;
@@ -65,7 +61,7 @@
     placeholder?: string;
 
     /** Element to display inline on the right side of the input. */
-    rightElement?: JSX.Element;
+    rightElement?: ReactNode;
 
     /** True to display with rounded caps. */
     round?: boolean;
@@ -124,7 +120,6 @@
         this.noteFocused();
     };
 }
-<<<<<<< HEAD
 const cmp = hoistCmp.factory<
     HoistProps<TextInputModel, HTMLDivElement> & WithoutModelAndRef<TextInputProps>
 >(({model, className, ...props}, ref) => {
@@ -146,7 +141,7 @@
             leftIcon: props.leftIcon,
             placeholder: props.placeholder,
             rightElement:
-                props.rightElement ||
+                (props.rightElement as ReactElement) ||
                 (props.enableClear && !props.disabled && isClearable ? clearButton() : null),
             round: withDefault(props.round, false),
             spellCheck: withDefault(props.spellCheck, false),
@@ -154,48 +149,6 @@
             type: props.type,
 
             id: props.id,
-=======
-
-const cmp = hoistCmp.factory<TextInputProps & {model: TextInputModel}>(
-    ({model, className, ...props}, ref) => {
-        const {width, flex, ...layoutProps} = getLayoutProps(props);
-
-        const isClearable = !isEmpty(model.internalValue);
-
-        return div({
-            item: inputGroup({
-                value: model.renderValue || '',
-
-                autoComplete: withDefault(
-                    props.autoComplete,
-                    props.type === 'password' ? 'new-password' : 'off'
-                ),
-                autoFocus: props.autoFocus,
-                disabled: props.disabled,
-                inputRef: composeRefs(model.inputRef as Ref<HTMLInputElement>, props.inputRef),
-                leftIcon: props.leftIcon,
-                placeholder: props.placeholder,
-                rightElement:
-                    (props.rightElement as ReactElement) ||
-                    (props.enableClear && !props.disabled && isClearable ? clearButton() : null),
-                round: withDefault(props.round, false),
-                spellCheck: withDefault(props.spellCheck, false),
-                tabIndex: props.tabIndex,
-                type: props.type,
-
-                id: props.id,
-                style: {
-                    ...props.style,
-                    ...layoutProps,
-                    textAlign: withDefault(props.textAlign, 'left')
-                },
-                [TEST_ID]: props.testId,
-                onChange: model.onChange,
-                onKeyDown: model.onKeyDown
-            }),
-
-            className,
->>>>>>> 2cab9e93
             style: {
                 ...props.style,
                 ...layoutProps,
