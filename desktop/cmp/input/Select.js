/*
 * This file belongs to Hoist, an application development toolkit
 * developed by Extremely Heavy Industries (www.xh.io | info@xh.io)
 *
 * Copyright © 2019 Extremely Heavy Industries Inc.
 */
import React from 'react';
import PT from 'prop-types';
import {HoistComponent, elemFactory, LayoutSupport} from '@xh/hoist/core';
import {castArray, isEmpty, isPlainObject, keyBy, find, assign} from 'lodash';
<<<<<<< HEAD
import {observable, action, bindable} from '@xh/hoist/mobx';
=======
import debouncePromise from 'debounce-promise';
import {observable, action} from '@xh/hoist/mobx';
>>>>>>> a27f3744
import {box, hbox, div, span} from '@xh/hoist/cmp/layout';
import {Icon} from '@xh/hoist/icon';
import {HoistInput} from '@xh/hoist/cmp/input';
import {withDefault, throwIf} from '@xh/hoist/utils/js';
import {
    reactSelect,
    reactCreatableSelect,
    reactAsyncSelect,
    reactAsyncCreatableSelect
} from '@xh/hoist/kit/react-select';

import './Select.scss';

/**
 * A managed wrapper around the React-Select combobox/dropdown component.
 *
 * Supports advanced options such as:
 *      + Asynchronous queries
 *      + Multiple selection
 *      + Custom dropdown option renderers
 *      + User-created ad-hoc entries
 *
 * @see {@link https://react-select.com|React Select Docs}
 */
@LayoutSupport
@HoistComponent
export class Select extends HoistInput {

    static propTypes = {
        ...HoistInput.propTypes,

        /** True to focus the control on render. */
        autoFocus: PT.bool,

        /**
         * Function to return a "create a new option" string prompt. Requires `allowCreate` true.
         * Passed current query input.
         */
        createMessageFn: PT.func,

        /** True to accept and commit input values not present in options or returned by a query. */
        enableCreate: PT.bool,

        /**
         * True (default) to enable type-to-search keyboard input. False to disable keyboard input,
         * showing the dropdown menu on click.
         */
        enableFilter: PT.bool,

        /** True to allow entry/selection of multiple values - "tag picker" style. */
        enableMulti: PT.bool,

        /** True to suppress the default check icon rendered for the currently selected option. */
        hideSelectedOptionCheck: PT.bool,

        /** Field on provided options for sourcing each option's display text (default `label`). */
        labelField: PT.string,

        /** Function to return loading message during an async query. Passed current query input. */
        loadingMessageFn: PT.func,

        /** Placement of the dropdown menu relative to the input control. */
        menuPlacement: PT.oneOf(['auto', 'top', 'bottom']),

        /** Function to return message indicating no options loaded. Passed current query input. */
        noOptionsMessageFn: PT.func,

        /** True to auto-open the dropdown menu on input focus. */
        openMenuOnFocus: PT.bool,

      /** Callback to execute on input focus */
        onFocus: PT.func,

        /** True to show a "clear" button at the right of the control.  Defaults to false. */
        enableClear: PT.bool,

        /**
         * Preset list of options for selection. Objects must contain a `value` property; a `label`
         * property will be used for the default display of each option. Other types will be taken
         * as their value directly and displayed via toString().  See also `queryFn` to  supply
         * options via an async query (i.e. from the server) instead of up-front in this prop.
         */
        options: PT.array,

        /**
         * Function to render options in the dropdown list. Called for each option object (which
         * will contain at minimum a value and label field, as well as any other fields present in
         * the source objects). Returns a React.node.
         */
        optionRenderer: PT.func,

        /** Text to display when control is empty. */
        placeholder: PT.string,

        /**
         * Async function to return a list of options for a given query string input.
         * Replaces the `options` prop - use one or the other.
         */
        queryFn: PT.func,

        /**
         * Delay (in ms) to buffer calls to the async queryFn. Defaults to 300.
         */
        queryBuffer: PT.number,

        /**
         * Escape-hatch props passed directly to react-select. Use with care - not all props
         * in the react-select API are guaranteed to be supported by this Hoist component,
         * and providing them directly can interfere with the implementation of this class.
         */
        rsOptions: PT.object,

        /** Field on provided options for sourcing each option's value (default `value`). */
        valueField: PT.string
    };

    static MENU_PORTAL_ID = 'xh-select-input-portal';

    baseClassName = 'xh-select';

    // Normalized collection of selectable options. Passed directly to synchronous select.
    // Maintained for (but not passed to) async select to resolve value string <> option objects.
    @observable.ref internalOptions = [];
    @action setInternalOptions(options) {this.internalOptions = options}

    @bindable inputValue = null;
    @bindable controlShouldRenderValue = null;

    // Prop flags that switch core behavior.
    get asyncMode() {return !!this.props.queryFn}
    get creatableMode() {return !!this.props.enableCreate}
    get multiMode() {return !!this.props.enableMulti}

    constructor(props) {
        super(props);

        this.addReaction({
            track: () => this.props.options,
            run: (opts) => {
                opts = this.normalizeOptions(opts);
                this.setInternalOptions(opts);
            },
            fireImmediately: true
        });
        this.controlShouldRenderValue = true;
    }

    reactSelectRef = React.createRef();

    render() {
        const props = this.getNonLayoutProps(),
            {width, ...layoutProps} = this.getLayoutProps(),
            rsProps = {
                value: this.renderValue,

                autoFocus: props.autoFocus,
                formatOptionLabel: this.formatOptionLabel,
                isDisabled: props.disabled,
                isMulti: props.enableMulti,
                // Explicit false ensures consistent default for single and multi-value instances.
                isClearable: withDefault(props.enableClear, false),
                menuPlacement: withDefault(props.menuPlacement, 'auto'),
                noOptionsMessage: this.noOptionsMessageFn,
                openMenuOnFocus: props.openMenuOnFocus,
                placeholder: withDefault(props.placeholder, 'Select...'),
                tabIndex: props.tabIndex,

                // A shared div is created lazily here as needed, appended to the body, and assigned
                // a high z-index to ensure options menus render over dialogs or other modals.
                menuPortalTarget: this.getOrCreatePortalDiv(),

                inputId: props.id,
                classNamePrefix: 'xh-select',
                theme: this.getThemeConfig(),

                onBlur: this.onBlur,
                onChange: this.onSelectChange,
                onFocus: this.onFocus,

                ref: this.reactSelectRef
            };

        if (this.isTextEditable) {
            rsProps.inputValue = this.inputValue || '';
            rsProps.controlShouldRenderValue = this.controlShouldRenderValue;
            rsProps.onInputChange = this.onInputChange;
            rsProps.escapeClearsValue = true;
        }

        if (this.asyncMode) {
            rsProps.loadOptions = debouncePromise(this.doQueryAsync, withDefault(props.queryBuffer, 300));
            rsProps.loadingMessage = this.loadingMessageFn;
            if (this.renderValue) rsProps.defaultOptions = [this.renderValue];
        } else {
            rsProps.options = this.internalOptions;
            rsProps.isSearchable = withDefault(props.enableFilter, true);
        }

        if (this.creatableMode) {
            rsProps.formatCreateLabel = this.createMessageFn;
        }

        const factory = this.asyncMode ?
            (this.creatableMode ? reactAsyncCreatableSelect : reactAsyncSelect) :
            (this.creatableMode ? reactCreatableSelect : reactSelect);

        assign(rsProps, props.rsOptions);
        return box({
            item: factory(rsProps),
            className: this.getClassName(),
            onKeyDown: (e) => {
                // Esc. and Enter can be listened for by parents -- stop the keydown event
                // propagation only if react-select already likely to have used for menu management.
                const {menuIsOpen} = this.reactSelectRef.current ? this.reactSelectRef.current.state : {};
                if (menuIsOpen && (e.key == 'Escape' || e.key == 'Enter')) {
                    e.stopPropagation();
                }
            },
            ...layoutProps,
            width: withDefault(width, 200)
        });
    }


    onSelectChange = (opt) => {
        this.setInputValue(opt ? opt.label : null);
        this.noteValueChange(opt);
    }

    //-------------------------
    // Text input handling
    //-------------------------

    get isTextEditable() {
        const {props} = this;
        return withDefault(props.enableFilter, true) && !props.enableMulti;
    }

    onInputChange = (input, {action}) => {
        console.log(input, action)
        switch (action) {
            case 'input-change':
                this.setInputValue(input);
                this.setControlShouldRenderValue(false);
                if (!input) this.noteValueChange(null);
                break;
            case 'input-blur':
                this.setInputValue(null);
                this.setControlShouldRenderValue(true);
        }
    }

    onFocus = () => {
        if (this.isTextEditable) {
            if (this.renderValue) this.setInputValue(this.renderValue.label);
            this.setControlShouldRenderValue(false);
        }
        if (this.props.onFocus) this.props.onFocus();
    }

    //-------------------------
    // Options / value handling
    //-------------------------

    // Convert external value into option object(s). Options created if missing - this takes the
    // external value from the model, and we will respect that even if we don't know about it.
    // (Exception for a null value, which we will only accept if explicitly present in options.)
    toInternal(external) {
        if (this.multiMode) {
            if (external == null) external = [];  // avoid [null]
            return castArray(external).map(it => this.findOption(it, !isEmpty(it)));
        }

        return this.findOption(external, !isEmpty(external));
    }

    findOption(val, createIfNotFound) {
        const valAsOption = this.toOption(val),
            match = find(this.internalOptions, {value: valAsOption.value});

        return match ? match : (createIfNotFound ? valAsOption : null);
    }

    toExternal(internal) {
        if (isEmpty(internal)) return null;
        return this.multiMode ?
            castArray(internal).map(it => it.value) :
            internal.value;
    }

    normalizeOptions(options) {
        options = options || [];
        return options.map(it => this.toOption(it));
    }

    // Normalize / clone a single source value into a normalized option object. Supports Strings
    // and Objects. Objects are validated/defaulted to ensure a label+value, with other fields
    // brought along to support Selects emitting value objects with ad hoc properties.
    toOption(src) {
        const {props} = this,
            srcIsObject = isPlainObject(src),
            labelField = withDefault(props.labelField, 'label'),
            valueField = withDefault(props.valueField, 'value');

        throwIf(
            srcIsObject && !src.hasOwnProperty(valueField),
            `Select options/values provided as Objects must define a '${valueField}' property.`
        );

        return srcIsObject ?
            {...src, label: withDefault(src[labelField], src[valueField]), value: src[valueField]} :
            {label: src != null ? src.toString() : '-null-', value: src};
    }


    //------------------------
    // Async
    //------------------------
    doQueryAsync = (query) => {
        return this.props
            .queryFn(query)
            .then(matchOpts => {
                // Normalize query return.
                matchOpts = this.normalizeOptions(matchOpts);

                // Carry forward and add to any existing internalOpts to allow our value
                // converters to continue all selected values in multiMode.
                const matchesByVal = keyBy(matchOpts, 'value'),
                    newOpts = [...matchOpts];

                this.internalOptions.forEach(currOpt => {
                    const matchOpt = matchesByVal[currOpt.value];
                    if (!matchOpt) newOpts.push(currOpt);  // avoiding dupes
                });

                this.setInternalOptions(newOpts);

                // But only return the matching options back to the combo.
                return matchOpts;
            });
    }

    loadingMessageFn = (params) => {
        const {loadingMessageFn} = this.props,
            q = params.inputValue;

        return loadingMessageFn ? loadingMessageFn(q) : 'Loading...';
    }


    //----------------------
    // Option Rendering
    //----------------------
    formatOptionLabel = (opt, params) => {
        // Always display the standard label string in the value container (context == 'value').
        // If we need to expose customization here, we could consider a dedicated prop.
        if (params.context != 'menu') {
            return opt.label;
        }

        // For rendering dropdown menu items, use an optionRenderer if provided - or use the
        // implementation here to render a checkmark next to the active selection.
        const optionRenderer = this.props.optionRenderer || this.optionRenderer;
        return optionRenderer(opt);
    }

    optionRenderer = (opt) => {
        if (this.suppressCheck) {
            return div({item: opt.label, style: {paddingLeft: 8}});
        }

        return this.externalValue === opt.value ?
            hbox(
                div({
                    style: {minWidth: 25, textAlign: 'center'},
                    item: Icon.check({size: 'sm'})
                }),
                span(opt.label)
            ) :
            div({item: opt.label, style: {paddingLeft: 25}});
    }

    get suppressCheck() {
        const {props} = this;
        return withDefault(props.hideSelectedOptionCheck, props.enableMulti);
    }

    //------------------------
    // Other Implementation
    //------------------------
    getThemeConfig() {
        return (base) => {
            return {
                ...base,
                spacing: {...base.spacing, menuGutter: 3},
                borderRadius: 3
            };
        };
    }

    noOptionsMessageFn = (params) => {
        const {noOptionsMessageFn} = this.props,
            q = params.inputValue;

        if (noOptionsMessageFn) return noOptionsMessageFn(q);
        if (q) return 'No matches found.';
        return this.asyncMode ? 'Type to search...' : '';
    }

    createMessageFn = (q) => {
        const {createMessageFn} = this.props;
        return createMessageFn ? createMessageFn(q) : `Create "${q}"`;
    }

    getOrCreatePortalDiv() {
        let portal = document.getElementById('xh-select-input-portal');

        if (!portal) {
            portal = document.createElement('div');
            portal.id = Select.MENU_PORTAL_ID;
            document.body.appendChild(portal);
        }

        return portal;
    }

}
export const select = elemFactory(Select);<|MERGE_RESOLUTION|>--- conflicted
+++ resolved
@@ -8,12 +8,8 @@
 import PT from 'prop-types';
 import {HoistComponent, elemFactory, LayoutSupport} from '@xh/hoist/core';
 import {castArray, isEmpty, isPlainObject, keyBy, find, assign} from 'lodash';
-<<<<<<< HEAD
+import debouncePromise from 'debounce-promise';
 import {observable, action, bindable} from '@xh/hoist/mobx';
-=======
-import debouncePromise from 'debounce-promise';
-import {observable, action} from '@xh/hoist/mobx';
->>>>>>> a27f3744
 import {box, hbox, div, span} from '@xh/hoist/cmp/layout';
 import {Icon} from '@xh/hoist/icon';
 import {HoistInput} from '@xh/hoist/cmp/input';
@@ -84,7 +80,7 @@
         /** True to auto-open the dropdown menu on input focus. */
         openMenuOnFocus: PT.bool,
 
-      /** Callback to execute on input focus */
+        /** Callback to execute on input focus */
         onFocus: PT.func,
 
         /** True to show a "clear" button at the right of the control.  Defaults to false. */
@@ -237,7 +233,6 @@
         });
     }
 
-
     onSelectChange = (opt) => {
         this.setInputValue(opt ? opt.label : null);
         this.noteValueChange(opt);
@@ -253,7 +248,7 @@
     }
 
     onInputChange = (input, {action}) => {
-        console.log(input, action)
+        console.log(input, action);
         switch (action) {
             case 'input-change':
                 this.setInputValue(input);
@@ -264,7 +259,7 @@
                 this.setInputValue(null);
                 this.setControlShouldRenderValue(true);
         }
-    }
+    };
 
     onFocus = () => {
         if (this.isTextEditable) {
@@ -272,7 +267,7 @@
             this.setControlShouldRenderValue(false);
         }
         if (this.props.onFocus) this.props.onFocus();
-    }
+    };
 
     //-------------------------
     // Options / value handling
