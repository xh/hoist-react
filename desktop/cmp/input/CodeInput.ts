/*
 * This file belongs to Hoist, an application development toolkit
 * developed by Extremely Heavy Industries (www.xh.io | info@xh.io)
 *
 * Copyright © 2024 Extremely Heavy Industries Inc.
 */
import {HoistInputModel, HoistInputProps, useHoistInputModel} from '@xh/hoist/cmp/input';
import {box, div, filler, fragment, frame, hbox, label, span, vbox} from '@xh/hoist/cmp/layout';
import {
    BoxProps,
    hoistCmp,
    HoistProps,
    LayoutProps,
    managed,
    PlainObject,
    XH
} from '@xh/hoist/core';
import {button} from '@xh/hoist/desktop/cmp/button';
import {clipboardButton} from '@xh/hoist/desktop/cmp/clipboard';
import {textInput} from '@xh/hoist/desktop/cmp/input/TextInput';
import {modalSupport} from '@xh/hoist/desktop/cmp/modalsupport/ModalSupport';
import {ModalSupportModel} from '@xh/hoist/desktop/cmp/modalsupport/ModalSupportModel';
import {toolbar} from '@xh/hoist/desktop/cmp/toolbar';
import '@xh/hoist/desktop/register';
import {Icon} from '@xh/hoist/icon';
import {textArea} from '@xh/hoist/kit/blueprint';
import {action, bindable, makeObservable, observable} from '@xh/hoist/mobx';
import {wait} from '@xh/hoist/promise';
import {withDefault} from '@xh/hoist/utils/js';
import {getLayoutProps} from '@xh/hoist/utils/react';
import classNames from 'classnames';
import * as codemirror from 'codemirror';
import 'codemirror/addon/fold/brace-fold.js';
import 'codemirror/addon/fold/foldcode.js';
import 'codemirror/addon/fold/foldgutter.css';
import 'codemirror/addon/fold/foldgutter.js';
import 'codemirror/addon/lint/lint.css';
import 'codemirror/addon/lint/lint.js';
import 'codemirror/addon/scroll/simplescrollbars.css';
import 'codemirror/addon/scroll/simplescrollbars.js';
import 'codemirror/addon/search/searchcursor.js';
import 'codemirror/addon/selection/mark-selection.js';
import 'codemirror/lib/codemirror.css';
import 'codemirror/theme/dracula.css';
import {compact, defaultsDeep, isEqual, isFunction} from 'lodash';
import {ReactElement} from 'react';
import {findDOMNode} from 'react-dom';
import './CodeInput.scss';

export interface CodeInputProps extends HoistInputProps<null>, LayoutProps {
    /** True to focus the control on render. */
    autoFocus?: boolean;

    /** True to commit on every change/keystroke, default false. */
    commitOnChange?: boolean;

    /**
     * Configuration object with any properties supported by the CodeMirror API.
     * @see {@link https://codemirror.net/doc/manual.html#api_configuration|CodeMirror Docs}
     */
    editorProps?: PlainObject;

    /**
     * True to enable case-insensitive searching within the input. Default false, except in
     * fullscreen mode, where search will be shown unless explicitly *disabled*. Note that
     * enabling search forces the display of a toolbar, regardless of `showToolbar` prop.
     */
    enableSearch?: boolean;

    /**
     * Callback to autoformat the code. Given the unformatted code, this should return a
     * properly-formatted copy.
     */
    formatter?: (str: string) => string;

    /**
     * A CodeMirror linter to provide error detection and hinting in the gutter.
     */
    linter?: (text: string) => any[];

    /**
     * A CodeMirror language mode - default none (plain-text). See the CodeMirror docs
     * ({@link https://codemirror.net/mode/}) regarding available modes.
     * Applications must import any mode they wish to enable.
     */
    mode?: string;

    /**
     * True to prevent user modification of editor contents, while still allowing user to
     * focus, select, and copy contents.
     */
    readonly?: boolean;

    /** True (default) to display a copy button at bottom-right of input. */
    showCopyButton?: boolean;

    /**
     * True (default) to display autoformat button at bottom-right of input. Requires a
     * `formatter` to be configured and content to be editable (!readonly, !disabled).
     */
    showFormatButton?: boolean;

    /** True (default) to display fullscreen button at bottom-right of input. */
    showFullscreenButton?: boolean;

    /**
     * True to display action buttons and/or find functionality in a dedicated bottom toolbar.
     * Default is false unless enableSearch==true or in fullscreen mode. When false, enabled
     * action buttons show only when the input focused and float in the bottom-right corner.
     */
    showToolbar?: boolean;
}

/**
 * Code-editor style input, powered by CodeMirror. Displays a gutter with line numbers, mono-spaced
 * styling, and custom key handlers (e.g. tab to indent). Can be customized with options and
 * language modes supported by the underlying CodeMirror library {@link https://codemirror.net/}.
 *
 * Note Hoist also provides a preconfigured {@link JsonInput} component for editing JSON.
 *
 * TODO - understanding sizing spec / requirements for component vs. generated CodeMirror.
 * Reconcile LayoutSupport with width/height props. https://github.com/xh/hoist-react/issues/327
 */
export const [CodeInput, codeInput] = hoistCmp.withFactory<CodeInputProps>({
    displayName: 'CodeInput',
    className: 'xh-code-input',
    render(props, ref) {
        return useHoistInputModel(cmp, props, ref, CodeInputModel);
    }
});
(CodeInput as any).hasLayoutSupport = true;

//------------------------------
// Implementation
//------------------------------
class CodeInputModel extends HoistInputModel<null> {
    override xhImpl = true;

    @managed
    modalSupportModel: ModalSupportModel = new ModalSupportModel();

    /** A CodeMirror editor instance. */
    editor: any;

    // Support for internal search feature.
    cursor = null;
    @bindable query: string = '';
    @observable currentMatchIdx: number = -1;
    @observable.ref matches = [];
    get matchCount(): number {
        return this.matches.length;
    }

    get fullScreen(): boolean {
        return this.modalSupportModel.isModal;
    }

    get showCopyButton(): boolean {
        return withDefault(this.componentProps.showCopyButton, true);
    }

    get showFullscreenButton(): boolean {
        return withDefault(this.componentProps.showFullscreenButton, true);
    }

    get showFormatButton(): boolean {
        const {disabled, readonly, formatter, showFormatButton} = this.componentProps;
        return (
            !disabled && !readonly && isFunction(formatter) && withDefault(showFormatButton, true)
        );
    }

    get showAnyActionButtons(): boolean {
        const {showCopyButton, showFormatButton, showFullscreenButton} = this;
        return showCopyButton || showFormatButton || showFullscreenButton;
    }

    get showSearchInput(): boolean {
        return withDefault(this.componentProps.enableSearch, this.fullScreen);
    }

    get showToolbar(): boolean {
        const {componentProps, showSearchInput, showAnyActionButtons, fullScreen} = this;
        // Always show if showing searchInput - it's the only place searchInput can live.
        if (showSearchInput) return true;
        // Show if prop enabled and at least one action button.
        if (componentProps.showToolbar && showAnyActionButtons) return true;
        // Show if fullscreen w/buttons and prop not explicitly *disabled*.
        return fullScreen && showAnyActionButtons && componentProps.showToolbar !== false;
    }

    get actionButtons(): ReactElement[] {
        const {showCopyButton, showFormatButton, showFullscreenButton} = this;
        return compact([
            showCopyButton
                ? clipboardButton({
                      text: null,
                      title: 'Copy to clipboard',
                      successMessage: 'Contents copied to clipboard',
                      getCopyText: () => this.internalValue
                  })
                : null,
            showFormatButton
                ? button({
                      icon: Icon.magic(),
                      title: 'Auto-format',
                      onClick: () => this.onAutoFormat()
                  })
                : null,
            showFullscreenButton
                ? button({
                      icon: this.fullScreen ? Icon.collapse() : Icon.expand(),
                      title: this.fullScreen ? 'Exit full screen' : 'Full screen',
                      onClick: () => this.toggleFullScreen()
                  })
                : null
        ]);
    }

    override get commitOnChange(): boolean {
        return withDefault(this.componentProps.commitOnChange, true);
    }

    override blur() {
        this.editor?.execCommand('undoSelection');
        this.editor?.getInputField().blur();
    }

    override focus() {
        this.editor?.focus();
    }

    override select() {
        this.editor?.execCommand('selectAll');
    }

    constructor() {
        super();
        makeObservable(this);
        this.addReaction({
            track: () => this.modalSupportModel.isModal,
            run: () => this.focus(),
            debounce: 1
        });
    }

    override onLinked() {
        this.addReaction({
            track: () => XH.darkTheme,
            run: () => {
                const {editor} = this;
                if (editor) editor.setOption('theme', XH.darkTheme ? 'dracula' : 'default');
            }
        });

        this.addReaction({
            track: () => this.renderValue,
            run: value => {
                const {editor} = this;
                if (editor && editor.getValue() != value) {
                    // CodeMirror will throw on null value.
                    editor.setValue(value == null ? '' : value);
                }
            }
        });

        this.addReaction({
            track: () => this.componentProps.readonly || this.componentProps.disabled,
            run: editorReadOnly => {
                this.editor.setOption('readOnly', editorReadOnly);
            }
        });

        this.addReaction({
            track: () => this.query,
            run: query => {
                if (query?.trim()) {
                    this.findAll();
                } else {
                    this.clearSearchResults();
                }
            },
            debounce: 300
        });
    }

    manageCodeEditor = textAreaComp => {
        if (textAreaComp) {
            this.editor = this.createCodeEditor(textAreaComp);
            this.preserveSearchResults();
        }
    };

    createCodeEditor(textAreaComp) {
        const editorSpec = defaultsDeep(this.componentProps.editorProps, this.createDefaults());

        const taDom = findDOMNode(textAreaComp),
            editor = codemirror.fromTextArea(taDom, editorSpec);

        editor.on('change', this.handleEditorChange);
        return editor;
    }

    createDefaults() {
        const {disabled, readonly, mode, linter, autoFocus} = this.componentProps;
        let gutters = ['CodeMirror-linenumbers', 'CodeMirror-foldgutter'];
        if (linter) gutters.push('CodeMirror-lint-markers');

        return {
            mode,
            theme: XH.darkTheme ? 'dracula' : 'default',
            lineWrapping: false,
            lineNumbers: true,
            autoCloseBrackets: true,
            extraKeys: {
                'Cmd-P': this.onAutoFormat,
                'Ctrl-P': this.onAutoFormat
            },
            foldGutter: true,
            scrollbarStyle: 'simple',
            readOnly: disabled || readonly,
            gutters,
            lint: linter ? {getAnnotations: linter} : false,
            autoFocus
        };
    }

    onChange = ev => {
        this.noteValueChange(ev.target.value);
    };

    handleEditorChange = editor => {
        this.noteValueChange(editor.getValue());
        if (this.cursor) this.clearSearchResults();
    };

    onAutoFormat = () => {
        if (!isFunction(this.componentProps.formatter)) return;

        const editor = this.editor,
            val = this.tryPrettyPrint(editor.getValue());
        editor.setValue(val);
    };

    tryPrettyPrint(str) {
        try {
            return this.componentProps.formatter(str);
        } catch (e) {
            return str;
        }
    }

    toggleFullScreen() {
        this.modalSupportModel.toggleIsModal();

        // 'Nudge' the mouse wheel to trigger CodeMirror to update scrollbar state
        const scrollEvent = d => new window.WheelEvent('mousewheel', {deltaX: d, deltaY: d});
        wait().then(() => {
            this.editor.getScrollerElement().dispatchEvent(scrollEvent(2));
            this.editor.getScrollerElement().dispatchEvent(scrollEvent(-2));
        });
    }

    //------------------------
    // Local Searching
    //------------------------
    @action
    findAll() {
        this.clearSearchResults();
        if (!this.query?.trim()) return;

        this.cursor = this.editor.getSearchCursor(this.query, 0, true);

        const {cursor, editor} = this,
            newMatches = [];

        while (cursor.findNext()) {
            const anchor = cursor.from(),
                head = cursor.to();
            newMatches.push({
                anchor,
                head,
                textMarker: editor.markText(anchor, head, {className: 'xh-code-input--highlight'})
            });
        }

        this.matches = newMatches;
        if (newMatches.length) {
            this.findNext();
        } else {
            this.currentMatchIdx = -1;
        }
    }

    @action
    findNext() {
        const {editor, query, cursor, matchCount} = this;
        if (!cursor || !matchCount) return;

        if (cursor.findNext(query)) {
            this.handleCursorMatchUpdate();
        } else {
            // Loop around
            this.cursor = editor.getSearchCursor(query, 0, true);
            this.findNext();
        }
    }

    @action
    findPrevious() {
        const {editor, query, cursor, matches, matchCount} = this;
        if (!cursor || !matchCount) return;

        if (cursor.findPrevious(query)) {
            this.handleCursorMatchUpdate();
        } else {
            // Loop around
            this.cursor = editor.getSearchCursor(query, matches[matchCount - 1].head, true);
            this.findPrevious();
        }
    }

    @action
    handleCursorMatchUpdate() {
        const {editor, cursor, matches} = this,
            from = cursor.from(),
            to = cursor.to();
        editor.scrollIntoView({from, to}, 50);
        editor.setSelection(from, to);
        this.currentMatchIdx = matches.findIndex(match => isEqual(match.anchor, from));
    }

    preserveSearchResults() {
        const {matches, editor} = this;
        matches.forEach(match => {
            match.textMarker = editor.markText(match.anchor, match.head, {
                className: 'xh-code-input--highlight'
            });
        });
    }

    @action
    clearSearchResults() {
        this.cursor = null;
        this.currentMatchIdx = -1;
        this.matches.forEach(match => match.textMarker.clear());
        this.matches = [];
    }

    override destroy() {
        // Cleanup editor component as per CodeMirror docs.
        if (this.editor) this.editor.toTextArea();
        super.destroy();
    }
}

const cmp = hoistCmp.factory<HoistProps<CodeInputModel, HTMLDivElement> & BoxProps>(
    ({model, className, ...props}, ref) => {
        return box({
            className: 'xh-code-input__outer-wrapper',
            width: 300,
            height: 100,
            ...getLayoutProps(props),
            item: modalSupport({
                model: model.modalSupportModel,
                item: inputCmp({
                    testId: props.testId,
                    width: '100%',
                    height: '100%',
                    className,
                    ref,
                    model
                })
            })
        });
    }
);

<<<<<<< HEAD
const inputCmp = hoistCmp.factory<HoistProps<CodeInputModel, HTMLDivElement> & BoxProps>(
    ({model, ...props}, ref) =>
        vbox({
            items: [
                div({
                    className: 'xh-code-input__inner-wrapper',
                    item: textArea({
                        value: model.renderValue || '',
                        inputRef: model.manageCodeEditor, // TODO - confirm this is correct change
                        onChange: model.onChange
                    })
                }),
                model.showToolbar ? toolbarCmp() : actionButtonsCmp()
            ],
            onBlur: model.onBlur,
            onFocus: model.onFocus,
            ...props,
            ref
        })
=======
const inputCmp = hoistCmp.factory<CodeInputModel>(({model, ...props}, ref) =>
    vbox({
        items: [
            div({
                className: 'xh-code-input__inner-wrapper',
                item: textArea({
                    value: model.renderValue || '',
                    inputRef: model.manageCodeEditor,
                    onChange: model.onChange
                })
            }),
            model.showToolbar ? toolbarCmp() : actionButtonsCmp()
        ],
        onBlur: model.onBlur,
        onFocus: model.onFocus,
        ...props,
        ref
    })
>>>>>>> 2cab9e93
);

const toolbarCmp = hoistCmp.factory<CodeInputModel>(({model}) => {
    const {actionButtons, showSearchInput, fullScreen} = model;
    return toolbar({
        className: 'xh-code-input__toolbar',
        compact: !fullScreen,
        items: [searchInputCmp({omit: !showSearchInput}), filler(), ...actionButtons]
    });
});

const searchInputCmp = hoistCmp.factory<CodeInputModel>(({model}) => {
    const {query, cursor, currentMatchIdx, matchCount, fullScreen} = model;
    return fragment(
        // Frame wrapper added due to issues with textInput not supporting all layout props as it should.
        frame({
            flex: 1,
            maxWidth: !fullScreen ? 225 : 400,
            item: textInput({
                width: null,
                flex: 1,
                model: this,
                bind: 'query',
                leftIcon: Icon.search(),
                enableClear: true,
                commitOnChange: true,
                onKeyDown: e => {
                    if (e.key !== 'Enter') return;
                    if (!cursor) {
                        model.findAll();
                    } else if (e.shiftKey) {
                        model.findPrevious();
                    } else {
                        model.findNext();
                    }
                }
            })
        }),
        label({
            className: classNames('xh-code-input__label', !fullScreen ? 'xh-no-pad' : null),
            item: matchCount
                ? `${currentMatchIdx + 1} / ${matchCount}`
                : span({item: '0 results', className: 'xh-text-color-muted'}),
            omit: !query
        }),
        button({
            icon: Icon.arrowUp(),
            title: 'Find previous (shift+enter)',
            className: !fullScreen ? 'xh-no-pad' : null,
            disabled: !matchCount,
            onClick: () => model.findPrevious(),
            omit: !query
        }),
        button({
            icon: Icon.arrowDown(),
            title: 'Find next (enter)',
            className: !fullScreen ? 'xh-no-pad' : null,
            disabled: !matchCount,
            onClick: () => model.findNext(),
            omit: !query
        })
    );
});

const actionButtonsCmp = hoistCmp.factory<CodeInputModel>(({model}) => {
    const {hasFocus, actionButtons} = model;
    return hasFocus && actionButtons.length
        ? hbox({
              className: 'xh-code-input__action-buttons',
              items: actionButtons
          })
        : null;
});<|MERGE_RESOLUTION|>--- conflicted
+++ resolved
@@ -476,7 +476,6 @@
     }
 );
 
-<<<<<<< HEAD
 const inputCmp = hoistCmp.factory<HoistProps<CodeInputModel, HTMLDivElement> & BoxProps>(
     ({model, ...props}, ref) =>
         vbox({
@@ -485,7 +484,7 @@
                     className: 'xh-code-input__inner-wrapper',
                     item: textArea({
                         value: model.renderValue || '',
-                        inputRef: model.manageCodeEditor, // TODO - confirm this is correct change
+                        inputRef: model.manageCodeEditor,
                         onChange: model.onChange
                     })
                 }),
@@ -496,26 +495,6 @@
             ...props,
             ref
         })
-=======
-const inputCmp = hoistCmp.factory<CodeInputModel>(({model, ...props}, ref) =>
-    vbox({
-        items: [
-            div({
-                className: 'xh-code-input__inner-wrapper',
-                item: textArea({
-                    value: model.renderValue || '',
-                    inputRef: model.manageCodeEditor,
-                    onChange: model.onChange
-                })
-            }),
-            model.showToolbar ? toolbarCmp() : actionButtonsCmp()
-        ],
-        onBlur: model.onBlur,
-        onFocus: model.onFocus,
-        ...props,
-        ref
-    })
->>>>>>> 2cab9e93
 );
 
 const toolbarCmp = hoistCmp.factory<CodeInputModel>(({model}) => {
