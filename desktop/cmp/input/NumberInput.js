--- conflicted
+++ resolved
@@ -156,19 +156,11 @@
         if (value == null) return '';
         if (this.hasFocus) return value;
 
-<<<<<<< HEAD
-        const {props} = this,
-            {valueLabel, displayWithCommas} = props,
-            precision = withDefault(props.precision, 4),
-            zeroPad = withDefault(props.zeroPad, false),
-            formattedVal = fmtNumber(value, {precision, zeroPad, label: valueLabel, labelCls: null, asHtml: true});
-=======
         const {componentProps} = this,
             {valueLabel, displayWithCommas} = componentProps,
             precision = withDefault(componentProps.precision, 4),
             zeroPad = withDefault(componentProps.zeroPad, false),
-            formattedVal = fmtNumber(value, {precision, zeroPad, label: valueLabel, labelCls: null});
->>>>>>> 697f82c6
+            formattedVal = fmtNumber(value, {precision, zeroPad, label: valueLabel, labelCls: null, asHtml: true});
 
         return displayWithCommas ? formattedVal : formattedVal.replace(/,/g, '');
     }
