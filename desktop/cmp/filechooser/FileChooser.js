/*
 * This file belongs to Hoist, an application development toolkit
 * developed by Extremely Heavy Industries (www.xh.io | info@xh.io)
 *
 * Copyright © 2019 Extremely Heavy Industries Inc.
 */
import PT from 'prop-types';
import classNames from 'classnames';
import {hoistCmp, uses} from '@xh/hoist/core';
import {withDefault} from '@xh/hoist/utils/js';
import {hbox, div, input} from '@xh/hoist/cmp/layout';
import {grid} from '@xh/hoist/cmp/grid';
import {dropzone} from '@xh/hoist/kit/react-dropzone';
import {FileChooserModel} from './FileChooserModel';

import {getLayoutProps} from '@xh/hoist/utils/react';

import './FileChooser.scss';


/**
 * A component to select one or more files from the local filesystem. Wraps the third-party
 * react-dropzone component to provide both drag-and-drop and click-to-browse file selection.
 * Expands upon this core functionality with an optional grid (enabled by default) displaying
 * the list of selected files and allowing the user to remove files from the selection.
 *
 * This component should be provided with a FileChooserModel instance, as the model holds an
 * observable collection of File objects and provides a public API to manipulate the selection.
 *
 * The application is responsible for processing the selected files (e.g. by uploading them to a
 * server) and clearing the selection when complete.
 *
 * @see FileChooserModel
 */
export const [FileChooser, fileChooser] = hoistCmp.withFactory({
    displayName: 'FileChooser',
    model: uses(FileChooserModel),
    className: 'xh-file-chooser',

    render({model, className, accept, maxSize, minSize, targetText, ...props}) {
        const {lastRejectedCount} = model,
            enableMulti = withDefault(props.enableMulti, true),
            enableAddMulti = withDefault(props.enableAddMulti, enableMulti),
            showFileGrid = withDefault(props.showFileGrid, true);

<<<<<<< HEAD
=======
        const fileNoun = (count) => `${count} ${count == 1 ? 'file' : 'files'}`;

>>>>>>> 10b53d52
        return hbox({
            className,
            ...getLayoutProps(props),
            items: [
                dropzone({
                    accept,
                    maxSize,
                    minSize,
                    multiple: enableAddMulti,
                    item: ({getRootProps, getInputProps, isDragActive, draggedFiles}) => {
                        const draggedCount = draggedFiles.length,
                            targetText = isDragActive ?
                                `Drop to add ${fileNoun(draggedCount)}.` :
                                withDefault(props.targetText, 'Drag and drop files here, or click to browse...'),
                            rejectText = lastRejectedCount && !isDragActive ?
                                `Unable to accept ${fileNoun(lastRejectedCount)} for upload.` : '';

                        return div({
                            ...getRootProps(),
                            items: [
                                targetText,
                                div({
                                    className: 'xh-file-chooser__reject-warning',
                                    item: rejectText
                                }),
                                input({...getInputProps()})
                            ],
                            className: classNames(
                                'xh-file-chooser__target',
                                isDragActive ? 'xh-file-chooser__target--active' : null,
                                showFileGrid ? 'xh-file-chooser__target--withGrid' : null
                            )
                        });
                    },
                    onDrop: (accepted, rejected) => model.onDrop(accepted, rejected, enableMulti)
                }),
                grid({
                    flex: 1,
                    hideHeaders: true,
                    className: 'xh-file-chooser__grid',
                    omit: !showFileGrid
                })
            ]
        });
    }
});


FileChooser.propTypes = {

    /** File type(s) to accept (e.g. `['.doc', '.docx', '.pdf']`). */
    accept: PT.oneOfType([PT.string, PT.arrayOf(PT.string)]),

    /** True (default) to allow multiple files in a single upload. */
    enableMulti: PT.bool,

    /**
     * True to allow user to drop multiple files into the dropzone at once.  True also allows for selection of
     * multiple files within the OS pop-up window.  Defaults to enableMulti. */
    enableAddMulti: PT.bool,

    /** Maximum accepted file size in bytes. */
    maxSize: PT.number,

    /** Minimum accepted file size in bytes. */
    minSize: PT.number,

    /** Primary component model instance. */
    model: PT.oneOfType([PT.instanceOf(FileChooserModel), PT.object]),

    /**
     * True (default) to display the selected file(s) in a grid alongside the dropzone. Note
     * that, if false, the component will not provide any built-in indication of its selection.
     */
    showFileGrid: PT.bool,

    /** Intro/help text to display within the dropzone target. */
    targetText: PT.node
};<|MERGE_RESOLUTION|>--- conflicted
+++ resolved
@@ -43,11 +43,8 @@
             enableAddMulti = withDefault(props.enableAddMulti, enableMulti),
             showFileGrid = withDefault(props.showFileGrid, true);
 
-<<<<<<< HEAD
-=======
         const fileNoun = (count) => `${count} ${count == 1 ? 'file' : 'files'}`;
 
->>>>>>> 10b53d52
         return hbox({
             className,
             ...getLayoutProps(props),
