/*
 * This file belongs to Hoist, an application development toolkit
 * developed by Extremely Heavy Industries (www.xh.io | info@xh.io)
 *
 * Copyright © 2024 Extremely Heavy Industries Inc.
 */
import {grid} from '@xh/hoist/cmp/grid';
import {div, hbox, input} from '@xh/hoist/cmp/layout';
import {BoxProps, hoistCmp, HoistProps, Some, uses} from '@xh/hoist/core';
import '@xh/hoist/desktop/register';
import {dropzone} from '@xh/hoist/kit/react-dropzone';
import classNames from 'classnames';
import {ReactNode} from 'react';
import './FileChooser.scss';
import {FileChooserModel} from './FileChooserModel';

export interface FileChooserProps extends HoistProps<FileChooserModel, HTMLDivElement>, BoxProps {
    /** File type(s) to accept (e.g. `['.doc', '.docx', '.pdf']`). */
    accept?: Some<string>;

    /** True (default) to allow multiple files in a single upload. */
    enableMulti?: boolean;

    /**
     * True to allow user to drop multiple files into the dropzone at once.  True also allows
     * for selection of multiple files within the OS pop-up window.  Defaults to enableMulti.
     */
    enableAddMulti?: boolean;

    /** Maximum accepted file size in bytes. */
    maxSize?: number;

    /** Minimum accepted file size in bytes. */
    minSize?: number;

    /**
     * True (default) to display the selected file(s) in a grid alongside the dropzone. Note
     * that, if false, the component will not provide any built-in indication of its selection.
     */
    showFileGrid?: boolean;

    /** Intro/help text to display within the dropzone target. */
    targetText?: ReactNode;
}

/**
 * A component to select one or more files from the local filesystem. Wraps the third-party
 * react-dropzone component to provide both drag-and-drop and click-to-browse file selection.
 * Expands upon this core functionality with an optional grid (enabled by default) displaying
 * the list of selected files and allowing the user to remove files from the selection.
 *
 * This component should be provided with a FileChooserModel instance, as the model holds an
 * observable collection of File objects and provides a public API to manipulate the selection.
 *
 * The application is responsible for processing the selected files (e.g. by uploading them to a
 * server) and clearing the selection when complete.
 *
 * @see FileChooserModel
 */
export const [FileChooser, fileChooser] = hoistCmp.withFactory<FileChooserProps>({
    displayName: 'FileChooser',
    model: uses(FileChooserModel),
    className: 'xh-file-chooser',

    render(
        {
            model,
            accept,
            maxSize,
            minSize,
            targetText = 'Drag and drop files here, or click to browse...',
            enableMulti = true,
            enableAddMulti = enableMulti,
            showFileGrid = true,
            ...props
        },
        ref
    ) {
        const {lastRejectedCount} = model,
            fileNoun = count => `${count} ${count === 1 ? 'file' : 'files'}`;

        return hbox({
            ref,
            ...props,
            items: [
                dropzone({
                    accept,
                    maxSize,
                    minSize,
                    multiple: enableAddMulti,
<<<<<<< HEAD
                    // Passing children directly since it is not possible to pass a function via
                    // elementFactory items prop.
=======
>>>>>>> 2cab9e93
                    children: ({getRootProps, getInputProps, isDragActive, draggedFiles}) => {
                        const draggedCount = draggedFiles.length,
                            targetTxt = isDragActive
                                ? `Drop to add ${fileNoun(draggedCount)}.`
                                : targetText,
                            rejectTxt =
                                lastRejectedCount && !isDragActive
                                    ? `Unable to accept ${fileNoun(lastRejectedCount)} for upload.`
                                    : '';

                        return div({
                            ...getRootProps(),
                            items: [
                                targetTxt,
                                div({
                                    className: 'xh-file-chooser__reject-warning',
                                    item: rejectTxt
                                }),
                                input({...getInputProps()})
                            ],
                            className: classNames(
                                'xh-file-chooser__target',
                                isDragActive ? 'xh-file-chooser__target--active' : null,
                                showFileGrid ? 'xh-file-chooser__target--withGrid' : null
                            )
                        });
                    },
                    onDrop: (accepted, rejected) => model.onDrop(accepted, rejected, enableMulti)
                }),
                grid({
                    flex: 1,
                    className: 'xh-file-chooser__grid',
                    omit: !showFileGrid
                })
            ]
        });
    }
});<|MERGE_RESOLUTION|>--- conflicted
+++ resolved
@@ -88,11 +88,6 @@
                     maxSize,
                     minSize,
                     multiple: enableAddMulti,
-<<<<<<< HEAD
-                    // Passing children directly since it is not possible to pass a function via
-                    // elementFactory items prop.
-=======
->>>>>>> 2cab9e93
                     children: ({getRootProps, getInputProps, isDragActive, draggedFiles}) => {
                         const draggedCount = draggedFiles.length,
                             targetTxt = isDragActive
