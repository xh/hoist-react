--- conflicted
+++ resolved
@@ -10,7 +10,6 @@
 import '@xh/hoist/desktop/register';
 import {isEmpty, isNil, isString} from 'lodash';
 import {isValidElement, MouseEvent, ReactNode} from 'react';
-
 import './ErrorMessage.scss';
 
 export interface ErrorMessageProps extends HoistProps, Omit<BoxProps, 'title'> {
@@ -43,30 +42,17 @@
  */
 export const [ErrorMessage, errorMessage] = hoistCmp.withFactory<ErrorMessageProps>({
     className: 'xh-error-message',
-<<<<<<< HEAD
-    render(
-        {
-=======
     render(props, ref) {
         let {
-            className,
->>>>>>> da7eb343
             model,
             error = model?.['error'],
             message,
             title,
             actionFn,
-<<<<<<< HEAD
             actionButtonProps,
-            ...props
-        },
-        ref
-    ) {
-=======
-            actionButtonProps
+            ...rest
         } = props;
 
->>>>>>> da7eb343
         if (actionFn) {
             actionButtonProps = {...actionButtonProps, onClick: actionFn};
         }
@@ -82,7 +68,7 @@
         }
 
         return frame({
-            ...props,
+            ...rest,
             item: div({
                 ref,
                 className: 'xh-error-message__inner',
