/*
 * This file belongs to Hoist, an application development toolkit
 * developed by Extremely Heavy Industries (www.xh.io | info@xh.io)
 *
 * Copyright © 2019 Extremely Heavy Industries Inc.
 */
import {dialog, dialogBody} from '@xh/hoist/kit/blueprint';
import {hoistComponent, useProvidedModel} from '@xh/hoist/core';
import {filler} from '@xh/hoist/cmp/layout';
import {form} from '@xh/hoist/cmp/form';
import {formField} from '@xh/hoist/desktop/cmp/form';
import {textInput} from '@xh/hoist/desktop/cmp/input';
import {toolbar} from '@xh/hoist/desktop/cmp/toolbar';
import {button} from '@xh/hoist/desktop/cmp/button';
import {withDefault} from '@xh/hoist/utils/js';

import './Message.scss';
import {MessageModel} from '@xh/hoist/core/appcontainer/MessageModel';

/**
 * A modal dialog that supports imperative alert/confirm.
 *
 * @private
 */
<<<<<<< HEAD
export const [Message, message] = hoistComponent(props => {
    const model = useProvidedModel(MessageModel, props),
        isOpen = model && model.isOpen;

    if (!isOpen) return null;

    return dialog({
        isOpen: true,
        isCloseButtonShown: false,
        title: model.title,
        icon: model.icon,
        items: [
            dialogBody(model.message),
            toolbar(getButtons(model))
        ],
        ...props
    });
});


function getButtons(model) {
    const {confirmText, cancelText, confirmIntent, cancelIntent} = model;
    return [
        filler(),
        button({
            text: cancelText,
            omit: !cancelText,
            intent: cancelIntent,
            onClick: () => model.doCancel()
        }),
        button({
            text: confirmText,
            intent: confirmIntent,
            onClick: () => model.doConfirm()
        })
    ];
}
=======
@HoistComponent
export class Message extends Component {

    static modelClass = MessageModel;
    baseClassName = 'xh-message';

    render() {
        const model = this.model,
            isOpen = model && model.isOpen;

        if (!isOpen) return null;

        return dialog({
            isOpen: true,
            isCloseButtonShown: false,
            title: model.title,
            icon: model.icon,
            className: this.getClassName(),
            items: [
                dialogBody(
                    model.message,
                    this.renderInput()
                ),
                toolbar(this.renderButtons())
            ],
            ...this.props
        });
    }

    renderInput() {
        const {formModel, input} = this.model;
        if (!formModel) return null;
        return form({
            model: formModel,
            fieldDefaults: {commitOnChange: true, minimal: true, label: null},
            item: formField({
                field: 'value',
                item: withDefault(input.item, textInput({autoFocus: true}))
            })
        });
    }

    renderButtons() {
        const {formModel, confirmText, cancelText, confirmIntent, cancelIntent} = this.model;
        return [
            filler(),
            button({
                text: cancelText,
                omit: !cancelText,
                intent: cancelIntent,
                onClick: () => this.model.doCancel()
            }),
            button({
                text: confirmText,
                intent: confirmIntent,
                disabled: formModel ? !formModel.isValid : false,
                onClick: () => this.model.doConfirmAsync()
            })
        ];
    }

}
export const message = elemFactory(Message);
>>>>>>> cbf15c81
<|MERGE_RESOLUTION|>--- conflicted
+++ resolved
@@ -4,8 +4,9 @@
  *
  * Copyright © 2019 Extremely Heavy Industries Inc.
  */
+import {Component} from 'react';
 import {dialog, dialogBody} from '@xh/hoist/kit/blueprint';
-import {hoistComponent, useProvidedModel} from '@xh/hoist/core';
+import {HoistComponent, elemFactory} from '@xh/hoist/core';
 import {filler} from '@xh/hoist/cmp/layout';
 import {form} from '@xh/hoist/cmp/form';
 import {formField} from '@xh/hoist/desktop/cmp/form';
@@ -22,45 +23,6 @@
  *
  * @private
  */
-<<<<<<< HEAD
-export const [Message, message] = hoistComponent(props => {
-    const model = useProvidedModel(MessageModel, props),
-        isOpen = model && model.isOpen;
-
-    if (!isOpen) return null;
-
-    return dialog({
-        isOpen: true,
-        isCloseButtonShown: false,
-        title: model.title,
-        icon: model.icon,
-        items: [
-            dialogBody(model.message),
-            toolbar(getButtons(model))
-        ],
-        ...props
-    });
-});
-
-
-function getButtons(model) {
-    const {confirmText, cancelText, confirmIntent, cancelIntent} = model;
-    return [
-        filler(),
-        button({
-            text: cancelText,
-            omit: !cancelText,
-            intent: cancelIntent,
-            onClick: () => model.doCancel()
-        }),
-        button({
-            text: confirmText,
-            intent: confirmIntent,
-            onClick: () => model.doConfirm()
-        })
-    ];
-}
-=======
 @HoistComponent
 export class Message extends Component {
 
@@ -123,5 +85,4 @@
     }
 
 }
-export const message = elemFactory(Message);
->>>>>>> cbf15c81
+export const message = elemFactory(Message);