--- conflicted
+++ resolved
@@ -14,6 +14,7 @@
   and masking multiple asynchronous tasks.
 * Mobile `NavigatorModel` provides a new 'pull down' gesture to refresh the app.
   This gesture is enabled by default, but can be disabled via the `pullDownToRefresh` flag.
+* `RecordAction` now supports a `className` config.
 
 ### 💥 Breaking Changes
 
@@ -28,29 +29,23 @@
 * The `model` prop on `LoadingIndicator` and `Mask` has been replaced with `bind`.  Provide one or
   more `TaskObserver`s to this prop.
 
-
-[Commit Log](https://github.com/xh/hoist-react/compare/v41.3.0...develop)
-
-## v41.3.0 - 2021-08-09
-
-### 🎁 New Features
-
-* New `Cube` aggregators `ChildCountAggregator` and `LeafCountAggregator`.
-<<<<<<< HEAD
-* Mobile `NavigatorModel` provides a new "swipe" gesture to go back in the page stack.
-This is enabled by default, but may be turned off via the new `swipeToGoBack` prop.
-* `RecordAction` now supports a `className` config.
-
 ### ✨ Style
 * Higher contrast on grid context menus for improved legibility.
-=======
+
+
+[Commit Log](https://github.com/xh/hoist-react/compare/v41.3.0...develop)
+
+## v41.3.0 - 2021-08-09
+
+### 🎁 New Features
+
+* New `Cube` aggregators `ChildCountAggregator` and `LeafCountAggregator`.
 * Mobile `NavigatorModel` provides a new "swipe" gesture to go back in the page stack. This is
   enabled by default, but may be turned off via the new `swipeToGoBack` prop.
 * Client error reports now include the full URL for additional troubleshooting context.
   * Note apps must update their server-side to `hoist-core v9.3` or greater to persist URLs with
     error reports (although this is _not_ a general or hard requirement for taking this version of
     hoist-react).
->>>>>>> 29b06bc6
 
 [Commit Log](https://github.com/xh/hoist-react/compare/v41.2.0...v41.3.0)
 
