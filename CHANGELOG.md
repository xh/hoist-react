# Changelog

## v29.0.0-SNAPSHOT - under development

### 🎁 New Features

* `DateInput` supports a new `strictInputParsing` prop to enforce strict parsing of keyed-in entries
  by the underlying moment library. The default value is false, maintained the existing behavior
  where [moment will do its best](https://momentjs.com/guides/#/parsing/) to parse an entered date
  string that doesn't exactly match the specified format
* Any `DateInput` values entered that exceed any specified max/minDate will now be reset to null,
  instead of being set to the boundary date (which was surprising and potentially much less obvious
  to a user that their input had been adjusted automatically).
* `Column` and `ColumnGroup` now accept a function for `headerName`. The header will be
  automatically re-rendered when any observable properties referenced by the `headerName` function
  are modified.
* `ColumnGroup` now accepts an `align` config for setting the header text alignment

### 🐞 Bug Fixes

* Tree columns can now specify `renderer` or `elementRenderer` configs without breaking the standard
  ag-Grid group cell renderer auto-applied to tree columns (#1397).
* Use of a custom `Column.comparator` function will no longer break agGrid-provided column header
  filter menus (#1400).
<<<<<<< HEAD
* The return of `XH.fetchJson()` and other JSON-related `FetchService` methods is now wrapped if
  required to ensure it is a fully-featured Promise. In the MS Edge browser it was not, meaning the
  required polyfills and prototype extensions were missing and would throw if called (#1411).
* Async `Select` combobox queries are now properly debounced as per the `queryBuffer` prop (#1416).

=======
* The MS Edge browser does not return a standard Promise from `async` functions, so the the return
  of those functions did not previously have the required Hoist extensions installed on its
  prototype. Edge "native" Promises are now also polyfilled / extended as required. (#1411).
>>>>>>> fb44ce9d

### ⚙️ Technical

* Grid column group headers now use a custom React component instead of the default ag-Grid column
  header, resulting in a different DOM structure and CSS classes. Existing CSS overrides of the
  ag-Grid column group headers may need to be updated to work with the new structure/classes.
* We have configured `stylelint` to enforce greater consistency in our stylesheets within this
  project. The initial linting run resulted in a large number of updates to our SASS files, almost
  exclusively whitespace changes. No functional changes are intended/expected. We have also enabled
  hooks to run both JS and style linting on pre-commit. Neither of these updates directly affects
  applications, but the same tools could be configured for apps if desired.

### 📚 Libraries

* core-js `3.2 -> 3.3`
* filesize `4.2 -> 5.0`
* http-status-codes `added @ 1.3`

[Commit Log](https://github.com/xh/hoist-react/compare/v28.0.0...develop)

## v28.0.0 - 2019-10-07

----

⚠ Special note - at release time, the `terser` library has released a broken patch update. (Terser
is a transitive dependency used to minify code for production builds.) Apps are advised to fix the
version of terser used for compilation by specifying the following in their `package.json` file:

```
"resolutions": {"terser": "4.3.4"}
```

ExHI will track https://github.com/terser/terser/issues/486 and test any fixes when available.

---

_"The one with the hooks."_

**Hoist now fully supports React functional components and hooks.** The new `hoistComponent`
function is now the recommended method for defining new components and their corresponding element
factories. See that (within [HoistComponentFunctional.js](core/HoistComponentFunctional.js)) and the
new `useLocalModel()` and `useContextModel()` hooks (within [core/hooks](core/hooks)) for more
information.

Along with the performance benefits and the ability to use React hooks, Hoist functional components
are designed to read and write their models via context. This allows a much less verbose
specification of component element trees.

Note that **Class-based Components remain fully supported** (by both Hoist and React) using the
familiar `@HoistComponent` decorator, but transitioning to functional components within Hoist apps
is now strongly encouraged. In particular note that Class-based Components will *not* be able to
leverage the context for model support discussed above.

### 🎁 New Features

* Resizable panels now default to not redrawing their content when resized until the resize bar is
  dropped. This offers an improved user experience for most situations, especially when layouts are
  complex. To re-enable the previous dynamic behavior, set `PanelModel.resizeWhileDragging: true`.
* The default text input shown by `XH.prompt()` now has `selectOnFocus: true` and will confirm the
  user's entry on an `<enter>` keypress (same as clicking 'OK').
* `stringExcludes` function added to form validation constraints. This allows an input value to
  block specific characters or strings, e.g. no slash "/" in a textInput for a filename.
* `constrainAll` function added to form validation constraints. This takes another constraint as its
  only argument, and applies that constraint to an array of values, rather than just to one value.
  This is useful for applying a constraint to inputs that produce arrays, such as tag pickers.
* `DateInput` now accepts LocalDates as `value`, `minDate` and `maxDate` props.
* `RelativeTimestamp` now accepts a `bind` prop to specify a model field name from which it can pull
  its timestamp. The model itself can either be passed as a prop or (better) sourced automatically
  from the parent context. Developers are encouraged to take this change to minimize re-renders of
  parent components (which often contain grids and other intensive layouts).
* `Record` now has properties and methods for accessing and iterating over children, descendants,
  and ancestors
* `Store` now has methods for retrieving the descendants and ancestors of a given Record

### 💥 Breaking Changes

* **Apps must update their dev dependencies** to the latest `@xh/hoist-dev-utils` package: v4.0+.
  This updates the versions of Babel / Webpack used in builds to their latest / current versions and
  swaps to the updated Babel recommendation of `core-js` for polyfills.
* The `allSettled` function in `@xh/promise` has been removed. Applications using this method should
  use the ECMA standard (stage-2) `Promise.allSettled` instead. This method is now fully available
  in Hoist via bundled polyfills. Note that the standard method returns an array of objects of the
  form `{status: [rejected|fulfilled], ...}`, rather than `{state: [rejected|fulfilled], ...}`.
* The `containerRef` argument for `XH.toast()` should now be a DOM element. Component instances are
  no longer supported types for this value. This is required to support functional Components
  throughout the toolkit.
* Apps that need to prevent a `StoreFilterField` from binding to a `GridModel` in context, need to
  set the `store` or `gridModel` property explicitly to null.
* The Blueprint non-standard decorators `ContextMenuTarget` and `HotkeysTarget` are no longer
  supported. Use the new hooks `useContextMenu()` and `useHotkeys()` instead. For convenience, this
  functionality has also been made available directly on `Panel` via the `contextMenu` and `hotkeys`
  props.
* `DataView` and `DataViewModel` have been moved from `/desktop/cmp/dataview` to the cross-platform
  package `/cmp/dataview`.
* `isReactElement` has been removed. Applications should use the native React API method
  `React.isValidElement` instead.

### ⚙️ Technical

* `createObservableRef()` is now available in `@xh/hoist/utils/react` package. Use this function for
  creating refs that are functionally equivalent to refs created with `React.createRef()`, yet fully
  observable. With this change the `Ref` class in the same package is now obsolete.
* Hoist now establishes a proper react "error boundary" around all application code. This means that
  errors throw when rendering will be caught and displayed in the standard Hoist exception dialog,
  and stack traces for rendering errors should be significantly less verbose.
* Not a Hoist feature, exactly, but the latest version of `@xh/hoist-dev-utils` (see below) enables
  support for the `optional chaining` (aka null safe) and `nullish coalescing` operators via their
  Babel proposal plugins. Developers are encouraged to make good use of the new syntax below:
  *  conditional-chaining: `let foo = bar?.baz?.qux;`
  *  nullish coalescing: `let foo = bar ?? 'someDefaultValue';`

### 🐞 Bug Fixes

* Date picker month and year controls will now work properly in `localDate` mode. (Previously would
  reset to underlying value.)
* Individual `Buttons` within a `ButtonGroupInput` will accept a disabled prop while continuing to
  respect the overall `ButtonGroupInput`'s disabled prop.
* Raised z-index level of AG-Grid tooltip to ensure tooltips for AG-Grid context menu items appear
  above the context menu.

### 📚 Libraries

* @blueprintjs/core `3.18 -> 3.19`
* @blueprintjs/datetime `3.12 -> 3.14`
* @fortawesome/fontawesome-pro `5.10 -> 5.11`
* @xh/hoist-dev-utils `3.8 -> 4.3` (multiple transitive updates to build tooling)
* ag-grid `21.1 -> 21.2`
* highcharts `7.1 -> 7.2`
* mobx `5.13 -> 5.14`
* react-transition-group `4.2 -> 4.3`
* rsvp (removed)
* store2 `2.9 -> 2.10`

[Commit Log](https://github.com/xh/hoist-react/compare/v27.1.0...v28.0.0)

## v27.1.0 - 2019-09-05

### 🎁 New Features

* `Column.exportFormat` can now be a function, which supports setting Excel formats on a per-cell
  (vs. entire column) basis by returning a conditional `exportFormat` based upon the value and / or
  record.
  * ⚠️ Note that per-cell formatting _requires_ that apps update their server to use hoist-core
    v6.3.0+ to work, although earlier versions of hoist-core _are_ backwards compatible with the
    pre-existing, column-level export formatting.
* `DataViewModel` now supports a `sortBy` config. Accepts the same inputs as `GridModel.sortBy`,
  with the caveat that only a single-level sort is supported at this time.

[Commit Log](https://github.com/xh/hoist-react/compare/v27.0.1...v27.1.0)

## v27.0.1 - 2019-08-26

### 🐞 Bug Fixes

* Fix to `Store.clear()` and `GridModel.clear()`, which delegates to the same (#1324).

[Commit Log](https://github.com/xh/hoist-react/compare/v27.0.0...v27.0.1)

## v27.0.0 - 2019-08-23

### 🎁 New Features

* A new `LocalDate` class has been added to the toolkit. This class provides client-side support for
  "business" or "calendar" days that do not have a time component. It is an immutable class that
  supports '==', '<' and '>', as well as a number of convenient manipulation functions. Support for
  the `LocalDate` class has also been added throughout the toolkit, including:
  * `Field.type` now supports an additional `localDate` option for automatic conversion of server
    data to this type when loading into a `Store`.
  * `fetchService` is aware of this class and will automatically serialize all instances of it for
    posting to the server. ⚠ NOTE that along with this change, `fetchService` and its methods such
    as `XH.fetchJson()` will now serialize regular JS Date objects as ms timestamps when provided in
    params. Previously Dates were serialized in their default `toString()` format. This would be a
    breaking change for an app that relied on that default Date serialization, but it was made for
    increased symmetry with how Hoist JSON-serializes Dates and LocalDates on the server-side.
  * `DateInput` can now be used to seamlessly bind to a `LocalDate` as well as a `Date`. See its new
    prop of `valueType` which can be set to `localDate` or `date` (default).
  * A new `localDateCol` config has been added to the `@xh/hoist/grid/columns` package with
    standardized rendering and formatting.
* New `TreeMap` and `SplitTreeMap` components added, to render hierarchical data in a configurable
  TreeMap visualization based on the Highcharts library. Supports optional binding to a GridModel,
  which syncs selection and expand / collapse state.
* `Column` gets a new `highlightOnChange` config. If true, the grid will highlight the cell on each
  change by flashing its background. (Currently this is a simple on/off config - future iterations
  could support a function variant or other options to customize the flash effect based on the
  old/new values.) A new CSS var `--xh-grid-cell-change-bg-highlight` can be used to customize the
  color used, app-wide or scoped to a particular grid selector. Note that columns must *not* specify
  `rendererIsComplex` (see below) if they wish to enable the new highlight flag.

### 💥 Breaking Changes

* The updating of `Store` data has been reworked to provide a simpler and more powerful API that
  allows for the applications of additions, deletions, and updates in a single transaction:
  * The signature of `Store.updateData()` has been substantially changed, and is now the main entry
    point for all updates.
  * `Store.removeRecords()` has been removed. Use `Store.updateData()` instead.
  * `Store.addData()` has been removed. Use `Store.updateData()` instead.
* `Column` takes an additional property `rendererIsComplex`. Application must set this flag to
  `true` to indicate if a column renderer uses values other than its own bound field. This change
  provides an efficiency boost by allowing ag-Grid to use its default change detection instead of
  forcing a cell refresh on any change.

### ⚙️ Technical

* `Grid` will now update the underlying ag-Grid using ag-Grid transactions rather than relying on
  agGrid `deltaRowMode`. This is intended to provide the best possible grid performance and
  generally streamline the use of the ag-Grid Api.

### 🐞 Bug Fixes

* Panel resize events are now properly throttled, avoiding extreme lagginess when resizing panels
  that contain complex components such as big grids.
* Workaround for issues with the mobile Onsen toolkit throwing errors while resetting page stack.
* Dialogs call `doCancel()` handler if cancelled via `<esc>` keypress.

### 📚 Libraries

* @xh/hoist-dev-utils `3.7 -> 3.8`
* qs `6.7 -> 6.8`
* store2 `2.8 -> 2.9`

[Commit Log](https://github.com/xh/hoist-react/compare/v26.0.1...v27.0.0)

## v26.0.1 - 2019-08-07

### 🎁 New Features

* **WebSocket support** has been added in the form of `XH.webSocketService` to establish and
  maintain a managed websocket connection with the Hoist UI server. This is implemented on the
  client via the native `WebSocket` object supported by modern browsers and relies on the
  corresponding service and management endpoints added to Hoist Core v6.1.
  * Apps must declare `webSocketsEnabled: true` in their `AppSpec` configuration to enable this
    overall functionality on the client.
  * Apps can then subscribe via the new service to updates on a requested topic and will receive any
    inbound messages for that topic via a callback.
  * The service will monitor the socket connection with a regular heartbeat and attempt to
    re-establish if dropped.
  * A new admin console snap-in provides an overview of connected websocket clients.
* The `XH.message()` and related methods such as `XH.alert()` now support more flexible
  `confirmProps` and `cancelProps` configs, each of which will be passed to their respective button
  and merged with suitable defaults. Allows use of the new `autoFocus` prop with these preconfigured
  dialogs.
  * By default, `XH.alert()` and `XH.confirm()` will auto focus the confirm button for user
    convenience.
  * The previous text/intent configs have been deprecated and the message methods will log a console
    warning if they are used (although it will continue to respect them to aid transitioning to the
    new configs).
* `GridModel` now supports a `copyCell` context menu action. See `StoreContextMenu` for more
  details.
* New `GridCountLabel` component provides an alternative to existing `StoreCountLabel`, outputting
  both overall record count and current selection count in a configurable way.
* The `Button` component accepts an `autoFocus` prop to attempt to focus on render.
* The `Checkbox` component accepts an `autoFocus` prop to attempt to focus on render.

### 💥 Breaking Changes

* `StoreCountLabel` has been moved from `/desktop/cmp/store` to the cross-platform package
  `/cmp/store`. Its `gridModel` prop has also been removed - usages with grids should likely switch
  to the new `GridCountLabel` component, noted above and imported from `/cmp/grid`.
* The API for `ClipboardButton` and `ClipboardMenuItem` has been simplified, and made implementation
  independent. Specify a single `getCopyText` function rather than the `clipboardSpec`.
  (`clipboardSpec` is an artifact from the removed `clipboard` library).
* The `XH.prompt()` and `XH.message()` input config has been updated to work as documented, with any
  initial/default value for the input sourced from `input.initialValue`. Was previously sourced from
  `input.value` (#1298).
* ChartModel `config` has been deprecated. Please use `highchartsConfig` instead.

### 🐞 Bug Fixes

* The `Select.selectOnFocus` prop is now respected when used in tandem with `enableCreate` and/or
  `queryFn` props.
* `DateInput` popup _will_ now close when input is blurred but will _not_ immediately close when
  `enableTextInput` is `false` and a month or year is clicked (#1293).
* Buttons within a grid `actionCol` now render properly in compact mode, without clipping/overflow.

### ⚙️ Technical

* `AgGridModel` will now throw an exception if any of its methods which depend on ag-Grid state are
  called before the grid has been fully initialized (ag-Grid onGridReady event has fired).
  Applications can check the new `isReady` property on `AgGridModel` before calling such methods to
  verify the grid is fully initialized.

### 📚 Libraries

* @blueprintjs/core `3.17 -> 3.18`
* @blueprintjs/datetime `3.11 -> 3.12`
* @fortawesome/fontawesome `5.9 -> 5.10`
* ag-grid `21.0.1 -> 21.1.1`
* store2 `2.7 -> 2.8`
* The `clipboard` library has been replaced with the simpler `clipboard-copy` library.

[Commit Log](https://github.com/xh/hoist-react/compare/v25.2.0...v26.0.1)

## v25.2.0 - 2019-07-25

### 🎁 New Features

* `RecordAction` supports a new `secondaryText` property. When used for a Grid context menu item,
  this text appears on the right side of the menu item, usually used for displaying the shortcut key
  associated with an action.

### 🐞 Bug Fixes

* Fixed issue with loopy behavior when using `Select.selectOnFocus` and changing focus
  simultaneously with keyboard and mouse.

[Commit Log](https://github.com/xh/hoist-react/compare/v25.1.0...v25.2.0)

## v25.1.0 - 2019-07-23

### 🎁 New Features

* `JsonInput` includes buttons for toggling showing in a full-screen dialog window. Also added a
  convenience button to auto-format `JsonInput's` content.
* `DateInput` supports a new `enableTextInput` prop. When this property is set to false, `DateInput`
  will be entirely driven by the provided date picker. Additionally, `DateInput` styles have been
  improved for its various modes to more clearly convey its functionality.
* `ExportButton` will auto-disable itself if bound to an empty `GridModel`. This helper button will
  now also throw a console warning (to alert the developer) if `gridModel.enableExport != true`.

### ⚙️ Technical

* Classes decorated with `@LoadSupport` will now throw an exception out of their provided
  `loadAsync()` method if called with a parameter that's not a plain object (i.e. param is clearly
  not a `LoadSpec`). Note this might be a breaking change, in so far as it introduces additional
  validation around this pre-existing API requirement.
* Requirements for the `colorSpec` option passed to Hoist number formatters have been relaxed to
  allow partial definitions such that, for example, only negative values may receive the CSS class
  specified, without having to account for positive value styling.

### 🐞 Bug Fixes

* `RestFormModel` now submits dirty fields only when editing a record, as intended (#1245).
* `FormField` will no longer override the disabled prop of its child input if true (#1262).

### 📚 Libraries

* mobx `5.11 -> 5.13`
* Misc. patch-level updates

[Commit Log](https://github.com/xh/hoist-react/compare/v25.0.0...v25.1.0)

## v25.0.0 - 2019-07-16

### 🎁 New Features

* `Column` accepts a new `comparator` callback to customize how column cell values are sorted by the
  grid.
* Added `XH.prompt()` to show a simple message popup with a built-in, configurable HoistInput. When
  submitted by the user, its callback or resolved promise will include the input's value.
* `Select` accepts a new `selectOnFocus` prop. The behaviour is analogous to the `selectOnFocus`
  prop already in `TextInput`, `TextArea` and `NumberInput`.

### 💥 Breaking Changes

* The `fmtPercent` and `percentRenderer` methods will now multiply provided value by 100. This is
  consistent with the behavior of Excel's percentage formatting and matches the expectations of
  `ExportFormat.PCT`. Columns that were previously using `exportValue: v => v/100` as a workaround
  to the previous renderer behavior should remove this line of code.
* `DimensionChooserModel`'s `historyPreference` config has been renamed `preference`. It now
  supports saving both value and history to the same preference (existing history preferences will
  be handled).

[Commit Log](https://github.com/xh/hoist-react/compare/v24.2.0...v25.0.0)

## v24.2.0 - 2019-07-08

### 🎁 New Features

* `GridModel` accepts a new `colDefaults` configuration. Defaults provided via this object will be
  merged (deeply) into all column configs as they are instantiated.
* New `Panel.compactHeader` and `DockContainer.compactHeaders` props added to enable more compact
  and space efficient styling for headers in these components.
  * ⚠️ Note that as part of this change, internal panel header CSS class names changed slightly -
    apps that were targeting these internal selectors would need to adjust. See
    desktop/cmp/panel/impl/PanelHeader.scss for the relevant updates.
* A new `exportOptions.columns` option on `GridModel` replaces `exportOptions.includeHiddenCols`.
  The updated and more flexible config supports special strings 'VISIBLE' (default), 'ALL', and/or a
  list of specific colIds to include in an export.
  * To avoid immediate breaking changes, GridModel will log a warning on any remaining usages of
    `includeHiddenCols` but auto-set to `columns: 'ALL'` to maintain the same behavior.
* Added new preference `xhShowVersionBar` to allow more fine-grained control of when the Hoist
  version bar is showing. It defaults to `auto`, preserving the current behavior of always showing
  the footer to Hoist Admins while including it for non-admins *only* in non-production
  environments. The pref can alternatively be set to 'always' or 'never' on a per-user basis.

### 📚 Libraries

* @blueprintjs/core `3.16 -> 3.17`
* @blueprintjs/datetime `3.10 -> 3.11`
* mobx `5.10 -> 5.11`
* react-transition-group `2.8 -> 4.2`

[Commit Log](https://github.com/xh/hoist-react/compare/v24.1.1...v24.2.0)

## v24.1.1 - 2019-07-01

### 🐞 Bug Fixes

* Mobile column chooser internal layout/sizing fixed when used in certain secure mobile browsers.

[Commit Log](https://github.com/xh/hoist-react/compare/v24.1.0...v24.1.1)

## v24.1.0 - 2019-07-01

### 🎁 New Features

* `DateInput.enableClear` prop added to support built-in button to null-out a date input's value.

### 🐞 Bug Fixes

* The `Select` component now properly shows all options when the pick-list is re-shown after a
  change without first blurring the control. (Previously this interaction edge case would only show
  the option matching the current input value.) #1198
* Mobile mask component `onClick` callback prop restored - required to dismiss mobile menus when not
  tapping a menu option.
* When checking for a possible expired session within `XH.handleException()`, prompt for app login
  only for Ajax requests made to relative URLs (not e.g. remote APIs accessed via CORS). #1189

### ✨ Style

* Panel splitter collapse button more visible in dark theme. CSS vars to customize further fixed.
* The mobile app menu button has been moved to the right side of the top appBar, consistent with its
  placement in desktop apps.

### 📚 Libraries

* @blueprintjs/core `3.15 -> 3.16`
* @blueprintjs/datetime `3.9 -> 3.10`
* codemirror `5.47 -> 5.48`
* mobx `6.0 -> 6.1`

[Commit Log](https://github.com/xh/hoist-react/compare/v24.0.0...v24.1.0)

## v24.0.0 - 2019-06-24

### 🎁 New Features

#### Data

* A `StoreFilter` object has been introduced to the data API. This allows `Store` and
  `StoreFilterField` to support the ability to conditionally include all children when filtering
  hierarchical data stores, and could support additional filtering customizations in the future.
* `Store` now provides a `summaryRecord` property which can be used to expose aggregated data for
  the data it contains. The raw data for this record can be provided to `loadData()` and
  `updateData()` either via an explicit argument to these methods, or as the root node of the raw
  data provided (see `Store.loadRootAsSummary`).
* The `StoreFilterField` component accepts new optional `model` and `bind` props to allow control of
  its text value from an external model's observable.
* `pwd` is now a new supported type of `Field` in the `@xh/hoist/core/data` package.

#### Grid

* `GridModel` now supports a `showSummary` config which can be used to display its store's
  summaryRecord (see above) as either a pinned top or bottom row.
* `GridModel` also adds a `enableColumnPinning` config to enable/disable user-driven pinning. On
  desktop, if enabled, users can pin columns by dragging them to the left or right edges of the grid
  (the default ag-Grid gesture). Column pinned state is now also captured and maintained by the
  overall grid state system.
* The desktop column chooser now options in a non-modal popover when triggered from the standard
  `ColChooserButton` component. This offers a quicker and less disruptive alternative to the modal
  dialog (which is still used when launched from the grid context menu). In this popover mode,
  updates to columns are immediately reflected in the underlying grid.
* The mobile `ColChooser` has been improved significantly. It now renders displayed and available
  columns as two lists, allowing drag and drop between to update the visibility and ordering. It
  also provides an easy option to toggle pinning the first column.
* `DimensionChooser` now supports an optional empty / ungrouped configuration with a value of `[]`.
  See `DimensionChooserModel.enableClear` and `DimensionChooser.emptyText`.

#### Other Features

* Core `AutoRefreshService` added to trigger an app-wide data refresh on a configurable interval, if
  so enabled via a combination of soft-config and user preference. Auto-refresh relies on the use of
  the root `RefreshContextModel` and model-level `LoadSupport`.
* A new `LoadingIndicator` component is available as a more minimal / unobtrusive alternative to a
  modal mask. Typically configured via a new `Panel.loadingIndicator` prop, the indicator can be
  bound to a `PendingTaskModel` and will automatically show/hide a spinner and/or custom message in
  an overlay docked to the corner of the parent Panel.
* `DateInput` adds support for new `enablePicker` and `showPickerOnFocus` props, offering greater
  control over when the calendar picker is shown. The new default behaviour is to not show the
  picker on focus, instead showing it via a built-in button.
* Transitions have been disabled by default on desktop Dialog and Popover components (both are from
  the Blueprint library) and on the Hoist Mask component. This should result in a snappier user
  experience, especially when working on remote / virtual workstations. Any in-app customizations to
  disable or remove transitions can now be removed in favor of this toolkit-wide change.
* Added new `@bindable.ref` variant of the `@bindable` decorator.

### 💥 Breaking Changes

* Apps that defined and initialized their own `AutoRefreshService` service or functionality should
  leverage the new Hoist service if possible. Apps with a pre-existing custom service of the same
  name must either remove in favor of the new service or - if they have special requirements not
  covered by the Hoist implementation - rename their own service to avoid a naming conflict.
* The `StoreFilterField.onFilterChange` callback will now be passed a `StoreFilter`, rather than a
  function.
* `DateInput` now has a calendar button on the right side of the input which is 22 pixels square.
  Applications explicitly setting width or height on this component should ensure that they are
  providing enough space for it to display its contents without clipping.

### 🐞 Bug Fixes

* Performance for bulk grid selections has been greatly improved (#1157)
* Toolbars now specify a minimum height (or width when vertical) to avoid shrinking unexpectedly
  when they contain only labels or are entirely empty (but still desired to e.g. align UIs across
  multiple panels). Customize if needed via the new `--xh-tbar-min-size` CSS var.
* All Hoist Components that accept a `model` prop now have that properly documented in their
  prop-types.
* Admin Log Viewer no longer reverses its lines when not in tail mode.

### ⚙️ Technical

* The `AppSpec` config passed to `XH.renderApp()` now supports a `clientAppCode` value to compliment
  the existing `clientAppName`. Both values are now optional and defaulted from the project-wide
  `appCode` and `appName` values set via the project's Webpack config. (Note that `clientAppCode` is
  referenced by the new `AutoRefreshService` to support configurable auto-refresh intervals on a
  per-app basis.)

### 📚 Libraries

* ag-grid `20.0 -> 21.0`
* react-select `2.4 -> 3.0`
* mobx-react `5.4 -> 6.0.3`
* font-awesome `5.8 -> 5.9`
* react-beautiful-dnd `10.1.1 -> 11.0.4`

[Commit Log](https://github.com/xh/hoist-react/compare/v23.0.0...v24.0.0)

## v23.0.0 - 2019-05-30

### 🎁 New Features

* `GridModel` now accepts a config of `cellBorders`, similar to `rowBorders`
* `Panel.tbar` and `Panel.bbar` props now accept an array of Elements and will auto-generate a
  `Toolbar` to contain them, avoiding the need for the extra import of `toolbar()`.
* New functions `withDebug` and `withShortDebug` have been added to provide a terse syntax for
  adding debug messages that track the execution of specific blocks of code.
* `XH.toast()` now supports an optional `containerRef` argument that can be used for anchoring a
  toast within another component (desktop only). Can be used to display more targeted toasts within
  the relevant section of an application UI, as opposed to the edge of the screen.
* `ButtonGroupInput` accepts a new `enableClear` prop that allows the active / depressed button to
  be unselected by pressing it again - this sets the value of the input as a whole to `null`.
* Hoist Admins now always see the VersionBar in the footer.
* `Promise.track` now accepts an optional `omit` config that indicates when no tracking will be
  performed.
* `fmtNumber` now accepts an optional `prefix` config that prepends immediately before the number,
  but after the sign (`+`, `-`).
* New utility methods `forEachAsync()` and `whileAsync()` have been added to allow non-blocking
  execution of time-consuming loops.

### 💥 Breaking Changes

* The `AppOption.refreshRequired` config has been renamed to `reloadRequired` to better match the
  `XH.reloadApp()` method called to reload the entire app in the browser. Any options defined by an
  app that require it to be fully reloaded should have this renamed config set to `true`.
* The options dialog will now automatically trigger an app-wide data _refresh_ via
  `XH.refreshAppAsync()` if options have changed that don't require a _reload_.
* The `EventSupport` mixin has been removed. There are no known uses of it and it is in conflict
  with the overall reactive structure of the hoist-react API. If your app listens to the
  `appStateChanged`, `prefChange` or `prefsPushed` events you will need to adjust accordingly.

### 🐞 Bug Fixes

* `Select` will now let the user edit existing text in conditions where it is expected to be
  editable. #880
* The Admin "Config Differ" tool has been updated to reflect changes to `Record` made in v22. It is
  once again able to apply remote config values.
* A `Panel` with configs `resizable: true, collapsible: false` now renders with a splitter.
* A `Panel` with no `icon`, `title`, or `headerItems` will not render a blank header.
* `FileChooser.enableMulti` now behaves as one might expect -- true to allow multiple files in a
  single upload. Previous behavior (the ability to add multiple files to dropzone) is now controlled
  by `enableAddMulti`.

[Commit Log](https://github.com/xh/hoist-react/compare/v22.0.0...v23.0.0)


## v22.0.0 - 2019-04-29

### 🎁 New Features

* A new `DockContainer` component provides a user-friendly way to render multiple child components
  "docked" to its bottom edge. Each child view is rendered with a configurable header and controls
  to allow the user to expand it, collapse it, or optionally "pop it out" into a modal dialog.
* A new `AgGrid` component provides a much lighter Hoist wrapper around ag-Grid while maintaining
  consistent styling and layout support. This allows apps to use any features supported by ag-Grid
  without conflicting with functionality added by the core Hoist `Grid`.
  * Note that this lighter wrapper lacks a number of core Hoist features and integrations, including
    store support, grid state, enhanced column and renderer APIs, absolute value sorting, and more.
  * An associated `AgGridModel` provides access to to the ag-Grid APIs, minimal styling configs, and
    several utility methods for managing Grid state.
* Added `GridModel.groupSortFn` config to support custom group sorting (replaces any use of
  `agOptions.defaultGroupSortComparator`).
* The `Column.cellClass` and `Column.headerClass` configs now accept functions to dynamically
  generate custom classes based on the Record and/or Column being rendered.
* The `Record` object now provides an additional getter `Record.allChildren` to return all children
  of the record, irrespective of the current filter in place on the record's store. This supplements
  the existing `Record.children` getter, which returns only the children meeting the filter.

### 💥 Breaking Changes

* The class `LocalStore` has been renamed `Store`, and is now the main implementation and base class
  for Store Data. The extraneous abstract superclass `BaseStore` has been removed.
* `Store.dataLastUpdated` had been renamed `Store.lastUpdated` on the new class and is now a simple
  timestamp (ms) rather than a Javascript Date object.
* The constructor argument `Store.processRawData` now expects a function that *returns* a modified
  object with the necessary edits. This allows implementations to safely *clone* the raw data rather
  than mutating it.
* The method `Store.removeRecord` has been replaced with the method `Store.removeRecords`. This will
  facilitate efficient bulk deletes.

### ⚙️ Technical

* `Grid` now performs an important performance workaround when loading a new dataset that would
  result in the removal of a significant amount of existing records/rows. The underlying ag-Grid
  component has a serious bottleneck here (acknowledged as AG-2879 in their bug tracker). The Hoist
  grid wrapper will now detect when this is likely and proactively clear all data using a different
  API call before loading the new dataset.
* The implementations `Store`, `RecordSet`, and `Record` have been updated to more efficiently
  re-use existing record references when loading, updating, or filtering data in a store. This keeps
  the Record objects within a store as stable as possible, and allows additional optimizations by
  ag-Grid and its `deltaRowDataMode`.
* When loading raw data into store `Record`s, Hoist will now perform additional conversions based on
  the declared `Field.type`. The unused `Field.nullable` has been removed.
* `LocalStorageService` now uses both the `appCode` and current username for its namespace key,
  ensuring that e.g. local prefs/grid state are not overwritten across multiple app users on one OS
  profile, or when admin impersonation is active. The service will automatically perform a one-time
  migration of existing local state from the old namespace to the new. #674
* `elem` no longer skips `null` children in its calls to `React.createElement()`. These children may
  play the role of placeholders when using conditional rendering, and skipping them was causing
  React to trigger extra re-renders. This change further simplifies Hoist's element factory and
  removes an unnecessary divergence with the behavior of JSX.


### 🐞 Bug Fixes

* `Grid` exports retain sorting, including support for absolute value sorting. #1068
* Ensure `FormField`s are keyed with their model ID, so that React can properly account for dynamic
  changes to fields within a form. #1031
* Prompt for app refresh in (rare) case of mismatch between client and server-side session user.
  (This can happen during impersonation and is defended against in server-side code.) #675

[Commit Log](https://github.com/xh/hoist-react/compare/v21.0.2...v22.0.0)

## v21.0.2 - 2019-04-05

### 📚 Libraries

* Rollback ag-Grid to v20.0.0 after running into new performance issues with large datasets and
  `deltaRowDataMode`. Updates to tree filtering logic, also related to grid performance issues with
  filtered tree results returning much larger record counts.

## v21.0.0 - 2019-04-04

### 🎁 New Features

* `FetchService` fetch methods now accept a plain object as the `headers` argument. These headers
  will be merged with the default headers provided by FetchService.
* An app can also now specify default headers to be sent with every fetch request via
  `XH.fetchService.setDefaultHeaders()`. You can pass either a plain object, or a closure which
  returns one.
* `Grid` supports a new `onGridReady` prop, allowing apps to hook into the ag-Grid event callback
  without inadvertently short-circuiting the Grid's own internal handler.

### 💥 Breaking Changes

* The shortcut getter `FormModel.isNotValid` was deemed confusing and has been removed from the API.
  In most cases applications should use `!FormModel.isValid` instead; this expression will return
  `false` for the `Unknown` as well as the `NotValid` state. Applications that wish to explicitly
  test for the `NotValid` state should use the `validationState` getter.
* Multiple HoistInputs have changed their `onKeyPress` props to `onKeyDown`, including TextInput,
  NumberInput, TextArea & SearchInput. The `onKeyPress` event has been deprecated in general and has
  limitations on which keys will trigger the event to fire (i.e. it would not fire on an arrow
  keypress).
* FetchService's fetch methods no longer support `contentType` parameter. Instead, specify a custom
  content-type by setting a 'Content-Type' header using the `headers` parameter.
* FetchService's fetch methods no longer support `acceptJson` parameter. Instead, pass an {"Accept":
  "application/json"} header using the `headers` parameter.

### ✨ Style

* Black point + grid colors adjusted in dark theme to better blend with overall blue-gray tint.
* Mobile styles have been adjusted to increase the default font size and grid row height, in
  addition to a number of other smaller visual adjustments.

### 🐞 Bug Fixes

* Avoid throwing React error due to tab / routing interactions. Tab / routing / state support
  generally improved. (#1052)
* `GridModel.selectFirst()` improved to reliably select first visible record even when one or more
  groupBy levels active. (#1058)

### 📚 Libraries

* ag-Grid `~20.1 -> ~20.2` (fixes ag-grid sorting bug with treeMode)
* @blueprint/core `3.14 -> 3.15`
* @blueprint/datetime `3.7 -> 3.8`
* react-dropzone `10.0 -> 10.1`
* react-transition-group `2.6 -> 2.8`

[Commit Log](https://github.com/xh/hoist-react/compare/v20.2.1...v21.0.0)

## v20.2.1 - 2019-03-28

* Minor tweaks to grid styles - CSS var for pinned column borders, drop left/right padding on
  center-aligned grid cells.

[Commit Log](https://github.com/xh/hoist-react/compare/v20.2.0...v20.2.1)

## v20.2.0 - 2019-03-27

### 🎁 New Features

* `GridModel` exposes three new configs - `rowBorders`, `stripeRows`, and `showCellFocus` - to
  provide additional control over grid styling. The former `Grid` prop `showHover` has been
  converted to a `GridModel` config for symmetry with these other flags and more efficient
  re-rendering. Note that some grid-related CSS classes have also been modified to better conform to
  the BEM approach used elsewhere - this could be a breaking change for apps that keyed off of
  certain Hoist grid styles (not expected to be a common case).
* `Select` adds a `queryBuffer` prop to avoid over-eager calls to an async `queryFn`. This buffer is
  defaulted to 300ms to provide some out-of-the-box debouncing of keyboard input when an async query
  is provided. A longer value might be appropriate for slow / intensive queries to a remote API.

### 🐞 Bug Fixes

* A small `FormField.labelWidth` config value will now be respected, even if it is less than the
  default minWidth of 80px.
* Unnecessary re-renders of inactive tab panels now avoided.
* `Grid`'s filter will now be consistently applied to all tree grid records. Previously, the filter
  skipped deeply nested records under specific conditions.
* `Timer` no longer requires its `runFn` to be a promise, as it briefly (and unintentionally) did.
* Suppressed default browser resize handles on `textarea`.

[Commit Log](https://github.com/xh/hoist-react/compare/v20.1.1...v20.2.0)

## v20.1.1 - 2019-03-27

### 🐞 Bug Fixes

* Fix form field reset so that it will call computeValidationAsync even if revalidation is not
  triggered because the field's value did not change when reset.

[Commit Log](https://github.com/xh/hoist-react/compare/v20.1.0...v20.1.1)


## v20.1.0 - 2019-03-14

### 🎁 New Features

* Standard app options panel now includes a "Restore Defaults" button to clear all user preferences
  as well as any custom grid state, resetting the app to its default state for that user.

### 🐞 Bug Fixes

* Removed a delay from `HoistInput` blur handling, ensuring `noteBlurred()` is called as soon as the
  element loses focus. This should remove a class of bugs related to input values not flushing into
  their models quickly enough when `commitOnChange: false` and the user moves directly from an input
  to e.g. clicking a submit button. #1023
* Fix to Admin ConfigDiffer tool (missing decorator).

### ⚙️ Technical

* The `GridModel.store` config now accepts a plain object and will internally create a `LocalStore`.
  This store config can also be partially specified or even omitted entirely. GridModel will ensure
  that the store is auto-configured with all fields in configured grid columns, reducing the need
  for app code boilerplate (re)enumerating field names.
* `Timer` class reworked to allow its interval to be adjusted dynamically via `setInterval()`,
  without requiring the Timer to be re-created.

[Commit Log](https://github.com/xh/hoist-react/compare/v20.0.1...v20.1.0)


## v20.0.1 - 2019-03-08

### 🐞 Bug Fixes

* Ensure `RestStore` processes records in a standard way following a save/add operation (#1010).

[Commit Log](https://github.com/xh/hoist-react/compare/v20.0.0...v20.0.1)


## v20.0.0 - 2019-03-06

### 💥 Breaking Changes

* The `@LoadSupport` decorator has been substantially reworked and enhanced from its initial release
  in v19. It is no longer needed on the HoistComponent, but rather should be put directly on the
  owned HoistModel implementing the loading. IMPORTANT NOTE: all models should implement
  `doLoadAsync` rather than `loadAsync`. Please see `LoadSupport` for more information on this
  important change.
* `TabContainer` and `TabContainerModel` are now cross-platform. Apps should update their code to
  import both from `@xh/hoist/cmp/tab`.
* `TabContainer.switcherPosition` has been moved to `TabContainerModel`. Please note that changes to
  `switcherPosition` are not supported on mobile, where the switcher will always appear beneath the
  container.
* The `Label` component from `@xh/hoist/desktop/cmp/input` has been removed. Applications should
  consider using the basic html `label` element instead (or a `FormField` if applicable).
* The `LeftRightChooserModel` constructor no longer accepts a `leftSortBy` and `rightSortBy`
  property. The implementation of these properties was generally broken. Use `leftSorted` and
  `rightSorted` instead.

#### Mobile

* Mobile `Page` has changed - `Pages` are now wrappers around `Panels` that are designed to be used
  with a `NavigationModel` or `TabContainer`. `Page` accepts the same props as `Panel`, meaning uses
  of `loadModel` should be replaced with `mask`.
* The mobile `AppBar` title is static and defaults to the app name. If you want to display page
  titles, it is recommended to use the `title` prop on the `Page`.

### 🎁 New Features

* Enhancements to Model and Component data loading via `@LoadSupport` provides a stronger set of
  conventions and better support for distinguishing between initial loads / auto/background
  refreshes / user- driven refreshes. It also provides new patterns for ensuring application
  Services are refreshed as part of a reworked global refresh cycle.
* RestGridModel supports a new `cloneAction` to take an existing record and open the editor form in
  "add mode" with all editable fields pre-populated from the source record. The action calls
  `prepareCloneFn`, if defined on the RestGridModel, to perform any transform operations before
  rendering the form.
* Tabs in `TabContainerModel` now support an `icon` property on the desktop.
* Charts take a new optional `aspectRatio` prop.
* Added new `Column.headerTooltip` config.
* Added new method `markManaged` on `ManagedSupport`.
* Added new function decorator `debounced`.
* Added new function `applyMixin` providing support for structured creation of class decorators
  (mixins).

#### Mobile

* Column chooser support available for mobile Grids. Users can check/uncheck columns to add/remove
  them from a configurable grid and reorder the columns in the list via drag and drop. Pair
  `GridModel.enableColChooser` with a mobile `colChooserButton` to allow use.
* Added `DialogPage` to the mobile toolkit. These floating pages do not participate in navigation or
  routing, and are used for showing fullscreen views outside of the Navigator / TabContainer
  context.
* Added `Panel` to the mobile toolkit, which offers a header element with standardized styling,
  title, and icon, as well as support for top and bottom toolbars.
* The mobile `AppBar` has been updated to more closely match the desktop `AppBar`, adding `icon`,
  `leftItems`, `hideAppMenuButton` and `appMenuButtonProps` props.
* Added routing support to mobile.

### 🐞 Bug Fixes

* The HighCharts wrapper component properly resizes its chart.
* Mobile dimension chooser button properly handles overflow for longer labels.
* Sizing fixes for multi-line inputs such as textArea and jsonInput.
* NumberInput calls a `onKeyPress` prop if given.
* Layout fixes on several admin panels and detail popups.

### 📚 Libraries

* @blueprintjs/core `3.13 -> 3.14`
* @xh/hoist-dev-utils `3.5 -> 3.6`
* ag-Grid `~20.0 -> ~20.1`
* react-dropzone `~8.0 -> ~9.0`
* react-select `~2.3 -> ~2.4`
* router5 `~6.6 -> ~7.0`
* react `~16.7 -> ~16.8`

[Commit Log](https://github.com/xh/hoist-react/compare/v19.0.1...v20.0.0)

## v19.0.1 - 2019-02-12

### 🐞 Bug Fixes

* Additional updates and simplifications to `FormField` sizing of child `HoistInput` elements, for
  more reliable sizing and spacing filling behavior.

[Commit Log](https://github.com/xh/hoist-react/compare/v19.0.0...v19.0.1)


## v19.0.0 - 2019-02-08

### 🎁 New Features

* Added a new architecture for signaling the need to load / refresh new data across either the
  entire app or a section of the component hierarchy. This new system relies on React context to
  minimizes the need for explicit application wiring, and improves support for auto-refresh. See
  newly added decorator `@LoadSupport` and classes/components `RefreshContext`,
  `RefreshContextModel`, and `RefreshContextView` for more info.
* `TabContainerModel` and `TabModel` now support `refreshMode` and `renderMode` configs to allow
  better control over how inactive tabs are mounted/unmounted and how tabs handle refresh requests
  when hidden or (re)activated.
* Apps can implement `getAppOptions()` in their `AppModel` class to specify a set of app-wide
  options that should be editable via a new built-in Options dialog. This system includes built-in
  support for reading/writing options to preferences, or getting/setting their values via custom
  handlers. The toolkit handles the rendering of the dialog.
* Standard top-level app buttons - for actions such as launching the new Options dialog, switching
  themes, launching the admin client, and logging out - have been moved into a new menu accessible
  from the top-right corner of the app, leaving more space for app-specific controls in the AppBar.
* `RecordGridModel` now supports an enhanced `editors` configuration that exposes the full set of
  validation and display support from the Forms package.
* `HoistInput` sizing is now consistently implemented using `LayoutSupport`. All sizable
  `HoistInputs` now have default `width` to ensure a standard display out of the box. `JsonInput`
  and `TextArea` also have default `height`. These defaults can be overridden by declaring explicit
  `width` and `height` values, or unset by setting the prop to `null`.
* `HoistInputs` within `FormFields` will be automatically sized to fill the available space in the
  `FormField`. In these cases, it is advised to either give the `FormField` an explicit size or
  render it in a flex layout.

### 💥 Breaking Changes

* ag-Grid has been updated to v20.0.0. Most apps shouldn't require any changes - however, if you are
  using `agOptions` to set sorting, filtering or resizing properties, these may need to change:

  For the `Grid`, `agOptions.enableColResize`, `agOptions.enableSorting` and `agOptions.enableFilter`
  have been removed. You can replicate their effects by using `agOptions.defaultColDef`. For
  `Columns`, `suppressFilter` has been removed, an should be replaced with `filter: false`.

* `HoistAppModel.requestRefresh` and `TabContainerModel.requestRefresh` have been removed.
  Applications should use the new Refresh architecture described above instead.
* `tabRefreshMode` on TabContainer has been renamed `renderMode`.
* `TabModel.reloadOnShow` has been removed. Set the `refreshMode` property on TabContainerModel or
  TabModel to `TabRefreshMode.ON_SHOW_ALWAYS` instead.
* The mobile APIs for `TabContainerModel`, `TabModel`, and `RefreshButton` have been rewritten to
  more closely mirror the desktop API.
* The API for `RecordGridModel` editors has changed -- `type` is no longer supported. Use
  `fieldModel` and `formField` intead.
* `LocalStore.loadRawData` requires that all records presented to store have unique IDs specified.
  See `LocalStore.idSpec` for more information.

### 🐞 Bug Fixes

* SwitchInput and RadioInput now properly highlight validation errors in `minimal` mode.

### 📚 Libraries

* @blueprintjs/core `3.12 -> 3.13`
* ag-Grid `~19.1.4 -> ~20.0.0`

[Commit Log](https://github.com/xh/hoist-react/compare/v18.1.2...v19.0.0)


## v18.1.2 - 2019-01-30

### 🐞 Bug Fixes

* Grid integrations relying on column visibility (namely export, storeFilterField) now correctly
  consult updated column state from GridModel. #935
* Ensure `FieldModel.initialValue` is observable to ensure that computed dirty state (and any other
  derivations) are updated if it changes. #934
* Fixes to ensure Admin console log viewer more cleanly handles exceptions (e.g. attempting to
  auto-refresh on a log file that has been deleted).

[Commit Log](https://github.com/xh/hoist-react/compare/v18.1.1...v18.1.2)

## v18.1.1 - 2019-01-29

* Grid cell padding can be controlled via a new set of CSS vars and is reduced by default for grids
  in compact mode.
* The `addRecordAsync()` and `saveRecordAsync()` methods on `RestStore` return the updated record.

[Commit Log](https://github.com/xh/hoist-react/compare/v18.1.0...v18.1.1)


## v18.1.0 - 2019-01-28

### 🎁 New Features

* New `@managed` class field decorator can be used to mark a property as fully created/owned by its
  containing class (provided that class has installed the matching `@ManagedSupport` decorator).
  * The framework will automatically pass any `@managed` class members to `XH.safeDestroy()` on
    destroy/unmount to ensure their own `destroy()` lifecycle methods are called and any related
    resources are disposed of properly, notably MobX observables and reactions.
  * In practice, this should be used to decorate any properties on `HoistModel`, `HoistService`, or
    `HoistComponent` classes that hold a reference to a `HoistModel` created by that class. All of
    those core artifacts support the new decorator, `HoistModel` already provides a built-in
    `destroy()` method, and calling that method when an app is done with a Model is an important
    best practice that can now happen more reliably / easily.
* `FormModel.getData()` accepts a new single parameter `dirtyOnly` - pass true to get back only
  fields which have been modified.
* The mobile `Select` component indicates the current value with a ✅ in the drop-down list.
* Excel exports from tree grids now include the matching expand/collapse tree controls baked into
  generated Excel file.

### 🐞 Bug Fixes

* The `JsonInput` component now properly respects / indicates disabled state.

### 📚 Libraries

* Hoist-dev-utils `3.4.1 -> 3.5.0` - updated webpack and other build tool dependencies, as well as
  an improved eslint configuration.
* @blueprintjs/core `3.10 -> 3.12`
* @blueprintjs/datetime `3.5 -> 3.7`
* fontawesome `5.6 -> 5.7`
* mobx `5.8 -> 5.9`
* react-select `2.2 -> 2.3`
* Other patch updates

[Commit Log](https://github.com/xh/hoist-react/compare/v18.0.0...v18.1.0)

## v18.0.0 - 2019-01-15

### 🎁 New Features

* Form support has been substantially enhanced and restructured to provide both a cleaner API and
  new functionality:
  * `FormModel` and `FieldModel` are now concrete classes and provide the main entry point for
    specifying the contents of a form. The `Field` and `FieldSupport` decorators have been removed.
  * Fields and sub-forms may now be dynamically added to FormModel.
  * The validation state of a FormModel is now *immediately* available after construction and
    independent of the GUI. The triggering of the *display* of that state is now a separate process
    triggered by GUI actions such as blur.
  * `FormField` has been substantially reworked to support a read-only display and inherit common
    property settings from its containing `Form`.
  * `HoistInput` has been moved into the `input` package to clarify that these are lower level
    controls and independent of the Forms package.

* `RestGrid` now supports a `mask` prop. RestGrid loading is now masked by default.
* `Chart` component now supports a built-in zoom out gesture: click and drag from right-to-left on
  charts with x-axis zooming.
* `Select` now supports an `enableClear` prop to control the presence of an optional inline clear
  button.
* `Grid` components take `onCellClicked` and `onCellDoubleClicked` event handlers.
* A new desktop `FileChooser` wraps a preconfigured react-dropzone component to allow users to
  easily select files for upload or other client-side processing.

### 💥 Breaking Changes

* Major changes to Form (see above). `HoistInput` imports will also need to be adjusted to move from
  `form` to `input`.
* The name of the HoistInput `field` prop has been changed to `bind`. This change distinguishes the
  lower-level input package more clearly from the higher-level form package which uses it. It also
  more clearly relates the property to the associated `@bindable` annotation for models.
* A `Select` input with `enableMulti = true` will by default no longer show an inline x to clear the
  input value. Use the `enableClear` prop to re-enable.
* Column definitions are exported from the `grid` package. To ensure backwards compatibility,
  replace imports from `@xh/hoist/desktop/columns` with `@xh/hoist/desktop/cmp/grid`.

### 📚 Libraries

* React `~16.6.0 -> ~16.7.0`
* Patch version updates to multiple other dependencies.

[Commit Log](https://github.com/xh/hoist-react/compare/v17.0.0...v18.0.0)

## v17.0.0 - 2018-12-21

### 💥 Breaking Changes

* The implementation of the `model` property on `HoistComponent` has been substantially enhanced:
  *  "Local" Models should now be specified on the Component class declaration by simply setting the
     `model` property, rather than the confusing `localModel` property.
  *  HoistComponent now supports a static `modelClass` class property. If set, this property will
     allow a HoistComponent to auto-create a model internally when presented with a plain javascript
     object as its `model` prop. This is especially useful in cases like `Panel` and `TabContainer`,
     where apps often need to specify a model but do not require a reference to the model. Those
     usages can now skip importing and instantiating an instance of the component's model class
     themselves.
  *  Hoist will now throw an Exception if an application attempts to changes the model on an
     existing HoistComponent instance or presents the wrong type of model to a HoistComponent where
     `modelClass` has been specified.

* `PanelSizingModel` has been renamed `PanelModel`. The class now also has the following new
  optional properties, all of which are `true` by default:
  * `showSplitter` - controls visibility of the splitter bar on the outside edge of the component.
  * `showSplitterCollapseButton` - controls visibility of the collapse button on the splitter bar.
  * `showHeaderCollapseButton` - controls visibility of a (new) collapse button in the header.

* The API methods for exporting grid data have changed and gained new features:
  * Grids must opt-in to export with the `GridModel.enableExport` config.
  * Exporting a `GridModel` is handled by the new `GridExportService`, which takes a collection of
    `exportOptions`. See `GridExportService.exportAsync` for available `exportOptions`.
  * All export entry points (`GridModel.exportAsync()`, `ExportButton` and the export context menu
    items) support `exportOptions`. Additionally, `GridModel` can be configured with default
    `exportOptions` in its config.

* The `buttonPosition` prop on `NumberInput` has been removed due to problems with the underlying
  implementation. Support for incrementing buttons on NumberInputs will be re-considered for future
  versions of Hoist.

### 🎁 New Features

* `TextInput` on desktop now supports an `enableClear` property to allow easy addition of a clear
  button at the right edge of the component.
* `TabContainer` enhancements:
  * An `omit` property can now be passed in the tab configs passed to the `TabContainerModel`
    constructor to conditionally exclude a tab from the container
  * Each `TabModel` can now be retrieved by id via the new `getTabById` method on
    `TabContainerModel`.
  * `TabModel.title` can now be changed at runtime.
  * `TabModel` now supports the following properties, which can be changed at runtime or set via the
    config:
    * `disabled` - applies a disabled style in the switcher and blocks navigation to the tab via
      user click, routing, or the API.
    * `excludeFromSwitcher` - removes the tab from the switcher, but the tab can still be navigated
      to programmatically or via routing.
* `MultiFieldRenderer` `multiFieldConfig` now supports a `delimiter` property to separate
  consecutive SubFields.
* `MultiFieldRenderer` SubFields now support a `position` property, to allow rendering in either the
  top or bottom row.
* `StoreCountLabel` now supports a new 'includeChildren' prop to control whether or not children
  records are included in the count. By default this is `false`.
* `Checkbox` now supports a `displayUnsetState` prop which may be used to display a visually
  distinct state for null values.
* `Select` now renders with a checkbox next to the selected item in its drowndown menu, instead of
  relying on highlighting. A new `hideSelectedOptionCheck` prop is available to disable.
* `RestGridModel` supports a `readonly` property.
* `DimensionChooser`, various `HoistInput` components, `Toolbar` and `ToolbarSeparator` have been
  added to the mobile component library.
* Additional environment enums for UAT and BCP, added to Hoist Core 5.4.0, are supported in the
  application footer.

### 🐞 Bug Fixes

* `NumberInput` will no longer immediately convert its shorthand value (e.g. "3m") into numeric form
  while the user remains focused on the input.
* Grid `actionCol` columns no longer render Button components for each action, relying instead on
  plain HTML / CSS markup for a significant performance improvement when there are many rows and/or
  actions per row.
* Grid exports more reliably include the appropriate file extension.
* `Select` will prevent an `<esc>` keypress from bubbling up to parent components only when its menu
  is open. (In that case, the component assumes escape was pressed to close its menu and captures
  the keypress, otherwise it should leave it alone and let it e.g. close a parent popover).

[Commit Log](https://github.com/xh/hoist-react/compare/v16.0.1...v17.0.0)

## v16.0.1 - 2018-12-12

### 🐞 Bug Fixes

* Fix to FeedbackForm allowing attempted submission with an empty message.

[Commit Log](https://github.com/xh/hoist-react/compare/v16.0.0...v16.0.1)


## v16.0.0

### 🎁 New Features

* Support for ComboBoxes and Dropdowns have been improved dramatically, via a new `Select` component
  based on react-select.
* The ag-Grid based `Grid` and `GridModel` are now available on both mobile and desktop. We have
  also added new support for multi-row/multi-field columns via the new `multiFieldRenderer` renderer
  function.
* The app initialization lifecycle has been restructured so that no App classes are constructed
  until Hoist is fully initialized.
* `Column` now supports an optional `rowHeight` property.
* `Button` now defaults to 'minimal' mode, providing a much lighter-weight visual look-and-feel to
  HoistApps. `Button` also implements `@LayoutSupport`.
* Grouping state is now saved by the grid state support on `GridModel`.
* The Hoist `DimChooser` component has been ported to hoist-react.
* `fetchService` now supports an `autoAbortKey` in its fetch methods. This can be used to
  automatically cancel obsolete requests that have been superceded by more recent variants.
* Support for new `clickableLabel` property on `FormField`.
* `RestForm` now supports a read-only view.
* Hoist now supports automatic tracking of app/page load times.

### 💥 Breaking Changes

* The new location for the cross-platform grid component is `@xh/hoist/cmp/grid`. The `columns`
  package has also moved under a new sub-package in this location.
* Hoist top-level App Structure has changed in order to improve consistency of the Model-View
  conventions, to improve the accessibility of services, and to support the improvements in app
  initialization mentioned above:
  - `XH.renderApp` now takes a new `AppSpec` configuration.
  - `XH.app` is now `XH.appModel`.
  - All services are installed directly on `XH`.
  - `@HoistApp` is now `@HoistAppModel`
* `RecordAction` has been substantially refactored and improved. These are now typically immutable
  and may be shared.
  - `prepareFn` has been replaced with a `displayFn`.
  - `actionFn` and `displayFn` now take a single object as their parameter.
* The `hide` property on `Column` has been changed to `hidden`.
* The `ColChooserButton` has been moved from the incorrect location `@xh/hoist/cmp/grid` to
  `@xh/hoist/desktop/cmp/button`. This is a desktop-only component. Apps will have to adjust these
  imports.
* `withDefaultTrue` and `withDefaultFalse` in `@xh/hoist/utils/js` have been removed. Use
  `withDefault` instead.
* `CheckBox` has been renamed `Checkbox`


### ⚙️ Technical

* ag-Grid has been upgraded to v19.1
* mobx has been upgraded to v5.6
* React has been upgraded to v16.6
* Allow browsers with proper support for Proxy (e.g Edge) to access Hoist Applications.


### 🐞 Bug Fixes

* Extensive. See full change list below.

[Commit Log](https://github.com/xh/hoist-react/compare/v15.1.2...v16.0.0)


## v15.1.2

🛠 Hotfix release to MultiSelect to cap the maximum number of options rendered by the drop-down
list. Note, this component is being replaced in Hoist v16 by the react-select library.

[Commit Log](https://github.com/xh/hoist-react/compare/v15.1.1...v15.1.2)

## v15.1.1

### 🐞 Bug Fixes

* Fix to minimal validation mode for FormField disrupting input focus.
* Fix to JsonInput disrupting input focus.

### ⚙️ Technical

* Support added for TLBR-style notation when specifying margin/padding via layoutSupport - e.g.
  box({margin: '10 20 5 5'}).
* Tweak to lockout panel message when the user has no roles.

[Commit Log](https://github.com/xh/hoist-react/compare/v15.1.0...v15.1.1)


## v15.1.0

### 🎁 New Features

* The FormField component takes a new minimal prop to display validation errors with a tooltip only
  as opposed to an inline message string. This can be used to help reduce shifting / jumping form
  layouts as required.
* The admin-only user impersonation toolbar will now accept new/unknown users, to support certain
  SSO application implementations that can create users on the fly.

### ⚙️ Technical

* Error reporting to server w/ custom user messages is disabled if the user is not known to the
  client (edge case with errors early in app lifecycle, prior to successful authentication).

[Commit Log](https://github.com/xh/hoist-react/compare/v15.0.0...v15.1.0)


## v15.0.0

### 💥 Breaking Changes

* This update does not require any application client code changes, but does require updating the
  Hoist Core Grails plugin to >= 5.0. Hoist Core changes to how application roles are loaded and
  users are authenticated required minor changes to how JS clients bootstrap themselves and load
  user data.
* The Hoist Core HoistImplController has also been renamed to XhController, again requiring Hoist
  React adjustments to call the updated /xh/ paths for these (implementation) endpoints. Again, no
  app updates required beyond taking the latest Hoist Core plugin.

[Commit Log](https://github.com/xh/hoist-react/compare/v14.2.0...v15.0.0)


## v14.2.0

### 🎁 New Features

* Upgraded hoist-dev-utils to 3.0.3. Client builds now use the latest Webpack 4 and Babel 7 for
  noticeably faster builds and recompiles during CI and at development time.
* GridModel now has a top-level agColumnApi property to provide a direct handle on the ag-Grid
  Column API object.

### ⚙️ Technical

* Support for column groups strengthened with the addition of a dedicated ColumnGroup sibling class
  to Column. This includes additional internal refactoring to reduce unnecessary cloning of Column
  configurations and provide a more managed path for Column updates. Public APIs did not change.
  (#694)

### 📚 Libraries

* Blueprint Core `3.6.1 -> 3.7.0`
* Blueprint Datetime `3.2.0 -> 3.3.0`
* Fontawesome `5.3.x -> 5.4.x`
* MobX `5.1.2 -> 5.5.0`
* Router5 `6.5.0 -> 6.6.0`

[Commit Log](https://github.com/xh/hoist-react/compare/v14.1.3...v14.2.0)


## v14.1.3

### 🐞 Bug Fixes

* Ensure JsonInput reacts properly to value changes.

### ⚙️ Technical

* Block user pinning/unpinning in Grid via drag-and-drop - pending further work via #687.
* Support "now" as special token for dateIs min/max validation rules.
* Tweak grouped grid row background color.

[Commit Log](https://github.com/xh/hoist-react/compare/v14.1.1...v14.1.3)


## v14.1.1

### 🐞 Bug Fixes

* Fixes GridModel support for row-level grouping at same time as column grouping.

[Commit Log](https://github.com/xh/hoist-react/compare/v14.1.0...v14.1.1)


## v14.1.0

### 🎁 New Features

* GridModel now supports multiple levels of row grouping. Pass the public setGroupBy() method an
  array of string column IDs, or a falsey value / empty array to ungroup. Note that the public and
  observable groupBy property on GridModel will now always be an array, even if the grid is not
  grouped or has only a single level of grouping.
* GridModel exposes public expandAll() and collapseAll() methods for grouped / tree grids, and
  StoreContextMenu supports a new "expandCollapseAll" string token to insert context menu items.
  These are added to the default menu, but auto-hide when the grid is not in a grouped state.
* The Grid component provides a new onKeyDown prop, which takes a callback and will fire on any
  keypress targeted within the Grid. Note such a handler is not provided directly by ag-Grid.
* The Column class supports pinned as a top-level config. Supports passing true to pin to the left.

### 🐞 Bug Fixes

* Updates to Grid column widths made via ag-Grid's "autosize to fit" API are properly persisted to
  grid state.

[Commit Log](https://github.com/xh/hoist-react/compare/v14.0.0...v14.1.0)


## v14.0.0

* Along with numerous bug fixes, v14 brings with it a number of important enhancements for grids,
  including support for tree display, 'action' columns, and absolute value sorting. It also includes
  some new controls and improvement to focus display.

### 💥 Breaking Changes

* The signatures of the Column.elementRenderer and Column.renderer have been changed to be
  consistent with each other, and more extensible. Each takes two arguments -- the value to be
  rendered, and a single bundle of metadata.
* StoreContextMenuAction has been renamed to RecordAction. Its action property has been renamed to
  actionFn for consistency and clarity.
* LocalStore : The method LocalStore.processRawData no longer takes an array of all records, but
  instead takes just a single record. Applications that need to operate on all raw records in bulk
  should do so before presenting them to LocalStore. Also, LocalStores template methods for override
  have also changed substantially, and sub-classes that rely on these methods will need to be
  adjusted accordingly.

### 🎁 New Features

#### Grid

* The Store API now supports hierarchical datasets. Applications need to simply provide raw data for
  records with a "children" property containing the raw data for their children.
* Grid supports a 'TreeGrid' mode. To show a tree grid, bind the GridModel to a store containing
  hierarchical data (as above), set treeMode: true on the GridModel, and specify a column to display
  the tree controls (isTreeColumn: true)
* Grid supports absolute sorting for numerical columns. Specify absSort: true on your column config
  to enable. Clicking the grid header will now cycle through ASC > DESC > DESC (abs) sort modes.
* Grid supports an 'Actions' column for one-click record actions. See cmp/desktop/columns/actionCol.
* A new showHover prop on the desktop Grid component will highlight the hovered row with default
  styling. A new GridModel.rowClassFn callback was added to support per-row custom classes based on
  record data.
* A new ExportFormat.LONG_TEXT format has been added, along with a new Column.exportWidth config.
  This supports exporting columns that contain long text (e.g. notes) as multi-line cells within
  Excel.

#### Other Components

* RadioInput and ButtonGroupInputhave been added to the desktop/cmp/form package.
* DateInput now has support for entering and displaying time values.
* NumberInput displays its unformatted value when focused.
* Focused components are now better highlighted, with additional CSS vars provided to customize as
  needed.

### 🐞 Bug Fixes

* Calls to GridModel.setGroupBy() work properly not only on the first, but also all subsequent calls
  (#644).
* Background / style issues resolved on several input components in dark theme (#657).
* Grid context menus appear properly over other floating components.

### 📚 Libraries

* React `16.5.1 -> 16.5.2`
* router5 `6.4.2 -> 6.5.0`
* CodeMirror, Highcharts, and MobX patch updates

[Commit Log](https://github.com/xh/hoist-react/compare/v13.0.0...v14.0.0)


## v13.0.0

🍀Lucky v13 brings with it a number of enhancements for forms and validation, grouped column
support in the core Grid API, a fully wrapped MultiSelect component, decorator syntax adjustments,
and a number of other fixes and enhancements.

It also includes contributions from new ExHI team members Arjun and Brendan. 🎉

### 💥 Breaking Changes

* The core `@HoistComponent`, `@HoistService`, and `@HoistModel` decorators are **no longer
  parameterized**, meaning that trailing `()` should be removed after each usage. (#586)
* The little-used `hoistComponentFactory()` method was also removed as a further simplification
  (#587).
* The `HoistField` superclass has been renamed to `HoistInput` and the various **desktop form
  control components have been renamed** to match (55afb8f). Apps using these components (which will
  likely be most apps) will need to adapt to the new names.
  * This was done to better distinguish between the input components and the upgraded Field concept
    on model classes (see below).

### 🎁 New Features

⭐️ **Forms and Fields** have been a major focus of attention, with support for structured data
fields added to Models via the `@FieldSupport` and `@field()` decorators.
* Models annotated with `@FieldSupport` can decorate member properties with `@field()`, making those
  properties observable and settable (with a generated `setXXX()` method).
* The `@field()` decorators themselves can be passed an optional display label string as well as
  zero or more *validation rules* to define required constraints on the value of the field.
* A set of predefined constraints is provided within the toolkit within the `/field/` package.
* Models using `FieldSupport` should be sure to call the `initFields()` method installed by the
  decorator within their constructor. This method can be called without arguments to generally
  initialize the field system, or it can be passed an object of field names to initial/default
  values, which will set those values on the model class properties and provide change/dirty
  detection and the ability to "reset" a form.
* A new `FormField` UI component can be used to wrap input components within a form. The `FormField`
  wrapper can accept the source model and field name, and will apply those to its child input. It
  leverages the Field model to automatically display a label, indicate required fields, and print
  validation error messages. This new component should be the building-block for most non-trivial
  forms within an application.

Other enhancements include:
* **Grid columns can be grouped**, with support for grouping added to the grid state management
  system, column chooser, and export manager (#565). To define a column group, nest column
  definitions passed to `GridModel.columns` within a wrapper object of the form `{headerName: 'My
  group', children: [...]}`.

(Note these release notes are incomplete for this version.)

[Commit Log](https://github.com/xh/hoist-react/compare/v12.1.2...v13.0.0)


## v12.1.2

### 🐞 Bug Fixes

* Fix casing on functions generated by `@settable` decorator
  (35c7daa209a4205cb011583ebf8372319716deba).

[Commit Log](https://github.com/xh/hoist-react/compare/v12.1.1...v12.1.2)


## v12.1.1

### 🐞 Bug Fixes

* Avoid passing unknown HoistField component props down to Blueprint select/checkbox controls.

### 📚 Libraries

* Rollback update of `@blueprintjs/select` package `3.1.0 -> 3.0.0` - this included breaking API
  changes and will be revisited in #558.

[Commit Log](https://github.com/xh/hoist-react/compare/v12.1.0...v12.1.1)


## v12.1.0

### 🎁 New Features

* New `@bindable` and `@settable` decorators added for MobX support. Decorating a class member
  property with `@bindable` makes it a MobX `@observable` and auto-generates a setter method on the
  class wrapped in a MobX `@action`.
* A `fontAwesomeIcon` element factory is exported for use with other FA icons not enumerated by the
  `Icon` class.
* CSS variables added to control desktop Blueprint form control margins. These remain defaulted to
  zero, but now within CSS with support for variable overrides. A Blueprint library update also
  brought some changes to certain field-related alignment and style properties. Review any form
  controls within apps to ensure they remain aligned as desired
  (8275719e66b4677ec5c68a56ccc6aa3055283457 and df667b75d41d12dba96cbd206f5736886cb2ac20).

### 🐞 Bug Fixes

* Grid cells are fully refreshed on a data update, ensuring cell renderers that rely on data other
  than their primary display field are updated (#550).
* Grid auto-sizing is run after a data update, ensuring flex columns resize to adjust for possible
  scrollbar visibility changes (#553).
* Dropdown fields can be instantiated with fewer required properties set (#541).

### 📚 Libraries

* Blueprint `3.0.1 -> 3.4.0`
* FontAwesome `5.2.0 -> 5.3.0`
* CodeMirror `5.39.2 -> 5.40.0`
* MobX `5.0.3 -> 5.1.0`
* router5 `6.3.0 -> 6.4.2`
* React `16.4.1 -> 16.4.2`

[Commit Log](https://github.com/xh/hoist-react/compare/v12.0.0...v12.1.0)


## v12.0.0

Hoist React v12 is a relatively large release, with multiple refactorings around grid columns,
`elemFactory` support, classNames, and a re-organization of classes and exports within `utils`.

### 💥 Breaking Changes

#### ⭐️ Grid Columns

**A new `Column` class describes a top-level API for columns and their supported options** and is
intended to be a cross-platform layer on top of ag-Grid and TBD mobile grid implementations.
* The desktop `GridModel` class now accepts a collection of `Column` configuration objects to define
  its available columns.
* Columns may be configured with `flex: true` to cause them to stretch all available horizontal
  space within a grid, sharing it equally with any other flex columns. However note that this should
  be used sparingly, as flex columns have some deliberate limitations to ensure stable and
  consistent behavior. Most noticeably, they cannot be resized directly by users. Often, a best
  practice will be to insert an `emptyFlexCol` configuration as the last column in a grid - this
  will avoid messy-looking gaps in the layout while not requiring a data-driven column be flexed.
* User customizations to column widths are now saved if the GridModel has been configured with a
  `stateModel` key or model instance - see `GridStateModel`.
* Columns accept a `renderer` config to format text or HTML-based output. This is a callback that is
  provided the value, the row-level record, and a metadata object with the column's `colId`. An
  `elementRenderer` config is also available for cells that should render a Component.
* An `agOptions` config key continues to provide a way to pass arbitrary options to the underlying
  ag-Grid instance (for desktop implementations). This is considered an "escape hatch" and should be
  used with care, but can provide a bridge to required ag-Grid features as the Hoist-level API
  continues to develop.
* The "factory pattern" for Column templates / defaults has been removed, replaced by a simpler
  approach that recommends exporting simple configuration partials and spreading them into
  instance-specific column configs.
  [See the Admin app for some examples](https://github.com/xh/hoist-react/blob/a1b14ac6d41aa8f8108a518218ce889fe5596780/admin/tabs/activity/tracking/ActivityGridModel.js#L42)
  of this pattern.
* See 0798f6bb20092c59659cf888aeaf9ecb01db52a6 for primary commit.

#### ⭐️ Element Factory, LayoutSupport, BaseClassName

Hoist provides core support for creating components via a factory pattern, powered by the `elem()`
and `elemFactory()` methods. This approach remains the recommended way to instantiate component
elements, but was **simplified and streamlined**.
* The rarely used `itemSpec` argument was removed (this previously applied defaults to child items).
* Developers can now also use JSX to instantiate all Hoist-provided components while still taking
  advantage of auto-handling for layout-related properties provided by the `LayoutSupport` mixin.
  * HoistComponents should now spread **`...this.getLayoutProps()`** into their outermost rendered
    child to enable promotion of layout properties.
* All HoistComponents can now specify a **baseClassName** on their component class and should pass
  `className: this.getClassName()` down to their outermost rendered child. This allows components to
  cleanly layer on a base CSS class name with any instance-specific classes.
* See 8342d3870102ee9bda4d11774019c4928866f256 for primary commit.

#### ⭐️ Panel resizing / collapsing

**The `Panel` component now takes a `sizingModel` prop to control and encapsulate newly built-in
resizing and collapsing behavior** (#534).
* See the `PanelSizingModel` class for configurable details, including continued support for saving
  sizing / collapsed state as a user preference.
* **The standalone `Resizable` component was removed** in favor of the improved support built into
  Panel directly.

#### Other

* Two promise-related models have been combined into **a new, more powerful `PendingTaskModel`**,
  and the `LoadMask` component has been removed and consolidated into `Mask`
  (d00a5c6e8fc1e0e89c2ce3eef5f3e14cb842f3c8).
  * `Panel` now exposes a single `mask` prop that can take either a configured `mask` element or a
    simple boolean to display/remove a default mask.
* **Classes within the `utils` package have been re-organized** into more standardized and scalable
  namespaces. Imports of these classes will need to be adjusted.

### 🎁 New Features

* **The desktop Grid component now offers a `compact` mode** with configurable styling to display
  significantly more data with reduced padding and font sizes.
* The top-level `AppBar` refresh button now provides a default implementation, calling a new
  abstract `requestRefresh()` method on `HoistApp`.
* The grid column chooser can now be configured to display its column groups as initially collapsed,
  for especially large collections of columns.
* A new `XH.restoreDefaultsAsync()` method provides a centralized way to wipe out user-specific
  preferences or customizations (#508).
* Additional Blueprint `MultiSelect`, `Tag`, and `FormGroup` controls re-exported.

### 🐞 Bug Fixes

* Some components were unintentionally not exporting their Component class directly, blocking JSX
  usage. All components now export their class.
* Multiple fixes to `DayField` (#531).
* JsonField now responds properly when switching from light to dark theme (#507).
* Context menus properly filter out duplicated separators (#518).

[Commit Log](https://github.com/xh/hoist-react/compare/v11.0.0...v12.0.0)


## v11.0.0

### 💥 Breaking Changes

* **Blueprint has been upgraded to the latest 3.x release.** The primary breaking change here is the
  renaming of all `pt-` CSS classes to use a new `bp3-` prefix. Any in-app usages of the BP
  selectors will need to be updated. See the
  [Blueprint "What's New" page](http://blueprintjs.com/docs/#blueprint/whats-new-3.0).
* **FontAwesome has been upgraded to the latest 5.2 release.** Only the icons enumerated in the
  Hoist `Icon` class are now registered via the FA `library.add()` method for inclusion in bundled
  code, resulting in a significant reduction in bundle size. Apps wishing to use other FA icons not
  included by Hoist must import and register them - see the
  [FA React Readme](https://github.com/FortAwesome/react-fontawesome/blob/master/README.md) for
  details.
* **The `mobx-decorators` dependency has been removed** due to lack of official support for the
  latest MobX update, as well as limited usage within the toolkit. This package was primarily
  providing the optional `@setter` decorator, which should now be replaced as needed by dedicated
  `@action` setter methods (19cbf86138499bda959303e602a6d58f6e95cb40).

### 🎁 Enhancements

* `HoistComponent` now provides a `getClassNames()` method that will merge any `baseCls` CSS class
  names specified on the component with any instance-specific classes passed in via props (#252).
  * Components that wish to declare and support a `baseCls` should use this method to generate and
    apply a combined list of classes to their outermost rendered elements (see `Grid`).
  * Base class names have been added for relevant Hoist-provided components - e.g. `.xh-panel` and
    `.xh-grid`. These will be appended to any instance class names specified within applications and
    be available as public CSS selectors.
* Relevant `HoistField` components support inline `leftIcon` and `rightElement` props. `DayField`
  adds support for `minDay / maxDay` props.
* Styling for the built-in ag-Grid loading overlay has been simplified and improved (#401).
* Grid column definitions can now specify an `excludeFromExport` config to drop them from
  server-generated Excel/CSV exports (#485).

### 🐞 Bug Fixes

* Grid data loading and selection reactions have been hardened and better coordinated to prevent
  throwing when attempting to set a selection before data has been loaded (#484).

### 📚 Libraries

* Blueprint `2.x -> 3.x`
* FontAwesome `5.0.x -> 5.2.x`
* CodeMirror `5.37.0 -> 5.39.2`
* router5 `6.2.4 -> 6.3.0`

[Commit Log](https://github.com/xh/hoist-react/compare/v10.0.1...v11.0.0)


## v10.0.1

### 🐞 Bug Fixes

* Grid `export` context menu token now defaults to server-side 'exportExcel' export.
  * Specify the `exportLocal` token to return a menu item for local ag-Grid export.
* Columns with `field === null` skipped for server-side export (considered spacer / structural
  columns).

## v10.0.0

### 💥 Breaking Changes

* **Access to the router API has changed** with the `XH` global now exposing `router` and
  `routerState` properties and a `navigate()` method directly.
* `ToastManager` has been deprecated. Use `XH.toast` instead.
* `Message` is no longer a public class (and its API has changed). Use `XH.message/confirm/alert`
  instead.
*  Export API has changed. The Built-in grid export now uses more powerful server-side support. To
   continue to use local AG based export, call method `GridModel.localExport()`. Built-in export
   needs to be enabled with the new property on `GridModel.enableExport`. See `GridModel` for more
   details.

### 🎁 Enhancements

* New Mobile controls and `AppContainer` provided services (impersonation, about, and version bars).
* Full-featured server-side Excel export for grids.

### 🐞 Bug Fixes

* Prevent automatic zooming upon input focus on mobile devices (#476).
* Clear the selection when showing the context menu for a record which is not already selected
  (#469).
* Fix to make lockout script readable by Compatibility Mode down to IE5.

### 📚 Libraries

* MobX `4.2.x -> 5.0.x`

[Commit Log](https://github.com/xh/hoist-react/compare/v9.0.0...v10.0.0)


## v9.0.0

### 💥 Breaking Changes

* **Hoist-provided mixins (decorators) have been refactored to be more granular and have been broken
  out of `HoistComponent`.**
  * New discrete mixins now exist for `LayoutSupport` and `ContextMenuSupport` - these should be
    added directly to components that require the functionality they add for auto-handling of
    layout-related props and support for showing right-click menus. The corresponding options on
    `HoistComponent` that used to enable them have been removed.
  * For consistency, we have also renamed `EventTarget -> EventSupport` and `Reactive ->
    ReactiveSupport` mixins. These both continue to be auto-applied to HoistModel and HoistService
    classes, and ReactiveSupport enabled by default in HoistComponent.
* **The Context menu API has changed.** The `ContextMenuSupport` mixin now specifies an abstract
  `getContextMenuItems()` method for component implementation (replacing the previous
  `renderContextMenu()` method). See the new [`ContextMenuItem` class for what these items support,
  as well as several static default items that can be used.
  * The top-level `AppContainer` no longer provides a default context menu, instead allowing the
    browser's own context menu to show unless an app / component author has implemented custom
    context-menu handling at any level of their component hierarchy.

### 🐞 Bug Fixes

* TabContainer active tab can become out of sync with the router state (#451)
  * ⚠️ Note this also involved a change to the `TabContainerModel` API - `activateTab()` is now the
    public method to set the active tab and ensure both the tab and the route land in the correct
    state.
* Remove unintended focused cell borders that came back with the prior ag-Grid upgrade.

[Commit Log](https://github.com/xh/hoist-react/compare/v8.0.0...v9.0.0)


## v8.0.0

Hoist React v8 brings a big set of improvements and fixes, some API and package re-organizations,
and ag-Grid upgrade, and more. 🚀

### 💥 Breaking Changes

* **Component package directories have been re-organized** to provide better symmetry between
  pre-existing "desktop" components and a new set of mobile-first component. Current desktop
  applications should replace imports from `@xh/hoist/cmp/xxx` with `@xh/hoist/desktop/cmp/xxx`.
  * Important exceptions include several classes within `@xh/hoist/cmp/layout/`, which remain
    cross-platform.
  * `Panel` and `Resizable` components have moved to their own packages in
    `@xh/hoist/desktop/cmp/panel` and `@xh/hoist/desktop/cmp/resizable`.
* **Multiple changes and improvements made to tab-related APIs and components.**
  * The `TabContainerModel` constructor API has changed, notably `children` -> `tabs`, `useRoutes` ->
    `route` (to specify a starting route as a string) and `switcherPosition` has moved from a model
    config to a prop on the `TabContainer` component.
  * `TabPane` and `TabPaneModel` have been renamed `Tab` and `TabModel`, respectively, with several
    related renames.
* **Application entry-point classes decorated with `@HoistApp` must implement the new getter method
  `containerClass()`** to specify the platform specific component used to wrap the app's
  `componentClass`.
  * This will typically be `@xh/hoist/[desktop|mobile]/AppContainer` depending on platform.

### 🎁 New Features

* **Tab-related APIs re-worked and improved**, including streamlined support for routing, a new
  `tabRenderMode` config on `TabContainerModel`, and better naming throughout.
* **Ag-grid updated to latest v18.x** - now using native flex for overall grid layout and sizing
  controls, along with multiple other vendor improvements.
* Additional `XH` API methods exposed for control of / integration with Router5.
* The core `@HoistComponent` decorated now installs a new `isDisplayed` getter to report on
  component visibility, taking into account the visibility of its ancestors in the component tree.
* Mobile and Desktop app package / component structure made more symmetrical (#444).
* Initial versions of multiple new mobile components added to the toolkit.
* Support added for **`IdleService` - automatic app suspension on inactivity** (#427).
* Hoist wrapper added for the low-level Blueprint **button component** - provides future hooks into
  button customizations and avoids direct BP import (#406).
* Built-in support for collecting user feedback via a dedicated dialog, convenient XH methods and
  default appBar button (#379).
* New `XH.isDevelopmentMode` constant added, true when running in local Webpack dev-server mode.
* CSS variables have been added to customize and standardize the Blueprint "intent" based styling,
  with defaults adjusted to be less distracting (#420).

### 🐞 Bug Fixes

* Preference-related events have been standardized and bugs resolved related to pushAsync() and the
  `prefChange` event (ee93290).
* Admin log viewer auto-refreshes in tail-mode (#330).
* Distracting grid "loading" overlay removed (#401).
* Clipboard button ("click-to-copy" functionality) restored (#442).

[Commit Log](https://github.com/xh/hoist-react/compare/v7.2.0...v8.0.0)

## v7.2.0

### 🎁 New Features

+ Admin console grids now outfitted with column choosers and grid state. #375
+ Additional components for Onsen UI mobile development.

### 🐞 Bug Fixes

+ Multiple improvements to the Admin console config differ. #380 #381 #392

[Commit Log](https://github.com/xh/hoist-react/compare/v7.1.0...v7.2.0)

## v7.1.0

### 🎁 New Features

* Additional kit components added for Onsen UI mobile development.

### 🐞 Bug Fixes

* Dropdown fields no longer default to `commitOnChange: true` - avoiding unexpected commits of
  type-ahead query values for the comboboxes.
* Exceptions thrown from FetchService more accurately report the remote host when unreachable, along
  with some additional enhancements to fetch exception reporting for clarity.

[Commit Log](https://github.com/xh/hoist-react/compare/v7.0.0...v7.1.0)

## v7.0.0

### 💥 Breaking Changes

* **Restructuring of core `App` concept** with change to new `@HoistApp` decorator and conventions
  around defining `App.js` and `AppComponent.js` files as core app entry points. `XH.app` now
  installed to provide access to singleton instance of primary app class. See #387.

### 🎁 New Features

* **Added `AppBar` component** to help further standardize a pattern for top-level application
  headers.
* **Added `SwitchField` and `SliderField`** form field components.
* **Kit package added for Onsen UI** - base component library for mobile development.
* **Preferences get a group field for better organization**, parity with AppConfigs. (Requires
  hoist-core 3.1.x.)

### 🐞 Bug Fixes

* Improvements to `Grid` component's interaction with underlying ag-Grid instance, avoiding extra
  renderings and unwanted loss of state. 03de0ae7

[Commit Log](https://github.com/xh/hoist-react/compare/v6.0.0...v7.0.0)


## v6.0.0

### 💥 Breaking Changes

* API for `MessageModel` has changed as part of the feature addition noted below, with `alert()` and
  `confirm()` replaced by `show()` and new `XH` convenience methods making the need for direct calls
  rare.
* `TabContainerModel` no longer takes an `orientation` prop, replaced by the more flexible
  `switcherPosition` as noted below.

### 🎁 New Features

* **Initial version of grid state** now available, supporting easy persistence of user grid column
  selections and sorting. The `GridModel` constructor now takes a `stateModel` argument, which in
  its simplest form is a string `xhStateId` used to persist grid state to local storage. See the
  [`GridStateModel` class](https://github.com/xh/hoist-react/blob/develop/cmp/grid/GridStateModel.js)
  for implementation details. #331
* The **Message API** has been improved and simplified, with new `XH.confirm()` and `XH.alert()`
  methods providing an easy way to show pop-up alerts without needing to manually construct or
  maintain a `MessageModel`. #349
* **`TabContainer` components can now be controlled with a remote `TabSwitcher`** that does not need
  to be directly docked to the container itself. Specify `switcherPosition:none` on the
  `TabContainerModel` to suppress showing the switching affordance on the tabs themselves and
  instantiate a `TabSwitcher` bound to the same model to control a tabset from elsewhere in the
  component hierarchy. In particular, this enabled top-level application tab navigation to move up
  into the top toolbar, saving vertical space in the layout. #368
* `DataViewModel` supports an `emptyText` config.

### 🐞 Bugfixes

* Dropdown fields no longer fire multiple commit messages, and no longer commit partial entries
  under some circumstances. #353 and #354
* Grids resizing fixed when shrinking the containing component. #357

[Commit Log](https://github.com/xh/hoist-react/compare/v5.0.0...v6.0.0)


## v5.0.0

### 💥 Breaking Changes

* **Multi environment configs have been unwound** See these release notes/instructions for how to
  migrate: https://github.com/xh/hoist-core/releases/tag/release-3.0.0
* **Breaking change to context menus in dataviews and grids not using the default context menu:**
  StoreContextMenu no longer takes an array of items as an argument to its constructor. Instead it
  takes a configuration object with an ‘items’ key that will point to any current implementation’s
  array of items. This object can also contain an optional gridModel argument which is intended to
  support StoreContextMenuItems that may now be specified as known ‘hoist tokens’, currently limited
  to a ‘colChooser’ token.

### 🎁 New Features

* Config differ presents inline view, easier to read diffs now.
* Print Icon added!

### 🐞 Bugfixes

* Update processFailedLoad to loadData into gridModel store, Fixes #337
* Fix regression to ErrorTracking. Make errorTrackingService safer/simpler to call at any point in
  life-cycle.
*  Fix broken LocalStore state.
* Tweak flex prop for charts. Side by side charts in a flexbox now auto-size themselves! Fixes #342
* Provide token parsing for storeContextMenus. Context menus are all grown up! Fixes #300

## v4.0.1

### 🐞 Bugfixes

* DataView now properly re-renders its items when properties on their records change (and the ID
  does not)


## v4.0.0

### 💥 Breaking Changes

* **The `GridModel` selection API has been reworked for clarity.** These models formerly exposed
  their selectionModel as `grid.selection` - now that getter returns the selected records. A new
  `selectedRecord` getter is also available to return a single selection, and new string shortcut
  options are available when configuring GridModel selection behavior.
* **Grid components can now take an `agOptions` prop** to pass directly to the underlying ag-grid
  component, as well as an `onRowDoubleClicked` handler function.
  16be2bfa10e5aab4ce8e7e2e20f8569979dd70d1

### 🎁 New Features

* Additional core components have been updated with built-in `layoutSupport`, allowing developers to
  set width/height/flex and other layout properties directly as top-level props for key comps such
  as Grid, DataView, and Chart. These special props are processed via `elemFactory` into a
  `layoutConfig` prop that is now passed down to the underlying wrapper div for these components.
  081fb1f3a2246a4ff624ab123c6df36c1474ed4b

### 🐞 Bugfixes

* Log viewer tail mode now working properly for long log files - #325


## v3.0.1

### 🐞 Bugfixes

* FetchService throws a dedicated exception when the server is unreachable, fixes a confusing
  failure case detailed in #315


## v3.0.0

### 💥 Breaking Changes

* **An application's `AppModel` class must now implement a new `checkAccess()` method.** This method
  is passed the current user, and the appModel should determine if that user should see the UI and
  return an object with a `hasAccess` boolean and an optional `message` string. For a return with
  `hasAccess: false`, the framework will render a lockout panel instead of the primary UI.
  974c1def99059f11528c476f04e0d8c8a0811804
  * Note that this is only a secondary level of "security" designed to avoid showing an unauthorized
    user a confusing / non-functional UI. The server or any other third-party data sources must
    always be the actual enforcer of access to data or other operations.
* **We updated the APIs for core MobX helper methods added to component/model/service classes.** In
  particular, `addReaction()` was updated to take a more declarative / clear config object.
  8169123a4a8be6940b747e816cba40bd10fa164e
  * See Reactive.js - the mixin that provides this functionality.

### 🎁 New Features

* Built-in client-side lockout support, as per above.

### 🐞 Bugfixes

* None<|MERGE_RESOLUTION|>--- conflicted
+++ resolved
@@ -22,17 +22,11 @@
   ag-Grid group cell renderer auto-applied to tree columns (#1397).
 * Use of a custom `Column.comparator` function will no longer break agGrid-provided column header
   filter menus (#1400).
-<<<<<<< HEAD
-* The return of `XH.fetchJson()` and other JSON-related `FetchService` methods is now wrapped if
-  required to ensure it is a fully-featured Promise. In the MS Edge browser it was not, meaning the
-  required polyfills and prototype extensions were missing and would throw if called (#1411).
-* Async `Select` combobox queries are now properly debounced as per the `queryBuffer` prop (#1416).
-
-=======
 * The MS Edge browser does not return a standard Promise from `async` functions, so the the return
   of those functions did not previously have the required Hoist extensions installed on its
   prototype. Edge "native" Promises are now also polyfilled / extended as required. (#1411).
->>>>>>> fb44ce9d
+* Async `Select` combobox queries are now properly debounced as per the `queryBuffer` prop (#1416).
+
 
 ### ⚙️ Technical
 
