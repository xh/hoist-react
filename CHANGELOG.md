--- conflicted
+++ resolved
@@ -33,7 +33,14 @@
 * Fixed framework components that bind to grids (e.g. `ColChooserButton`, `ColAutosizeButton`,
   `GridFindField`), ensuring they automatically rebind to a new observable `GridModel` via context.
 
-<<<<<<< HEAD
+### ⚙️ Technical
+
+* Hoist now sets a reference to an app's singleton `AuthModel` on a static `instance` property of
+  the app-specified class. App developers can declare a typed static `instance` property on their
+  model class and use it to access the singleton with its proper type, vs. `XH.authModel`.
+  * The `XH.authModel` property is still set and available - this is a non-breaking change.
+  * This approach was already (and continues to be) used for services and the `AppModel` singleton.
+
 ### 💥 Breaking Changes (upgrade difficulty: 🟢 LOW - removing deprecations)
 
 * Removed deprecated `LoadSupport.isLoadSupport`
@@ -42,15 +49,6 @@
 * Removed deprecated `FetchService.setDefaultTimeout`
 * Removed deprecated `IdentityService.logoutAsync`
 
-=======
-### ⚙️ Technical
-
-* Hoist now sets a reference to an app's singleton `AuthModel` on a static `instance` property of
-  the app-specified class. App developers can declare a typed static `instance` property on their
-  model class and use it to access the singleton with its proper type, vs. `XH.authModel`.
-  * The `XH.authModel` property is still set and available - this is a non-breaking change.
-  * This approach was already (and continues to be) used for services and the `AppModel` singleton.
->>>>>>> 653a20db
 
 ## v74.1.2 - 2025-07-03
 
