--- conflicted
+++ resolved
@@ -2,14 +2,13 @@
 
 ## v72.0.0-SNAPSHOT - unreleased
 
-<<<<<<< HEAD
 ### 🎁 New Features
 
 * Improvements to  Grid columns `HeaderFilter` component:
   * `GridFilterModel` `commitOnChage` now set to `false` by default
   * Addition of ability to append terms to active filter **only** when `commitOnChage:false`
   * Column header filtering functionality now similar to Excel on Windows
-=======
+
 ### 🐞 Bug Fixes
 
 * Fixed `ViewManagerModel` unique name validation.
@@ -22,7 +21,6 @@
 ### ⚙️ Typescript API Adjustments
 
 * Improved signature of `HoistBase.markPersist`.
->>>>>>> 819a0849
 
 ## v71.0.0 - 2025-01-08
 
