# Changelog

## v56.0.0-SNAPSHOT - unreleased

### 🎁 New Features

* `DashCanvas` views can now be programmatically added with specified width and height dimensions.
* `FetchService` now has a public `abort` method for manually aborting a pending fetch request.

### 💥 Breaking Changes

* The use of `tooltipElement` on `Column` is removed. Use `tooltip` instead.
* The prop `fill` on `TextArea` and `NumberInput` component has been removed.  Use the standard
  flex` layout prop instead.
* The previously deprecated properties on mobile buttons `Button.modifier.outline` and
 `Button.modifier.quiet` have been removed.
* The previously deprecated property `AppMenuButton.extraItems.onClick` has been removed.  Use
`actionFn` instead.


## v55.3.0 - 2023-03-03

### 🐞 Bug Fixes
* Grid column filters scroll their internal grid horizontally to avoid clipping longer values.
* Minor improvements to the same grid filter dialog's alignment and labelling.

### ⚙️ Technical
* Use native `structuredClone` instead of lodash `deepClone` throughout toolkit.

## v55.2.1 - 2023-02-24

### 🐞 Bug Fixes

* Fixed issue where a resizable `Panel` splitter could be rendered incorrectly while dragging.

## v55.2.0 - 2023-02-10

### 🎁 New Features

* `DashCanvas` enhancements:
    * Views now support minimum and maximum dimensions.
    * Views now expose an `allowDuplicate` flag for controlling the `Duplicate` menu item
      visibility.

### 🐞 Bug Fixes

* Fixed a bug with Cube views having dimensions containing non-string or `null` values. Rows grouped
  by these dimensions would report values for the dimension which were incorrectly stringified (e.g.
  `'null'` vs. `null` or `'5'` vs. `5`). This has been fixed. Note that the stringified value is
  still reported for the rows' `cubeLabel` value, and will be used for the purposes of grouping.

### ⚙️ Typescript API Adjustments

* Improved signatures of `RestStore` APIs.

## v55.1.0 - 2023-02-09

Version 55 is the first major update of the toolkit after our transition to Typescript. In addition
to a host of runtime fixes and features, it also contains a good number of important Typescript
typing adjustments, which are listed below. It also includes a helpful
[Typescript upgrade guide](https://github.com/xh/hoist-react/blob/develop/docs/upgrade-to-typescript.md).

### 🎁 New Features

* Grid exports can now be tracked in the admin activity tab by setting `exportOptions.track` to
  true (defaults to false).
* Miscellaneous performance improvements to the cube package.
* The implementation of the `Cube.omitFn` feature has been enhanced. This function will now be
  called on *all* non-leaf nodes, not just single child nodes. This allows for more flexible
  editing of the shape of the resulting hierarchical data emitted by cube views.

### 🐞 Bug Fixes

* Fixed: grid cell editors would drop a single character edit.
* Fixed: grid date input editor's popup did not position correctly in a grid with pinned columns.
* Fixed issue with `DashContainer` flashing its "empty" text briefly before loading.
* Several Hoist TypeScript types, interfaces, and signatures have been improved or corrected (typing
  changes only).
* Fix bug where a `className` provided to a `Panel` with `modalSupport` would be dropped when in a
  modal state. Note this necessitated an additional layer in the `Panel` DOM hierarchy. Highly
  specific CSS selectors may be affected.
* Fix bug where `TileFrame` would not pass through the keys of its children.

### 💥 Breaking Changes

* The semantics of `Cube.omitFn` have changed such that it will now be called on all aggregate
  nodes, not just nodes with a single child. Applications may need to adjust any implementation of
  this function accordingly.
* `hoistCmp.containerFactory` and `hoistCmp.withContainerFactory` are removed in favor of
  the basic `hoistCmp.factory` and `hoistCmp.withFactory` respectively. See typescript
  API adjustments below.

### ⚙️ Typescript API Adjustments

The following Typescript API were adjusted in v55.

* Removed the distinction between `StandardElementFactory` and `ContainerElementFactory`. This
  distinction was deemed to be unnecessary, and overcomplicated the understanding of Hoist.
  Applications should simply continue to use `ElementFactory` instead. `hoistCmp.containerFactory`
  and `hoistCmp.withContainerFactory` are also removed in favor of the basic `hoistCmp.factory` and
  `hoistCmp.withFactory` respectively.
* `HoistProps.modelConfig` now references the type declaration of `HoistModel.config`. See
  `PanelModel` and `TabContainerModel` for examples.
* The new `SelectOption` type has been made multi-platform and moved to `@xh/hoist/core`.

**Note** that we do not intend to make such extensive Typescript changes going forward post-v55.0.
These changes were deemed critical and worth adjusting in our first typescript update, and before
typescript has been widely adopted in production Hoist apps.

### ⚙️ Technical

* Hoist's `Icon` enumeration has been re-organized slightly to better separate icons that describe
  "what they look like" - e.g. `Icon.magnifyingGlass()` - from an expanded set of aliases that
  describe "how they are used" - e.g. `Icon.search()`.
    * This allows apps to override icon choices made within Hoist components in a more targeted way,
      e.g. by setting `Icon.columnMenu = Icon.ellipsisVertical`.
* All Hoist configurations that support `omit: boolean` now additionally support a "thunkable"
  callback of type `() => boolean`.
* `Grid` will only persist minimal user column state for hidden columns, to reduce user pref sizes.

### 📚 Libraries

* @blueprintjs/core `^4.12 -> ^4.14`
* corejs `^3.26 -> ^3.27`
* mobx `6.6 -> 6.7`
* onsenui `2.11 -> 2.12` (*see testing note below)
* react-onsenui `1.11 > 1.13`

### ✅ Testing Scope

* *Full regression testing recommended for _mobile_ apps.* While the upgrade from 2.11 to 2.12
  appears as a minor release, it was in fact a major update to the library.
  See [the Onsen release notes](https://github.com/OnsenUI/OnsenUI/releases/tag/2.12.0) for
  additional details. Note that Hoist has handled all changes required to its Onsen API calls,
  and there are no breaking changes to the Hoist mobile component APIs. As a result, mobile apps
  _might_ not need to change anything, but extra care in testing is still recommended.

## v54.0.0 - 2022-12-31

We are pleased to announce that Hoist React has been fully rewritten in TypeScript! ✨🚀

All core Hoist Components, Models, and other utilities now have TypeScript interfaces for their
public APIs, improving the developer ergonomics of the toolkit with much more accurate dev-time type
checking and intellisense. Developers now also have the option (but are not required) to write
application code using TypeScript.

Runtime support for TypeScript is provided by `@xh/hoist-dev-utils v6.1+`, which recognizes and
transpiles TypeScript files (`.ts|.tsx`) via the `@babel/plugin-transform-typescript` plugin.
Development-time support can be provided by the user's IDE (e.g. IntelliJ or VSCode, which both
provide strong TypeScript-based error checking and auto-completion).

The goal of this release is to be backward compatible with v53 to the greatest degree possible, and
most applications will run with minimal or no changes. However, some breaking changes were required
and can require application adjustments, as detailed below.

As always, please review our [Toolbox project](https://github.com/xh/toolbox/), which we've updated
to use TypeScript for its own app-level code.

### 🎁 New Features

* New TypeScript interface `HoistProps` and per-component extensions to specify props for all
  components. This replaces the use of the `PropTypes` library, which is no longer included.
* ~~Enhanced TypeScript-aware implementations of `ElementFactory`, including separate factories for
  standard components (`elementFactory`) and components that often take children only
  (`containerElementFactory`).~~
* The `@bindable` annotation has been enhanced to produce a native javascript setter for its
  property as well as the `setXXX()` method it currently produces. This provides a more typescript
  friendly way to set properties in a mobx action, and should be the favored method going forward.
  The use of the `setXXX()` method will continue to be supported for backward compatibility.
* References to singleton instances of services and the app model can now also be gained via the
  static `instance` property on the class name of the singleton - e.g. `MyAppModel.instance`.
  Referencing app-level services and the AppModel via `XH` is still fully supported and recommended.
* New utility function `waitFor` returns a promise that will resolve after a specified condition
  has been met, polling at a specified interval.
* Hoist Components will now automatically remount if the model passed to them (via context or props)
  is changed during the lifetime of the component. This allows applications to swap out models
  without needing to manually force the remounting of related components with an explicit
  `key` setting, i.e.  `key: model.xhId`.
* `fmtQuantity` function now takes two new flags `useMillions` and `useBillions`.

### 💥 Breaking Changes

* The constructors for `GridModel` and `Column` no long accept arbitrary rest (e.g `...rest`)
  arguments for applying app-specific data to the object. Instead, use the new `appData` property
  on these objects.
* ~~The `elemFactory` function has been removed. Applications calling this function should specify
  `elementFactory` (typically) or `containerElementFactory` instead.~~
    * ~~Most application components are defined using helper aliases `hoistCmp.factory`
      and `hoistCmp.withFactory` - these calls do _not_ need to change, unless your component
      needs to take a list of children directly (i.e. `someComponent(child1, child2)`).~~
    * ~~Update the definition of any such components to use `hoistCmp.containerFactory` instead.~~
    * ~~Where possible, favor the simpler, default factory for more streamlined type suggestions /
      error messages regarding your component's valid props.~~
* The use of the `model` prop to provide a config object for a model to be created on-the-fly
  is deprecated.
    * Use the new `modelConfig` prop when passing a *plain object config* -
      e.g. `someComp({modelConfig: {modelOpt: true}})`
    * Continue to use the `model` prop when passing an existing model *instance* -
      e.g. `someComp({model: someCompModel})`.
* PropTypes support has been removed in favor of the type script interfaces discussed above. Apps
  importing Hoist Proptypes instances should simply remove these compile-time references.

### 🐞 Bug Fixes

* Fix bug where dragging on any panel header which is a descendant of a `DashCanvasView` would move
  the `DashCanvasView`.
* Fix bug where `GridModel.ensureRecordsVisibleAsync` could fail to make collapsed nodes visible.
* Fix bug where `GridPersistenceModel` would not clean outdated column state.
* Fix animation bug when popping pages in the mobile navigator.

### ⚙️ Technical

* Update `preflight.js` to catch errors that occur on startup, before our in-app exception handling
  is initialized.

### 📚 Libraries

* @blueprintjs/core `4.11 -> 4.12`
* @xh/hoist-dev-utils `6.0 -> 6.1`
* typescript `added @ 4.9`
* highcharts `9.3 -> 10.3`

### ✅ Testing Scope

* *Full regression testing recommended* - this is a major Hoist release and involved a significant
  amount of refactoring to the toolkit code. As such, we recommend a thorough regression test of any
  applications updating to this release from prior versions.

## v53.2.0 - 2022-11-15

### 🎁 New Features

* New methods `Store.errors`, `Store.errorCount`, and `StoreRecord.allErrors` provide convenient
  access to validation errors in the data package.
* New flag `Store.validationIsComplex` indicates whether *all* uncommitted records in a store should
  be revalidated when *any* record in the store is changed.
    * Defaults to `false`, which should be adequate for most use cases and can provide a significant
      performance boost in apps that bulk-insert 100s or 1000s of rows into editable grids.
    * Set to `true` for stores with validations that depend on other editable record values in the
      store (e.g. unique constraints), where a change to record X should cause another record Y to
      change its own validation status.

## v53.1.0 - 2022-11-03

### 🎁 New Features

* `PanelModel` now supports `modalSupport.defaultModal` option to allow rendering a Panel in an
  initially modal state.

### 🐞 Bug Fixes

* Fixed layout issues caused by top-level DOM elements created by `ModalSupport`
  and `ColumnWidthCalculator` (grid auto-sizing). Resolved occasional gaps between select inputs and
  their drop-down menus.
* Fix desktop styling bug where buttons inside a `Toast` could be rendered with a different color
  than the rest of the toast contents.
* Fix `GridModel` bug where `Store` would fail to recognize dot-separated field names as paths
  when provided as part of a field spec in object form.

### ⚙️ Technical

* Snap info (if available) from the `navigator.connection` global within the built-in call to track
  each application load.

## v53.0.0 - 2022-10-19

### 🎁 New Features

* The Hoist Admin Console is now accessible in a read-only capacity to users assigned the
  new `HOIST_ADMIN_READER` role.
* The pre-existing `HOIST_ADMIN` role inherits this new role, and is still required to take any
  actions that modify data.

### 💥 Breaking Changes

* Requires `hoist-core >= 14.4` to support the new `HOIST_ADMIN_READER` role described above. (Core
  upgrade _not_ required otherwise.)

## v52.0.2 - 2022-10-13

### 🐞 Bug Fixes

* Form field dirty checking now uses lodash `isEqual` to compare initial and current values,
  avoiding false positives with Array values.

## v52.0.1 - 2022-10-10

### 🎁 New Features

* New "Hoist Inspector" tool supports displaying and querying all of the Models, Services, and
  Stores within a running application.
    * Admin/dev-focused UI is built into all Desktop apps, activated via discrete new toggle in the
      bottom version bar (look for the 🔍 icon), or by running `XH.inspectorService.activate()`.
    * Selecting a model/service/store instance provides a quick view of its properties, including
      reactively updated observables. Useful for realtime troubleshooting of application state.
    * Includes auto-updated stats on total application model count and memory usage. Can aid in
      detecting and debugging memory leaks due to missing `@managed` annotations and other issues.
* New `DashCanvasViewModel.autoHeight` option fits the view's height to its rendered contents.
* New `DashCanvasAddViewButton` component supports adding views to `DashCanvas`.
* New `TabContainerModel.refreshContextModel` allows apps to programmatically load a `TabContainer`.
* `FilterChooserModel` now accepts shorthand inputs for numeric fields (e.g. "2m").
* Admin Console Config/Pref/Blob differ now displays the last updated time and user for each value.
* New observable `XH.environmentService.serverVersion` property, updated in the background via
  pre-existing `xhAppVersionCheckSecs` config. Note this does not replace or change the built-in
  upgrade prompt banner, but allows apps to take their own actions (e.g. reload immediately) when
  they detect an update on the server.

### 💥 Breaking Changes

* This release moves Hoist to **React v18**. Update your app's `package.json` to require the latest
  18.x versions of `react` and `react-dom`. Unless your app uses certain react-dom APIs directly, no
  other changes should be required.
* Removed deprecated method `XH.setDarkTheme()`. Use `XH.setTheme()` instead to select from our
  wide range of (two) theme options.

### 🐞 Bug Fixes

* `CompoundTaskObserver` improved to prioritize using specific messages from subtasks over the
  overall task message.
* Grid's built in context-menu option for filtering no longer shows `[object Object]` for columns
  that render React elements.
* `Store.updateData()` properly handles data in the `{rawData, parentId}` format, as documented.
* Disabled tabs now render with a muted text color on both light and dark themes, with
  new `--tab-disabled-text-color` CSS var added to customize.

### ⚙️ Technical

* `HoistComponents` no longer mutate the props object passed to them in React production mode. This
  was not causing noticeable application issues, but could result in a component's base CSS class
  being applied multiple times to its DOM element.
* `ModelSelector` used for model lookup and matching will now accept the class name of the model to
  match. Previously only a class reference could be provided.
* New check within service initialization to ensure that app service classes extend `HoistService`
  as required. (Has always been the expectation, but was not previously enforced.)
* `GridModel` will once again immediately sync data with its underlying ag-Grid component. This
  reverses a v50.0.0 change that introduced a minimal debounce in order to work around an ag-Grid
  rendering bug. The ag-Grid bug has been resolved, and this workaround is no longer needed.
* `GridExportService` has improved support for columns of `FieldType.AUTO` and for columns with
  multiple data types and custom export functions. (`hoist-core >= 14.3` required for these
  particular improvements, but not for this Hoist React version in general.)
* The `trimToDepth` has been improved to return a depth-limited clone of its input that better
  handles nested arrays and passes through primitive inputs unchanged.

### 📚 Libraries

* @blueprintjs/core `4.6 -> 4.11`
* @blueprintjs/datetime `4.3 -> 4.4`
* @fortawesome `6.1 -> 6.2`
* dompurify `2.3 -> 2.4`
* react `17.0.1 -> 18.2.0`
* react-dom `17.0.1 -> 18.2.0`

## v51.0.0 - 2022-08-29

### 🎁 New Features

* `ButtonGroupInput` supports new `enableMulti` prop.
* `AboutDialog` can now display more dynamic custom properties.
* New option added to the Admin Activity Tracking chart to toggle on/off weekends when viewing a
  time series.
* The `filterText` field in `ColumnHeaderFilter` now gets autoFocused.

### 💥 Breaking Changes

* `CodeInput` is now rendered within an additional `div` element. Unlikely to cause issues, unless
  using targeted styling of this component.
* `xhAboutMenuConfigs` soft-config is no longer supported. To customize the `AboutDialog`, see
  `HoistAppModel.getAboutDialogItems()`

### 🐞 Bug Fixes

* Fixed issue where `ModalSupport` would trigger `MobX` memo warning in console.
* Fixed issues with `ModalSupport` implementation in `CodeInput`.
* Fixed `Grid` rendering glitches when used inside `Panel` with `ModalSupport`.
* Fixed incorrect text color on desktop toasts with a warning intent.
* Fixed potential for duplication of default Component `className` within list of CSS classes
  rendered into the DOM.
* Added missing `@computed` annotations to several `Store` getters that relay properties from
  its internal recordsets, including `maxDepth` and getters returning counts and empty status.
    * Avoids unnecessary internal render cycles within `Grid` when in tree mode.
    * Could require adjustments for apps that unintentionally relied on these observable getters
      triggering re-renders when records have changed in any way (but their output values have not).
* Hoist-supported menus will no longer filter out a `MenuDivider` if it has a `title`.
* The default `FormField` read-only renderer now supports line breaks.

### ⚙️ Technical

* The `addReaction()` and `addAutorun()` methods on `HoistBase` (i.e. models and services) now
  support passing multiple reactions in a single call and will ignore nullish inputs.

## v50.1.1 - 2022-07-29

### 🐞 Bug Fixes

* Fixed bug where components utilizing `ModalSupport` could render incorrectly when switching
  between inline and modal views.
* Improved behavior of `GridModel.whenReadyAsync()` to allow Grid more time to finish loading data.
  This improves the behavior of related methods `preSelectFirstAsync`, `selectFirstAsync`, and
  `ensureVisibleAsync`.
* `Grid` context menus are now disabled when a user is inline editing.
* An empty `DashCanvas` / `DashContainer` 'Add View' button now only displays a menu of available
  views, without unnecessarily nesting them inside an 'Add' submenu.
* Update `AppMenuButton` and `ContextMenu` to support Blueprint4 `menuItem`.

## v50.1.0 - 2022-07-21

### 🎁 New Features

* New `GridModel` method `ensureRecordsVisibleAsync` accepts one or more store records or IDs and
  scrolls to make them visible in the grid.

### 📚 Libraries

* @blueprintjs/core `4.5 -> 4.6`
* qs `6.10 -> 6.11`
* react-popper `2.2 -> 2.3`

## v50.0.0 - 2022-07-12

### 🎁 New Features

* New `PanelModel.modalSupport` option allows the user to expand a panel into a configurable modal
  dialog - without developers needing to write custom dialog implementations and without triggering
  a remount/rerender of the panel's contents.
* FilterChooser field suggestions now search within multi-word field names.
* Autosize performance has been improved for very large grids.
* New `@abstract` decorator now available for enforcing abstract methods / getters.
* `MessageModel` now receives `dismissable` and `cancelOnDismiss` flags to control the behavior of a
  popup message when clicking the background or hitting the escape key.

### 💥 Breaking Changes

* Hoist now requires ag-Grid v28.0.0 or higher - update your ag-Grid dependency in your app's
  `package.json` file. See the [ag-Grid Changelog](https://www.ag-grid.com/changelog) for details.
* The data reactions between `GridModel` and the underlying Ag-Grid is now minimally debounced. This
  avoids multiple data updates during a single event loop tick, which can corrupt Ag-Grid's
  underlying state in the latest versions of that library.
    * This change should not affect most apps, but code that queries grid state immediately after
      loading or filtering a grid (e.g. selection, row visibility, or expansion state) should be
      tested carefully and may require a call to `await whenReadyAsync()`.
    * Note that this method is already incorporated in to several public methods on `GridModel`,
      including `selectFirstAsync()` and `ensureSelectionVisibleAsync()`.
    * ⚠ NOTE - this change has been reverted as of v52 (see above).
* Blueprint has updated all of its CSS class names to use the `bp4-` prefix instead of the `bp3-`
  prefix. Any apps styling these classes directly may need to be adjusted. See
  https://github.com/palantir/blueprint/wiki/Blueprint-4.0 for more info.
* Both `Panel.title` and `Panel.icon` props must be null or undefined to avoid rendering
  a `PanelHeader`. Previously specifying any 'falsey' value for both (e.g. an empty string
  title) would omit the header.
* `XHClass` (top-level Singleton model for Hoist) no longer extends `HoistBase`
* `DockView` component has been moved into the desktop-specific package `@xh/hoist/desktop/cmp`.
  Users of this component will need to adjust their imports accordingly.
* Requires `hoist-core >= 14.0`. Excel file exporting defaults to using column FieldType.

### 🐞 Bug Fixes

* Fixed several issues introduced with Ag-Grid v27 where rows gaps and similar rendering issues
  could appear after operating on it programmatically (see breaking changes above).
* `ColumnHeaders` now properly respond to mouse events on tablets (e.g. when using a Bluetooth
  trackpad on an iPad).
* Fixed bug where `DashCanvasModel.removeView()` was not properly disposing of removed views
* Fixed exception dialog getting overwhelmed by large messages.
* Fixed exporting to Excel file erroneously coercing certain strings (like "1e10") into numbers.

### ⚙️ Technical

* Hoist will now throw if you import a desktop specific class to a mobile app or vice-versa.

### 📚 Libraries

* @blueprintjs `3.54 -> 4.5`

[Commit Log](https://github.com/xh/hoist-react/compare/v49.2.0...v50.0.0)

## v49.2.0 - 2022-06-14

### 🎁 New Features

* New `@enumerable` decorator for making class members `enumerable`
* New `GridAutosizeOption` `renderedRowsOnly` supports more limited autosizing
  for very large grids.

### 🐞 Bug Fixes

* Fix `FilterChooser` looping between old values if updated too rapidly.
* Allow user to clear an unsupported `FilterChooser` value.
* Fix bug where `Panel` would throw when `headerItems = null`
* Fix column values filtering on `tags` fields if another filter is already present.
* Fix bug where `SwitchInput` `labelSide` would render inappropriately if within `compact` `toolbar`
* Fix bug where `SplitTreeMapModel.showSplitter` property wasn't being set in constructor

### 📚 Libraries

* mobx `6.5 -> 6.6`

[Commit Log](https://github.com/xh/hoist-react/compare/v49.1.0...v49.2.0)

## v49.1.0 - 2022-06-03

### 🎁 New Features

* A `DashCanvasViewModel` now supports `headerItems` and `extraMenuItems`
* `Store` now supports a `tags` field type
* `FieldFilter` supports `includes` and `excludes` operators for `tags` fields

### 🐞 Bug Fixes

* Fix regression with `begins`, `ends`, and `not like` filters.
* Fix `DashCanvas` styling so drag-handles no longer cause horizontal scroll bar to appear
* Fix bug where `DashCanvas` would not resize appropriately on scrollbar visibility change

[Commit Log](https://github.com/xh/hoist-react/compare/v49.0.0...v49.1.0)

## v49.0.0 - 2022-05-24

### 🎁 New Features

* Improved desktop `NumberInput`:
    * Re-implemented `min` and `max` props to properly constrain the value entered and fix several
      bugs with the underlying Blueprint control.
    * Fixed the `precision` prop to be fully respected - values emitted by the input are now
      truncated to the specified precision, if set.
    * Added additional debouncing to keep the value more stable while a user is typing.
* Added new `getAppMenuButtonExtraItems()` extension point on `@xh/hoist/admin/AppModel` to allow
  customization of the Admin Console's app menu.
* Devs can now hide the Admin > General > Users tab by setting `hideUsersTab: true` within a new,
  optional `xhAdminAppConfig` soft-config.
* Added new `SplitTreeMapModel.showSplitter` config to insert a four pixel buffer between the
  component's nested maps. Useful for visualizations with both positive and negative heat values on
  each side, to keep the two sides clearly distinguished from each other.
* New `xhChangelogConfig.limitToRoles` soft-config allows the in-app changelog (aka release notes)
  to be gated to a subset of users based on their role.
* Add support for `Map` and `WeakMap` collections in `LangUtils.getOrCreate()`.
* Mobile `textInput` now accepts an `enableClear` property with a default value of false.

### 💥 Breaking Changes

* `GridModel.groupRowElementRenderer` and `DataViewModel.groupRowElementRenderer` have been removed,
  please use `groupRowRenderer` instead. It must now return a React Element rather than an HTML
  string (plain strings are also OK, but any formatting must be done via React).
* Model classes passed to `HoistComponents` or configured in their factory must now
  extend `HoistModel`. This has long been a core assumption, but was not previously enforced.
* Nested model instances stored at properties with a `_` prefix are now considered private and will
  not be auto-wired or returned by model lookups. This should not affect most apps, but will require
  minor changes for apps that were binding components to non-standard or "private" models.
* Hoist will now throw if `Store.summaryRecord` does not have a unique ID.

### 💥 Breaking Changes

* "Local" Preference support in PreferenceService is no longer supported.  Application should use
`LocalStorageService` instead. With v43, the `local` flag on any preferences will be ignored, and
all preferences will be saved on the server instead.  Note that Hoist v43 will execute a one-time
migration of any existing preferences from browser Local Storage to the server on app load.

### 🐞 Bug Fixes

* Fixed a bug with Panel drag-to-resize within iframes on Windows.
* Worked around an Ag-Grid bug where the grid would render incorrectly on certain sorting changes,
  specifically for abs sort columns, leaving mis-aligned rows and gaps in the grid body layout.
* Fixed a bug in `SelectEditor` that would cause the grid to lose keyboard focus during editing.

### ⚙️ Technical

* Hoist now protects against custom Grid renderers that may throw by catching the error and printing
  an "#ERROR" placeholder token in the affected cell.
* `TreeMapModel.valueRenderer` and `heatRenderer` callbacks are now passed the `StoreRecord` as a
  second argument.
* Includes a new, additional `index-manifest.html` static file required for compatibility with the
  upcoming `hoist-dev-utils v6.0` release (but remains compatible with current/older dev-utils).

### 📚 Libraries

* mobx-react-lite `3.3 -> 3.4`

[Commit Log](https://github.com/xh/hoist-react/compare/v48.0.1...v49.0.0)

## v48.0.1 - 2022-04-22

### 🐞 Bug Fixes

* Improve default rendering to call `toString()` on non-react elements returned by renderers.
* Fixed issue with `model` property missing from `Model.componentProps` under certain conditions.

[Commit Log](https://github.com/xh/hoist-react/compare/v48.0.0...v48.0.1)

## v48.0.0 - 2022-04-21

### 🎁 New Features

* A new `DashCanvas` layout component for creating scrollable dashboards that allow users to
  manually place and size their widgets using a grid-based layout. Note that this component is in
  beta and its API is subject to change.
* FontAwesome upgraded to v6. This includes redesigns of the majority of bundled icons - please
  check your app's icon usages carefully.
* Enhancements to admin log viewer. Log file metadata (size & last modified) available with
  optional upgrade to `hoist-core >= 13.2`.
* Mobile `Dialog` will scroll internally if taller than the screen.
* Configs passed to `XH.message()` and its variants now take an optional `className` to apply to the
  message dialog.
* `fmtQuantity` now displays values greater than one billion with `b` unit, similar to current
  handling of millions with `m`.

### 💥 Breaking Changes

* Hoist now requires ag-Grid v27.2.0 or higher - update your ag-Grid dependency in your app's
  `package.json` file. See the [ag-Grid Changelog](https://www.ag-grid.com/changelog) for details.
  NOTE that ag-Grid 27 includes a big breaking change to render cell contents via native React
  elements rather than HTML, along with other major API changes. To accommodate these changes, the
  following changes are required in Hoist apps:
    * `Column.renderer` must now return a React Element rather than an HTML string (plain strings
      are also OK, but any formatting must be done via React). Please review your app grids and
      update any custom renderers accordingly. `Column.elementRenderer` has been removed.
    * `DataViewModel.elementRenderer` has been renamed `DataViewModel.renderer`.
    * Formatter methods and renderers (e.g. `fmtNumber`, `numberRenderer`, etc.) now return React
      Elements by default. The `asElement` option to these functions has been removed. Use the
      new `asHtml` option to return an HTML string where required.
    * The `isPopup` argument to `useInlineEditorModel()` has been removed. If you want to display
      your inline editor in a popup, you must set the new flag `Column.editorIsPopup` to `true`.
* Deprecated message configs `confirmText`, `confirmIntent`, `cancelText`, `cancelIntent` have been
  removed.

### 🐞 Bug Fixes

* Set ag-Grid's `suppressLastEmptyLineOnPaste` to true to work around a bug with Excel (Windows)
  that adds an empty line beneath the range pasted from the clipboard in editable grids.
* Fixes an issue where `NumberInput` would initially render blank values if `max` or `min` were
  set.
* Fixes an issue where tree maps would always show green for a `heatValue` of zero.

### 📚 Libraries

* @fortawesome/fontawesome-pro `5.14 -> 6.1`
* mobx `6.3 -> 6.5`
* mobx-react-lite `3.2 -> 3.3`

[Commit Log](https://github.com/xh/hoist-react/compare/v47.1.2...v48.0.0)

## v47.1.2 - 2022-04-01

### 🐞 Bug Fixes

* `FieldFilter`'s check of `committedData` is now null safe. A record with no `committedData` will
  not be filtered out.

[Commit Log](https://github.com/xh/hoist-react/compare/v47.1.1...v47.1.2)

## v47.1.1 - 2022-03-26

### 🎁 New Features

* New "sync with system" theme option - sets the Hoist theme to light/dark based on the user's OS.
* Added `cancelAlign` config to `XH.message()` and variants. Customize to "left" to render
  Cancel and Confirm actions separated by a filler.
* Added `GridModel.restoreDefaultsFn`, an optional function called after `restoreDefaultsAsync`.
  Allows apps to run additional, app-specific logic after a grid has been reset (e.g. resetting
  other, related preferences or state not managed by `GridModel` directly).
* Added `AppSpec.lockoutPanel`, allowing apps to specify a custom component.

### 🐞 Bug Fixes

* Fixed column auto-sizing when `headerName` is/returns an element.
* Fixed bug where subforms were not properly registering as dirty.
* Fixed an issue where `Select` inputs would commit `null` whilst clearing the text input.
* Fixed `Clock` component bug introduced in v47 (configured timezone was not respected).

### 📚 Libraries

* @blueprintjs/core `3.53 -> 3.54`
* @blueprintjs/datetime `3.23 -> 3.24`

[Commit Log](https://github.com/xh/hoist-react/compare/v47.0.1...v47.1.1)

## v47.0.1 - 2022-03-06

### 🐞 Bug Fixes

* Fix to mobile `ColChooser` error re. internal model handling.

[Commit Log](https://github.com/xh/hoist-react/compare/v47.0.0...v47.0.1)

## v47.0.0 - 2022-03-04

### 🎁 New Features

* Version 47 provides new features to simplify the wiring of models to each other and the components
  they render. In particular, it formalizes the existing concept of "linked" HoistModels - models
  created by Hoist via the `creates` directive or the `useLocalModel` hook - and provides them with
  the following new features:
    - an observable `componentProps` property with access to the props of their rendered component.
    - a `lookupModel()` method and a `@lookup` decorator that can be used to acquire references to
      other HoistModels that are ancestors of the model in the component hierarchy.
    - new `onLinked()` and `afterLinked()` lifecycle methods, called when the model's associated
      component is first rendered.
* As before, linked models are auto-loaded and registered for refreshes within the `RefreshContext`
  they reside in, as well as destroyed when their linked component is unmounted. Also note that the
  new features described above are all "opt-in" and should be fully backward compatible with
  existing application code.
* Hoist will now more clearly alert if a model specified via the `uses()` directive cannot be
  resolved. A new `optional` config (default false) supports components with optional models.
* New support in Cube views for aggregators that depend on rows in the data set other than their
  direct children. See new property `Aggregator.dependOnChildrenOnly` and new `AggregationContext`
  argument passed to `Aggregator.aggregate()` and `Aggregator.replace()`
* Clarified internal CSS classes and styling for `FormField`.
    * ⚠️ Note that as part of this change, the `xh-form-field-fill` class name is no longer in use.
      Apps should check for any styles for that class and replace with `.xh-form-field-inner--flex`.

### 🐞 Bug Fixes

* Fixed an issue where the menu would flash open and closed when clicking on the `FilterChooser`
  favorites button.

### 💥 Breaking Changes

* Dashboard widgets no longer receive the `viewModel` prop. Access to the `DashViewModel` within a
  widget should be obtained using either the lookup decorator (i.e. `@lookup(DashViewModel)`)
  or the `lookupModel()` method.

### 📚 Libraries

* @blueprintjs/core `3.52 -> 3.53`

[Commit Log](https://github.com/xh/hoist-react/compare/v46.1.2...v47.0.0)

## v46.1.2 - 2022-02-18

### 🐞 Bug Fixes

* Fixed an issue where column autosize can reset column order under certain circumstances.

[Commit Log](https://github.com/xh/hoist-react/compare/v46.1.1...v46.1.2)

## v46.1.1 - 2022-02-15

### 🐞 Bug Fixes

* Prevent `onClick` for disabled mobile `Buttons`.

[Commit Log](https://github.com/xh/hoist-react/compare/v46.1.0...v46.1.1)

## v46.1.0 - 2022-02-07

### Technical

* This release modifies our workaround to handle the ag-Grid v26 changes to cast all of their node
  ids to strings. The initial approach in v46.0.0 - matching the ag-Grid behavior by casting all
  `StoreRecord` ids to strings - was deemed too problematic for applications and has been reverted.
  Numerical ids in Store are once again fully supported.
* To accommodate the ag-Grid changes, applications that are using ag-Grid APIs (e.g.
  `agApi.getNode()`) should be sure to use the new property `StoreRecord.agId` to locate and compare
  records. We expect such usages to be rare in application code.

### 🎁 New Features

* `XH.showFeedbackDialog()` now takes an optional message to pre-populate within the dialog.
* Admins can now force suspension of individual client apps from the Server > WebSockets tab.
  Intended to e.g. force an app to stop refreshing an expensive query or polling an endpoint removed
  in a new release. Requires websockets to be enabled on both server and client.
* `FormField`s no longer need to specify a child input, and will simply render their readonly
  version if no child is specified. This simplifies the common use-case of fields/forms that are
  always readonly.

### 🐞 Bug Fixes

* `FormField` no longer throw if given a child that did not have `propTypes`.

[Commit Log](https://github.com/xh/hoist-react/compare/v46.0.0...v46.1.0)

## v46.0.0 - 2022-01-25

### 🎁 New Features

* `ExceptionHandler` provides a collection of overridable static properties, allowing you to set
  app-wide default behaviour for exception handling.
* `XH.handleException()` takes new `alertType` option to render error alerts via the familiar
  `dialog` or new `toast` UI.
* `XH.toast()` takes new `actionButtonProps` option to render an action button within a toast.
* New `GridModel.highlightRowOnClick` config adds a temporary highlight class to grid rows on user
  click/tap. Intended to improve UI feedback - especially on mobile, where it's enabled by default.
* New `GridModel.isInEditingMode` observable tracks inline editing start/stop with a built-in
  debounce, avoiding rapid cycling when e.g. tabbing between cells.
* `NumberInput` now supports a new `scaleFactor` prop which will be applied when converting between
  the internal and external values.
* `FilterChooser` now displays more minimal field name suggestions when first focused, as well as a
  new, configurable usage hint (`FilterChooserModel.introHelpText`) above those suggestions.

### 💥 Breaking Changes

* Hoist now requires ag-Grid v26.2.0 or higher - update your ag-Grid dependency in your app's
  `package.json` file. See the [ag-Grid Changelog](https://www.ag-grid.com/changelog) for details.
* ~~`StoreRecord.id` must now be a String. Integers IDs were previously supported, but will be cast
  Strings during record creation.~~
    * ~~Apps using numeric record IDs for internal or server-side APIs will need to be reviewed and
      updated to handle/convert string values.~~
    * ~~This change was necessitated by a change to Ag-Grid, which now also requires String IDs for
      its row node APIs.~~
    * NOTE - the change above to require string IDs was unwound in v46.1.
* `LocalDate` methods `toString()`, `toJSON()`, `valueOf()`, and `isoString()` now all return the
  standard ISO format `YYYY-MM-DD`, consistent with built-in `Date.toISOString()`. Prior versions
  returned`YYYYMMDD`.
* The `stringifyErrorSafely` function has been moved from the `@xh/hoist/exception` package to a
  public method on `XH.exceptionHandler`. (No/little impact expected on app code.)

### 🐞 Bug Fixes

* Fix to incorrect viewport orientation reporting due to laggy mobile resize events and DOM APIs.

[Commit Log](https://github.com/xh/hoist-react/compare/v45.0.2...v46.0.0)

## v45.0.2 - 2022-01-13

### 🎁 New Features

* `FilterChooser` has new `menuWidth` prop, allowing you to specify as width for the dropdown menu
  that is different from the control.

### 🐞 Bug Fixes

* Fixed cache clearing method on Admin Console's Server > Services tab.
* Several fixes to behavior of `GridAutosizeMode.MANAGED`

[Commit Log](https://github.com/xh/hoist-react/compare/v45.0.1...v45.0.2)

## v45.0.1 - 2022-01-07

### 🐞 Bug Fixes

* Fixed a minor bug preventing Hoist apps from running on mobile Blackberry Access (Android)
  browsers

### ⚙️ Technical

* New flag `Store.experimental.castIdToString`

[Commit Log](https://github.com/xh/hoist-react/compare/v45.0.0...v45.0.1)

## v45.0.0 - 2022-01-05

### 🎁 New Features

* Grid filters configured with `GridFilterFieldSpec.enableValues` offer autocomplete suggestions
  for 'Equals' and 'Not Equals' filters.
* `GridFilterFieldSpec` has new `values` and `forceSelection` configs.
* `FilterChooser` displays a list of fields configured for filtering to improve the usability /
  discoverability of the control. Enabled by default, but can be disabled via
  new `suggestFieldsWhenEmpty` model config.
* `TreeMap` uses lightest shading for zero heat, reserving grey for nil.
* New property `Store.reuseRecords` controls if records should be reused across loads based on
  sharing identical (by reference) raw data. NOTE - this behavior was previously always enabled, but
  can be problematic under certain conditions and is not necessary for most applications. Apps with
  large datasets that want to continue to use this caching should set this flag explicitly.
* Grid column filters tweaked with several improvements to usability and styling.
* `LocalDate.get()` now supports both 'YYYY-MM-DD' and 'YYYYMMDD' inputs.
* Mobile `Button` has new `intent`, `minimal` and `outlined` props.

### 💥 Breaking Changes

* `FilterChooserFieldSpec.suggestValues` has been renamed `enableValues`, and now only accepts a
  boolean.
* `Column.exportFormat`, `Column.exportWidth` and the `ExportFormat` enum have been renamed
  `Column.excelFormat`, `Column.excelWidth` and `ExcelFormat` respectively.
* `Store.reuseRecords` must now be explicitly set on Stores with large datasets that wish to cache
  records by raw data identity (see above).
* `Record` class renamed to `StoreRecord` in anticipation of upcoming changes to JavaScript standard
  and to improve compatibility with TypeScript.
    * Not expected to have much or any impact on application code, except potentially JSDoc typings.
* Mobile `Button` no longer supports `modifier` prop. Use `minimal` and `outlined` instead.
* The following deprecated APIs were removed:
    * GridModel.selection
    * GridModel.selectedRecordId
    * StoreSelectionModel.records
    * StoreSelectionModel.ids
    * StoreSelectionModel.singleRecord
    * StoreSelectionModel.selectedRecordId
    * DataViewModel.selection
    * DataViewModel.selectedRecordId
    * RestGridModel.selection
    * LogUtils.withShortDebug
    * Promise.start

### 🐞 Bug Fixes

* `DashContainer` overflow menu still displays when the optional menu button is enabled.
* Charts in fullscreen mode now exit fullscreen mode gracefully before re-rendering.

### 📚 Libraries

* @popperjs/core `2.10 -> 2.11`
* codemirror `5.63 -> 6.65`
* http-status-codes `2.1 -> 2.2`
* prop-types `15.7 -> 15.8`
* store2 `2.12 -> 2.13`
* ua-parser-js `0.7 -> 1.0.2` (re-enables auto-patch updates)

[Commit Log](https://github.com/xh/hoist-react/compare/v44.3.0...v45.0.0)

## v44.3.0 - 2021-12-15

### 🐞 Bug Fixes

* Fixes issue with columns failing to resize on first try.
* Fixes issue preventing use of context menus on iPad.

### 📚 Libraries

* @blueprintjs/core `3.51 -> 3.52`

* [Commit Log](https://github.com/xh/hoist-react/compare/v44.2.0...v44.3.0)

## v44.2.0 - 2021-12-07

### 🎁 New Features

* Desktop inline grid editor `Select` now commits the value immediately on selection.
* `DashContainerModel` now supports an observable `showMenuButton` config which will display a
  button in the stack header for showing the context menu
* Added `GridAutosizeMode.MANAGED` to autosize Grid columns on data or `sizingMode` changes, unless
  the user has manually modified their column widths.
* Copying from Grids to the clipboard will now use the value provided by the `exportValue`
  property on the column.
* Refresh application hotkey is now built into hoist's global hotkeys (shift + r).
* Non-SSO applications will now automatically reload when a request fails due to session timeout.
* New utility methods `withInfo` and `logInfo` provide variants of the existing `withDebug` and
  `logDebug` methods, but log at the more verbose `console.log` level.

### 🐞 Bug Fixes

* Desktop panel splitter can now be dragged over an `iframe` and reliably resize the panel.
* Ensure scrollbar does not appear on multi-select in toolbar when not needed.
* `XH.isPortrait` property fixed so that it no longer changes due to the appearance of the mobile
  keyboard.

[Commit Log](https://github.com/xh/hoist-react/compare/v44.1.0...v44.2.0)

## v44.1.0 - 2021-11-08

### 🎁 New Features

* Changes to App Options are now tracked in the admin activity tab.
* New Server > Environment tab added to Admin Console to display UI server environment variables and
  JVM system properties. (Requires `hoist-core >= 10.1` to enable this optional feature.)
* Provided observable getters `XH.viewportSize`, `XH.isPortrait` and `XH.isLandscape` to allow apps
  to react to changes in viewport size and orientation.

### 🐞 Bug Fixes

* Desktop inline grid editor `DateInput` now reliably shows its date picker pop-up aligned with the
  grid cell under edit.
* Desktop `Select.hideDropdownIndicator` now defaults to `true` on tablet devices due to UX bugs
  with the select library component and touch devices.
* Ensure `Column.autosizeBufferPx` is respected if provided.

### ✨ Style

* New `--xh-menu-item` CSS vars added, with tweaks to default desktop menu styling.
* Highlight background color added to mobile menu items while pressed.

[Commit Log](https://github.com/xh/hoist-react/compare/v44.0.0...v44.1.0)

## v44.0.0 - 2021-10-26

⚠ NOTE - apps must update to `hoist-core >= 10.0.0` when taking this hoist-react update.

### 🎁 New Features

* TileFrame now supports new `onLayoutChange` callback prop.

### 🐞 Bug Fixes

* Field Filters in data package now act only on the `committed` value of the record. This stabilizes
  filtering behavior in editable grids.
* `JsonBlobService.updateAsync()` now supports data modifications with `null` values.
* Fixes an issue with Alert Banner not broadcasting to all users.
* Selected option in `Select` now scrolls into view on menu open.

### 💥 Breaking Changes

* Update required to `hoist-core >= 10.0.0` due to changes in `JsonBlobService` APIs and the
  addition of new, dedicated endpoints for Alert Banner management.

[Commit Log](https://github.com/xh/hoist-react/compare/v43.2.0...v44.0.0)

## v43.2.0 - 2021-10-14

### 🎁 New Features

* Admins can now configure an app-wide alert banner via a new tab in the Hoist Admin console.
  Intended to alert users about planned maintenance / downtime, known problems with data or upstream
  systems, and other similar use cases.
* Minor re-org of the Hoist Admin console tabs. Panels relating primarily to server-side features
  (including logging) are now grouped under a top-level "Server" tab. Configs have moved under
  "General" with the new Alert Banner feature.

### 🐞 Bug Fixes

* Always enforce a minimal `wait()` within `GridModel.autosizeAsync()` to ensure that the Grid has
  reacted to any data changes and ag-Grid accurately reports on expanded rows to measure.

[Commit Log](https://github.com/xh/hoist-react/compare/v43.1.0...v43.2.0)

## v43.1.0 - 2021-10-04

### 🎁 New Features

* The Admin Console log viewer now supports downloading log files.
    * Note apps must update to `hoist-core >= v10.0` to enable this feature.
    * Core upgrade is _not_ a general requirement of this Hoist React release.
* The `field` key in the constructor for `Column` will now accept an Object with field defaults, as
  an alternative to the field name. This form allows the auto-construction of fully-defined `Field`
  objects from the column specification.

### 🐞 Bug Fixes

* `GridModel` no longer mutates any `selModel` or `colChooser` config objects provided to its
  constructor, resolving an edge-case bug where re-using the same object for either of these configs
  across multiple GridModel instances (e.g. as a shared set of defaults) would break.
* Grid autosizing tweaked to improve size estimation for indented tree rows and on mobile.

### 📚 Libraries

* @blueprintjs/core `3.50 -> 3.51`

[Commit Log](https://github.com/xh/hoist-react/compare/v43.0.2...v43.1.0)

## v43.0.2 - 2021-10-04

### 🐞 Bug Fixes

* Fix (important) to ensure static preload spinner loaded from the intended path.
    * Please also update to latest `hoist-dev-utils >= 5.11.1` if possible.
    * Avoids issue where loading an app on a nested route could trigger double-loading of app
      assets.

[Commit Log](https://github.com/xh/hoist-react/compare/v43.0.1...v43.0.2)

## v43.0.1 - 2021-10-04

### 🎁 New Features

* New `GridFindField` component that enables users to search through a Grid and select rows that
  match the entered search term, _without_ applying any filtering. Especially useful for grids with
  aggregations or other logic that preclude client-side filtering of the data.
* Tree grid rows can be expanded / collapsed by clicking anywhere on the row. The new
  `GridModel.clicksToExpand` config can be used to control how many clicks will toggle the row.
  Defaults to double-click for desktop, and single tap for mobile - set to 0 to disable entirely.
* Added `GridModel.onCellContextMenu` handler. Note that for mobile (phone) apps, this handler fires
  on the "long press" (aka "tap and hold") gesture. This means it can be used as an alternate event
  for actions like drilling into a record detail, especially for parent rows on tree grids, where
  single tap will by default expand/collapse the node.
* In the `@xh/hoist/desktop/grid` package, `CheckboxEditor` has been renamed `BooleanEditor`. This
  new component supports a `quickToggle` prop which allows for more streamlined inline editing of
  boolean values.
* `LoadSpec` now supports a new `meta` property. Use this property to pass app-specific metadata
  through the `LoadSupport` loading and refresh lifecycle.
* A spinner is now shown while the app downloads and parses its javascript - most noticeable when
  loading a new (uncached) version, especially on a slower mobile connection. (Requires
  `@xh/hoist-dev-utils` v5.11 or greater to enable.)
* Log Levels now include information on when the custom config was last updated and by whom.
    * Note apps must update their server-side to `hoist-core v10.0` or greater to persist the date
      and username associated with the config (although this is _not_ a general or hard requirement
      for taking this version of hoist-react).

### ⚙️ Technical

* Removed `DEFAULT_SORTING_ORDER` static from `Column` class in favor of three new preset constants:
  `ASC_FIRST`, `DESC_FIRST`, and `ABS_DESC_FIRST`. Hoist will now default sorting order on columns
  based on field type. Sorting order can still be manually set via `Column.sortingOrder`.

### 🐞 Bug Fixes

* The ag-grid grid property `stopEditingWhenCellsLoseFocus` is now enabled by default to ensure
  values are committed to the Store if the user clicks somewhere outside the grid while editing a
  cell.
* Triggering inline editing of text or select editor cells by typing characters will no longer lose
  the first character pressed.

### ✨ Style

* New `TreeStyle.COLORS` and `TreeStyle.COLORS_AND_BORDERS` tree grid styles have been added. Use
  the `--xh-grid-tree-group-color-level-*` CSS vars to customize colors as needed.
* `TreeStyle.HIGHLIGHTS` and `TreeStyle.HIGHLIGHTS_AND_BORDERS` now highlight row nodes on a
  gradient according to their depth.
* Default colors for masks and dialog backdrops have been adjusted, with less obtrusive colors used
  for masks via `--xh-mask-bg` and a darker `--xh-backdrop-bg` var now used behind dialogs.
* Mobile-specific styles and CSS vars for panel and dialog title background have been tweaked to use
  desktop defaults, and mobile dialogs now respect `--xh-popup-*` vars as expected.

### 💥 Breaking Changes

* In the `@xh/hoist/desktop/grid` package, `CheckboxEditor` has been renamed `BooleanEditor`.

### ⚙️ Technical

* The `xhLastReadChangelog` preference will not save SNAPSHOT versions to ensure the user continues
  to see the 'What's New?' notification for non-SNAPSHOT releases.

### 📚 Libraries

* @blueprintjs/core `3.49 -> 3.50`
* codemirror `5.62 -> 5.63`

[Commit Log](https://github.com/xh/hoist-react/compare/v42.6.0...v43.0.1)

## v42.6.0 - 2021-09-17

### 🎁 New Features

* New `Column.autosizeBufferPx` config applies column-specific autosize buffer and overrides
  `GridAutosizeOptions.bufferPx`.
* `Select` input now supports new `maxMenuHeight` prop.

### 🐞 Bug Fixes

* Fixes issue with incorrect Grid auto-sizing for Grids with certain row and cell styles.
* Grid sizing mode styles no longer conflict with custom use of `groupUseEntireRow: false` within
  `agOptions`.
* Fixes an issue on iOS where `NumberInput` would incorrectly bring up a text keyboard.

### ✨ Style

<<<<<<< HEAD
### ⚙️ Technical
* This version requires an update to hoist-core version 9.4.0 or greater.

[Commit Log](https://github.com/xh/hoist-react/compare/v42.5.0...develop)
=======
* Reduced default Grid header and group row heights to minimize their use of vertical space,
  especially at larger sizing modes. As before, apps can override via the `AgGrid.HEADER_HEIGHTS`
  and `AgGrid.GROUP_ROW_HEIGHTS` static properties. The reduction in height does not apply to group
  rows that do not use the entire width of the row.
* Restyled Grid header rows with `--xh-grid-bg` and `--xh-text-color-muted` for a more minimal look
  overall. As before, use the `--xh-grid-header-*` CSS vars to customize if needed.

[Commit Log](https://github.com/xh/hoist-react/compare/v42.5.0...v42.6.0)
>>>>>>> 4f456a8d

## v42.5.0 - 2021-09-10

### 🎁 New Features

* Provide applications with the ability to override default logic for "restore defaults". This
  allows complex and device-specific sub-apps to perform more targeted and complete clearing of user
  state. See new overridable method `HoistAppModel.restoreDefaultsAsync` for more information.

### 🐞 Bug Fixes

* Improved coverage of Fetch `abort` errors.
* The in-app changelog will no longer prompt the user with the "What's New" button if category-based
  filtering results in a version without any release notes.

### ✨ Style

* New CSS vars added to support easier customization of desktop Tab font/size/color. Tabs now
  respect standard `--xh-font-size` by default.

### 📚 Libraries

* @blueprintjs/core `3.48 -> 3.49`
* @popperjs/core `2.9 -> 2.10`

[Commit Log](https://github.com/xh/hoist-react/compare/v42.4.0...v42.5.0)

## v42.4.0 - 2021-09-03

### 🎁 New Features

* New `GridFilterModel.commitOnChange` config (default `true`) applies updated filters as soon as
  they are changed within the pop-up menu. Set to `false` for large datasets or whenever filtering
  is a more intensive operation.
* Mobile `Select` input now supports async `queryFn` prop for parity with desktop.
* `TreeMapModel` now supports new `maxLabels` config for improved performance.

### ✨ Style

* Hoist's default font is now [Inter](https://rsms.me/inter/), shipped and bundled via the
  `inter-ui` npm package. Inter is a modern, open-source font that leverages optical sizing to
  ensure maximum readability, even at very small sizes (e.g. `sizingMode: 'tiny'`). It's also a
  "variable" font, meaning it supports any weights from 1-1000 with a single font file download.
* Default Grid header heights have been reduced for a more compact display and greater
  differentiation between header and data rows. As before, apps can customize the pixel heights used
  by overwriting the `AgGrid.HEADER_HEIGHTS` static, typically within `Bootstrap.js`.

### ⚙️ Technical

* Mobile pull-to-refresh/swipe-to-go-back gestures now disabled over charts to avoid disrupting
  their own swipe-based zooming and panning features.

[Commit Log](https://github.com/xh/hoist-react/compare/v42.2.0...v42.4.0)

## v42.2.0 - 2021-08-27

### 🎁 New Features

* Charts now hide scrollbar, rangeSelector, navigator, and export buttons and show axis labels when
  printing or exporting images.

[Commit Log](https://github.com/xh/hoist-react/compare/v42.1.1...v42.2.0)

## v42.1.1 - 2021-08-20

* Update new `XH.sizingMode` support to store distinct values for the selected sizing mode on
  desktop, tablet, and mobile (phone) platforms.
* Additional configuration supported for newly-introduced `AppOption` preset components.

### 📚 Libraries

* @blueprintjs/core `3.47 -> 3.48`

[Commit Log](https://github.com/xh/hoist-react/compare/v42.1.0...v42.1.1)

## v42.1.0 - 2021-08-19

### 🎁 New Features

* Added observable `XH.sizingMode` to govern app-wide `sizingMode`. `GridModel`s will bind to this
  `sizingMode` by default. Apps that have already implemented custom solutions around a centralized
  `sizingMode` should endeavor to unwind in favor of this.
    * ⚠ NOTE - this change requires a new application preference be defined - `xhSizingMode`. This
      should be a JSON pref, with a suggested default value of `{}`.
* Added `GridAutosizeMode.ON_SIZING_MODE_CHANGE` to autosize Grid columns whenever
  `GridModel.sizingMode` changes - it is now the default `GridAutosizeOptions.mode`.
* Added a library of reusable `AppOption` preset components, including `ThemeAppOption`,
  `SizingModeAppOption` and `AutoRefreshAppOptions`. Apps that have implemented custom `AppOption`
  controls to manage these Hoist-provided options should consider migrating to these defaults.
* `Icon` factories now support `intent`.
* `TreeMapModel` and `SplitTreeMapModel` now supports a `theme` config, accepting the strings
  'light' or 'dark'. Leave it undefined to use the global theme.
* Various usability improvements and simplifications to `GroupingChooser`.

### 🐞 Bug Fixes

* Fixed an issue preventing `FormField` labels from rendering if `fieldDefaults` was undefined.

### ✨ Style

* New `Badge.compact` prop sets size to half that of parent element when true (default false). The
  `position` prop has been removed in favor of customizing placement of the component.

[Commit Log](https://github.com/xh/hoist-react/compare/v42.0.0...v42.1.0)

## v42.0.0 - 2021-08-13

### 🎁 New Features

* Column-level filtering is now officially supported for desktop grids!
    * New `GridModel.filterModel` config accepts a config object to customize filtering options, or
      `true` to enable grid-based filtering with defaults.
    * New `Column.filterable` config enables a customized header menu with filtering options. The
      new control offers two tabs - a "Values" tab for an enumerated "set-type" filter and a "
      Custom" tab to support more complex queries with multiple clauses.
* New `TaskObserver` replaces existing `PendingTaskModel`, providing improved support for joining
  and masking multiple asynchronous tasks.
* Mobile `NavigatorModel` provides a new 'pull down' gesture to trigger an app-wide data refresh.
  This gesture is enabled by default, but can be disabled via the `pullDownToRefresh` flag.
* `RecordAction` now supports a `className` config.
* `Chart` provides a default context menu with its standard menu button actions, including a new
  'Copy to Clipboard' action.

### 💥 Breaking Changes

* `FilterChooserModel.sourceStore` and `FilterChooserModel.targetStore` have been renamed
  `FilterChooserModel.valueSource` and `FilterChooserModel.bind` respectively. Furthermore, both
  configs now support either a `Store` or a cube `View`. This is to provide a common API with the
  new `GridFilterModel` filtering described above.
* `GridModel.setFilter()` and `DataViewModel.setFilter()` have been removed. Either configure your
  grid with a `GridFilterModel`, or set the filter on the underlying `Store` instead.
* `FunctionFilter` now requires a `key` property.
* `PendingTaskModel` has been replaced by the new `TaskObserver` in `@xh/hoist/core`.
    * ⚠ NOTE - `TaskObserver` instances should be created via the provided static factory methods
      and
      _not_ directly via the `new` keyword. `TaskObserver.trackLast()` can be used as a drop-in
      replacement for `new PendingTaskModel()`.
* The `model` prop on `LoadingIndicator` and `Mask` has been replaced with `bind`. Provide one or
  more `TaskObserver`s to this prop.

### ⚙️ Technical

* `GridModel` has a new `selectedIds` getter to get the IDs of currently selected records. To
  provide consistency across models, the following getters have been deprecated and renamed:
    + `selectedRecordId` has been renamed `selectedId` in `GridModel`, `StoreSelectionModel`, and
      `DataViewModel`
    + `selection` has been renamed `selectedRecords` in `GridModel`, `DataViewModel`, and
      `RestGridModel`
    + `singleRecord`, `records`, and `ids` have been renamed `selectedRecord`, `selectedRecords`,
      and
      `selectedIds`, respectively, in `StoreSelectionModel`

### ✨ Style

* Higher contrast on grid context menus for improved legibility.

[Commit Log](https://github.com/xh/hoist-react/compare/v41.3.0...v42.0.0)

## v41.3.0 - 2021-08-09

### 🎁 New Features

* New `Cube` aggregators `ChildCountAggregator` and `LeafCountAggregator`.
* Mobile `NavigatorModel` provides a new "swipe" gesture to go back in the page stack. This is
  enabled by default, but may be turned off via the new `swipeToGoBack` prop.
* Client error reports now include the full URL for additional troubleshooting context.
    * Note apps must update their server-side to `hoist-core v9.3` or greater to persist URLs with
      error reports (although this is _not_ a general or hard requirement for taking this version of
      hoist-react).

[Commit Log](https://github.com/xh/hoist-react/compare/v41.2.0...v41.3.0)

## v41.2.0 - 2021-07-30

### 🎁 New Features

* New `GridModel.rowClassRules` and `Column.cellClassRules` configs added. Previously apps needed to
  use `agOptions` to dynamically apply and remove CSS classes using either of these options - now
  they are fully supported by Hoist.
    * ⚠ Note that, to avoid conflicts with internal usages of these configs, Hoist will check and
      throw if either is passed via `agOptions`. Apps only need to move their configs to the new
      location - the shape of the rules object does *not* need to change.
* New `GridAutosizeOptions.includeCollapsedChildren` config controls whether values from collapsed
  (i.e. hidden) child records should be measured when computing column sizes. Default of `false`
  improves autosize performance for large tree grids and should generally match user expectations
  around WYSIWYG autosizing.
* New `GridModel.beginEditAsync()` and `endEditAsync()` APIs added to start/stop inline editing.
    * ⚠ Note that - in a minor breaking change - the function form of the `Column.editable` config
      is no longer passed an `agParams` argument, as editing might now begin and need to be
      evaluated outside the context of an AG-Grid event.
* New `GridModel.clicksToEdit` config controls the number of clicks required to trigger
  inline-editing of a grid cell. Default remains 2 (double click ).
* Timeouts are now configurable on grid exports via a new `exportOptions.timeout` config.
* Toasts may now be dismissed programmatically - use the new `ToastModel` returned by the
  `XH.toast()` API and its variants.
* `Form` supports setting readonlyRenderer in `fieldDefaults` prop.
* New utility hook `useCached` provides a more flexible variant of `React.useCallback`.

### 🐞 Bug Fixes

* Inline grid editing supports passing of JSX editor components.
* `GridExportService` catches any exceptions thrown during export preparation and warns the user
  that something went wrong.
* GridModel with 'disabled' selection no longer shows "ghost" selection when using keyboard.
* Tree grids now style "parent" rows consistently with highlights/borders if requested, even for
  mixed-depth trees where some rows have children at a given level and others do not.

### ⚙️ Technical

* `FetchService` will now actively `abort()` fetch requests that it is abandoning due to its own
  `timeout` option. This allows the browser to release the associated resources associated with
  these requests.
* The `start()` function in `@xh/hoist/promise` has been deprecated. Use `wait()` instead, which can
  now be called without any args to establish a Promise chain and/or introduce a minimal amount of
  asynchronousity.
* ⚠ Note that the raw `AgGrid` component no longer enhances the native keyboard handling provided by
  ag-Grid. All Hoist key handling customizations are now limited to `Grid`. If you wish to provide
  custom handling in a raw `AgGrid` component, see the example here:
  https://www.ag-grid.com/javascript-grid/row-selection/#example-selection-with-keyboard-arrow-keys

### ✨ Style

* The red and green color values applied in dark mode have been lightened for improved legibility.
* The default `colorSpec` config for number formatters has changed to use new dedicated CSS classes
  and variables.
* New/renamed CSS vars `--xh-grid-selected-row-bg` and `--xh-grid-selected-row-text-color` now used
  to style selected grid rows.
    * ⚠ Note the `--xh-grid-bg-highlight` CSS var has been removed.
* New `.xh-cell--editable` CSS class applied to cells with inline editing enabled.
    * ⚠ Grid CSS class `.xh-invalid-cell` has been renamed to `.xh-cell--invalid` for consistency -
      any app style overrides should update to this new classname.

### 📚 Libraries

* core-js `3.15 -> 3.16`

[Commit Log](https://github.com/xh/hoist-react/compare/v41.1.0...v41.2.0)

## v41.1.0 - 2021-07-23

### 🎁 New Features

* Button to expand / collapse all rows within a tree grid now added by default to the primary tree
  column header. (New `Column.headerHasExpandCollapse` property provided to disable.)
* New `@logWithDebug` annotation provides easy timed logging of method execution (via `withDebug`).
* New `AppSpec.disableXssProtection` config allows default disabling of Field-level XSS protection
  across the app. Intended for secure, internal apps with tight performance tolerances.
* `Constraint` callbacks are now provided with a `record` property when validating Store data and a
  `fieldModel` property when validating Form data.
* New `Badge` component allows a styled badge to be placed inline with text/title, e.g. to show a
  counter or status indicator within a tab title or menu item.
* Updated `TreeMap` color scheme, with a dedicated set of colors for dark mode.
* New XH convenience methods `successToast()`, `warningToast()`, and `dangerToast()` show toast
  alerts with matching intents and appropriate icons.
    * ⚠ Note that the default `XH.toast()` call now shows a toast with the primary (blue) intent and
      no icon. Previously toasts displayed by default with a success (green) intent and checkmark.
* GridModel provides a public API method `setColumnState` for taking a previously saved copy of
  gridModel.columnState and applying it back to a GridModel in one call.

### 🐞 Bug Fixes

* Fixed an issue preventing export of very large (>100k rows) grids.
* Fixed an issue where updating summary data in a Store without also updating other data would not
  update the bound grid.
* Intent styles now properly applied to minimal buttons within `Panel.headerItems`.
* Improved `GridModel` async selection methods to ensure they do not wait forever if grid does not
  mount.
* Fixed an issue preventing dragging the chart navigator range in a dialog.

### ⚙️ Technical

* New `Exception.timeout()` util to throw exceptions explicitly marked as timeouts, used by
  `Promise.timeout` extension.
* `withShortDebug` has been deprecated. Use `withDebug` instead, which has the identical behavior.
  This API simplification mirrors a recent change to `hoist-core`.

### ✨ Style

* If the first child of a `Placeholder` component is a Hoist icon, it will not automatically be
  styled to 4x size with reduced opacity. (See new Toolbox example under the "Other" tab.)

### 📚 Libraries

* @blueprintjs/core `3.46 -> 3.47`
* dompurify `2.2 -> 2.3`

[Commit Log](https://github.com/xh/hoist-react/compare/v41.0.0...v41.1.0)

## v41.0.0 - 2021-07-01

### 🎁 New Features

* Inline editing of Grid/Record data is now officially supported:
    + New `Column.editor` config accepts an editor component to enable managed editing of the cells
      in that column. New `CheckboxEditor`, `DateEditor`, `NumberEditor`, `SelectEditor`
      , `TextAreaEditor`
      and `TextEditor` components wrap their corresponding HoistInputs with the required hook-based
      API and can be passed to this new config directly.
    + `Store` now contains built-in support for validation of its uncommitted records. To enable,
      specify the new `rules` property on the `Field`s in your `Store`. Note that these rules and
      constraints use the same API as the forms package, and rules and constraints may be shared
      between the `data` and `form` packages freely.
    + `GridModel` will automatically display editors and record validation messages as the user
      moves between cells and records. The new `GridModel.fullRowEditing` config controls whether
      editors are displayed for the focused cell only or for the entire row.
* All Hoist Components now support a `modelRef` prop. Supply a ref to this prop in order to gain a
  pointer to a Component's backing `HoistModel`.
* `DateInput` has been improved to allow more flexible parsing of user input with multiple formats.
  See the new prop `DateInput.parseStrings`.
* New `Column.sortValue` config takes an alternate field name (as a string) to sort the column by
  that field's value, or a function to produce a custom cell-level value for comparison. The values
  produced by this property will be also passed to any custom comparator, if one is defined.
* New `GridModel.hideEmptyTextBeforeLoad` config prevents showing the `emptyText` until the store
  has been loaded at least once. Apps that depend on showing `emptyText` before first load should
  set this property to `false`.
* `ExpandCollapseButton` now works for grouped grids in addition to tree grids.
* `FieldModel.initialValue` config now accepts functions, allowing for just-in-time initialization
  of Form data (e.g. to pre-populate a Date field with the current time).
* `TreeMapModel` and `SplitTreeMapModel` now support a `maxHeat` config, which can be used to
  provide a stable absolute maximum brightness (positive or negative) within the entire TreeMap.
* `ErrorMessage` will now automatically look for an `error` property on its primary context model.
* `fmtNumber()` supports new flags `withCommas` and `omitFourDigitComma` to customize the treatment
  of commas in number displays.
* `isValidJson` function added to form validation constraints.
* New `Select.enableFullscreen` prop added to the mobile component. Set to true (default on phones)
  to render the input in a full-screen modal when focused, ensuring there is enough room for the
  on-screen keyboard.

### 💥 Breaking Changes

* Removed support for class-based Hoist Components via the `@HoistComponent` decorator (deprecated
  in v38). Use functional components created via the `hoistCmp()` factory instead.
* Removed `DimensionChooser` (deprecated in v37). Use `GroupingChooser` instead.
* Changed the behavior of `FormModel.init()` to always re-initialize *all* fields. (Previously, it
  would only initialize fields explicitly passed via its single argument). We believe that this is
  more in line with developer expectations and will allow the removal of app workarounds to force a
  reset of all values. Most apps using FormModel should not need to change, but please review and
  test any usages of this particular method.
* Replaced the `Grid`, `DataView`, and `RestGrid` props below with new configurable fields on
  `GridModel`, `DataViewModel`, and `RestGridModel`, respectively. This further consolidates grid
  options into the model layer, allowing for more consistent application code and developer
  discovery.
    + `onKeyDown`
    + `onRowClicked`
    + `onRowDoubleClicked`
    + `onCellClicked`
    + `onCellDoubleClicked`
* Renamed the confusing and ambiguous property name `labelAlign` in several components:
    + `FormField`: `labelAlign` has been renamed to `labelTextAlign`
    + `SwitchInput`, `RadioInput`, and `Checkbox`: `labelAlign` has been renamed `labelSide`.
* Renamed all CSS variables beginning with `--navbar` to start with `--appbar`, matching the Hoist
  component name.
* Removed `TreeMapModel.colorMode` value 'balanced'. Use the new `maxHeat` config to prevent outlier
  values from dominating the color range of the TreeMap.
* The classes `Rule` and `ValidationState` and all constraint functions (e.g. `required`,
  `validEmail`, `numberIs`, etc.) have been moved from the `cmp\form` package to the `data` package.
* Hoist grids now require ag-Grid v25.3.0 or higher - update your ag-Grid dependency in your app's
  `package.json` file. See the [ag-Grid Changelog](https://www.ag-grid.com/ag-grid-changelog/) for
  details.
* Hoist charts now require Highcharts v9.1.0 or higher - update your Highcharts dependency in your
  app's `package.json` file. See the
  [Highcharts Changelog](https://www.highcharts.com/changelog/#highcharts-stock) for details.

### 🐞 Bug Fixes

* Fixed disable behavior for Hoist-provided button components using popover.
* Fixed default disabling of autocomplete within `TextInput`.
* Squelched console warning re. precision/stepSize emitted by Blueprint-based `numberInput`.

### ⚙️ Technical

* Improved exception serialization to better handle `LocalDate` and similar custom JS classes.
* Re-exported Blueprint `EditableText` component (w/elemFactory wrapper) from `kit/blueprint`.

### 📚 Libraries

* @blueprintjs/core `3.44 -> 3.46`
* codemirror `5.60 -> 5.62`
* core-js `3.10 -> 3.15`
* filesize `6.2 -> 6.4`
* mobx `6.1 -> 6.3`
* react-windowed-select `3.0 -> 3.1`

[Commit Log](https://github.com/xh/hoist-react/compare/v40.0.0...v41.0.0)

## v40.0.0 - 2021-04-22

⚠ Please ensure your `@xh/hoist-dev-utils` dependency is >= v5.7.0. This is required to support the
new changelog feature described below. Even if you are not yet using the feature, you must update
your dev-utils dependency for your project to build.

### 🎁 New Features

* Added support for displaying an in-app changelog (release notes) to the user. See the new
  `ChangelogService` for details and instructions on how to enable.
* Added `XH.showBanner()` to display a configurable banner across the top of viewport, as another
  non-modal alternative for attention-getting application alerts.
* New method `XH.showException()` uses Hoist's built-in exception display to show exceptions that
  have already been handled directly by application code. Use as an alternative to
  `XH.handleException()`.
* `XH.track()` supports a new `oncePerSession` option. This flag can be set by applications to avoid
  duplicate tracking messages for certain types of activity.
* Mobile `NavigatorModel` now supports a `track` flag to automatically track user page views,
  equivalent to the existing `track` flag on `TabContainerModel`. Both implementations now use the
  new `oncePerSession` flag to avoid duplicate messages as a user browses within a session.
* New `Spinner` component returns a simple img-based spinner as an animated PNG, available in two
  sizes. Used for the platform-specific `Mask` and `LoadingIndicator` components. Replaces previous
  SVG-based implementations to mitigate rendering performance issues over remote connections.

### 💥 Breaking Changes

* `Store` now creates a shared object to hold the default values for every `Field` and uses this
  object as the prototype for the `data` property of every `Record` instance.
    * Only non-default values are explicitly written to `Record.data`, making for a more efficient
      representation of default values and improving the performance of `Record` change detection.
    * Note this means that `Record.data` *no longer* contains keys for *all* fields as
      `own-enumerable` properties.
    * Applications requiring a full enumeration of all values should call the
      new `Record.getValues()`
      method, which returns a new and fully populated object suitable for spreading or cloning.
    * This behavior was previously available via `Store.experimental.shareDefaults` but is now
      always enabled.
* For API consistency with the new `showBanner()` util, the `actionFn` prop for the recently-added
  `ErrorMessage` component has been deprecated. Specify as an `onClick` handler within the
  component's `actionButtonProps` prop instead.
* The `GridModel.experimental.externalSort` flag has been promoted from an experiment to a
  fully-supported config. Default remains `false`, but apps that were using this flag must now pass
  it directly: `new GridModel({externalSort: true, ...})`.
* Hoist re-exports and wrappers for the Blueprint `Spinner` and Onsen `ProgressCircular` components
  have been removed, in favor of the new Hoist `Spinner` component mentioned above.
* Min version for `@xh/hoist-dev-utils` is now v5.7.0, as per above.

### 🐞 Bug Fixes

* Formatters in the `@xh/hoist/format` package no longer modify their options argument.
* `TileFrame` edge-case bug fixed where the appearance of an internal scrollbar could thrash layout
  calculations.
* XSS protection (dompurify processing) disabled on selected REST editor grids within the Hoist
  Admin console. Avoids content within configs and JSON blobs being unintentionally mangled.

### ⚙️ Technical

* Improvements to exception serialization, especially for any raw javascript `Error` thrown by
  client-side code.

### ✨ Style

* Buttons nested inline within desktop input components (e.g. clear buttons) tweaked to avoid
  odd-looking background highlight on hover.
* Background highlight color of minimal/outlined buttons tweaked for dark theme.
* `CodeInput` respects standard XH theme vars for its background-color and (monospace) font family.
  Its built-in toolbar has also been made compact and slightly re-organized.

### 📚 Libraries

* @blueprintjs/core `3.41 -> 3.44`
* @blueprintjs/datetime `3.21 -> 3.23`
* classnames `2.2 -> 2.3`
* codemirror `5.59 -> 5.60`
* core-js `3.9 -> 3.10`
* filesize `6.1 -> 6.2`
* qs `6.9 -> 6.10`
* react-beautiful-dnd `13.0 -> 13.1`
* react-select `4.2 -> 4.3`

[Commit Log](https://github.com/xh/hoist-react/compare/v39.0.1...v40.0.0)

## v39.0.1 - 2021-03-24

### 🐞 Bug Fixes

* Fixes regression preventing the loading of the Activity Tab in the Hoist Admin console.
* Fixes icon alignment in `DateInput`.

[Commit Log](https://github.com/xh/hoist-react/compare/v39.0.0...v39.0.1)

## v39.0.0 - 2021-03-23

### 🎁 New Features

#### Components + Props

* New `TileFrame` layout component renders a collection of child items using a layout that balances
  filling the available space against maintaining tile width / height ratio.
* Desktop `Toolbar` accepts new `compact` prop. Set to `true` to render the toolbar with reduced
  height and font-size.
* New `StoreFilterField` prop `autoApply` allows developers to more easily use `StoreFilterField` in
  conjunction with other filters or custom logic. Set to `false` and specify an `onFilterChange`
  callback to take full control of filter application.
* New `RestGrid` prop `formClassName` allows custom CSS class to be applied to its managed
  `RestForm` dialog.

#### Models + Configs

* New property `selectedRecordId` on `StoreSelectionModel`, `GridModel`, and `DataViewModel`.
  Observe this instead of `selectedRecord` when you wish to track only the `id` of the selected
  record and not changes to its data.
* `TreeMapModel.colorMode` config supports new value `wash`, which retains the positive and negative
  color while ignoring the intensity of the heat value.
* New method `ChartModel.updateHighchartsConfig()` provides a more convenient API for changing a
  chart's configuration post-construction.
* New `Column.omit` config supports conditionally excluding a column from its `GridModel`.

#### Services + Utils

* New method `FetchService.setDefaultTimeout()`.
* New convenience getter `LocalDate.isToday`.
* `HoistBase.addReaction()` now accepts convenient string values for its `equals` flag.

### 💥 Breaking Changes

* The method `HoistAppModel.preAuthInitAsync()` has been renamed to `preAuthAsync()` and should now
  be defined as `static` within apps that implement it to run custom pre-authentication routines.
    * This change allows Hoist to defer construction of the `AppModel` until Hoist itself has been
      initialized, and also better reflects the special status of this function and when it is
      called in the Hoist lifecycle.
* Hoist grids now require ag-Grid v25.1.0 or higher - update your ag-Grid dependency in your app's
  `package.json` file. See the [ag-Grid Changelog](https://www.ag-grid.com/ag-grid-changelog/) for
  details.

### ⚙️ Technical

* Improvements to behavior/performance of apps in hidden/inactive browser tabs. See the
  [page visibility API reference](https://developer.mozilla.org/en-US/docs/Web/API/Page_Visibility_API)
  for details. Now, when the browser tab is hidden:
    * Auto-refresh is suspended.
    * The `forEachAsync()` and `whileAsync()` utils run synchronously, without inserting waits that
      would be overly throttled by the browser.
* Updates to support compatibility with agGrid 25.1.0.
* Improved serialization of `LoadSpec` instances within error report stacktraces.

### 📚 Libraries

* @blueprintjs/core `3.39 -> 3.41`
* @blueprintjs/datetime `3.20 -> 3.21`
* @popperjs/core `2.8 -> 2.9`
* core-js `3.8 -> 3.9`
* react-select `4.1 -> 4.2`

[Commit Log](https://github.com/xh/hoist-react/compare/v38.3.0...v39.0.0)

## v38.3.0 - 2021-03-03

### 🎁 New Features

* New `Store.freezeData` and `Store.idEncodesTreePath` configs added as performance optimizations
  when loading very large data sets (50k+ rows).
* New `ColChooserModel.autosizeOnCommit` config triggers an autosize run whenever the chooser is
  closed. (Defaulted to true on mobile.)

[Commit Log](https://github.com/xh/hoist-react/compare/v38.2.0...v38.3.0)

## v38.2.0 - 2021-03-01

### 🐞 Bug Fixes

* Fix to edge-case where `Grid` would lose its selection if set on the model prior to the component
  mounting and ag-Grid full rendering.
* Fix to prevent unintended triggering of app auto-refresh immediately after init.

### ⚙️ Technical

* New config `Cube.fieldDefaults` - matches same config added to `Store` in prior release.
* App auto-refresh interval keys off of last *completed* refresh cycle if there is one. Avoids
  over-eager refresh when cycle is fast relative to the time it takes to do the refresh.
* New experimental property `Store.experimental.shareDefaults`. If true, `Record.data` will be
  created with default values for all fields stored on a prototype, with only non-default values
  stored on `data` directly. This can yield major performance improvements for stores with sparsely
  populated records (i.e. many records with default values). Note that when set, the `data` property
  on `Record` will no longer contain keys for *all* fields as `own-enumerable` properties. This may
  be a breaking change for some applications.

[Commit Log](https://github.com/xh/hoist-react/compare/v38.1.1...v38.2.0)

## v38.1.1 - 2021-02-26

### ⚙️ Technical

* New config `Store.fieldDefaults` supports defaulting config options for all `Field` instances
  created by a `Store`.

[Commit Log](https://github.com/xh/hoist-react/compare/v38.1.0...v38.1.1)

## v38.1.0 - 2021-02-24

⚠ Please ensure your `@xh/hoist-dev-utils` dependency is >= v5.6.0. This is required to successfully
resolve and bundle transitive dependencies of the upgraded `react-select` library.

### 🐞 Bug Fixes

* A collapsible `Panel` will now restore its user specified-size when re-opened. Previously the
  panel would be reset to the default size.
* `Store.lastLoaded` property now initialized to `null`. Previously this property had been set to
  the construction time of the Store.
* Tweak to `Grid` style rules to ensure sufficient specificity of rules related to indenting child
  rows within tree grids.
* Improvements to parsing of `Field`s of type 'int': we now correctly parse values presented in
  exponential notation and coerce `NaN` values to `null`.

### 🎁 New Features

* `GridModel` has new async variants of existing methods: `selectFirstAsync`, `selectAsync`, and
  `ensureSelectionVisibleAsync`. These methods build-in the necessary waiting for the underlying
  grid implementation to be ready and fully rendered to ensure reliable selection. In addition, the
  first two methods will internally call the third. The existing non-async counterparts for these
  methods have been deprecated.
* GridModel has a new convenience method `preSelectFirstAsync` for initializing the selection in
  grids, without disturbing any existing selection.
* Added new `Store.loadTreeData` config (default `true`) to enable or disable building of nested
  Records when the raw data elements being loaded have a `children` property.
* Cube `View` now detects and properly handles streaming updates to source data that include changes
  to row dimensions as well as measures.*
* `DataViewModel.itemHeight` can now be a function that returns a pixel height.
* The `LoadSpec` object passed to `doLoadAsync()` is now a defined class with additional properties
  `isStale`, `isObsolete` and `loadNumber`. Use these properties to abandon out-of-order
  asynchronous returns from the server.
    * 💥 NOTE that calls to `loadAsync()` no longer accept a plain object for their `loadSpec`
      parameter. Application code such as `fooModel.loadAsync({isRefresh: true})` should be updated
      to use the wrapper APIs provided by `LoadSupport` - e.g. `fooModel.refreshAsync()`. (This was
      already the best practice, but is now enforced.)
* New `autoHeight` property on grid `Column`. When set the grid will increase the row height
  dynamically to accommodate cell content in this column.

### 📚 Libraries

* @blueprintjs/core `3.38 -> 3.39`
* react-select `3.1 -> 4.1`
* react-windowed-select `2.0 -> 3.0`

[Commit Log](https://github.com/xh/hoist-react/compare/v38.0.0...v38.1.0)

## v38.0.0 - 2021-02-04

Hoist v38 includes major refactoring to streamline core classes, bring the toolkit into closer
alignment with the latest developments in Javascript, React, and MobX, and allow us to more easily
provide documentation and additional features. Most notably, we have removed the use of class based
decorators, in favor of a simpler inheritance-based approach to defining models and services.

* We are introducing a new root superclass `HoistBase` which provides many of the syntax
  enhancements and conventions used throughout Hoist for persistence, resource management, and
  reactivity.
* New base classes of `HoistModel` and `HoistService` replace the existing class decorators
  `@HoistModel` and `@HoistService`. Application models and services should now `extend` these base
  classes instead of applying the (now removed) decorators. For your application's `AppModel`,
  extend the new `HoistAppModel` superclass.
* We have also removed the need for the explicit `@LoadSupport` annotation on these classes. The
  presence of a defined `doLoadAsync()` method is now sufficient to allow classes extending
  `HoistModel` and `HoistService` to participate in the loading and refreshing lifecycle as before.
* We have deprecated support for class-based Components via the `@HoistComponent` class decorator.
  To continue to use this decorator, please import it from the `@xh\hoist\deprecated` package.
  Please note that we plan to remove `@HoistComponent` in a future version.
* Due to changes in MobX v6.0.1, all classes that host observable fields and actions will now also
  need to provide a constructor containing a call to `makeObservable(this)`. This change will
  require updates to most `HoistModel` and `HoistService` classes. See
  [this article from MobX](https://michel.codes/blogs/mobx6) for more on this change and the
  motivation behind it.

### 🎁 New Features

* New utility method `getOrCreate` for easy caching of properties on objects.
* The `Menu` system on mobile has been reworked to be more consistent with desktop. A new
  `MenuButton` component has been added to the mobile framework, which renders a `Menu` of
  `MenuItems` next to the `MenuButton`. This change also includes the removal of `AppMenuModel` (see
  Breaking Changes).
* Added `ExpandCollapseButton` to the mobile toolkit, to expand / collapse all rows in a tree grid.
* Added `Popover` to the mobile toolkit, a component to display floating content next to a target
  element. Its API is based on the Blueprint `Popover` component used on desktop.
* `StoreFilterField` now matches the rendered string values for `date` and `localDate` fields when
  linked to a properly configured `GridModel`.
* `GroupingChooser` gets several minor usability improvements + clearer support for an empty /
  ungrouped state, when so enabled.

### 💥 Breaking Changes

* All `HoistModel` and `HoistService` classes must be adjusted as described above.
* `@HoistComponent` has been deprecated and moved to `@xh\hoist\deprecated`
* Hoist grids now require ag-Grid v25.0.1 or higher - if your app uses ag-Grid, update your ag-Grid
  dependency in your app's `package.json` file.
* The `uses()` function (called within `hoistComponent()` factory configs for model context lookups)
  and the `useContextModel()` function no longer accept class names as strings. Pass the class
  itself (or superclass) of the model you wish to select for your component. `Uses` will throw if
  given any string other than "*", making the need for any updates clear in that case.
* The `Ref` class, deprecated in v26, has now been removed. Use `createObservableRef` instead.
* `AppMenuModel` has been removed. The `AppMenuButton` is now configured via
  `AppBar.appMenuButtonProps`. As with desktop, menu items can be added with
  `AppBar.appMenuButtonProps.extraItems[]`

### ⚙️ Technical

* We have removed the experimental flags `useTransactions`, and `deltaSort` from `GridModel`. The
  former has been the default behavior for Hoist for several releases, and the latter is obsolete.

### 📚 Libraries

* @blueprintjs/core `3.36 -> 3.38`
* codemirror `5.58 -> 5.59`
* mobx `5.15 -> 6.1`
* mobx-react `6.3 -> 7.1`

[Commit Log](https://github.com/xh/hoist-react/compare/v37.2.0...v38.0.0)

## v37.2.0 - 2021-01-22

### 🎁 New Features

* New `ErrorMessage` component for standard "inline" rendering of Errors and Exceptions, with retry
  support.
* `Cube` now supports an `omitFn` to allow apps to remove unwanted, single-node children.

[Commit Log](https://github.com/xh/hoist-react/compare/v37.1.0...v37.2.0)

## v37.1.0 - 2021-01-20

### 🎁 New Features

* Columns in `ColChooser` can now be filtered by their `chooserGroup`.
* `Cube` now supports a `bucketSpecFn` config which allows dynamic bucketing and aggregation of
  rows.

### 🐞 Bug Fixes

* Fix issue where a `View` would create a root row even if there were no leaf rows.
* Fixed regression in `LeftRightChooser` not displaying description callout.

[Commit Log](https://github.com/xh/hoist-react/compare/v37.0.0...v37.1.0)

## v37.0.0 - 2020-12-15

### 🎁 New Features

* New `GroupingChooser` component provides a new interface for selecting a list of fields
  (dimensions) for grouping APIs, offering drag-and-drop reordering and persisted favorites.
    * This is intended as a complete replacement for the existing `DimensionChooser`. That component
      should be considered deprecated and will be removed in future releases.
* New props added to `TabSwitcher`:
    * `enableOverflow` shows tabs that would normally overflow their container in a drop down menu.
    * `tabWidth`, `tabMinWidth` & `tabMaxWidth` allow flexible configuration of tab sizes within the
      switcher.
* `TabModel` now supports a bindable `tooltip`, which can be used to render strings or elements
  while hovering over tabs.
* New `Placeholder` component provides a thin wrapper around `Box` with standardized, muted styling.
* New `StoreFilterField.matchMode` prop allows customizing match to `start`, `startWord`, or `any`.
* `Select` now implements enhanced typeahead filtering of options. The default filtering is now
  based on a case-insensitive match of word starts in the label. (Previously it was based on a match
  _anywhere_ in the label _or_ value.) To customize this behavior, applications should use the new
  `filterFn` prop.
* New Admin Console Monitor > Memory tab added to view snapshots of JVM memory usage. (Requires
  Hoist Core v8.7 or greater.)
* `FormModel` and `FieldModel` gain support for Focus Management.
* New `boundInput` getter on `FieldModel` to facilitate imperative access to controls, when needed.
  This getter will return the new `HoistInputModel` interface, which support basic DOM access as
  well as standard methods for `focus()`, `blur()`, and `select()`.
* New `GridModel` config `lockColumnGroups` to allow controlling whether child columns can be moved
  outside their parent group. Defaults to `true` to maintain existing behavior.

### 💥 Breaking Changes

* New `TabContainerModel` config `switcher` replaces `switcherPosition` to allow for more flexible
  configuration of the default `TabSwitcher`.
    * Use `switcher: true` to retain default behavior.
    * Use `switcher: false` to not include a TabSwitcher. (previously `switcherPosition: 'none'`)
    * Use `switcher: {...}` to provide customisation props for the `TabSwitcher`. See `TabSwitcher`
      documentation for more information.
* The `HoistInput` base class has been removed. This change marks the completion of our efforts to
  remove all internal uses of React class-based Components in Hoist. The following adjustments are
  required:
    * Application components extending `HoistInput` should use the `useHoistInputModel` hook
      instead.
    * Applications getting refs to `HoistInputs` should be aware that these refs now return a ref to
      a
      `HoistInputModel`. In order to get the DOM element associated with the component use the new
      `domEl` property of that model rather than the`HoistComponent.getDOMNode()` method.
* Hoist grids now require ag-Grid v24.1.0 or higher - update your ag-Grid dependency in your app's
  `package.json` file. ag-Grid v24.1.0
  [lists 5 breaking changes](https://www.ag-grid.com/ag-grid-changelog/), including the two called
  out below. *Note that these cautions apply only to direct use of the ag-Grid APIs* - if your app
  is using the Hoist `Grid` and `GridModel` exclusively, there should be no need to adjust code
  around columns or grid state, as the related Hoist classes have been updated to handle these
  changes.
    * AG-4291 - Reactive Columns - the state pattern for ag-grid wrapper has changed as a result of
      this change. If your app made heavy use of saving/loading grid state, please test carefully
      after upgrade.
    * AG-1959 - Aggregation - Add additional parameters to the Custom Aggregation methods. If your
      app implements custom aggregations, they might need to be updated.

### 🔒 Security

* The data package `Field` class now sanitizes all String values during parsing, using the DOMPurify
  library to defend against XSS attacks and other issues with malformed HTML or scripting content
  loaded into `Record`s and rendered by `Grid` or other data-driven components. Please contact XH if
  you find any reason to disable this protection, or observe any unintended side effects of this
  additional processing.

### 🐞 Bug Fixes

* Fix issue where grid row striping inadvertently disabled by default for non-tree grids.
* Fix issue where grid empty text cleared on autosize.

### ✨ Style

* Default `Chart` themes reworked in both light and dark modes to better match overall Hoist theme.

### ⚙️ Technical

* Note that the included Onsen fork has been replaced with the latest Onsen release. Apps should not
  need to make any changes.
* `Cube.info` is now directly observable.
* `@managed` and `markManaged` have been enhanced to allow for the cleanup of arrays of objects as
  well as objects. This matches the existing array support in `XH.safeDestroy()`.

### 📚 Libraries

* @xh/onsenui `~0.1.2` -> onsenui `~2.11.1`
* @xh/react-onsenui `~0.1.2` -> react-onsenui `~1.11.3`
* @blueprintjs/core `3.35 -> 3.36`
* @blueprintjs/datetime `3.19 -> 3.20`
* clipboard-copy `3.1 -> 4.0`
* core-js `3.6 -> 3.8`
* dompurify `added @ 2.2`
* react `16.13 -> 17.0`
* semver `added @ 7.3`

[Commit Log](https://github.com/xh/hoist-react/compare/v36.6.1...v37.0.0)

## v36.6.1 - 2020-11-06

### 🐞 Bug Fixes

* Fix issue where grid row striping would be turned off by default for non-tree grids

[Commit Log](https://github.com/xh/hoist-react/compare/v36.6.0...v36.6.1)

## v36.6.0 - 2020-10-28

### 🎁 New Features

* New `GridModel.treeStyle` config enables more distinctive styling of tree grids, with optional
  background highlighting and ledger-line style borders on group rows.
    * ⚠ By default, tree grids will now have highlighted group rows (but no group borders). Set
      `treeStyle: 'none'` on any `GridModel` instances where you do _not_ want the new default
      style.
* New `DashContainerModel.extraMenuItems` config supports custom app menu items in Dashboards
* An "About" item has been added to the default app menu.
* The default `TabSwitcher` now supports scrolling, and will show overflowing tabs in a drop down
  menu.

### 🐞 Bug Fixes

* Ensure that `Button`s with `active: true` set directly (outside of a `ButtonGroupInput`) get the
  correct active/pressed styling.
* Fixed regression in `Column.tooltip` function displaying escaped HTML characters.
* Fixed issue where the utility method `calcActionColWidth` was not correctly incorporating the
  padding in the returned value.

### ⚙️ Technical

* Includes technical updates to `JsonBlob` archiving. This change requires an update to `hoist-core`
  `v8.6.1` or later, and modifications to the `xh_json_blob` table. See the
  [hoist-core changelog](https://github.com/xh/hoist-core/blob/develop/CHANGELOG.md) for further
  details.

### 📚 Libraries

* @blueprintjs/core `3.33 -> 3.35`

[Commit Log](https://github.com/xh/hoist-react/compare/v36.5.0...v36.6.0)

## v36.5.0 - 2020-10-16

### 🐞 Bug Fixes

* Fix text and hover+active background colors for header tool buttons in light theme.

### ⚙️ Technical

* Install a default simple string renderer on all columns. This provides consistency in column
  rendering, and fixes some additional issues with alignment and rendering of Grid columns
  introduced by the change to flexbox-based styling in grid cells.
* Support (optional) logout action in SSO applications.

### 📚 Libraries

* @blueprintjs/core `3.31 -> 3.33`
* @blueprintjs/datetime `3.18 -> 3.19`
* @fortawesome/fontawesome-pro `5.14 -> 5.15`
* moment `2.24 -> 2.29`
* numbro `2.2 -> 2.3`

[Commit Log](https://github.com/xh/hoist-react/compare/v36.4.0...v36.5.0)

## v36.4.0 - 2020-10-09

### 🎁 New Features

* `TabContainerModel` supports dynamically adding and removing tabs via new public methods.
* `Select` supports a new `menuWidth` prop to control the width of the dropdown.

### 🐞 Bug Fixes

* Fixed v36.3.0 regression re. horizontal alignment of Grid columns.

[Commit Log](https://github.com/xh/hoist-react/compare/v36.3.0...v36.4.0)

## v36.3.0 - 2020-10-07

### 💥 Breaking Changes

* The following CSS variables are no longer in use:
    + `--xh-grid-line-height`
    + `--xh-grid-line-height-px`
    + `--xh-grid-large-line-height`
    + `--xh-grid-large-line-height-px`
    + `--xh-grid-compact-line-height`
    + `--xh-grid-compact-line-height-px`
    + `--xh-grid-tiny-line-height`
    + `--xh-grid-tiny-line-height-px`

### ⚙️ Technical

* We have improved and simplified the vertical centering of content within Grid cells using
  flexbox-based styling, rather than the CSS variables above.

### 🎁 New Features

* `Select` now supports `hideSelectedOptions` and `closeMenuOnSelect` props.
* `XH.message()` and its variants (`XH.prompt(), XH.confirm(), XH.alert()`) all support an optional
  new config `messageKey`. This key can be used by applications to prevent popping up the same
  dialog repeatedly. Hoist will only show the last message posted for any given key.
* Misc. Improvements to organization of admin client tabs.

### 🐞 Bug Fixes

* Fixed issue with sporadic failures reading grid state using `legacyStateKey`.
* Fixed regression to the display of `autoFocus` buttons; focus rectangle restored.

[Commit Log](https://github.com/xh/hoist-react/compare/v36.2.1...v36.3.0)

## v36.2.1 - 2020-10-01

### 🐞 Bug Fixes

* Fixed issue in `LocalDate.previousWeekday()` which did not correctly handle Sunday dates.
* Fixed regression in `Grid` column header rendering for non-string headerNames.

[Commit Log](https://github.com/xh/hoist-react/compare/v36.2.0...v36.2.1)

## v36.2.0 - 2020-09-25

### 💥 Breaking Changes

* New `GridModel` config `colChooserModel` replaces `enableColChooser` to allow for more flexible
  configuration of the grid `colChooser`
    * Use `colChooserModel: true` to retain default behavior.
    * See documentation on `GridModel.ColChooserModelConfig` for more information.
* The `Grid` `hideHeaders` prop has been converted to a field on `AgGridModel` and `GridModel`. All
  grid options of this type are now on the model hierarchy, allowing consistent application code and
  developer discovery.

### 🎁 New Features

* Provides new `CustomProvider` for applications that want to use the Persistence API, but need to
  provide their own storage implementation.
* Added `restoreDefaults` action to default context menu for `GridModel`.
* Added `restoreDefaultsWarning` config to `GridModel`.
* `FormModel` has a new convenience method `setValues` for putting data into one or more fields in
  the form.
* Admin Preference and Config panels now support bulk regrouping actions.

### 🐞 Bug Fixes

* Fixed an error in implementation of `@managed` preventing proper cleanup of resources.
* Fixed a regression introduced in v36.1.0 in `FilterChooser`: Restore support for `disabled` prop.

[Commit Log](https://github.com/xh/hoist-react/compare/v36.1.0...v36.2.0)

## v36.1.0 - 2020-09-22

⚠ NOTE - apps should update to `hoist-core >= 8.3.0` when taking this hoist-react update. This is
required to support both the new `JsonBlobService` and updates to the Admin Activity and Client
Error tracking tabs described below.

### 🎁 New Features

* Added new `JsonBlobService` for saving and updating named chunks of arbitrary JSON data.
* `GridModelPersistOptions` now supports a `legacyStateKey` property. This key will identify the
  pre-v35 location for grid state, and can be used by applications to provide a more flexible
  migration of user grid state after an upgrade to Hoist v35.0.0 or greater. The value of this
  property will continue to default to 'key', preserving the existing upgrade behavior of the
  initial v35 release.
* The Admin Config and Pref diff tools now support pasting in a config for comparison instead of
  loading one from a remote server (useful for deployments where the remote config cannot be
  accessed via an XHR call).
* The `ClipboardButton.getCopyText` prop now supports async functions.
* The `Select` input supports a new `leftIcon` prop.
* `RestGrid` now supports bulk delete when multiple rows are selected.
* `RestGrid`'s `actionWarning` messages may now be specified as functions.

### 🐞 Bug Fixes

* Fixed several cases where `selectOnFocus` prop on `Select` was not working.
* `FilterChooser` auto-suggest values sourced from the *unfiltered* records on `sourceStore`.
* `RestForm` editors will now source their default label from the corresponding `Field.displayName`
  property. Previously an undocumented `label` config could be provided with each editor object -
  this has been removed.
* Improved time zone handling in the Admin Console "Activity Tracking" and "Client Errors" tabs.
    * Users will now see consistent bucketing of activity into an "App Day" that corresponds to the
      LocalDate when the event occurred in the application's timezone.
    * This day will be reported consistently regardless of the time zones of the local browser or
      deployment server.
* Resetting Grid columns to their default state (e.g. via the Column Chooser) retains enhancements
  applied from matching Store fields.
* Desktop `DateInput` now handles out-of-bounds dates without throwing exception during rendering.
* Dragging a grid column with an element-based header no longer displays `[object Object]` in the
  draggable placeholder.

### 📚 Libraries

* codemirror `5.57 -> 5.58`

[Commit Log](https://github.com/xh/hoist-react/compare/v36.0.0...v36.1.0)

## v36.0.0 - 2020-09-04

### 🎁 New Features

#### Data Filtering

We have enhanced support for filtering data in Hoist Grids, Stores, and Cubes with an upgraded
`Filter` API and a new `FilterChooser` component. This bundle of enhancements includes:

* A new `@xh/hoist/data/filter` package to support the creation of composable filters, including the
  following new classes:
    * `FieldFilter` - filters by comparing the value of a given field to one or more given candidate
      values using one of several supported operators.
    * `FunctionFilter` - filters via a custom function specified by the developer.
    * `CompoundFilter` - combines multiple filters (including other nested CompoundFilters) via an
      AND or OR operator.
* A new `FilterChooser` UI component that integrates tightly with these data package classes to
  provide a user and developer friendly autocomplete-enabled UI for filtering data based on
  dimensions (e.g. trader = jdoe, assetClass != Equities), metrics (e.g. P&L > 1m), or any
  combination thereof.
* Updates to `Store`, `StoreFilterField`, and `cube/Query` to use the new Filter API.
* A new `setFilter()` convenience method to `Grid` and `DataView`.

To get the most out of the new Filtering capabilities, developers are encouraged to add or expand
the configs for any relevant `Store.fields` to include both their `type` and a `displayName`. Many
applications might not have Field configs specified at all for their Stores, instead relying on
Store's ability to infer its Fields from Grid Column definitions.

We are looking to gradually invert this relationship, so that core information about an app's
business objects and their properties is configured once at the `data/Field` level and then made
available to related APIs and components such as grids, filters, and forms. See note in New Features
below regarding related updates to `GridModel.columns` config processing.

#### Grid

* Added new `GridModel.setColumnVisible()` method, along with `showColumn()` and `hideColumn()`
  convenience methods. Can replace calls to `applyColumnStateChanges()` when all you need to do is
  show or hide a single column.
* Elided Grid column headers now show the full `headerName` value in a tooltip.
* Grid column definitions now accept a new `displayName` config as the recommended entry point for
  defining a friendly user-facing label for a Column.
    * If the GridModel's Store has configured a `displayName` for the linked data field, the column
      will default to use that (if not otherwise specified).
    * If specified or sourced from a Field, `displayName` will be used as the default value for the
      pre-existing `headerName` and `chooserName` configs.
* Grid columns backed by a Store Field of type `number` or `int` will be right-aligned by default.
* Added new `GridModel.showGroupRowCounts` config to allow easy hiding of group row member counts
  within each full-width group row. Default is `true`, maintaining current behavior of showing the
  counts for each group.

#### Other

* Added new `AppSpec.showBrowserContextMenu` config to control whether the browser's default context
  menu will be shown if no app-specific context menu (e.g. from a grid) would be triggered.
    * ⚠ Note this new config defaults to `false`, meaning the browser context menu will *not* be
      available. Developers should set to true for apps that expect/depend on the built-in menu.
* `LocalDate` has gained several new static factories: `tomorrow()`, `yesterday()`,
  `[start/end]OfMonth()`, and `[start/end]OfYear()`.
* A new `@computeOnce` decorator allows for lazy computation and caching of the results of decorated
  class methods or getters. Used in `LocalDate` and intended for similar immutable, long-lived
  objects that can benefit from such caching.
* `CodeInput` and `JsonInput` get new `enableSearch` and `showToolbar` props. Enabling search
  provides an simple inline find feature for searching the input's contents.
* The Admin console's Monitor Status tab displays more clearly when there are no active monitors.

### 💥 Breaking Changes

* Renamed the `data/Field.label` property to `displayName`.
* Changed the `DimensionChooserModel.dimensions` config to require objects of the
  form `{name, displayName, isLeafDimension}` when provided as an `Object[]`.
    * Previously these objects were expected to be of the form `{value, label, isLeaf}`.
    * Note however that this same config can now be passed the `dimensions` directly from a
      configured
      `Cube` instead, which is the recommended approach and should DRY up dimension definitions for
      typical use cases.
* Changes required due to the new filter API:
    * The classes `StoreFilter` and `ValueFilter` have been removed and replaced by `FunctionFilter`
      and `FieldFilter`, respectively. In most cases apps will need to make minimal or no changes.
    * The `filters/setFilters` property on `Query` has been changed to `filter/setFilter`. In most
      case apps should not need to change anything other than the name of this property - the new
      property will continue to support array representations of multiple filters.
    * `Store` has gained a new property `filterIncludesChildren` to replace the functionality
      previously provided by `StoreFilter.includesChildren`.
    * `StoreFilterField.filterOptions` has been removed. Set `filterIncludesChildren` directly on
      the store instead.

### ✨ Style

* CSS variables for "intents" - most commonly used on buttons - have been reworked to use HSL color
  values and support several standard variations of lightness and transparency.
    * Developers are encouraged to customize intents by setting the individual HSL vars provided for
      each intent (e.g. `--intent-primary-h` to adjust the primary hue) and/or the different levels
      of lightness (e.g. `--intent-primary-l3` to adjust the default lightness).
    * ⚠ Uses of the prior intent var overrides such as `--intent-primary` will no longer work. It is
      possible to set directly via `--xh-intent-primary`, but components such as buttons will still
      use the default intent shades for variations such as hover and pressed states. Again, review
      and customize the HSL vars if required.
* Desktop `Button` styles and classes have been rationalized and reworked to allow for more
  consistent and direct styling of buttons in all their many permutations (standard/minimal/outlined
  styles * default/hovered/pressed/disabled states * light/dark themes).
    * Customized intent colors will now also be applied to outlined and minimal buttons.
    * Dedicated classes are now applied to desktop buttons based on their style and state.
      Developers can key off of these classes directly if required.

### 🐞 Bug Fixes

* Fixed `Column.tooltipElement` so that it can work if a `headerTooltip` is also specified on the
  same column.
* Fixed issue where certain values (e.g. `%`) would break in `Column.tooltipElement`.
* Fixed issue where newly loaded records in `Store` were not being frozen as promised by the API.

### 📚 Libraries

* @blueprintjs/core `3.30 -> 3.31`
* codemirror `5.56 -> 5.57`
* http-status-codes `1.4 -> 2.1`
* mobx-react `6.2 -> 6.3`
* store2 `2.11 -> 2.12`

[Commit Log](https://github.com/xh/hoist-react/compare/v35.2.1...v36.0.0)

## v35.2.1 - 2020-07-31

### 🐞 Bug Fixes

* A Grid's docked summary row is now properly cleared when its bound Store is cleared.
* Additional SVG paths added to `requiredBlueprintIcons.js` to bring back calendar scroll icons on
  the DatePicker component.
* Colors specified via the `--xh-intent-` CSS vars have been removed from minimal / outlined desktop
  `Button` components because of incompatibility with `ButtonGroupInput` component. Fix to address
  issue forthcoming. (This reverts the change made in 35.2.0 below.)

[Commit Log](https://github.com/xh/hoist-react/compare/v35.2.0...v35.2.1)

## v35.2.0 - 2020-07-21

### 🎁 New Features

* `TabContainerModel` now supports a `persistWith` config to persist the active tab.
* `TabContainerModel` now supports a `emptyText` config to display when TabContainer gets rendered
  with no children.

### ⚙️ Technical

* Supports smaller bundle sizes via a greatly reduced set of BlueprintJS icons. (Requires apps to be
  built with `@xh/hoist-dev-utils` v5.2 or greater to take advantage of this optimization.)

### 🐞 Bug Fixes

* Colors specified via the `--xh-intent-` CSS vars are now applied to minimal / outlined desktop
  `Button` components. Previously they fell through to use default Blueprint colors in these modes.
* Code input correctly handles dynamically toggling readonly/disabled state.

### 📚 Libraries

* @fortawesome/fontawesome-pro `5.13 -> 5.14`
* codemirror `5.55 -> 5.56`

[Commit Log](https://github.com/xh/hoist-react/compare/v35.1.1...v35.2.0)

## v35.1.1 - 2020-07-17

### 📚 Libraries

* @blueprintjs/core `3.29 -> 3.30`

[Commit Log](https://github.com/xh/hoist-react/compare/v35.1.0...v35.1.1)

## v35.1.0 - 2020-07-16

### 🎁 New Features

* Extend existing environment diff tool to preferences. Now, both configs and preferences may be
  diffed across servers. This feature will require an update of hoist-core to a version 8.1.0 or
  greater.
* `ExportOptions.columns` provided to `GridModel` can now be specified as a function, allowing for
  full control of columns to export, including their sort order.

### 🐞 Bug Fixes

* `GridModel`s export feature was previously excluding summary rows. These are now included.
* Fixed problems with coloring and shading algorithm in `TreeMap`.
* Fixed problems with sort order of exports in `GridModel`.
* Ensure that preferences are written to server, even if set right before navigating away from page.
* Prevent situation where a spurious exception can be sent to server when application is unloaded
  while waiting on a fetch request.

[Commit Log](https://github.com/xh/hoist-react/compare/v35.0.1...v35.1.0)

## v35.0.1 - 2020-07-02

### 🐞 Bug Fixes

* Column headers no longer allocate space for a sort arrow icon when the column has an active
  `GridSorter` in the special state of `sort: null`.
* Grid auto-sizing better accounts for margins on sort arrow icons.

[Commit Log](https://github.com/xh/hoist-react/compare/v35.0.0...v35.0.1)

## v35.0.0 - 2020-06-29

### ⚖️ Licensing Change

As of this release, Hoist is [now licensed](LICENSE.md) under the popular and permissive
[Apache 2.0 open source license](https://www.apache.org/licenses/LICENSE-2.0). Previously, Hoist was
"source available" via our public GitHub repository but still covered by a proprietary license.

We are making this change to align Hoist's licensing with our ongoing commitment to openness,
transparency and ease-of-use, and to clarify and emphasize the suitability of Hoist for use within a
wide variety of enterprise software projects. For any questions regarding this change, please
[contact us](https://xh.io/contact/).

### 🎁 New Features

* Added a new Persistence API to provide a more flexible yet consistent approach to saving state for
  Components, Models, and Services to different persistent locations such as Hoist Preferences,
  browser local storage, and Hoist Dashboard views.
    * The primary entry points for this API are the new `@PersistSupport` and `@persist`
      annotations.
      `@persist` can be added to any observable property on a `@PersistSupport` to make it
      automatically synchronize with a `PersistenceProvider`. Both `HoistModel` and `HoistService`
      are decorated with `@PersistSupport`.
    * This is designed to replace any app-specific code previously added to synchronize fields and
      their values to Preferences via ad-hoc initializers and reactions.
    * This same API is now used to handle state persistence for `GridStateModel`, `PanelModel`,
      `DimensionChooserModel`, and `DashContainerModel` - configurable via the new `persistWith`
      option on those classes.
* `FetchService` now installs a default timeout of 30 seconds for all requests. This can be disabled
  by setting timeout to `null`. Fetch Timeout Exceptions have also been improved to include the same
  information as other standard exceptions thrown by this service.
    * 💥 Apps that were relying on the lack of a built-in timeout for long-running requests should
      ensure they configure such calls with a longer or null timeout.
* `Store` gets new `clearFilter()` and `recordIsFiltered()` helper functions.
* The Admin console's Activity Tracking tab has been significantly upgraded to allow admins to
  better analyze both built-in and custom tracking data generated by their application. Its sibling
  Client Errors tab has also been updated with a docked detail panel.
* `CodeInput` gets new `showCopyButton` prop - set to true to provide an inline action button to
  copy the editor contents to the clipboard.
* Hoist config `xhEnableMonitoring` can be used to enable/disable the Admin monitor tab and its
  associated server-side jobs

### 💥 Breaking Changes

* Applications should update to `hoist-core` v8.0.1 or above, required to support the upgraded Admin
  Activity Tracking tab. Contact XH for assistance with this update.
* The option `PanelModel.prefName` has been removed in favor of `persistWith`. Existing user state
  will be transferred to the new format, assuming a `PersistenceProvider` of type 'pref' referring
  to the same preference is used (e.g. `persistWith: {prefKey: 'my-panel-model-prefName'}`.
* The option `GridModel.stateModel` has been removed in favor of `persistWith`. Existing user state
  will be transferred to the new format, assuming a `PersistenceProvider` of type 'localStorage'
  referring to the same key is used (e.g. `persistWith: {localStorageKey: 'my-grid-state-id'}`.
    * Use the new `GridModel.persistOptions` config for finer control over what grid state is
      persisted (replacement for stateModel configs to disable persistence of column
      state/sorting/grouping).
* The options `DimensionChooserModel.preference` and `DimensionChooserModel.historyPreference` have
  been removed in favor of `persistWith`.
* `AppSpec.idleDetectionEnabled` has been removed. App-specific Idle detection is now enabled via
  the new `xhIdleConfig` config. The old `xhIdleTimeoutMins` has also been deprecated.
* `AppSpec.idleDialogClass` has been renamed `AppSpec.idlePanel`. If specified, it should be a
  full-screen component.
* `PinPad` and `PinPadModel` have been moved to `@xh/hoist/cmp/pinpad`, and is now available for use
  with both standard and mobile toolkits.
* Third-party dependencies updated to properly reflect application-level licensing requirements.
  Applications must now import and provide their licensed version of ag-Grid, and Highcharts to
  Hoist. See file `Bootstrap.js` in Toolbox for an example.

### 🐞 Bug Fixes

* Sorting special columns generated by custom ag-Grid configurations (e.g. auto-group columns) no
  longer throws with an error.
* The `deepFreeze()` util - used to freeze data in `Record` instances - now only attempts to freeze
  a whitelist of object types that are known to be safely freezable. Custom application classes and
  other potentially-problematic objects (such as `moment` instances) are no longer frozen when
  loaded into `Record` fields.

### 📚 Libraries

Note that certain licensed third-party dependencies have been removed as direct dependencies of this
project, as per note in Breaking Changes above.

* @xh/hoist-dev-utils `4.x -> 5.x` - apps should also update to the latest 5.x release of dev-utils.
  Although license and dependency changes triggered a new major version of this dev dependency, no
  application-level changes should be required.
* @blueprintjs/core `3.28 -> 3.29`
* codemirror `5.54 -> 5.55`
* react-select `3.0 -> 3.1`

### 📚 Optional Libraries

* ag-Grid `23.0.2` > `23.2.0` (See Toolbox app for example on this upgrade)
* Highcharts `8.0.4 -> 8.1.1`

[Commit Log](https://github.com/xh/hoist-react/compare/v34.0.0...v35.0.0)

## v34.0.0 - 2020-05-26

### 🎁 New Features

* Hoist's enhanced autosizing is now enabled on all grids by default. See `GridModel` and
  `GridAutosizeService` for more details.
* New flags `XH.isPhone`, `XH.isTablet`, and `XH.isDesktop` available for device-specific switching.
  Corresponding `.xh-phone`, `.xh-tablet`, and `.xh-desktop` CSS classes are added to the document
  `body`. These flags and classes are set based on the detected device, as per its user-agent.
    * One of the two higher-level CSS classes `.xh-standard` or `.xh-mobile` will also be applied
      based on an app's use of the primary (desktop-centric) components vs mobile components - as
      declared by its `AppSpec.isMobileApp` - regardless of the detected device.
    * These changes provide more natural support for use cases such as apps that are built with
      standard components yet target/support tablet users.
* New method `Record.get()` provides an alternative API for checked data access.
* The mobile `Select` component supports the `enableFilter` and `enableCreate` props.
* `DashContainerModel` supports new `layoutLocked`, `contentLocked` and `renameLocked` modes.
* `DimensionChooser` now has the ability to persist its value and history separately.
* Enhance Hoist Admin's Activity Tracking tab.
* Enhance Hoist Admin's Client Error tab.

### 💥 Breaking Changes

* `emptyFlexCol` has been removed from the Hoist API and should simply be removed from all client
  applications. Improvements to agGrid's default rendering of empty space have made it obsolete.
* `isMobile` property on `XH` and `AppSpec` has been renamed to `isMobileApp`. All apps will need to
  update their (required) use of this flag in the app specifications within their
  `/client-app/src/apps` directory.
* The `xh-desktop` class should no longer be used to indicate a non-mobile toolkit based app. For
  this purpose, use `xh-standard` instead.

### 🐞 Bug Fixes

* Fix to Average Aggregators when used with hierarchical data.
* Fixes to Context Menu handling on `Panel` to allow better handling of `[]` and `null`.

### 📚 Libraries

* @blueprintjs/core `3.26 -> 3.28`
* @blueprintjs/datetime `3.16 -> 3.18`
* codemirror `5.53 -> 5.54`
* react-transition-group `4.3 -> 4.4`

[Commit Log](https://github.com/xh/hoist-react/compare/v33.3.0...v34.0.0)

## v33.3.0 - 2020-05-08

### ⚙️ Technical

* Additional updates to experimental autosize feature: standardization of naming, better masking
  control, and API fixes. Added new property `autosizeOptions` on `GridModel` and main entry point
  is now named `GridModel.autosizeAsync()`.

### 🐞 Bug Fixes

* `Column.hideable` will now be respected by ag-grid column drag and drop
  [#1900](https://github.com/xh/hoist-react/issues/1900)
* Fixed an issue where dragging a column would cause it to be sorted unintentionally.

[Commit Log](https://github.com/xh/hoist-react/compare/v33.2.0...v33.3.0)

## v33.2.0 - 2020-05-07

### 🎁 New Features

* Virtual column rendering has been disabled by default, as it offered a minimal performance benefit
  for most grids while compromising autosizing. See new `GridModel.useVirtualColumns` config, which
  can be set to `true` to re-enable this behavior if required.
* Any `GridModel` can now be reset to its code-prescribed defaults via the column chooser reset
  button. Previously, resetting to defaults was only possible for grids that persisted their state
  with a `GridModel.stateModel` config.

### 🐞 Bug Fixes

* Fixed several issues with new grid auto-sizing feature.
* Fixed issues with and generally improved expand/collapse column alignment in tree grids.
    * 💥 Note that this improvement introduced a minor breaking change for apps that have customized
      tree indentation via the removed `--grid-tree-indent-px` CSS var. Use `--grid-tree-indent`
      instead. Note the new var is specified in em units to scale well across grid sizing modes.

### ⚙️ Technical

* Note that the included version of Onsen has been replaced with a fork that includes updates for
  react 16.13. Apps should not need to make any changes.

### 📚 Libraries

* react `~16.8 -> ~16.13`
* onsenui `~16.8` -> @xh/onsenui `~16.13`
* react-onsenui `~16.8` -> @xh/react-onsenui `~16.13`

[Commit Log](https://github.com/xh/hoist-react/compare/v33.1.0...33.2.0)

## v33.1.0 - 2020-05-05

### 🎁 New Features

* Added smart auto-resizing of columns in `GridModel` Unlike ag-Grid's native auto-resizing support,
  Hoist's auto-resizing will also take into account collapsed rows, off-screen cells that are not
  currently rendered in the DOM, and summary rows. See the new `GridAutosizeService` for details.
    * This feature is currently marked as 'experimental' and must be enabled by passing a special
      config to the `GridModel` constructor of the form `experimental: {useHoistAutosize: true}`. In
      future versions of Hoist, we expect to make it the default behavior.
* `GridModel.autoSizeColumns()` has been renamed `GridModel.autosizeColumns()`, with lowercase 's'.
  Similarly, the `autoSizeColumns` context menu token has been renamed `autosizeColumns`.

### 🐞 Bug Fixes

* Fixed a regression with `StoreFilterField` introduced in v33.0.1.

[Commit Log](https://github.com/xh/hoist-react/compare/v33.0.2...33.1.0)

## v33.0.2 - 2020-05-01

### 🎁 New Features

* Add Hoist Cube Aggregators: `AverageAggregator` and `AverageStrictAggregator`
* `ColAutosizeButton` has been added to desktop and mobile

### 🐞 Bug Fixes

* Fixed mobile menus to constrain to the bottom of the viewport, scrolling if necessary.
  [#1862](https://github.com/xh/hoist-react/issues/1862)
* Tightened up mobile tree grid, fixed issues in mobile column chooser.
* Fixed a bug with reloading hierarchical data in `Store`.
  [#1871](https://github.com/xh/hoist-react/issues/1871)

[Commit Log](https://github.com/xh/hoist-react/compare/v33.0.1...33.0.2)

## v33.0.1 - 2020-04-29

### 🎁 New Features

* `StoreFieldField` supports dot-separated field names in a bound `GridModel`, meaning it will now
  match on columns with fields such as `address.city`.

* `Toolbar.enableOverflowMenu` now defaults to `false`. This was determined safer and more
  appropriate due to issues with the underlying Blueprint implementation, and the need to configure
  it carefully.

### 🐞 Bug Fixes

* Fixed an important bug with state management in `StoreFilterField`. See
  https://github.com/xh/hoist-react/issues/1854

* Fixed the default sort order for grids. ABS DESC should be first when present.

### 📚 Libraries

* @blueprintjs/core `3.25 -> 3.26`
* codemirror `5.52 -> 5.53`

[Commit Log](https://github.com/xh/hoist-react/compare/v33.0.0...v33.0.1)

## v33.0.0 - 2020-04-22

### 🎁 New Features

* The object returned by the `data` property on `Record` now includes the record `id`. This will
  allow for convenient access of the id with the other field values on the record.
* The `Timer` class has been enhanced and further standardized with its Hoist Core counterpart:
    * Both the `interval` and `timeout` arguments may be specified as functions, or config keys
      allowing for dynamic lookup and reconfiguration.
    * Added `intervalUnits` and `timeoutUnits` arguments.
    * `delay` can now be specified as a boolean for greater convenience.

### 💥 Breaking Changes

* We have consolidated the import location for several packages, removing unintended nested index
  files and 'sub-packages'. In particular, the following locations now provide a single index file
  for import for all of their public contents: `@xh/hoist/core`, `@xh/hoist/data`,
  `@xh/hoist/cmp/grid`, and `@xh/hoist/desktop/cmp/grid`. Applications may need to update import
  statements that referred to index files nested within these directories.
* Removed the unnecessary and confusing `values` getter on `BaseFieldModel`. This getter was not
  intended for public use and was intended for the framework's internal implementation only.
* `ColumnGroup.align` has been renamed to `ColumnGroup.headerAlign`. This avoids confusion with the
  `Column` API, where `align` refers to the alignment of cell contents within the column.

### 🐞 Bug Fixes

* Exceptions will no longer overwrite the currently shown exception in the exception dialog if the
  currently shown exception requires reloading the application.
  [#1834](https://github.com/xh/hoist-react/issues/1834)

### ⚙️ Technical

* Note that the Mobx React bindings have been updated to 6.2, and we have enabled the recommended
  "observer batching" feature as per
  [the mobx-react docs](https://github.com/mobxjs/mobx-react-lite/#observer-batching).

### 📚 Libraries

* @blueprintjs/core `3.24 -> 3.25`
* @blueprintjs/datetime `3.15 -> 3.16`
* mobx-react `6.1 -> 6.2`

[Commit Log](https://github.com/xh/hoist-react/compare/v32.0.4...v33.0.0)

## v32.0.5 - 2020-07-14

### 🐞 Bug Fixes

* Fixes a regression in which grid exports were no longer sorting rows properly.

[Commit Log](https://github.com/xh/hoist-react/compare/v32.0.4...v32.0.5)

## v32.0.4 - 2020-04-09

### 🐞 Bug Fixes

* Fixes a regression with the alignment of `ColumnGroup` headers.
* Fixes a bug with 'Copy Cell' context menu item for certain columns displaying the Record ID.
* Quiets console logging of 'routine' exceptions to 'debug' instead of 'log'.

[Commit Log](https://github.com/xh/hoist-react/compare/v32.0.3...v32.0.4)

## v32.0.3 - 2020-04-06

### 🐞 Bug Fixes

* Suppresses a console warning from ag-Grid for `GridModel`s that do not specify an `emptyText`.

[Commit Log](https://github.com/xh/hoist-react/compare/v32.0.2...v32.0.3)

## v32.0.2 - 2020-04-03

⚠ Note that this release includes a *new major version of ag-Grid*. Please consult the
[ag-Grid Changelog](https://www.ag-grid.com/ag-grid-changelog/) for versions 22-23 to review
possible breaking changes to any direct/custom use of ag-Grid APIs and props within applications.

### 🎁 New Features

* GridModel `groupSortFn` now accepts `null` to turn off sorting of group rows.
* `DockViewModel` now supports optional `width`, `height` and `collapsedWidth` configs.
* The `appMenuButton.extraItems` prop now accepts `MenuItem` configs (as before) but also React
  elements and the special string token '-' (shortcut to render a `MenuDivider`).
* Grid column `flex` param will now accept numbers, with available space divided between flex
  columns in proportion to their `flex` value.
* `Column` now supports a `sortingOrder` config to allow control of the sorting options that will be
  cycled through when the user clicks on the header.
* `PanelModel` now supports setting a `refreshMode` to control how collapsed panels respond to
  refresh requests.

### 💥 Breaking Changes

* The internal DOM structure of desktop `Panel` has changed to always include an inner frame with
  class `.xh-panel__content`. You may need to update styling that targets the inner structure of
  `Panel` via `.xh-panel`.
* The hooks `useOnResize()` and `useOnVisibleChange()` no longer take a `ref` argument. Use
  `composeRefs` to combine the ref that they return with any ref you wish to compose them with.
* The callback for `useOnResize()` will now receive an object representing the locations and
  dimensions of the element's content box. (Previously it incorrectly received an array of
  `ResizeObserver` entries that had to be de-referenced)
* `PanelModel.collapsedRenderMode` has been renamed to `PanelModel.renderMode`, to be more
  consistent with other Hoist APIs such as `TabContainer`, `DashContainer`, and `DockContainer`.

### 🐞 Bug Fixes

* Checkboxes in grid rows in Tiny sizing mode have been styled to fit correctly within the row.
* `GridStateModel` no longer saves/restores the width of non-resizable columns.
  [#1718](https://github.com/xh/hoist-react/issues/1718)
* Fixed an issue with the hooks useOnResize and useOnVisibleChange. In certain conditions these
  hooks would not be called. [#1808](https://github.com/xh/hoist-react/issues/1808)
* Inputs that accept a rightElement prop will now properly display an Icon passed as that element.
  [#1803](https://github.com/xh/hoist-react/issues/1803)

### ⚙️ Technical

* Flex columns now use the built-in ag-Grid flex functionality.

### 📚 Libraries

* ag-grid-community `removed @ 21.2`
* ag-grid-enterprise `21.2` replaced with @ag-grid-enterprise/all-modules `23.0`
* ag-grid-react `21.2` replaced with @ag-grid-community/react `23.0`
* @fortawesome/* `5.12 -> 5.13`
* codemirror `5.51 -> 5.52`
* filesize `6.0 -> 6.1`
* numbro `2.1 -> 2.2`
* react-beautiful-dnd `12.0 -> 13.0`
* store2 `2.10 -> 2.11`
* compose-react-refs `NEW 1.0.4`

[Commit Log](https://github.com/xh/hoist-react/compare/v31.0.0...v32.0.2)

## v31.0.0 - 2020-03-16

### 🎁 New Features

* The mobile `Navigator` / `NavigatorModel` API has been improved and made consistent with other
  Hoist content container APIs such as `TabContainer`, `DashContainer`, and `DockContainer`.
    * `NavigatorModel` and `PageModel` now support setting a `RenderMode` and `RefreshMode` to
      control how inactive pages are mounted/unmounted and how they respond to refresh requests.
    * `Navigator` pages are no longer required to to return `Page` components - they can now return
      any suitable component.
* `DockContainerModel` and `DockViewModel` also now support `refreshMode` and `renderMode` configs.
* `Column` now auto-sizes when double-clicking / double-tapping its header.
* `Toolbar` will now collapse overflowing items into a drop down menu. (Supported for horizontal
  toolbars only at this time.)
* Added new `xhEnableLogViewer` config (default `true`) to enable or disable the Admin Log Viewer.

#### 🎨 Icons

* Added `Icon.icon()` factory method as a new common entry point for creating new FontAwesome based
  icons in Hoist. It should typically be used instead of using the `FontAwesomeIcon` component
  directly.
* Also added a new `Icon.fileIcon()` factory. This method take a filename and returns an appropriate
  icon based on its extension.
* All Icon factories can now accept an `asHtml` parameter, as an alternative to calling the helper
  function `convertIconToSVG()` on the element. Use this to render icons as raw html where needed
  (e.g. grid renderers).
* Icons rendered as html will now preserve their styling, tooltips, and size.

### 💥 Breaking Changes

* The application's primary `HoistApplicationModel` is now instantiated and installed as
  `XH.appModel` earlier within the application initialization sequence, with construction happening
  prior to the init of the XH identity, config, and preference services.
    * This allows for a new `preAuthInitAsync()` lifecycle method to be called on the model before
      auth has completed, but could be a breaking change for appModel code that relied on these
      services for field initialization or in its constructor.
    * Such code should be moved to the core `initAsync()` method instead, which continues to be
      called after all XH-level services are initialized and ready.
* Mobile apps may need to adjust to the following updates to `NavigatorModel` and related APIs:
    * `NavigatorModel`'s `routes` constructor parameter has been renamed `pages`.
    * `NavigatorModel`'s observable `pages[]` has been renamed `stack[]`.
    * `NavigatorPageModel` has been renamed `PageModel`. Apps do not usually create `PageModels`
      directly, so this change is unlikely to require code updates.
    * `Page` has been removed from the mobile toolkit. Components that previously returned a `Page`
      for inclusion in a `Navigator` or `TabContainer` can now return any component. It is
      recommended you replace `Page` with `Panel` where appropriate.
* Icon enhancements described above removed the following public methods:
    * The `fontAwesomeIcon()` factory function (used to render icons not already enumerated by
      Hoist)
      has been replaced by the improved `Icon.icon()` factory - e.g. `fontAwesomeIcon({icon: ['far',
      'alicorn']}) -> Icon.icon({iconName: 'alicorn'})`.
    * The `convertIconToSvg()` utility method has been replaced by the new `asHtml` parameter on
      icon factory functions. If you need to convert an existing icon element,
      use `convertIconToHtml()`.
* `Toolbar` items should be provided as direct children. Wrapping Toolbar items in container
  components can result in unexpected item overflow.

### 🐞 Bug Fixes

* The `fmtDate()` utility now properly accepts, parses, and formats a string value input as
  documented.
* Mobile `PinPad` input responsiveness improved on certain browsers to avoid lag.

### ⚙️ Technical

* New lifecycle methods `preAuthInitAsync()` and `logoutAsync()` added to the `HoistAppModel`
  decorator (aka the primary `XH.appModel`).

[Commit Log](https://github.com/xh/hoist-react/compare/v30.1.0...v31.0.0)

## v30.1.0 - 2020-03-04

### 🐞 Bug Fixes

* Ensure `WebSocketService.connected` remains false until `channelKey` assigned and received from
  server.
* When empty, `DashContainer` now displays a user-friendly prompt to add an initial view.

### ⚙️ Technical

* Form validation enhanced to improve handling of asynchronous validation. Individual rules and
  constraints are now re-evaluated in parallel, allowing for improved asynchronous validation.
* `Select` will now default to selecting contents on focus if in filter or creatable mode.

[Commit Log](https://github.com/xh/hoist-react/compare/v30.0.0...30.1.0)

## v30.0.0 - 2020-02-29

### 🎁 New Features

* `GridModel` and `DataViewModel` now support `groupRowHeight`, `groupRowRenderer` and
  `groupRowElementRenderer` configs. Grouping is new in general to `DataViewModel`, which now takes
  a `groupBy` config.
    * `DataViewModel` allows for settable and multiple groupings and sorters.
    * `DataViewModel` also now supports additional configs from the underlying `GridModel` that make
      sense in a `DataView` context, such as `showHover` and `rowBorders`.
* `TabContainerModel` now accepts a `track` property (default false) for easily tracking tab views
  via Hoist's built-in activity tracking.
* The browser document title is now set to match `AppSpec.clientAppName` - helpful for projects with
  multiple javascript client apps.
* `StoreFilterField` accepts all other config options from `TextInput` (e.g. `disabled`).
* Clicking on a summary row in `Grid` now clears its record selection.
* The `@LoadSupport` decorator now provides an additional observable property `lastException`. The
  decorator also now logs load execution times and failures to `console.debug` automatically.
* Support for mobile `Panel.scrollable` prop made more robust with re-implementation of inner
  content element. Note this change included a tweak to some CSS class names for mobile `Panel`
  internals that could require adjustments if directly targeted by app stylesheets.
* Added new `useOnVisibleChange` hook.
* Columns now support a `headerAlign` config to allow headers to be aligned differently from column
  contents.

### 💥 Breaking Changes

* `Toolbar` items must be provided as direct children. Wrapping Toolbar items in container
  components can result in unexpected item overflow.
* `DataView.rowCls` prop removed, replaced by new `DataViewModel.rowClassFn` config for more
  flexibility and better symmetry with `GridModel`.
* `DataViewModel.itemRenderer` renamed to `DataViewModel.elementRenderer`
* `DataView` styling has been updated to avoid applying several unwanted styles from `Grid`. Note
  that apps might rely on these styles (intentionally or not) for their `itemRenderer` components
  and appearance and will need to adjust.
* Several CSS variables related to buttons have been renamed for consistency, and button style rules
  have been adjusted to ensure they take effect reliably across desktop and mobile buttons
  ([#1568](https://github.com/xh/hoist-react/pull/1568)).
* The optional `TreeMapModel.highchartsConfig` object will now be recursively merged with the
  top-level config generated by the Hoist model and component, where previously it was spread onto
  the generated config. This could cause a change in behavior for apps using this config to
  customize map instances, but provides more flexibility for e.g. customizing the `series`.
* The signature of `useOnResize` hook has been modified slightly for API consistency and clarity.
  Options are now passed in a configuration object.

### 🐞 Bug Fixes

* Fixed an issue where charts that are rendered while invisible would have the incorrect size.
  [#1703](https://github.com/xh/hoist-react/issues/1703)
* Fixed an issue where zeroes entered by the user in `PinPad` would be displayed as blanks.
* Fixed `fontAwesomeIcon` elem factory component to always include the default 'fa-fw' className.
  Previously, it was overridden if a `className` prop was provided.
* Fixed an issue where ConfigDiffer would always warn about deletions, even when there weren't any.
  [#1652](https://github.com/xh/hoist-react/issues/1652)
* `TextInput` will now set its value to `null` when all text is deleted and the clear icon will
  automatically hide.
* Fixed an issue where multiple buttons in a `ButtonGroupInput` could be shown as active
  simultaneously. [#1592](https://github.com/xh/hoist-react/issues/1592)
* `StoreFilterField` will again match on `Record.id` if bound to a Store or a GridModel with the
  `id` column visible. [#1697](https://github.com/xh/hoist-react/issues/1697)
* A number of fixes have been applied to `RelativeTimeStamp` and `getRelativeTimestamp`, especially
  around its handling of 'equal' or 'epsilon equal' times. Remove unintended leading whitespace from
  `getRelativeTimestamp`.

### ⚙️ Technical

* The `addReaction` and `addAutorun` methods (added to Hoist models, components, and services by the
  `ReactiveSupport` mixin) now support a configurable `debounce` argument. In many cases, this is
  preferable to the built-in MobX `delay` argument, which only provides throttling and not true
  debouncing.
* New `ChartModel.highchart` property provides a reference to the underlying HighChart component.

### 📚 Libraries

* @blueprintjs/core `3.23 -> 3.24`
* react-dates `21.7 -> 21.8`
* react-beautiful-dnd `11.0 -> 12.2`

[Commit Log](https://github.com/xh/hoist-react/compare/v29.1.0...v30.0.0)

## v29.1.0 - 2020-02-07

### 🎁 New Features

#### Grid

* The `compact` config on `GridModel` has been deprecated in favor of the more powerful `sizingMode`
  which supports the values 'large', 'standard', 'compact', or 'tiny'.
    * Each new mode has its own set of CSS variables for applications to override as needed.
    * Header and row heights are configurable for each via the `HEADER_HEIGHTS` and `ROW_HEIGHTS`
      static properties of the `AgGrid` component. These objects can be modified on init by
      applications that wish to customize the default row heights globally.
    * 💥 Note that these height config objects were previously exported as constants from AgGrid.js.
      This would be a breaking change for any apps that imported the old objects directly (
      considered unlikely).
* `GridModel` now exposes an `autoSizeColumns` method, and the Grid context menu now contains an
  `Autosize Columns` option by default.
* `Column` and `ColumnGroup` now support React elements for `headerName`.

#### Data

* The `Store` constructor now accepts a `data` argument to load data at initialization.
* The `xh/hoist/data/cube` package has been modified substantially to better integrate with the core
  data package and support observable "Views". See documentation on `Cube` for more information.

#### Other

* Added a `PinPad` component for streamlined handling of PIN entry on mobile devices.
* `FormField` now takes `tooltipPosition` and `tooltipBoundary` props for customizing minimal
  validation tooltip.
* `RecordAction.actionFn` parameters now include a `buttonEl` property containing the button element
  when used in an action column.
* Mobile Navigator component now takes an `animation` prop which can be set to 'slide' (default),
  'lift', 'fade', or 'none'. These values are passed to the underlying onsenNavigator component.
  ([#1641](https://github.com/xh/hoist-react/pull/1641))
* `AppOption` configs now accept an `omit` property for conditionally excluding options.

### 🐞 Bug Fixes

* Unselectable grid rows are now skipped during up/down keyboard navigation.
* Fix local quick filtering in `LeftRightChooser` (v29 regression).
* Fix `SplitTreeMap` - the default filtering once again splits the map across positive and negative
  values as intended (v29 regression).

### ⚙️ Technical

* `FormFields` now check that they are contained in a Hoist `Form`.

### 📚 Libraries

* @blueprintjs/core `3.22 -> 3.23`
* codemirror `5.50 -> 5.51`
* react-dates `21.5 -> 21.7`

[Commit Log](https://github.com/xh/hoist-react/compare/v29.0.0...v29.1.0)

## v29.0.0 - 2020-01-24

### 🗄️ Data Package Changes

Several changes have been made to data package (`Store` and `Record`) APIs for loading, updating,
and modifying data. They include some breaking changes, but pave the way for upcoming enhancements
to fully support inline grid editing and other new features.

Store now tracks the "committed" state of its records, which represents the data as it was loaded
(typically from the server) via `loadData()` or `updateData()`. Records are now immutable and
frozen, so they cannot be changed directly, but Store offers a new `modifyRecords()` API to apply
local modifications to data in a tracked and managed way. (Store creates new records internally to
hold both this modified data and the original, "committed" data.) This additional state tracking
allows developers to query Stores for modified or added records (e.g. to flush back to the server
and persist) as well as call new methods to revert changes (e.g. to undo a block of changes that the
user wishes to discard).

Note the following more specific changes to these related classes:

#### Record

* 💥 Record data properties are now nested within a `data` object on Record instances and are no
  longer available as top-level properties on the Record itself.
    * Calls to access data such as `rec.quantity` must be modified to `rec.data.quantity`.
    * When accessing multiple properties, destructuring provides an efficient syntax -
      e.g. `const {quantity, price} = rec.data;`.
* 💥 Records are now immutable and cannot be modified by applications directly.
    * This is a breaking change, but should only affect apps with custom inline grid editing
      implementations or similar code that modifies individual record values.
    * Calls to change data such as `rec.quantity = 100` must now be made through the Record's Store,
      e.g. `store.modifyData({id: 41, quantity: 100})`
* Record gains new getters for inspecting its state, including: `isAdd`, `isModified`, and
  `isCommitted`.

#### Store

* 💥 `noteDataUpdated()` has been removed, as out-of-band modifications to Store Records are no
  longer possible.
* 💥 Store's `idSpec` function is now called with the raw record data - previously it was passed
  source data after it had been run through the store's optional `processRawData` function. (This is
  unlikely to have a practical impact on most apps, but is included here for completeness.)
* `Store.updateData()` now accepts a flat list of raw data to process into Record additions and
  updates. Previously developers needed to call this method with an object containing add, update,
  and/or remove keys mapped to arrays. Now Store will produce an object of this shape automatically.
* `Store.refreshFilter()` method has been added to allow applications to rebuild the filtered data
  set if some application state has changed (apart from the store's data itself) which would affect
  the store filter.
* Store gains new methods for manipulating its Records and data, including `addRecords()`,
  `removeRecords()`, `modifyRecords()`, `revertRecords()`, and `revert()`. New getters have been
  added for `addedRecords`, `removedRecords`, `modifiedRecords`, and `isModified`.

#### Column

* Columns have been enhanced for provide basic support for inline-editing of record data. Further
  inline editing support enhancements are planned for upcoming Hoist releases.
* `Column.getValueFn` config added to retrieve the cell value for a Record field. The default
  implementation pulls the value from the Record's new `data` property (see above). Apps that
  specify custom `valueGetter` callbacks via `Column.agOptions` should now implement their custom
  logic in this new config.
* `Column.setValueFn` config added to support modifying the Column field's value on the underlying
  Record. The default implementation calls the new `Store.modifyRecords()` API and should be
  sufficient for the majority of cases.
* `Column.editable` config added to indicate if a column/cell should be inline-editable.

### 🎁 New Features

* Added keyboard support to ag-Grid context menus.
* Added `GridModel.setEmptyText()` to allow updates to placeholder text after initial construction.
* Added `GridModel.ensureSelectionVisible()` to scroll the currently selected row into view.
* When a `TreeMap` is bound to a `GridModel`, the grid will now respond to map selection changes by
  scrolling to ensure the selected grid row is visible.
* Added a `Column.tooltipElement` config to support fully customizable tooltip components.
* Added a `useOnResize` hook, which runs a function when a component is resized.
* Exposed an `inputRef` prop on numberInput, textArea, and textInput
* `PanelModel` now accepts a `maxSize` config.
* `RelativeTimeStamp` now support a `relativeTo` option, allowing it to display the difference
  between a timestamp and another reference time other than now. Both the component and the
  `getRelativeTimestamp()` helper function now leverage moment.js for their underlying
  implementation.
* A new `Clock` component displays the time, either local to the browser or for a configurable
  timezone.
* `LeftRightChooser` gets a new `showCounts` option to print the number of items on each side.
* `Select` inputs support a new property `enableWindowed` (desktop platform only) to improve
  rendering performance with large lists of options.
* `Select` inputs support grouped options. To use, add an attribute `options` containing an array of
  sub-options.
* `FetchService` methods support a new `timeout` option. This config chains `Promise.timeout()` to
  the promises returned by the service.
* Added alpha version of `DashContainer` for building dynamic, draggable dashboard-style layouts.
  Please note: the API for this component is subject to change - use at your own risk!
* `Select` now allows the use of objects as values.
* Added a new `xhEnableImpersonation` config to enable or disable the ability of Hoist Admins to
  impersonate other users. Note that this defaults to `false`. Apps will need to set this config to
  continue using impersonation. (Note that an update to hoist-core 6.4+ is required for this config
  to be enforced on the server.)
* `FormField` now supports a `requiredIndicator` to customize how required fields are displayed.
* Application build tags are now included in version update checks, primarily to prompt dev/QA users
  to refresh when running SNAPSHOT versions. (Note that an update to hoist-core 6.4+ is required for
  the server to emit build tag for comparison.)
* `CodeInput` component added to provide general `HoistInput` support around the CodeMirror code
  editor. The pre-existing `JsonInput` has been converted to a wrapper around this class.
* `JsonInput` now supports an `autoFocus` prop.
* `Select` now supports a `hideDropdownIndicator` prop.
* `useOnResize` hook will now ignore visibility changes, i.e. a component resizing to a size of 0.
* `DimensionChooser` now supports a `popoverPosition` prop.
* `AppBar.appMenuButtonPosition` prop added to configure the App Menu on the left or the right, and
  `AppMenuButton` now accepts and applies any `Button` props to customize.
* New `--xh-grid-tree-indent-px` CSS variable added to allow control over the amount of indentation
  applied to tree grid child nodes.

### 💥 Breaking Changes

* `GridModel.contextMenuFn` config replaced with a `contextMenu` parameter. The new parameter will
  allow context menus to be specified with a simple array in addition to the function specification
  currently supported.
* `GridModel.defaultContextMenuTokens` config renamed to `defaultContextMenu`.
* `Chart` and `ChartModel` have been moved from `desktop/cmp/charts` to `cmp/charts`.
* `StoreFilterField` has been moved from `desktop/cmp/store` to `cmp/store`.
* The options `nowEpsilon` and `nowString` on `RelativeTimestamp` have been renamed to `epsilon` and
  `equalString`, respectively.
* `TabRenderMode` and `TabRefreshMode` have been renamed to `RenderMode` and `RefreshMode` and moved
  to the `core` package. These enumerations are now used in the APIs for `Panel`, `TabContainer`,
  and `DashContainer`.
* `DockViewModel` now requires a function, or a HoistComponent as its `content` param. It has always
  been documented this way, but a bug in the original implementation had it accepting an actual
  element rather than a function. As now implemented, the form of the `content` param is consistent
  across `TabModel`, `DockViewModel`, and `DashViewSpec`.
* `JsonInput.showActionButtons` prop replaced with more specific `showFormatButton` and
  `showFullscreenButton` props.
* The `DataView.itemHeight` prop has been moved to `DataViewModel` where it can now be changed
  dynamically by applications.
* Desktop `AppBar.appMenuButtonOptions` prop renamed to `appMenuButtonProps` for consistency.

### 🐞 Bug Fixes

* Fixed issue where JsonInput was not receiving its `model` from context
  ([#1456](https://github.com/xh/hoist-react/issues/1456))
* Fixed issue where TreeMap would not be initialized if the TreeMapModel was created after the
  GridModel data was loaded ([#1471](https://github.com/xh/hoist-react/issues/1471))
* Fixed issue where export would create malformed file with dynamic header names
* Fixed issue where exported tree grids would have incorrect aggregate data
  ([#1447](https://github.com/xh/hoist-react/issues/1447))
* Fixed issue where resizable Panels could grow larger than desired
  ([#1498](https://github.com/xh/hoist-react/issues/1498))
* Changed RestGrid to only display export button if export is enabled
  ([#1490](https://github.com/xh/hoist-react/issues/1490))
* Fixed errors when grouping rows in Grids with `groupUseEntireRow` turned off
  ([#1520](https://github.com/xh/hoist-react/issues/1520))
* Fixed problem where charts were resized when being hidden
  ([#1528](https://github.com/xh/hoist-react/issues/1528))
* Fixed problem where charts were needlessly re-rendered, hurting performance and losing some state
  ([#1505](https://github.com/xh/hoist-react/issues/1505))
* Removed padding from Select option wrapper elements which was making it difficult for custom
  option renderers to control the padding ([1571](https://github.com/xh/hoist-react/issues/1571))
* Fixed issues with inconsistent indentation for tree grid nodes under certain conditions
  ([#1546](https://github.com/xh/hoist-react/issues/1546))
* Fixed autoFocus on NumberInput.

### 📚 Libraries

* @blueprintjs/core `3.19 -> 3.22`
* @blueprintjs/datetime `3.14 -> 3.15`
* @fortawesome/fontawesome-pro `5.11 -> 5.12`
* codemirror `5.49 -> 5.50`
* core-js `3.3 -> 3.6`
* fast-deep-equal `2.0 -> 3.1`
* filesize `5.0 -> 6.0`
* highcharts 7.2 -> 8.0`
* mobx `5.14 -> 5.15`
* react-dates `21.3 -> 21.5`
* react-dropzone `10.1 -> 10.2`
* react-windowed-select `added @ 2.0.1`

[Commit Log](https://github.com/xh/hoist-react/compare/v28.2.0...v29.0.0)

## v28.2.0 - 2019-11-08

### 🎁 New Features

* Added a `DateInput` component to the mobile toolkit. Its API supports many of the same options as
  its desktop analog with the exception of `timePrecision`, which is not yet supported.
* Added `minSize` to panelModel. A resizable panel can now be prevented from resizing to a size
  smaller than minSize. ([#1431](https://github.com/xh/hoist-react/issues/1431))

### 🐞 Bug Fixes

* Made `itemHeight` a required prop for `DataView`. This avoids an issue where agGrid went into an
  infinite loop if this value was not set.
* Fixed a problem with `RestStore` behavior when `dataRoot` changed from its default value.

[Commit Log](https://github.com/xh/hoist-react/compare/v28.1.1...v28.2.0)

## v28.1.1 - 2019-10-23

### 🐞 Bug Fixes

* Fixes a bug with default model context being set incorrectly within context inside of `Panel`.

[Commit Log](https://github.com/xh/hoist-react/compare/v28.1.0...v28.1.1)

## v28.1.0 - 2019-10-18

### 🎁 New Features

* `DateInput` supports a new `strictInputParsing` prop to enforce strict parsing of keyed-in entries
  by the underlying moment library. The default value is false, maintained the existing behavior
  where [moment will do its best](https://momentjs.com/guides/#/parsing/) to parse an entered date
  string that doesn't exactly match the specified format
* Any `DateInput` values entered that exceed any specified max/minDate will now be reset to null,
  instead of being set to the boundary date (which was surprising and potentially much less obvious
  to a user that their input had been adjusted automatically).
* `Column` and `ColumnGroup` now accept a function for `headerName`. The header will be
  automatically re-rendered when any observable properties referenced by the `headerName` function
  are modified.
* `ColumnGroup` now accepts an `align` config for setting the header text alignment
* The flag `toContext` for `uses` and `creates` has been replaced with a new flag `publishMode` that
  provides more granular control over how models are published and looked up via context. Components
  can specify `ModelPublishMode.LIMITED` to make their model available for contained components
  without it becoming the default model or exposing its sub-models.

### 🐞 Bug Fixes

* Tree columns can now specify `renderer` or `elementRenderer` configs without breaking the standard
  ag-Grid group cell renderer auto-applied to tree columns (#1397).
* Use of a custom `Column.comparator` function will no longer break agGrid-provided column header
  filter menus (#1400).
* The MS Edge browser does not return a standard Promise from `async` functions, so the the return
  of those functions did not previously have the required Hoist extensions installed on its
  prototype. Edge "native" Promises are now also polyfilled / extended as required. (#1411).
* Async `Select` combobox queries are now properly debounced as per the `queryBuffer` prop (#1416).

### ⚙️ Technical

* Grid column group headers now use a custom React component instead of the default ag-Grid column
  header, resulting in a different DOM structure and CSS classes. Existing CSS overrides of the
  ag-Grid column group headers may need to be updated to work with the new structure/classes.
* We have configured `stylelint` to enforce greater consistency in our stylesheets within this
  project. The initial linting run resulted in a large number of updates to our SASS files, almost
  exclusively whitespace changes. No functional changes are intended/expected. We have also enabled
  hooks to run both JS and style linting on pre-commit. Neither of these updates directly affects
  applications, but the same tools could be configured for apps if desired.

### 📚 Libraries

* core-js `3.2 -> 3.3`
* filesize `4.2 -> 5.0`
* http-status-codes `added @ 1.3`

[Commit Log](https://github.com/xh/hoist-react/compare/v28.0.0...v28.1.0)

## v28.0.0 - 2019-10-07

_"The one with the hooks."_

**Hoist now fully supports React functional components and hooks.** The new `hoistComponent`
function is now the recommended method for defining new components and their corresponding element
factories. See that (within HoistComponentFunctional.js) and the new `useLocalModel()` and
`useContextModel()` hooks (within [core/hooks](core/hooks)) for more information.

Along with the performance benefits and the ability to use React hooks, Hoist functional components
are designed to read and write their models via context. This allows a much less verbose
specification of component element trees.

Note that **Class-based Components remain fully supported** (by both Hoist and React) using the
familiar `@HoistComponent` decorator, but transitioning to functional components within Hoist apps
is now strongly encouraged. In particular note that Class-based Components will *not* be able to
leverage the context for model support discussed above.

### 🎁 New Features

* Resizable panels now default to not redrawing their content when resized until the resize bar is
  dropped. This offers an improved user experience for most situations, especially when layouts are
  complex. To re-enable the previous dynamic behavior, set `PanelModel.resizeWhileDragging: true`.
* The default text input shown by `XH.prompt()` now has `selectOnFocus: true` and will confirm the
  user's entry on an `<enter>` keypress (same as clicking 'OK').
* `stringExcludes` function added to form validation constraints. This allows an input value to
  block specific characters or strings, e.g. no slash "/" in a textInput for a filename.
* `constrainAll` function added to form validation constraints. This takes another constraint as its
  only argument, and applies that constraint to an array of values, rather than just to one value.
  This is useful for applying a constraint to inputs that produce arrays, such as tag pickers.
* `DateInput` now accepts LocalDates as `value`, `minDate` and `maxDate` props.
* `RelativeTimestamp` now accepts a `bind` prop to specify a model field name from which it can pull
  its timestamp. The model itself can either be passed as a prop or (better) sourced automatically
  from the parent context. Developers are encouraged to take this change to minimize re-renders of
  parent components (which often contain grids and other intensive layouts).
* `Record` now has properties and methods for accessing and iterating over children, descendants,
  and ancestors
* `Store` now has methods for retrieving the descendants and ancestors of a given Record

### 💥 Breaking Changes

* **Apps must update their dev dependencies** to the latest `@xh/hoist-dev-utils` package: v4.0+.
  This updates the versions of Babel / Webpack used in builds to their latest / current versions and
  swaps to the updated Babel recommendation of `core-js` for polyfills.
* The `allSettled` function in `@xh/promise` has been removed. Applications using this method should
  use the ECMA standard (stage-2) `Promise.allSettled` instead. This method is now fully available
  in Hoist via bundled polyfills. Note that the standard method returns an array of objects of the
  form `{status: [rejected|fulfilled], ...}`, rather than `{state: [rejected|fulfilled], ...}`.
* The `containerRef` argument for `XH.toast()` should now be a DOM element. Component instances are
  no longer supported types for this value. This is required to support functional Components
  throughout the toolkit.
* Apps that need to prevent a `StoreFilterField` from binding to a `GridModel` in context, need to
  set the `store` or `gridModel` property explicitly to null.
* The Blueprint non-standard decorators `ContextMenuTarget` and `HotkeysTarget` are no longer
  supported. Use the new hooks `useContextMenu()` and `useHotkeys()` instead. For convenience, this
  functionality has also been made available directly on `Panel` via the `contextMenu` and `hotkeys`
  props.
* `DataView` and `DataViewModel` have been moved from `/desktop/cmp/dataview` to the cross-platform
  package `/cmp/dataview`.
* `isReactElement` has been removed. Applications should use the native React API method
  `React.isValidElement` instead.

### ⚙️ Technical

* `createObservableRef()` is now available in `@xh/hoist/utils/react` package. Use this function for
  creating refs that are functionally equivalent to refs created with `React.createRef()`, yet fully
  observable. With this change the `Ref` class in the same package is now obsolete.
* Hoist now establishes a proper react "error boundary" around all application code. This means that
  errors throw when rendering will be caught and displayed in the standard Hoist exception dialog,
  and stack traces for rendering errors should be significantly less verbose.
* Not a Hoist feature, exactly, but the latest version of `@xh/hoist-dev-utils` (see below) enables
  support for the `optional chaining` (aka null safe) and `nullish coalescing` operators via their
  Babel proposal plugins. Developers are encouraged to make good use of the new syntax below:
    * conditional-chaining: `let foo = bar?.baz?.qux;`
    * nullish coalescing: `let foo = bar ?? 'someDefaultValue';`

### 🐞 Bug Fixes

* Date picker month and year controls will now work properly in `localDate` mode. (Previously would
  reset to underlying value.)
* Individual `Buttons` within a `ButtonGroupInput` will accept a disabled prop while continuing to
  respect the overall `ButtonGroupInput`'s disabled prop.
* Raised z-index level of AG-Grid tooltip to ensure tooltips for AG-Grid context menu items appear
  above the context menu.

### 📚 Libraries

* @blueprintjs/core `3.18 -> 3.19`
* @blueprintjs/datetime `3.12 -> 3.14`
* @fortawesome/fontawesome-pro `5.10 -> 5.11`
* @xh/hoist-dev-utils `3.8 -> 4.3` (multiple transitive updates to build tooling)
* ag-grid `21.1 -> 21.2`
* highcharts `7.1 -> 7.2`
* mobx `5.13 -> 5.14`
* react-transition-group `4.2 -> 4.3`
* rsvp (removed)
* store2 `2.9 -> 2.10`

[Commit Log](https://github.com/xh/hoist-react/compare/v27.1.0...v28.0.0)

## v27.1.0 - 2019-09-05

### 🎁 New Features

* `Column.exportFormat` can now be a function, which supports setting Excel formats on a per-cell
  (vs. entire column) basis by returning a conditional `exportFormat` based upon the value and / or
  record.
    * ⚠️ Note that per-cell formatting _requires_ that apps update their server to use hoist-core
      v6.3.0+ to work, although earlier versions of hoist-core _are_ backwards compatible with the
      pre-existing, column-level export formatting.
* `DataViewModel` now supports a `sortBy` config. Accepts the same inputs as `GridModel.sortBy`,
  with the caveat that only a single-level sort is supported at this time.

[Commit Log](https://github.com/xh/hoist-react/compare/v27.0.1...v27.1.0)

## v27.0.1 - 2019-08-26

### 🐞 Bug Fixes

* Fix to `Store.clear()` and `GridModel.clear()`, which delegates to the same (#1324).

[Commit Log](https://github.com/xh/hoist-react/compare/v27.0.0...v27.0.1)

## v27.0.0 - 2019-08-23

### 🎁 New Features

* A new `LocalDate` class has been added to the toolkit. This class provides client-side support for
  "business" or "calendar" days that do not have a time component. It is an immutable class that
  supports '==', '<' and '>', as well as a number of convenient manipulation functions. Support for
  the `LocalDate` class has also been added throughout the toolkit, including:
    * `Field.type` now supports an additional `localDate` option for automatic conversion of server
      data to this type when loading into a `Store`.
    * `fetchService` is aware of this class and will automatically serialize all instances of it for
      posting to the server. ⚠ NOTE that along with this change, `fetchService` and its methods such
      as `XH.fetchJson()` will now serialize regular JS Date objects as ms timestamps when provided
      in params. Previously Dates were serialized in their default `toString()` format. This would
      be a breaking change for an app that relied on that default Date serialization, but it was
      made for increased symmetry with how Hoist JSON-serializes Dates and LocalDates on the
      server-side.
    * `DateInput` can now be used to seamlessly bind to a `LocalDate` as well as a `Date`. See its
      new prop of `valueType` which can be set to `localDate` or `date` (default).
    * A new `localDateCol` config has been added to the `@xh/hoist/grid/columns` package with
      standardized rendering and formatting.
* New `TreeMap` and `SplitTreeMap` components added, to render hierarchical data in a configurable
  TreeMap visualization based on the Highcharts library. Supports optional binding to a GridModel,
  which syncs selection and expand / collapse state.
* `Column` gets a new `highlightOnChange` config. If true, the grid will highlight the cell on each
  change by flashing its background. (Currently this is a simple on/off config - future iterations
  could support a function variant or other options to customize the flash effect based on the
  old/new values.) A new CSS var `--xh-grid-cell-change-bg-highlight` can be used to customize the
  color used, app-wide or scoped to a particular grid selector. Note that columns must *not* specify
  `rendererIsComplex` (see below) if they wish to enable the new highlight flag.

### 💥 Breaking Changes

* The updating of `Store` data has been reworked to provide a simpler and more powerful API that
  allows for the applications of additions, deletions, and updates in a single transaction:
    * The signature of `Store.updateData()` has been substantially changed, and is now the main
      entry point for all updates.
    * `Store.removeRecords()` has been removed. Use `Store.updateData()` instead.
    * `Store.addData()` has been removed. Use `Store.updateData()` instead.
* `Column` takes an additional property `rendererIsComplex`. Application must set this flag to
  `true` to indicate if a column renderer uses values other than its own bound field. This change
  provides an efficiency boost by allowing ag-Grid to use its default change detection instead of
  forcing a cell refresh on any change.

### ⚙️ Technical

* `Grid` will now update the underlying ag-Grid using ag-Grid transactions rather than relying on
  agGrid `deltaRowMode`. This is intended to provide the best possible grid performance and
  generally streamline the use of the ag-Grid Api.

### 🐞 Bug Fixes

* Panel resize events are now properly throttled, avoiding extreme lagginess when resizing panels
  that contain complex components such as big grids.
* Workaround for issues with the mobile Onsen toolkit throwing errors while resetting page stack.
* Dialogs call `doCancel()` handler if cancelled via `<esc>` keypress.

### 📚 Libraries

* @xh/hoist-dev-utils `3.7 -> 3.8`
* qs `6.7 -> 6.8`
* store2 `2.8 -> 2.9`

[Commit Log](https://github.com/xh/hoist-react/compare/v26.0.1...v27.0.0)

## v26.0.1 - 2019-08-07

### 🎁 New Features

* **WebSocket support** has been added in the form of `XH.webSocketService` to establish and
  maintain a managed websocket connection with the Hoist UI server. This is implemented on the
  client via the native `WebSocket` object supported by modern browsers and relies on the
  corresponding service and management endpoints added to Hoist Core v6.1.
    * Apps must declare `webSocketsEnabled: true` in their `AppSpec` configuration to enable this
      overall functionality on the client.
    * Apps can then subscribe via the new service to updates on a requested topic and will receive
      any inbound messages for that topic via a callback.
    * The service will monitor the socket connection with a regular heartbeat and attempt to
      re-establish if dropped.
    * A new admin console snap-in provides an overview of connected websocket clients.
* The `XH.message()` and related methods such as `XH.alert()` now support more flexible
  `confirmProps` and `cancelProps` configs, each of which will be passed to their respective button
  and merged with suitable defaults. Allows use of the new `autoFocus` prop with these preconfigured
  dialogs.
    * By default, `XH.alert()` and `XH.confirm()` will auto focus the confirm button for user
      convenience.
    * The previous text/intent configs have been deprecated and the message methods will log a
      console warning if they are used (although it will continue to respect them to aid
      transitioning to the new configs).
* `GridModel` now supports a `copyCell` context menu action. See `StoreContextMenu` for more
  details.
* New `GridCountLabel` component provides an alternative to existing `StoreCountLabel`, outputting
  both overall record count and current selection count in a configurable way.
* The `Button` component accepts an `autoFocus` prop to attempt to focus on render.
* The `Checkbox` component accepts an `autoFocus` prop to attempt to focus on render.

### 💥 Breaking Changes

* `StoreCountLabel` has been moved from `/desktop/cmp/store` to the cross-platform package
  `/cmp/store`. Its `gridModel` prop has also been removed - usages with grids should likely switch
  to the new `GridCountLabel` component, noted above and imported from `/cmp/grid`.
* The API for `ClipboardButton` and `ClipboardMenuItem` has been simplified, and made implementation
  independent. Specify a single `getCopyText` function rather than the `clipboardSpec`.
  (`clipboardSpec` is an artifact from the removed `clipboard` library).
* The `XH.prompt()` and `XH.message()` input config has been updated to work as documented, with any
  initial/default value for the input sourced from `input.initialValue`. Was previously sourced from
  `input.value` (#1298).
* ChartModel `config` has been deprecated. Please use `highchartsConfig` instead.

### 🐞 Bug Fixes

* The `Select.selectOnFocus` prop is now respected when used in tandem with `enableCreate` and/or
  `queryFn` props.
* `DateInput` popup _will_ now close when input is blurred but will _not_ immediately close when
  `enableTextInput` is `false` and a month or year is clicked (#1293).
* Buttons within a grid `actionCol` now render properly in compact mode, without clipping/overflow.

### ⚙️ Technical

* `AgGridModel` will now throw an exception if any of its methods which depend on ag-Grid state are
  called before the grid has been fully initialized (ag-Grid onGridReady event has fired).
  Applications can check the new `isReady` property on `AgGridModel` before calling such methods
  to️️ verify the grid is fully initialized.

### 📚 Libraries

* @blueprintjs/core `3.17 -> 3.18`
* @blueprintjs/datetime `3.11 -> 3.12`
* @fortawesome/fontawesome `5.9 -> 5.10`
* ag-grid `21.0.1 -> 21.1.1`
* store2 `2.7 -> 2.8`
* The `clipboard` library has been replaced with the simpler `clipboard-copy` library.

[Commit Log](https://github.com/xh/hoist-react/compare/v25.2.0...v26.0.1)

## v25.2.0 - 2019-07-25

### 🎁 New Features

* `RecordAction` supports a new `secondaryText` property. When used for a Grid context menu item,
  this text appears on the right side of the menu item, usually used for displaying the shortcut key
  associated with an action.

### 🐞 Bug Fixes

* Fixed issue with loopy behavior when using `Select.selectOnFocus` and changing focus
  simultaneously with keyboard and mouse.

[Commit Log](https://github.com/xh/hoist-react/compare/v25.1.0...v25.2.0)

## v25.1.0 - 2019-07-23

### 🎁 New Features

* `JsonInput` includes buttons for toggling showing in a full-screen dialog window. Also added a
  convenience button to auto-format `JsonInput's` content.
* `DateInput` supports a new `enableTextInput` prop. When this property is set to false, `DateInput`
  will be entirely driven by the provided date picker. Additionally, `DateInput` styles have been
  improved for its various modes to more clearly convey its functionality.
* `ExportButton` will auto-disable itself if bound to an empty `GridModel`. This helper button will
  now also throw a console warning (to alert the developer) if `gridModel.enableExport != true`.

### ⚙️ Technical

* Classes decorated with `@LoadSupport` will now throw an exception out of their provided
  `loadAsync()` method if called with a parameter that's not a plain object (i.e. param is clearly
  not a `LoadSpec`). Note this might be a breaking change, in so far as it introduces additional
  validation around this pre-existing API requirement.
* Requirements for the `colorSpec` option passed to Hoist number formatters have been relaxed to
  allow partial definitions such that, for example, only negative values may receive the CSS class
  specified, without having to account for positive value styling.

### 🐞 Bug Fixes

* `RestFormModel` now submits dirty fields only when editing a record, as intended (#1245).
* `FormField` will no longer override the disabled prop of its child input if true (#1262).

### 📚 Libraries

* mobx `5.11 -> 5.13`
* Misc. patch-level updates

[Commit Log](https://github.com/xh/hoist-react/compare/v25.0.0...v25.1.0)

## v25.0.0 - 2019-07-16

### 🎁 New Features

* `Column` accepts a new `comparator` callback to customize how column cell values are sorted by the
  grid.
* Added `XH.prompt()` to show a simple message popup with a built-in, configurable HoistInput. When
  submitted by the user, its callback or resolved promise will include the input's value.
* `Select` accepts a new `selectOnFocus` prop. The behaviour is analogous to the `selectOnFocus`
  prop already in `TextInput`, `TextArea` and `NumberInput`.

### 💥 Breaking Changes

* The `fmtPercent` and `percentRenderer` methods will now multiply provided value by 100. This is
  consistent with the behavior of Excel's percentage formatting and matches the expectations of
  `ExportFormat.PCT`. Columns that were previously using `exportValue: v => v/100` as a workaround
  to the previous renderer behavior should remove this line of code.
* `DimensionChooserModel`'s `historyPreference` config has been renamed `preference`. It now
  supports saving both value and history to the same preference (existing history preferences will
  be handled).

[Commit Log](https://github.com/xh/hoist-react/compare/v24.2.0...v25.0.0)

## v24.2.0 - 2019-07-08

### 🎁 New Features

* `GridModel` accepts a new `colDefaults` configuration. Defaults provided via this object will be
  merged (deeply) into all column configs as they are instantiated.
* New `Panel.compactHeader` and `DockContainer.compactHeaders` props added to enable more compact
  and space efficient styling for headers in these components.
    * ⚠️ Note that as part of this change, internal panel header CSS class names changed slightly -
      apps that were targeting these internal selectors would need to adjust. See
      desktop/cmp/panel/impl/PanelHeader.scss for the relevant updates.
* A new `exportOptions.columns` option on `GridModel` replaces `exportOptions.includeHiddenCols`.
  The updated and more flexible config supports special strings 'VISIBLE' (default), 'ALL', and/or a
  list of specific colIds to include in an export.
    * To avoid immediate breaking changes, GridModel will log a warning on any remaining usages of
      `includeHiddenCols` but auto-set to `columns: 'ALL'` to maintain the same behavior.
* Added new preference `xhShowVersionBar` to allow more fine-grained control of when the Hoist
  version bar is showing. It defaults to `auto`, preserving the current behavior of always showing
  the footer to Hoist Admins while including it for non-admins *only* in non-production
  environments. The pref can alternatively be set to 'always' or 'never' on a per-user basis.

### 📚 Libraries

* @blueprintjs/core `3.16 -> 3.17`
* @blueprintjs/datetime `3.10 -> 3.11`
* mobx `5.10 -> 5.11`
* react-transition-group `2.8 -> 4.2`

[Commit Log](https://github.com/xh/hoist-react/compare/v24.1.1...v24.2.0)

## v24.1.1 - 2019-07-01

### 🐞 Bug Fixes

* Mobile column chooser internal layout/sizing fixed when used in certain secure mobile browsers.

[Commit Log](https://github.com/xh/hoist-react/compare/v24.1.0...v24.1.1)

## v24.1.0 - 2019-07-01

### 🎁 New Features

* `DateInput.enableClear` prop added to support built-in button to null-out a date input's value.

### 🐞 Bug Fixes

* The `Select` component now properly shows all options when the pick-list is re-shown after a
  change without first blurring the control. (Previously this interaction edge case would only show
  the option matching the current input value.) #1198
* Mobile mask component `onClick` callback prop restored - required to dismiss mobile menus when not
  tapping a menu option.
* When checking for a possible expired session within `XH.handleException()`, prompt for app login
  only for Ajax requests made to relative URLs (not e.g. remote APIs accessed via CORS). #1189

### ✨ Style

* Panel splitter collapse button more visible in dark theme. CSS vars to customize further fixed.
* The mobile app menu button has been moved to the right side of the top appBar, consistent with its
  placement in desktop apps.

### 📚 Libraries

* @blueprintjs/core `3.15 -> 3.16`
* @blueprintjs/datetime `3.9 -> 3.10`
* codemirror `5.47 -> 5.48`
* mobx `6.0 -> 6.1`

[Commit Log](https://github.com/xh/hoist-react/compare/v24.0.0...v24.1.0)

## v24.0.0 - 2019-06-24

### 🎁 New Features

#### Data

* A `StoreFilter` object has been introduced to the data API. This allows `Store` and
  `StoreFilterField` to support the ability to conditionally include all children when filtering
  hierarchical data stores, and could support additional filtering customizations in the future.
* `Store` now provides a `summaryRecord` property which can be used to expose aggregated data for
  the data it contains. The raw data for this record can be provided to `loadData()` and
  `updateData()` either via an explicit argument to these methods, or as the root node of the raw
  data provided (see `Store.loadRootAsSummary`).
* The `StoreFilterField` component accepts new optional `model` and `bind` props to allow control of
  its text value from an external model's observable.
* `pwd` is now a new supported type of `Field` in the `@xh/hoist/core/data` package.

#### Grid

* `GridModel` now supports a `showSummary` config which can be used to display its store's
  summaryRecord (see above) as either a pinned top or bottom row.
* `GridModel` also adds a `enableColumnPinning` config to enable/disable user-driven pinning. On
  desktop, if enabled, users can pin columns by dragging them to the left or right edges of the grid
  (the default ag-Grid gesture). Column pinned state is now also captured and maintained by the
  overall grid state system.
* The desktop column chooser now options in a non-modal popover when triggered from the standard
  `ColChooserButton` component. This offers a quicker and less disruptive alternative to the modal
  dialog (which is still used when launched from the grid context menu). In this popover mode,
  updates to columns are immediately reflected in the underlying grid.
* The mobile `ColChooser` has been improved significantly. It now renders displayed and available
  columns as two lists, allowing drag and drop between to update the visibility and ordering. It
  also provides an easy option to toggle pinning the first column.
* `DimensionChooser` now supports an optional empty / ungrouped configuration with a value of `[]`.
  See `DimensionChooserModel.enableClear` and `DimensionChooser.emptyText`.

#### Other Features

* Core `AutoRefreshService` added to trigger an app-wide data refresh on a configurable interval, if
  so enabled via a combination of soft-config and user preference. Auto-refresh relies on the use of
  the root `RefreshContextModel` and model-level `LoadSupport`.
* A new `LoadingIndicator` component is available as a more minimal / unobtrusive alternative to a
  modal mask. Typically configured via a new `Panel.loadingIndicator` prop, the indicator can be
  bound to a `PendingTaskModel` and will automatically show/hide a spinner and/or custom message in
  an overlay docked to the corner of the parent Panel.
* `DateInput` adds support for new `enablePicker` and `showPickerOnFocus` props, offering greater
  control over when the calendar picker is shown. The new default behaviour is to not show the
  picker on focus, instead showing it via a built-in button.
* Transitions have been disabled by default on desktop Dialog and Popover components (both are from
  the Blueprint library) and on the Hoist Mask component. This should result in a snappier user
  experience, especially when working on remote / virtual workstations. Any in-app customizations to
  disable or remove transitions can now be removed in favor of this toolkit-wide change.
* Added new `@bindable.ref` variant of the `@bindable` decorator.

### 💥 Breaking Changes

* Apps that defined and initialized their own `AutoRefreshService` service or functionality should
  leverage the new Hoist service if possible. Apps with a pre-existing custom service of the same
  name must either remove in favor of the new service or - if they have special requirements not
  covered by the Hoist implementation - rename their own service to avoid a naming conflict.
* The `StoreFilterField.onFilterChange` callback will now be passed a `StoreFilter`, rather than a
  function.
* `DateInput` now has a calendar button on the right side of the input which is 22 pixels square.
  Applications explicitly setting width or height on this component should ensure that they are
  providing enough space for it to display its contents without clipping.

### 🐞 Bug Fixes

* Performance for bulk grid selections has been greatly improved (#1157)
* Toolbars now specify a minimum height (or width when vertical) to avoid shrinking unexpectedly
  when they contain only labels or are entirely empty (but still desired to e.g. align UIs across
  multiple panels). Customize if needed via the new `--xh-tbar-min-size` CSS var.
* All Hoist Components that accept a `model` prop now have that properly documented in their
  prop-types.
* Admin Log Viewer no longer reverses its lines when not in tail mode.

### ⚙️ Technical

* The `AppSpec` config passed to `XH.renderApp()` now supports a `clientAppCode` value to compliment
  the existing `clientAppName`. Both values are now optional and defaulted from the project-wide
  `appCode` and `appName` values set via the project's Webpack config. (Note that `clientAppCode` is
  referenced by the new `AutoRefreshService` to support configurable auto-refresh intervals on a
  per-app basis.)

### 📚 Libraries

* ag-grid `20.0 -> 21.0`
* react-select `2.4 -> 3.0`
* mobx-react `5.4 -> 6.0.3`
* font-awesome `5.8 -> 5.9`
* react-beautiful-dnd `10.1.1 -> 11.0.4`

[Commit Log](https://github.com/xh/hoist-react/compare/v23.0.0...v24.0.0)

## v23.0.0 - 2019-05-30

### 🎁 New Features

* `GridModel` now accepts a config of `cellBorders`, similar to `rowBorders`
* `Panel.tbar` and `Panel.bbar` props now accept an array of Elements and will auto-generate a
  `Toolbar` to contain them, avoiding the need for the extra import of `toolbar()`.
* New functions `withDebug` and `withShortDebug` have been added to provide a terse syntax for
  adding debug messages that track the execution of specific blocks of code.
* `XH.toast()` now supports an optional `containerRef` argument that can be used for anchoring a
  toast within another component (desktop only). Can be used to display more targeted toasts within
  the relevant section of an application UI, as opposed to the edge of the screen.
* `ButtonGroupInput` accepts a new `enableClear` prop that allows the active / depressed button to
  be unselected by pressing it again - this sets the value of the input as a whole to `null`.
* Hoist Admins now always see the VersionBar in the footer.
* `Promise.track` now accepts an optional `omit` config that indicates when no tracking will be
  performed.
* `fmtNumber` now accepts an optional `prefix` config that prepends immediately before the number,
  but after the sign (`+`, `-`).
* New utility methods `forEachAsync()` and `whileAsync()` have been added to allow non-blocking
  execution of time-consuming loops.

### 💥 Breaking Changes

* The `AppOption.refreshRequired` config has been renamed to `reloadRequired` to better match the
  `XH.reloadApp()` method called to reload the entire app in the browser. Any options defined by an
  app that require it to be fully reloaded should have this renamed config set to `true`.
* The options dialog will now automatically trigger an app-wide data _refresh_ via
  `XH.refreshAppAsync()` if options have changed that don't require a _reload_.
* The `EventSupport` mixin has been removed. There are no known uses of it and it is in conflict
  with the overall reactive structure of the hoist-react API. If your app listens to the
  `appStateChanged`, `prefChange` or `prefsPushed` events you will need to adjust accordingly.

### 🐞 Bug Fixes

* `Select` will now let the user edit existing text in conditions where it is expected to be
  editable. #880
* The Admin "Config Differ" tool has been updated to reflect changes to `Record` made in v22. It is
  once again able to apply remote config values.
* A `Panel` with configs `resizable: true, collapsible: false` now renders with a splitter.
* A `Panel` with no `icon`, `title`, or `headerItems` will not render a blank header.
* `FileChooser.enableMulti` now behaves as one might expect -- true to allow multiple files in a
  single upload. Previous behavior (the ability to add multiple files to dropzone) is now controlled
  by `enableAddMulti`.

[Commit Log](https://github.com/xh/hoist-react/compare/v22.0.0...v23.0.0)

## v22.0.0 - 2019-04-29

### 🎁 New Features

* A new `DockContainer` component provides a user-friendly way to render multiple child components
  "docked" to its bottom edge. Each child view is rendered with a configurable header and controls
  to allow the user to expand it, collapse it, or optionally "pop it out" into a modal dialog.
* A new `AgGrid` component provides a much lighter Hoist wrapper around ag-Grid while maintaining
  consistent styling and layout support. This allows apps to use any features supported by ag-Grid
  without conflicting with functionality added by the core Hoist `Grid`.
    * Note that this lighter wrapper lacks a number of core Hoist features and integrations,
      including store support, grid state, enhanced column and renderer APIs, absolute value
      sorting, and more.
    * An associated `AgGridModel` provides access to to the ag-Grid APIs, minimal styling configs,
      and several utility methods for managing Grid state.
* Added `GridModel.groupSortFn` config to support custom group sorting (replaces any use of
  `agOptions.defaultGroupSortComparator`).
* The `Column.cellClass` and `Column.headerClass` configs now accept functions to dynamically
  generate custom classes based on the Record and/or Column being rendered.
* The `Record` object now provides an additional getter `Record.allChildren` to return all children
  of the record, irrespective of the current filter in place on the record's store. This supplements
  the existing `Record.children` getter, which returns only the children meeting the filter.

### 💥 Breaking Changes

* The class `LocalStore` has been renamed `Store`, and is now the main implementation and base class
  for Store Data. The extraneous abstract superclass `BaseStore` has been removed.
* `Store.dataLastUpdated` had been renamed `Store.lastUpdated` on the new class and is now a simple
  timestamp (ms) rather than a Javascript Date object.
* The constructor argument `Store.processRawData` now expects a function that *returns* a modified
  object with the necessary edits. This allows implementations to safely *clone* the raw data rather
  than mutating it.
* The method `Store.removeRecord` has been replaced with the method `Store.removeRecords`. This will
  facilitate efficient bulk deletes.

### ⚙️ Technical

* `Grid` now performs an important performance workaround when loading a new dataset that would
  result in the removal of a significant amount of existing records/rows. The underlying ag-Grid
  component has a serious bottleneck here (acknowledged as AG-2879 in their bug tracker). The Hoist
  grid wrapper will now detect when this is likely and proactively clear all data using a different
  API call before loading the new dataset.
* The implementations `Store`, `RecordSet`, and `Record` have been updated to more efficiently
  re-use existing record references when loading, updating, or filtering data in a store. This keeps
  the Record objects within a store as stable as possible, and allows additional optimizations by
  ag-Grid and its `deltaRowDataMode`.
* When loading raw data into store `Record`s, Hoist will now perform additional conversions based on
  the declared `Field.type`. The unused `Field.nullable` has been removed.
* `LocalStorageService` now uses both the `appCode` and current username for its namespace key,
  ensuring that e.g. local prefs/grid state are not overwritten across multiple app users on one OS
  profile, or when admin impersonation is active. The service will automatically perform a one-time
  migration of existing local state from the old namespace to the new. #674
* `elem` no longer skips `null` children in its calls to `React.createElement()`. These children may
  play the role of placeholders when using conditional rendering, and skipping them was causing
  React to trigger extra re-renders. This change further simplifies Hoist's element factory and
  removes an unnecessary divergence with the behavior of JSX.

### 🐞 Bug Fixes

* `Grid` exports retain sorting, including support for absolute value sorting. #1068
* Ensure `FormField`s are keyed with their model ID, so that React can properly account for dynamic
  changes to fields within a form. #1031
* Prompt for app refresh in (rare) case of mismatch between client and server-side session user.
  (This can happen during impersonation and is defended against in server-side code.) #675

[Commit Log](https://github.com/xh/hoist-react/compare/v21.0.2...v22.0.0)

## v21.0.2 - 2019-04-05

### 📚 Libraries

* Rollback ag-Grid to v20.0.0 after running into new performance issues with large datasets and
  `deltaRowDataMode`. Updates to tree filtering logic, also related to grid performance issues with
  filtered tree results returning much larger record counts.

## v21.0.0 - 2019-04-04

### 🎁 New Features

* `FetchService` fetch methods now accept a plain object as the `headers` argument. These headers
  will be merged with the default headers provided by FetchService.
* An app can also now specify default headers to be sent with every fetch request via
  `XH.fetchService.setDefaultHeaders()`. You can pass either a plain object, or a closure which
  returns one.
* `Grid` supports a new `onGridReady` prop, allowing apps to hook into the ag-Grid event callback
  without inadvertently short-circuiting the Grid's own internal handler.

### 💥 Breaking Changes

* The shortcut getter `FormModel.isNotValid` was deemed confusing and has been removed from the API.
  In most cases applications should use `!FormModel.isValid` instead; this expression will return
  `false` for the `Unknown` as well as the `NotValid` state. Applications that wish to explicitly
  test for the `NotValid` state should use the `validationState` getter.
* Multiple HoistInputs have changed their `onKeyPress` props to `onKeyDown`, including TextInput,
  NumberInput, TextArea & SearchInput. The `onKeyPress` event has been deprecated in general and has
  limitations on which keys will trigger the event to fire (i.e. it would not fire on an arrow
  keypress).
* FetchService's fetch methods no longer support `contentType` parameter. Instead, specify a custom
  content-type by setting a 'Content-Type' header using the `headers` parameter.
* FetchService's fetch methods no longer support `acceptJson` parameter. Instead, pass an {"Accept":
  "application/json"} header using the `headers` parameter.

### ✨ Style

* Black point + grid colors adjusted in dark theme to better blend with overall blue-gray tint.
* Mobile styles have been adjusted to increase the default font size and grid row height, in
  addition to a number of other smaller visual adjustments.

### 🐞 Bug Fixes

* Avoid throwing React error due to tab / routing interactions. Tab / routing / state support
  generally improved. (#1052)
* `GridModel.selectFirst()` improved to reliably select first visible record even when one or more
  groupBy levels active. (#1058)

### 📚 Libraries

* ag-Grid `~20.1 -> ~20.2` (fixes ag-grid sorting bug with treeMode)
* @blueprint/core `3.14 -> 3.15`
* @blueprint/datetime `3.7 -> 3.8`
* react-dropzone `10.0 -> 10.1`
* react-transition-group `2.6 -> 2.8`

[Commit Log](https://github.com/xh/hoist-react/compare/v20.2.1...v21.0.0)

## v20.2.1 - 2019-03-28

* Minor tweaks to grid styles - CSS var for pinned column borders, drop left/right padding on
  center-aligned grid cells.

[Commit Log](https://github.com/xh/hoist-react/compare/v20.2.0...v20.2.1)

## v20.2.0 - 2019-03-27

### 🎁 New Features

* `GridModel` exposes three new configs - `rowBorders`, `stripeRows`, and `showCellFocus` - to
  provide additional control over grid styling. The former `Grid` prop `showHover` has been
  converted to a `GridModel` config for symmetry with these other flags and more efficient
  re-rendering. Note that some grid-related CSS classes have also been modified to better conform to
  the BEM approach used elsewhere - this could be a breaking change for apps that keyed off of
  certain Hoist grid styles (not expected to be a common case).
* `Select` adds a `queryBuffer` prop to avoid over-eager calls to an async `queryFn`. This buffer is
  defaulted to 300ms to provide some out-of-the-box debouncing of keyboard input when an async query
  is provided. A longer value might be appropriate for slow / intensive queries to a remote API.

### 🐞 Bug Fixes

* A small `FormField.labelWidth` config value will now be respected, even if it is less than the
  default minWidth of 80px.
* Unnecessary re-renders of inactive tab panels now avoided.
* `Grid`'s filter will now be consistently applied to all tree grid records. Previously, the filter
  skipped deeply nested records under specific conditions.
* `Timer` no longer requires its `runFn` to be a promise, as it briefly (and unintentionally) did.
* Suppressed default browser resize handles on `textarea`.

[Commit Log](https://github.com/xh/hoist-react/compare/v20.1.1...v20.2.0)

## v20.1.1 - 2019-03-27

### 🐞 Bug Fixes

* Fix form field reset so that it will call computeValidationAsync even if revalidation is not
  triggered because the field's value did not change when reset.

[Commit Log](https://github.com/xh/hoist-react/compare/v20.1.0...v20.1.1)

## v20.1.0 - 2019-03-14

### 🎁 New Features

* Standard app options panel now includes a "Restore Defaults" button to clear all user preferences
  as well as any custom grid state, resetting the app to its default state for that user.

### 🐞 Bug Fixes

* Removed a delay from `HoistInput` blur handling, ensuring `noteBlurred()` is called as soon as the
  element loses focus. This should remove a class of bugs related to input values not flushing into
  their models quickly enough when `commitOnChange: false` and the user moves directly from an input
  to e.g. clicking a submit button. #1023
* Fix to Admin ConfigDiffer tool (missing decorator).

### ⚙️ Technical

* The `GridModel.store` config now accepts a plain object and will internally create a `LocalStore`.
  This store config can also be partially specified or even omitted entirely. GridModel will ensure
  that the store is auto-configured with all fields in configured grid columns, reducing the need
  for app code boilerplate (re)enumerating field names.
* `Timer` class reworked to allow its interval to be adjusted dynamically via `setInterval()`,
  without requiring the Timer to be re-created.

[Commit Log](https://github.com/xh/hoist-react/compare/v20.0.1...v20.1.0)

## v20.0.1 - 2019-03-08

### 🐞 Bug Fixes

* Ensure `RestStore` processes records in a standard way following a save/add operation (#1010).

[Commit Log](https://github.com/xh/hoist-react/compare/v20.0.0...v20.0.1)

## v20.0.0 - 2019-03-06

### 💥 Breaking Changes

* The `@LoadSupport` decorator has been substantially reworked and enhanced from its initial release
  in v19. It is no longer needed on the HoistComponent, but rather should be put directly on the
  owned HoistModel implementing the loading. IMPORTANT NOTE: all models should implement
  `doLoadAsync` rather than `loadAsync`. Please see `LoadSupport` for more information on this
  important change.
* `TabContainer` and `TabContainerModel` are now cross-platform. Apps should update their code to
  import both from `@xh/hoist/cmp/tab`.
* `TabContainer.switcherPosition` has been moved to `TabContainerModel`. Please note that changes to
  `switcherPosition` are not supported on mobile, where the switcher will always appear beneath the
  container.
* The `Label` component from `@xh/hoist/desktop/cmp/input` has been removed. Applications should
  consider using the basic html `label` element instead (or a `FormField` if applicable).
* The `LeftRightChooserModel` constructor no longer accepts a `leftSortBy` and `rightSortBy`
  property. The implementation of these properties was generally broken. Use `leftSorted` and
  `rightSorted` instead.

#### Mobile

* Mobile `Page` has changed - `Pages` are now wrappers around `Panels` that are designed to be used
  with a `NavigationModel` or `TabContainer`. `Page` accepts the same props as `Panel`, meaning uses
  of `loadModel` should be replaced with `mask`.
* The mobile `AppBar` title is static and defaults to the app name. If you want to display page
  titles, it is recommended to use the `title` prop on the `Page`.

### 🎁 New Features

* Enhancements to Model and Component data loading via `@LoadSupport` provides a stronger set of
  conventions and better support for distinguishing between initial loads / auto/background
  refreshes / user- driven refreshes. It also provides new patterns for ensuring application
  Services are refreshed as part of a reworked global refresh cycle.
* RestGridModel supports a new `cloneAction` to take an existing record and open the editor form in
  "add mode" with all editable fields pre-populated from the source record. The action calls
  `prepareCloneFn`, if defined on the RestGridModel, to perform any transform operations before
  rendering the form.
* Tabs in `TabContainerModel` now support an `icon` property on the desktop.
* Charts take a new optional `aspectRatio` prop.
* Added new `Column.headerTooltip` config.
* Added new method `markManaged` on `ManagedSupport`.
* Added new function decorator `debounced`.
* Added new function `applyMixin` providing support for structured creation of class decorators
  (mixins).

#### Mobile

* Column chooser support available for mobile Grids. Users can check/uncheck columns to add/remove
  them from a configurable grid and reorder the columns in the list via drag and drop. Pair
  `GridModel.enableColChooser` with a mobile `colChooserButton` to allow use.
* Added `DialogPage` to the mobile toolkit. These floating pages do not participate in navigation or
  routing, and are used for showing fullscreen views outside of the Navigator / TabContainer
  context.
* Added `Panel` to the mobile toolkit, which offers a header element with standardized styling,
  title, and icon, as well as support for top and bottom toolbars.
* The mobile `AppBar` has been updated to more closely match the desktop `AppBar`, adding `icon`,
  `leftItems`, `hideAppMenuButton` and `appMenuButtonProps` props.
* Added routing support to mobile.

### 🐞 Bug Fixes

* The HighCharts wrapper component properly resizes its chart.
* Mobile dimension chooser button properly handles overflow for longer labels.
* Sizing fixes for multi-line inputs such as textArea and jsonInput.
* NumberInput calls a `onKeyPress` prop if given.
* Layout fixes on several admin panels and detail popups.

### 📚 Libraries

* @blueprintjs/core `3.13 -> 3.14`
* @xh/hoist-dev-utils `3.5 -> 3.6`
* ag-Grid `~20.0 -> ~20.1`
* react-dropzone `~8.0 -> ~9.0`
* react-select `~2.3 -> ~2.4`
* router5 `~6.6 -> ~7.0`
* react `~16.7 -> ~16.8`

[Commit Log](https://github.com/xh/hoist-react/compare/v19.0.1...v20.0.0)

## v19.0.1 - 2019-02-12

### 🐞 Bug Fixes

* Additional updates and simplifications to `FormField` sizing of child `HoistInput` elements, for
  more reliable sizing and spacing filling behavior.

[Commit Log](https://github.com/xh/hoist-react/compare/v19.0.0...v19.0.1)

## v19.0.0 - 2019-02-08

### 🎁 New Features

* Added a new architecture for signaling the need to load / refresh new data across either the
  entire app or a section of the component hierarchy. This new system relies on React context to
  minimizes the need for explicit application wiring, and improves support for auto-refresh. See
  newly added decorator `@LoadSupport` and classes/components `RefreshContext`,
  `RefreshContextModel`, and `RefreshContextView` for more info.
* `TabContainerModel` and `TabModel` now support `refreshMode` and `renderMode` configs to allow
  better control over how inactive tabs are mounted/unmounted and how tabs handle refresh requests
  when hidden or (re)activated.
* Apps can implement `getAppOptions()` in their `AppModel` class to specify a set of app-wide
  options that should be editable via a new built-in Options dialog. This system includes built-in
  support for reading/writing options to preferences, or getting/setting their values via custom
  handlers. The toolkit handles the rendering of the dialog.
* Standard top-level app buttons - for actions such as launching the new Options dialog, switching
  themes, launching the admin client, and logging out - have been moved into a new menu accessible
  from the top-right corner of the app, leaving more space for app-specific controls in the AppBar.
* `RecordGridModel` now supports an enhanced `editors` configuration that exposes the full set of
  validation and display support from the Forms package.
* `HoistInput` sizing is now consistently implemented using `LayoutSupport`. All sizable
  `HoistInputs` now have default `width` to ensure a standard display out of the box. `JsonInput`
  and `TextArea` also have default `height`. These defaults can be overridden by declaring explicit
  `width` and `height` values, or unset by setting the prop to `null`.
* `HoistInputs` within `FormFields` will be automatically sized to fill the available space in the
  `FormField`. In these cases, it is advised to either give the `FormField` an explicit size or
  render it in a flex layout.

### 💥 Breaking Changes

* ag-Grid has been updated to v20.0.0. Most apps shouldn't require any changes - however, if you are
  using `agOptions` to set sorting, filtering or resizing properties, these may need to change:

  For the `Grid`, `agOptions.enableColResize`, `agOptions.enableSorting`
  and `agOptions.enableFilter`
  have been removed. You can replicate their effects by using `agOptions.defaultColDef`. For
  `Columns`, `suppressFilter` has been removed, an should be replaced with `filter: false`.

* `HoistAppModel.requestRefresh` and `TabContainerModel.requestRefresh` have been removed.
  Applications should use the new Refresh architecture described above instead.
* `tabRefreshMode` on TabContainer has been renamed `renderMode`.
* `TabModel.reloadOnShow` has been removed. Set the `refreshMode` property on TabContainerModel or
  TabModel to `TabRefreshMode.ON_SHOW_ALWAYS` instead.
* The mobile APIs for `TabContainerModel`, `TabModel`, and `RefreshButton` have been rewritten to
  more closely mirror the desktop API.
* The API for `RecordGridModel` editors has changed -- `type` is no longer supported. Use
  `fieldModel` and `formField` instead.
* `LocalStore.loadRawData` requires that all records presented to store have unique IDs specified.
  See `LocalStore.idSpec` for more information.

### 🐞 Bug Fixes

* SwitchInput and RadioInput now properly highlight validation errors in `minimal` mode.

### 📚 Libraries

* @blueprintjs/core `3.12 -> 3.13`
* ag-Grid `~19.1.4 -> ~20.0.0`

[Commit Log](https://github.com/xh/hoist-react/compare/v18.1.2...v19.0.0)

## v18.1.2 - 2019-01-30

### 🐞 Bug Fixes

* Grid integrations relying on column visibility (namely export, storeFilterField) now correctly
  consult updated column state from GridModel. #935
* Ensure `FieldModel.initialValue` is observable to ensure that computed dirty state (and any other
  derivations) are updated if it changes. #934
* Fixes to ensure Admin console log viewer more cleanly handles exceptions (e.g. attempting to
  auto-refresh on a log file that has been deleted).

[Commit Log](https://github.com/xh/hoist-react/compare/v18.1.1...v18.1.2)

## v18.1.1 - 2019-01-29

* Grid cell padding can be controlled via a new set of CSS vars and is reduced by default for grids
  in compact mode.
* The `addRecordAsync()` and `saveRecordAsync()` methods on `RestStore` return the updated record.

[Commit Log](https://github.com/xh/hoist-react/compare/v18.1.0...v18.1.1)

## v18.1.0 - 2019-01-28

### 🎁 New Features

* New `@managed` class field decorator can be used to mark a property as fully created/owned by its
  containing class (provided that class has installed the matching `@ManagedSupport` decorator).
    * The framework will automatically pass any `@managed` class members to `XH.safeDestroy()` on
      destroy/unmount to ensure their own `destroy()` lifecycle methods are called and any related
      resources are disposed of properly, notably MobX observables and reactions.
    * In practice, this should be used to decorate any properties on `HoistModel`, `HoistService`,
      or
      `HoistComponent` classes that hold a reference to a `HoistModel` created by that class. All of
      those core artifacts support the new decorator, `HoistModel` already provides a built-in
      `destroy()` method, and calling that method when an app is done with a Model is an important
      best practice that can now happen more reliably / easily.
* `FormModel.getData()` accepts a new single parameter `dirtyOnly` - pass true to get back only
  fields which have been modified.
* The mobile `Select` component indicates the current value with a ✅ in the drop-down list.
* Excel exports from tree grids now include the matching expand/collapse tree controls baked into
  generated Excel file.

### 🐞 Bug Fixes

* The `JsonInput` component now properly respects / indicates disabled state.

### 📚 Libraries

* Hoist-dev-utils `3.4.1 -> 3.5.0` - updated webpack and other build tool dependencies, as well as
  an improved eslint configuration.
* @blueprintjs/core `3.10 -> 3.12`
* @blueprintjs/datetime `3.5 -> 3.7`
* fontawesome `5.6 -> 5.7`
* mobx `5.8 -> 5.9`
* react-select `2.2 -> 2.3`
* Other patch updates

[Commit Log](https://github.com/xh/hoist-react/compare/v18.0.0...v18.1.0)

## v18.0.0 - 2019-01-15

### 🎁 New Features

* Form support has been substantially enhanced and restructured to provide both a cleaner API and
  new functionality:
    * `FormModel` and `FieldModel` are now concrete classes and provide the main entry point for
      specifying the contents of a form. The `Field` and `FieldSupport` decorators have been
      removed.
    * Fields and sub-forms may now be dynamically added to FormModel.
    * The validation state of a FormModel is now *immediately* available after construction and
      independent of the GUI. The triggering of the *display* of that state is now a separate
      process triggered by GUI actions such as blur.
    * `FormField` has been substantially reworked to support a read-only display and inherit common
      property settings from its containing `Form`.
    * `HoistInput` has been moved into the `input` package to clarify that these are lower level
      controls and independent of the Forms package.

* `RestGrid` now supports a `mask` prop. RestGrid loading is now masked by default.
* `Chart` component now supports a built-in zoom out gesture: click and drag from right-to-left on
  charts with x-axis zooming.
* `Select` now supports an `enableClear` prop to control the presence of an optional inline clear
  button.
* `Grid` components take `onCellClicked` and `onCellDoubleClicked` event handlers.
* A new desktop `FileChooser` wraps a preconfigured react-dropzone component to allow users to
  easily select files for upload or other client-side processing.

### 💥 Breaking Changes

* Major changes to Form (see above). `HoistInput` imports will also need to be adjusted to move from
  `form` to `input`.
* The name of the HoistInput `field` prop has been changed to `bind`. This change distinguishes the
  lower-level input package more clearly from the higher-level form package which uses it. It also
  more clearly relates the property to the associated `@bindable` annotation for models.
* A `Select` input with `enableMulti = true` will by default no longer show an inline x to clear the
  input value. Use the `enableClear` prop to re-enable.
* Column definitions are exported from the `grid` package. To ensure backwards compatibility,
  replace imports from `@xh/hoist/desktop/columns` with `@xh/hoist/desktop/cmp/grid`.

### 📚 Libraries

* React `~16.6.0 -> ~16.7.0`
* Patch version updates to multiple other dependencies.

[Commit Log](https://github.com/xh/hoist-react/compare/v17.0.0...v18.0.0)

## v17.0.0 - 2018-12-21

### 💥 Breaking Changes

* The implementation of the `model` property on `HoistComponent` has been substantially enhanced:
    * "Local" Models should now be specified on the Component class declaration by simply setting
      the
      `model` property, rather than the confusing `localModel` property.
    * HoistComponent now supports a static `modelClass` class property. If set, this property will
      allow a HoistComponent to auto-create a model internally when presented with a plain
      javascript object as its `model` prop. This is especially useful in cases like `Panel`
      and `TabContainer`, where apps often need to specify a model but do not require a reference to
      the model. Those usages can now skip importing and instantiating an instance of the
      component's model class themselves.
    * Hoist will now throw an Exception if an application attempts to changes the model on an
      existing HoistComponent instance or presents the wrong type of model to a HoistComponent where
      `modelClass` has been specified.

* `PanelSizingModel` has been renamed `PanelModel`. The class now also has the following new
  optional properties, all of which are `true` by default:
    * `showSplitter` - controls visibility of the splitter bar on the outside edge of the component.
    * `showSplitterCollapseButton` - controls visibility of the collapse button on the splitter bar.
    * `showHeaderCollapseButton` - controls visibility of a (new) collapse button in the header.

* The API methods for exporting grid data have changed and gained new features:
    * Grids must opt-in to export with the `GridModel.enableExport` config.
    * Exporting a `GridModel` is handled by the new `GridExportService`, which takes a collection of
      `exportOptions`. See `GridExportService.exportAsync` for available `exportOptions`.
    * All export entry points (`GridModel.exportAsync()`, `ExportButton` and the export context menu
      items) support `exportOptions`. Additionally, `GridModel` can be configured with default
      `exportOptions` in its config.

* The `buttonPosition` prop on `NumberInput` has been removed due to problems with the underlying
  implementation. Support for incrementing buttons on NumberInputs will be re-considered for future
  versions of Hoist.

### 🎁 New Features

* `TextInput` on desktop now supports an `enableClear` property to allow easy addition of a clear
  button at the right edge of the component.
* `TabContainer` enhancements:
    * An `omit` property can now be passed in the tab configs passed to the `TabContainerModel`
      constructor to conditionally exclude a tab from the container
    * Each `TabModel` can now be retrieved by id via the new `getTabById` method on
      `TabContainerModel`.
    * `TabModel.title` can now be changed at runtime.
    * `TabModel` now supports the following properties, which can be changed at runtime or set via
      the config:
        * `disabled` - applies a disabled style in the switcher and blocks navigation to the tab via
          user click, routing, or the API.
        * `excludeFromSwitcher` - removes the tab from the switcher, but the tab can still be
          navigated to programmatically or via routing.
* `MultiFieldRenderer` `multiFieldConfig` now supports a `delimiter` property to separate
  consecutive SubFields.
* `MultiFieldRenderer` SubFields now support a `position` property, to allow rendering in either the
  top or bottom row.
* `StoreCountLabel` now supports a new 'includeChildren' prop to control whether or not children
  records are included in the count. By default this is `false`.
* `Checkbox` now supports a `displayUnsetState` prop which may be used to display a visually
  distinct state for null values.
* `Select` now renders with a checkbox next to the selected item in its dropdown menu, instead of
  relying on highlighting. A new `hideSelectedOptionCheck` prop is available to disable.
* `RestGridModel` supports a `readonly` property.
* `DimensionChooser`, various `HoistInput` components, `Toolbar` and `ToolbarSeparator` have been
  added to the mobile component library.
* Additional environment enums for UAT and BCP, added to Hoist Core 5.4.0, are supported in the
  application footer.

### 🐞 Bug Fixes

* `NumberInput` will no longer immediately convert its shorthand value (e.g. "3m") into numeric form
  while the user remains focused on the input.
* Grid `actionCol` columns no longer render Button components for each action, relying instead on
  plain HTML / CSS markup for a significant performance improvement when there are many rows and/or
  actions per row.
* Grid exports more reliably include the appropriate file extension.
* `Select` will prevent an `<esc>` keypress from bubbling up to parent components only when its menu
  is open. (In that case, the component assumes escape was pressed to close its menu and captures
  the keypress, otherwise it should leave it alone and let it e.g. close a parent popover).

[Commit Log](https://github.com/xh/hoist-react/compare/v16.0.1...v17.0.0)

## v16.0.1 - 2018-12-12

### 🐞 Bug Fixes

* Fix to FeedbackForm allowing attempted submission with an empty message.

[Commit Log](https://github.com/xh/hoist-react/compare/v16.0.0...v16.0.1)

## v16.0.0

### 🎁 New Features

* Support for ComboBoxes and Dropdowns have been improved dramatically, via a new `Select` component
  based on react-select.
* The ag-Grid based `Grid` and `GridModel` are now available on both mobile and desktop. We have
  also added new support for multi-row/multi-field columns via the new `multiFieldRenderer` renderer
  function.
* The app initialization lifecycle has been restructured so that no App classes are constructed
  until Hoist is fully initialized.
* `Column` now supports an optional `rowHeight` property.
* `Button` now defaults to 'minimal' mode, providing a much lighter-weight visual look-and-feel to
  HoistApps. `Button` also implements `@LayoutSupport`.
* Grouping state is now saved by the grid state support on `GridModel`.
* The Hoist `DimChooser` component has been ported to hoist-react.
* `fetchService` now supports an `autoAbortKey` in its fetch methods. This can be used to
  automatically cancel obsolete requests that have been superseded by more recent variants.
* Support for new `clickableLabel` property on `FormField`.
* `RestForm` now supports a read-only view.
* Hoist now supports automatic tracking of app/page load times.

### 💥 Breaking Changes

* The new location for the cross-platform grid component is `@xh/hoist/cmp/grid`. The `columns`
  package has also moved under a new sub-package in this location.
* Hoist top-level App Structure has changed in order to improve consistency of the Model-View
  conventions, to improve the accessibility of services, and to support the improvements in app
  initialization mentioned above:
    - `XH.renderApp` now takes a new `AppSpec` configuration.
    - `XH.app` is now `XH.appModel`.
    - All services are installed directly on `XH`.
    - `@HoistApp` is now `@HoistAppModel`
* `RecordAction` has been substantially refactored and improved. These are now typically immutable
  and may be shared.
    - `prepareFn` has been replaced with a `displayFn`.
    - `actionFn` and `displayFn` now take a single object as their parameter.
* The `hide` property on `Column` has been changed to `hidden`.
* The `ColChooserButton` has been moved from the incorrect location `@xh/hoist/cmp/grid` to
  `@xh/hoist/desktop/cmp/button`. This is a desktop-only component. Apps will have to adjust these
  imports.
* `withDefaultTrue` and `withDefaultFalse` in `@xh/hoist/utils/js` have been removed. Use
  `withDefault` instead.
* `CheckBox` has been renamed `Checkbox`

### ⚙️ Technical

* ag-Grid has been upgraded to v19.1
* mobx has been upgraded to v5.6
* React has been upgraded to v16.6
* Allow browsers with proper support for Proxy (e.g Edge) to access Hoist Applications.

### 🐞 Bug Fixes

* Extensive. See full change list below.

[Commit Log](https://github.com/xh/hoist-react/compare/v15.1.2...v16.0.0)

## v15.1.2

🛠 Hotfix release to MultiSelect to cap the maximum number of options rendered by the drop-down
list. Note, this component is being replaced in Hoist v16 by the react-select library.

[Commit Log](https://github.com/xh/hoist-react/compare/v15.1.1...v15.1.2)

## v15.1.1

### 🐞 Bug Fixes

* Fix to minimal validation mode for FormField disrupting input focus.
* Fix to JsonInput disrupting input focus.

### ⚙️ Technical

* Support added for TLBR-style notation when specifying margin/padding via layoutSupport - e.g. box(
  {margin: '10 20 5 5'}).
* Tweak to lockout panel message when the user has no roles.

[Commit Log](https://github.com/xh/hoist-react/compare/v15.1.0...v15.1.1)

## v15.1.0

### 🎁 New Features

* The FormField component takes a new minimal prop to display validation errors with a tooltip only
  as opposed to an inline message string. This can be used to help reduce shifting / jumping form
  layouts as required.
* The admin-only user impersonation toolbar will now accept new/unknown users, to support certain
  SSO application implementations that can create users on the fly.

### ⚙️ Technical

* Error reporting to server w/ custom user messages is disabled if the user is not known to the
  client (edge case with errors early in app lifecycle, prior to successful authentication).

[Commit Log](https://github.com/xh/hoist-react/compare/v15.0.0...v15.1.0)

## v15.0.0

### 💥 Breaking Changes

* This update does not require any application client code changes, but does require updating the
  Hoist Core Grails plugin to >= 5.0. Hoist Core changes to how application roles are loaded and
  users are authenticated required minor changes to how JS clients bootstrap themselves and load
  user data.
* The Hoist Core HoistImplController has also been renamed to XhController, again requiring Hoist
  React adjustments to call the updated /xh/ paths for these (implementation) endpoints. Again, no
  app updates required beyond taking the latest Hoist Core plugin.

[Commit Log](https://github.com/xh/hoist-react/compare/v14.2.0...v15.0.0)

## v14.2.0

### 🎁 New Features

* Upgraded hoist-dev-utils to 3.0.3. Client builds now use the latest Webpack 4 and Babel 7 for
  noticeably faster builds and recompiles during CI and at development time.
* GridModel now has a top-level agColumnApi property to provide a direct handle on the ag-Grid
  Column API object.

### ⚙️ Technical

* Support for column groups strengthened with the addition of a dedicated ColumnGroup sibling class
  to Column. This includes additional internal refactoring to reduce unnecessary cloning of Column
  configurations and provide a more managed path for Column updates. Public APIs did not change.
  (#694)

### 📚 Libraries

* Blueprint Core `3.6.1 -> 3.7.0`
* Blueprint Datetime `3.2.0 -> 3.3.0`
* Fontawesome `5.3.x -> 5.4.x`
* MobX `5.1.2 -> 5.5.0`
* Router5 `6.5.0 -> 6.6.0`

[Commit Log](https://github.com/xh/hoist-react/compare/v14.1.3...v14.2.0)

## v14.1.3

### 🐞 Bug Fixes

* Ensure JsonInput reacts properly to value changes.

### ⚙️ Technical

* Block user pinning/unpinning in Grid via drag-and-drop - pending further work via #687.
* Support "now" as special token for dateIs min/max validation rules.
* Tweak grouped grid row background color.

[Commit Log](https://github.com/xh/hoist-react/compare/v14.1.1...v14.1.3)

## v14.1.1

### 🐞 Bug Fixes

* Fixes GridModel support for row-level grouping at same time as column grouping.

[Commit Log](https://github.com/xh/hoist-react/compare/v14.1.0...v14.1.1)

## v14.1.0

### 🎁 New Features

* GridModel now supports multiple levels of row grouping. Pass the public setGroupBy() method an
  array of string column IDs, or a falsey value / empty array to ungroup. Note that the public and
  observable groupBy property on GridModel will now always be an array, even if the grid is not
  grouped or has only a single level of grouping.
* GridModel exposes public expandAll() and collapseAll() methods for grouped / tree grids, and
  StoreContextMenu supports a new "expandCollapseAll" string token to insert context menu items.
  These are added to the default menu, but auto-hide when the grid is not in a grouped state.
* The Grid component provides a new onKeyDown prop, which takes a callback and will fire on any
  keypress targeted within the Grid. Note such a handler is not provided directly by ag-Grid.
* The Column class supports pinned as a top-level config. Supports passing true to pin to the left.

### 🐞 Bug Fixes

* Updates to Grid column widths made via ag-Grid's "autosize to fit" API are properly persisted to
  grid state.

[Commit Log](https://github.com/xh/hoist-react/compare/v14.0.0...v14.1.0)

## v14.0.0

* Along with numerous bug fixes, v14 brings with it a number of important enhancements for grids,
  including support for tree display, 'action' columns, and absolute value sorting. It also includes
  some new controls and improvement to focus display.

### 💥 Breaking Changes

* The signatures of the Column.elementRenderer and Column.renderer have been changed to be
  consistent with each other, and more extensible. Each takes two arguments -- the value to be
  rendered, and a single bundle of metadata.
* StoreContextMenuAction has been renamed to RecordAction. Its action property has been renamed to
  actionFn for consistency and clarity.
* LocalStore : The method LocalStore.processRawData no longer takes an array of all records, but
  instead takes just a single record. Applications that need to operate on all raw records in bulk
  should do so before presenting them to LocalStore. Also, LocalStores template methods for override
  have also changed substantially, and sub-classes that rely on these methods will need to be
  adjusted accordingly.

### 🎁 New Features

#### Grid

* The Store API now supports hierarchical datasets. Applications need to simply provide raw data for
  records with a "children" property containing the raw data for their children.
* Grid supports a 'TreeGrid' mode. To show a tree grid, bind the GridModel to a store containing
  hierarchical data (as above), set treeMode: true on the GridModel, and specify a column to display
  the tree controls (isTreeColumn: true)
* Grid supports absolute sorting for numerical columns. Specify absSort: true on your column config
  to enable. Clicking the grid header will now cycle through ASC > DESC > DESC (abs) sort modes.
* Grid supports an 'Actions' column for one-click record actions. See cmp/desktop/columns/actionCol.
* A new showHover prop on the desktop Grid component will highlight the hovered row with default
  styling. A new GridModel.rowClassFn callback was added to support per-row custom classes based on
  record data.
* A new ExportFormat.LONG_TEXT format has been added, along with a new Column.exportWidth config.
  This supports exporting columns that contain long text (e.g. notes) as multi-line cells within
  Excel.

#### Other Components

* RadioInput and ButtonGroupInput have been added to the desktop/cmp/form package.
* DateInput now has support for entering and displaying time values.
* NumberInput displays its unformatted value when focused.
* Focused components are now better highlighted, with additional CSS vars provided to customize as
  needed.

### 🐞 Bug Fixes

* Calls to GridModel.setGroupBy() work properly not only on the first, but also all subsequent calls
  (#644).
* Background / style issues resolved on several input components in dark theme (#657).
* Grid context menus appear properly over other floating components.

### 📚 Libraries

* React `16.5.1 -> 16.5.2`
* router5 `6.4.2 -> 6.5.0`
* CodeMirror, Highcharts, and MobX patch updates

[Commit Log](https://github.com/xh/hoist-react/compare/v13.0.0...v14.0.0)

## v13.0.0

🍀Lucky v13 brings with it a number of enhancements for forms and validation, grouped column support
in the core Grid API, a fully wrapped MultiSelect component, decorator syntax adjustments, and a
number of other fixes and enhancements.

It also includes contributions from new ExHI team members Arjun and Brendan. 🎉

### 💥 Breaking Changes

* The core `@HoistComponent`, `@HoistService`, and `@HoistModel` decorators are **no longer
  parameterized**, meaning that trailing `()` should be removed after each usage. (#586)
* The little-used `hoistComponentFactory()` method was also removed as a further simplification
  (#587).
* The `HoistField` superclass has been renamed to `HoistInput` and the various **desktop form
  control components have been renamed** to match (55afb8f). Apps using these components (which will
  likely be most apps) will need to adapt to the new names.
    * This was done to better distinguish between the input components and the upgraded Field
      concept on model classes (see below).

### 🎁 New Features

⭐️ **Forms and Fields** have been a major focus of attention, with support for structured data
fields added to Models via the `@FieldSupport` and `@field()` decorators.

* Models annotated with `@FieldSupport` can decorate member properties with `@field()`, making those
  properties observable and settable (with a generated `setXXX()` method).
* The `@field()` decorators themselves can be passed an optional display label string as well as
  zero or more *validation rules* to define required constraints on the value of the field.
* A set of predefined constraints is provided within the toolkit within the `/field/` package.
* Models using `FieldSupport` should be sure to call the `initFields()` method installed by the
  decorator within their constructor. This method can be called without arguments to generally
  initialize the field system, or it can be passed an object of field names to initial/default
  values, which will set those values on the model class properties and provide change/dirty
  detection and the ability to "reset" a form.
* A new `FormField` UI component can be used to wrap input components within a form. The `FormField`
  wrapper can accept the source model and field name, and will apply those to its child input. It
  leverages the Field model to automatically display a label, indicate required fields, and print
  validation error messages. This new component should be the building-block for most non-trivial
  forms within an application.

Other enhancements include:

* **Grid columns can be grouped**, with support for grouping added to the grid state management
  system, column chooser, and export manager (#565). To define a column group, nest column
  definitions passed to `GridModel.columns` within a wrapper object of the
  form `{headerName: 'My group', children: [...]}`.

(Note these release notes are incomplete for this version.)

[Commit Log](https://github.com/xh/hoist-react/compare/v12.1.2...v13.0.0)

## v12.1.2

### 🐞 Bug Fixes

* Fix casing on functions generated by `@settable` decorator
  (35c7daa209a4205cb011583ebf8372319716deba).

[Commit Log](https://github.com/xh/hoist-react/compare/v12.1.1...v12.1.2)

## v12.1.1

### 🐞 Bug Fixes

* Avoid passing unknown HoistField component props down to Blueprint select/checkbox controls.

### 📚 Libraries

* Rollback update of `@blueprintjs/select` package `3.1.0 -> 3.0.0` - this included breaking API
  changes and will be revisited in #558.

[Commit Log](https://github.com/xh/hoist-react/compare/v12.1.0...v12.1.1)

## v12.1.0

### 🎁 New Features

* New `@bindable` and `@settable` decorators added for MobX support. Decorating a class member
  property with `@bindable` makes it a MobX `@observable` and auto-generates a setter method on the
  class wrapped in a MobX `@action`.
* A `fontAwesomeIcon` element factory is exported for use with other FA icons not enumerated by the
  `Icon` class.
* CSS variables added to control desktop Blueprint form control margins. These remain defaulted to
  zero, but now within CSS with support for variable overrides. A Blueprint library update also
  brought some changes to certain field-related alignment and style properties. Review any form
  controls within apps to ensure they remain aligned as desired
  (8275719e66b4677ec5c68a56ccc6aa3055283457 and df667b75d41d12dba96cbd206f5736886cb2ac20).

### 🐞 Bug Fixes

* Grid cells are fully refreshed on a data update, ensuring cell renderers that rely on data other
  than their primary display field are updated (#550).
* Grid auto-sizing is run after a data update, ensuring flex columns resize to adjust for possible
  scrollbar visibility changes (#553).
* Dropdown fields can be instantiated with fewer required properties set (#541).

### 📚 Libraries

* Blueprint `3.0.1 -> 3.4.0`
* FontAwesome `5.2.0 -> 5.3.0`
* CodeMirror `5.39.2 -> 5.40.0`
* MobX `5.0.3 -> 5.1.0`
* router5 `6.3.0 -> 6.4.2`
* React `16.4.1 -> 16.4.2`

[Commit Log](https://github.com/xh/hoist-react/compare/v12.0.0...v12.1.0)

## v12.0.0

Hoist React v12 is a relatively large release, with multiple refactorings around grid columns,
`elemFactory` support, classNames, and a re-organization of classes and exports within `utils`.

### 💥 Breaking Changes

#### ⭐️ Grid Columns

**A new `Column` class describes a top-level API for columns and their supported options** and is
intended to be a cross-platform layer on top of ag-Grid and TBD mobile grid implementations.

* The desktop `GridModel` class now accepts a collection of `Column` configuration objects to define
  its available columns.
* Columns may be configured with `flex: true` to cause them to stretch all available horizontal
  space within a grid, sharing it equally with any other flex columns. However note that this should
  be used sparingly, as flex columns have some deliberate limitations to ensure stable and
  consistent behavior. Most noticeably, they cannot be resized directly by users. Often, a best
  practice will be to insert an `emptyFlexCol` configuration as the last column in a grid - this
  will avoid messy-looking gaps in the layout while not requiring a data-driven column be flexed.
* User customizations to column widths are now saved if the GridModel has been configured with a
  `stateModel` key or model instance - see `GridStateModel`.
* Columns accept a `renderer` config to format text or HTML-based output. This is a callback that is
  provided the value, the row-level record, and a metadata object with the column's `colId`. An
  `elementRenderer` config is also available for cells that should render a Component.
* An `agOptions` config key continues to provide a way to pass arbitrary options to the underlying
  ag-Grid instance (for desktop implementations). This is considered an "escape hatch" and should be
  used with care, but can provide a bridge to required ag-Grid features as the Hoist-level API
  continues to develop.
* The "factory pattern" for Column templates / defaults has been removed, replaced by a simpler
  approach that recommends exporting simple configuration partials and spreading them into
  instance-specific column configs.
* See 0798f6bb20092c59659cf888aeaf9ecb01db52a6 for primary commit.

#### ⭐️ Element Factory, LayoutSupport, BaseClassName

Hoist provides core support for creating components via a factory pattern, powered by the `elem()`
and `elemFactory()` methods. This approach remains the recommended way to instantiate component
elements, but was **simplified and streamlined**.

* The rarely used `itemSpec` argument was removed (this previously applied defaults to child items).
* Developers can now also use JSX to instantiate all Hoist-provided components while still taking
  advantage of auto-handling for layout-related properties provided by the `LayoutSupport` mixin.
    * HoistComponents should now spread **`...this.getLayoutProps()`** into their outermost rendered
      child to enable promotion of layout properties.
* All HoistComponents can now specify a **baseClassName** on their component class and should pass
  `className: this.getClassName()` down to their outermost rendered child. This allows components to
  cleanly layer on a base CSS class name with any instance-specific classes.
* See 8342d3870102ee9bda4d11774019c4928866f256 for primary commit.

#### ⭐️ Panel resizing / collapsing

**The `Panel` component now takes a `sizingModel` prop to control and encapsulate newly built-in
resizing and collapsing behavior** (#534).

* See the `PanelSizingModel` class for configurable details, including continued support for saving
  sizing / collapsed state as a user preference.
* **The standalone `Resizable` component was removed** in favor of the improved support built into
  Panel directly.

#### Other

* Two promise-related models have been combined into **a new, more powerful `PendingTaskModel`**,
  and the `LoadMask` component has been removed and consolidated into `Mask`
  (d00a5c6e8fc1e0e89c2ce3eef5f3e14cb842f3c8).
    * `Panel` now exposes a single `mask` prop that can take either a configured `mask` element or a
      simple boolean to display/remove a default mask.
* **Classes within the `utils` package have been re-organized** into more standardized and scalable
  namespaces. Imports of these classes will need to be adjusted.

### 🎁 New Features

* **The desktop Grid component now offers a `compact` mode** with configurable styling to display
  significantly more data with reduced padding and font sizes.
* The top-level `AppBar` refresh button now provides a default implementation, calling a new
  abstract `requestRefresh()` method on `HoistApp`.
* The grid column chooser can now be configured to display its column groups as initially collapsed,
  for especially large collections of columns.
* A new `XH.restoreDefaultsAsync()` method provides a centralized way to wipe out user-specific
  preferences or customizations (#508).
* Additional Blueprint `MultiSelect`, `Tag`, and `FormGroup` controls re-exported.

### 🐞 Bug Fixes

* Some components were unintentionally not exporting their Component class directly, blocking JSX
  usage. All components now export their class.
* Multiple fixes to `DayField` (#531).
* JsonField now responds properly when switching from light to dark theme (#507).
* Context menus properly filter out duplicated separators (#518).

[Commit Log](https://github.com/xh/hoist-react/compare/v11.0.0...v12.0.0)

## v11.0.0

### 💥 Breaking Changes

* **Blueprint has been upgraded to the latest 3.x release.** The primary breaking change here is the
  renaming of all `pt-` CSS classes to use a new `bp3-` prefix. Any in-app usages of the BP
  selectors will need to be updated. See the
  [Blueprint "What's New" page](http://blueprintjs.com/docs/#blueprint/whats-new-3.0).
* **FontAwesome has been upgraded to the latest 5.2 release.** Only the icons enumerated in the
  Hoist `Icon` class are now registered via the FA `library.add()` method for inclusion in bundled
  code, resulting in a significant reduction in bundle size. Apps wishing to use other FA icons not
  included by Hoist must import and register them - see the
  [FA React Readme](https://github.com/FortAwesome/react-fontawesome/blob/master/README.md) for
  details.
* **The `mobx-decorators` dependency has been removed** due to lack of official support for the
  latest MobX update, as well as limited usage within the toolkit. This package was primarily
  providing the optional `@setter` decorator, which should now be replaced as needed by dedicated
  `@action` setter methods (19cbf86138499bda959303e602a6d58f6e95cb40).

### 🎁 Enhancements

* `HoistComponent` now provides a `getClassNames()` method that will merge any `baseCls` CSS class
  names specified on the component with any instance-specific classes passed in via props (#252).
    * Components that wish to declare and support a `baseCls` should use this method to generate and
      apply a combined list of classes to their outermost rendered elements (see `Grid`).
    * Base class names have been added for relevant Hoist-provided components - e.g. `.xh-panel` and
      `.xh-grid`. These will be appended to any instance class names specified within applications
      and be available as public CSS selectors.
* Relevant `HoistField` components support inline `leftIcon` and `rightElement` props. `DayField`
  adds support for `minDay / maxDay` props.
* Styling for the built-in ag-Grid loading overlay has been simplified and improved (#401).
* Grid column definitions can now specify an `excludeFromExport` config to drop them from
  server-generated Excel/CSV exports (#485).

### 🐞 Bug Fixes

* Grid data loading and selection reactions have been hardened and better coordinated to prevent
  throwing when attempting to set a selection before data has been loaded (#484).

### 📚 Libraries

* Blueprint `2.x -> 3.x`
* FontAwesome `5.0.x -> 5.2.x`
* CodeMirror `5.37.0 -> 5.39.2`
* router5 `6.2.4 -> 6.3.0`

[Commit Log](https://github.com/xh/hoist-react/compare/v10.0.1...v11.0.0)

## v10.0.1

### 🐞 Bug Fixes

* Grid `export` context menu token now defaults to server-side 'exportExcel' export.
    * Specify the `exportLocal` token to return a menu item for local ag-Grid export.
* Columns with `field === null` skipped for server-side export (considered spacer / structural
  columns).

## v10.0.0

### 💥 Breaking Changes

* **Access to the router API has changed** with the `XH` global now exposing `router` and
  `routerState` properties and a `navigate()` method directly.
* `ToastManager` has been deprecated. Use `XH.toast` instead.
* `Message` is no longer a public class (and its API has changed). Use `XH.message/confirm/alert`
  instead.
* Export API has changed. The Built-in grid export now uses more powerful server-side support. To
  continue to use local AG based export, call method `GridModel.localExport()`. Built-in export
  needs to be enabled with the new property on `GridModel.enableExport`. See `GridModel` for more
  details.

### 🎁 Enhancements

* New Mobile controls and `AppContainer` provided services (impersonation, about, and version bars).
* Full-featured server-side Excel export for grids.

### 🐞 Bug Fixes

* Prevent automatic zooming upon input focus on mobile devices (#476).
* Clear the selection when showing the context menu for a record which is not already selected
  (#469).
* Fix to make lockout script readable by Compatibility Mode down to IE5.

### 📚 Libraries

* MobX `4.2.x -> 5.0.x`

[Commit Log](https://github.com/xh/hoist-react/compare/v9.0.0...v10.0.0)

## v9.0.0

### 💥 Breaking Changes

* **Hoist-provided mixins (decorators) have been refactored to be more granular and have been broken
  out of `HoistComponent`.**
    * New discrete mixins now exist for `LayoutSupport` and `ContextMenuSupport` - these should be
      added directly to components that require the functionality they add for auto-handling of
      layout-related props and support for showing right-click menus. The corresponding options on
      `HoistComponent` that used to enable them have been removed.
    * For consistency, we have also renamed `EventTarget -> EventSupport` and `Reactive ->
      ReactiveSupport` mixins. These both continue to be auto-applied to HoistModel and HoistService
      classes, and ReactiveSupport enabled by default in HoistComponent.
* **The Context menu API has changed.** The `ContextMenuSupport` mixin now specifies an abstract
  `getContextMenuItems()` method for component implementation (replacing the previous
  `renderContextMenu()` method). See the new [`ContextMenuItem` class for what these items support,
  as well as several static default items that can be used.
    * The top-level `AppContainer` no longer provides a default context menu, instead allowing the
      browser's own context menu to show unless an app / component author has implemented custom
      context-menu handling at any level of their component hierarchy.

### 🐞 Bug Fixes

* TabContainer active tab can become out of sync with the router state (#451)
    * ⚠️ Note this also involved a change to the `TabContainerModel` API - `activateTab()` is now
      the public method to set the active tab and ensure both the tab and the route land in the
      correct state.
* Remove unintended focused cell borders that came back with the prior ag-Grid upgrade.

[Commit Log](https://github.com/xh/hoist-react/compare/v8.0.0...v9.0.0)

## v8.0.0

Hoist React v8 brings a big set of improvements and fixes, some API and package re-organizations,
and ag-Grid upgrade, and more. 🚀

### 💥 Breaking Changes

* **Component package directories have been re-organized** to provide better symmetry between
  pre-existing "desktop" components and a new set of mobile-first component. Current desktop
  applications should replace imports from `@xh/hoist/cmp/xxx` with `@xh/hoist/desktop/cmp/xxx`.
    * Important exceptions include several classes within `@xh/hoist/cmp/layout/`, which remain
      cross-platform.
    * `Panel` and `Resizable` components have moved to their own packages in
      `@xh/hoist/desktop/cmp/panel` and `@xh/hoist/desktop/cmp/resizable`.
* **Multiple changes and improvements made to tab-related APIs and components.**
    * The `TabContainerModel` constructor API has changed, notably `children` -> `tabs`, `useRoutes`
      ->
      `route` (to specify a starting route as a string) and `switcherPosition` has moved from a
      model config to a prop on the `TabContainer` component.
    * `TabPane` and `TabPaneModel` have been renamed `Tab` and `TabModel`, respectively, with
      several related renames.
* **Application entry-point classes decorated with `@HoistApp` must implement the new getter method
  `containerClass()`** to specify the platform specific component used to wrap the app's
  `componentClass`.
    * This will typically be `@xh/hoist/[desktop|mobile]/AppContainer` depending on platform.

### 🎁 New Features

* **Tab-related APIs re-worked and improved**, including streamlined support for routing, a new
  `tabRenderMode` config on `TabContainerModel`, and better naming throughout.
* **Ag-grid updated to latest v18.x** - now using native flex for overall grid layout and sizing
  controls, along with multiple other vendor improvements.
* Additional `XH` API methods exposed for control of / integration with Router5.
* The core `@HoistComponent` decorated now installs a new `isDisplayed` getter to report on
  component visibility, taking into account the visibility of its ancestors in the component tree.
* Mobile and Desktop app package / component structure made more symmetrical (#444).
* Initial versions of multiple new mobile components added to the toolkit.
* Support added for **`IdleService` - automatic app suspension on inactivity** (#427).
* Hoist wrapper added for the low-level Blueprint **button component** - provides future hooks into
  button customizations and avoids direct BP import (#406).
* Built-in support for collecting user feedback via a dedicated dialog, convenient XH methods and
  default appBar button (#379).
* New `XH.isDevelopmentMode` constant added, true when running in local Webpack dev-server mode.
* CSS variables have been added to customize and standardize the Blueprint "intent" based styling,
  with defaults adjusted to be less distracting (#420).

### 🐞 Bug Fixes

* Preference-related events have been standardized and bugs resolved related to pushAsync() and the
  `prefChange` event (ee93290).
* Admin log viewer auto-refreshes in tail-mode (#330).
* Distracting grid "loading" overlay removed (#401).
* Clipboard button ("click-to-copy" functionality) restored (#442).

[Commit Log](https://github.com/xh/hoist-react/compare/v7.2.0...v8.0.0)

## v7.2.0

### 🎁 New Features

+ Admin console grids now outfitted with column choosers and grid state. #375
+ Additional components for Onsen UI mobile development.

### 🐞 Bug Fixes

+ Multiple improvements to the Admin console config differ. #380 #381 #392

[Commit Log](https://github.com/xh/hoist-react/compare/v7.1.0...v7.2.0)

## v7.1.0

### 🎁 New Features

* Additional kit components added for Onsen UI mobile development.

### 🐞 Bug Fixes

* Dropdown fields no longer default to `commitOnChange: true` - avoiding unexpected commits of
  type-ahead query values for the comboboxes.
* Exceptions thrown from FetchService more accurately report the remote host when unreachable, along
  with some additional enhancements to fetch exception reporting for clarity.

[Commit Log](https://github.com/xh/hoist-react/compare/v7.0.0...v7.1.0)

## v7.0.0

### 💥 Breaking Changes

* **Restructuring of core `App` concept** with change to new `@HoistApp` decorator and conventions
  around defining `App.js` and `AppComponent.js` files as core app entry points. `XH.app` now
  installed to provide access to singleton instance of primary app class. See #387.

### 🎁 New Features

* **Added `AppBar` component** to help further standardize a pattern for top-level application
  headers.
* **Added `SwitchField` and `SliderField`** form field components.
* **Kit package added for Onsen UI** - base component library for mobile development.
* **Preferences get a group field for better organization**, parity with AppConfigs. (Requires
  hoist-core 3.1.x.)

### 🐞 Bug Fixes

* Improvements to `Grid` component's interaction with underlying ag-Grid instance, avoiding extra
  renderings and unwanted loss of state. 03de0ae7

[Commit Log](https://github.com/xh/hoist-react/compare/v6.0.0...v7.0.0)

## v6.0.0

### 💥 Breaking Changes

* API for `MessageModel` has changed as part of the feature addition noted below, with `alert()` and
  `confirm()` replaced by `show()` and new `XH` convenience methods making the need for direct calls
  rare.
* `TabContainerModel` no longer takes an `orientation` prop, replaced by the more flexible
  `switcherPosition` as noted below.

### 🎁 New Features

* **Initial version of grid state** now available, supporting easy persistence of user grid column
  selections and sorting. The `GridModel` constructor now takes a `stateModel` argument, which in
  its simplest form is a string `xhStateId` used to persist grid state to local storage. See the
  `GridStateModel` class for implementation details. #331
* The **Message API** has been improved and simplified, with new `XH.confirm()` and `XH.alert()`
  methods providing an easy way to show pop-up alerts without needing to manually construct or
  maintain a `MessageModel`. #349
* **`TabContainer` components can now be controlled with a remote `TabSwitcher`** that does not need
  to be directly docked to the container itself. Specify `switcherPosition:none` on the
  `TabContainerModel` to suppress showing the switching affordance on the tabs themselves and
  instantiate a `TabSwitcher` bound to the same model to control a tabset from elsewhere in the
  component hierarchy. In particular, this enabled top-level application tab navigation to move up
  into the top toolbar, saving vertical space in the layout. #368
* `DataViewModel` supports an `emptyText` config.

### 🐞 Bugfixes

* Dropdown fields no longer fire multiple commit messages, and no longer commit partial entries
  under some circumstances. #353 and #354
* Grids resizing fixed when shrinking the containing component. #357

[Commit Log](https://github.com/xh/hoist-react/compare/v5.0.0...v6.0.0)

## v5.0.0

### 💥 Breaking Changes

* **Multi environment configs have been unwound** See these release notes/instructions for how to
  migrate: https://github.com/xh/hoist-core/releases/tag/release-3.0.0
* **Breaking change to context menus in dataviews and grids not using the default context menu:**
  StoreContextMenu no longer takes an array of items as an argument to its constructor. Instead it
  takes a configuration object with an ‘items’ key that will point to any current implementation’s
  array of items. This object can also contain an optional gridModel argument which is intended to
  support StoreContextMenuItems that may now be specified as known ‘hoist tokens’, currently limited
  to a ‘colChooser’ token.

### 🎁 New Features

* Config differ presents inline view, easier to read diffs now.
* Print Icon added!

### 🐞 Bugfixes

* Update processFailedLoad to loadData into gridModel store, Fixes #337
* Fix regression to ErrorTracking. Make errorTrackingService safer/simpler to call at any point in
  life-cycle.
* Fix broken LocalStore state.
* Tweak flex prop for charts. Side by side charts in a flexbox now auto-size themselves! Fixes #342
* Provide token parsing for storeContextMenus. Context menus are all grown up! Fixes #300

## v4.0.1

### 🐞 Bugfixes

* DataView now properly re-renders its items when properties on their records change (and the ID
  does not)

## v4.0.0

### 💥 Breaking Changes

* **The `GridModel` selection API has been reworked for clarity.** These models formerly exposed
  their selectionModel as `grid.selection` - now that getter returns the selected records. A new
  `selectedRecord` getter is also available to return a single selection, and new string shortcut
  options are available when configuring GridModel selection behavior.
* **Grid components can now take an `agOptions` prop** to pass directly to the underlying ag-grid
  component, as well as an `onRowDoubleClicked` handler function.
  16be2bfa10e5aab4ce8e7e2e20f8569979dd70d1

### 🎁 New Features

* Additional core components have been updated with built-in `layoutSupport`, allowing developers to
  set width/height/flex and other layout properties directly as top-level props for key comps such
  as Grid, DataView, and Chart. These special props are processed via `elemFactory` into a
  `layoutConfig` prop that is now passed down to the underlying wrapper div for these components.
  081fb1f3a2246a4ff624ab123c6df36c1474ed4b

### 🐞 Bugfixes

* Log viewer tail mode now working properly for long log files - #325

## v3.0.1

### 🐞 Bugfixes

* FetchService throws a dedicated exception when the server is unreachable, fixes a confusing
  failure case detailed in #315

## v3.0.0

### 💥 Breaking Changes

* **An application's `AppModel` class must now implement a new `checkAccess()` method.** This method
  is passed the current user, and the appModel should determine if that user should see the UI and
  return an object with a `hasAccess` boolean and an optional `message` string. For a return with
  `hasAccess: false`, the framework will render a lockout panel instead of the primary UI.
  974c1def99059f11528c476f04e0d8c8a0811804
    * Note that this is only a secondary level of "security" designed to avoid showing an
      unauthorized user a confusing / non-functional UI. The server or any other third-party data
      sources must always be the actual enforcer of access to data or other operations.
* **We updated the APIs for core MobX helper methods added to component/model/service classes.** In
  particular, `addReaction()` was updated to take a more declarative / clear config object.
  8169123a4a8be6940b747e816cba40bd10fa164e
    * See Reactive.js - the mixin that provides this functionality.

### 🎁 New Features

* Built-in client-side lockout support, as per above.

### 🐞 Bugfixes

* None

------------------------------------------

Copyright © 2022 Extremely Heavy Industries Inc. - all rights reserved

------------------------------------------

📫☎️🌎 info@xh.io | https://xh.io/contact<|MERGE_RESOLUTION|>--- conflicted
+++ resolved
@@ -8,7 +8,10 @@
 * `FetchService` now has a public `abort` method for manually aborting a pending fetch request.
 
 ### 💥 Breaking Changes
-
+* "Local" Preference support in PreferenceService is no longer supported.  Application should use
+  `LocalStorageService` instead. With v43, the `local` flag on any preferences will be ignored, and
+  all preferences will be saved on the server instead.  Note that Hoist v43 will execute a one-time
+  migration of any existing preferences from browser Local Storage to the server on app load.
 * The use of `tooltipElement` on `Column` is removed. Use `tooltip` instead.
 * The prop `fill` on `TextArea` and `NumberInput` component has been removed.  Use the standard
   flex` layout prop instead.
@@ -16,6 +19,9 @@
  `Button.modifier.quiet` have been removed.
 * The previously deprecated property `AppMenuButton.extraItems.onClick` has been removed.  Use
 `actionFn` instead.
+
+### ⚙️ Technical
+* This version requires an update to hoist-core.
 
 
 ## v55.3.0 - 2023-03-03
@@ -544,13 +550,6 @@
   not be auto-wired or returned by model lookups. This should not affect most apps, but will require
   minor changes for apps that were binding components to non-standard or "private" models.
 * Hoist will now throw if `Store.summaryRecord` does not have a unique ID.
-
-### 💥 Breaking Changes
-
-* "Local" Preference support in PreferenceService is no longer supported.  Application should use
-`LocalStorageService` instead. With v43, the `local` flag on any preferences will be ignored, and
-all preferences will be saved on the server instead.  Note that Hoist v43 will execute a one-time
-migration of any existing preferences from browser Local Storage to the server on app load.
 
 ### 🐞 Bug Fixes
 
@@ -1117,12 +1116,6 @@
 
 ### ✨ Style
 
-<<<<<<< HEAD
-### ⚙️ Technical
-* This version requires an update to hoist-core version 9.4.0 or greater.
-
-[Commit Log](https://github.com/xh/hoist-react/compare/v42.5.0...develop)
-=======
 * Reduced default Grid header and group row heights to minimize their use of vertical space,
   especially at larger sizing modes. As before, apps can override via the `AgGrid.HEADER_HEIGHTS`
   and `AgGrid.GROUP_ROW_HEIGHTS` static properties. The reduction in height does not apply to group
@@ -1131,7 +1124,6 @@
   overall. As before, use the `--xh-grid-header-*` CSS vars to customize if needed.
 
 [Commit Log](https://github.com/xh/hoist-react/compare/v42.5.0...v42.6.0)
->>>>>>> 4f456a8d
 
 ## v42.5.0 - 2021-09-10
 
