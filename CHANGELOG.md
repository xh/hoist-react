--- conflicted
+++ resolved
@@ -1,4 +1,21 @@
 # Changelog
+
+## v49.0.0-SNAPSHOT - unreleased
+
+### 💥 Breaking Changes
+
+* Update required to `hoist-dev-utils` v6, which updates the Hoist build toolchain to the latest
+  Webpack v5 and updates a number of supporting libraries from that project. At the application
+  level, a few minor tweaks will be required:
+    * Imports from `package.json` no longer support default export - you must import the entire json
+      as an object. This is most likely to be relevant in `Bootstrap.js`.
+    * The syntax form passing variables to `yarn` scripts in your package.json has changed:
+        * e.g. `webpack --env.prodBuild` > `webpack --env prodBuild`
+    * If you have a mobile app, you must provide a wider range of favicons for display on devices.
+      See https://github.com/xh/hoist-dev-utils/#favicons for more details.
+
+### 📚 Libraries
+* @xh/hoist-dev-utils `5.13.0 -> 6.0.0`
 
 ## v48.0.1 - 2022-04-22
 
@@ -53,24 +70,9 @@
   set.
 * Fixes an issue where tree maps would always show green for a `heatValue` of zero.
 
-### 💥 Breaking Changes
-
-<<<<<<< HEAD
-* Update required to `hoist-dev-utils` v6, which updates the Hoist build toolchain to the latest
-  Webpack v5 and updates a number of supporting libraries from that project. At the application
-  level, a few minor tweaks will be required:
-    * Imports from `package.json` no longer support default export - you must import the entire json
-      as an object. This is most likely to be relevant in `Bootstrap.js`.
-    * The syntax form passing variables to `yarn` scripts in your package.json has changed:
-        * e.g. `webpack --env.prodBuild` > `webpack --env prodBuild`
-    * If you have a mobile app, you must provide a wider range of favicons for display on devices.
-      See https://github.com/xh/hoist-dev-utils/#favicons for more details.
-
-### 📚 Libraries
-* @xh/hoist-dev-utils `5.13.0 -> 6.0.0`
-=======
+### 📚 Libraries
+
 * @fortawesome/fontawesome-pro `5.14 -> 6.1`
->>>>>>> 3b222a72
 * mobx `6.3 -> 6.5`
 * mobx-react-lite `3.2 -> 3.3`
 
