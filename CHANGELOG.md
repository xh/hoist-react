--- conflicted
+++ resolved
@@ -23,19 +23,17 @@
   which `dimensions` are provided to the model.
 * Added new `ClipboardButton.errorMessage` prop to customize or suppress a toast alert if the copy
   operation fails. Set to `false` to fail silently (the behavior prior to this change).
-<<<<<<< HEAD
+* Added new `Cube.modifyRecordsAsync` for modifying individual field values in a local uncommitted
+  state. Additionally enhanced `Store.modifyRecords` to return a `StoreChangeLog` of updates.
 * Cube Views now emit data objects of type `ViewRowData`, rather than an anonymous `PlainObject`.
   This new object supports several documented properties, including a useful `cubeLeaves` property,
   which can be activated via the `Query.provideLeaves` property.
 
-=======
-* Added new `Cube.modifyRecordsAsync` for modifying individual field values in a local uncommitted
-  state. Additionally enhanced `Store.modifyRecords` to return a `StoreChangeLog` of updates.
+
 
 ### 🐞 Bug Fixes
 * Fixed bugs where `Store.modifyRecords`, `Store.revertRecords` and `Store.revert` were not properly
   handling changes to `SummaryRecords`.
->>>>>>> 18f47c64
 
 ### 🐞 Bug Fixes
 
@@ -67,8 +65,8 @@
 * Removed deprecated `FetchService.setDefaultHeaders`
 * Removed deprecated `FetchService.setDefaultTimeout`
 * Removed deprecated `IdentityService.logoutAsync`
-* Removed undocumented `_meta` pointer on row objects returned by `View`.  Use the documented
-  properties on the new `ViewRowData` class instead.
+* Change to the row objects returned by `View`: the undocumented `_meta` and `buckets` properties
+  have been removed. Use the documented properties on the new `ViewRowData` class instead.
 
 ### ✨ Styles
 
