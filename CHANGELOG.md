--- conflicted
+++ resolved
@@ -1,6 +1,5 @@
 # Changelog
 
-<<<<<<< HEAD
 ## 64.0.0-SNAPSHOT - unreleased
 
 ### 💥 Breaking Changes
@@ -25,13 +24,12 @@
 ### 📚 Libraries
 
 * @ag-grid `30.x -> 31.x`
-=======
+
 ## 63.0.3 - 2024-04-16
 
 ### 🐞 Bug Fixes
 
 * Import BPs default datetime package css in addition to datetime2 css to support BP datetime components.
->>>>>>> 6d899c32
 
 ## 63.0.2 - 2024-04-16
 
