--- conflicted
+++ resolved
@@ -4,11 +4,8 @@
 
 ### 🐞 Bug Fixes
 
-<<<<<<< HEAD
 * `HoistException` now correctly passes an exception message to its underlying `Error` instance.
-=======
 * Fixed `GridModel.cellBorders` prop to apply previously missing top and bottom borders to cells in the grid.
->>>>>>> 87173ce1
 
 ## 66.1.0 - 2024-07-31
 
