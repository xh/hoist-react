# Changelog

## v42.0.0-SNAPSHOT - unreleased

### 🎁 New Features

<<<<<<< HEAD
* Column-level filtering is now official supported for desktop grids:
    + `GridModel` now has a `filterModel` config, which accepts a config for the new `GridFilterModel`
      or a boolean `true` to create the default `GridFilterModel`. `GridFilterModel` is designed to be
      analogous to `FilterChooserModel`.
    + New `Column.filterable` to enable a column-level filter affordance in the column header.
      Note the that the `GridModel` must have a `filterModel`. The filter control offers two tabs - a
      "Values" tab for enumerative, value-based filter, and a "Custom" tab to build complex filtering
      queries with multiple clauses.
+ Cube `View` now accepts a `loadModel` property - pass to `Cube.createView()` to link view
  updates to a `PendingTaskModel`. If `loadModel` is not provided, the `View` will create one.

### 💥 Breaking Changes

* `FilterChooserModel.sourceStore` and `FilterChooserModel.targetStore` have been renamed
  `FilterChooserModel.valueSource` and `FilterChooserModel.bind` respectively. Furthermore, both
  configs now support either a `Store` or a cube `View`. This is to provide a common API with
  the new `GridFilterModel` filtering described above.
+ `Cube.executeQuery()` has been renamed `Cube.executeQueryAsync()`, and is now asynchronous.

=======
### ⚙️ Technical

* `FetchService` will now actively `abort()` fetch requests that it is abandoning due to its
own `timeout` option.  This allows the browser to release the associated resources associated with
these requests.
>>>>>>> 68c5e6ca

### ✨ Style

* The red and green color values applied in dark mode have been lightened for improved legibility.
* The default `colorSpec` config for number formatters has changed to use new dedicated CSS classes
  and variables.
* New/renamed CSS vars `--xh-grid-selected-row-bg` and `--xh-grid-selected-row-text-color` now used
  to style selected grid rows.
  * ⚠ Note the `--xh-grid-bg-highlight` CSS var has been removed.

### 🐞 Bug Fixes

* Inline grid editing supports passing of JSX editor components.

[Commit Log](https://github.com/xh/hoist-react/compare/v41.1.0...develop)

## v41.1.0 - 2021-07-23

### 🎁 New Features

* Button to expand / collapse all rows within a tree grid now added by default to the primary tree
  column header. (New `Column.headerHasExpandCollapse` property provided to disable.)
* New `@logWithDebug` annotation provides easy timed logging of method execution (via `withDebug`).
* New `AppSpec.disableXssProtection` config allows default disabling of Field-level XSS protection
  across the app. Intended for secure, internal apps with tight performance tolerances.
* `Constraint` callbacks are now provided with a `record` property when validating Store data and a
  `fieldModel` property when validating Form data.
* New `Badge` component allows a styled badge to be placed inline with text/title, e.g. to show a
  counter or status indicator within a tab title or menu item.
* Updated `TreeMap` color scheme, with a dedicated set of colors for dark mode.
* New XH convenience methods `successToast()`, `warningToast()`, and `dangerToast()` show toast
  alerts with matching intents and appropriate icons.
  * ⚠ Note that the default `XH.toast()` call now shows a toast with the primary (blue) intent and
    no icon. Previously toasts displayed by default with a success (green) intent and checkmark.

### 🐞 Bug Fixes

* Fixed an issue preventing export of very large (>100k rows) grids.
* Fixed an issue where updating summary data in a Store without also updating other data would not
  update the bound grid.
* Intent styles now properly applied to minimal buttons within `Panel.headerItems`.
* Improved `GridModel` async selection methods to ensure they do not wait forever if grid does not
  mount.
* Fixed an issue preventing dragging the chart navigator range in a dialog.


### ⚙️ Technical

* New `Exception.timeout()` util to throw exceptions explicitly marked as timeouts, used by
  `Promise.timeout` extension.
* `withShortDebug` has been deprecated. Use `withDebug` instead, which has the identical
 behavior.  This API simplification mirrors a recent change to `hoist-core`.

### ✨ Style

* If the first child of a `Placeholder` component is a Hoist icon, it will not automatically be
  styled to 4x size with reduced opacity. (See new Toolbox example under the "Other" tab.)

### 📚 Libraries

* @blueprintjs/core `3.46 -> 3.47`
* dompurify `2.2 -> 2.3`

[Commit Log](https://github.com/xh/hoist-react/compare/v41.0.0...v41.1.0)

## v41.0.0 - 2021-07-01

### 🎁 New Features

* Inline editing of Grid/Record data is now officially supported:
  + New `Column.editor` config accepts an editor component to enable managed editing of the cells in
    that column. New `CheckboxEditor`, `DateEditor`, `NumberEditor`, `SelectEditor`,
    `TextAreaEditor` and `TextEditor` components wrap their corresponding HoistInputs with the
    required hook-based API and can be passed to this new config directly.
  + `Store` now contains built-in support for validation of its uncommitted records. To enable,
    specify the new `rules` property on the `Field`s in your `Store`. Note that these rules and
    constraints use the same API as the forms package, and rules and constraints may be shared
    between the `data` and `form` packages freely.
  + `GridModel` will automatically display editors and record validation messages as the user moves
    between cells and records. The new `GridModel.fullRowEditing` config controls whether editors
    are displayed for the focused cell only or for the entire row.
* All Hoist Components now support a `modelRef` prop. Supply a ref to this prop in order to gain a
  pointer to a Component's backing `HoistModel`.
* `DateInput` has been improved to allow more flexible parsing of user input with multiple formats.
  See the new prop `DateInput.parseStrings`.
* New `Column.sortValue` config takes an alternate field name (as a string) to sort the column by
  that field's value, or a function to produce a custom cell-level value for comparison. The values
  produced by this property will be also passed to any custom comparator, if one is defined.
* New `GridModel.hideEmptyTextBeforeLoad` config prevents showing the `emptyText` until the store
  has been loaded at least once. Apps that depend on showing `emptyText` before first load should
  set this property to `false`.
* `ExpandCollapseButton` now works for grouped grids in addition to tree grids.
* `FieldModel.initialValue` config now accepts functions, allowing for just-in-time initialization
  of Form data (e.g. to pre-populate a Date field with the current time).
* `TreeMapModel` and `SplitTreeMapModel` now support a `maxHeat` config, which can be used to
  provide a stable absolute maximum brightness (positive or negative) within the entire TreeMap.
* `ErrorMessage` will now automatically look for an `error` property on its primary context model.
* `fmtNumber()` supports new flags `withCommas` and `omitFourDigitComma` to customize the treatment
  of commas in number displays.
* `isValidJson` function added to form validation constraints.
* New `Select.enableFullscreen` prop added to the mobile component. Set to true (default on phones)
  to render the input in a full-screen modal when focused, ensuring there is enough room for the
  on-screen keyboard.

### 💥 Breaking Changes

* Removed support for class-based Hoist Components via the `@HoistComponent` decorator (deprecated
  in v38). Use functional components created via the `hoistCmp()` factory instead.
* Removed `DimensionChooser` (deprecated in v37). Use `GroupingChooser` instead.
* Changed the behavior of `FormModel.init()` to always re-initialize *all* fields. (Previously, it
  would only initialize fields explicitly passed via its single argument). We believe that this is
  more in line with developer expectations and will allow the removal of app workarounds to force a
  reset of all values. Most apps using FormModel should not need to change, but please review and
  test any usages of this particular method.
* Replaced the `Grid`, `DataView`, and `RestGrid` props below with new configurable fields on
  `GridModel`, `DataViewModel`, and `RestGridModel`, respectively. This further consolidates grid
  options into the model layer, allowing for more consistent application code and developer
  discovery.
  + `onKeyDown`
  + `onRowClicked`
  + `onRowDoubleClicked`
  + `onCellClicked`
  + `onCellDoubleClicked`
* Renamed the confusing and ambiguous property name `labelAlign` in several components:
  + `FormField`: `labelAlign` has been renamed to `labelTextAlign`
  + `SwitchInput`, `RadioInput`, and `Checkbox`: `labelAlign` has been renamed `labelSide`.
* Renamed all CSS variables beginning with `--navbar` to start with `--appbar`, matching the Hoist
  component name.
* Removed `TreeMapModel.colorMode` value 'balanced'. Use the new `maxHeat` config to prevent outlier
  values from dominating the color range of the TreeMap.
* The classes `Rule` and `ValidationState` and all constraint functions (e.g. `required`,
  `validEmail`, `numberIs`, etc.) have been moved from the `cmp\form` package to the `data` package.
* Hoist grids now require ag-Grid v25.3.0 or higher - update your ag-Grid dependency in your app's
  `package.json` file. See the [ag-Grid Changelog](https://www.ag-grid.com/ag-grid-changelog/) for
  details.
* Hoist charts now require Highcharts v9.1.0 or higher - update your Highcharts dependency in your
  app's `package.json` file. See the
  [Highcharts Changelog](https://www.highcharts.com/changelog/#highcharts-stock) for details.

### 🐞 Bug Fixes

* Fixed disable behavior for Hoist-provided button components using popover.
* Fixed default disabling of autocomplete within `TextInput`.
* Squelched console warning re. precision/stepSize emitted by Blueprint-based `numberInput`.

### ⚙️ Technical

* Improved exception serialization to better handle `LocalDate` and similar custom JS classes.
* Re-exported Blueprint `EditableText` component (w/elemFactory wrapper) from `kit/blueprint`.

### 📚 Libraries

* @blueprintjs/core `3.44 -> 3.46`
* codemirror `5.60 -> 5.62`
* core-js `3.10 -> 3.15`
* filesize `6.2 -> 6.4`
* mobx `6.1 -> 6.3`
* react-windowed-select `3.0 -> 3.1`

[Commit Log](https://github.com/xh/hoist-react/compare/v40.0.0...v41.0.0)

## v40.0.0 - 2021-04-22

⚠ Please ensure your `@xh/hoist-dev-utils` dependency is >= v5.7.0. This is required to support the
new changelog feature described below. Even if you are not yet using the feature, you must update
your dev-utils dependency for your project to build.

### 🎁 New Features

* Added support for displaying an in-app changelog (release notes) to the user. See the new
  `ChangelogService` for details and instructions on how to enable.
* Added `XH.showBanner()` to display a configurable banner across the top of viewport, as another
  non-modal alternative for attention-getting application alerts.
* New method `XH.showException()` uses Hoist's built-in exception display to show exceptions that
  have already been handled directly by application code. Use as an alternative to
  `XH.handleException()`.
* `XH.track()` supports a new `oncePerSession` option. This flag can be set by applications to avoid
  duplicate tracking messages for certain types of activity.
* Mobile `NavigatorModel` now supports a `track` flag to automatically track user page views,
  equivalent to the existing `track` flag on `TabContainerModel`. Both implementations now use the
  new `oncePerSession` flag to avoid duplicate messages as a user browses within a session.
* New `Spinner` component returns a simple img-based spinner as an animated PNG, available in two
  sizes. Used for the platform-specific `Mask` and `LoadingIndicator` components. Replaces previous
  SVG-based implementations to mitigate rendering performance issues over remote connections.

### 💥 Breaking Changes

* `Store` now creates a shared object to hold the default values for every `Field` and uses this
  object as the prototype for the `data` property of every `Record` instance.
  * Only non-default values are explicitly written to `Record.data`, making for a more efficient
    representation of default values and improving the performance of `Record` change detection.
  * Note this means that `Record.data` *no longer* contains keys for *all* fields as
    `own-enumerable` properties.
  * Applications requiring a full enumeration of all values should call the new `Record.getValues()`
    method, which returns a new and fully populated object suitable for spreading or cloning.
  * This behavior was previously available via `Store.experimental.shareDefaults` but is now always
    enabled.
* For API consistency with the new `showBanner()` util, the `actionFn` prop for the recently-added
  `ErrorMessage` component has been deprecated. Specify as an `onClick` handler within the
  component's `actionButtonProps` prop instead.
* The `GridModel.experimental.externalSort` flag has been promoted from an experiment to a
  fully-supported config. Default remains `false`, but apps that were using this flag must now pass
  it directly: `new GridModel({externalSort: true, ...})`.
* Hoist re-exports and wrappers for the Blueprint `Spinner` and Onsen `ProgressCircular` components
  have been removed, in favor of the new Hoist `Spinner` component mentioned above.
* Min version for `@xh/hoist-dev-utils` is now v5.7.0, as per above.

### 🐞 Bug Fixes

* Formatters in the `@xh/hoist/format` package no longer modify their options argument.
* `TileFrame` edge-case bug fixed where the appearance of an internal scrollbar could thrash layout
  calculations.
* XSS protection (dompurify processing) disabled on selected REST editor grids within the Hoist
  Admin console. Avoids content within configs and JSON blobs being unintentionally mangled.

### ⚙️ Technical

* Improvements to exception serialization, especially for any raw javascript `Error` thrown by
  client-side code.

### ✨ Style

* Buttons nested inline within desktop input components (e.g. clear buttons) tweaked to avoid
  odd-looking background highlight on hover.
* Background highlight color of minimal/outlined buttons tweaked for dark theme.
* `CodeInput` respects standard XH theme vars for its background-color and (monospace) font family.
  Its built-in toolbar has also been made compact and slightly re-organized.

### 📚 Libraries

* @blueprintjs/core `3.41 -> 3.44`
* @blueprintjs/datetime `3.21 -> 3.23`
* classnames `2.2 -> 2.3`
* codemirror `5.59 -> 5.60`
* core-js `3.9 -> 3.10`
* filesize `6.1 -> 6.2`
* qs `6.9 -> 6.10`
* react-beautiful-dnd `13.0 -> 13.1`
* react-select `4.2 -> 4.3`

[Commit Log](https://github.com/xh/hoist-react/compare/v39.0.1...v40.0.0)

## v39.0.1 - 2021-03-24

### 🐞 Bug Fixes

* Fixes regression preventing the loading of the Activity Tab in the Hoist Admin console.
* Fixes icon alignment in `DateInput`.

[Commit Log](https://github.com/xh/hoist-react/compare/v39.0.0...v39.0.1)


## v39.0.0 - 2021-03-23

### 🎁 New Features

#### Components + Props

* New `TileFrame` layout component renders a collection of child items using a layout that balances
  filling the available space against maintaining tile width / height ratio.
* Desktop `Toolbar` accepts new `compact` prop. Set to `true` to render the toolbar with reduced
  height and font-size.
* New `StoreFilterField` prop `autoApply` allows developers to more easily use `StoreFilterField` in
  conjunction with other filters or custom logic. Set to `false` and specify an `onFilterChange`
  callback to take full control of filter application.
* New `RestGrid` prop `formClassName` allows custom CSS class to be applied to its managed
  `RestForm` dialog.

#### Models + Configs

* New property `selectedRecordId` on `StoreSelectionModel`, `GridModel`, and `DataViewModel`.
  Observe this instead of `selectedRecord` when you wish to track only the `id` of the selected
  record and not changes to its data.
* `TreeMapModel.colorMode` config supports new value `wash`, which retains the positive and negative
  color while ignoring the intensity of the heat value.
* New method `ChartModel.updateHighchartsConfig()` provides a more convenient API for changing a
  chart's configuration post-construction.
* New `Column.omit` config supports conditionally excluding a column from its `GridModel`.

#### Services + Utils

* New method `FetchService.setDefaultTimeout()`.
* New convenience getter `LocalDate.isToday`.
* `HoistBase.addReaction()` now accepts convenient string values for its `equals` flag.


### 💥 Breaking Changes

* The method `HoistAppModel.preAuthInitAsync()` has been renamed to `preAuthAsync()` and should now
  be defined as `static` within apps that implement it to run custom pre-authentication routines.
  * This change allows Hoist to defer construction of the `AppModel` until Hoist itself has been
    initialized, and also better reflects the special status of this function and when it is called
    in the Hoist lifecycle.
* Hoist grids now require ag-Grid v25.1.0 or higher - update your ag-Grid dependency in your app's
  `package.json` file. See the [ag-Grid Changelog](https://www.ag-grid.com/ag-grid-changelog/) for
  details.

### ⚙️ Technical

* Improvements to behavior/performance of apps in hidden/inactive browser tabs. See the
  [page visibility API reference](https://developer.mozilla.org/en-US/docs/Web/API/Page_Visibility_API)
  for details. Now, when the browser tab is hidden:
  * Auto-refresh is suspended.
  * The `forEachAsync()` and `whileAsync()` utils run synchronously, without inserting waits that
    would be overly throttled by the browser.
* Updates to support compatibility with agGrid 25.1.0.
* Improved serialization of `LoadSpec` instances within error report stacktraces.

### 📚 Libraries

* @blueprintjs/core `3.39 -> 3.41`
* @blueprintjs/datetime `3.20 -> 3.21`
* @popperjs/core `2.8 -> 2.9`
* core-js `3.8 -> 3.9`
* react-select `4.1 -> 4.2`

[Commit Log](https://github.com/xh/hoist-react/compare/v38.3.0...v39.0.0)

## v38.3.0 - 2021-03-03

### 🎁 New Features

* New `Store.freezeData` and `Store.idEncodesTreePath` configs added as performance optimizations
  when loading very large data sets (50k+ rows).
* New `ColChooserModel.autosizeOnCommit` config triggers an autosize run whenever the chooser is
  closed. (Defaulted to true on mobile.)

[Commit Log](https://github.com/xh/hoist-react/compare/v38.2.0...v38.3.0)

## v38.2.0 - 2021-03-01

### 🐞 Bug Fixes

* Fix to edge-case where `Grid` would lose its selection if set on the model prior to the component
  mounting and ag-Grid full rendering.
* Fix to prevent unintended triggering of app auto-refresh immediately after init.

### ⚙️ Technical

* New config `Cube.fieldDefaults` - matches same config added to `Store` in prior release.
* App auto-refresh interval keys off of last *completed* refresh cycle if there is one. Avoids
  over-eager refresh when cycle is fast relative to the time it takes to do the refresh.
* New experimental property `Store.experimental.shareDefaults`. If true, `Record.data` will be
  created with default values for all fields stored on a prototype, with only non-default values
  stored on `data` directly. This can yield major performance improvements for stores with sparsely
  populated records (i.e. many records with default values). Note that when set, the `data` property
  on `Record` will no longer contain keys for *all* fields as `own-enumerable` properties. This may
  be a breaking change for some applications.

[Commit Log](https://github.com/xh/hoist-react/compare/v38.1.1...v38.2.0)

## v38.1.1 - 2021-02-26

### ⚙️ Technical

* New config `Store.fieldDefaults` supports defaulting config options for all `Field` instances
  created by a `Store`.

[Commit Log](https://github.com/xh/hoist-react/compare/v38.1.0...v38.1.1)

## v38.1.0 - 2021-02-24

⚠ Please ensure your `@xh/hoist-dev-utils` dependency is >= v5.6.0. This is required to successfully
resolve and bundle transitive dependencies of the upgraded `react-select` library.

### 🐞 Bug Fixes

* A collapsible `Panel` will now restore its user specified-size when re-opened. Previously the
  panel would be reset to the default size.
* `Store.lastLoaded` property now initialized to `null`. Previously this property had been set to
  the construction time of the Store.
* Tweak to `Grid` style rules to ensure sufficient specificity of rules related to indenting child
  rows within tree grids.
* Improvements to parsing of `Field`s of type 'int': we now correctly parse values presented in
  exponential notation and coerce `NaN` values to `null`.

### 🎁 New Features

* `GridModel` has new async variants of existing methods: `selectFirstAsync`, `selectAsync`, and
  `ensureSelectionVisibleAsync`. These methods build-in the necessary waiting for the underlying
  grid implementation to be ready and fully rendered to ensure reliable selection. In addition, the
  first two methods will internally call the third. The existing non-async counterparts for these
  methods have been deprecated.
* GridModel has a new convenience method `preSelectFirstAsync` for initializing the selection in
  grids, without disturbing any existing selection.
* Added new `Store.loadTreeData` config (default `true`) to enable or disable building of nested
  Records when the raw data elements being loaded have a `children` property.
* Cube `View` now detects and properly handles streaming updates to source data that include changes
  to row dimensions as well as measures.*
* `DataViewModel.itemHeight` can now be a function that returns a pixel height.
* The `LoadSpec` object passed to `doLoadAsync()` is now a defined class with additional properties
  `isStale`, `isObsolete` and `loadNumber`. Use these properties to abandon out-of-order
  asynchronous returns from the server.
  * 💥 NOTE that calls to `loadAsync()` no longer accept a plain object for their `loadSpec`
    parameter. Application code such as `fooModel.loadAsync({isRefresh: true})` should be updated to
    use the wrapper APIs provided by `LoadSupport` - e.g. `fooModel.refreshAsync()`. (This was
    already the best practice, but is now enforced.)
* New `autoHeight` property on grid `Column`. When set the grid will increase the row height
  dynamically to accommodate cell content in this column.

### 📚 Libraries

* @blueprintjs/core `3.38 -> 3.39`
* react-select `3.1 -> 4.1`
* react-windowed-select `2.0 -> 3.0`

[Commit Log](https://github.com/xh/hoist-react/compare/v38.0.0...v38.1.0)


## v38.0.0 - 2021-02-04

Hoist v38 includes major refactoring to streamline core classes, bring the toolkit into closer
alignment with the latest developments in Javascript, React, and MobX, and allow us to more easily
provide documentation and additional features. Most notably, we have removed the use of class based
decorators, in favor of a simpler inheritance-based approach to defining models and services.

* We are introducing a new root superclass `HoistBase` which provides many of the syntax
  enhancements and conventions used throughout Hoist for persistence, resource management, and
  reactivity.
* New base classes of `HoistModel` and `HoistService` replace the existing class decorators
  `@HoistModel` and `@HoistService`. Application models and services should now `extend` these base
  classes instead of applying the (now removed) decorators. For your application's `AppModel`,
  extend the new `HoistAppModel` superclass.
* We have also removed the need for the explicit `@LoadSupport` annotation on these classes. The
  presence of a defined `doLoadAsync()` method is now sufficient to allow classes extending
  `HoistModel` and `HoistService` to participate in the loading and refreshing lifecycle as before.
* We have deprecated support for class-based Components via the `@HoistComponent` class decorator.
  To continue to use this decorator, please import it from the `@xh\hoist\deprecated` package.
  Please note that we plan to remove `@HoistComponent` in a future version.
* Due to changes in MobX v6.0.1, all classes that host observable fields and actions will now also
  need to provide a constructor containing a call to `makeObservable(this)`. This change will
  require updates to most `HoistModel` and `HoistService` classes. See
  [this article from MobX](https://michel.codes/blogs/mobx6) for more on this change and the
  motivation behind it.

### 🎁 New Features

* New utility method `getOrCreate` for easy caching of properties on objects.
* The `Menu` system on mobile has been reworked to be more consistent with desktop. A new
  `MenuButton` component has been added to the mobile framework, which renders a `Menu` of
  `MenuItems` next to the `MenuButton`. This change also includes the removal of `AppMenuModel` (see
  Breaking Changes).
* Added `ExpandCollapseButton` to the mobile toolkit, to expand / collapse all rows in a tree grid.
* Added `Popover` to the mobile toolkit, a component to display floating content next to a target
  element. Its API is based on the Blueprint `Popover` component used on desktop.
* `StoreFilterField` now matches the rendered string values for `date` and `localDate` fields when
  linked to a properly configured `GridModel`.
* `GroupingChooser` gets several minor usability improvements + clearer support for an empty /
  ungrouped state, when so enabled.

### 💥 Breaking Changes

* All `HoistModel` and `HoistService` classes must be adjusted as described above.
* `@HoistComponent` has been deprecated and moved to `@xh\hoist\deprecated`
* Hoist grids now require ag-Grid v25.0.1 or higher - if your app uses ag-Grid, update your ag-Grid
  dependency in your app's `package.json` file.
* The `uses()` function (called within `hoistComponent()` factory configs for model context lookups)
  and the `useContextModel()` function no longer accept class names as strings. Pass the class
  itself (or superclass) of the model you wish to select for your component. `Uses` will throw if
  given any string other than "*", making the need for any updates clear in that case.
* The `Ref` class, deprecated in v26, has now been removed. Use `createObservableRef` instead.
* `AppMenuModel` has been removed. The `AppMenuButton` is now configured via
  `AppBar.appMenuButtonProps`. As with desktop, menu items can be added with
  `AppBar.appMenuButtonProps.extraItems[]`

### ⚙️ Technical

* We have removed the experimental flags `useTransactions`, and `deltaSort` from `GridModel`. The
  former has been the default behavior for Hoist for several releases, and the latter is obsolete.

### 📚 Libraries

* @blueprintjs/core `3.36 -> 3.38`
* codemirror `5.58 -> 5.59`
* mobx `5.15 -> 6.1`
* mobx-react `6.3 -> 7.1`

[Commit Log](https://github.com/xh/hoist-react/compare/v37.2.0...v38.0.0)


## v37.2.0 - 2021-01-22

### 🎁 New Features

* New `ErrorMessage` component for standard "inline" rendering of Errors and Exceptions, with retry
  support.
* `Cube` now supports an `omitFn` to allow apps to remove unwanted, single-node children.

[Commit Log](https://github.com/xh/hoist-react/compare/v37.1.0...v37.2.0)

## v37.1.0 - 2021-01-20

### 🎁 New Features

* Columns in `ColChooser` can now be filtered by their `chooserGroup`.
* `Cube` now supports a `bucketSpecFn` config which allows dynamic bucketing and aggregation of
  rows.

### 🐞 Bug Fixes

* Fix issue where a `View` would create a root row even if there were no leaf rows.
* Fixed regression in `LeftRightChooser` not displaying description callout.

[Commit Log](https://github.com/xh/hoist-react/compare/v37.0.0...v37.1.0)

## v37.0.0 - 2020-12-15

### 🎁 New Features

* New `GroupingChooser` component provides a new interface for selecting a list of fields
  (dimensions) for grouping APIs, offering drag-and-drop reordering and persisted favorites.
  * This is intended as a complete replacement for the existing `DimensionChooser`. That component
    should be considered deprecated and will be removed in future releases.
* New props added to `TabSwitcher`:
  * `enableOverflow` shows tabs that would normally overflow their container in a drop down menu.
  * `tabWidth`, `tabMinWidth` & `tabMaxWidth` allow flexible configuration of tab sizes within the
    switcher.
* `TabModel` now supports a bindable `tooltip`, which can be used to render strings or elements
  while hovering over tabs.
* New `Placeholder` component provides a thin wrapper around `Box` with standardized, muted styling.
* New `StoreFilterField.matchMode` prop allows customizing match to `start`, `startWord`, or `any`.
* `Select` now implements enhanced typeahead filtering of options. The default filtering is now
  based on a case-insensitive match of word starts in the label. (Previously it was based on a match
  _anywhere_ in the label _or_ value.) To customize this behavior, applications should use the new
  `filterFn` prop.
* New Admin Console Monitor > Memory tab added to view snapshots of JVM memory usage. (Requires
  Hoist Core v8.7 or greater.)
* `FormModel` and `FieldModel` gain support for Focus Management.
* New `boundInput` getter on `FieldModel` to facilitate imperative access to controls, when needed.
  This getter will return the new `HoistInputModel` interface, which support basic DOM access as
  well as standard methods for `focus()`, `blur()`, and `select()`.
* New `GridModel` config `lockColumnGroups` to allow controlling whether child columns can be moved
  outside their parent group. Defaults to `true` to maintain existing behavior.

### 💥 Breaking Changes

* New `TabContainerModel` config `switcher` replaces `switcherPosition` to allow for more flexible
  configuration of the default `TabSwitcher`.
  * Use `switcher: true` to retain default behavior.
  * Use `switcher: false` to not include a TabSwitcher. (previously `switcherPosition: 'none'`)
  * Use `switcher: {...}` to provide customisation props for the `TabSwitcher`. See `TabSwitcher`
    documentation for more information.
* The `HoistInput` base class has been removed. This change marks the completion of our efforts to
  remove all internal uses of React class-based Components in Hoist. The following adjustments are
  required:
  * Application components extending `HoistInput` should use the `useHoistInputModel` hook instead.
  * Applications getting refs to `HoistInputs` should be aware that these refs now return a ref to a
    `HoistInputModel`. In order to get the DOM element associated with the component use the new
    `domEl` property of that model rather than the`HoistComponent.getDOMNode()` method.
* Hoist grids now require ag-Grid v24.1.0 or higher - update your ag-Grid dependency in your app's
  `package.json` file. ag-Grid v24.1.0
  [lists 5 breaking changes](https://www.ag-grid.com/ag-grid-changelog/), including the two called
  out below. *Note that these cautions apply only to direct use of the ag-Grid APIs* - if your app
  is using the Hoist `Grid` and `GridModel` exclusively, there should be no need to adjust code
  around columns or grid state, as the related Hoist classes have been updated to handle these
  changes.
  * AG-4291 - Reactive Columns - the state pattern for ag-grid wrapper has changed as a result of
    this change. If your app made heavy use of saving/loading grid state, please test carefully
    after upgrade.
  * AG-1959 - Aggregation - Add additional parameters to the Custom Aggregation methods. If your app
    implements custom aggregations, they might need to be updated.

### 🔒 Security

* The data package `Field` class now sanitizes all String values during parsing, using the DOMPurify
  library to defend against XSS attacks and other issues with malformed HTML or scripting content
  loaded into `Record`s and rendered by `Grid` or other data-driven components. Please contact XH if
  you find any reason to disable this protection, or observe any unintended side effects of this
  additional processing.

### 🐞 Bug Fixes

* Fix issue where grid row striping inadvertently disabled by default for non-tree grids.
* Fix issue where grid empty text cleared on autosize.

### ✨ Style

* Default `Chart` themes reworked in both light and dark modes to better match overall Hoist theme.

### ⚙️ Technical

* Note that the included Onsen fork has been replaced with the latest Onsen release. Apps should not
  need to make any changes.
* `Cube.info` is now directly observable.
* `@managed` and `markManaged` have been enhanced to allow for the cleanup of arrays of objects as
  well as objects. This matches the existing array support in `XH.safeDestroy()`.

### 📚 Libraries

* @xh/onsenui `~0.1.2` -> onsenui `~2.11.1`
* @xh/react-onsenui `~0.1.2` -> react-onsenui `~1.11.3`
* @blueprintjs/core `3.35 -> 3.36`
* @blueprintjs/datetime `3.19 -> 3.20`
* clipboard-copy `3.1 -> 4.0`
* core-js `3.6 -> 3.8`
* dompurify `added @ 2.2`
* react `16.13 -> 17.0`
* semver `added @ 7.3`

[Commit Log](https://github.com/xh/hoist-react/compare/v36.6.1...v37.0.0)

## v36.6.1 - 2020-11-06

### 🐞 Bug Fixes

* Fix issue where grid row striping would be turned off by default for non-tree grids

[Commit Log](https://github.com/xh/hoist-react/compare/v36.6.0...v36.6.1)

## v36.6.0 - 2020-10-28

### 🎁 New Features

* New `GridModel.treeStyle` config enables more distinctive styling of tree grids, with optional
  background highlighting and ledger-line style borders on group rows.
  * ⚠ By default, tree grids will now have highlighted group rows (but no group borders). Set
    `treeStyle: 'none'` on any `GridModel` instances where you do _not_ want the new default style.
* New `DashContainerModel.extraMenuItems` config supports custom app menu items in Dashboards
* An "About" item has been added to the default app menu.
* The default `TabSwitcher` now supports scrolling, and will show overflowing tabs in a drop down
  menu.

### 🐞 Bug Fixes

* Ensure that `Button`s with `active: true` set directly (outside of a `ButtonGroupInput`) get the
  correct active/pressed styling.
* Fixed regression in `Column.tooltip` function displaying escaped HTML characters.
* Fixed issue where the utility method `calcActionColWidth` was not correctly incorporating the
  padding in the returned value.

### ⚙️ Technical

* Includes technical updates to `JsonBlob` archiving. This change requires an update to `hoist-core`
  `v8.6.1` or later, and modifications to the `xh_json_blob` table. See the
  [hoist-core changelog](https://github.com/xh/hoist-core/blob/develop/CHANGELOG.md) for further
  details.

### 📚 Libraries

* @blueprintjs/core `3.33 -> 3.35`

[Commit Log](https://github.com/xh/hoist-react/compare/v36.5.0...v36.6.0)

## v36.5.0 - 2020-10-16

### 🐞 Bug Fixes

* Fix text and hover+active background colors for header tool buttons in light theme.

### ⚙️ Technical

* Install a default simple string renderer on all columns. This provides consistency in column
  rendering, and fixes some additional issues with alignment and rendering of Grid columns
  introduced by the change to flexbox-based styling in grid cells.
* Support (optional) logout action in SSO applications.

### 📚 Libraries

* @blueprintjs/core `3.31 -> 3.33`
* @blueprintjs/datetime `3.18 -> 3.19`
* @fortawesome/fontawesome-pro `5.14 -> 5.15`
* moment `2.24 -> 2.29`
* numbro `2.2 -> 2.3`

[Commit Log](https://github.com/xh/hoist-react/compare/v36.4.0...v36.5.0)

## v36.4.0 - 2020-10-09

### 🎁 New Features

* `TabContainerModel` supports dynamically adding and removing tabs via new public methods.
* `Select` supports a new `menuWidth` prop to control the width of the dropdown.

### 🐞 Bug Fixes

* Fixed v36.3.0 regression re. horizontal alignment of Grid columns.

[Commit Log](https://github.com/xh/hoist-react/compare/v36.3.0...v36.4.0)

## v36.3.0 - 2020-10-07

### 💥 Breaking Changes

* The following CSS variables are no longer in use:
  + `--xh-grid-line-height`
  + `--xh-grid-line-height-px`
  + `--xh-grid-large-line-height`
  + `--xh-grid-large-line-height-px`
  + `--xh-grid-compact-line-height`
  + `--xh-grid-compact-line-height-px`
  + `--xh-grid-tiny-line-height`
  + `--xh-grid-tiny-line-height-px`

### ⚙️ Technical

* We have improved and simplified the vertical centering of content within Grid cells using
  flexbox-based styling, rather than the CSS variables above.

### 🎁 New Features

* `Select` now supports `hideSelectedOptions` and `closeMenuOnSelect` props.
* `XH.message()` and its variants (`XH.prompt(), XH.confirm(), XH.alert()`) all support an optional
  new config `messageKey`. This key can be used by applications to prevent popping up the same
  dialog repeatedly. Hoist will only show the last message posted for any given key.
* Misc. Improvements to organization of admin client tabs.

### 🐞 Bug Fixes

* Fixed issue with sporadic failures reading grid state using `legacyStateKey`.
* Fixed regression to the display of `autoFocus` buttons; focus rectangle restored.

[Commit Log](https://github.com/xh/hoist-react/compare/v36.2.1...v36.3.0)

## v36.2.1 - 2020-10-01

### 🐞 Bug Fixes

* Fixed issue in `LocalDate.previousWeekday()` which did not correctly handle Sunday dates.
* Fixed regression in `Grid` column header rendering for non-string headerNames.

[Commit Log](https://github.com/xh/hoist-react/compare/v36.2.0...v36.2.1)

## v36.2.0 - 2020-09-25

### 💥 Breaking Changes

* New `GridModel` config `colChooserModel` replaces `enableColChooser` to allow for more flexible
  configuration of the grid `colChooser`
  * Use `colChooserModel: true` to retain default behavior.
  * See documentation on `GridModel.ColChooserModelConfig` for more information.
* The `Grid` `hideHeaders` prop has been converted to a field on `AgGridModel` and `GridModel`. All
  grid options of this type are now on the model hierarchy, allowing consistent application code and
  developer discovery.

### 🎁 New Features

* Provides new `CustomProvider` for applications that want to use the Persistence API, but need to
  provide their own storage implementation.
* Added `restoreDefaults` action to default context menu for `GridModel`.
* Added `restoreDefaultsWarning` config to `GridModel`.
* `FormModel` has a new convenience method `setValues` for putting data into one or more fields in
  the form.
* Admin Preference and Config panels now support bulk regrouping actions.

### 🐞 Bug Fixes

* Fixed an error in implementation of `@managed` preventing proper cleanup of resources.
* Fixed a regression introduced in v36.1.0 in `FilterChooser`: Restore support for `disabled` prop.

[Commit Log](https://github.com/xh/hoist-react/compare/v36.1.0...v36.2.0)

## v36.1.0 - 2020-09-22

⚠ NOTE - apps should update to `hoist-core >= 8.3.0` when taking this hoist-react update. This is
required to support both the new `JsonBlobService` and updates to the Admin Activity and Client
Error tracking tabs described below.

### 🎁 New Features

* Added new `JsonBlobService` for saving and updating named chunks of arbitrary JSON data.
* `GridModelPersistOptions` now supports a `legacyStateKey` property. This key will identify the
  pre-v35 location for grid state, and can be used by applications to provide a more flexible
  migration of user grid state after an upgrade to Hoist v35.0.0 or greater. The value of this
  property will continue to default to 'key', preserving the existing upgrade behavior of the
  initial v35 release.
* The Admin Config and Pref diff tools now support pasting in a config for comparison instead of
  loading one from a remote server (useful for deployments where the remote config cannot be
  accessed via an XHR call).
* The `ClipboardButton.getCopyText` prop now supports async functions.
* The `Select` input supports a new `leftIcon` prop.
* `RestGrid` now supports bulk delete when multiple rows are selected.
* `RestGrid`'s `actionWarning` messages may now be specified as functions.

### 🐞 Bug Fixes

* Fixed several cases where `selectOnFocus` prop on `Select` was not working.
* `FilterChooser` auto-suggest values sourced from the *unfiltered* records on `sourceStore`.
* `RestForm` editors will now source their default label from the corresponding `Field.displayName`
  property. Previously an undocumented `label` config could be provided with each editor object -
  this has been removed.
* Improved time zone handling in the Admin Console "Activity Tracking" and "Client Errors" tabs.
  * Users will now see consistent bucketing of activity into an "App Day" that corresponds to the
    LocalDate when the event occurred in the application's timezone.
  * This day will be reported consistently regardless of the time zones of the local browser or
    deployment server.
* Resetting Grid columns to their default state (e.g. via the Column Chooser) retains enhancements
  applied from matching Store fields.
* Desktop `DateInput` now handles out-of-bounds dates without throwing exception during rendering.
* Dragging a grid column with an element-based header no longer displays `[object Object]` in the
  draggable placeholder.

### 📚 Libraries

* codemirror `5.57 -> 5.58`

[Commit Log](https://github.com/xh/hoist-react/compare/v36.0.0...v36.1.0)

## v36.0.0 - 2020-09-04

### 🎁 New Features

#### Data Filtering

We have enhanced support for filtering data in Hoist Grids, Stores, and Cubes with an upgraded
`Filter` API and a new `FilterChooser` component. This bundle of enhancements includes:

* A new `@xh/hoist/data/filter` package to support the creation of composable filters, including the
  following new classes:
  * `FieldFilter` - filters by comparing the value of a given field to one or more given candidate
    values using one of several supported operators.
  * `FunctionFilter` - filters via a custom function specified by the developer.
  * `CompoundFilter` - combines multiple filters (including other nested CompoundFilters) via an AND
    or OR operator.
* A new `FilterChooser` UI component that integrates tightly with these data package classes to
  provide a user and developer friendly autocomplete-enabled UI for filtering data based on
  dimensions (e.g. trader = jdoe, assetClass != Equities), metrics (e.g. P&L > 1m), or any
  combination thereof.
* Updates to `Store`, `StoreFilterField`, and `cube/Query` to use the new Filter API.
* A new `setFilter()` convenience method to `Grid` and `DataView`.

To get the most out of the new Filtering capabilities, developers are encouraged to add or expand
the configs for any relevant `Store.fields` to include both their `type` and a `displayName`. Many
applications might not have Field configs specified at all for their Stores, instead relying on
Store's ability to infer its Fields from Grid Column definitions.

We are looking to gradually invert this relationship, so that core information about an app's
business objects and their properties is configured once at the `data/Field` level and then made
available to related APIs and components such as grids, filters, and forms. See note in New Features
below regarding related updates to `GridModel.columns` config processing.

#### Grid

* Added new `GridModel.setColumnVisible()` method, along with `showColumn()` and `hideColumn()`
  convenience methods. Can replace calls to `applyColumnStateChanges()` when all you need to do is
  show or hide a single column.
* Elided Grid column headers now show the full `headerName` value in a tooltip.
* Grid column definitions now accept a new `displayName` config as the recommended entry point for
  defining a friendly user-facing label for a Column.
  * If the GridModel's Store has configured a `displayName` for the linked data field, the column
    will default to use that (if not otherwise specified).
  * If specified or sourced from a Field, `displayName` will be used as the default value for the
    pre-existing `headerName` and `chooserName` configs.
* Grid columns backed by a Store Field of type `number` or `int` will be right-aligned by default.
* Added new `GridModel.showGroupRowCounts` config to allow easy hiding of group row member counts
  within each full-width group row. Default is `true`, maintaining current behavior of showing the
  counts for each group.

#### Other

* Added new `AppSpec.showBrowserContextMenu` config to control whether the browser's default context
  menu will be shown if no app-specific context menu (e.g. from a grid) would be triggered.
  * ⚠ Note this new config defaults to `false`, meaning the browser context menu will *not* be
    available. Developers should set to true for apps that expect/depend on the built-in menu.
* `LocalDate` has gained several new static factories: `tomorrow()`, `yesterday()`,
  `[start/end]OfMonth()`, and `[start/end]OfYear()`.
* A new `@computeOnce` decorator allows for lazy computation and caching of the results of decorated
  class methods or getters. Used in `LocalDate` and intended for similar immutable, long-lived
  objects that can benefit from such caching.
* `CodeInput` and `JsonInput` get new `enableSearch` and `showToolbar` props. Enabling search
  provides an simple inline find feature for searching the input's contents.
* The Admin console's Monitor Status tab displays more clearly when there are no active monitors.


### 💥 Breaking Changes

* Renamed the `data/Field.label` property to `displayName`.
* Changed the `DimensionChooserModel.dimensions` config to require objects of the form `{name,
  displayName, isLeafDimension}` when provided as an `Object[]`.
  * Previously these objects were expected to be of the form `{value, label, isLeaf}`.
  * Note however that this same config can now be passed the `dimensions` directly from a configured
    `Cube` instead, which is the recommended approach and should DRY up dimension definitions for
    typical use cases.
* Changes required due to the new filter API:
  * The classes `StoreFilter` and `ValueFilter` have been removed and replaced by `FunctionFilter`
    and `FieldFilter`, respectively. In most cases apps will need to make minimal or no changes.
  * The `filters/setFilters` property on `Query` has been changed to `filter/setFilter`. In most
    case apps should not need to change anything other than the name of this property - the new
    property will continue to support array representations of multiple filters.
  * `Store` has gained a new property `filterIncludesChildren` to replace the functionality
    previously provided by `StoreFilter.includesChildren`.
  * `StoreFilterField.filterOptions` has been removed. Set `filterIncludesChildren` directly on the
    store instead.

### ✨ Style

* CSS variables for "intents" - most commonly used on buttons - have been reworked to use HSL color
  values and support several standard variations of lightness and transparency.
  * Developers are encouraged to customize intents by setting the individual HSL vars provided for
    each intent (e.g. `--intent-primary-h` to adjust the primary hue) and/or the different levels of
    lightness (e.g. `--intent-primary-l3` to adjust the default lightness).
  * ⚠ Uses of the prior intent var overrides such as `--intent-primary` will no longer work. It is
    possible to set directly via `--xh-intent-primary`, but components such as buttons will still
    use the default intent shades for variations such as hover and pressed states. Again, review and
    customize the HSL vars if required.
* Desktop `Button` styles and classes have been rationalized and reworked to allow for more
  consistent and direct styling of buttons in all their many permutations (standard/minimal/outlined
  styles * default/hovered/pressed/disabled states * light/dark themes).
  * Customized intent colors will now also be applied to outlined and minimal buttons.
  * Dedicated classes are now applied to desktop buttons based on their style and state. Developers
    can key off of these classes directly if required.

### 🐞 Bug Fixes

* Fixed `Column.tooltipElement` so that it can work if a `headerTooltip` is also specified on the
  same column.
* Fixed issue where certain values (e.g. `%`) would break in `Column.tooltipElement`.
* Fixed issue where newly loaded records in `Store` were not being frozen as promised by the API.

### 📚 Libraries

* @blueprintjs/core `3.30 -> 3.31`
* codemirror `5.56 -> 5.57`
* http-status-codes `1.4 -> 2.1`
* mobx-react `6.2 -> 6.3`
* store2 `2.11 -> 2.12`

[Commit Log](https://github.com/xh/hoist-react/compare/v35.2.1...v36.0.0)


## v35.2.1 - 2020-07-31

### 🐞 Bug Fixes

* A Grid's docked summary row is now properly cleared when its bound Store is cleared.
* Additional SVG paths added to `requiredBlueprintIcons.js` to bring back calendar scroll icons on
  the DatePicker component.
* Colors specified via the `--xh-intent-` CSS vars have been removed from minimal / outlined desktop
  `Button` components because of incompatibility with `ButtonGroupInput` component. Fix to address
  issue forthcoming. (This reverts the change made in 35.2.0 below.)

[Commit Log](https://github.com/xh/hoist-react/compare/v35.2.0...v35.2.1)


## v35.2.0 - 2020-07-21

### 🎁 New Features

* `TabContainerModel` now supports a `persistWith` config to persist the active tab.
* `TabContainerModel` now supports a `emptyText` config to display when TabContainer gets rendered
  with no children.

### ⚙️ Technical

* Supports smaller bundle sizes via a greatly reduced set of BlueprintJS icons. (Requires apps to be
  built with `@xh/hoist-dev-utils` v5.2 or greater to take advantage of this optimization.)

### 🐞 Bug Fixes

* Colors specified via the `--xh-intent-` CSS vars are now applied to minimal / outlined desktop
  `Button` components. Previously they fell through to use default Blueprint colors in these modes.
* Code input correctly handles dynamically toggling readonly/disabled state.

### 📚 Libraries

* @fortawesome/fontawesome-pro `5.13 -> 5.14`
* codemirror `5.55 -> 5.56`

[Commit Log](https://github.com/xh/hoist-react/compare/v35.1.1...v35.2.0)


## v35.1.1 - 2020-07-17

### 📚 Libraries

* @blueprintjs/core `3.29 -> 3.30`

[Commit Log](https://github.com/xh/hoist-react/compare/v35.1.0...v35.1.1)


## v35.1.0 - 2020-07-16

### 🎁 New Features

* Extend existing environment diff tool to preferences. Now, both configs and preferences may be
  diffed across servers. This feature will require an update of hoist-core to a version 8.1.0 or
  greater.
* `ExportOptions.columns` provided to `GridModel` can now be specified as a function, allowing for
  full control of columns to export, including their sort order.

### 🐞 Bug Fixes

* `GridModel`s export feature was previously excluding summary rows. These are now included.
* Fixed problems with coloring and shading algorithm in `TreeMap`.
* Fixed problems with sort order of exports in `GridModel`.
* Ensure that preferences are written to server, even if set right before navigating away from page.
* Prevent situation where a spurious exception can be sent to server when application is unloaded
  while waiting on a fetch request.

[Commit Log](https://github.com/xh/hoist-react/compare/v35.0.1...v35.1.0)


## v35.0.1 - 2020-07-02

### 🐞 Bug Fixes

* Column headers no longer allocate space for a sort arrow icon when the column has an active
  `GridSorter` in the special state of `sort: null`.
* Grid auto-sizing better accounts for margins on sort arrow icons.

[Commit Log](https://github.com/xh/hoist-react/compare/v35.0.0...v35.0.1)


## v35.0.0 - 2020-06-29

### ⚖️ Licensing Change

As of this release, Hoist is [now licensed](LICENSE.md) under the popular and permissive
[Apache 2.0 open source license](https://www.apache.org/licenses/LICENSE-2.0). Previously, Hoist was
"source available" via our public GitHub repository but still covered by a proprietary license.

We are making this change to align Hoist's licensing with our ongoing commitment to openness,
transparency and ease-of-use, and to clarify and emphasize the suitability of Hoist for use within a
wide variety of enterprise software projects. For any questions regarding this change, please
[contact us](https://xh.io/contact/).

### 🎁 New Features

* Added a new Persistence API to provide a more flexible yet consistent approach to saving state for
  Components, Models, and Services to different persistent locations such as Hoist Preferences,
  browser local storage, and Hoist Dashboard views.
  * The primary entry points for this API are the new `@PersistSupport` and `@persist` annotations.
    `@persist` can be added to any observable property on a `@PersistSupport` to make it
    automatically synchronize with a `PersistenceProvider`. Both `HoistModel` and `HoistService` are
    decorated with `@PersistSupport`.
  * This is designed to replace any app-specific code previously added to synchronize fields and
    their values to Preferences via ad-hoc initializers and reactions.
  * This same API is now used to handle state persistence for `GridStateModel`, `PanelModel`,
    `DimensionChooserModel`, and `DashContainerModel` - configurable via the new `persistWith`
    option on those classes.
* `FetchService` now installs a default timeout of 30 seconds for all requests. This can be disabled
  by setting timeout to `null`. Fetch Timeout Exceptions have also been improved to include the same
  information as other standard exceptions thrown by this service.
  * 💥 Apps that were relying on the lack of a built-in timeout for long-running requests should
    ensure they configure such calls with a longer or null timeout.
* `Store` gets new `clearFilter()` and `recordIsFiltered()` helper functions.
* The Admin console's Activity Tracking tab has been significantly upgraded to allow admins to
  better analyze both built-in and custom tracking data generated by their application. Its sibling
  Client Errors tab has also been updated with a docked detail panel.
* `CodeInput` gets new `showCopyButton` prop - set to true to provide an inline action button to
  copy the editor contents to the clipboard.
* Hoist config `xhEnableMonitoring` can be used to enable/disable the Admin monitor tab and its
  associated server-side jobs

### 💥 Breaking Changes

* Applications should update to `hoist-core` v8.0.1 or above, required to support the upgraded Admin
  Activity Tracking tab. Contact XH for assistance with this update.
* The option `PanelModel.prefName` has been removed in favor of `persistWith`. Existing user state
  will be transferred to the new format, assuming a `PersistenceProvider` of type 'pref' referring
  to the same preference is used (e.g. `persistWith: {prefKey: 'my-panel-model-prefName'}`.
* The option `GridModel.stateModel` has been removed in favor of `persistWith`. Existing user state
  will be transferred to the new format, assuming a `PersistenceProvider` of type 'localStorage'
  referring to the same key is used (e.g. `persistWith: {localStorageKey: 'my-grid-state-id'}`.
  * Use the new `GridModel.persistOptions` config for finer control over what grid state is
    persisted (replacement for stateModel configs to disable persistence of column
    state/sorting/grouping).
* The options `DimensionChooserModel.preference` and `DimensionChooserModel.historyPreference` have
  been removed in favor of `persistWith`.
* `AppSpec.idleDetectionEnabled` has been removed. App-specific Idle detection is now enabled via
  the new `xhIdleConfig` config. The old `xhIdleTimeoutMins` has also been deprecated.
* `AppSpec.idleDialogClass` has been renamed `AppSpec.idlePanel`. If specified, it should be a
  full-screen component.
* `PinPad` and `PinPadModel` have been moved to `@xh/hoist/cmp/pinpad`, and is now available for use
  with both standard and mobile toolkits.
* Third-party dependencies updated to properly reflect application-level licensing requirements.
  Applications must now import and provide their licensed version of ag-Grid, and Highcharts to
  Hoist. See file `Bootstrap.js` in Toolbox for an example.

### 🐞 Bug Fixes

* Sorting special columns generated by custom ag-Grid configurations (e.g. auto-group columns) no
  longer throws with an error.
* The `deepFreeze()` util - used to freeze data in `Record` instances - now only attempts to freeze
  a whitelist of object types that are known to be safely freezable. Custom application classes and
  other potentially-problematic objects (such as `moment` instances) are no longer frozen when
  loaded into `Record` fields.

### 📚 Libraries

Note that certain licensed third-party dependencies have been removed as direct dependencies of this
project, as per note in Breaking Changes above.

* @xh/hoist-dev-utils `4.x -> 5.x` - apps should also update to the latest 5.x release of dev-utils.
  Although license and dependency changes triggered a new major version of this dev dependency, no
  application-level changes should be required.
* @blueprintjs/core `3.28 -> 3.29`
* codemirror `5.54 -> 5.55`
* react-select `3.0 -> 3.1`

### 📚 Optional Libraries

* ag-Grid `23.0.2` > `23.2.0` (See Toolbox app for example on this upgrade)
* Highcharts `8.0.4 -> 8.1.1`

[Commit Log](https://github.com/xh/hoist-react/compare/v34.0.0...v35.0.0)


## v34.0.0 - 2020-05-26

### 🎁 New Features

* Hoist's enhanced autosizing is now enabled on all grids by default. See `GridModel` and
  `GridAutosizeService` for more details.
* New flags `XH.isPhone`, `XH.isTablet`, and `XH.isDesktop` available for device-specific switching.
  Corresponding `.xh-phone`, `.xh-tablet`, and `.xh-desktop` CSS classes are added to the document
  `body`. These flags and classes are set based on the detected device, as per its user-agent.
  * One of the two higher-level CSS classes `.xh-standard` or `.xh-mobile` will also be applied
    based on an app's use of the primary (desktop-centric) components vs mobile components - as
    declared by its `AppSpec.isMobileApp` - regardless of the detected device.
  * These changes provide more natural support for use cases such as apps that are built with
    standard components yet target/support tablet users.
* New method `Record.get()` provides an alternative API for checked data access.
* The mobile `Select` component supports the `enableFilter` and `enableCreate` props.
* `DashContainerModel` supports new `layoutLocked`, `contentLocked` and `renameLocked` modes.
* `DimensionChooser` now has the ability to persist its value and history separately.
* Enhance Hoist Admin's Activity Tracking tab.
* Enhance Hoist Admin's Client Error tab.

### 💥 Breaking Changes

* `emptyFlexCol` has been removed from the Hoist API and should simply be removed from all client
  applications. Improvements to agGrid's default rendering of empty space have made it obsolete.
* `isMobile` property on `XH` and `AppSpec` has been renamed to `isMobileApp`. All apps will need to
  update their (required) use of this flag in the app specifications within their
  `/client-app/src/apps` directory.
* The `xh-desktop` class should no longer be used to indicate a non-mobile toolkit based app. For
  this purpose, use `xh-standard` instead.

### 🐞 Bug Fixes

* Fix to Average Aggregators when used with hierarchical data.
* Fixes to Context Menu handling on `Panel` to allow better handling of `[]` and `null`.

### 📚 Libraries

* @blueprintjs/core `3.26 -> 3.28`
* @blueprintjs/datetime `3.16 -> 3.18`
* codemirror `5.53 -> 5.54`
* react-transition-group `4.3 -> 4.4`

[Commit Log](https://github.com/xh/hoist-react/compare/v33.3.0...v34.0.0)


## v33.3.0 - 2020-05-08

### ⚙️ Technical

* Additional updates to experimental autosize feature: standardization of naming, better masking
  control, and API fixes. Added new property `autosizeOptions` on `GridModel` and main entry point
  is now named `GridModel.autosizeAsync()`.

### 🐞 Bug Fixes

* `Column.hideable` will now be respected by ag-grid column drag and drop
  [#1900](https://github.com/xh/hoist-react/issues/1900)
* Fixed an issue where dragging a column would cause it to be sorted unintentionally.

[Commit Log](https://github.com/xh/hoist-react/compare/v33.2.0...v33.3.0)


## v33.2.0 - 2020-05-07

### 🎁 New Features

* Virtual column rendering has been disabled by default, as it offered a minimal performance benefit
  for most grids while compromising autosizing. See new `GridModel.useVirtualColumns` config, which
  can be set to `true` to re-enable this behavior if required.
* Any `GridModel` can now be reset to its code-prescribed defaults via the column chooser reset
  button. Previously, resetting to defaults was only possible for grids that persisted their state
  with a `GridModel.stateModel` config.

### 🐞 Bug Fixes

* Fixed several issues with new grid auto-sizing feature.
* Fixed issues with and generally improved expand/collapse column alignment in tree grids.
  * 💥 Note that this improvement introduced a minor breaking change for apps that have customized
    tree indentation via the removed `--grid-tree-indent-px` CSS var. Use `--grid-tree-indent`
    instead. Note the new var is specified in em units to scale well across grid sizing modes.

### ⚙️ Technical

* Note that the included version of Onsen has been replaced with a fork that includes updates for
  react 16.13. Apps should not need to make any changes.

### 📚 Libraries

* react `~16.8 -> ~16.13`
* onsenui `~16.8` -> @xh/onsenui `~16.13`
* react-onsenui `~16.8` -> @xh/react-onsenui `~16.13`

[Commit Log](https://github.com/xh/hoist-react/compare/v33.1.0...33.2.0)


## v33.1.0 - 2020-05-05

### 🎁 New Features

* Added smart auto-resizing of columns in `GridModel` Unlike ag-Grid's native auto-resizing support,
  Hoist's auto-resizing will also take into account collapsed rows, off-screen cells that are not
  currently rendered in the DOM, and summary rows. See the new `GridAutosizeService` for details.
  * This feature is currently marked as 'experimental' and must be enabled by passing a special
    config to the `GridModel` constructor of the form `experimental: {useHoistAutosize: true}`. In
    future versions of Hoist, we expect to make it the default behavior.
* `GridModel.autoSizeColumns()` has been renamed `GridModel.autosizeColumns()`, with lowercase 's'.
  Similarly, the `autoSizeColumns` context menu token has been renamed `autosizeColumns`.

### 🐞 Bug Fixes

* Fixed a regression with `StoreFilterField` introduced in v33.0.1.

[Commit Log](https://github.com/xh/hoist-react/compare/v33.0.2...33.1.0)


## v33.0.2 - 2020-05-01

### 🎁 New Features

* Add Hoist Cube Aggregators: `AverageAggregator` and `AverageStrictAggregator`
* `ColAutosizeButton` has been added to desktop and mobile

### 🐞 Bug Fixes

* Fixed mobile menus to constrain to the bottom of the viewport, scrolling if necessary.
  [#1862](https://github.com/xh/hoist-react/issues/1862)
* Tightened up mobile tree grid, fixed issues in mobile column chooser.
* Fixed a bug with reloading hierarchical data in `Store`.
  [#1871](https://github.com/xh/hoist-react/issues/1871)

[Commit Log](https://github.com/xh/hoist-react/compare/v33.0.1...33.0.2)


## v33.0.1 - 2020-04-29

### 🎁 New Features

* `StoreFieldField` supports dot-separated field names in a bound `GridModel`, meaning it will now
  match on columns with fields such as `address.city`.

* `Toolbar.enableOverflowMenu` now defaults to `false`. This was determined safer and more
  appropriate due to issues with the underlying Blueprint implementation, and the need to configure
  it carefully.

### 🐞 Bug Fixes

* Fixed an important bug with state management in `StoreFilterField`. See
  https://github.com/xh/hoist-react/issues/1854

* Fixed the default sort order for grids. ABS DESC should be first when present.

### 📚 Libraries

* @blueprintjs/core `3.25 -> 3.26`
* codemirror `5.52 -> 5.53`

[Commit Log](https://github.com/xh/hoist-react/compare/v33.0.0...v33.0.1)

## v33.0.0 - 2020-04-22

### 🎁 New Features

* The object returned by the `data` property on `Record` now includes the record `id`. This will
  allow for convenient access of the id with the other field values on the record.
* The `Timer` class has been enhanced and further standardized with its Hoist Core counterpart:
  * Both the `interval` and `timeout` arguments may be specified as functions, or config keys
    allowing for dynamic lookup and reconfiguration.
  * Added `intervalUnits` and `timeoutUnits` arguments.
  * `delay` can now be specified as a boolean for greater convenience.

### 💥 Breaking Changes

* We have consolidated the import location for several packages, removing unintended nested index
  files and 'sub-packages'. In particular, the following locations now provide a single index file
  for import for all of their public contents: `@xh/hoist/core`, `@xh/hoist/data`,
  `@xh/hoist/cmp/grid`, and `@xh/hoist/desktop/cmp/grid`. Applications may need to update import
  statements that referred to index files nested within these directories.
* Removed the unnecessary and confusing `values` getter on `BaseFieldModel`. This getter was not
  intended for public use and was intended for the framework's internal implementation only.
* `ColumnGroup.align` has been renamed to `ColumnGroup.headerAlign`. This avoids confusion with the
  `Column` API, where `align` refers to the alignment of cell contents within the column.

### 🐞 Bug Fixes

* Exceptions will no longer overwrite the currently shown exception in the exception dialog if the
  currently shown exception requires reloading the application.
  [#1834](https://github.com/xh/hoist-react/issues/1834)

### ⚙️ Technical

* Note that the Mobx React bindings have been updated to 6.2, and we have enabled the recommended
  "observer batching" feature as per
  [the mobx-react docs](https://github.com/mobxjs/mobx-react-lite/#observer-batching).

### 📚 Libraries

* @blueprintjs/core `3.24 -> 3.25`
* @blueprintjs/datetime `3.15 -> 3.16`
* mobx-react `6.1 -> 6.2`

[Commit Log](https://github.com/xh/hoist-react/compare/v32.0.4...v33.0.0)

## v32.0.5 - 2020-07-14

### 🐞 Bug Fixes

* Fixes a regression in which grid exports were no longer sorting rows properly.

[Commit Log](https://github.com/xh/hoist-react/compare/v32.0.4...v32.0.5)

## v32.0.4 - 2020-04-09

### 🐞 Bug Fixes

* Fixes a regression with the alignment of `ColumnGroup` headers.
* Fixes a bug with 'Copy Cell' context menu item for certain columns displaying the Record ID.
* Quiets console logging of 'routine' exceptions to 'debug' instead of 'log'.

[Commit Log](https://github.com/xh/hoist-react/compare/v32.0.3...v32.0.4)

## v32.0.3 - 2020-04-06

### 🐞 Bug Fixes

* Suppresses a console warning from ag-Grid for `GridModel`s that do not specify an `emptyText`.

[Commit Log](https://github.com/xh/hoist-react/compare/v32.0.2...v32.0.3)

## v32.0.2 - 2020-04-03

⚠ Note that this release includes a *new major version of ag-Grid*. Please consult the
[ag-Grid Changelog](https://www.ag-grid.com/ag-grid-changelog/) for versions 22-23 to review
possible breaking changes to any direct/custom use of ag-Grid APIs and props within applications.

### 🎁 New Features

* GridModel `groupSortFn` now accepts `null` to turn off sorting of group rows.
* `DockViewModel` now supports optional `width`, `height` and `collapsedWidth` configs.
* The `appMenuButton.extraItems` prop now accepts `MenuItem` configs (as before) but also React
  elements and the special string token '-' (shortcut to render a `MenuDivider`).
* Grid column `flex` param will now accept numbers, with available space divided between flex
  columns in proportion to their `flex` value.
* `Column` now supports a `sortingOrder` config to allow control of the sorting options that will be
  cycled through when the user clicks on the header.
* `PanelModel` now supports setting a `refreshMode` to control how collapsed panels respond to
  refresh requests.

### 💥 Breaking Changes

* The internal DOM structure of desktop `Panel` has changed to always include an inner frame with
  class `.xh-panel__content`. You may need to update styling that targets the inner structure of
  `Panel` via `.xh-panel`.
* The hooks `useOnResize()` and `useOnVisibleChange()` no longer take a `ref` argument. Use
  `composeRefs` to combine the ref that they return with any ref you wish to compose them with.
* The callback for `useOnResize()` will now receive an object representing the locations and
  dimensions of the element's content box. (Previously it incorrectly received an array of
  `ResizeObserver` entries that had to be de-referenced)
* `PanelModel.collapsedRenderMode` has been renamed to `PanelModel.renderMode`, to be more
  consistent with other Hoist APIs such as `TabContainer`, `DashContainer`, and `DockContainer`.


### 🐞 Bug Fixes

* Checkboxes in grid rows in Tiny sizing mode have been styled to fit correctly within the row.
* `GridStateModel` no longer saves/restores the width of non-resizable columns.
  [#1718](https://github.com/xh/hoist-react/issues/1718)
* Fixed an issue with the hooks useOnResize and useOnVisibleChange. In certain conditions these
  hooks would not be called. [#1808](https://github.com/xh/hoist-react/issues/1808)
* Inputs that accept a rightElement prop will now properly display an Icon passed as that element.
  [#1803](https://github.com/xh/hoist-react/issues/1803)

### ⚙️ Technical

* Flex columns now use the built-in ag-Grid flex functionality.

### 📚 Libraries

* ag-grid-community `removed @ 21.2`
* ag-grid-enterprise `21.2` replaced with @ag-grid-enterprise/all-modules `23.0`
* ag-grid-react `21.2` replaced with @ag-grid-community/react `23.0`
* @fortawesome/* `5.12 -> 5.13`
* codemirror `5.51 -> 5.52`
* filesize `6.0 -> 6.1`
* numbro `2.1 -> 2.2`
* react-beautiful-dnd `12.0 -> 13.0`
* store2 `2.10 -> 2.11`
* compose-react-refs `NEW 1.0.4`

[Commit Log](https://github.com/xh/hoist-react/compare/v31.0.0...v32.0.2)

## v31.0.0 - 2020-03-16

### 🎁 New Features

* The mobile `Navigator` / `NavigatorModel` API has been improved and made consistent with other
  Hoist content container APIs such as `TabContainer`, `DashContainer`, and `DockContainer`.
  * `NavigatorModel` and `PageModel` now support setting a `RenderMode` and `RefreshMode` to control
    how inactive pages are mounted/unmounted and how they respond to refresh requests.
  * `Navigator` pages are no longer required to to return `Page` components - they can now return
    any suitable component.
* `DockContainerModel` and `DockViewModel` also now support `refreshMode` and `renderMode` configs.
* `Column` now auto-sizes when double-clicking / double-tapping its header.
* `Toolbar` will now collapse overflowing items into a drop down menu. (Supported for horizontal
  toolbars only at this time.)
* Added new `xhEnableLogViewer` config (default `true`) to enable or disable the Admin Log Viewer.

#### 🎨 Icons

* Added `Icon.icon()` factory method as a new common entry point for creating new FontAwesome based
  icons in Hoist. It should typically be used instead of using the `FontAwesomeIcon` component
  directly.
* Also added a new `Icon.fileIcon()` factory. This method take a filename and returns an appropriate
  icon based on its extension.
* All Icon factories can now accept an `asHtml` parameter, as an alternative to calling the helper
  function `convertIconToSVG()` on the element. Use this to render icons as raw html where needed
  (e.g. grid renderers).
* Icons rendered as html will now preserve their styling, tooltips, and size.

### 💥 Breaking Changes

* The application's primary `HoistApplicationModel` is now instantiated and installed as
  `XH.appModel` earlier within the application initialization sequence, with construction happening
  prior to the init of the XH identity, config, and preference services.
  * This allows for a new `preAuthInitAsync()` lifecycle method to be called on the model before
    auth has completed, but could be a breaking change for appModel code that relied on these
    services for field initialization or in its constructor.
  * Such code should be moved to the core `initAsync()` method instead, which continues to be called
    after all XH-level services are initialized and ready.
* Mobile apps may need to adjust to the following updates to `NavigatorModel` and related APIs:
  * `NavigatorModel`'s `routes` constructor parameter has been renamed `pages`.
  * `NavigatorModel`'s observable `pages[]` has been renamed `stack[]`.
  * `NavigatorPageModel` has been renamed `PageModel`. Apps do not usually create `PageModels`
    directly, so this change is unlikely to require code updates.
  * `Page` has been removed from the mobile toolkit. Components that previously returned a `Page`
    for inclusion in a `Navigator` or `TabContainer` can now return any component. It is recommended
    you replace `Page` with `Panel` where appropriate.
* Icon enhancements described above removed the following public methods:
  * The `fontAwesomeIcon()` factory function (used to render icons not already enumerated by Hoist)
    has been replaced by the improved `Icon.icon()` factory - e.g. `fontAwesomeIcon({icon: ['far',
    'alicorn']}) -> Icon.icon({iconName: 'alicorn'})`.
  * The `convertIconToSvg()` utility method has been replaced by the new `asHtml` parameter on icon
    factory functions. If you need to convert an existing icon element, use `convertIconToHtml()`.
* `Toolbar` items should be provided as direct children. Wrapping Toolbar items in container
  components can result in unexpected item overflow.

### 🐞 Bug Fixes

* The `fmtDate()` utility now properly accepts, parses, and formats a string value input as
  documented.
* Mobile `PinPad` input responsiveness improved on certain browsers to avoid lag.

### ⚙️ Technical

* New lifecycle methods `preAuthInitAsync()` and `logoutAsync()` added to the `HoistAppModel`
  decorator (aka the primary `XH.appModel`).

[Commit Log](https://github.com/xh/hoist-react/compare/v30.1.0...v31.0.0)

## v30.1.0 - 2020-03-04

### 🐞 Bug Fixes

* Ensure `WebSocketService.connected` remains false until `channelKey` assigned and received from
  server.
* When empty, `DashContainer` now displays a user-friendly prompt to add an initial view.

### ⚙️ Technical

* Form validation enhanced to improve handling of asynchronous validation. Individual rules and
  constraints are now re-evaluated in parallel, allowing for improved asynchronous validation.
* `Select` will now default to selecting contents on focus if in filter or creatable mode.

[Commit Log](https://github.com/xh/hoist-react/compare/v30.0.0...30.1.0)

## v30.0.0 - 2020-02-29

### 🎁 New Features

* `GridModel` and `DataViewModel` now support `groupRowHeight`, `groupRowRenderer` and
  `groupRowElementRenderer` configs. Grouping is new in general to `DataViewModel`, which now takes
  a `groupBy` config.
  * `DataViewModel` allows for settable and multiple groupings and sorters.
  * `DataViewModel` also now supports additional configs from the underlying `GridModel` that make
    sense in a `DataView` context, such as `showHover` and `rowBorders`.
* `TabContainerModel` now accepts a `track` property (default false) for easily tracking tab views
  via Hoist's built-in activity tracking.
* The browser document title is now set to match `AppSpec.clientAppName` - helpful for projects with
  multiple javascript client apps.
* `StoreFilterField` accepts all other config options from `TextInput` (e.g. `disabled`).
* Clicking on a summary row in `Grid` now clears its record selection.
* The `@LoadSupport` decorator now provides an additional observable property `lastException`. The
  decorator also now logs load execution times and failures to `console.debug` automatically.
* Support for mobile `Panel.scrollable` prop made more robust with re-implementation of inner
  content element. Note this change included a tweak to some CSS class names for mobile `Panel`
  internals that could require adjustments if directly targeted by app stylesheets.
* Added new `useOnVisibleChange` hook.
* Columns now support a `headerAlign` config to allow headers to be aligned differently from column
  contents.

### 💥 Breaking Changes

* `Toolbar` items must be provided as direct children. Wrapping Toolbar items in container
  components can result in unexpected item overflow.
* `DataView.rowCls` prop removed, replaced by new `DataViewModel.rowClassFn` config for more
  flexibility and better symmetry with `GridModel`.
* `DataViewModel.itemRenderer` renamed to `DataViewModel.elementRenderer`
* `DataView` styling has been updated to avoid applying several unwanted styles from `Grid`. Note
  that apps might rely on these styles (intentionally or not) for their `itemRenderer` components
  and appearance and will need to adjust.
* Several CSS variables related to buttons have been renamed for consistency, and button style rules
  have been adjusted to ensure they take effect reliably across desktop and mobile buttons
  ([#1568](https://github.com/xh/hoist-react/pull/1568)).
* The optional `TreeMapModel.highchartsConfig` object will now be recursively merged with the
  top-level config generated by the Hoist model and component, where previously it was spread onto
  the generated config. This could cause a change in behavior for apps using this config to
  customize map instances, but provides more flexibility for e.g. customizing the `series`.
* The signature of `useOnResize` hook has been modified slightly for API consistency and clarity.
  Options are now passed in a configuration object.

### 🐞 Bug Fixes

* Fixed an issue where charts that are rendered while invisible would have the incorrect size.
  [#1703](https://github.com/xh/hoist-react/issues/1703)
* Fixed an issue where zeroes entered by the user in `PinPad` would be displayed as blanks.
* Fixed `fontAwesomeIcon` elem factory component to always include the default 'fa-fw' className.
  Previously, it was overridden if a `className` prop was provided.
* Fixed an issue where ConfigDiffer would always warn about deletions, even when there weren't any.
  [#1652](https://github.com/xh/hoist-react/issues/1652)
* `TextInput` will now set its value to `null` when all text is deleted and the clear icon will
  automatically hide.
* Fixed an issue where multiple buttons in a `ButtonGroupInput` could be shown as active
  simultaneously. [#1592](https://github.com/xh/hoist-react/issues/1592)
* `StoreFilterField` will again match on `Record.id` if bound to a Store or a GridModel with the
  `id` column visible. [#1697](https://github.com/xh/hoist-react/issues/1697)
* A number of fixes have been applied to `RelativeTimeStamp` and `getRelativeTimestamp`, especially
  around its handling of 'equal' or 'epsilon equal' times. Remove unintended leading whitespace from
  `getRelativeTimestamp`.

### ⚙️ Technical

* The `addReaction` and `addAutorun` methods (added to Hoist models, components, and services by the
  `ReactiveSupport` mixin) now support a configurable `debounce` argument. In many cases, this is
  preferable to the built-in MobX `delay` argument, which only provides throttling and not true
  debouncing.
* New `ChartModel.highchart` property provides a reference to the underlying HighChart component.

### 📚 Libraries

* @blueprintjs/core `3.23 -> 3.24`
* react-dates `21.7 -> 21.8`
* react-beautiful-dnd `11.0 -> 12.2`

[Commit Log](https://github.com/xh/hoist-react/compare/v29.1.0...v30.0.0)

## v29.1.0 - 2020-02-07

### 🎁 New Features

#### Grid

* The `compact` config on `GridModel` has been deprecated in favor of the more powerful `sizingMode`
  which supports the values 'large', 'standard', 'compact', or 'tiny'.
  * Each new mode has its own set of CSS variables for applications to override as needed.
  * Header and row heights are configurable for each via the `HEADER_HEIGHTS` and `ROW_HEIGHTS`
    static properties of the `AgGrid` component. These objects can be modified on init by
    applications that wish to customize the default row heights globally.
  * 💥 Note that these height config objects were previously exported as constants from AgGrid.js.
    This would be a breaking change for any apps that imported the old objects directly (considered
    unlikely).
* `GridModel` now exposes an `autoSizeColumns` method, and the Grid context menu now contains an
  `Autosize Columns` option by default.
* `Column` and `ColumnGroup` now support React elements for `headerName`.

#### Data

* The `Store` constructor now accepts a `data` argument to load data at initialization.
* The `xh/hoist/data/cube` package has been modified substantially to better integrate with the core
  data package and support observable "Views". See documentation on `Cube` for more information.

#### Other

* Added a `PinPad` component for streamlined handling of PIN entry on mobile devices.
* `FormField` now takes `tooltipPosition` and `tooltipBoundary` props for customizing minimal
  validation tooltip.
* `RecordAction.actionFn` parameters now include a `buttonEl` property containing the button element
  when used in an action column.
* Mobile Navigator component now takes an `animation` prop which can be set to 'slide' (default),
  'lift', 'fade', or 'none'. These values are passed to the underlying onsenNavigator component.
  ([#1641](https://github.com/xh/hoist-react/pull/1641))
* `AppOption` configs now accept an `omit` property for conditionally excluding options.

### 🐞 Bug Fixes

* Unselectable grid rows are now skipped during up/down keyboard navigation.
* Fix local quick filtering in `LeftRightChooser` (v29 regression).
* Fix `SplitTreeMap` - the default filtering once again splits the map across positive and negative
  values as intended (v29 regression).

### ⚙️ Technical

* `FormFields` now check that they are contained in a Hoist `Form`.

### 📚 Libraries

* @blueprintjs/core `3.22 -> 3.23`
* codemirror `5.50 -> 5.51`
* react-dates `21.5 -> 21.7`

[Commit Log](https://github.com/xh/hoist-react/compare/v29.0.0...v29.1.0)

## v29.0.0 - 2020-01-24

### 🗄️ Data Package Changes

Several changes have been made to data package (`Store` and `Record`) APIs for loading, updating,
and modifying data. They include some breaking changes, but pave the way for upcoming enhancements
to fully support inline grid editing and other new features.

Store now tracks the "committed" state of its records, which represents the data as it was loaded
(typically from the server) via `loadData()` or `updateData()`. Records are now immutable and
frozen, so they cannot be changed directly, but Store offers a new `modifyRecords()` API to apply
local modifications to data in a tracked and managed way. (Store creates new records internally to
hold both this modified data and the original, "committed" data.) This additional state tracking
allows developers to query Stores for modified or added records (e.g. to flush back to the server
and persist) as well as call new methods to revert changes (e.g. to undo a block of changes that the
user wishes to discard).

Note the following more specific changes to these related classes:

#### Record

* 💥 Record data properties are now nested within a `data` object on Record instances and are no
  longer available as top-level properties on the Record itself.
  * Calls to access data such as `rec.quantity` must be modified to `rec.data.quantity`.
  * When accessing multiple properties, destructuring provides an efficient syntax - e.g. `const
    {quantity, price} = rec.data;`.
* 💥 Records are now immutable and cannot be modified by applications directly.
  * This is a breaking change, but should only affect apps with custom inline grid editing
    implementations or similar code that modifies individual record values.
  * Calls to change data such as `rec.quantity = 100` must now be made through the Record's Store,
    e.g. `store.modifyData({id: 41, quantity: 100})`
* Record gains new getters for inspecting its state, including: `isAdd`, `isModified`, and
  `isCommitted`.

#### Store

* 💥 `noteDataUpdated()` has been removed, as out-of-band modifications to Store Records are no
  longer possible.
* 💥 Store's `idSpec` function is now called with the raw record data - previously it was passed
  source data after it had been run through the store's optional `processRawData` function. (This is
  unlikely to have a practical impact on most apps, but is included here for completeness.)
* `Store.updateData()` now accepts a flat list of raw data to process into Record additions and
  updates. Previously developers needed to call this method with an object containing add, update,
  and/or remove keys mapped to arrays. Now Store will produce an object of this shape automatically.
* `Store.refreshFilter()` method has been added to allow applications to rebuild the filtered data
  set if some application state has changed (apart from the store's data itself) which would affect
  the store filter.
* Store gains new methods for manipulating its Records and data, including `addRecords()`,
  `removeRecords()`, `modifyRecords()`, `revertRecords()`, and `revert()`. New getters have been
  added for `addedRecords`, `removedRecords`, `modifiedRecords`, and `isModified`.

#### Column

* Columns have been enhanced for provide basic support for inline-editing of record data. Further
  inline editing support enhancements are planned for upcoming Hoist releases.
* `Column.getValueFn` config added to retrieve the cell value for a Record field. The default
  implementation pulls the value from the Record's new `data` property (see above). Apps that
  specify custom `valueGetter` callbacks via `Column.agOptions` should now implement their custom
  logic in this new config.
* `Column.setValueFn` config added to support modifying the Column field's value on the underlying
  Record. The default implementation calls the new `Store.modifyRecords()` API and should be
  sufficient for the majority of cases.
* `Column.editable` config added to indicate if a column/cell should be inline-editable.

### 🎁 New Features

* Added keyboard support to ag-Grid context menus.
* Added `GridModel.setEmptyText()` to allow updates to placeholder text after initial construction.
* Added `GridModel.ensureSelectionVisible()` to scroll the currently selected row into view.
* When a `TreeMap` is bound to a `GridModel`, the grid will now respond to map selection changes by
  scrolling to ensure the selected grid row is visible.
* Added a `Column.tooltipElement` config to support fully customizable tooltip components.
* Added a `useOnResize` hook, which runs a function when a component is resized.
* Exposed an `inputRef` prop on numberInput, textArea, and textInput
* `PanelModel` now accepts a `maxSize` config.
* `RelativeTimeStamp` now support a `relativeTo` option, allowing it to display the difference
  between a timestamp and another reference time other than now. Both the component and the
  `getRelativeTimestamp()` helper function now leverage moment.js for their underlying
  implementation.
* A new `Clock` component displays the time, either local to the browser or for a configurable
  timezone.
* `LeftRightChooser` gets a new `showCounts` option to print the number of items on each side.
* `Select` inputs support a new property `enableWindowed` (desktop platform only) to improve
  rendering performance with large lists of options.
* `Select` inputs support grouped options. To use, add an attribute `options` containing an array of
  sub-options.
* `FetchService` methods support a new `timeout` option. This config chains `Promise.timeout()` to
  the promises returned by the service.
* Added alpha version of `DashContainer` for building dynamic, draggable dashboard-style layouts.
  Please note: the API for this component is subject to change - use at your own risk!
* `Select` now allows the use of objects as values.
* Added a new `xhEnableImpersonation` config to enable or disable the ability of Hoist Admins to
  impersonate other users. Note that this defaults to `false`. Apps will need to set this config to
  continue using impersonation. (Note that an update to hoist-core 6.4+ is required for this config
  to be enforced on the server.)
* `FormField` now supports a `requiredIndicator` to customize how required fields are displayed.
* Application build tags are now included in version update checks, primarily to prompt dev/QA users
  to refresh when running SNAPSHOT versions. (Note that an update to hoist-core 6.4+ is required for
  the server to emit build tag for comparison.)
* `CodeInput` component added to provide general `HoistInput` support around the CodeMirror code
  editor. The pre-existing `JsonInput` has been converted to a wrapper around this class.
* `JsonInput` now supports an `autoFocus` prop.
* `Select` now supports a `hideDropdownIndicator` prop.
* `useOnResize` hook will now ignore visibility changes, i.e. a component resizing to a size of 0.
* `DimensionChooser` now supports a `popoverPosition` prop.
* `AppBar.appMenuButtonPosition` prop added to configure the App Menu on the left or the right, and
  `AppMenuButton` now accepts and applies any `Button` props to customize.
* New `--xh-grid-tree-indent-px` CSS variable added to allow control over the amount of indentation
  applied to tree grid child nodes.

### 💥 Breaking Changes

* `GridModel.contextMenuFn` config replaced with a `contextMenu` parameter. The new parameter will
  allow context menus to be specified with a simple array in addition to the function specification
  currently supported.
* `GridModel.defaultContextMenuTokens` config renamed to `defaultContextMenu`.
* `Chart` and `ChartModel` have been moved from `desktop/cmp/charts` to `cmp/charts`.
* `StoreFilterField` has been moved from `desktop/cmp/store` to `cmp/store`.
* The options `nowEpsilon` and `nowString` on `RelativeTimestamp` have been renamed to `epsilon` and
  `equalString`, respectively.
* `TabRenderMode` and `TabRefreshMode` have been renamed to `RenderMode` and `RefreshMode` and moved
  to the `core` package. These enumerations are now used in the APIs for `Panel`, `TabContainer`,
  and `DashContainer`.
* `DockViewModel` now requires a function, or a HoistComponent as its `content` param. It has always
  been documented this way, but a bug in the original implementation had it accepting an actual
  element rather than a function. As now implemented, the form of the `content` param is consistent
  across `TabModel`, `DockViewModel`, and `DashViewSpec`.
* `JsonInput.showActionButtons` prop replaced with more specific `showFormatButton` and
  `showFullscreenButton` props.
* The `DataView.itemHeight` prop has been moved to `DataViewModel` where it can now be changed
  dynamically by applications.
* Desktop `AppBar.appMenuButtonOptions` prop renamed to `appMenuButtonProps` for consistency.

### 🐞 Bug Fixes

* Fixed issue where JsonInput was not receiving its `model` from context
  ([#1456](https://github.com/xh/hoist-react/issues/1456))
* Fixed issue where TreeMap would not be initialized if the TreeMapModel was created after the
  GridModel data was loaded ([#1471](https://github.com/xh/hoist-react/issues/1471))
* Fixed issue where export would create malformed file with dynamic header names
* Fixed issue where exported tree grids would have incorrect aggregate data
  ([#1447](https://github.com/xh/hoist-react/issues/1447))
* Fixed issue where resizable Panels could grow larger than desired
  ([#1498](https://github.com/xh/hoist-react/issues/1498))
* Changed RestGrid to only display export button if export is enabled
  ([#1490](https://github.com/xh/hoist-react/issues/1490))
* Fixed errors when grouping rows in Grids with `groupUseEntireRow` turned off
  ([#1520](https://github.com/xh/hoist-react/issues/1520))
* Fixed problem where charts were resized when being hidden
  ([#1528](https://github.com/xh/hoist-react/issues/1528))
* Fixed problem where charts were needlessly re-rendered, hurting performance and losing some state
  ([#1505](https://github.com/xh/hoist-react/issues/1505))
* Removed padding from Select option wrapper elements which was making it difficult for custom
  option renderers to control the padding ([1571](https://github.com/xh/hoist-react/issues/1571))
* Fixed issues with inconsistent indentation for tree grid nodes under certain conditions
  ([#1546](https://github.com/xh/hoist-react/issues/1546))
* Fixed autoFocus on NumberInput.

### 📚 Libraries

* @blueprintjs/core `3.19 -> 3.22`
* @blueprintjs/datetime `3.14 -> 3.15`
* @fortawesome/fontawesome-pro `5.11 -> 5.12`
* codemirror `5.49 -> 5.50`
* core-js `3.3 -> 3.6`
* fast-deep-equal `2.0 -> 3.1`
* filesize `5.0 -> 6.0`
* highcharts 7.2 -> 8.0`
* mobx `5.14 -> 5.15`
* react-dates `21.3 -> 21.5`
* react-dropzone `10.1 -> 10.2`
* react-windowed-select `added @ 2.0.1`

[Commit Log](https://github.com/xh/hoist-react/compare/v28.2.0...v29.0.0)

## v28.2.0 - 2019-11-08

### 🎁 New Features

* Added a `DateInput` component to the mobile toolkit. Its API supports many of the same options as
  its desktop analog with the exception of `timePrecision`, which is not yet supported.
* Added `minSize` to panelModel. A resizable panel can now be prevented from resizing to a size
  smaller than minSize. ([#1431](https://github.com/xh/hoist-react/issues/1431))

### 🐞 Bug Fixes

* Made `itemHeight` a required prop for `DataView`. This avoids an issue where agGrid went into an
  infinite loop if this value was not set.
* Fixed a problem with `RestStore` behavior when `dataRoot` changed from its default value.

[Commit Log](https://github.com/xh/hoist-react/compare/v28.1.1...v28.2.0)

## v28.1.1 - 2019-10-23

### 🐞 Bug Fixes

* Fixes a bug with default model context being set incorrectly within context inside of `Panel`.

[Commit Log](https://github.com/xh/hoist-react/compare/v28.1.0...v28.1.1)

## v28.1.0 - 2019-10-18

### 🎁 New Features

* `DateInput` supports a new `strictInputParsing` prop to enforce strict parsing of keyed-in entries
  by the underlying moment library. The default value is false, maintained the existing behavior
  where [moment will do its best](https://momentjs.com/guides/#/parsing/) to parse an entered date
  string that doesn't exactly match the specified format
* Any `DateInput` values entered that exceed any specified max/minDate will now be reset to null,
  instead of being set to the boundary date (which was surprising and potentially much less obvious
  to a user that their input had been adjusted automatically).
* `Column` and `ColumnGroup` now accept a function for `headerName`. The header will be
  automatically re-rendered when any observable properties referenced by the `headerName` function
  are modified.
* `ColumnGroup` now accepts an `align` config for setting the header text alignment
* The flag `toContext` for `uses` and `creates` has been replaced with a new flag `publishMode` that
  provides more granular control over how models are published and looked up via context. Components
  can specify `ModelPublishMode.LIMITED` to make their model available for contained components
  without it becoming the default model or exposing its sub-models.

### 🐞 Bug Fixes

* Tree columns can now specify `renderer` or `elementRenderer` configs without breaking the standard
  ag-Grid group cell renderer auto-applied to tree columns (#1397).
* Use of a custom `Column.comparator` function will no longer break agGrid-provided column header
  filter menus (#1400).
* The MS Edge browser does not return a standard Promise from `async` functions, so the the return
  of those functions did not previously have the required Hoist extensions installed on its
  prototype. Edge "native" Promises are now also polyfilled / extended as required. (#1411).
* Async `Select` combobox queries are now properly debounced as per the `queryBuffer` prop (#1416).

### ⚙️ Technical

* Grid column group headers now use a custom React component instead of the default ag-Grid column
  header, resulting in a different DOM structure and CSS classes. Existing CSS overrides of the
  ag-Grid column group headers may need to be updated to work with the new structure/classes.
* We have configured `stylelint` to enforce greater consistency in our stylesheets within this
  project. The initial linting run resulted in a large number of updates to our SASS files, almost
  exclusively whitespace changes. No functional changes are intended/expected. We have also enabled
  hooks to run both JS and style linting on pre-commit. Neither of these updates directly affects
  applications, but the same tools could be configured for apps if desired.

### 📚 Libraries

* core-js `3.2 -> 3.3`
* filesize `4.2 -> 5.0`
* http-status-codes `added @ 1.3`

[Commit Log](https://github.com/xh/hoist-react/compare/v28.0.0...v28.1.0)

## v28.0.0 - 2019-10-07

_"The one with the hooks."_

**Hoist now fully supports React functional components and hooks.** The new `hoistComponent`
function is now the recommended method for defining new components and their corresponding element
factories. See that (within HoistComponentFunctional.js) and the new `useLocalModel()` and
`useContextModel()` hooks (within [core/hooks](core/hooks)) for more information.

Along with the performance benefits and the ability to use React hooks, Hoist functional components
are designed to read and write their models via context. This allows a much less verbose
specification of component element trees.

Note that **Class-based Components remain fully supported** (by both Hoist and React) using the
familiar `@HoistComponent` decorator, but transitioning to functional components within Hoist apps
is now strongly encouraged. In particular note that Class-based Components will *not* be able to
leverage the context for model support discussed above.

### 🎁 New Features

* Resizable panels now default to not redrawing their content when resized until the resize bar is
  dropped. This offers an improved user experience for most situations, especially when layouts are
  complex. To re-enable the previous dynamic behavior, set `PanelModel.resizeWhileDragging: true`.
* The default text input shown by `XH.prompt()` now has `selectOnFocus: true` and will confirm the
  user's entry on an `<enter>` keypress (same as clicking 'OK').
* `stringExcludes` function added to form validation constraints. This allows an input value to
  block specific characters or strings, e.g. no slash "/" in a textInput for a filename.
* `constrainAll` function added to form validation constraints. This takes another constraint as its
  only argument, and applies that constraint to an array of values, rather than just to one value.
  This is useful for applying a constraint to inputs that produce arrays, such as tag pickers.
* `DateInput` now accepts LocalDates as `value`, `minDate` and `maxDate` props.
* `RelativeTimestamp` now accepts a `bind` prop to specify a model field name from which it can pull
  its timestamp. The model itself can either be passed as a prop or (better) sourced automatically
  from the parent context. Developers are encouraged to take this change to minimize re-renders of
  parent components (which often contain grids and other intensive layouts).
* `Record` now has properties and methods for accessing and iterating over children, descendants,
  and ancestors
* `Store` now has methods for retrieving the descendants and ancestors of a given Record

### 💥 Breaking Changes

* **Apps must update their dev dependencies** to the latest `@xh/hoist-dev-utils` package: v4.0+.
  This updates the versions of Babel / Webpack used in builds to their latest / current versions and
  swaps to the updated Babel recommendation of `core-js` for polyfills.
* The `allSettled` function in `@xh/promise` has been removed. Applications using this method should
  use the ECMA standard (stage-2) `Promise.allSettled` instead. This method is now fully available
  in Hoist via bundled polyfills. Note that the standard method returns an array of objects of the
  form `{status: [rejected|fulfilled], ...}`, rather than `{state: [rejected|fulfilled], ...}`.
* The `containerRef` argument for `XH.toast()` should now be a DOM element. Component instances are
  no longer supported types for this value. This is required to support functional Components
  throughout the toolkit.
* Apps that need to prevent a `StoreFilterField` from binding to a `GridModel` in context, need to
  set the `store` or `gridModel` property explicitly to null.
* The Blueprint non-standard decorators `ContextMenuTarget` and `HotkeysTarget` are no longer
  supported. Use the new hooks `useContextMenu()` and `useHotkeys()` instead. For convenience, this
  functionality has also been made available directly on `Panel` via the `contextMenu` and `hotkeys`
  props.
* `DataView` and `DataViewModel` have been moved from `/desktop/cmp/dataview` to the cross-platform
  package `/cmp/dataview`.
* `isReactElement` has been removed. Applications should use the native React API method
  `React.isValidElement` instead.

### ⚙️ Technical

* `createObservableRef()` is now available in `@xh/hoist/utils/react` package. Use this function for
  creating refs that are functionally equivalent to refs created with `React.createRef()`, yet fully
  observable. With this change the `Ref` class in the same package is now obsolete.
* Hoist now establishes a proper react "error boundary" around all application code. This means that
  errors throw when rendering will be caught and displayed in the standard Hoist exception dialog,
  and stack traces for rendering errors should be significantly less verbose.
* Not a Hoist feature, exactly, but the latest version of `@xh/hoist-dev-utils` (see below) enables
  support for the `optional chaining` (aka null safe) and `nullish coalescing` operators via their
  Babel proposal plugins. Developers are encouraged to make good use of the new syntax below:
  * conditional-chaining: `let foo = bar?.baz?.qux;`
  * nullish coalescing: `let foo = bar ?? 'someDefaultValue';`

### 🐞 Bug Fixes

* Date picker month and year controls will now work properly in `localDate` mode. (Previously would
  reset to underlying value.)
* Individual `Buttons` within a `ButtonGroupInput` will accept a disabled prop while continuing to
  respect the overall `ButtonGroupInput`'s disabled prop.
* Raised z-index level of AG-Grid tooltip to ensure tooltips for AG-Grid context menu items appear
  above the context menu.

### 📚 Libraries

* @blueprintjs/core `3.18 -> 3.19`
* @blueprintjs/datetime `3.12 -> 3.14`
* @fortawesome/fontawesome-pro `5.10 -> 5.11`
* @xh/hoist-dev-utils `3.8 -> 4.3` (multiple transitive updates to build tooling)
* ag-grid `21.1 -> 21.2`
* highcharts `7.1 -> 7.2`
* mobx `5.13 -> 5.14`
* react-transition-group `4.2 -> 4.3`
* rsvp (removed)
* store2 `2.9 -> 2.10`

[Commit Log](https://github.com/xh/hoist-react/compare/v27.1.0...v28.0.0)

## v27.1.0 - 2019-09-05

### 🎁 New Features

* `Column.exportFormat` can now be a function, which supports setting Excel formats on a per-cell
  (vs. entire column) basis by returning a conditional `exportFormat` based upon the value and / or
  record.
  * ⚠️ Note that per-cell formatting _requires_ that apps update their server to use hoist-core
    v6.3.0+ to work, although earlier versions of hoist-core _are_ backwards compatible with the
    pre-existing, column-level export formatting.
* `DataViewModel` now supports a `sortBy` config. Accepts the same inputs as `GridModel.sortBy`,
  with the caveat that only a single-level sort is supported at this time.

[Commit Log](https://github.com/xh/hoist-react/compare/v27.0.1...v27.1.0)

## v27.0.1 - 2019-08-26

### 🐞 Bug Fixes

* Fix to `Store.clear()` and `GridModel.clear()`, which delegates to the same (#1324).

[Commit Log](https://github.com/xh/hoist-react/compare/v27.0.0...v27.0.1)

## v27.0.0 - 2019-08-23

### 🎁 New Features

* A new `LocalDate` class has been added to the toolkit. This class provides client-side support for
  "business" or "calendar" days that do not have a time component. It is an immutable class that
  supports '==', '<' and '>', as well as a number of convenient manipulation functions. Support for
  the `LocalDate` class has also been added throughout the toolkit, including:
  * `Field.type` now supports an additional `localDate` option for automatic conversion of server
    data to this type when loading into a `Store`.
  * `fetchService` is aware of this class and will automatically serialize all instances of it for
    posting to the server. ⚠ NOTE that along with this change, `fetchService` and its methods such
    as `XH.fetchJson()` will now serialize regular JS Date objects as ms timestamps when provided in
    params. Previously Dates were serialized in their default `toString()` format. This would be a
    breaking change for an app that relied on that default Date serialization, but it was made for
    increased symmetry with how Hoist JSON-serializes Dates and LocalDates on the server-side.
  * `DateInput` can now be used to seamlessly bind to a `LocalDate` as well as a `Date`. See its new
    prop of `valueType` which can be set to `localDate` or `date` (default).
  * A new `localDateCol` config has been added to the `@xh/hoist/grid/columns` package with
    standardized rendering and formatting.
* New `TreeMap` and `SplitTreeMap` components added, to render hierarchical data in a configurable
  TreeMap visualization based on the Highcharts library. Supports optional binding to a GridModel,
  which syncs selection and expand / collapse state.
* `Column` gets a new `highlightOnChange` config. If true, the grid will highlight the cell on each
  change by flashing its background. (Currently this is a simple on/off config - future iterations
  could support a function variant or other options to customize the flash effect based on the
  old/new values.) A new CSS var `--xh-grid-cell-change-bg-highlight` can be used to customize the
  color used, app-wide or scoped to a particular grid selector. Note that columns must *not* specify
  `rendererIsComplex` (see below) if they wish to enable the new highlight flag.

### 💥 Breaking Changes

* The updating of `Store` data has been reworked to provide a simpler and more powerful API that
  allows for the applications of additions, deletions, and updates in a single transaction:
  * The signature of `Store.updateData()` has been substantially changed, and is now the main entry
    point for all updates.
  * `Store.removeRecords()` has been removed. Use `Store.updateData()` instead.
  * `Store.addData()` has been removed. Use `Store.updateData()` instead.
* `Column` takes an additional property `rendererIsComplex`. Application must set this flag to
  `true` to indicate if a column renderer uses values other than its own bound field. This change
  provides an efficiency boost by allowing ag-Grid to use its default change detection instead of
  forcing a cell refresh on any change.

### ⚙️ Technical

* `Grid` will now update the underlying ag-Grid using ag-Grid transactions rather than relying on
  agGrid `deltaRowMode`. This is intended to provide the best possible grid performance and
  generally streamline the use of the ag-Grid Api.

### 🐞 Bug Fixes

* Panel resize events are now properly throttled, avoiding extreme lagginess when resizing panels
  that contain complex components such as big grids.
* Workaround for issues with the mobile Onsen toolkit throwing errors while resetting page stack.
* Dialogs call `doCancel()` handler if cancelled via `<esc>` keypress.

### 📚 Libraries

* @xh/hoist-dev-utils `3.7 -> 3.8`
* qs `6.7 -> 6.8`
* store2 `2.8 -> 2.9`

[Commit Log](https://github.com/xh/hoist-react/compare/v26.0.1...v27.0.0)

## v26.0.1 - 2019-08-07

### 🎁 New Features

* **WebSocket support** has been added in the form of `XH.webSocketService` to establish and
  maintain a managed websocket connection with the Hoist UI server. This is implemented on the
  client via the native `WebSocket` object supported by modern browsers and relies on the
  corresponding service and management endpoints added to Hoist Core v6.1.
  * Apps must declare `webSocketsEnabled: true` in their `AppSpec` configuration to enable this
    overall functionality on the client.
  * Apps can then subscribe via the new service to updates on a requested topic and will receive any
    inbound messages for that topic via a callback.
  * The service will monitor the socket connection with a regular heartbeat and attempt to
    re-establish if dropped.
  * A new admin console snap-in provides an overview of connected websocket clients.
* The `XH.message()` and related methods such as `XH.alert()` now support more flexible
  `confirmProps` and `cancelProps` configs, each of which will be passed to their respective button
  and merged with suitable defaults. Allows use of the new `autoFocus` prop with these preconfigured
  dialogs.
  * By default, `XH.alert()` and `XH.confirm()` will auto focus the confirm button for user
    convenience.
  * The previous text/intent configs have been deprecated and the message methods will log a console
    warning if they are used (although it will continue to respect them to aid transitioning to the
    new configs).
* `GridModel` now supports a `copyCell` context menu action. See `StoreContextMenu` for more
  details.
* New `GridCountLabel` component provides an alternative to existing `StoreCountLabel`, outputting
  both overall record count and current selection count in a configurable way.
* The `Button` component accepts an `autoFocus` prop to attempt to focus on render.
* The `Checkbox` component accepts an `autoFocus` prop to attempt to focus on render.

### 💥 Breaking Changes

* `StoreCountLabel` has been moved from `/desktop/cmp/store` to the cross-platform package
  `/cmp/store`. Its `gridModel` prop has also been removed - usages with grids should likely switch
  to the new `GridCountLabel` component, noted above and imported from `/cmp/grid`.
* The API for `ClipboardButton` and `ClipboardMenuItem` has been simplified, and made implementation
  independent. Specify a single `getCopyText` function rather than the `clipboardSpec`.
  (`clipboardSpec` is an artifact from the removed `clipboard` library).
* The `XH.prompt()` and `XH.message()` input config has been updated to work as documented, with any
  initial/default value for the input sourced from `input.initialValue`. Was previously sourced from
  `input.value` (#1298).
* ChartModel `config` has been deprecated. Please use `highchartsConfig` instead.

### 🐞 Bug Fixes

* The `Select.selectOnFocus` prop is now respected when used in tandem with `enableCreate` and/or
  `queryFn` props.
* `DateInput` popup _will_ now close when input is blurred but will _not_ immediately close when
  `enableTextInput` is `false` and a month or year is clicked (#1293).
* Buttons within a grid `actionCol` now render properly in compact mode, without clipping/overflow.

### ⚙️ Technical

* `AgGridModel` will now throw an exception if any of its methods which depend on ag-Grid state are
  called before the grid has been fully initialized (ag-Grid onGridReady event has fired).
  Applications can check the new `isReady` property on `AgGridModel` before calling such methods to️️
  verify the grid is fully initialized.

### 📚 Libraries

* @blueprintjs/core `3.17 -> 3.18`
* @blueprintjs/datetime `3.11 -> 3.12`
* @fortawesome/fontawesome `5.9 -> 5.10`
* ag-grid `21.0.1 -> 21.1.1`
* store2 `2.7 -> 2.8`
* The `clipboard` library has been replaced with the simpler `clipboard-copy` library.

[Commit Log](https://github.com/xh/hoist-react/compare/v25.2.0...v26.0.1)

## v25.2.0 - 2019-07-25

### 🎁 New Features

* `RecordAction` supports a new `secondaryText` property. When used for a Grid context menu item,
  this text appears on the right side of the menu item, usually used for displaying the shortcut key
  associated with an action.

### 🐞 Bug Fixes

* Fixed issue with loopy behavior when using `Select.selectOnFocus` and changing focus
  simultaneously with keyboard and mouse.

[Commit Log](https://github.com/xh/hoist-react/compare/v25.1.0...v25.2.0)

## v25.1.0 - 2019-07-23

### 🎁 New Features

* `JsonInput` includes buttons for toggling showing in a full-screen dialog window. Also added a
  convenience button to auto-format `JsonInput's` content.
* `DateInput` supports a new `enableTextInput` prop. When this property is set to false, `DateInput`
  will be entirely driven by the provided date picker. Additionally, `DateInput` styles have been
  improved for its various modes to more clearly convey its functionality.
* `ExportButton` will auto-disable itself if bound to an empty `GridModel`. This helper button will
  now also throw a console warning (to alert the developer) if `gridModel.enableExport != true`.

### ⚙️ Technical

* Classes decorated with `@LoadSupport` will now throw an exception out of their provided
  `loadAsync()` method if called with a parameter that's not a plain object (i.e. param is clearly
  not a `LoadSpec`). Note this might be a breaking change, in so far as it introduces additional
  validation around this pre-existing API requirement.
* Requirements for the `colorSpec` option passed to Hoist number formatters have been relaxed to
  allow partial definitions such that, for example, only negative values may receive the CSS class
  specified, without having to account for positive value styling.

### 🐞 Bug Fixes

* `RestFormModel` now submits dirty fields only when editing a record, as intended (#1245).
* `FormField` will no longer override the disabled prop of its child input if true (#1262).

### 📚 Libraries

* mobx `5.11 -> 5.13`
* Misc. patch-level updates

[Commit Log](https://github.com/xh/hoist-react/compare/v25.0.0...v25.1.0)

## v25.0.0 - 2019-07-16

### 🎁 New Features

* `Column` accepts a new `comparator` callback to customize how column cell values are sorted by the
  grid.
* Added `XH.prompt()` to show a simple message popup with a built-in, configurable HoistInput. When
  submitted by the user, its callback or resolved promise will include the input's value.
* `Select` accepts a new `selectOnFocus` prop. The behaviour is analogous to the `selectOnFocus`
  prop already in `TextInput`, `TextArea` and `NumberInput`.

### 💥 Breaking Changes

* The `fmtPercent` and `percentRenderer` methods will now multiply provided value by 100. This is
  consistent with the behavior of Excel's percentage formatting and matches the expectations of
  `ExportFormat.PCT`. Columns that were previously using `exportValue: v => v/100` as a workaround
  to the previous renderer behavior should remove this line of code.
* `DimensionChooserModel`'s `historyPreference` config has been renamed `preference`. It now
  supports saving both value and history to the same preference (existing history preferences will
  be handled).

[Commit Log](https://github.com/xh/hoist-react/compare/v24.2.0...v25.0.0)

## v24.2.0 - 2019-07-08

### 🎁 New Features

* `GridModel` accepts a new `colDefaults` configuration. Defaults provided via this object will be
  merged (deeply) into all column configs as they are instantiated.
* New `Panel.compactHeader` and `DockContainer.compactHeaders` props added to enable more compact
  and space efficient styling for headers in these components.
  * ⚠️ Note that as part of this change, internal panel header CSS class names changed slightly -
    apps that were targeting these internal selectors would need to adjust. See
    desktop/cmp/panel/impl/PanelHeader.scss for the relevant updates.
* A new `exportOptions.columns` option on `GridModel` replaces `exportOptions.includeHiddenCols`.
  The updated and more flexible config supports special strings 'VISIBLE' (default), 'ALL', and/or a
  list of specific colIds to include in an export.
  * To avoid immediate breaking changes, GridModel will log a warning on any remaining usages of
    `includeHiddenCols` but auto-set to `columns: 'ALL'` to maintain the same behavior.
* Added new preference `xhShowVersionBar` to allow more fine-grained control of when the Hoist
  version bar is showing. It defaults to `auto`, preserving the current behavior of always showing
  the footer to Hoist Admins while including it for non-admins *only* in non-production
  environments. The pref can alternatively be set to 'always' or 'never' on a per-user basis.

### 📚 Libraries

* @blueprintjs/core `3.16 -> 3.17`
* @blueprintjs/datetime `3.10 -> 3.11`
* mobx `5.10 -> 5.11`
* react-transition-group `2.8 -> 4.2`

[Commit Log](https://github.com/xh/hoist-react/compare/v24.1.1...v24.2.0)

## v24.1.1 - 2019-07-01

### 🐞 Bug Fixes

* Mobile column chooser internal layout/sizing fixed when used in certain secure mobile browsers.

[Commit Log](https://github.com/xh/hoist-react/compare/v24.1.0...v24.1.1)

## v24.1.0 - 2019-07-01

### 🎁 New Features

* `DateInput.enableClear` prop added to support built-in button to null-out a date input's value.

### 🐞 Bug Fixes

* The `Select` component now properly shows all options when the pick-list is re-shown after a
  change without first blurring the control. (Previously this interaction edge case would only show
  the option matching the current input value.) #1198
* Mobile mask component `onClick` callback prop restored - required to dismiss mobile menus when not
  tapping a menu option.
* When checking for a possible expired session within `XH.handleException()`, prompt for app login
  only for Ajax requests made to relative URLs (not e.g. remote APIs accessed via CORS). #1189

### ✨ Style

* Panel splitter collapse button more visible in dark theme. CSS vars to customize further fixed.
* The mobile app menu button has been moved to the right side of the top appBar, consistent with its
  placement in desktop apps.

### 📚 Libraries

* @blueprintjs/core `3.15 -> 3.16`
* @blueprintjs/datetime `3.9 -> 3.10`
* codemirror `5.47 -> 5.48`
* mobx `6.0 -> 6.1`

[Commit Log](https://github.com/xh/hoist-react/compare/v24.0.0...v24.1.0)

## v24.0.0 - 2019-06-24

### 🎁 New Features

#### Data

* A `StoreFilter` object has been introduced to the data API. This allows `Store` and
  `StoreFilterField` to support the ability to conditionally include all children when filtering
  hierarchical data stores, and could support additional filtering customizations in the future.
* `Store` now provides a `summaryRecord` property which can be used to expose aggregated data for
  the data it contains. The raw data for this record can be provided to `loadData()` and
  `updateData()` either via an explicit argument to these methods, or as the root node of the raw
  data provided (see `Store.loadRootAsSummary`).
* The `StoreFilterField` component accepts new optional `model` and `bind` props to allow control of
  its text value from an external model's observable.
* `pwd` is now a new supported type of `Field` in the `@xh/hoist/core/data` package.

#### Grid

* `GridModel` now supports a `showSummary` config which can be used to display its store's
  summaryRecord (see above) as either a pinned top or bottom row.
* `GridModel` also adds a `enableColumnPinning` config to enable/disable user-driven pinning. On
  desktop, if enabled, users can pin columns by dragging them to the left or right edges of the grid
  (the default ag-Grid gesture). Column pinned state is now also captured and maintained by the
  overall grid state system.
* The desktop column chooser now options in a non-modal popover when triggered from the standard
  `ColChooserButton` component. This offers a quicker and less disruptive alternative to the modal
  dialog (which is still used when launched from the grid context menu). In this popover mode,
  updates to columns are immediately reflected in the underlying grid.
* The mobile `ColChooser` has been improved significantly. It now renders displayed and available
  columns as two lists, allowing drag and drop between to update the visibility and ordering. It
  also provides an easy option to toggle pinning the first column.
* `DimensionChooser` now supports an optional empty / ungrouped configuration with a value of `[]`.
  See `DimensionChooserModel.enableClear` and `DimensionChooser.emptyText`.

#### Other Features

* Core `AutoRefreshService` added to trigger an app-wide data refresh on a configurable interval, if
  so enabled via a combination of soft-config and user preference. Auto-refresh relies on the use of
  the root `RefreshContextModel` and model-level `LoadSupport`.
* A new `LoadingIndicator` component is available as a more minimal / unobtrusive alternative to a
  modal mask. Typically configured via a new `Panel.loadingIndicator` prop, the indicator can be
  bound to a `PendingTaskModel` and will automatically show/hide a spinner and/or custom message in
  an overlay docked to the corner of the parent Panel.
* `DateInput` adds support for new `enablePicker` and `showPickerOnFocus` props, offering greater
  control over when the calendar picker is shown. The new default behaviour is to not show the
  picker on focus, instead showing it via a built-in button.
* Transitions have been disabled by default on desktop Dialog and Popover components (both are from
  the Blueprint library) and on the Hoist Mask component. This should result in a snappier user
  experience, especially when working on remote / virtual workstations. Any in-app customizations to
  disable or remove transitions can now be removed in favor of this toolkit-wide change.
* Added new `@bindable.ref` variant of the `@bindable` decorator.

### 💥 Breaking Changes

* Apps that defined and initialized their own `AutoRefreshService` service or functionality should
  leverage the new Hoist service if possible. Apps with a pre-existing custom service of the same
  name must either remove in favor of the new service or - if they have special requirements not
  covered by the Hoist implementation - rename their own service to avoid a naming conflict.
* The `StoreFilterField.onFilterChange` callback will now be passed a `StoreFilter`, rather than a
  function.
* `DateInput` now has a calendar button on the right side of the input which is 22 pixels square.
  Applications explicitly setting width or height on this component should ensure that they are
  providing enough space for it to display its contents without clipping.

### 🐞 Bug Fixes

* Performance for bulk grid selections has been greatly improved (#1157)
* Toolbars now specify a minimum height (or width when vertical) to avoid shrinking unexpectedly
  when they contain only labels or are entirely empty (but still desired to e.g. align UIs across
  multiple panels). Customize if needed via the new `--xh-tbar-min-size` CSS var.
* All Hoist Components that accept a `model` prop now have that properly documented in their
  prop-types.
* Admin Log Viewer no longer reverses its lines when not in tail mode.

### ⚙️ Technical

* The `AppSpec` config passed to `XH.renderApp()` now supports a `clientAppCode` value to compliment
  the existing `clientAppName`. Both values are now optional and defaulted from the project-wide
  `appCode` and `appName` values set via the project's Webpack config. (Note that `clientAppCode` is
  referenced by the new `AutoRefreshService` to support configurable auto-refresh intervals on a
  per-app basis.)

### 📚 Libraries

* ag-grid `20.0 -> 21.0`
* react-select `2.4 -> 3.0`
* mobx-react `5.4 -> 6.0.3`
* font-awesome `5.8 -> 5.9`
* react-beautiful-dnd `10.1.1 -> 11.0.4`

[Commit Log](https://github.com/xh/hoist-react/compare/v23.0.0...v24.0.0)

## v23.0.0 - 2019-05-30

### 🎁 New Features

* `GridModel` now accepts a config of `cellBorders`, similar to `rowBorders`
* `Panel.tbar` and `Panel.bbar` props now accept an array of Elements and will auto-generate a
  `Toolbar` to contain them, avoiding the need for the extra import of `toolbar()`.
* New functions `withDebug` and `withShortDebug` have been added to provide a terse syntax for
  adding debug messages that track the execution of specific blocks of code.
* `XH.toast()` now supports an optional `containerRef` argument that can be used for anchoring a
  toast within another component (desktop only). Can be used to display more targeted toasts within
  the relevant section of an application UI, as opposed to the edge of the screen.
* `ButtonGroupInput` accepts a new `enableClear` prop that allows the active / depressed button to
  be unselected by pressing it again - this sets the value of the input as a whole to `null`.
* Hoist Admins now always see the VersionBar in the footer.
* `Promise.track` now accepts an optional `omit` config that indicates when no tracking will be
  performed.
* `fmtNumber` now accepts an optional `prefix` config that prepends immediately before the number,
  but after the sign (`+`, `-`).
* New utility methods `forEachAsync()` and `whileAsync()` have been added to allow non-blocking
  execution of time-consuming loops.

### 💥 Breaking Changes

* The `AppOption.refreshRequired` config has been renamed to `reloadRequired` to better match the
  `XH.reloadApp()` method called to reload the entire app in the browser. Any options defined by an
  app that require it to be fully reloaded should have this renamed config set to `true`.
* The options dialog will now automatically trigger an app-wide data _refresh_ via
  `XH.refreshAppAsync()` if options have changed that don't require a _reload_.
* The `EventSupport` mixin has been removed. There are no known uses of it and it is in conflict
  with the overall reactive structure of the hoist-react API. If your app listens to the
  `appStateChanged`, `prefChange` or `prefsPushed` events you will need to adjust accordingly.

### 🐞 Bug Fixes

* `Select` will now let the user edit existing text in conditions where it is expected to be
  editable. #880
* The Admin "Config Differ" tool has been updated to reflect changes to `Record` made in v22. It is
  once again able to apply remote config values.
* A `Panel` with configs `resizable: true, collapsible: false` now renders with a splitter.
* A `Panel` with no `icon`, `title`, or `headerItems` will not render a blank header.
* `FileChooser.enableMulti` now behaves as one might expect -- true to allow multiple files in a
  single upload. Previous behavior (the ability to add multiple files to dropzone) is now controlled
  by `enableAddMulti`.

[Commit Log](https://github.com/xh/hoist-react/compare/v22.0.0...v23.0.0)


## v22.0.0 - 2019-04-29

### 🎁 New Features

* A new `DockContainer` component provides a user-friendly way to render multiple child components
  "docked" to its bottom edge. Each child view is rendered with a configurable header and controls
  to allow the user to expand it, collapse it, or optionally "pop it out" into a modal dialog.
* A new `AgGrid` component provides a much lighter Hoist wrapper around ag-Grid while maintaining
  consistent styling and layout support. This allows apps to use any features supported by ag-Grid
  without conflicting with functionality added by the core Hoist `Grid`.
  * Note that this lighter wrapper lacks a number of core Hoist features and integrations, including
    store support, grid state, enhanced column and renderer APIs, absolute value sorting, and more.
  * An associated `AgGridModel` provides access to to the ag-Grid APIs, minimal styling configs, and
    several utility methods for managing Grid state.
* Added `GridModel.groupSortFn` config to support custom group sorting (replaces any use of
  `agOptions.defaultGroupSortComparator`).
* The `Column.cellClass` and `Column.headerClass` configs now accept functions to dynamically
  generate custom classes based on the Record and/or Column being rendered.
* The `Record` object now provides an additional getter `Record.allChildren` to return all children
  of the record, irrespective of the current filter in place on the record's store. This supplements
  the existing `Record.children` getter, which returns only the children meeting the filter.

### 💥 Breaking Changes

* The class `LocalStore` has been renamed `Store`, and is now the main implementation and base class
  for Store Data. The extraneous abstract superclass `BaseStore` has been removed.
* `Store.dataLastUpdated` had been renamed `Store.lastUpdated` on the new class and is now a simple
  timestamp (ms) rather than a Javascript Date object.
* The constructor argument `Store.processRawData` now expects a function that *returns* a modified
  object with the necessary edits. This allows implementations to safely *clone* the raw data rather
  than mutating it.
* The method `Store.removeRecord` has been replaced with the method `Store.removeRecords`. This will
  facilitate efficient bulk deletes.

### ⚙️ Technical

* `Grid` now performs an important performance workaround when loading a new dataset that would
  result in the removal of a significant amount of existing records/rows. The underlying ag-Grid
  component has a serious bottleneck here (acknowledged as AG-2879 in their bug tracker). The Hoist
  grid wrapper will now detect when this is likely and proactively clear all data using a different
  API call before loading the new dataset.
* The implementations `Store`, `RecordSet`, and `Record` have been updated to more efficiently
  re-use existing record references when loading, updating, or filtering data in a store. This keeps
  the Record objects within a store as stable as possible, and allows additional optimizations by
  ag-Grid and its `deltaRowDataMode`.
* When loading raw data into store `Record`s, Hoist will now perform additional conversions based on
  the declared `Field.type`. The unused `Field.nullable` has been removed.
* `LocalStorageService` now uses both the `appCode` and current username for its namespace key,
  ensuring that e.g. local prefs/grid state are not overwritten across multiple app users on one OS
  profile, or when admin impersonation is active. The service will automatically perform a one-time
  migration of existing local state from the old namespace to the new. #674
* `elem` no longer skips `null` children in its calls to `React.createElement()`. These children may
  play the role of placeholders when using conditional rendering, and skipping them was causing
  React to trigger extra re-renders. This change further simplifies Hoist's element factory and
  removes an unnecessary divergence with the behavior of JSX.


### 🐞 Bug Fixes

* `Grid` exports retain sorting, including support for absolute value sorting. #1068
* Ensure `FormField`s are keyed with their model ID, so that React can properly account for dynamic
  changes to fields within a form. #1031
* Prompt for app refresh in (rare) case of mismatch between client and server-side session user.
  (This can happen during impersonation and is defended against in server-side code.) #675

[Commit Log](https://github.com/xh/hoist-react/compare/v21.0.2...v22.0.0)

## v21.0.2 - 2019-04-05

### 📚 Libraries

* Rollback ag-Grid to v20.0.0 after running into new performance issues with large datasets and
  `deltaRowDataMode`. Updates to tree filtering logic, also related to grid performance issues with
  filtered tree results returning much larger record counts.

## v21.0.0 - 2019-04-04

### 🎁 New Features

* `FetchService` fetch methods now accept a plain object as the `headers` argument. These headers
  will be merged with the default headers provided by FetchService.
* An app can also now specify default headers to be sent with every fetch request via
  `XH.fetchService.setDefaultHeaders()`. You can pass either a plain object, or a closure which
  returns one.
* `Grid` supports a new `onGridReady` prop, allowing apps to hook into the ag-Grid event callback
  without inadvertently short-circuiting the Grid's own internal handler.

### 💥 Breaking Changes

* The shortcut getter `FormModel.isNotValid` was deemed confusing and has been removed from the API.
  In most cases applications should use `!FormModel.isValid` instead; this expression will return
  `false` for the `Unknown` as well as the `NotValid` state. Applications that wish to explicitly
  test for the `NotValid` state should use the `validationState` getter.
* Multiple HoistInputs have changed their `onKeyPress` props to `onKeyDown`, including TextInput,
  NumberInput, TextArea & SearchInput. The `onKeyPress` event has been deprecated in general and has
  limitations on which keys will trigger the event to fire (i.e. it would not fire on an arrow
  keypress).
* FetchService's fetch methods no longer support `contentType` parameter. Instead, specify a custom
  content-type by setting a 'Content-Type' header using the `headers` parameter.
* FetchService's fetch methods no longer support `acceptJson` parameter. Instead, pass an {"Accept":
  "application/json"} header using the `headers` parameter.

### ✨ Style

* Black point + grid colors adjusted in dark theme to better blend with overall blue-gray tint.
* Mobile styles have been adjusted to increase the default font size and grid row height, in
  addition to a number of other smaller visual adjustments.

### 🐞 Bug Fixes

* Avoid throwing React error due to tab / routing interactions. Tab / routing / state support
  generally improved. (#1052)
* `GridModel.selectFirst()` improved to reliably select first visible record even when one or more
  groupBy levels active. (#1058)

### 📚 Libraries

* ag-Grid `~20.1 -> ~20.2` (fixes ag-grid sorting bug with treeMode)
* @blueprint/core `3.14 -> 3.15`
* @blueprint/datetime `3.7 -> 3.8`
* react-dropzone `10.0 -> 10.1`
* react-transition-group `2.6 -> 2.8`

[Commit Log](https://github.com/xh/hoist-react/compare/v20.2.1...v21.0.0)

## v20.2.1 - 2019-03-28

* Minor tweaks to grid styles - CSS var for pinned column borders, drop left/right padding on
  center-aligned grid cells.

[Commit Log](https://github.com/xh/hoist-react/compare/v20.2.0...v20.2.1)

## v20.2.0 - 2019-03-27

### 🎁 New Features

* `GridModel` exposes three new configs - `rowBorders`, `stripeRows`, and `showCellFocus` - to
  provide additional control over grid styling. The former `Grid` prop `showHover` has been
  converted to a `GridModel` config for symmetry with these other flags and more efficient
  re-rendering. Note that some grid-related CSS classes have also been modified to better conform to
  the BEM approach used elsewhere - this could be a breaking change for apps that keyed off of
  certain Hoist grid styles (not expected to be a common case).
* `Select` adds a `queryBuffer` prop to avoid over-eager calls to an async `queryFn`. This buffer is
  defaulted to 300ms to provide some out-of-the-box debouncing of keyboard input when an async query
  is provided. A longer value might be appropriate for slow / intensive queries to a remote API.

### 🐞 Bug Fixes

* A small `FormField.labelWidth` config value will now be respected, even if it is less than the
  default minWidth of 80px.
* Unnecessary re-renders of inactive tab panels now avoided.
* `Grid`'s filter will now be consistently applied to all tree grid records. Previously, the filter
  skipped deeply nested records under specific conditions.
* `Timer` no longer requires its `runFn` to be a promise, as it briefly (and unintentionally) did.
* Suppressed default browser resize handles on `textarea`.

[Commit Log](https://github.com/xh/hoist-react/compare/v20.1.1...v20.2.0)

## v20.1.1 - 2019-03-27

### 🐞 Bug Fixes

* Fix form field reset so that it will call computeValidationAsync even if revalidation is not
  triggered because the field's value did not change when reset.

[Commit Log](https://github.com/xh/hoist-react/compare/v20.1.0...v20.1.1)


## v20.1.0 - 2019-03-14

### 🎁 New Features

* Standard app options panel now includes a "Restore Defaults" button to clear all user preferences
  as well as any custom grid state, resetting the app to its default state for that user.

### 🐞 Bug Fixes

* Removed a delay from `HoistInput` blur handling, ensuring `noteBlurred()` is called as soon as the
  element loses focus. This should remove a class of bugs related to input values not flushing into
  their models quickly enough when `commitOnChange: false` and the user moves directly from an input
  to e.g. clicking a submit button. #1023
* Fix to Admin ConfigDiffer tool (missing decorator).

### ⚙️ Technical

* The `GridModel.store` config now accepts a plain object and will internally create a `LocalStore`.
  This store config can also be partially specified or even omitted entirely. GridModel will ensure
  that the store is auto-configured with all fields in configured grid columns, reducing the need
  for app code boilerplate (re)enumerating field names.
* `Timer` class reworked to allow its interval to be adjusted dynamically via `setInterval()`,
  without requiring the Timer to be re-created.

[Commit Log](https://github.com/xh/hoist-react/compare/v20.0.1...v20.1.0)


## v20.0.1 - 2019-03-08

### 🐞 Bug Fixes

* Ensure `RestStore` processes records in a standard way following a save/add operation (#1010).

[Commit Log](https://github.com/xh/hoist-react/compare/v20.0.0...v20.0.1)


## v20.0.0 - 2019-03-06

### 💥 Breaking Changes

* The `@LoadSupport` decorator has been substantially reworked and enhanced from its initial release
  in v19. It is no longer needed on the HoistComponent, but rather should be put directly on the
  owned HoistModel implementing the loading. IMPORTANT NOTE: all models should implement
  `doLoadAsync` rather than `loadAsync`. Please see `LoadSupport` for more information on this
  important change.
* `TabContainer` and `TabContainerModel` are now cross-platform. Apps should update their code to
  import both from `@xh/hoist/cmp/tab`.
* `TabContainer.switcherPosition` has been moved to `TabContainerModel`. Please note that changes to
  `switcherPosition` are not supported on mobile, where the switcher will always appear beneath the
  container.
* The `Label` component from `@xh/hoist/desktop/cmp/input` has been removed. Applications should
  consider using the basic html `label` element instead (or a `FormField` if applicable).
* The `LeftRightChooserModel` constructor no longer accepts a `leftSortBy` and `rightSortBy`
  property. The implementation of these properties was generally broken. Use `leftSorted` and
  `rightSorted` instead.

#### Mobile

* Mobile `Page` has changed - `Pages` are now wrappers around `Panels` that are designed to be used
  with a `NavigationModel` or `TabContainer`. `Page` accepts the same props as `Panel`, meaning uses
  of `loadModel` should be replaced with `mask`.
* The mobile `AppBar` title is static and defaults to the app name. If you want to display page
  titles, it is recommended to use the `title` prop on the `Page`.

### 🎁 New Features

* Enhancements to Model and Component data loading via `@LoadSupport` provides a stronger set of
  conventions and better support for distinguishing between initial loads / auto/background
  refreshes / user- driven refreshes. It also provides new patterns for ensuring application
  Services are refreshed as part of a reworked global refresh cycle.
* RestGridModel supports a new `cloneAction` to take an existing record and open the editor form in
  "add mode" with all editable fields pre-populated from the source record. The action calls
  `prepareCloneFn`, if defined on the RestGridModel, to perform any transform operations before
  rendering the form.
* Tabs in `TabContainerModel` now support an `icon` property on the desktop.
* Charts take a new optional `aspectRatio` prop.
* Added new `Column.headerTooltip` config.
* Added new method `markManaged` on `ManagedSupport`.
* Added new function decorator `debounced`.
* Added new function `applyMixin` providing support for structured creation of class decorators
  (mixins).

#### Mobile

* Column chooser support available for mobile Grids. Users can check/uncheck columns to add/remove
  them from a configurable grid and reorder the columns in the list via drag and drop. Pair
  `GridModel.enableColChooser` with a mobile `colChooserButton` to allow use.
* Added `DialogPage` to the mobile toolkit. These floating pages do not participate in navigation or
  routing, and are used for showing fullscreen views outside of the Navigator / TabContainer
  context.
* Added `Panel` to the mobile toolkit, which offers a header element with standardized styling,
  title, and icon, as well as support for top and bottom toolbars.
* The mobile `AppBar` has been updated to more closely match the desktop `AppBar`, adding `icon`,
  `leftItems`, `hideAppMenuButton` and `appMenuButtonProps` props.
* Added routing support to mobile.

### 🐞 Bug Fixes

* The HighCharts wrapper component properly resizes its chart.
* Mobile dimension chooser button properly handles overflow for longer labels.
* Sizing fixes for multi-line inputs such as textArea and jsonInput.
* NumberInput calls a `onKeyPress` prop if given.
* Layout fixes on several admin panels and detail popups.

### 📚 Libraries

* @blueprintjs/core `3.13 -> 3.14`
* @xh/hoist-dev-utils `3.5 -> 3.6`
* ag-Grid `~20.0 -> ~20.1`
* react-dropzone `~8.0 -> ~9.0`
* react-select `~2.3 -> ~2.4`
* router5 `~6.6 -> ~7.0`
* react `~16.7 -> ~16.8`

[Commit Log](https://github.com/xh/hoist-react/compare/v19.0.1...v20.0.0)

## v19.0.1 - 2019-02-12

### 🐞 Bug Fixes

* Additional updates and simplifications to `FormField` sizing of child `HoistInput` elements, for
  more reliable sizing and spacing filling behavior.

[Commit Log](https://github.com/xh/hoist-react/compare/v19.0.0...v19.0.1)


## v19.0.0 - 2019-02-08

### 🎁 New Features

* Added a new architecture for signaling the need to load / refresh new data across either the
  entire app or a section of the component hierarchy. This new system relies on React context to
  minimizes the need for explicit application wiring, and improves support for auto-refresh. See
  newly added decorator `@LoadSupport` and classes/components `RefreshContext`,
  `RefreshContextModel`, and `RefreshContextView` for more info.
* `TabContainerModel` and `TabModel` now support `refreshMode` and `renderMode` configs to allow
  better control over how inactive tabs are mounted/unmounted and how tabs handle refresh requests
  when hidden or (re)activated.
* Apps can implement `getAppOptions()` in their `AppModel` class to specify a set of app-wide
  options that should be editable via a new built-in Options dialog. This system includes built-in
  support for reading/writing options to preferences, or getting/setting their values via custom
  handlers. The toolkit handles the rendering of the dialog.
* Standard top-level app buttons - for actions such as launching the new Options dialog, switching
  themes, launching the admin client, and logging out - have been moved into a new menu accessible
  from the top-right corner of the app, leaving more space for app-specific controls in the AppBar.
* `RecordGridModel` now supports an enhanced `editors` configuration that exposes the full set of
  validation and display support from the Forms package.
* `HoistInput` sizing is now consistently implemented using `LayoutSupport`. All sizable
  `HoistInputs` now have default `width` to ensure a standard display out of the box. `JsonInput`
  and `TextArea` also have default `height`. These defaults can be overridden by declaring explicit
  `width` and `height` values, or unset by setting the prop to `null`.
* `HoistInputs` within `FormFields` will be automatically sized to fill the available space in the
  `FormField`. In these cases, it is advised to either give the `FormField` an explicit size or
  render it in a flex layout.

### 💥 Breaking Changes

* ag-Grid has been updated to v20.0.0. Most apps shouldn't require any changes - however, if you are
  using `agOptions` to set sorting, filtering or resizing properties, these may need to change:

  For the `Grid`, `agOptions.enableColResize`, `agOptions.enableSorting` and
  `agOptions.enableFilter` have been removed. You can replicate their effects by using
  `agOptions.defaultColDef`. For `Columns`, `suppressFilter` has been removed, an should be replaced
  with `filter: false`.

* `HoistAppModel.requestRefresh` and `TabContainerModel.requestRefresh` have been removed.
  Applications should use the new Refresh architecture described above instead.
* `tabRefreshMode` on TabContainer has been renamed `renderMode`.
* `TabModel.reloadOnShow` has been removed. Set the `refreshMode` property on TabContainerModel or
  TabModel to `TabRefreshMode.ON_SHOW_ALWAYS` instead.
* The mobile APIs for `TabContainerModel`, `TabModel`, and `RefreshButton` have been rewritten to
  more closely mirror the desktop API.
* The API for `RecordGridModel` editors has changed -- `type` is no longer supported. Use
  `fieldModel` and `formField` instead.
* `LocalStore.loadRawData` requires that all records presented to store have unique IDs specified.
  See `LocalStore.idSpec` for more information.

### 🐞 Bug Fixes

* SwitchInput and RadioInput now properly highlight validation errors in `minimal` mode.

### 📚 Libraries

* @blueprintjs/core `3.12 -> 3.13`
* ag-Grid `~19.1.4 -> ~20.0.0`

[Commit Log](https://github.com/xh/hoist-react/compare/v18.1.2...v19.0.0)


## v18.1.2 - 2019-01-30

### 🐞 Bug Fixes

* Grid integrations relying on column visibility (namely export, storeFilterField) now correctly
  consult updated column state from GridModel. #935
* Ensure `FieldModel.initialValue` is observable to ensure that computed dirty state (and any other
  derivations) are updated if it changes. #934
* Fixes to ensure Admin console log viewer more cleanly handles exceptions (e.g. attempting to
  auto-refresh on a log file that has been deleted).

[Commit Log](https://github.com/xh/hoist-react/compare/v18.1.1...v18.1.2)

## v18.1.1 - 2019-01-29

* Grid cell padding can be controlled via a new set of CSS vars and is reduced by default for grids
  in compact mode.
* The `addRecordAsync()` and `saveRecordAsync()` methods on `RestStore` return the updated record.

[Commit Log](https://github.com/xh/hoist-react/compare/v18.1.0...v18.1.1)


## v18.1.0 - 2019-01-28

### 🎁 New Features

* New `@managed` class field decorator can be used to mark a property as fully created/owned by its
  containing class (provided that class has installed the matching `@ManagedSupport` decorator).
  * The framework will automatically pass any `@managed` class members to `XH.safeDestroy()` on
    destroy/unmount to ensure their own `destroy()` lifecycle methods are called and any related
    resources are disposed of properly, notably MobX observables and reactions.
  * In practice, this should be used to decorate any properties on `HoistModel`, `HoistService`, or
    `HoistComponent` classes that hold a reference to a `HoistModel` created by that class. All of
    those core artifacts support the new decorator, `HoistModel` already provides a built-in
    `destroy()` method, and calling that method when an app is done with a Model is an important
    best practice that can now happen more reliably / easily.
* `FormModel.getData()` accepts a new single parameter `dirtyOnly` - pass true to get back only
  fields which have been modified.
* The mobile `Select` component indicates the current value with a ✅ in the drop-down list.
* Excel exports from tree grids now include the matching expand/collapse tree controls baked into
  generated Excel file.

### 🐞 Bug Fixes

* The `JsonInput` component now properly respects / indicates disabled state.

### 📚 Libraries

* Hoist-dev-utils `3.4.1 -> 3.5.0` - updated webpack and other build tool dependencies, as well as
  an improved eslint configuration.
* @blueprintjs/core `3.10 -> 3.12`
* @blueprintjs/datetime `3.5 -> 3.7`
* fontawesome `5.6 -> 5.7`
* mobx `5.8 -> 5.9`
* react-select `2.2 -> 2.3`
* Other patch updates

[Commit Log](https://github.com/xh/hoist-react/compare/v18.0.0...v18.1.0)

## v18.0.0 - 2019-01-15

### 🎁 New Features

* Form support has been substantially enhanced and restructured to provide both a cleaner API and
  new functionality:
  * `FormModel` and `FieldModel` are now concrete classes and provide the main entry point for
    specifying the contents of a form. The `Field` and `FieldSupport` decorators have been removed.
  * Fields and sub-forms may now be dynamically added to FormModel.
  * The validation state of a FormModel is now *immediately* available after construction and
    independent of the GUI. The triggering of the *display* of that state is now a separate process
    triggered by GUI actions such as blur.
  * `FormField` has been substantially reworked to support a read-only display and inherit common
    property settings from its containing `Form`.
  * `HoistInput` has been moved into the `input` package to clarify that these are lower level
    controls and independent of the Forms package.

* `RestGrid` now supports a `mask` prop. RestGrid loading is now masked by default.
* `Chart` component now supports a built-in zoom out gesture: click and drag from right-to-left on
  charts with x-axis zooming.
* `Select` now supports an `enableClear` prop to control the presence of an optional inline clear
  button.
* `Grid` components take `onCellClicked` and `onCellDoubleClicked` event handlers.
* A new desktop `FileChooser` wraps a preconfigured react-dropzone component to allow users to
  easily select files for upload or other client-side processing.

### 💥 Breaking Changes

* Major changes to Form (see above). `HoistInput` imports will also need to be adjusted to move from
  `form` to `input`.
* The name of the HoistInput `field` prop has been changed to `bind`. This change distinguishes the
  lower-level input package more clearly from the higher-level form package which uses it. It also
  more clearly relates the property to the associated `@bindable` annotation for models.
* A `Select` input with `enableMulti = true` will by default no longer show an inline x to clear the
  input value. Use the `enableClear` prop to re-enable.
* Column definitions are exported from the `grid` package. To ensure backwards compatibility,
  replace imports from `@xh/hoist/desktop/columns` with `@xh/hoist/desktop/cmp/grid`.

### 📚 Libraries

* React `~16.6.0 -> ~16.7.0`
* Patch version updates to multiple other dependencies.

[Commit Log](https://github.com/xh/hoist-react/compare/v17.0.0...v18.0.0)

## v17.0.0 - 2018-12-21

### 💥 Breaking Changes

* The implementation of the `model` property on `HoistComponent` has been substantially enhanced:
  * "Local" Models should now be specified on the Component class declaration by simply setting the
    `model` property, rather than the confusing `localModel` property.
  * HoistComponent now supports a static `modelClass` class property. If set, this property will
    allow a HoistComponent to auto-create a model internally when presented with a plain javascript
    object as its `model` prop. This is especially useful in cases like `Panel` and `TabContainer`,
    where apps often need to specify a model but do not require a reference to the model. Those
    usages can now skip importing and instantiating an instance of the component's model class
    themselves.
  * Hoist will now throw an Exception if an application attempts to changes the model on an existing
    HoistComponent instance or presents the wrong type of model to a HoistComponent where
    `modelClass` has been specified.

* `PanelSizingModel` has been renamed `PanelModel`. The class now also has the following new
  optional properties, all of which are `true` by default:
  * `showSplitter` - controls visibility of the splitter bar on the outside edge of the component.
  * `showSplitterCollapseButton` - controls visibility of the collapse button on the splitter bar.
  * `showHeaderCollapseButton` - controls visibility of a (new) collapse button in the header.

* The API methods for exporting grid data have changed and gained new features:
  * Grids must opt-in to export with the `GridModel.enableExport` config.
  * Exporting a `GridModel` is handled by the new `GridExportService`, which takes a collection of
    `exportOptions`. See `GridExportService.exportAsync` for available `exportOptions`.
  * All export entry points (`GridModel.exportAsync()`, `ExportButton` and the export context menu
    items) support `exportOptions`. Additionally, `GridModel` can be configured with default
    `exportOptions` in its config.

* The `buttonPosition` prop on `NumberInput` has been removed due to problems with the underlying
  implementation. Support for incrementing buttons on NumberInputs will be re-considered for future
  versions of Hoist.

### 🎁 New Features

* `TextInput` on desktop now supports an `enableClear` property to allow easy addition of a clear
  button at the right edge of the component.
* `TabContainer` enhancements:
  * An `omit` property can now be passed in the tab configs passed to the `TabContainerModel`
    constructor to conditionally exclude a tab from the container
  * Each `TabModel` can now be retrieved by id via the new `getTabById` method on
    `TabContainerModel`.
  * `TabModel.title` can now be changed at runtime.
  * `TabModel` now supports the following properties, which can be changed at runtime or set via the
    config:
    * `disabled` - applies a disabled style in the switcher and blocks navigation to the tab via
      user click, routing, or the API.
    * `excludeFromSwitcher` - removes the tab from the switcher, but the tab can still be navigated
      to programmatically or via routing.
* `MultiFieldRenderer` `multiFieldConfig` now supports a `delimiter` property to separate
  consecutive SubFields.
* `MultiFieldRenderer` SubFields now support a `position` property, to allow rendering in either the
  top or bottom row.
* `StoreCountLabel` now supports a new 'includeChildren' prop to control whether or not children
  records are included in the count. By default this is `false`.
* `Checkbox` now supports a `displayUnsetState` prop which may be used to display a visually
  distinct state for null values.
* `Select` now renders with a checkbox next to the selected item in its dropdown menu, instead of
  relying on highlighting. A new `hideSelectedOptionCheck` prop is available to disable.
* `RestGridModel` supports a `readonly` property.
* `DimensionChooser`, various `HoistInput` components, `Toolbar` and `ToolbarSeparator` have been
  added to the mobile component library.
* Additional environment enums for UAT and BCP, added to Hoist Core 5.4.0, are supported in the
  application footer.

### 🐞 Bug Fixes

* `NumberInput` will no longer immediately convert its shorthand value (e.g. "3m") into numeric form
  while the user remains focused on the input.
* Grid `actionCol` columns no longer render Button components for each action, relying instead on
  plain HTML / CSS markup for a significant performance improvement when there are many rows and/or
  actions per row.
* Grid exports more reliably include the appropriate file extension.
* `Select` will prevent an `<esc>` keypress from bubbling up to parent components only when its menu
  is open. (In that case, the component assumes escape was pressed to close its menu and captures
  the keypress, otherwise it should leave it alone and let it e.g. close a parent popover).

[Commit Log](https://github.com/xh/hoist-react/compare/v16.0.1...v17.0.0)

## v16.0.1 - 2018-12-12

### 🐞 Bug Fixes

* Fix to FeedbackForm allowing attempted submission with an empty message.

[Commit Log](https://github.com/xh/hoist-react/compare/v16.0.0...v16.0.1)


## v16.0.0

### 🎁 New Features

* Support for ComboBoxes and Dropdowns have been improved dramatically, via a new `Select` component
  based on react-select.
* The ag-Grid based `Grid` and `GridModel` are now available on both mobile and desktop. We have
  also added new support for multi-row/multi-field columns via the new `multiFieldRenderer` renderer
  function.
* The app initialization lifecycle has been restructured so that no App classes are constructed
  until Hoist is fully initialized.
* `Column` now supports an optional `rowHeight` property.
* `Button` now defaults to 'minimal' mode, providing a much lighter-weight visual look-and-feel to
  HoistApps. `Button` also implements `@LayoutSupport`.
* Grouping state is now saved by the grid state support on `GridModel`.
* The Hoist `DimChooser` component has been ported to hoist-react.
* `fetchService` now supports an `autoAbortKey` in its fetch methods. This can be used to
  automatically cancel obsolete requests that have been superseded by more recent variants.
* Support for new `clickableLabel` property on `FormField`.
* `RestForm` now supports a read-only view.
* Hoist now supports automatic tracking of app/page load times.

### 💥 Breaking Changes

* The new location for the cross-platform grid component is `@xh/hoist/cmp/grid`. The `columns`
  package has also moved under a new sub-package in this location.
* Hoist top-level App Structure has changed in order to improve consistency of the Model-View
  conventions, to improve the accessibility of services, and to support the improvements in app
  initialization mentioned above:
  - `XH.renderApp` now takes a new `AppSpec` configuration.
  - `XH.app` is now `XH.appModel`.
  - All services are installed directly on `XH`.
  - `@HoistApp` is now `@HoistAppModel`
* `RecordAction` has been substantially refactored and improved. These are now typically immutable
  and may be shared.
  - `prepareFn` has been replaced with a `displayFn`.
  - `actionFn` and `displayFn` now take a single object as their parameter.
* The `hide` property on `Column` has been changed to `hidden`.
* The `ColChooserButton` has been moved from the incorrect location `@xh/hoist/cmp/grid` to
  `@xh/hoist/desktop/cmp/button`. This is a desktop-only component. Apps will have to adjust these
  imports.
* `withDefaultTrue` and `withDefaultFalse` in `@xh/hoist/utils/js` have been removed. Use
  `withDefault` instead.
* `CheckBox` has been renamed `Checkbox`


### ⚙️ Technical

* ag-Grid has been upgraded to v19.1
* mobx has been upgraded to v5.6
* React has been upgraded to v16.6
* Allow browsers with proper support for Proxy (e.g Edge) to access Hoist Applications.


### 🐞 Bug Fixes

* Extensive. See full change list below.

[Commit Log](https://github.com/xh/hoist-react/compare/v15.1.2...v16.0.0)


## v15.1.2

🛠 Hotfix release to MultiSelect to cap the maximum number of options rendered by the drop-down
list. Note, this component is being replaced in Hoist v16 by the react-select library.

[Commit Log](https://github.com/xh/hoist-react/compare/v15.1.1...v15.1.2)

## v15.1.1

### 🐞 Bug Fixes

* Fix to minimal validation mode for FormField disrupting input focus.
* Fix to JsonInput disrupting input focus.

### ⚙️ Technical

* Support added for TLBR-style notation when specifying margin/padding via layoutSupport - e.g.
  box({margin: '10 20 5 5'}).
* Tweak to lockout panel message when the user has no roles.

[Commit Log](https://github.com/xh/hoist-react/compare/v15.1.0...v15.1.1)


## v15.1.0

### 🎁 New Features

* The FormField component takes a new minimal prop to display validation errors with a tooltip only
  as opposed to an inline message string. This can be used to help reduce shifting / jumping form
  layouts as required.
* The admin-only user impersonation toolbar will now accept new/unknown users, to support certain
  SSO application implementations that can create users on the fly.

### ⚙️ Technical

* Error reporting to server w/ custom user messages is disabled if the user is not known to the
  client (edge case with errors early in app lifecycle, prior to successful authentication).

[Commit Log](https://github.com/xh/hoist-react/compare/v15.0.0...v15.1.0)


## v15.0.0

### 💥 Breaking Changes

* This update does not require any application client code changes, but does require updating the
  Hoist Core Grails plugin to >= 5.0. Hoist Core changes to how application roles are loaded and
  users are authenticated required minor changes to how JS clients bootstrap themselves and load
  user data.
* The Hoist Core HoistImplController has also been renamed to XhController, again requiring Hoist
  React adjustments to call the updated /xh/ paths for these (implementation) endpoints. Again, no
  app updates required beyond taking the latest Hoist Core plugin.

[Commit Log](https://github.com/xh/hoist-react/compare/v14.2.0...v15.0.0)


## v14.2.0

### 🎁 New Features

* Upgraded hoist-dev-utils to 3.0.3. Client builds now use the latest Webpack 4 and Babel 7 for
  noticeably faster builds and recompiles during CI and at development time.
* GridModel now has a top-level agColumnApi property to provide a direct handle on the ag-Grid
  Column API object.

### ⚙️ Technical

* Support for column groups strengthened with the addition of a dedicated ColumnGroup sibling class
  to Column. This includes additional internal refactoring to reduce unnecessary cloning of Column
  configurations and provide a more managed path for Column updates. Public APIs did not change.
  (#694)

### 📚 Libraries

* Blueprint Core `3.6.1 -> 3.7.0`
* Blueprint Datetime `3.2.0 -> 3.3.0`
* Fontawesome `5.3.x -> 5.4.x`
* MobX `5.1.2 -> 5.5.0`
* Router5 `6.5.0 -> 6.6.0`

[Commit Log](https://github.com/xh/hoist-react/compare/v14.1.3...v14.2.0)


## v14.1.3

### 🐞 Bug Fixes

* Ensure JsonInput reacts properly to value changes.

### ⚙️ Technical

* Block user pinning/unpinning in Grid via drag-and-drop - pending further work via #687.
* Support "now" as special token for dateIs min/max validation rules.
* Tweak grouped grid row background color.

[Commit Log](https://github.com/xh/hoist-react/compare/v14.1.1...v14.1.3)


## v14.1.1

### 🐞 Bug Fixes

* Fixes GridModel support for row-level grouping at same time as column grouping.

[Commit Log](https://github.com/xh/hoist-react/compare/v14.1.0...v14.1.1)


## v14.1.0

### 🎁 New Features

* GridModel now supports multiple levels of row grouping. Pass the public setGroupBy() method an
  array of string column IDs, or a falsey value / empty array to ungroup. Note that the public and
  observable groupBy property on GridModel will now always be an array, even if the grid is not
  grouped or has only a single level of grouping.
* GridModel exposes public expandAll() and collapseAll() methods for grouped / tree grids, and
  StoreContextMenu supports a new "expandCollapseAll" string token to insert context menu items.
  These are added to the default menu, but auto-hide when the grid is not in a grouped state.
* The Grid component provides a new onKeyDown prop, which takes a callback and will fire on any
  keypress targeted within the Grid. Note such a handler is not provided directly by ag-Grid.
* The Column class supports pinned as a top-level config. Supports passing true to pin to the left.

### 🐞 Bug Fixes

* Updates to Grid column widths made via ag-Grid's "autosize to fit" API are properly persisted to
  grid state.

[Commit Log](https://github.com/xh/hoist-react/compare/v14.0.0...v14.1.0)


## v14.0.0

* Along with numerous bug fixes, v14 brings with it a number of important enhancements for grids,
  including support for tree display, 'action' columns, and absolute value sorting. It also includes
  some new controls and improvement to focus display.

### 💥 Breaking Changes

* The signatures of the Column.elementRenderer and Column.renderer have been changed to be
  consistent with each other, and more extensible. Each takes two arguments -- the value to be
  rendered, and a single bundle of metadata.
* StoreContextMenuAction has been renamed to RecordAction. Its action property has been renamed to
  actionFn for consistency and clarity.
* LocalStore : The method LocalStore.processRawData no longer takes an array of all records, but
  instead takes just a single record. Applications that need to operate on all raw records in bulk
  should do so before presenting them to LocalStore. Also, LocalStores template methods for override
  have also changed substantially, and sub-classes that rely on these methods will need to be
  adjusted accordingly.

### 🎁 New Features

#### Grid

* The Store API now supports hierarchical datasets. Applications need to simply provide raw data for
  records with a "children" property containing the raw data for their children.
* Grid supports a 'TreeGrid' mode. To show a tree grid, bind the GridModel to a store containing
  hierarchical data (as above), set treeMode: true on the GridModel, and specify a column to display
  the tree controls (isTreeColumn: true)
* Grid supports absolute sorting for numerical columns. Specify absSort: true on your column config
  to enable. Clicking the grid header will now cycle through ASC > DESC > DESC (abs) sort modes.
* Grid supports an 'Actions' column for one-click record actions. See cmp/desktop/columns/actionCol.
* A new showHover prop on the desktop Grid component will highlight the hovered row with default
  styling. A new GridModel.rowClassFn callback was added to support per-row custom classes based on
  record data.
* A new ExportFormat.LONG_TEXT format has been added, along with a new Column.exportWidth config.
  This supports exporting columns that contain long text (e.g. notes) as multi-line cells within
  Excel.

#### Other Components

* RadioInput and ButtonGroupInput have been added to the desktop/cmp/form package.
* DateInput now has support for entering and displaying time values.
* NumberInput displays its unformatted value when focused.
* Focused components are now better highlighted, with additional CSS vars provided to customize as
  needed.

### 🐞 Bug Fixes

* Calls to GridModel.setGroupBy() work properly not only on the first, but also all subsequent calls
  (#644).
* Background / style issues resolved on several input components in dark theme (#657).
* Grid context menus appear properly over other floating components.

### 📚 Libraries

* React `16.5.1 -> 16.5.2`
* router5 `6.4.2 -> 6.5.0`
* CodeMirror, Highcharts, and MobX patch updates

[Commit Log](https://github.com/xh/hoist-react/compare/v13.0.0...v14.0.0)


## v13.0.0

🍀Lucky v13 brings with it a number of enhancements for forms and validation, grouped column support
in the core Grid API, a fully wrapped MultiSelect component, decorator syntax adjustments, and a
number of other fixes and enhancements.

It also includes contributions from new ExHI team members Arjun and Brendan. 🎉

### 💥 Breaking Changes

* The core `@HoistComponent`, `@HoistService`, and `@HoistModel` decorators are **no longer
  parameterized**, meaning that trailing `()` should be removed after each usage. (#586)
* The little-used `hoistComponentFactory()` method was also removed as a further simplification
  (#587).
* The `HoistField` superclass has been renamed to `HoistInput` and the various **desktop form
  control components have been renamed** to match (55afb8f). Apps using these components (which will
  likely be most apps) will need to adapt to the new names.
  * This was done to better distinguish between the input components and the upgraded Field concept
    on model classes (see below).

### 🎁 New Features

⭐️ **Forms and Fields** have been a major focus of attention, with support for structured data
fields added to Models via the `@FieldSupport` and `@field()` decorators.
* Models annotated with `@FieldSupport` can decorate member properties with `@field()`, making those
  properties observable and settable (with a generated `setXXX()` method).
* The `@field()` decorators themselves can be passed an optional display label string as well as
  zero or more *validation rules* to define required constraints on the value of the field.
* A set of predefined constraints is provided within the toolkit within the `/field/` package.
* Models using `FieldSupport` should be sure to call the `initFields()` method installed by the
  decorator within their constructor. This method can be called without arguments to generally
  initialize the field system, or it can be passed an object of field names to initial/default
  values, which will set those values on the model class properties and provide change/dirty
  detection and the ability to "reset" a form.
* A new `FormField` UI component can be used to wrap input components within a form. The `FormField`
  wrapper can accept the source model and field name, and will apply those to its child input. It
  leverages the Field model to automatically display a label, indicate required fields, and print
  validation error messages. This new component should be the building-block for most non-trivial
  forms within an application.

Other enhancements include:
* **Grid columns can be grouped**, with support for grouping added to the grid state management
  system, column chooser, and export manager (#565). To define a column group, nest column
  definitions passed to `GridModel.columns` within a wrapper object of the form `{headerName: 'My
  group', children: [...]}`.

(Note these release notes are incomplete for this version.)

[Commit Log](https://github.com/xh/hoist-react/compare/v12.1.2...v13.0.0)


## v12.1.2

### 🐞 Bug Fixes

* Fix casing on functions generated by `@settable` decorator
  (35c7daa209a4205cb011583ebf8372319716deba).

[Commit Log](https://github.com/xh/hoist-react/compare/v12.1.1...v12.1.2)


## v12.1.1

### 🐞 Bug Fixes

* Avoid passing unknown HoistField component props down to Blueprint select/checkbox controls.

### 📚 Libraries

* Rollback update of `@blueprintjs/select` package `3.1.0 -> 3.0.0` - this included breaking API
  changes and will be revisited in #558.

[Commit Log](https://github.com/xh/hoist-react/compare/v12.1.0...v12.1.1)


## v12.1.0

### 🎁 New Features

* New `@bindable` and `@settable` decorators added for MobX support. Decorating a class member
  property with `@bindable` makes it a MobX `@observable` and auto-generates a setter method on the
  class wrapped in a MobX `@action`.
* A `fontAwesomeIcon` element factory is exported for use with other FA icons not enumerated by the
  `Icon` class.
* CSS variables added to control desktop Blueprint form control margins. These remain defaulted to
  zero, but now within CSS with support for variable overrides. A Blueprint library update also
  brought some changes to certain field-related alignment and style properties. Review any form
  controls within apps to ensure they remain aligned as desired
  (8275719e66b4677ec5c68a56ccc6aa3055283457 and df667b75d41d12dba96cbd206f5736886cb2ac20).

### 🐞 Bug Fixes

* Grid cells are fully refreshed on a data update, ensuring cell renderers that rely on data other
  than their primary display field are updated (#550).
* Grid auto-sizing is run after a data update, ensuring flex columns resize to adjust for possible
  scrollbar visibility changes (#553).
* Dropdown fields can be instantiated with fewer required properties set (#541).

### 📚 Libraries

* Blueprint `3.0.1 -> 3.4.0`
* FontAwesome `5.2.0 -> 5.3.0`
* CodeMirror `5.39.2 -> 5.40.0`
* MobX `5.0.3 -> 5.1.0`
* router5 `6.3.0 -> 6.4.2`
* React `16.4.1 -> 16.4.2`

[Commit Log](https://github.com/xh/hoist-react/compare/v12.0.0...v12.1.0)


## v12.0.0

Hoist React v12 is a relatively large release, with multiple refactorings around grid columns,
`elemFactory` support, classNames, and a re-organization of classes and exports within `utils`.

### 💥 Breaking Changes

#### ⭐️ Grid Columns

**A new `Column` class describes a top-level API for columns and their supported options** and is
intended to be a cross-platform layer on top of ag-Grid and TBD mobile grid implementations.
* The desktop `GridModel` class now accepts a collection of `Column` configuration objects to define
  its available columns.
* Columns may be configured with `flex: true` to cause them to stretch all available horizontal
  space within a grid, sharing it equally with any other flex columns. However note that this should
  be used sparingly, as flex columns have some deliberate limitations to ensure stable and
  consistent behavior. Most noticeably, they cannot be resized directly by users. Often, a best
  practice will be to insert an `emptyFlexCol` configuration as the last column in a grid - this
  will avoid messy-looking gaps in the layout while not requiring a data-driven column be flexed.
* User customizations to column widths are now saved if the GridModel has been configured with a
  `stateModel` key or model instance - see `GridStateModel`.
* Columns accept a `renderer` config to format text or HTML-based output. This is a callback that is
  provided the value, the row-level record, and a metadata object with the column's `colId`. An
  `elementRenderer` config is also available for cells that should render a Component.
* An `agOptions` config key continues to provide a way to pass arbitrary options to the underlying
  ag-Grid instance (for desktop implementations). This is considered an "escape hatch" and should be
  used with care, but can provide a bridge to required ag-Grid features as the Hoist-level API
  continues to develop.
* The "factory pattern" for Column templates / defaults has been removed, replaced by a simpler
  approach that recommends exporting simple configuration partials and spreading them into
  instance-specific column configs.
* See 0798f6bb20092c59659cf888aeaf9ecb01db52a6 for primary commit.

#### ⭐️ Element Factory, LayoutSupport, BaseClassName

Hoist provides core support for creating components via a factory pattern, powered by the `elem()`
and `elemFactory()` methods. This approach remains the recommended way to instantiate component
elements, but was **simplified and streamlined**.
* The rarely used `itemSpec` argument was removed (this previously applied defaults to child items).
* Developers can now also use JSX to instantiate all Hoist-provided components while still taking
  advantage of auto-handling for layout-related properties provided by the `LayoutSupport` mixin.
  * HoistComponents should now spread **`...this.getLayoutProps()`** into their outermost rendered
    child to enable promotion of layout properties.
* All HoistComponents can now specify a **baseClassName** on their component class and should pass
  `className: this.getClassName()` down to their outermost rendered child. This allows components to
  cleanly layer on a base CSS class name with any instance-specific classes.
* See 8342d3870102ee9bda4d11774019c4928866f256 for primary commit.

#### ⭐️ Panel resizing / collapsing

**The `Panel` component now takes a `sizingModel` prop to control and encapsulate newly built-in
resizing and collapsing behavior** (#534).
* See the `PanelSizingModel` class for configurable details, including continued support for saving
  sizing / collapsed state as a user preference.
* **The standalone `Resizable` component was removed** in favor of the improved support built into
  Panel directly.

#### Other

* Two promise-related models have been combined into **a new, more powerful `PendingTaskModel`**,
  and the `LoadMask` component has been removed and consolidated into `Mask`
  (d00a5c6e8fc1e0e89c2ce3eef5f3e14cb842f3c8).
  * `Panel` now exposes a single `mask` prop that can take either a configured `mask` element or a
    simple boolean to display/remove a default mask.
* **Classes within the `utils` package have been re-organized** into more standardized and scalable
  namespaces. Imports of these classes will need to be adjusted.

### 🎁 New Features

* **The desktop Grid component now offers a `compact` mode** with configurable styling to display
  significantly more data with reduced padding and font sizes.
* The top-level `AppBar` refresh button now provides a default implementation, calling a new
  abstract `requestRefresh()` method on `HoistApp`.
* The grid column chooser can now be configured to display its column groups as initially collapsed,
  for especially large collections of columns.
* A new `XH.restoreDefaultsAsync()` method provides a centralized way to wipe out user-specific
  preferences or customizations (#508).
* Additional Blueprint `MultiSelect`, `Tag`, and `FormGroup` controls re-exported.

### 🐞 Bug Fixes

* Some components were unintentionally not exporting their Component class directly, blocking JSX
  usage. All components now export their class.
* Multiple fixes to `DayField` (#531).
* JsonField now responds properly when switching from light to dark theme (#507).
* Context menus properly filter out duplicated separators (#518).

[Commit Log](https://github.com/xh/hoist-react/compare/v11.0.0...v12.0.0)


## v11.0.0

### 💥 Breaking Changes

* **Blueprint has been upgraded to the latest 3.x release.** The primary breaking change here is the
  renaming of all `pt-` CSS classes to use a new `bp3-` prefix. Any in-app usages of the BP
  selectors will need to be updated. See the
  [Blueprint "What's New" page](http://blueprintjs.com/docs/#blueprint/whats-new-3.0).
* **FontAwesome has been upgraded to the latest 5.2 release.** Only the icons enumerated in the
  Hoist `Icon` class are now registered via the FA `library.add()` method for inclusion in bundled
  code, resulting in a significant reduction in bundle size. Apps wishing to use other FA icons not
  included by Hoist must import and register them - see the
  [FA React Readme](https://github.com/FortAwesome/react-fontawesome/blob/master/README.md) for
  details.
* **The `mobx-decorators` dependency has been removed** due to lack of official support for the
  latest MobX update, as well as limited usage within the toolkit. This package was primarily
  providing the optional `@setter` decorator, which should now be replaced as needed by dedicated
  `@action` setter methods (19cbf86138499bda959303e602a6d58f6e95cb40).

### 🎁 Enhancements

* `HoistComponent` now provides a `getClassNames()` method that will merge any `baseCls` CSS class
  names specified on the component with any instance-specific classes passed in via props (#252).
  * Components that wish to declare and support a `baseCls` should use this method to generate and
    apply a combined list of classes to their outermost rendered elements (see `Grid`).
  * Base class names have been added for relevant Hoist-provided components - e.g. `.xh-panel` and
    `.xh-grid`. These will be appended to any instance class names specified within applications and
    be available as public CSS selectors.
* Relevant `HoistField` components support inline `leftIcon` and `rightElement` props. `DayField`
  adds support for `minDay / maxDay` props.
* Styling for the built-in ag-Grid loading overlay has been simplified and improved (#401).
* Grid column definitions can now specify an `excludeFromExport` config to drop them from
  server-generated Excel/CSV exports (#485).

### 🐞 Bug Fixes

* Grid data loading and selection reactions have been hardened and better coordinated to prevent
  throwing when attempting to set a selection before data has been loaded (#484).

### 📚 Libraries

* Blueprint `2.x -> 3.x`
* FontAwesome `5.0.x -> 5.2.x`
* CodeMirror `5.37.0 -> 5.39.2`
* router5 `6.2.4 -> 6.3.0`

[Commit Log](https://github.com/xh/hoist-react/compare/v10.0.1...v11.0.0)


## v10.0.1

### 🐞 Bug Fixes

* Grid `export` context menu token now defaults to server-side 'exportExcel' export.
  * Specify the `exportLocal` token to return a menu item for local ag-Grid export.
* Columns with `field === null` skipped for server-side export (considered spacer / structural
  columns).

## v10.0.0

### 💥 Breaking Changes

* **Access to the router API has changed** with the `XH` global now exposing `router` and
  `routerState` properties and a `navigate()` method directly.
* `ToastManager` has been deprecated. Use `XH.toast` instead.
* `Message` is no longer a public class (and its API has changed). Use `XH.message/confirm/alert`
  instead.
* Export API has changed. The Built-in grid export now uses more powerful server-side support. To
  continue to use local AG based export, call method `GridModel.localExport()`. Built-in export
  needs to be enabled with the new property on `GridModel.enableExport`. See `GridModel` for more
  details.

### 🎁 Enhancements

* New Mobile controls and `AppContainer` provided services (impersonation, about, and version bars).
* Full-featured server-side Excel export for grids.

### 🐞 Bug Fixes

* Prevent automatic zooming upon input focus on mobile devices (#476).
* Clear the selection when showing the context menu for a record which is not already selected
  (#469).
* Fix to make lockout script readable by Compatibility Mode down to IE5.

### 📚 Libraries

* MobX `4.2.x -> 5.0.x`

[Commit Log](https://github.com/xh/hoist-react/compare/v9.0.0...v10.0.0)


## v9.0.0

### 💥 Breaking Changes

* **Hoist-provided mixins (decorators) have been refactored to be more granular and have been broken
  out of `HoistComponent`.**
  * New discrete mixins now exist for `LayoutSupport` and `ContextMenuSupport` - these should be
    added directly to components that require the functionality they add for auto-handling of
    layout-related props and support for showing right-click menus. The corresponding options on
    `HoistComponent` that used to enable them have been removed.
  * For consistency, we have also renamed `EventTarget -> EventSupport` and `Reactive ->
    ReactiveSupport` mixins. These both continue to be auto-applied to HoistModel and HoistService
    classes, and ReactiveSupport enabled by default in HoistComponent.
* **The Context menu API has changed.** The `ContextMenuSupport` mixin now specifies an abstract
  `getContextMenuItems()` method for component implementation (replacing the previous
  `renderContextMenu()` method). See the new [`ContextMenuItem` class for what these items support,
  as well as several static default items that can be used.
  * The top-level `AppContainer` no longer provides a default context menu, instead allowing the
    browser's own context menu to show unless an app / component author has implemented custom
    context-menu handling at any level of their component hierarchy.

### 🐞 Bug Fixes

* TabContainer active tab can become out of sync with the router state (#451)
  * ⚠️ Note this also involved a change to the `TabContainerModel` API - `activateTab()` is now the
    public method to set the active tab and ensure both the tab and the route land in the correct
    state.
* Remove unintended focused cell borders that came back with the prior ag-Grid upgrade.

[Commit Log](https://github.com/xh/hoist-react/compare/v8.0.0...v9.0.0)


## v8.0.0

Hoist React v8 brings a big set of improvements and fixes, some API and package re-organizations,
and ag-Grid upgrade, and more. 🚀

### 💥 Breaking Changes

* **Component package directories have been re-organized** to provide better symmetry between
  pre-existing "desktop" components and a new set of mobile-first component. Current desktop
  applications should replace imports from `@xh/hoist/cmp/xxx` with `@xh/hoist/desktop/cmp/xxx`.
  * Important exceptions include several classes within `@xh/hoist/cmp/layout/`, which remain
    cross-platform.
  * `Panel` and `Resizable` components have moved to their own packages in
    `@xh/hoist/desktop/cmp/panel` and `@xh/hoist/desktop/cmp/resizable`.
* **Multiple changes and improvements made to tab-related APIs and components.**
  * The `TabContainerModel` constructor API has changed, notably `children` -> `tabs`, `useRoutes`
    -> `route` (to specify a starting route as a string) and `switcherPosition` has moved from a
    model config to a prop on the `TabContainer` component.
  * `TabPane` and `TabPaneModel` have been renamed `Tab` and `TabModel`, respectively, with several
    related renames.
* **Application entry-point classes decorated with `@HoistApp` must implement the new getter method
  `containerClass()`** to specify the platform specific component used to wrap the app's
  `componentClass`.
  * This will typically be `@xh/hoist/[desktop|mobile]/AppContainer` depending on platform.

### 🎁 New Features

* **Tab-related APIs re-worked and improved**, including streamlined support for routing, a new
  `tabRenderMode` config on `TabContainerModel`, and better naming throughout.
* **Ag-grid updated to latest v18.x** - now using native flex for overall grid layout and sizing
  controls, along with multiple other vendor improvements.
* Additional `XH` API methods exposed for control of / integration with Router5.
* The core `@HoistComponent` decorated now installs a new `isDisplayed` getter to report on
  component visibility, taking into account the visibility of its ancestors in the component tree.
* Mobile and Desktop app package / component structure made more symmetrical (#444).
* Initial versions of multiple new mobile components added to the toolkit.
* Support added for **`IdleService` - automatic app suspension on inactivity** (#427).
* Hoist wrapper added for the low-level Blueprint **button component** - provides future hooks into
  button customizations and avoids direct BP import (#406).
* Built-in support for collecting user feedback via a dedicated dialog, convenient XH methods and
  default appBar button (#379).
* New `XH.isDevelopmentMode` constant added, true when running in local Webpack dev-server mode.
* CSS variables have been added to customize and standardize the Blueprint "intent" based styling,
  with defaults adjusted to be less distracting (#420).

### 🐞 Bug Fixes

* Preference-related events have been standardized and bugs resolved related to pushAsync() and the
  `prefChange` event (ee93290).
* Admin log viewer auto-refreshes in tail-mode (#330).
* Distracting grid "loading" overlay removed (#401).
* Clipboard button ("click-to-copy" functionality) restored (#442).

[Commit Log](https://github.com/xh/hoist-react/compare/v7.2.0...v8.0.0)

## v7.2.0

### 🎁 New Features

+ Admin console grids now outfitted with column choosers and grid state. #375
+ Additional components for Onsen UI mobile development.

### 🐞 Bug Fixes

+ Multiple improvements to the Admin console config differ. #380 #381 #392

[Commit Log](https://github.com/xh/hoist-react/compare/v7.1.0...v7.2.0)

## v7.1.0

### 🎁 New Features

* Additional kit components added for Onsen UI mobile development.

### 🐞 Bug Fixes

* Dropdown fields no longer default to `commitOnChange: true` - avoiding unexpected commits of
  type-ahead query values for the comboboxes.
* Exceptions thrown from FetchService more accurately report the remote host when unreachable, along
  with some additional enhancements to fetch exception reporting for clarity.

[Commit Log](https://github.com/xh/hoist-react/compare/v7.0.0...v7.1.0)

## v7.0.0

### 💥 Breaking Changes

* **Restructuring of core `App` concept** with change to new `@HoistApp` decorator and conventions
  around defining `App.js` and `AppComponent.js` files as core app entry points. `XH.app` now
  installed to provide access to singleton instance of primary app class. See #387.

### 🎁 New Features

* **Added `AppBar` component** to help further standardize a pattern for top-level application
  headers.
* **Added `SwitchField` and `SliderField`** form field components.
* **Kit package added for Onsen UI** - base component library for mobile development.
* **Preferences get a group field for better organization**, parity with AppConfigs. (Requires
  hoist-core 3.1.x.)

### 🐞 Bug Fixes

* Improvements to `Grid` component's interaction with underlying ag-Grid instance, avoiding extra
  renderings and unwanted loss of state. 03de0ae7

[Commit Log](https://github.com/xh/hoist-react/compare/v6.0.0...v7.0.0)


## v6.0.0

### 💥 Breaking Changes

* API for `MessageModel` has changed as part of the feature addition noted below, with `alert()` and
  `confirm()` replaced by `show()` and new `XH` convenience methods making the need for direct calls
  rare.
* `TabContainerModel` no longer takes an `orientation` prop, replaced by the more flexible
  `switcherPosition` as noted below.

### 🎁 New Features

* **Initial version of grid state** now available, supporting easy persistence of user grid column
  selections and sorting. The `GridModel` constructor now takes a `stateModel` argument, which in
  its simplest form is a string `xhStateId` used to persist grid state to local storage. See the
  `GridStateModel` class for implementation details. #331
* The **Message API** has been improved and simplified, with new `XH.confirm()` and `XH.alert()`
  methods providing an easy way to show pop-up alerts without needing to manually construct or
  maintain a `MessageModel`. #349
* **`TabContainer` components can now be controlled with a remote `TabSwitcher`** that does not need
  to be directly docked to the container itself. Specify `switcherPosition:none` on the
  `TabContainerModel` to suppress showing the switching affordance on the tabs themselves and
  instantiate a `TabSwitcher` bound to the same model to control a tabset from elsewhere in the
  component hierarchy. In particular, this enabled top-level application tab navigation to move up
  into the top toolbar, saving vertical space in the layout. #368
* `DataViewModel` supports an `emptyText` config.

### 🐞 Bugfixes

* Dropdown fields no longer fire multiple commit messages, and no longer commit partial entries
  under some circumstances. #353 and #354
* Grids resizing fixed when shrinking the containing component. #357

[Commit Log](https://github.com/xh/hoist-react/compare/v5.0.0...v6.0.0)


## v5.0.0

### 💥 Breaking Changes

* **Multi environment configs have been unwound** See these release notes/instructions for how to
  migrate: https://github.com/xh/hoist-core/releases/tag/release-3.0.0
* **Breaking change to context menus in dataviews and grids not using the default context menu:**
  StoreContextMenu no longer takes an array of items as an argument to its constructor. Instead it
  takes a configuration object with an ‘items’ key that will point to any current implementation’s
  array of items. This object can also contain an optional gridModel argument which is intended to
  support StoreContextMenuItems that may now be specified as known ‘hoist tokens’, currently limited
  to a ‘colChooser’ token.

### 🎁 New Features

* Config differ presents inline view, easier to read diffs now.
* Print Icon added!

### 🐞 Bugfixes

* Update processFailedLoad to loadData into gridModel store, Fixes #337
* Fix regression to ErrorTracking. Make errorTrackingService safer/simpler to call at any point in
  life-cycle.
* Fix broken LocalStore state.
* Tweak flex prop for charts. Side by side charts in a flexbox now auto-size themselves! Fixes #342
* Provide token parsing for storeContextMenus. Context menus are all grown up! Fixes #300

## v4.0.1

### 🐞 Bugfixes

* DataView now properly re-renders its items when properties on their records change (and the ID
  does not)


## v4.0.0

### 💥 Breaking Changes

* **The `GridModel` selection API has been reworked for clarity.** These models formerly exposed
  their selectionModel as `grid.selection` - now that getter returns the selected records. A new
  `selectedRecord` getter is also available to return a single selection, and new string shortcut
  options are available when configuring GridModel selection behavior.
* **Grid components can now take an `agOptions` prop** to pass directly to the underlying ag-grid
  component, as well as an `onRowDoubleClicked` handler function.
  16be2bfa10e5aab4ce8e7e2e20f8569979dd70d1

### 🎁 New Features

* Additional core components have been updated with built-in `layoutSupport`, allowing developers to
  set width/height/flex and other layout properties directly as top-level props for key comps such
  as Grid, DataView, and Chart. These special props are processed via `elemFactory` into a
  `layoutConfig` prop that is now passed down to the underlying wrapper div for these components.
  081fb1f3a2246a4ff624ab123c6df36c1474ed4b

### 🐞 Bugfixes

* Log viewer tail mode now working properly for long log files - #325


## v3.0.1

### 🐞 Bugfixes

* FetchService throws a dedicated exception when the server is unreachable, fixes a confusing
  failure case detailed in #315


## v3.0.0

### 💥 Breaking Changes

* **An application's `AppModel` class must now implement a new `checkAccess()` method.** This method
  is passed the current user, and the appModel should determine if that user should see the UI and
  return an object with a `hasAccess` boolean and an optional `message` string. For a return with
  `hasAccess: false`, the framework will render a lockout panel instead of the primary UI.
  974c1def99059f11528c476f04e0d8c8a0811804
  * Note that this is only a secondary level of "security" designed to avoid showing an unauthorized
    user a confusing / non-functional UI. The server or any other third-party data sources must
    always be the actual enforcer of access to data or other operations.
* **We updated the APIs for core MobX helper methods added to component/model/service classes.** In
  particular, `addReaction()` was updated to take a more declarative / clear config object.
  8169123a4a8be6940b747e816cba40bd10fa164e
  * See Reactive.js - the mixin that provides this functionality.

### 🎁 New Features

* Built-in client-side lockout support, as per above.

### 🐞 Bugfixes

* None

------------------------------------------

Copyright © 2021 Extremely Heavy Industries Inc. - all rights reserved

------------------------------------------

📫☎️🌎 info@xh.io | https://xh.io/contact<|MERGE_RESOLUTION|>--- conflicted
+++ resolved
@@ -4,33 +4,30 @@
 
 ### 🎁 New Features
 
-<<<<<<< HEAD
 * Column-level filtering is now official supported for desktop grids:
-    + `GridModel` now has a `filterModel` config, which accepts a config for the new `GridFilterModel`
-      or a boolean `true` to create the default `GridFilterModel`. `GridFilterModel` is designed to be
-      analogous to `FilterChooserModel`.
-    + New `Column.filterable` to enable a column-level filter affordance in the column header.
-      Note the that the `GridModel` must have a `filterModel`. The filter control offers two tabs - a
-      "Values" tab for enumerative, value-based filter, and a "Custom" tab to build complex filtering
-      queries with multiple clauses.
-+ Cube `View` now accepts a `loadModel` property - pass to `Cube.createView()` to link view
-  updates to a `PendingTaskModel`. If `loadModel` is not provided, the `View` will create one.
+  + `GridModel` now has a `filterModel` config, which accepts a config for the new `GridFilterModel`
+    or a boolean `true` to create the default `GridFilterModel`. `GridFilterModel` is designed to be
+    analogous to `FilterChooserModel`.
+  + New `Column.filterable` to enable a column-level filter affordance in the column header. Note
+    the that the `GridModel` must have a `filterModel`. The filter control offers two tabs - a
+    "Values" tab for enumerative, value-based filter, and a "Custom" tab to build complex filtering
+    queries with multiple clauses.
++ Cube `View` now accepts a `loadModel` property - pass to `Cube.createView()` to link view updates
+  to a `PendingTaskModel`. If `loadModel` is not provided, the `View` will create one.
 
 ### 💥 Breaking Changes
 
 * `FilterChooserModel.sourceStore` and `FilterChooserModel.targetStore` have been renamed
   `FilterChooserModel.valueSource` and `FilterChooserModel.bind` respectively. Furthermore, both
-  configs now support either a `Store` or a cube `View`. This is to provide a common API with
-  the new `GridFilterModel` filtering described above.
+  configs now support either a `Store` or a cube `View`. This is to provide a common API with the
+  new `GridFilterModel` filtering described above.
 + `Cube.executeQuery()` has been renamed `Cube.executeQueryAsync()`, and is now asynchronous.
 
-=======
 ### ⚙️ Technical
 
-* `FetchService` will now actively `abort()` fetch requests that it is abandoning due to its
-own `timeout` option.  This allows the browser to release the associated resources associated with
-these requests.
->>>>>>> 68c5e6ca
+* `FetchService` will now actively `abort()` fetch requests that it is abandoning due to its own
+  `timeout` option. This allows the browser to release the associated resources associated with
+  these requests.
 
 ### ✨ Style
 
@@ -44,6 +41,7 @@
 ### 🐞 Bug Fixes
 
 * Inline grid editing supports passing of JSX editor components.
+
 
 [Commit Log](https://github.com/xh/hoist-react/compare/v41.1.0...develop)
 
@@ -81,8 +79,8 @@
 
 * New `Exception.timeout()` util to throw exceptions explicitly marked as timeouts, used by
   `Promise.timeout` extension.
-* `withShortDebug` has been deprecated. Use `withDebug` instead, which has the identical
- behavior.  This API simplification mirrors a recent change to `hoist-core`.
+* `withShortDebug` has been deprecated. Use `withDebug` instead, which has the identical behavior.
+  This API simplification mirrors a recent change to `hoist-core`.
 
 ### ✨ Style
 
