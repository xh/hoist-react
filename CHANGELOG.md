# Changelog

## 59.0.0-SNAPSHOT - unreleased

### 💥 Breaking Changes

* Apps must update their `typescript` dependency to v5.1. This should be a drop-in for most
  applications, or require only minor changes. Note that Hoist has not yet adopted the updated
  approach to decorators added in TS v5, maintaining compatibility with the "legacy" syntax.
* Apps must update their `highcharts` dependency to v11.1. This should be a drop-in for most
  applications.
  * Visit https://www.highcharts.com/blog/changelog/ for specific changes.
* Apps must also update their `@xh/hoist-dev-utils` dependency to v7.0.0 or higher.
    * We recommend specifying this as `"@xh/hoist-dev-utils": "7.x"` in your `package.json` to
      automatically pick up future minor releases.
* `DataViewConfig` no longer directly supports `GridConfig` parameters - instead, nest `GridConfig`
  options you wish to set via the new `gridOptions` parameter. Please note that, as before, not
  all `GridConfig` options are supported by (or make sense for) the `DataView` component.

### 🎁 New Features

* New `GridAutosizeOptions.includeHiddenColumns` config controls whether hidden columns should
  also be included during the autosize process. Default of `false`. Useful when applications
  provide quick toggles between different column sets and would prefer to take the up-front cost of
  autosizing rather than doing it after the user loads a column set.
* New `DashModel.refreshContextModel` allows apps to programmatically refresh all widgets within
  a `DashCanvas` or `DashContainer`.
* New `NumberFormatOptions.strictZero`. If set to false, small numbers that would show only digits
  of zero due to precision will be formatted as *exactly* zero. In particular, if a zeroDisplay
  is specified it will be used and sign-based glyphs, '+/-' characters, and colors will not
  be shown.
* New tab for monitoring JDBC connection pool stats added to the Admin Console. Apps with `hoist-core >= v17.2` will
  collect and display metrics for their primary datasource on a configurable frequency.

### 🐞 Bug Fixes

* `ButtonGroupInput` now allows `null` values for buttons as long as both `enableClear` and
  `enableMulti` are false.
* Fixed bug where `manuallySized` was not being set properly on column state.
* Suppressed extra top border added to Grids when `hideHeaders: true`.

### ⚙️ Technical

* Suppressed dev-time console warnings thrown by Blueprint Toaster.

### 📚 Libraries

* mobx `6.8 -> 6.9`
* semver `7.3 -> 7.5`
* typescript `4.9 -> 5.1`
<<<<<<< HEAD
* highcharts `10.3 -> 11.1`
=======
* react-select `4.3.1 -> 5.7.4`
* react-windowed-select `3.1.2 -> 5.1.0`
>>>>>>> dd2d0c2c

## 58.0.1 - 2023-07-13

### 🐞 Bug Fixes

* Fixed bug where `TabContainerModel` with routing enabled would drop route params when navigating
  between tabs.

## 58.0.0 - 2023-07-07

### 🎁 New Features

* Deprecated `xhAppVersionCheckEnabled` config in favor of object-based `xhAppVersionCheck`. Hoist
  will auto-migrate the existing value to this new config's `mode` flag. While backwards
  compatible with older versions of hoist-core, the new `forceReload` mode
  requires `hoist-core >= v16.4`.
* Enhanced `NumberFormatOptions.colorSpec` to accept CSS properties in addition to class names.
* Enhanced `TabSwitcher` to allow navigation using arrow keys when focused.
* Added new option `TrackOptions.logData` to provide support for logging application data in
  `TrackService.`  Requires `hoist-core >= v16.4`.
* New `XH.pageState` provides observable access to the current lifecycle state of the app, allowing
  apps to react to changes in page visibility and focus, as well as detecting when the browser has
  frozen a tab due to inactivity or navigation.

### 💥 Breaking Changes

* The `Column.getValueFn` and `Column.renderer` functions will no longer be passed the `agParams`
  argument. This argument was not passed consistently by Hoist when calling these functions; and was
  specifically omitted during operations such as column sizing, tooltip generation and Grid content
  searching. We do not expect this argument was being used in practice by applications, but
  applications should ensure this is the case, and adjust these callbacks if necessary.

## 57.0.0 - 2023-06-20

### 🎁 New Features

* Enhanced Admin alert banners with the ability to save messages as presets. Useful for
  standardizing alert or downtime banners, where pre-approved language can be saved as a preset for
  later loaded into a banner by members of an application support team (
  requires `hoist-core >= v16.3.0`).
* Added bindable `readonly` property to `LeftRightChooserModel`.

### ⚙️ Technical

* Support the `HOIST_IMPERSONATOR` role introduced in hoist-core `v16.3.0`
* Hoist now supports and requires ag-Grid v30 or higher. This version includes critical
  performance improvements to scrolling without the problematic 'ResizeObserver' issues discussed
  below.

### 💥 Breaking Changes

* The deprecated `@settable` decorator has now been removed. Use `@bindable` instead.
* The deprecated class `@xh/hoist/admin/App` has been removed. Use `@xh/hoist/admin/AppComponent`
  instead.

### 🐞 Bug Fixes

* Fixed a bug where Onsen components wrappers could not forward refs.
* Improved the exceptions thrown by fetchService when errors occur parsing response JSON.

## 56.6.0 - 2023-06-01

### 🎁 New Features

* New global property `AgGrid.DEFAULT_PROPS` to provide application wide defaults for any instances
  of `AgGrid` and `Grid` components.

### ⚙️ Technical

* The workaround of defaulting the AG Grid prop `suppressBrowserResizeObserver: true`, added in
  v56.3.0, has been removed. This workaround can cause sizing issues with flex columns and should
  not be needed once [the underlying issue](https://github.com/ag-grid/ag-grid/issues/6562) is fixed
  in an upcoming AG Grid release.
    * As of this release date, we recommend apps stay at AG Grid 29.2. This does not include the
      latest AG performance improvements, but avoids the sizing issues present in 29.3.5.
    * If you want to take the latest AG Grid 29.3.5, please re-enable
      the `suppressBrowserResizeObserver` flag with the new `DEFAULT_PROPS` static described
      above. Scan your app carefully for column sizing issues.

### 🐞 Bug Fixes

* Fixed broken change handler for mobile inputs that wrap around Onsen UI inputs, including
  `NumberInput`, `SearchInput`, and `TextInput`.

### 📚 Libraries

* @blueprintjs/core `^4.14 -> ^4.20` (apps might have already updated to a newer minor version)

## 56.5.0 - 2023-05-26

### 🎁 New Features

* Added `regexOption` and `caseSensitive` props to the `LogDisplayModel`. (Case-sensitive search
  requires `hoist-core >= v16.2.0`).
* Added new `GroupingChooserModel.commitOnChange` config - enable to update the observable grouping
  value as the user adjusts their choices within the control. Default behavior is unchanged,
  requiring user to dismiss the popover to commit the new value.
* Added new `Select.enableTooltips` prop - enable for select inputs where the text of a
  selected value might be elided due to space constraints. The tooltip will display the full text.
* Enabled user-driven sorting for the list of available values within Grid column filters.
* Updated `CodeInput.showCopyButton` (copy-to-clipboard feature) default to true (enabled).

### ⚙️ Technical

* `DataView` now supports an `agOptions` prop to allow passing arbitrary AG Grid props to the
  underlying grid instance. (Always supported by `Grid`, now also supported by `DataView`.)

### 🐞 Bug Fixes

* Fixed layout bug where popovers triggered from a parent `Panel` with `modalSupport` active could
  render beneath that parent's own modal dialog.
* Fixed broken `CodeInput` copy-to-clipboard feature.

## v56.4.0 - 2023-05-10

### 🎁 New Features

* Ensure that non-committed values are also checked when filtering a store with a FieldFilter.
  This will maximize chances that records under edit will not disappear from user view due to
  active filters.

### 🐞 Bug Fixes

* Fix bug where Grid ColumnHeaders could throw when `groupDisplayType` was set to `singleColumn`.

### ⚙️ Technical

* Adjustment to core model lookup in Hoist components to better support automated testing.
  Components no longer strictly require rendering within an `AppContainer`.

### ⚙️ Typescript API Adjustments

* Improved return types for `FetchService` methods and corrected `FetchOptions` interface.

## v56.3.0 - 2023-05-08

### 🎁 New Features

* Added support for new `sortOrder` argument to `XH.showBanner()`. A default sort order is applied
  if unspecified, ensuring banners do not unexpectedly change order when refreshed.

### ⚙️ Typescript API Adjustments

* Improved the recommendation for the app `declare` statement within
  our [TypeScript migration docs](https://github.com/xh/hoist-react/blob/develop/docs/upgrade-to-typescript.md#bootstrapts--service-declarations).
    * See this [Toolbox commit](https://github.com/xh/toolbox/commit/8df642cf) for a small,
      recommended app-level change to improve autocompletion and usage checks within IntelliJ.
* Added generic support to `XH.message()` and `XH.prompt()` signatures with return type
  of `Promise<T | boolean>`.
* Moved declaration of optional `children` prop to base `HoistProps` interface - required for TSX
  support.

### ✨ Styles

* Removed `--xh-banner-height` CSS var.
    * Desktop banners are implemented via `Toolbar`, which correctly sets a min height.
    * Mobile banners now specify `min-height: 40px` via the `.xh-banner` class.
    * This change allows banners containing custom components to grow to fit their contents without
      requiring app-level CSS overrides.
* Added new `--xh-grid-filter-popover-[height|width]-px` CSS variables to support easier custom
  sizing for grid column header filter popovers.

### ⚙️ Technical

* Updated internal config defaults to support latest AG Grid v29.3.4+ with use of
  AG `suppressBrowserResizeObserver` config. Applications are encouraged to update to the latest AG
  Grid dependencies to take advantage of ongoing performance updates.

## v56.2.0 - 2023-04-28

### 🎁 New Features

* Added `DashContainerModel.margin` config to customize the width of the resize splitters
  between widgets.

### ⚙️ Technical

* Improve scrolling performance for `Grid` and `DataView` via internal configuration updates.

## v56.1.0 - 2023-04-14

### 🎁 New Features

* Display improved memory management diagnostics within Admin console Memory Monitor.
    * New metrics require optional-but-recommended update to `hoist-core >= v16.1.0`.

### 🐞 Bug Fixes

* Fixes bug with display/reporting of exceptions during app initialization sequence.

## v56.0.0 - 2023-03-29

### 🎁 New Features

* `PanelModel` now supports a `defaultSize` property specified in percentage as well as pixels
  (e.g. `defaultSize: '20%'` as well as `defaultSize: 200`).
* `DashCanvas` views can now be programmatically added with specified width and height dimensions.
* New `FetchService.abort()` API allows manually aborting a pending fetch request.
* Hoist exceptions have been enhanced and standardized, including new TypeScript types. The
  `Error.cause` property is now populated for wrapping exceptions.
* New `GridModel.headerMenuDisplay` config for limiting column header menu visibility to on hover.

### 💥 Breaking Changes

* Requires Hoist Core v16 or higher.
* Requires AG Grid v29.0.0 or higher - update your AG Grid dependency in your app's `package.json`
  file. See the [AG Grid Changelog](https://www.ag-grid.com/changelog) for details.
    * Add a dependency on `@ag-grid-community/styles` to import new dedicated styles package.
    * Imports of AG Grid CSS files within your app's `Bootstrap.ts` file will also need to be
      updated to import styles from their new location. The recommended imports are now:

```typescript
import '@ag-grid-community/styles/ag-grid.css';
import '@ag-grid-community/styles/ag-theme-balham.css';
```

* New `xhActivityTrackingConfig` soft-configuration entry places new limits on the size of
  any `data` objects passed to `XH.track()` calls.
    * Any track requests with data objects exceeding this length will be persisted, but without the
      requested data.
    * Activity tracking can also be disabled (completely) via this same config.
* "Local" preferences are no longer supported. Application should use `LocalStorageService` instead.
  With v56, the `local` flag on any preferences will be ignored, and all preferences will be saved
  on the server instead.
    * Note that Hoist will execute a one-time migration of any existing local preference values
      from the user's browser to the server on app load.
* Removed `Column.tooltipElement`. Use `tooltip` instead.
* Removed `fill` prop on `TextArea` and `NumberInput` component. Use `flex` instead.
* Removed previously deprecated `Button.modifier.outline` and `Button.modifier.quiet` (mobile only).
* Removed previously deprecated `AppMenuButton.extraItems.onClick`. Use `actionFn` instead.

### ⚙️ Typescript API Adjustments

* New Typescript types for all Hoist exceptions.
* Integration of AG Grid community types.

### ⚙️ Technical

* Hoist source code has been reformatted with Prettier.
* Admin Console modules that have been disabled via config are no longer hidden completely, but
  instead will render a placeholder pointing to the relevant config name.

### 📚 Libraries

* mobx `6.7 -> 6.8`
* dompurify `2.4 -> 3.0`

## v55.4.0 - 2023-03-23

### 💥 Breaking Changes

* Requires AG Grid v29.0.0 or higher - see release notes for v56.0.0 above.

### 🐞 Bug Fixes

* Addresses `AgGrid` v28 regression whereby changing column visibility via state breaks grid
  rendering when column groups are set via the `groupId` property.

## v55.3.2 - 2023-03-22

### 🐞 Bug Fixes

* Fixed issue where a filter on a `LocalDate` field created via `FilterChooser` would cause a
  grid column filter on the same field to fail to properly render when shown.

## v55.3.1 - 2023-03-14

### 🐞 Bug Fixes

* Revert native `structuredClone` to lodash `deepClone` throughout toolkit.

## v55.3.0 - 2023-03-03

### 🐞 Bug Fixes

* Grid column filters scroll their internal grid horizontally to avoid clipping longer values.
* Minor improvements to the same grid filter dialog's alignment and labelling.

### ⚙️ Technical

* Use native `structuredClone` instead of lodash `deepClone` throughout toolkit.

## v55.2.1 - 2023-02-24

### 🐞 Bug Fixes

* Fixed issue where a resizable `Panel` splitter could be rendered incorrectly while dragging.

## v55.2.0 - 2023-02-10

### 🎁 New Features

* `DashCanvas` enhancements:
    * Views now support minimum and maximum dimensions.
    * Views now expose an `allowDuplicate` flag for controlling the `Duplicate` menu item
      visibility.

### 🐞 Bug Fixes

* Fixed a bug with Cube views having dimensions containing non-string or `null` values. Rows grouped
  by these dimensions would report values for the dimension which were incorrectly stringified (e.g.
  `'null'` vs. `null` or `'5'` vs. `5`). This has been fixed. Note that the stringified value is
  still reported for the rows' `cubeLabel` value, and will be used for the purposes of grouping.

### ⚙️ Typescript API Adjustments

* Improved signatures of `RestStore` APIs.

## v55.1.0 - 2023-02-09

Version 55 is the first major update of the toolkit after our transition to Typescript. In addition
to a host of runtime fixes and features, it also contains a good number of important Typescript
typing adjustments, which are listed below. It also includes a helpful
[Typescript upgrade guide](https://github.com/xh/hoist-react/blob/develop/docs/upgrade-to-typescript.md).

### 🎁 New Features

* Grid exports can now be tracked in the admin activity tab by setting `exportOptions.track` to
  true (defaults to false).
* Miscellaneous performance improvements to the cube package.
* The implementation of the `Cube.omitFn` feature has been enhanced. This function will now be
  called on *all* non-leaf nodes, not just single child nodes. This allows for more flexible
  editing of the shape of the resulting hierarchical data emitted by cube views.

### 🐞 Bug Fixes

* Fixed: grid cell editors would drop a single character edit.
* Fixed: grid date input editor's popup did not position correctly in a grid with pinned columns.
* Fixed issue with `DashContainer` flashing its "empty" text briefly before loading.
* Several Hoist TypeScript types, interfaces, and signatures have been improved or corrected (typing
  changes only).
* Fix bug where a `className` provided to a `Panel` with `modalSupport` would be dropped when in a
  modal state. Note this necessitated an additional layer in the `Panel` DOM hierarchy. Highly
  specific CSS selectors may be affected.
* Fix bug where `TileFrame` would not pass through the keys of its children.

### 💥 Breaking Changes

* The semantics of `Cube.omitFn` have changed such that it will now be called on all aggregate
  nodes, not just nodes with a single child. Applications may need to adjust any implementation of
  this function accordingly.
* `hoistCmp.containerFactory` and `hoistCmp.withContainerFactory` are removed in favor of
  the basic `hoistCmp.factory` and `hoistCmp.withFactory` respectively. See typescript
  API adjustments below.

### ⚙️ Typescript API Adjustments

The following Typescript API were adjusted in v55.

* Removed the distinction between `StandardElementFactory` and `ContainerElementFactory`. This
  distinction was deemed to be unnecessary, and overcomplicated the understanding of Hoist.
  Applications should simply continue to use `ElementFactory` instead. `hoistCmp.containerFactory`
  and `hoistCmp.withContainerFactory` are also removed in favor of the basic `hoistCmp.factory` and
  `hoistCmp.withFactory` respectively.
* `HoistProps.modelConfig` now references the type declaration of `HoistModel.config`. See
  `PanelModel` and `TabContainerModel` for examples.
* The new `SelectOption` type has been made multi-platform and moved to `@xh/hoist/core`.

**Note** that we do not intend to make such extensive Typescript changes going forward post-v55.0.
These changes were deemed critical and worth adjusting in our first typescript update, and before
typescript has been widely adopted in production Hoist apps.

### ⚙️ Technical

* Hoist's `Icon` enumeration has been re-organized slightly to better separate icons that describe
  "what they look like" - e.g. `Icon.magnifyingGlass()` - from an expanded set of aliases that
  describe "how they are used" - e.g. `Icon.search()`.
    * This allows apps to override icon choices made within Hoist components in a more targeted way,
      e.g. by setting `Icon.columnMenu = Icon.ellipsisVertical`.
* All Hoist configurations that support `omit: boolean` now additionally support a "thunkable"
  callback of type `() => boolean`.
* `Grid` will only persist minimal user column state for hidden columns, to reduce user pref sizes.

### 📚 Libraries

* @blueprintjs/core `^4.12 -> ^4.14`
* corejs `^3.26 -> ^3.27`
* mobx `6.6 -> 6.7`
* onsenui `2.11 -> 2.12` (*see testing note below)
* react-onsenui `1.11 > 1.13`

### ✅ Testing Scope

* *Full regression testing recommended for _mobile_ apps.* While the upgrade from 2.11 to 2.12
  appears as a minor release, it was in fact a major update to the library.
  See [the Onsen release notes](https://github.com/OnsenUI/OnsenUI/releases/tag/2.12.0) for
  additional details. Note that Hoist has handled all changes required to its Onsen API calls,
  and there are no breaking changes to the Hoist mobile component APIs. As a result, mobile apps
  _might_ not need to change anything, but extra care in testing is still recommended.

## v54.0.0 - 2022-12-31

We are pleased to announce that Hoist React has been fully rewritten in TypeScript! ✨🚀

All core Hoist Components, Models, and other utilities now have TypeScript interfaces for their
public APIs, improving the developer ergonomics of the toolkit with much more accurate dev-time type
checking and intellisense. Developers now also have the option (but are not required) to write
application code using TypeScript.

Runtime support for TypeScript is provided by `@xh/hoist-dev-utils v6.1+`, which recognizes and
transpiles TypeScript files (`.ts|.tsx`) via the `@babel/plugin-transform-typescript` plugin.
Development-time support can be provided by the user's IDE (e.g. IntelliJ or VSCode, which both
provide strong TypeScript-based error checking and auto-completion).

The goal of this release is to be backward compatible with v53 to the greatest degree possible, and
most applications will run with minimal or no changes. However, some breaking changes were required
and can require application adjustments, as detailed below.

As always, please review our [Toolbox project](https://github.com/xh/toolbox/), which we've updated
to use TypeScript for its own app-level code.

### 🎁 New Features

* New TypeScript interface `HoistProps` and per-component extensions to specify props for all
  components. This replaces the use of the `PropTypes` library, which is no longer included.
* ~~Enhanced TypeScript-aware implementations of `ElementFactory`, including separate factories for
  standard components (`elementFactory`) and components that often take children only
  (`containerElementFactory`).~~
* The `@bindable` annotation has been enhanced to produce a native javascript setter for its
  property as well as the `setXXX()` method it currently produces. This provides a more typescript
  friendly way to set properties in a mobx action, and should be the favored method going forward.
  The use of the `setXXX()` method will continue to be supported for backward compatibility.
* References to singleton instances of services and the app model can now also be gained via the
  static `instance` property on the class name of the singleton - e.g. `MyAppModel.instance`.
  Referencing app-level services and the AppModel via `XH` is still fully supported and recommended.
* New utility function `waitFor` returns a promise that will resolve after a specified condition
  has been met, polling at a specified interval.
* Hoist Components will now automatically remount if the model passed to them (via context or props)
  is changed during the lifetime of the component. This allows applications to swap out models
  without needing to manually force the remounting of related components with an explicit
  `key` setting, i.e.  `key: model.xhId`.
* `fmtQuantity` function now takes two new flags `useMillions` and `useBillions`.

### 💥 Breaking Changes

* The constructors for `GridModel` and `Column` no long accept arbitrary rest (e.g `...rest`)
  arguments for applying app-specific data to the object. Instead, use the new `appData` property
  on these objects.
* ~~The `elemFactory` function has been removed. Applications calling this function should specify
  `elementFactory` (typically) or `containerElementFactory` instead.~~
    * ~~Most application components are defined using helper aliases `hoistCmp.factory`
      and `hoistCmp.withFactory` - these calls do _not_ need to change, unless your component
      needs to take a list of children directly (i.e. `someComponent(child1, child2)`).~~
    * ~~Update the definition of any such components to use `hoistCmp.containerFactory` instead.~~
    * ~~Where possible, favor the simpler, default factory for more streamlined type suggestions /
      error messages regarding your component's valid props.~~
* The use of the `model` prop to provide a config object for a model to be created on-the-fly
  is deprecated.
    * Use the new `modelConfig` prop when passing a *plain object config* -
      e.g. `someComp({modelConfig: {modelOpt: true}})`
    * Continue to use the `model` prop when passing an existing model *instance* -
      e.g. `someComp({model: someCompModel})`.
* PropTypes support has been removed in favor of the type script interfaces discussed above. Apps
  importing Hoist Proptypes instances should simply remove these compile-time references.

### 🐞 Bug Fixes

* Fix bug where dragging on any panel header which is a descendant of a `DashCanvasView` would move
  the `DashCanvasView`.
* Fix bug where `GridModel.ensureRecordsVisibleAsync` could fail to make collapsed nodes visible.
* Fix bug where `GridPersistenceModel` would not clean outdated column state.
* Fix animation bug when popping pages in the mobile navigator.

### ⚙️ Technical

* Update `preflight.js` to catch errors that occur on startup, before our in-app exception handling
  is initialized.

### 📚 Libraries

* @blueprintjs/core `4.11 -> 4.12`
* @xh/hoist-dev-utils `6.0 -> 6.1`
* typescript `added @ 4.9`
* highcharts `9.3 -> 10.3`

### ✅ Testing Scope

* *Full regression testing recommended* - this is a major Hoist release and involved a significant
  amount of refactoring to the toolkit code. As such, we recommend a thorough regression test of any
  applications updating to this release from prior versions.

## v53.2.0 - 2022-11-15

### 🎁 New Features

* New methods `Store.errors`, `Store.errorCount`, and `StoreRecord.allErrors` provide convenient
  access to validation errors in the data package.
* New flag `Store.validationIsComplex` indicates whether *all* uncommitted records in a store should
  be revalidated when *any* record in the store is changed.
    * Defaults to `false`, which should be adequate for most use cases and can provide a significant
      performance boost in apps that bulk-insert 100s or 1000s of rows into editable grids.
    * Set to `true` for stores with validations that depend on other editable record values in the
      store (e.g. unique constraints), where a change to record X should cause another record Y to
      change its own validation status.

## v53.1.0 - 2022-11-03

### 🎁 New Features

* `PanelModel` now supports `modalSupport.defaultModal` option to allow rendering a Panel in an
  initially modal state.

### 🐞 Bug Fixes

* Fixed layout issues caused by top-level DOM elements created by `ModalSupport`
  and `ColumnWidthCalculator` (grid auto-sizing). Resolved occasional gaps between select inputs and
  their drop-down menus.
* Fix desktop styling bug where buttons inside a `Toast` could be rendered with a different color
  than the rest of the toast contents.
* Fix `GridModel` bug where `Store` would fail to recognize dot-separated field names as paths
  when provided as part of a field spec in object form.

### ⚙️ Technical

* Snap info (if available) from the `navigator.connection` global within the built-in call to track
  each application load.

## v53.0.0 - 2022-10-19

### 🎁 New Features

* The Hoist Admin Console is now accessible in a read-only capacity to users assigned the
  new `HOIST_ADMIN_READER` role.
* The pre-existing `HOIST_ADMIN` role inherits this new role, and is still required to take any
  actions that modify data.

### 💥 Breaking Changes

* Requires `hoist-core >= 14.4` to support the new `HOIST_ADMIN_READER` role described above. (Core
  upgrade _not_ required otherwise.)

## v52.0.2 - 2022-10-13

### 🐞 Bug Fixes

* Form field dirty checking now uses lodash `isEqual` to compare initial and current values,
  avoiding false positives with Array values.

## v52.0.1 - 2022-10-10

### 🎁 New Features

* New "Hoist Inspector" tool supports displaying and querying all of the Models, Services, and
  Stores within a running application.
    * Admin/dev-focused UI is built into all Desktop apps, activated via discrete new toggle in the
      bottom version bar (look for the 🔍 icon), or by running `XH.inspectorService.activate()`.
    * Selecting a model/service/store instance provides a quick view of its properties, including
      reactively updated observables. Useful for realtime troubleshooting of application state.
    * Includes auto-updated stats on total application model count and memory usage. Can aid in
      detecting and debugging memory leaks due to missing `@managed` annotations and other issues.
* New `DashCanvasViewModel.autoHeight` option fits the view's height to its rendered contents.
* New `DashCanvasAddViewButton` component supports adding views to `DashCanvas`.
* New `TabContainerModel.refreshContextModel` allows apps to programmatically load a `TabContainer`.
* `FilterChooserModel` now accepts shorthand inputs for numeric fields (e.g. "2m").
* Admin Console Config/Pref/Blob differ now displays the last updated time and user for each value.
* New observable `XH.environmentService.serverVersion` property, updated in the background via
  pre-existing `xhAppVersionCheckSecs` config. Note this does not replace or change the built-in
  upgrade prompt banner, but allows apps to take their own actions (e.g. reload immediately) when
  they detect an update on the server.

### 💥 Breaking Changes

* This release moves Hoist to **React v18**. Update your app's `package.json` to require the latest
  18.x versions of `react` and `react-dom`. Unless your app uses certain react-dom APIs directly, no
  other changes should be required.
* Removed deprecated method `XH.setDarkTheme()`. Use `XH.setTheme()` instead to select from our
  wide range of (two) theme options.

### 🐞 Bug Fixes

* `CompoundTaskObserver` improved to prioritize using specific messages from subtasks over the
  overall task message.
* Grid's built in context-menu option for filtering no longer shows `[object Object]` for columns
  that render React elements.
* `Store.updateData()` properly handles data in the `{rawData, parentId}` format, as documented.
* Disabled tabs now render with a muted text color on both light and dark themes, with
  new `--tab-disabled-text-color` CSS var added to customize.

### ⚙️ Technical

* `HoistComponents` no longer mutate the props object passed to them in React production mode. This
  was not causing noticeable application issues, but could result in a component's base CSS class
  being applied multiple times to its DOM element.
* `ModelSelector` used for model lookup and matching will now accept the class name of the model to
  match. Previously only a class reference could be provided.
* New check within service initialization to ensure that app service classes extend `HoistService`
  as required. (Has always been the expectation, but was not previously enforced.)
* `GridModel` will once again immediately sync data with its underlying AG Grid component. This
  reverses a v50.0.0 change that introduced a minimal debounce in order to work around an AG Grid
  rendering bug. The AG Grid bug has been resolved, and this workaround is no longer needed.
* `GridExportService` has improved support for columns of `FieldType.AUTO` and for columns with
  multiple data types and custom export functions. (`hoist-core >= 14.3` required for these
  particular improvements, but not for this Hoist React version in general.)
* The `trimToDepth` has been improved to return a depth-limited clone of its input that better
  handles nested arrays and passes through primitive inputs unchanged.

### 📚 Libraries

* @blueprintjs/core `4.6 -> 4.11`
* @blueprintjs/datetime `4.3 -> 4.4`
* @fortawesome `6.1 -> 6.2`
* dompurify `2.3 -> 2.4`
* react `17.0.1 -> 18.2.0`
* react-dom `17.0.1 -> 18.2.0`

## v51.0.0 - 2022-08-29

### 🎁 New Features

* `ButtonGroupInput` supports new `enableMulti` prop.
* `AboutDialog` can now display more dynamic custom properties.
* New option added to the Admin Activity Tracking chart to toggle on/off weekends when viewing a
  time series.
* The `filterText` field in `ColumnHeaderFilter` now gets autoFocused.

### 💥 Breaking Changes

* `CodeInput` is now rendered within an additional `div` element. Unlikely to cause issues, unless
  using targeted styling of this component.
* `xhAboutMenuConfigs` soft-config is no longer supported. To customize the `AboutDialog`, see
  `HoistAppModel.getAboutDialogItems()`

### 🐞 Bug Fixes

* Fixed issue where `ModalSupport` would trigger `MobX` memo warning in console.
* Fixed issues with `ModalSupport` implementation in `CodeInput`.
* Fixed `Grid` rendering glitches when used inside `Panel` with `ModalSupport`.
* Fixed incorrect text color on desktop toasts with a warning intent.
* Fixed potential for duplication of default Component `className` within list of CSS classes
  rendered into the DOM.
* Added missing `@computed` annotations to several `Store` getters that relay properties from
  its internal recordsets, including `maxDepth` and getters returning counts and empty status.
    * Avoids unnecessary internal render cycles within `Grid` when in tree mode.
    * Could require adjustments for apps that unintentionally relied on these observable getters
      triggering re-renders when records have changed in any way (but their output values have not).
* Hoist-supported menus will no longer filter out a `MenuDivider` if it has a `title`.
* The default `FormField` read-only renderer now supports line breaks.

### ⚙️ Technical

* The `addReaction()` and `addAutorun()` methods on `HoistBase` (i.e. models and services) now
  support passing multiple reactions in a single call and will ignore nullish inputs.

## v50.1.1 - 2022-07-29

### 🐞 Bug Fixes

* Fixed bug where components utilizing `ModalSupport` could render incorrectly when switching
  between inline and modal views.
* Improved behavior of `GridModel.whenReadyAsync()` to allow Grid more time to finish loading data.
  This improves the behavior of related methods `preSelectFirstAsync`, `selectFirstAsync`, and
  `ensureVisibleAsync`.
* `Grid` context menus are now disabled when a user is inline editing.
* An empty `DashCanvas` / `DashContainer` 'Add View' button now only displays a menu of available
  views, without unnecessarily nesting them inside an 'Add' submenu.
* Update `AppMenuButton` and `ContextMenu` to support Blueprint4 `menuItem`.

## v50.1.0 - 2022-07-21

### 🎁 New Features

* New `GridModel` method `ensureRecordsVisibleAsync` accepts one or more store records or IDs and
  scrolls to make them visible in the grid.

### 📚 Libraries

* @blueprintjs/core `4.5 -> 4.6`
* qs `6.10 -> 6.11`
* react-popper `2.2 -> 2.3`

## v50.0.0 - 2022-07-12

### 🎁 New Features

* New `PanelModel.modalSupport` option allows the user to expand a panel into a configurable modal
  dialog - without developers needing to write custom dialog implementations and without triggering
  a remount/rerender of the panel's contents.
* FilterChooser field suggestions now search within multi-word field names.
* Autosize performance has been improved for very large grids.
* New `@abstract` decorator now available for enforcing abstract methods / getters.
* `MessageModel` now receives `dismissable` and `cancelOnDismiss` flags to control the behavior of a
  popup message when clicking the background or hitting the escape key.

### 💥 Breaking Changes

* Hoist now requires AG Grid v28.0.0 or higher - update your AG Grid dependency in your app's
  `package.json` file. See the [AG Grid Changelog](https://www.ag-grid.com/changelog) for details.
* The data reactions between `GridModel` and the underlying Ag-Grid is now minimally debounced. This
  avoids multiple data updates during a single event loop tick, which can corrupt Ag-Grid's
  underlying state in the latest versions of that library.
    * This change should not affect most apps, but code that queries grid state immediately after
      loading or filtering a grid (e.g. selection, row visibility, or expansion state) should be
      tested carefully and may require a call to `await whenReadyAsync()`.
    * Note that this method is already incorporated in to several public methods on `GridModel`,
      including `selectFirstAsync()` and `ensureSelectionVisibleAsync()`.
    * ⚠ NOTE - this change has been reverted as of v52 (see above).
* Blueprint has updated all of its CSS class names to use the `bp4-` prefix instead of the `bp3-`
  prefix. Any apps styling these classes directly may need to be adjusted. See
  https://github.com/palantir/blueprint/wiki/Blueprint-4.0 for more info.
* Both `Panel.title` and `Panel.icon` props must be null or undefined to avoid rendering
  a `PanelHeader`. Previously specifying any 'falsey' value for both (e.g. an empty string
  title) would omit the header.
* `XHClass` (top-level Singleton model for Hoist) no longer extends `HoistBase`
* `DockView` component has been moved into the desktop-specific package `@xh/hoist/desktop/cmp`.
  Users of this component will need to adjust their imports accordingly.
* Requires `hoist-core >= 14.0`. Excel file exporting defaults to using column FieldType.

### 🐞 Bug Fixes

* Fixed several issues introduced with Ag-Grid v27 where rows gaps and similar rendering issues
  could appear after operating on it programmatically (see breaking changes above).
* `ColumnHeaders` now properly respond to mouse events on tablets (e.g. when using a Bluetooth
  trackpad on an iPad).
* Fixed bug where `DashCanvasModel.removeView()` was not properly disposing of removed views
* Fixed exception dialog getting overwhelmed by large messages.
* Fixed exporting to Excel file erroneously coercing certain strings (like "1e10") into numbers.

### ⚙️ Technical

* Hoist will now throw if you import a desktop specific class to a mobile app or vice-versa.

### 📚 Libraries

* @blueprintjs `3.54 -> 4.5`

[Commit Log](https://github.com/xh/hoist-react/compare/v49.2.0...v50.0.0)

## v49.2.0 - 2022-06-14

### 🎁 New Features

* New `@enumerable` decorator for making class members `enumerable`
* New `GridAutosizeOption` `renderedRowsOnly` supports more limited autosizing
  for very large grids.

### 🐞 Bug Fixes

* Fix `FilterChooser` looping between old values if updated too rapidly.
* Allow user to clear an unsupported `FilterChooser` value.
* Fix bug where `Panel` would throw when `headerItems = null`
* Fix column values filtering on `tags` fields if another filter is already present.
* Fix bug where `SwitchInput` `labelSide` would render inappropriately if within `compact` `toolbar`
* Fix bug where `SplitTreeMapModel.showSplitter` property wasn't being set in constructor

### 📚 Libraries

* mobx `6.5 -> 6.6`

[Commit Log](https://github.com/xh/hoist-react/compare/v49.1.0...v49.2.0)

## v49.1.0 - 2022-06-03

### 🎁 New Features

* A `DashCanvasViewModel` now supports `headerItems` and `extraMenuItems`
* `Store` now supports a `tags` field type
* `FieldFilter` supports `includes` and `excludes` operators for `tags` fields

### 🐞 Bug Fixes

* Fix regression with `begins`, `ends`, and `not like` filters.
* Fix `DashCanvas` styling so drag-handles no longer cause horizontal scroll bar to appear
* Fix bug where `DashCanvas` would not resize appropriately on scrollbar visibility change

[Commit Log](https://github.com/xh/hoist-react/compare/v49.0.0...v49.1.0)

## v49.0.0 - 2022-05-24

### 🎁 New Features

* Improved desktop `NumberInput`:
    * Re-implemented `min` and `max` props to properly constrain the value entered and fix several
      bugs with the underlying Blueprint control.
    * Fixed the `precision` prop to be fully respected - values emitted by the input are now
      truncated to the specified precision, if set.
    * Added additional debouncing to keep the value more stable while a user is typing.
* Added new `getAppMenuButtonExtraItems()` extension point on `@xh/hoist/admin/AppModel` to allow
  customization of the Admin Console's app menu.
* Devs can now hide the Admin > General > Users tab by setting `hideUsersTab: true` within a new,
  optional `xhAdminAppConfig` soft-config.
* Added new `SplitTreeMapModel.showSplitter` config to insert a four pixel buffer between the
  component's nested maps. Useful for visualizations with both positive and negative heat values on
  each side, to keep the two sides clearly distinguished from each other.
* New `xhChangelogConfig.limitToRoles` soft-config allows the in-app changelog (aka release notes)
  to be gated to a subset of users based on their role.
* Add support for `Map` and `WeakMap` collections in `LangUtils.getOrCreate()`.
* Mobile `textInput` now accepts an `enableClear` property with a default value of false.

### 💥 Breaking Changes

* `GridModel.groupRowElementRenderer` and `DataViewModel.groupRowElementRenderer` have been removed,
  please use `groupRowRenderer` instead. It must now return a React Element rather than an HTML
  string (plain strings are also OK, but any formatting must be done via React).
* Model classes passed to `HoistComponents` or configured in their factory must now
  extend `HoistModel`. This has long been a core assumption, but was not previously enforced.
* Nested model instances stored at properties with a `_` prefix are now considered private and will
  not be auto-wired or returned by model lookups. This should not affect most apps, but will require
  minor changes for apps that were binding components to non-standard or "private" models.
* Hoist will now throw if `Store.summaryRecord` does not have a unique ID.

### 🐞 Bug Fixes

* Fixed a bug with Panel drag-to-resize within iframes on Windows.
* Worked around an Ag-Grid bug where the grid would render incorrectly on certain sorting changes,
  specifically for abs sort columns, leaving mis-aligned rows and gaps in the grid body layout.
* Fixed a bug in `SelectEditor` that would cause the grid to lose keyboard focus during editing.

### ⚙️ Technical

* Hoist now protects against custom Grid renderers that may throw by catching the error and printing
  an "#ERROR" placeholder token in the affected cell.
* `TreeMapModel.valueRenderer` and `heatRenderer` callbacks are now passed the `StoreRecord` as a
  second argument.
* Includes a new, additional `index-manifest.html` static file required for compatibility with the
  upcoming `hoist-dev-utils v6.0` release (but remains compatible with current/older dev-utils).

### 📚 Libraries

* mobx-react-lite `3.3 -> 3.4`

[Commit Log](https://github.com/xh/hoist-react/compare/v48.0.1...v49.0.0)

## v48.0.1 - 2022-04-22

### 🐞 Bug Fixes

* Improve default rendering to call `toString()` on non-react elements returned by renderers.
* Fixed issue with `model` property missing from `Model.componentProps` under certain conditions.

[Commit Log](https://github.com/xh/hoist-react/compare/v48.0.0...v48.0.1)

## v48.0.0 - 2022-04-21

### 🎁 New Features

* A new `DashCanvas` layout component for creating scrollable dashboards that allow users to
  manually place and size their widgets using a grid-based layout. Note that this component is in
  beta and its API is subject to change.
* FontAwesome upgraded to v6. This includes redesigns of the majority of bundled icons - please
  check your app's icon usages carefully.
* Enhancements to admin log viewer. Log file metadata (size & last modified) available with
  optional upgrade to `hoist-core >= 13.2`.
* Mobile `Dialog` will scroll internally if taller than the screen.
* Configs passed to `XH.message()` and its variants now take an optional `className` to apply to the
  message dialog.
* `fmtQuantity` now displays values greater than one billion with `b` unit, similar to current
  handling of millions with `m`.

### 💥 Breaking Changes

* Hoist now requires AG Grid v27.2.0 or higher - update your AG Grid dependency in your app's
  `package.json` file. See the [AG Grid Changelog](https://www.ag-grid.com/changelog) for details.
  NOTE that AG Grid 27 includes a big breaking change to render cell contents via native React
  elements rather than HTML, along with other major API changes. To accommodate these changes, the
  following changes are required in Hoist apps:
    * `Column.renderer` must now return a React Element rather than an HTML string (plain strings
      are also OK, but any formatting must be done via React). Please review your app grids and
      update any custom renderers accordingly. `Column.elementRenderer` has been removed.
    * `DataViewModel.elementRenderer` has been renamed `DataViewModel.renderer`.
    * Formatter methods and renderers (e.g. `fmtNumber`, `numberRenderer`, etc.) now return React
      Elements by default. The `asElement` option to these functions has been removed. Use the
      new `asHtml` option to return an HTML string where required.
    * The `isPopup` argument to `useInlineEditorModel()` has been removed. If you want to display
      your inline editor in a popup, you must set the new flag `Column.editorIsPopup` to `true`.
* Deprecated message configs `confirmText`, `confirmIntent`, `cancelText`, `cancelIntent` have been
  removed.

### 🐞 Bug Fixes

* Set AG Grid's `suppressLastEmptyLineOnPaste` to true to work around a bug with Excel (Windows)
  that adds an empty line beneath the range pasted from the clipboard in editable grids.
* Fixes an issue where `NumberInput` would initially render blank values if `max` or `min` were
  set.
* Fixes an issue where tree maps would always show green for a `heatValue` of zero.

### 📚 Libraries

* @fortawesome/fontawesome-pro `5.14 -> 6.1`
* mobx `6.3 -> 6.5`
* mobx-react-lite `3.2 -> 3.3`

[Commit Log](https://github.com/xh/hoist-react/compare/v47.1.2...v48.0.0)

## v47.1.2 - 2022-04-01

### 🐞 Bug Fixes

* `FieldFilter`'s check of `committedData` is now null safe. A record with no `committedData` will
  not be filtered out.

[Commit Log](https://github.com/xh/hoist-react/compare/v47.1.1...v47.1.2)

## v47.1.1 - 2022-03-26

### 🎁 New Features

* New "sync with system" theme option - sets the Hoist theme to light/dark based on the user's OS.
* Added `cancelAlign` config to `XH.message()` and variants. Customize to "left" to render
  Cancel and Confirm actions separated by a filler.
* Added `GridModel.restoreDefaultsFn`, an optional function called after `restoreDefaultsAsync`.
  Allows apps to run additional, app-specific logic after a grid has been reset (e.g. resetting
  other, related preferences or state not managed by `GridModel` directly).
* Added `AppSpec.lockoutPanel`, allowing apps to specify a custom component.

### 🐞 Bug Fixes

* Fixed column auto-sizing when `headerName` is/returns an element.
* Fixed bug where subforms were not properly registering as dirty.
* Fixed an issue where `Select` inputs would commit `null` whilst clearing the text input.
* Fixed `Clock` component bug introduced in v47 (configured timezone was not respected).

### 📚 Libraries

* @blueprintjs/core `3.53 -> 3.54`
* @blueprintjs/datetime `3.23 -> 3.24`

[Commit Log](https://github.com/xh/hoist-react/compare/v47.0.1...v47.1.1)

## v47.0.1 - 2022-03-06

### 🐞 Bug Fixes

* Fix to mobile `ColChooser` error re. internal model handling.

[Commit Log](https://github.com/xh/hoist-react/compare/v47.0.0...v47.0.1)

## v47.0.0 - 2022-03-04

### 🎁 New Features

* Version 47 provides new features to simplify the wiring of models to each other and the components
  they render. In particular, it formalizes the existing concept of "linked" HoistModels - models
  created by Hoist via the `creates` directive or the `useLocalModel` hook - and provides them with
  the following new features:
    - an observable `componentProps` property with access to the props of their rendered component.
    - a `lookupModel()` method and a `@lookup` decorator that can be used to acquire references to
      other HoistModels that are ancestors of the model in the component hierarchy.
    - new `onLinked()` and `afterLinked()` lifecycle methods, called when the model's associated
      component is first rendered.
* As before, linked models are auto-loaded and registered for refreshes within the `RefreshContext`
  they reside in, as well as destroyed when their linked component is unmounted. Also note that the
  new features described above are all "opt-in" and should be fully backward compatible with
  existing application code.
* Hoist will now more clearly alert if a model specified via the `uses()` directive cannot be
  resolved. A new `optional` config (default false) supports components with optional models.
* New support in Cube views for aggregators that depend on rows in the data set other than their
  direct children. See new property `Aggregator.dependOnChildrenOnly` and new `AggregationContext`
  argument passed to `Aggregator.aggregate()` and `Aggregator.replace()`
* Clarified internal CSS classes and styling for `FormField`.
    * ⚠️ Note that as part of this change, the `xh-form-field-fill` class name is no longer in use.
      Apps should check for any styles for that class and replace with `.xh-form-field-inner--flex`.

### 🐞 Bug Fixes

* Fixed an issue where the menu would flash open and closed when clicking on the `FilterChooser`
  favorites button.

### 💥 Breaking Changes

* Dashboard widgets no longer receive the `viewModel` prop. Access to the `DashViewModel` within a
  widget should be obtained using either the lookup decorator (i.e. `@lookup(DashViewModel)`)
  or the `lookupModel()` method.

### 📚 Libraries

* @blueprintjs/core `3.52 -> 3.53`

[Commit Log](https://github.com/xh/hoist-react/compare/v46.1.2...v47.0.0)

## v46.1.2 - 2022-02-18

### 🐞 Bug Fixes

* Fixed an issue where column autosize can reset column order under certain circumstances.

[Commit Log](https://github.com/xh/hoist-react/compare/v46.1.1...v46.1.2)

## v46.1.1 - 2022-02-15

### 🐞 Bug Fixes

* Prevent `onClick` for disabled mobile `Buttons`.

[Commit Log](https://github.com/xh/hoist-react/compare/v46.1.0...v46.1.1)

## v46.1.0 - 2022-02-07

### Technical

* This release modifies our workaround to handle the AG Grid v26 changes to cast all of their node
  ids to strings. The initial approach in v46.0.0 - matching the AG Grid behavior by casting all
  `StoreRecord` ids to strings - was deemed too problematic for applications and has been reverted.
  Numerical ids in Store are once again fully supported.
* To accommodate the AG Grid changes, applications that are using AG Grid APIs (e.g.
  `agApi.getNode()`) should be sure to use the new property `StoreRecord.agId` to locate and compare
  records. We expect such usages to be rare in application code.

### 🎁 New Features

* `XH.showFeedbackDialog()` now takes an optional message to pre-populate within the dialog.
* Admins can now force suspension of individual client apps from the Server > WebSockets tab.
  Intended to e.g. force an app to stop refreshing an expensive query or polling an endpoint removed
  in a new release. Requires websockets to be enabled on both server and client.
* `FormField`s no longer need to specify a child input, and will simply render their readonly
  version if no child is specified. This simplifies the common use-case of fields/forms that are
  always readonly.

### 🐞 Bug Fixes

* `FormField` no longer throw if given a child that did not have `propTypes`.

[Commit Log](https://github.com/xh/hoist-react/compare/v46.0.0...v46.1.0)

## v46.0.0 - 2022-01-25

### 🎁 New Features

* `ExceptionHandler` provides a collection of overridable static properties, allowing you to set
  app-wide default behaviour for exception handling.
* `XH.handleException()` takes new `alertType` option to render error alerts via the familiar
  `dialog` or new `toast` UI.
* `XH.toast()` takes new `actionButtonProps` option to render an action button within a toast.
* New `GridModel.highlightRowOnClick` config adds a temporary highlight class to grid rows on user
  click/tap. Intended to improve UI feedback - especially on mobile, where it's enabled by default.
* New `GridModel.isInEditingMode` observable tracks inline editing start/stop with a built-in
  debounce, avoiding rapid cycling when e.g. tabbing between cells.
* `NumberInput` now supports a new `scaleFactor` prop which will be applied when converting between
  the internal and external values.
* `FilterChooser` now displays more minimal field name suggestions when first focused, as well as a
  new, configurable usage hint (`FilterChooserModel.introHelpText`) above those suggestions.

### 💥 Breaking Changes

* Hoist now requires AG Grid v26.2.0 or higher - update your AG Grid dependency in your app's
  `package.json` file. See the [AG Grid Changelog](https://www.ag-grid.com/changelog) for details.
* ~~`StoreRecord.id` must now be a String. Integers IDs were previously supported, but will be cast
  Strings during record creation.~~
    * ~~Apps using numeric record IDs for internal or server-side APIs will need to be reviewed and
      updated to handle/convert string values.~~
    * ~~This change was necessitated by a change to Ag-Grid, which now also requires String IDs for
      its row node APIs.~~
    * NOTE - the change above to require string IDs was unwound in v46.1.
* `LocalDate` methods `toString()`, `toJSON()`, `valueOf()`, and `isoString()` now all return the
  standard ISO format `YYYY-MM-DD`, consistent with built-in `Date.toISOString()`. Prior versions
  returned`YYYYMMDD`.
* The `stringifyErrorSafely` function has been moved from the `@xh/hoist/exception` package to a
  public method on `XH.exceptionHandler`. (No/little impact expected on app code.)

### 🐞 Bug Fixes

* Fix to incorrect viewport orientation reporting due to laggy mobile resize events and DOM APIs.

[Commit Log](https://github.com/xh/hoist-react/compare/v45.0.2...v46.0.0)

## v45.0.2 - 2022-01-13

### 🎁 New Features

* `FilterChooser` has new `menuWidth` prop, allowing you to specify as width for the dropdown menu
  that is different from the control.

### 🐞 Bug Fixes

* Fixed cache clearing method on Admin Console's Server > Services tab.
* Several fixes to behavior of `GridAutosizeMode.MANAGED`

[Commit Log](https://github.com/xh/hoist-react/compare/v45.0.1...v45.0.2)

## v45.0.1 - 2022-01-07

### 🐞 Bug Fixes

* Fixed a minor bug preventing Hoist apps from running on mobile Blackberry Access (Android)
  browsers

### ⚙️ Technical

* New flag `Store.experimental.castIdToString`

[Commit Log](https://github.com/xh/hoist-react/compare/v45.0.0...v45.0.1)

## v45.0.0 - 2022-01-05

### 🎁 New Features

* Grid filters configured with `GridFilterFieldSpec.enableValues` offer autocomplete suggestions
  for 'Equals' and 'Not Equals' filters.
* `GridFilterFieldSpec` has new `values` and `forceSelection` configs.
* `FilterChooser` displays a list of fields configured for filtering to improve the usability /
  discoverability of the control. Enabled by default, but can be disabled via
  new `suggestFieldsWhenEmpty` model config.
* `TreeMap` uses lightest shading for zero heat, reserving grey for nil.
* New property `Store.reuseRecords` controls if records should be reused across loads based on
  sharing identical (by reference) raw data. NOTE - this behavior was previously always enabled, but
  can be problematic under certain conditions and is not necessary for most applications. Apps with
  large datasets that want to continue to use this caching should set this flag explicitly.
* Grid column filters tweaked with several improvements to usability and styling.
* `LocalDate.get()` now supports both 'YYYY-MM-DD' and 'YYYYMMDD' inputs.
* Mobile `Button` has new `intent`, `minimal` and `outlined` props.

### 💥 Breaking Changes

* `FilterChooserFieldSpec.suggestValues` has been renamed `enableValues`, and now only accepts a
  boolean.
* `Column.exportFormat`, `Column.exportWidth` and the `ExportFormat` enum have been renamed
  `Column.excelFormat`, `Column.excelWidth` and `ExcelFormat` respectively.
* `Store.reuseRecords` must now be explicitly set on Stores with large datasets that wish to cache
  records by raw data identity (see above).
* `Record` class renamed to `StoreRecord` in anticipation of upcoming changes to JavaScript standard
  and to improve compatibility with TypeScript.
    * Not expected to have much or any impact on application code, except potentially JSDoc typings.
* Mobile `Button` no longer supports `modifier` prop. Use `minimal` and `outlined` instead.
* The following deprecated APIs were removed:
    * GridModel.selection
    * GridModel.selectedRecordId
    * StoreSelectionModel.records
    * StoreSelectionModel.ids
    * StoreSelectionModel.singleRecord
    * StoreSelectionModel.selectedRecordId
    * DataViewModel.selection
    * DataViewModel.selectedRecordId
    * RestGridModel.selection
    * LogUtils.withShortDebug
    * Promise.start

### 🐞 Bug Fixes

* `DashContainer` overflow menu still displays when the optional menu button is enabled.
* Charts in fullscreen mode now exit fullscreen mode gracefully before re-rendering.

### 📚 Libraries

* @popperjs/core `2.10 -> 2.11`
* codemirror `5.63 -> 6.65`
* http-status-codes `2.1 -> 2.2`
* prop-types `15.7 -> 15.8`
* store2 `2.12 -> 2.13`
* ua-parser-js `0.7 -> 1.0.2` (re-enables auto-patch updates)

[Commit Log](https://github.com/xh/hoist-react/compare/v44.3.0...v45.0.0)

## v44.3.0 - 2021-12-15

### 🐞 Bug Fixes

* Fixes issue with columns failing to resize on first try.
* Fixes issue preventing use of context menus on iPad.

### 📚 Libraries

* @blueprintjs/core `3.51 -> 3.52`

* [Commit Log](https://github.com/xh/hoist-react/compare/v44.2.0...v44.3.0)

## v44.2.0 - 2021-12-07

### 🎁 New Features

* Desktop inline grid editor `Select` now commits the value immediately on selection.
* `DashContainerModel` now supports an observable `showMenuButton` config which will display a
  button in the stack header for showing the context menu
* Added `GridAutosizeMode.MANAGED` to autosize Grid columns on data or `sizingMode` changes, unless
  the user has manually modified their column widths.
* Copying from Grids to the clipboard will now use the value provided by the `exportValue`
  property on the column.
* Refresh application hotkey is now built into hoist's global hotkeys (shift + r).
* Non-SSO applications will now automatically reload when a request fails due to session timeout.
* New utility methods `withInfo` and `logInfo` provide variants of the existing `withDebug` and
  `logDebug` methods, but log at the more verbose `console.log` level.

### 🐞 Bug Fixes

* Desktop panel splitter can now be dragged over an `iframe` and reliably resize the panel.
* Ensure scrollbar does not appear on multi-select in toolbar when not needed.
* `XH.isPortrait` property fixed so that it no longer changes due to the appearance of the mobile
  keyboard.

[Commit Log](https://github.com/xh/hoist-react/compare/v44.1.0...v44.2.0)

## v44.1.0 - 2021-11-08

### 🎁 New Features

* Changes to App Options are now tracked in the admin activity tab.
* New Server > Environment tab added to Admin Console to display UI server environment variables and
  JVM system properties. (Requires `hoist-core >= 10.1` to enable this optional feature.)
* Provided observable getters `XH.viewportSize`, `XH.isPortrait` and `XH.isLandscape` to allow apps
  to react to changes in viewport size and orientation.

### 🐞 Bug Fixes

* Desktop inline grid editor `DateInput` now reliably shows its date picker pop-up aligned with the
  grid cell under edit.
* Desktop `Select.hideDropdownIndicator` now defaults to `true` on tablet devices due to UX bugs
  with the select library component and touch devices.
* Ensure `Column.autosizeBufferPx` is respected if provided.

### ✨ Styles

* New `--xh-menu-item` CSS vars added, with tweaks to default desktop menu styling.
* Highlight background color added to mobile menu items while pressed.

[Commit Log](https://github.com/xh/hoist-react/compare/v44.0.0...v44.1.0)

## v44.0.0 - 2021-10-26

⚠ NOTE - apps must update to `hoist-core >= 10.0.0` when taking this hoist-react update.

### 🎁 New Features

* TileFrame now supports new `onLayoutChange` callback prop.

### 🐞 Bug Fixes

* Field Filters in data package now act only on the `committed` value of the record. This stabilizes
  filtering behavior in editable grids.
* `JsonBlobService.updateAsync()` now supports data modifications with `null` values.
* Fixes an issue with Alert Banner not broadcasting to all users.
* Selected option in `Select` now scrolls into view on menu open.

### 💥 Breaking Changes

* Update required to `hoist-core >= 10.0.0` due to changes in `JsonBlobService` APIs and the
  addition of new, dedicated endpoints for Alert Banner management.

[Commit Log](https://github.com/xh/hoist-react/compare/v43.2.0...v44.0.0)

## v43.2.0 - 2021-10-14

### 🎁 New Features

* Admins can now configure an app-wide alert banner via a new tab in the Hoist Admin console.
  Intended to alert users about planned maintenance / downtime, known problems with data or upstream
  systems, and other similar use cases.
* Minor re-org of the Hoist Admin console tabs. Panels relating primarily to server-side features
  (including logging) are now grouped under a top-level "Server" tab. Configs have moved under
  "General" with the new Alert Banner feature.

### 🐞 Bug Fixes

* Always enforce a minimal `wait()` within `GridModel.autosizeAsync()` to ensure that the Grid has
  reacted to any data changes and AG Grid accurately reports on expanded rows to measure.

[Commit Log](https://github.com/xh/hoist-react/compare/v43.1.0...v43.2.0)

## v43.1.0 - 2021-10-04

### 🎁 New Features

* The Admin Console log viewer now supports downloading log files.
    * Note apps must update to `hoist-core >= v10.0` to enable this feature.
    * Core upgrade is _not_ a general requirement of this Hoist React release.
* The `field` key in the constructor for `Column` will now accept an Object with field defaults, as
  an alternative to the field name. This form allows the auto-construction of fully-defined `Field`
  objects from the column specification.

### 🐞 Bug Fixes

* `GridModel` no longer mutates any `selModel` or `colChooser` config objects provided to its
  constructor, resolving an edge-case bug where re-using the same object for either of these configs
  across multiple GridModel instances (e.g. as a shared set of defaults) would break.
* Grid autosizing tweaked to improve size estimation for indented tree rows and on mobile.

### 📚 Libraries

* @blueprintjs/core `3.50 -> 3.51`

[Commit Log](https://github.com/xh/hoist-react/compare/v43.0.2...v43.1.0)

## v43.0.2 - 2021-10-04

### 🐞 Bug Fixes

* Fix (important) to ensure static preload spinner loaded from the intended path.
    * Please also update to latest `hoist-dev-utils >= 5.11.1` if possible.
    * Avoids issue where loading an app on a nested route could trigger double-loading of app
      assets.

[Commit Log](https://github.com/xh/hoist-react/compare/v43.0.1...v43.0.2)

## v43.0.1 - 2021-10-04

### 🎁 New Features

* New `GridFindField` component that enables users to search through a Grid and select rows that
  match the entered search term, _without_ applying any filtering. Especially useful for grids with
  aggregations or other logic that preclude client-side filtering of the data.
* Tree grid rows can be expanded / collapsed by clicking anywhere on the row. The new
  `GridModel.clicksToExpand` config can be used to control how many clicks will toggle the row.
  Defaults to double-click for desktop, and single tap for mobile - set to 0 to disable entirely.
* Added `GridModel.onCellContextMenu` handler. Note that for mobile (phone) apps, this handler fires
  on the "long press" (aka "tap and hold") gesture. This means it can be used as an alternate event
  for actions like drilling into a record detail, especially for parent rows on tree grids, where
  single tap will by default expand/collapse the node.
* In the `@xh/hoist/desktop/grid` package, `CheckboxEditor` has been renamed `BooleanEditor`. This
  new component supports a `quickToggle` prop which allows for more streamlined inline editing of
  boolean values.
* `LoadSpec` now supports a new `meta` property. Use this property to pass app-specific metadata
  through the `LoadSupport` loading and refresh lifecycle.
* A spinner is now shown while the app downloads and parses its javascript - most noticeable when
  loading a new (uncached) version, especially on a slower mobile connection. (Requires
  `@xh/hoist-dev-utils` v5.11 or greater to enable.)
* Log Levels now include information on when the custom config was last updated and by whom.
    * Note apps must update their server-side to `hoist-core v10.0` or greater to persist the date
      and username associated with the config (although this is _not_ a general or hard requirement
      for taking this version of hoist-react).

### ⚙️ Technical

* Removed `DEFAULT_SORTING_ORDER` static from `Column` class in favor of three new preset constants:
  `ASC_FIRST`, `DESC_FIRST`, and `ABS_DESC_FIRST`. Hoist will now default sorting order on columns
  based on field type. Sorting order can still be manually set via `Column.sortingOrder`.

### 🐞 Bug Fixes

* The ag-grid grid property `stopEditingWhenCellsLoseFocus` is now enabled by default to ensure
  values are committed to the Store if the user clicks somewhere outside the grid while editing a
  cell.
* Triggering inline editing of text or select editor cells by typing characters will no longer lose
  the first character pressed.

### ✨ Styles

* New `TreeStyle.COLORS` and `TreeStyle.COLORS_AND_BORDERS` tree grid styles have been added. Use
  the `--xh-grid-tree-group-color-level-*` CSS vars to customize colors as needed.
* `TreeStyle.HIGHLIGHTS` and `TreeStyle.HIGHLIGHTS_AND_BORDERS` now highlight row nodes on a
  gradient according to their depth.
* Default colors for masks and dialog backdrops have been adjusted, with less obtrusive colors used
  for masks via `--xh-mask-bg` and a darker `--xh-backdrop-bg` var now used behind dialogs.
* Mobile-specific styles and CSS vars for panel and dialog title background have been tweaked to use
  desktop defaults, and mobile dialogs now respect `--xh-popup-*` vars as expected.

### 💥 Breaking Changes

* In the `@xh/hoist/desktop/grid` package, `CheckboxEditor` has been renamed `BooleanEditor`.

### ⚙️ Technical

* The `xhLastReadChangelog` preference will not save SNAPSHOT versions to ensure the user continues
  to see the 'What's New?' notification for non-SNAPSHOT releases.

### 📚 Libraries

* @blueprintjs/core `3.49 -> 3.50`
* codemirror `5.62 -> 5.63`

[Commit Log](https://github.com/xh/hoist-react/compare/v42.6.0...v43.0.1)

## v42.6.0 - 2021-09-17

### 🎁 New Features

* New `Column.autosizeBufferPx` config applies column-specific autosize buffer and overrides
  `GridAutosizeOptions.bufferPx`.
* `Select` input now supports new `maxMenuHeight` prop.

### 🐞 Bug Fixes

* Fixes issue with incorrect Grid auto-sizing for Grids with certain row and cell styles.
* Grid sizing mode styles no longer conflict with custom use of `groupUseEntireRow: false` within
  `agOptions`.
* Fixes an issue on iOS where `NumberInput` would incorrectly bring up a text keyboard.

### ✨ Styles

* Reduced default Grid header and group row heights to minimize their use of vertical space,
  especially at larger sizing modes. As before, apps can override via the `AgGrid.HEADER_HEIGHTS`
  and `AgGrid.GROUP_ROW_HEIGHTS` static properties. The reduction in height does not apply to group
  rows that do not use the entire width of the row.
* Restyled Grid header rows with `--xh-grid-bg` and `--xh-text-color-muted` for a more minimal look
  overall. As before, use the `--xh-grid-header-*` CSS vars to customize if needed.

[Commit Log](https://github.com/xh/hoist-react/compare/v42.5.0...v42.6.0)

## v42.5.0 - 2021-09-10

### 🎁 New Features

* Provide applications with the ability to override default logic for "restore defaults". This
  allows complex and device-specific sub-apps to perform more targeted and complete clearing of user
  state. See new overridable method `HoistAppModel.restoreDefaultsAsync` for more information.

### 🐞 Bug Fixes

* Improved coverage of Fetch `abort` errors.
* The in-app changelog will no longer prompt the user with the "What's New" button if category-based
  filtering results in a version without any release notes.

### ✨ Styles

* New CSS vars added to support easier customization of desktop Tab font/size/color. Tabs now
  respect standard `--xh-font-size` by default.

### 📚 Libraries

* @blueprintjs/core `3.48 -> 3.49`
* @popperjs/core `2.9 -> 2.10`

[Commit Log](https://github.com/xh/hoist-react/compare/v42.4.0...v42.5.0)

## v42.4.0 - 2021-09-03

### 🎁 New Features

* New `GridFilterModel.commitOnChange` config (default `true`) applies updated filters as soon as
  they are changed within the pop-up menu. Set to `false` for large datasets or whenever filtering
  is a more intensive operation.
* Mobile `Select` input now supports async `queryFn` prop for parity with desktop.
* `TreeMapModel` now supports new `maxLabels` config for improved performance.

### ✨ Styles

* Hoist's default font is now [Inter](https://rsms.me/inter/), shipped and bundled via the
  `inter-ui` npm package. Inter is a modern, open-source font that leverages optical sizing to
  ensure maximum readability, even at very small sizes (e.g. `sizingMode: 'tiny'`). It's also a
  "variable" font, meaning it supports any weights from 1-1000 with a single font file download.
* Default Grid header heights have been reduced for a more compact display and greater
  differentiation between header and data rows. As before, apps can customize the pixel heights used
  by overwriting the `AgGrid.HEADER_HEIGHTS` static, typically within `Bootstrap.js`.

### ⚙️ Technical

* Mobile pull-to-refresh/swipe-to-go-back gestures now disabled over charts to avoid disrupting
  their own swipe-based zooming and panning features.

[Commit Log](https://github.com/xh/hoist-react/compare/v42.2.0...v42.4.0)

## v42.2.0 - 2021-08-27

### 🎁 New Features

* Charts now hide scrollbar, rangeSelector, navigator, and export buttons and show axis labels when
  printing or exporting images.

[Commit Log](https://github.com/xh/hoist-react/compare/v42.1.1...v42.2.0)

## v42.1.1 - 2021-08-20

* Update new `XH.sizingMode` support to store distinct values for the selected sizing mode on
  desktop, tablet, and mobile (phone) platforms.
* Additional configuration supported for newly-introduced `AppOption` preset components.

### 📚 Libraries

* @blueprintjs/core `3.47 -> 3.48`

[Commit Log](https://github.com/xh/hoist-react/compare/v42.1.0...v42.1.1)

## v42.1.0 - 2021-08-19

### 🎁 New Features

* Added observable `XH.sizingMode` to govern app-wide `sizingMode`. `GridModel`s will bind to this
  `sizingMode` by default. Apps that have already implemented custom solutions around a centralized
  `sizingMode` should endeavor to unwind in favor of this.
    * ⚠ NOTE - this change requires a new application preference be defined - `xhSizingMode`. This
      should be a JSON pref, with a suggested default value of `{}`.
* Added `GridAutosizeMode.ON_SIZING_MODE_CHANGE` to autosize Grid columns whenever
  `GridModel.sizingMode` changes - it is now the default `GridAutosizeOptions.mode`.
* Added a library of reusable `AppOption` preset components, including `ThemeAppOption`,
  `SizingModeAppOption` and `AutoRefreshAppOptions`. Apps that have implemented custom `AppOption`
  controls to manage these Hoist-provided options should consider migrating to these defaults.
* `Icon` factories now support `intent`.
* `TreeMapModel` and `SplitTreeMapModel` now supports a `theme` config, accepting the strings
  'light' or 'dark'. Leave it undefined to use the global theme.
* Various usability improvements and simplifications to `GroupingChooser`.

### 🐞 Bug Fixes

* Fixed an issue preventing `FormField` labels from rendering if `fieldDefaults` was undefined.

### ✨ Styles

* New `Badge.compact` prop sets size to half that of parent element when true (default false). The
  `position` prop has been removed in favor of customizing placement of the component.

[Commit Log](https://github.com/xh/hoist-react/compare/v42.0.0...v42.1.0)

## v42.0.0 - 2021-08-13

### 🎁 New Features

* Column-level filtering is now officially supported for desktop grids!
    * New `GridModel.filterModel` config accepts a config object to customize filtering options, or
      `true` to enable grid-based filtering with defaults.
    * New `Column.filterable` config enables a customized header menu with filtering options. The
      new control offers two tabs - a "Values" tab for an enumerated "set-type" filter and a "
      Custom" tab to support more complex queries with multiple clauses.
* New `TaskObserver` replaces existing `PendingTaskModel`, providing improved support for joining
  and masking multiple asynchronous tasks.
* Mobile `NavigatorModel` provides a new 'pull down' gesture to trigger an app-wide data refresh.
  This gesture is enabled by default, but can be disabled via the `pullDownToRefresh` flag.
* `RecordAction` now supports a `className` config.
* `Chart` provides a default context menu with its standard menu button actions, including a new
  'Copy to Clipboard' action.

### 💥 Breaking Changes

* `FilterChooserModel.sourceStore` and `FilterChooserModel.targetStore` have been renamed
  `FilterChooserModel.valueSource` and `FilterChooserModel.bind` respectively. Furthermore, both
  configs now support either a `Store` or a cube `View`. This is to provide a common API with the
  new `GridFilterModel` filtering described above.
* `GridModel.setFilter()` and `DataViewModel.setFilter()` have been removed. Either configure your
  grid with a `GridFilterModel`, or set the filter on the underlying `Store` instead.
* `FunctionFilter` now requires a `key` property.
* `PendingTaskModel` has been replaced by the new `TaskObserver` in `@xh/hoist/core`.
    * ⚠ NOTE - `TaskObserver` instances should be created via the provided static factory methods
      and
      _not_ directly via the `new` keyword. `TaskObserver.trackLast()` can be used as a drop-in
      replacement for `new PendingTaskModel()`.
* The `model` prop on `LoadingIndicator` and `Mask` has been replaced with `bind`. Provide one or
  more `TaskObserver`s to this prop.

### ⚙️ Technical

* `GridModel` has a new `selectedIds` getter to get the IDs of currently selected records. To
  provide consistency across models, the following getters have been deprecated and renamed:
    + `selectedRecordId` has been renamed `selectedId` in `GridModel`, `StoreSelectionModel`, and
      `DataViewModel`
    + `selection` has been renamed `selectedRecords` in `GridModel`, `DataViewModel`, and
      `RestGridModel`
    + `singleRecord`, `records`, and `ids` have been renamed `selectedRecord`, `selectedRecords`,
      and
      `selectedIds`, respectively, in `StoreSelectionModel`

### ✨ Styles

* Higher contrast on grid context menus for improved legibility.

[Commit Log](https://github.com/xh/hoist-react/compare/v41.3.0...v42.0.0)

## v41.3.0 - 2021-08-09

### 🎁 New Features

* New `Cube` aggregators `ChildCountAggregator` and `LeafCountAggregator`.
* Mobile `NavigatorModel` provides a new "swipe" gesture to go back in the page stack. This is
  enabled by default, but may be turned off via the new `swipeToGoBack` prop.
* Client error reports now include the full URL for additional troubleshooting context.
    * Note apps must update their server-side to `hoist-core v9.3` or greater to persist URLs with
      error reports (although this is _not_ a general or hard requirement for taking this version of
      hoist-react).

[Commit Log](https://github.com/xh/hoist-react/compare/v41.2.0...v41.3.0)

## v41.2.0 - 2021-07-30

### 🎁 New Features

* New `GridModel.rowClassRules` and `Column.cellClassRules` configs added. Previously apps needed to
  use `agOptions` to dynamically apply and remove CSS classes using either of these options - now
  they are fully supported by Hoist.
    * ⚠ Note that, to avoid conflicts with internal usages of these configs, Hoist will check and
      throw if either is passed via `agOptions`. Apps only need to move their configs to the new
      location - the shape of the rules object does *not* need to change.
* New `GridAutosizeOptions.includeCollapsedChildren` config controls whether values from collapsed
  (i.e. hidden) child records should be measured when computing column sizes. Default of `false`
  improves autosize performance for large tree grids and should generally match user expectations
  around WYSIWYG autosizing.
* New `GridModel.beginEditAsync()` and `endEditAsync()` APIs added to start/stop inline editing.
    * ⚠ Note that - in a minor breaking change - the function form of the `Column.editable` config
      is no longer passed an `agParams` argument, as editing might now begin and need to be
      evaluated outside the context of an AG-Grid event.
* New `GridModel.clicksToEdit` config controls the number of clicks required to trigger
  inline-editing of a grid cell. Default remains 2 (double click ).
* Timeouts are now configurable on grid exports via a new `exportOptions.timeout` config.
* Toasts may now be dismissed programmatically - use the new `ToastModel` returned by the
  `XH.toast()` API and its variants.
* `Form` supports setting readonlyRenderer in `fieldDefaults` prop.
* New utility hook `useCached` provides a more flexible variant of `React.useCallback`.

### 🐞 Bug Fixes

* Inline grid editing supports passing of JSX editor components.
* `GridExportService` catches any exceptions thrown during export preparation and warns the user
  that something went wrong.
* GridModel with 'disabled' selection no longer shows "ghost" selection when using keyboard.
* Tree grids now style "parent" rows consistently with highlights/borders if requested, even for
  mixed-depth trees where some rows have children at a given level and others do not.

### ⚙️ Technical

* `FetchService` will now actively `abort()` fetch requests that it is abandoning due to its own
  `timeout` option. This allows the browser to release the associated resources associated with
  these requests.
* The `start()` function in `@xh/hoist/promise` has been deprecated. Use `wait()` instead, which can
  now be called without any args to establish a Promise chain and/or introduce a minimal amount of
  asynchronousity.
* ⚠ Note that the raw `AgGrid` component no longer enhances the native keyboard handling provided by
  AG Grid. All Hoist key handling customizations are now limited to `Grid`. If you wish to provide
  custom handling in a raw `AgGrid` component, see the example here:
  https://www.ag-grid.com/javascript-grid/row-selection/#example-selection-with-keyboard-arrow-keys

### ✨ Styles

* The red and green color values applied in dark mode have been lightened for improved legibility.
* The default `colorSpec` config for number formatters has changed to use new dedicated CSS classes
  and variables.
* New/renamed CSS vars `--xh-grid-selected-row-bg` and `--xh-grid-selected-row-text-color` now used
  to style selected grid rows.
    * ⚠ Note the `--xh-grid-bg-highlight` CSS var has been removed.
* New `.xh-cell--editable` CSS class applied to cells with inline editing enabled.
    * ⚠ Grid CSS class `.xh-invalid-cell` has been renamed to `.xh-cell--invalid` for consistency -
      any app style overrides should update to this new classname.

### 📚 Libraries

* core-js `3.15 -> 3.16`

[Commit Log](https://github.com/xh/hoist-react/compare/v41.1.0...v41.2.0)

## v41.1.0 - 2021-07-23

### 🎁 New Features

* Button to expand / collapse all rows within a tree grid now added by default to the primary tree
  column header. (New `Column.headerHasExpandCollapse` property provided to disable.)
* New `@logWithDebug` annotation provides easy timed logging of method execution (via `withDebug`).
* New `AppSpec.disableXssProtection` config allows default disabling of Field-level XSS protection
  across the app. Intended for secure, internal apps with tight performance tolerances.
* `Constraint` callbacks are now provided with a `record` property when validating Store data and a
  `fieldModel` property when validating Form data.
* New `Badge` component allows a styled badge to be placed inline with text/title, e.g. to show a
  counter or status indicator within a tab title or menu item.
* Updated `TreeMap` color scheme, with a dedicated set of colors for dark mode.
* New XH convenience methods `successToast()`, `warningToast()`, and `dangerToast()` show toast
  alerts with matching intents and appropriate icons.
    * ⚠ Note that the default `XH.toast()` call now shows a toast with the primary (blue) intent and
      no icon. Previously toasts displayed by default with a success (green) intent and checkmark.
* GridModel provides a public API method `setColumnState` for taking a previously saved copy of
  gridModel.columnState and applying it back to a GridModel in one call.

### 🐞 Bug Fixes

* Fixed an issue preventing export of very large (>100k rows) grids.
* Fixed an issue where updating summary data in a Store without also updating other data would not
  update the bound grid.
* Intent styles now properly applied to minimal buttons within `Panel.headerItems`.
* Improved `GridModel` async selection methods to ensure they do not wait forever if grid does not
  mount.
* Fixed an issue preventing dragging the chart navigator range in a dialog.

### ⚙️ Technical

* New `Exception.timeout()` util to throw exceptions explicitly marked as timeouts, used by
  `Promise.timeout` extension.
* `withShortDebug` has been deprecated. Use `withDebug` instead, which has the identical behavior.
  This API simplification mirrors a recent change to `hoist-core`.

### ✨ Styles

* If the first child of a `Placeholder` component is a Hoist icon, it will not automatically be
  styled to 4x size with reduced opacity. (See new Toolbox example under the "Other" tab.)

### 📚 Libraries

* @blueprintjs/core `3.46 -> 3.47`
* dompurify `2.2 -> 2.3`

[Commit Log](https://github.com/xh/hoist-react/compare/v41.0.0...v41.1.0)

## v41.0.0 - 2021-07-01

### 🎁 New Features

* Inline editing of Grid/Record data is now officially supported:
    + New `Column.editor` config accepts an editor component to enable managed editing of the cells
      in that column. New `CheckboxEditor`, `DateEditor`, `NumberEditor`, `SelectEditor`
      , `TextAreaEditor`
      and `TextEditor` components wrap their corresponding HoistInputs with the required hook-based
      API and can be passed to this new config directly.
    + `Store` now contains built-in support for validation of its uncommitted records. To enable,
      specify the new `rules` property on the `Field`s in your `Store`. Note that these rules and
      constraints use the same API as the forms package, and rules and constraints may be shared
      between the `data` and `form` packages freely.
    + `GridModel` will automatically display editors and record validation messages as the user
      moves between cells and records. The new `GridModel.fullRowEditing` config controls whether
      editors are displayed for the focused cell only or for the entire row.
* All Hoist Components now support a `modelRef` prop. Supply a ref to this prop in order to gain a
  pointer to a Component's backing `HoistModel`.
* `DateInput` has been improved to allow more flexible parsing of user input with multiple formats.
  See the new prop `DateInput.parseStrings`.
* New `Column.sortValue` config takes an alternate field name (as a string) to sort the column by
  that field's value, or a function to produce a custom cell-level value for comparison. The values
  produced by this property will be also passed to any custom comparator, if one is defined.
* New `GridModel.hideEmptyTextBeforeLoad` config prevents showing the `emptyText` until the store
  has been loaded at least once. Apps that depend on showing `emptyText` before first load should
  set this property to `false`.
* `ExpandCollapseButton` now works for grouped grids in addition to tree grids.
* `FieldModel.initialValue` config now accepts functions, allowing for just-in-time initialization
  of Form data (e.g. to pre-populate a Date field with the current time).
* `TreeMapModel` and `SplitTreeMapModel` now support a `maxHeat` config, which can be used to
  provide a stable absolute maximum brightness (positive or negative) within the entire TreeMap.
* `ErrorMessage` will now automatically look for an `error` property on its primary context model.
* `fmtNumber()` supports new flags `withCommas` and `omitFourDigitComma` to customize the treatment
  of commas in number displays.
* `isValidJson` function added to form validation constraints.
* New `Select.enableFullscreen` prop added to the mobile component. Set to true (default on phones)
  to render the input in a full-screen modal when focused, ensuring there is enough room for the
  on-screen keyboard.

### 💥 Breaking Changes

* Removed support for class-based Hoist Components via the `@HoistComponent` decorator (deprecated
  in v38). Use functional components created via the `hoistCmp()` factory instead.
* Removed `DimensionChooser` (deprecated in v37). Use `GroupingChooser` instead.
* Changed the behavior of `FormModel.init()` to always re-initialize *all* fields. (Previously, it
  would only initialize fields explicitly passed via its single argument). We believe that this is
  more in line with developer expectations and will allow the removal of app workarounds to force a
  reset of all values. Most apps using FormModel should not need to change, but please review and
  test any usages of this particular method.
* Replaced the `Grid`, `DataView`, and `RestGrid` props below with new configurable fields on
  `GridModel`, `DataViewModel`, and `RestGridModel`, respectively. This further consolidates grid
  options into the model layer, allowing for more consistent application code and developer
  discovery.
    + `onKeyDown`
    + `onRowClicked`
    + `onRowDoubleClicked`
    + `onCellClicked`
    + `onCellDoubleClicked`
* Renamed the confusing and ambiguous property name `labelAlign` in several components:
    + `FormField`: `labelAlign` has been renamed to `labelTextAlign`
    + `SwitchInput`, `RadioInput`, and `Checkbox`: `labelAlign` has been renamed `labelSide`.
* Renamed all CSS variables beginning with `--navbar` to start with `--appbar`, matching the Hoist
  component name.
* Removed `TreeMapModel.colorMode` value 'balanced'. Use the new `maxHeat` config to prevent outlier
  values from dominating the color range of the TreeMap.
* The classes `Rule` and `ValidationState` and all constraint functions (e.g. `required`,
  `validEmail`, `numberIs`, etc.) have been moved from the `cmp\form` package to the `data` package.
* Hoist grids now require AG Grid v25.3.0 or higher - update your AG Grid dependency in your app's
  `package.json` file. See the [AG Grid Changelog](https://www.ag-grid.com/ag-grid-changelog/) for
  details.
* Hoist charts now require Highcharts v9.1.0 or higher - update your Highcharts dependency in your
  app's `package.json` file. See the
  [Highcharts Changelog](https://www.highcharts.com/changelog/#highcharts-stock) for details.

### 🐞 Bug Fixes

* Fixed disable behavior for Hoist-provided button components using popover.
* Fixed default disabling of autocomplete within `TextInput`.
* Squelched console warning re. precision/stepSize emitted by Blueprint-based `numberInput`.

### ⚙️ Technical

* Improved exception serialization to better handle `LocalDate` and similar custom JS classes.
* Re-exported Blueprint `EditableText` component (w/elemFactory wrapper) from `kit/blueprint`.

### 📚 Libraries

* @blueprintjs/core `3.44 -> 3.46`
* codemirror `5.60 -> 5.62`
* core-js `3.10 -> 3.15`
* filesize `6.2 -> 6.4`
* mobx `6.1 -> 6.3`
* react-windowed-select `3.0 -> 3.1`

[Commit Log](https://github.com/xh/hoist-react/compare/v40.0.0...v41.0.0)

## v40.0.0 - 2021-04-22

⚠ Please ensure your `@xh/hoist-dev-utils` dependency is >= v5.7.0. This is required to support the
new changelog feature described below. Even if you are not yet using the feature, you must update
your dev-utils dependency for your project to build.

### 🎁 New Features

* Added support for displaying an in-app changelog (release notes) to the user. See the new
  `ChangelogService` for details and instructions on how to enable.
* Added `XH.showBanner()` to display a configurable banner across the top of viewport, as another
  non-modal alternative for attention-getting application alerts.
* New method `XH.showException()` uses Hoist's built-in exception display to show exceptions that
  have already been handled directly by application code. Use as an alternative to
  `XH.handleException()`.
* `XH.track()` supports a new `oncePerSession` option. This flag can be set by applications to avoid
  duplicate tracking messages for certain types of activity.
* Mobile `NavigatorModel` now supports a `track` flag to automatically track user page views,
  equivalent to the existing `track` flag on `TabContainerModel`. Both implementations now use the
  new `oncePerSession` flag to avoid duplicate messages as a user browses within a session.
* New `Spinner` component returns a simple img-based spinner as an animated PNG, available in two
  sizes. Used for the platform-specific `Mask` and `LoadingIndicator` components. Replaces previous
  SVG-based implementations to mitigate rendering performance issues over remote connections.

### 💥 Breaking Changes

* `Store` now creates a shared object to hold the default values for every `Field` and uses this
  object as the prototype for the `data` property of every `Record` instance.
    * Only non-default values are explicitly written to `Record.data`, making for a more efficient
      representation of default values and improving the performance of `Record` change detection.
    * Note this means that `Record.data` *no longer* contains keys for *all* fields as
      `own-enumerable` properties.
    * Applications requiring a full enumeration of all values should call the
      new `Record.getValues()`
      method, which returns a new and fully populated object suitable for spreading or cloning.
    * This behavior was previously available via `Store.experimental.shareDefaults` but is now
      always enabled.
* For API consistency with the new `showBanner()` util, the `actionFn` prop for the recently-added
  `ErrorMessage` component has been deprecated. Specify as an `onClick` handler within the
  component's `actionButtonProps` prop instead.
* The `GridModel.experimental.externalSort` flag has been promoted from an experiment to a
  fully-supported config. Default remains `false`, but apps that were using this flag must now pass
  it directly: `new GridModel({externalSort: true, ...})`.
* Hoist re-exports and wrappers for the Blueprint `Spinner` and Onsen `ProgressCircular` components
  have been removed, in favor of the new Hoist `Spinner` component mentioned above.
* Min version for `@xh/hoist-dev-utils` is now v5.7.0, as per above.

### 🐞 Bug Fixes

* Formatters in the `@xh/hoist/format` package no longer modify their options argument.
* `TileFrame` edge-case bug fixed where the appearance of an internal scrollbar could thrash layout
  calculations.
* XSS protection (dompurify processing) disabled on selected REST editor grids within the Hoist
  Admin console. Avoids content within configs and JSON blobs being unintentionally mangled.

### ⚙️ Technical

* Improvements to exception serialization, especially for any raw javascript `Error` thrown by
  client-side code.

### ✨ Styles

* Buttons nested inline within desktop input components (e.g. clear buttons) tweaked to avoid
  odd-looking background highlight on hover.
* Background highlight color of minimal/outlined buttons tweaked for dark theme.
* `CodeInput` respects standard XH theme vars for its background-color and (monospace) font family.
  Its built-in toolbar has also been made compact and slightly re-organized.

### 📚 Libraries

* @blueprintjs/core `3.41 -> 3.44`
* @blueprintjs/datetime `3.21 -> 3.23`
* classnames `2.2 -> 2.3`
* codemirror `5.59 -> 5.60`
* core-js `3.9 -> 3.10`
* filesize `6.1 -> 6.2`
* qs `6.9 -> 6.10`
* react-beautiful-dnd `13.0 -> 13.1`
* react-select `4.2 -> 4.3`

[Commit Log](https://github.com/xh/hoist-react/compare/v39.0.1...v40.0.0)

## v39.0.1 - 2021-03-24

### 🐞 Bug Fixes

* Fixes regression preventing the loading of the Activity Tab in the Hoist Admin console.
* Fixes icon alignment in `DateInput`.

[Commit Log](https://github.com/xh/hoist-react/compare/v39.0.0...v39.0.1)

## v39.0.0 - 2021-03-23

### 🎁 New Features

#### Components + Props

* New `TileFrame` layout component renders a collection of child items using a layout that balances
  filling the available space against maintaining tile width / height ratio.
* Desktop `Toolbar` accepts new `compact` prop. Set to `true` to render the toolbar with reduced
  height and font-size.
* New `StoreFilterField` prop `autoApply` allows developers to more easily use `StoreFilterField` in
  conjunction with other filters or custom logic. Set to `false` and specify an `onFilterChange`
  callback to take full control of filter application.
* New `RestGrid` prop `formClassName` allows custom CSS class to be applied to its managed
  `RestForm` dialog.

#### Models + Configs

* New property `selectedRecordId` on `StoreSelectionModel`, `GridModel`, and `DataViewModel`.
  Observe this instead of `selectedRecord` when you wish to track only the `id` of the selected
  record and not changes to its data.
* `TreeMapModel.colorMode` config supports new value `wash`, which retains the positive and negative
  color while ignoring the intensity of the heat value.
* New method `ChartModel.updateHighchartsConfig()` provides a more convenient API for changing a
  chart's configuration post-construction.
* New `Column.omit` config supports conditionally excluding a column from its `GridModel`.

#### Services + Utils

* New method `FetchService.setDefaultTimeout()`.
* New convenience getter `LocalDate.isToday`.
* `HoistBase.addReaction()` now accepts convenient string values for its `equals` flag.

### 💥 Breaking Changes

* The method `HoistAppModel.preAuthInitAsync()` has been renamed to `preAuthAsync()` and should now
  be defined as `static` within apps that implement it to run custom pre-authentication routines.
    * This change allows Hoist to defer construction of the `AppModel` until Hoist itself has been
      initialized, and also better reflects the special status of this function and when it is
      called in the Hoist lifecycle.
* Hoist grids now require AG Grid v25.1.0 or higher - update your AG Grid dependency in your app's
  `package.json` file. See the [AG Grid Changelog](https://www.ag-grid.com/ag-grid-changelog/) for
  details.

### ⚙️ Technical

* Improvements to behavior/performance of apps in hidden/inactive browser tabs. See the
  [page visibility API reference](https://developer.mozilla.org/en-US/docs/Web/API/Page_Visibility_API)
  for details. Now, when the browser tab is hidden:
    * Auto-refresh is suspended.
    * The `forEachAsync()` and `whileAsync()` utils run synchronously, without inserting waits that
      would be overly throttled by the browser.
* Updates to support compatibility with agGrid 25.1.0.
* Improved serialization of `LoadSpec` instances within error report stacktraces.

### 📚 Libraries

* @blueprintjs/core `3.39 -> 3.41`
* @blueprintjs/datetime `3.20 -> 3.21`
* @popperjs/core `2.8 -> 2.9`
* core-js `3.8 -> 3.9`
* react-select `4.1 -> 4.2`

[Commit Log](https://github.com/xh/hoist-react/compare/v38.3.0...v39.0.0)

## v38.3.0 - 2021-03-03

### 🎁 New Features

* New `Store.freezeData` and `Store.idEncodesTreePath` configs added as performance optimizations
  when loading very large data sets (50k+ rows).
* New `ColChooserModel.autosizeOnCommit` config triggers an autosize run whenever the chooser is
  closed. (Defaulted to true on mobile.)

[Commit Log](https://github.com/xh/hoist-react/compare/v38.2.0...v38.3.0)

## v38.2.0 - 2021-03-01

### 🐞 Bug Fixes

* Fix to edge-case where `Grid` would lose its selection if set on the model prior to the component
  mounting and AG Grid full rendering.
* Fix to prevent unintended triggering of app auto-refresh immediately after init.

### ⚙️ Technical

* New config `Cube.fieldDefaults` - matches same config added to `Store` in prior release.
* App auto-refresh interval keys off of last *completed* refresh cycle if there is one. Avoids
  over-eager refresh when cycle is fast relative to the time it takes to do the refresh.
* New experimental property `Store.experimental.shareDefaults`. If true, `Record.data` will be
  created with default values for all fields stored on a prototype, with only non-default values
  stored on `data` directly. This can yield major performance improvements for stores with sparsely
  populated records (i.e. many records with default values). Note that when set, the `data` property
  on `Record` will no longer contain keys for *all* fields as `own-enumerable` properties. This may
  be a breaking change for some applications.

[Commit Log](https://github.com/xh/hoist-react/compare/v38.1.1...v38.2.0)

## v38.1.1 - 2021-02-26

### ⚙️ Technical

* New config `Store.fieldDefaults` supports defaulting config options for all `Field` instances
  created by a `Store`.

[Commit Log](https://github.com/xh/hoist-react/compare/v38.1.0...v38.1.1)

## v38.1.0 - 2021-02-24

⚠ Please ensure your `@xh/hoist-dev-utils` dependency is >= v5.6.0. This is required to successfully
resolve and bundle transitive dependencies of the upgraded `react-select` library.

### 🐞 Bug Fixes

* A collapsible `Panel` will now restore its user specified-size when re-opened. Previously the
  panel would be reset to the default size.
* `Store.lastLoaded` property now initialized to `null`. Previously this property had been set to
  the construction time of the Store.
* Tweak to `Grid` style rules to ensure sufficient specificity of rules related to indenting child
  rows within tree grids.
* Improvements to parsing of `Field`s of type 'int': we now correctly parse values presented in
  exponential notation and coerce `NaN` values to `null`.

### 🎁 New Features

* `GridModel` has new async variants of existing methods: `selectFirstAsync`, `selectAsync`, and
  `ensureSelectionVisibleAsync`. These methods build-in the necessary waiting for the underlying
  grid implementation to be ready and fully rendered to ensure reliable selection. In addition, the
  first two methods will internally call the third. The existing non-async counterparts for these
  methods have been deprecated.
* GridModel has a new convenience method `preSelectFirstAsync` for initializing the selection in
  grids, without disturbing any existing selection.
* Added new `Store.loadTreeData` config (default `true`) to enable or disable building of nested
  Records when the raw data elements being loaded have a `children` property.
* Cube `View` now detects and properly handles streaming updates to source data that include changes
  to row dimensions as well as measures.*
* `DataViewModel.itemHeight` can now be a function that returns a pixel height.
* The `LoadSpec` object passed to `doLoadAsync()` is now a defined class with additional properties
  `isStale`, `isObsolete` and `loadNumber`. Use these properties to abandon out-of-order
  asynchronous returns from the server.
    * 💥 NOTE that calls to `loadAsync()` no longer accept a plain object for their `loadSpec`
      parameter. Application code such as `fooModel.loadAsync({isRefresh: true})` should be updated
      to use the wrapper APIs provided by `LoadSupport` - e.g. `fooModel.refreshAsync()`. (This was
      already the best practice, but is now enforced.)
* New `autoHeight` property on grid `Column`. When set the grid will increase the row height
  dynamically to accommodate cell content in this column.

### 📚 Libraries

* @blueprintjs/core `3.38 -> 3.39`
* react-select `3.1 -> 4.1`
* react-windowed-select `2.0 -> 3.0`

[Commit Log](https://github.com/xh/hoist-react/compare/v38.0.0...v38.1.0)

## v38.0.0 - 2021-02-04

Hoist v38 includes major refactoring to streamline core classes, bring the toolkit into closer
alignment with the latest developments in Javascript, React, and MobX, and allow us to more easily
provide documentation and additional features. Most notably, we have removed the use of class based
decorators, in favor of a simpler inheritance-based approach to defining models and services.

* We are introducing a new root superclass `HoistBase` which provides many of the syntax
  enhancements and conventions used throughout Hoist for persistence, resource management, and
  reactivity.
* New base classes of `HoistModel` and `HoistService` replace the existing class decorators
  `@HoistModel` and `@HoistService`. Application models and services should now `extend` these base
  classes instead of applying the (now removed) decorators. For your application's `AppModel`,
  extend the new `HoistAppModel` superclass.
* We have also removed the need for the explicit `@LoadSupport` annotation on these classes. The
  presence of a defined `doLoadAsync()` method is now sufficient to allow classes extending
  `HoistModel` and `HoistService` to participate in the loading and refreshing lifecycle as before.
* We have deprecated support for class-based Components via the `@HoistComponent` class decorator.
  To continue to use this decorator, please import it from the `@xh\hoist\deprecated` package.
  Please note that we plan to remove `@HoistComponent` in a future version.
* Due to changes in MobX v6.0.1, all classes that host observable fields and actions will now also
  need to provide a constructor containing a call to `makeObservable(this)`. This change will
  require updates to most `HoistModel` and `HoistService` classes. See
  [this article from MobX](https://michel.codes/blogs/mobx6) for more on this change and the
  motivation behind it.

### 🎁 New Features

* New utility method `getOrCreate` for easy caching of properties on objects.
* The `Menu` system on mobile has been reworked to be more consistent with desktop. A new
  `MenuButton` component has been added to the mobile framework, which renders a `Menu` of
  `MenuItems` next to the `MenuButton`. This change also includes the removal of `AppMenuModel` (see
  Breaking Changes).
* Added `ExpandCollapseButton` to the mobile toolkit, to expand / collapse all rows in a tree grid.
* Added `Popover` to the mobile toolkit, a component to display floating content next to a target
  element. Its API is based on the Blueprint `Popover` component used on desktop.
* `StoreFilterField` now matches the rendered string values for `date` and `localDate` fields when
  linked to a properly configured `GridModel`.
* `GroupingChooser` gets several minor usability improvements + clearer support for an empty /
  ungrouped state, when so enabled.

### 💥 Breaking Changes

* All `HoistModel` and `HoistService` classes must be adjusted as described above.
* `@HoistComponent` has been deprecated and moved to `@xh\hoist\deprecated`
* Hoist grids now require AG Grid v25.0.1 or higher - if your app uses AG Grid, update your AG Grid
  dependency in your app's `package.json` file.
* The `uses()` function (called within `hoistComponent()` factory configs for model context lookups)
  and the `useContextModel()` function no longer accept class names as strings. Pass the class
  itself (or superclass) of the model you wish to select for your component. `Uses` will throw if
  given any string other than "*", making the need for any updates clear in that case.
* The `Ref` class, deprecated in v26, has now been removed. Use `createObservableRef` instead.
* `AppMenuModel` has been removed. The `AppMenuButton` is now configured via
  `AppBar.appMenuButtonProps`. As with desktop, menu items can be added with
  `AppBar.appMenuButtonProps.extraItems[]`

### ⚙️ Technical

* We have removed the experimental flags `useTransactions`, and `deltaSort` from `GridModel`. The
  former has been the default behavior for Hoist for several releases, and the latter is obsolete.

### 📚 Libraries

* @blueprintjs/core `3.36 -> 3.38`
* codemirror `5.58 -> 5.59`
* mobx `5.15 -> 6.1`
* mobx-react `6.3 -> 7.1`

[Commit Log](https://github.com/xh/hoist-react/compare/v37.2.0...v38.0.0)

## v37.2.0 - 2021-01-22

### 🎁 New Features

* New `ErrorMessage` component for standard "inline" rendering of Errors and Exceptions, with retry
  support.
* `Cube` now supports an `omitFn` to allow apps to remove unwanted, single-node children.

[Commit Log](https://github.com/xh/hoist-react/compare/v37.1.0...v37.2.0)

## v37.1.0 - 2021-01-20

### 🎁 New Features

* Columns in `ColChooser` can now be filtered by their `chooserGroup`.
* `Cube` now supports a `bucketSpecFn` config which allows dynamic bucketing and aggregation of
  rows.

### 🐞 Bug Fixes

* Fix issue where a `View` would create a root row even if there were no leaf rows.
* Fixed regression in `LeftRightChooser` not displaying description callout.

[Commit Log](https://github.com/xh/hoist-react/compare/v37.0.0...v37.1.0)

## v37.0.0 - 2020-12-15

### 🎁 New Features

* New `GroupingChooser` component provides a new interface for selecting a list of fields
  (dimensions) for grouping APIs, offering drag-and-drop reordering and persisted favorites.
    * This is intended as a complete replacement for the existing `DimensionChooser`. That component
      should be considered deprecated and will be removed in future releases.
* New props added to `TabSwitcher`:
    * `enableOverflow` shows tabs that would normally overflow their container in a drop down menu.
    * `tabWidth`, `tabMinWidth` & `tabMaxWidth` allow flexible configuration of tab sizes within the
      switcher.
* `TabModel` now supports a bindable `tooltip`, which can be used to render strings or elements
  while hovering over tabs.
* New `Placeholder` component provides a thin wrapper around `Box` with standardized, muted styling.
* New `StoreFilterField.matchMode` prop allows customizing match to `start`, `startWord`, or `any`.
* `Select` now implements enhanced typeahead filtering of options. The default filtering is now
  based on a case-insensitive match of word starts in the label. (Previously it was based on a match
  _anywhere_ in the label _or_ value.) To customize this behavior, applications should use the new
  `filterFn` prop.
* New Admin Console Monitor > Memory tab added to view snapshots of JVM memory usage. (Requires
  Hoist Core v8.7 or greater.)
* `FormModel` and `FieldModel` gain support for Focus Management.
* New `boundInput` getter on `FieldModel` to facilitate imperative access to controls, when needed.
  This getter will return the new `HoistInputModel` interface, which support basic DOM access as
  well as standard methods for `focus()`, `blur()`, and `select()`.
* New `GridModel` config `lockColumnGroups` to allow controlling whether child columns can be moved
  outside their parent group. Defaults to `true` to maintain existing behavior.

### 💥 Breaking Changes

* New `TabContainerModel` config `switcher` replaces `switcherPosition` to allow for more flexible
  configuration of the default `TabSwitcher`.
    * Use `switcher: true` to retain default behavior.
    * Use `switcher: false` to not include a TabSwitcher. (previously `switcherPosition: 'none'`)
    * Use `switcher: {...}` to provide customisation props for the `TabSwitcher`. See `TabSwitcher`
      documentation for more information.
* The `HoistInput` base class has been removed. This change marks the completion of our efforts to
  remove all internal uses of React class-based Components in Hoist. The following adjustments are
  required:
    * Application components extending `HoistInput` should use the `useHoistInputModel` hook
      instead.
    * Applications getting refs to `HoistInputs` should be aware that these refs now return a ref to
      a
      `HoistInputModel`. In order to get the DOM element associated with the component use the new
      `domEl` property of that model rather than the`HoistComponent.getDOMNode()` method.
* Hoist grids now require AG Grid v24.1.0 or higher - update your AG Grid dependency in your app's
  `package.json` file. AG Grid v24.1.0
  [lists 5 breaking changes](https://www.ag-grid.com/ag-grid-changelog/), including the two called
  out below. *Note that these cautions apply only to direct use of the AG Grid APIs* - if your app
  is using the Hoist `Grid` and `GridModel` exclusively, there should be no need to adjust code
  around columns or grid state, as the related Hoist classes have been updated to handle these
  changes.
    * AG-4291 - Reactive Columns - the state pattern for ag-grid wrapper has changed as a result of
      this change. If your app made heavy use of saving/loading grid state, please test carefully
      after upgrade.
    * AG-1959 - Aggregation - Add additional parameters to the Custom Aggregation methods. If your
      app implements custom aggregations, they might need to be updated.

### 🔒 Security

* The data package `Field` class now sanitizes all String values during parsing, using the DOMPurify
  library to defend against XSS attacks and other issues with malformed HTML or scripting content
  loaded into `Record`s and rendered by `Grid` or other data-driven components. Please contact XH if
  you find any reason to disable this protection, or observe any unintended side effects of this
  additional processing.

### 🐞 Bug Fixes

* Fix issue where grid row striping inadvertently disabled by default for non-tree grids.
* Fix issue where grid empty text cleared on autosize.

### ✨ Styles

* Default `Chart` themes reworked in both light and dark modes to better match overall Hoist theme.

### ⚙️ Technical

* Note that the included Onsen fork has been replaced with the latest Onsen release. Apps should not
  need to make any changes.
* `Cube.info` is now directly observable.
* `@managed` and `markManaged` have been enhanced to allow for the cleanup of arrays of objects as
  well as objects. This matches the existing array support in `XH.safeDestroy()`.

### 📚 Libraries

* @xh/onsenui `~0.1.2` -> onsenui `~2.11.1`
* @xh/react-onsenui `~0.1.2` -> react-onsenui `~1.11.3`
* @blueprintjs/core `3.35 -> 3.36`
* @blueprintjs/datetime `3.19 -> 3.20`
* clipboard-copy `3.1 -> 4.0`
* core-js `3.6 -> 3.8`
* dompurify `added @ 2.2`
* react `16.13 -> 17.0`
* semver `added @ 7.3`

[Commit Log](https://github.com/xh/hoist-react/compare/v36.6.1...v37.0.0)

## v36.6.1 - 2020-11-06

### 🐞 Bug Fixes

* Fix issue where grid row striping would be turned off by default for non-tree grids

[Commit Log](https://github.com/xh/hoist-react/compare/v36.6.0...v36.6.1)

## v36.6.0 - 2020-10-28

### 🎁 New Features

* New `GridModel.treeStyle` config enables more distinctive styling of tree grids, with optional
  background highlighting and ledger-line style borders on group rows.
    * ⚠ By default, tree grids will now have highlighted group rows (but no group borders). Set
      `treeStyle: 'none'` on any `GridModel` instances where you do _not_ want the new default
      style.
* New `DashContainerModel.extraMenuItems` config supports custom app menu items in Dashboards
* An "About" item has been added to the default app menu.
* The default `TabSwitcher` now supports scrolling, and will show overflowing tabs in a drop down
  menu.

### 🐞 Bug Fixes

* Ensure that `Button`s with `active: true` set directly (outside of a `ButtonGroupInput`) get the
  correct active/pressed styling.
* Fixed regression in `Column.tooltip` function displaying escaped HTML characters.
* Fixed issue where the utility method `calcActionColWidth` was not correctly incorporating the
  padding in the returned value.

### ⚙️ Technical

* Includes technical updates to `JsonBlob` archiving. This change requires an update to `hoist-core`
  `v8.6.1` or later, and modifications to the `xh_json_blob` table. See the
  [hoist-core changelog](https://github.com/xh/hoist-core/blob/develop/CHANGELOG.md) for further
  details.

### 📚 Libraries

* @blueprintjs/core `3.33 -> 3.35`

[Commit Log](https://github.com/xh/hoist-react/compare/v36.5.0...v36.6.0)

## v36.5.0 - 2020-10-16

### 🐞 Bug Fixes

* Fix text and hover+active background colors for header tool buttons in light theme.

### ⚙️ Technical

* Install a default simple string renderer on all columns. This provides consistency in column
  rendering, and fixes some additional issues with alignment and rendering of Grid columns
  introduced by the change to flexbox-based styling in grid cells.
* Support (optional) logout action in SSO applications.

### 📚 Libraries

* @blueprintjs/core `3.31 -> 3.33`
* @blueprintjs/datetime `3.18 -> 3.19`
* @fortawesome/fontawesome-pro `5.14 -> 5.15`
* moment `2.24 -> 2.29`
* numbro `2.2 -> 2.3`

[Commit Log](https://github.com/xh/hoist-react/compare/v36.4.0...v36.5.0)

## v36.4.0 - 2020-10-09

### 🎁 New Features

* `TabContainerModel` supports dynamically adding and removing tabs via new public methods.
* `Select` supports a new `menuWidth` prop to control the width of the dropdown.

### 🐞 Bug Fixes

* Fixed v36.3.0 regression re. horizontal alignment of Grid columns.

[Commit Log](https://github.com/xh/hoist-react/compare/v36.3.0...v36.4.0)

## v36.3.0 - 2020-10-07

### 💥 Breaking Changes

* The following CSS variables are no longer in use:
    + `--xh-grid-line-height`
    + `--xh-grid-line-height-px`
    + `--xh-grid-large-line-height`
    + `--xh-grid-large-line-height-px`
    + `--xh-grid-compact-line-height`
    + `--xh-grid-compact-line-height-px`
    + `--xh-grid-tiny-line-height`
    + `--xh-grid-tiny-line-height-px`

### ⚙️ Technical

* We have improved and simplified the vertical centering of content within Grid cells using
  flexbox-based styling, rather than the CSS variables above.

### 🎁 New Features

* `Select` now supports `hideSelectedOptions` and `closeMenuOnSelect` props.
* `XH.message()` and its variants (`XH.prompt(), XH.confirm(), XH.alert()`) all support an optional
  new config `messageKey`. This key can be used by applications to prevent popping up the same
  dialog repeatedly. Hoist will only show the last message posted for any given key.
* Misc. Improvements to organization of admin client tabs.

### 🐞 Bug Fixes

* Fixed issue with sporadic failures reading grid state using `legacyStateKey`.
* Fixed regression to the display of `autoFocus` buttons; focus rectangle restored.

[Commit Log](https://github.com/xh/hoist-react/compare/v36.2.1...v36.3.0)

## v36.2.1 - 2020-10-01

### 🐞 Bug Fixes

* Fixed issue in `LocalDate.previousWeekday()` which did not correctly handle Sunday dates.
* Fixed regression in `Grid` column header rendering for non-string headerNames.

[Commit Log](https://github.com/xh/hoist-react/compare/v36.2.0...v36.2.1)

## v36.2.0 - 2020-09-25

### 💥 Breaking Changes

* New `GridModel` config `colChooserModel` replaces `enableColChooser` to allow for more flexible
  configuration of the grid `colChooser`
    * Use `colChooserModel: true` to retain default behavior.
    * See documentation on `GridModel.ColChooserModelConfig` for more information.
* The `Grid` `hideHeaders` prop has been converted to a field on `AgGridModel` and `GridModel`. All
  grid options of this type are now on the model hierarchy, allowing consistent application code and
  developer discovery.

### 🎁 New Features

* Provides new `CustomProvider` for applications that want to use the Persistence API, but need to
  provide their own storage implementation.
* Added `restoreDefaults` action to default context menu for `GridModel`.
* Added `restoreDefaultsWarning` config to `GridModel`.
* `FormModel` has a new convenience method `setValues` for putting data into one or more fields in
  the form.
* Admin Preference and Config panels now support bulk regrouping actions.

### 🐞 Bug Fixes

* Fixed an error in implementation of `@managed` preventing proper cleanup of resources.
* Fixed a regression introduced in v36.1.0 in `FilterChooser`: Restore support for `disabled` prop.

[Commit Log](https://github.com/xh/hoist-react/compare/v36.1.0...v36.2.0)

## v36.1.0 - 2020-09-22

⚠ NOTE - apps should update to `hoist-core >= 8.3.0` when taking this hoist-react update. This is
required to support both the new `JsonBlobService` and updates to the Admin Activity and Client
Error tracking tabs described below.

### 🎁 New Features

* Added new `JsonBlobService` for saving and updating named chunks of arbitrary JSON data.
* `GridModelPersistOptions` now supports a `legacyStateKey` property. This key will identify the
  pre-v35 location for grid state, and can be used by applications to provide a more flexible
  migration of user grid state after an upgrade to Hoist v35.0.0 or greater. The value of this
  property will continue to default to 'key', preserving the existing upgrade behavior of the
  initial v35 release.
* The Admin Config and Pref diff tools now support pasting in a config for comparison instead of
  loading one from a remote server (useful for deployments where the remote config cannot be
  accessed via an XHR call).
* The `ClipboardButton.getCopyText` prop now supports async functions.
* The `Select` input supports a new `leftIcon` prop.
* `RestGrid` now supports bulk delete when multiple rows are selected.
* `RestGrid`'s `actionWarning` messages may now be specified as functions.

### 🐞 Bug Fixes

* Fixed several cases where `selectOnFocus` prop on `Select` was not working.
* `FilterChooser` auto-suggest values sourced from the *unfiltered* records on `sourceStore`.
* `RestForm` editors will now source their default label from the corresponding `Field.displayName`
  property. Previously an undocumented `label` config could be provided with each editor object -
  this has been removed.
* Improved time zone handling in the Admin Console "Activity Tracking" and "Client Errors" tabs.
    * Users will now see consistent bucketing of activity into an "App Day" that corresponds to the
      LocalDate when the event occurred in the application's timezone.
    * This day will be reported consistently regardless of the time zones of the local browser or
      deployment server.
* Resetting Grid columns to their default state (e.g. via the Column Chooser) retains enhancements
  applied from matching Store fields.
* Desktop `DateInput` now handles out-of-bounds dates without throwing exception during rendering.
* Dragging a grid column with an element-based header no longer displays `[object Object]` in the
  draggable placeholder.

### 📚 Libraries

* codemirror `5.57 -> 5.58`

[Commit Log](https://github.com/xh/hoist-react/compare/v36.0.0...v36.1.0)

## v36.0.0 - 2020-09-04

### 🎁 New Features

#### Data Filtering

We have enhanced support for filtering data in Hoist Grids, Stores, and Cubes with an upgraded
`Filter` API and a new `FilterChooser` component. This bundle of enhancements includes:

* A new `@xh/hoist/data/filter` package to support the creation of composable filters, including the
  following new classes:
    * `FieldFilter` - filters by comparing the value of a given field to one or more given candidate
      values using one of several supported operators.
    * `FunctionFilter` - filters via a custom function specified by the developer.
    * `CompoundFilter` - combines multiple filters (including other nested CompoundFilters) via an
      AND or OR operator.
* A new `FilterChooser` UI component that integrates tightly with these data package classes to
  provide a user and developer friendly autocomplete-enabled UI for filtering data based on
  dimensions (e.g. trader = jdoe, assetClass != Equities), metrics (e.g. P&L > 1m), or any
  combination thereof.
* Updates to `Store`, `StoreFilterField`, and `cube/Query` to use the new Filter API.
* A new `setFilter()` convenience method to `Grid` and `DataView`.

To get the most out of the new Filtering capabilities, developers are encouraged to add or expand
the configs for any relevant `Store.fields` to include both their `type` and a `displayName`. Many
applications might not have Field configs specified at all for their Stores, instead relying on
Store's ability to infer its Fields from Grid Column definitions.

We are looking to gradually invert this relationship, so that core information about an app's
business objects and their properties is configured once at the `data/Field` level and then made
available to related APIs and components such as grids, filters, and forms. See note in New Features
below regarding related updates to `GridModel.columns` config processing.

#### Grid

* Added new `GridModel.setColumnVisible()` method, along with `showColumn()` and `hideColumn()`
  convenience methods. Can replace calls to `applyColumnStateChanges()` when all you need to do is
  show or hide a single column.
* Elided Grid column headers now show the full `headerName` value in a tooltip.
* Grid column definitions now accept a new `displayName` config as the recommended entry point for
  defining a friendly user-facing label for a Column.
    * If the GridModel's Store has configured a `displayName` for the linked data field, the column
      will default to use that (if not otherwise specified).
    * If specified or sourced from a Field, `displayName` will be used as the default value for the
      pre-existing `headerName` and `chooserName` configs.
* Grid columns backed by a Store Field of type `number` or `int` will be right-aligned by default.
* Added new `GridModel.showGroupRowCounts` config to allow easy hiding of group row member counts
  within each full-width group row. Default is `true`, maintaining current behavior of showing the
  counts for each group.

#### Other

* Added new `AppSpec.showBrowserContextMenu` config to control whether the browser's default context
  menu will be shown if no app-specific context menu (e.g. from a grid) would be triggered.
    * ⚠ Note this new config defaults to `false`, meaning the browser context menu will *not* be
      available. Developers should set to true for apps that expect/depend on the built-in menu.
* `LocalDate` has gained several new static factories: `tomorrow()`, `yesterday()`,
  `[start/end]OfMonth()`, and `[start/end]OfYear()`.
* A new `@computeOnce` decorator allows for lazy computation and caching of the results of decorated
  class methods or getters. Used in `LocalDate` and intended for similar immutable, long-lived
  objects that can benefit from such caching.
* `CodeInput` and `JsonInput` get new `enableSearch` and `showToolbar` props. Enabling search
  provides an simple inline find feature for searching the input's contents.
* The Admin console's Monitor Status tab displays more clearly when there are no active monitors.

### 💥 Breaking Changes

* Renamed the `data/Field.label` property to `displayName`.
* Changed the `DimensionChooserModel.dimensions` config to require objects of the
  form `{name, displayName, isLeafDimension}` when provided as an `Object[]`.
    * Previously these objects were expected to be of the form `{value, label, isLeaf}`.
    * Note however that this same config can now be passed the `dimensions` directly from a
      configured
      `Cube` instead, which is the recommended approach and should DRY up dimension definitions for
      typical use cases.
* Changes required due to the new filter API:
    * The classes `StoreFilter` and `ValueFilter` have been removed and replaced by `FunctionFilter`
      and `FieldFilter`, respectively. In most cases apps will need to make minimal or no changes.
    * The `filters/setFilters` property on `Query` has been changed to `filter/setFilter`. In most
      case apps should not need to change anything other than the name of this property - the new
      property will continue to support array representations of multiple filters.
    * `Store` has gained a new property `filterIncludesChildren` to replace the functionality
      previously provided by `StoreFilter.includesChildren`.
    * `StoreFilterField.filterOptions` has been removed. Set `filterIncludesChildren` directly on
      the store instead.

### ✨ Styles

* CSS variables for "intents" - most commonly used on buttons - have been reworked to use HSL color
  values and support several standard variations of lightness and transparency.
    * Developers are encouraged to customize intents by setting the individual HSL vars provided for
      each intent (e.g. `--intent-primary-h` to adjust the primary hue) and/or the different levels
      of lightness (e.g. `--intent-primary-l3` to adjust the default lightness).
    * ⚠ Uses of the prior intent var overrides such as `--intent-primary` will no longer work. It is
      possible to set directly via `--xh-intent-primary`, but components such as buttons will still
      use the default intent shades for variations such as hover and pressed states. Again, review
      and customize the HSL vars if required.
* Desktop `Button` styles and classes have been rationalized and reworked to allow for more
  consistent and direct styling of buttons in all their many permutations (standard/minimal/outlined
  styles * default/hovered/pressed/disabled states * light/dark themes).
    * Customized intent colors will now also be applied to outlined and minimal buttons.
    * Dedicated classes are now applied to desktop buttons based on their style and state.
      Developers can key off of these classes directly if required.

### 🐞 Bug Fixes

* Fixed `Column.tooltipElement` so that it can work if a `headerTooltip` is also specified on the
  same column.
* Fixed issue where certain values (e.g. `%`) would break in `Column.tooltipElement`.
* Fixed issue where newly loaded records in `Store` were not being frozen as promised by the API.

### 📚 Libraries

* @blueprintjs/core `3.30 -> 3.31`
* codemirror `5.56 -> 5.57`
* http-status-codes `1.4 -> 2.1`
* mobx-react `6.2 -> 6.3`
* store2 `2.11 -> 2.12`

[Commit Log](https://github.com/xh/hoist-react/compare/v35.2.1...v36.0.0)

## v35.2.1 - 2020-07-31

### 🐞 Bug Fixes

* A Grid's docked summary row is now properly cleared when its bound Store is cleared.
* Additional SVG paths added to `requiredBlueprintIcons.js` to bring back calendar scroll icons on
  the DatePicker component.
* Colors specified via the `--xh-intent-` CSS vars have been removed from minimal / outlined desktop
  `Button` components because of incompatibility with `ButtonGroupInput` component. Fix to address
  issue forthcoming. (This reverts the change made in 35.2.0 below.)

[Commit Log](https://github.com/xh/hoist-react/compare/v35.2.0...v35.2.1)

## v35.2.0 - 2020-07-21

### 🎁 New Features

* `TabContainerModel` now supports a `persistWith` config to persist the active tab.
* `TabContainerModel` now supports a `emptyText` config to display when TabContainer gets rendered
  with no children.

### ⚙️ Technical

* Supports smaller bundle sizes via a greatly reduced set of BlueprintJS icons. (Requires apps to be
  built with `@xh/hoist-dev-utils` v5.2 or greater to take advantage of this optimization.)

### 🐞 Bug Fixes

* Colors specified via the `--xh-intent-` CSS vars are now applied to minimal / outlined desktop
  `Button` components. Previously they fell through to use default Blueprint colors in these modes.
* Code input correctly handles dynamically toggling readonly/disabled state.

### 📚 Libraries

* @fortawesome/fontawesome-pro `5.13 -> 5.14`
* codemirror `5.55 -> 5.56`

[Commit Log](https://github.com/xh/hoist-react/compare/v35.1.1...v35.2.0)

## v35.1.1 - 2020-07-17

### 📚 Libraries

* @blueprintjs/core `3.29 -> 3.30`

[Commit Log](https://github.com/xh/hoist-react/compare/v35.1.0...v35.1.1)

## v35.1.0 - 2020-07-16

### 🎁 New Features

* Extend existing environment diff tool to preferences. Now, both configs and preferences may be
  diffed across servers. This feature will require an update of hoist-core to a version 8.1.0 or
  greater.
* `ExportOptions.columns` provided to `GridModel` can now be specified as a function, allowing for
  full control of columns to export, including their sort order.

### 🐞 Bug Fixes

* `GridModel`s export feature was previously excluding summary rows. These are now included.
* Fixed problems with coloring and shading algorithm in `TreeMap`.
* Fixed problems with sort order of exports in `GridModel`.
* Ensure that preferences are written to server, even if set right before navigating away from page.
* Prevent situation where a spurious exception can be sent to server when application is unloaded
  while waiting on a fetch request.

[Commit Log](https://github.com/xh/hoist-react/compare/v35.0.1...v35.1.0)

## v35.0.1 - 2020-07-02

### 🐞 Bug Fixes

* Column headers no longer allocate space for a sort arrow icon when the column has an active
  `GridSorter` in the special state of `sort: null`.
* Grid auto-sizing better accounts for margins on sort arrow icons.

[Commit Log](https://github.com/xh/hoist-react/compare/v35.0.0...v35.0.1)

## v35.0.0 - 2020-06-29

### ⚖️ Licensing Change

As of this release, Hoist is [now licensed](LICENSE.md) under the popular and permissive
[Apache 2.0 open source license](https://www.apache.org/licenses/LICENSE-2.0). Previously, Hoist was
"source available" via our public GitHub repository but still covered by a proprietary license.

We are making this change to align Hoist's licensing with our ongoing commitment to openness,
transparency and ease-of-use, and to clarify and emphasize the suitability of Hoist for use within a
wide variety of enterprise software projects. For any questions regarding this change, please
[contact us](https://xh.io/contact/).

### 🎁 New Features

* Added a new Persistence API to provide a more flexible yet consistent approach to saving state for
  Components, Models, and Services to different persistent locations such as Hoist Preferences,
  browser local storage, and Hoist Dashboard views.
    * The primary entry points for this API are the new `@PersistSupport` and `@persist`
      annotations.
      `@persist` can be added to any observable property on a `@PersistSupport` to make it
      automatically synchronize with a `PersistenceProvider`. Both `HoistModel` and `HoistService`
      are decorated with `@PersistSupport`.
    * This is designed to replace any app-specific code previously added to synchronize fields and
      their values to Preferences via ad-hoc initializers and reactions.
    * This same API is now used to handle state persistence for `GridStateModel`, `PanelModel`,
      `DimensionChooserModel`, and `DashContainerModel` - configurable via the new `persistWith`
      option on those classes.
* `FetchService` now installs a default timeout of 30 seconds for all requests. This can be disabled
  by setting timeout to `null`. Fetch Timeout Exceptions have also been improved to include the same
  information as other standard exceptions thrown by this service.
    * 💥 Apps that were relying on the lack of a built-in timeout for long-running requests should
      ensure they configure such calls with a longer or null timeout.
* `Store` gets new `clearFilter()` and `recordIsFiltered()` helper functions.
* The Admin console's Activity Tracking tab has been significantly upgraded to allow admins to
  better analyze both built-in and custom tracking data generated by their application. Its sibling
  Client Errors tab has also been updated with a docked detail panel.
* `CodeInput` gets new `showCopyButton` prop - set to true to provide an inline action button to
  copy the editor contents to the clipboard.
* Hoist config `xhEnableMonitoring` can be used to enable/disable the Admin monitor tab and its
  associated server-side jobs

### 💥 Breaking Changes

* Applications should update to `hoist-core` v8.0.1 or above, required to support the upgraded Admin
  Activity Tracking tab. Contact XH for assistance with this update.
* The option `PanelModel.prefName` has been removed in favor of `persistWith`. Existing user state
  will be transferred to the new format, assuming a `PersistenceProvider` of type 'pref' referring
  to the same preference is used (e.g. `persistWith: {prefKey: 'my-panel-model-prefName'}`.
* The option `GridModel.stateModel` has been removed in favor of `persistWith`. Existing user state
  will be transferred to the new format, assuming a `PersistenceProvider` of type 'localStorage'
  referring to the same key is used (e.g. `persistWith: {localStorageKey: 'my-grid-state-id'}`.
    * Use the new `GridModel.persistOptions` config for finer control over what grid state is
      persisted (replacement for stateModel configs to disable persistence of column
      state/sorting/grouping).
* The options `DimensionChooserModel.preference` and `DimensionChooserModel.historyPreference` have
  been removed in favor of `persistWith`.
* `AppSpec.idleDetectionEnabled` has been removed. App-specific Idle detection is now enabled via
  the new `xhIdleConfig` config. The old `xhIdleTimeoutMins` has also been deprecated.
* `AppSpec.idleDialogClass` has been renamed `AppSpec.idlePanel`. If specified, it should be a
  full-screen component.
* `PinPad` and `PinPadModel` have been moved to `@xh/hoist/cmp/pinpad`, and is now available for use
  with both standard and mobile toolkits.
* Third-party dependencies updated to properly reflect application-level licensing requirements.
  Applications must now import and provide their licensed version of AG Grid, and Highcharts to
  Hoist. See file `Bootstrap.js` in Toolbox for an example.

### 🐞 Bug Fixes

* Sorting special columns generated by custom AG Grid configurations (e.g. auto-group columns) no
  longer throws with an error.
* The `deepFreeze()` util - used to freeze data in `Record` instances - now only attempts to freeze
  a whitelist of object types that are known to be safely freezable. Custom application classes and
  other potentially-problematic objects (such as `moment` instances) are no longer frozen when
  loaded into `Record` fields.

### 📚 Libraries

Note that certain licensed third-party dependencies have been removed as direct dependencies of this
project, as per note in Breaking Changes above.

* @xh/hoist-dev-utils `4.x -> 5.x` - apps should also update to the latest 5.x release of dev-utils.
  Although license and dependency changes triggered a new major version of this dev dependency, no
  application-level changes should be required.
* @blueprintjs/core `3.28 -> 3.29`
* codemirror `5.54 -> 5.55`
* react-select `3.0 -> 3.1`

### 📚 Optional Libraries

* AG Grid `23.0.2` > `23.2.0` (See Toolbox app for example on this upgrade)
* Highcharts `8.0.4 -> 8.1.1`

[Commit Log](https://github.com/xh/hoist-react/compare/v34.0.0...v35.0.0)

## v34.0.0 - 2020-05-26

### 🎁 New Features

* Hoist's enhanced autosizing is now enabled on all grids by default. See `GridModel` and
  `GridAutosizeService` for more details.
* New flags `XH.isPhone`, `XH.isTablet`, and `XH.isDesktop` available for device-specific switching.
  Corresponding `.xh-phone`, `.xh-tablet`, and `.xh-desktop` CSS classes are added to the document
  `body`. These flags and classes are set based on the detected device, as per its user-agent.
    * One of the two higher-level CSS classes `.xh-standard` or `.xh-mobile` will also be applied
      based on an app's use of the primary (desktop-centric) components vs mobile components - as
      declared by its `AppSpec.isMobileApp` - regardless of the detected device.
    * These changes provide more natural support for use cases such as apps that are built with
      standard components yet target/support tablet users.
* New method `Record.get()` provides an alternative API for checked data access.
* The mobile `Select` component supports the `enableFilter` and `enableCreate` props.
* `DashContainerModel` supports new `layoutLocked`, `contentLocked` and `renameLocked` modes.
* `DimensionChooser` now has the ability to persist its value and history separately.
* Enhance Hoist Admin's Activity Tracking tab.
* Enhance Hoist Admin's Client Error tab.

### 💥 Breaking Changes

* `emptyFlexCol` has been removed from the Hoist API and should simply be removed from all client
  applications. Improvements to agGrid's default rendering of empty space have made it obsolete.
* `isMobile` property on `XH` and `AppSpec` has been renamed to `isMobileApp`. All apps will need to
  update their (required) use of this flag in the app specifications within their
  `/client-app/src/apps` directory.
* The `xh-desktop` class should no longer be used to indicate a non-mobile toolkit based app. For
  this purpose, use `xh-standard` instead.

### 🐞 Bug Fixes

* Fix to Average Aggregators when used with hierarchical data.
* Fixes to Context Menu handling on `Panel` to allow better handling of `[]` and `null`.

### 📚 Libraries

* @blueprintjs/core `3.26 -> 3.28`
* @blueprintjs/datetime `3.16 -> 3.18`
* codemirror `5.53 -> 5.54`
* react-transition-group `4.3 -> 4.4`

[Commit Log](https://github.com/xh/hoist-react/compare/v33.3.0...v34.0.0)

## v33.3.0 - 2020-05-08

### ⚙️ Technical

* Additional updates to experimental autosize feature: standardization of naming, better masking
  control, and API fixes. Added new property `autosizeOptions` on `GridModel` and main entry point
  is now named `GridModel.autosizeAsync()`.

### 🐞 Bug Fixes

* `Column.hideable` will now be respected by ag-grid column drag and drop
  [#1900](https://github.com/xh/hoist-react/issues/1900)
* Fixed an issue where dragging a column would cause it to be sorted unintentionally.

[Commit Log](https://github.com/xh/hoist-react/compare/v33.2.0...v33.3.0)

## v33.2.0 - 2020-05-07

### 🎁 New Features

* Virtual column rendering has been disabled by default, as it offered a minimal performance benefit
  for most grids while compromising autosizing. See new `GridModel.useVirtualColumns` config, which
  can be set to `true` to re-enable this behavior if required.
* Any `GridModel` can now be reset to its code-prescribed defaults via the column chooser reset
  button. Previously, resetting to defaults was only possible for grids that persisted their state
  with a `GridModel.stateModel` config.

### 🐞 Bug Fixes

* Fixed several issues with new grid auto-sizing feature.
* Fixed issues with and generally improved expand/collapse column alignment in tree grids.
    * 💥 Note that this improvement introduced a minor breaking change for apps that have customized
      tree indentation via the removed `--grid-tree-indent-px` CSS var. Use `--grid-tree-indent`
      instead. Note the new var is specified in em units to scale well across grid sizing modes.

### ⚙️ Technical

* Note that the included version of Onsen has been replaced with a fork that includes updates for
  react 16.13. Apps should not need to make any changes.

### 📚 Libraries

* react `~16.8 -> ~16.13`
* onsenui `~16.8` -> @xh/onsenui `~16.13`
* react-onsenui `~16.8` -> @xh/react-onsenui `~16.13`

[Commit Log](https://github.com/xh/hoist-react/compare/v33.1.0...33.2.0)

## v33.1.0 - 2020-05-05

### 🎁 New Features

* Added smart auto-resizing of columns in `GridModel` Unlike AG Grid's native auto-resizing support,
  Hoist's auto-resizing will also take into account collapsed rows, off-screen cells that are not
  currently rendered in the DOM, and summary rows. See the new `GridAutosizeService` for details.
    * This feature is currently marked as 'experimental' and must be enabled by passing a special
      config to the `GridModel` constructor of the form `experimental: {useHoistAutosize: true}`. In
      future versions of Hoist, we expect to make it the default behavior.
* `GridModel.autoSizeColumns()` has been renamed `GridModel.autosizeColumns()`, with lowercase 's'.
  Similarly, the `autoSizeColumns` context menu token has been renamed `autosizeColumns`.

### 🐞 Bug Fixes

* Fixed a regression with `StoreFilterField` introduced in v33.0.1.

[Commit Log](https://github.com/xh/hoist-react/compare/v33.0.2...33.1.0)

## v33.0.2 - 2020-05-01

### 🎁 New Features

* Add Hoist Cube Aggregators: `AverageAggregator` and `AverageStrictAggregator`
* `ColAutosizeButton` has been added to desktop and mobile

### 🐞 Bug Fixes

* Fixed mobile menus to constrain to the bottom of the viewport, scrolling if necessary.
  [#1862](https://github.com/xh/hoist-react/issues/1862)
* Tightened up mobile tree grid, fixed issues in mobile column chooser.
* Fixed a bug with reloading hierarchical data in `Store`.
  [#1871](https://github.com/xh/hoist-react/issues/1871)

[Commit Log](https://github.com/xh/hoist-react/compare/v33.0.1...33.0.2)

## v33.0.1 - 2020-04-29

### 🎁 New Features

* `StoreFieldField` supports dot-separated field names in a bound `GridModel`, meaning it will now
  match on columns with fields such as `address.city`.

* `Toolbar.enableOverflowMenu` now defaults to `false`. This was determined safer and more
  appropriate due to issues with the underlying Blueprint implementation, and the need to configure
  it carefully.

### 🐞 Bug Fixes

* Fixed an important bug with state management in `StoreFilterField`. See
  https://github.com/xh/hoist-react/issues/1854

* Fixed the default sort order for grids. ABS DESC should be first when present.

### 📚 Libraries

* @blueprintjs/core `3.25 -> 3.26`
* codemirror `5.52 -> 5.53`

[Commit Log](https://github.com/xh/hoist-react/compare/v33.0.0...v33.0.1)

## v33.0.0 - 2020-04-22

### 🎁 New Features

* The object returned by the `data` property on `Record` now includes the record `id`. This will
  allow for convenient access of the id with the other field values on the record.
* The `Timer` class has been enhanced and further standardized with its Hoist Core counterpart:
    * Both the `interval` and `timeout` arguments may be specified as functions, or config keys
      allowing for dynamic lookup and reconfiguration.
    * Added `intervalUnits` and `timeoutUnits` arguments.
    * `delay` can now be specified as a boolean for greater convenience.

### 💥 Breaking Changes

* We have consolidated the import location for several packages, removing unintended nested index
  files and 'sub-packages'. In particular, the following locations now provide a single index file
  for import for all of their public contents: `@xh/hoist/core`, `@xh/hoist/data`,
  `@xh/hoist/cmp/grid`, and `@xh/hoist/desktop/cmp/grid`. Applications may need to update import
  statements that referred to index files nested within these directories.
* Removed the unnecessary and confusing `values` getter on `BaseFieldModel`. This getter was not
  intended for public use and was intended for the framework's internal implementation only.
* `ColumnGroup.align` has been renamed to `ColumnGroup.headerAlign`. This avoids confusion with the
  `Column` API, where `align` refers to the alignment of cell contents within the column.

### 🐞 Bug Fixes

* Exceptions will no longer overwrite the currently shown exception in the exception dialog if the
  currently shown exception requires reloading the application.
  [#1834](https://github.com/xh/hoist-react/issues/1834)

### ⚙️ Technical

* Note that the Mobx React bindings have been updated to 6.2, and we have enabled the recommended
  "observer batching" feature as per
  [the mobx-react docs](https://github.com/mobxjs/mobx-react-lite/#observer-batching).

### 📚 Libraries

* @blueprintjs/core `3.24 -> 3.25`
* @blueprintjs/datetime `3.15 -> 3.16`
* mobx-react `6.1 -> 6.2`

[Commit Log](https://github.com/xh/hoist-react/compare/v32.0.4...v33.0.0)

## v32.0.5 - 2020-07-14

### 🐞 Bug Fixes

* Fixes a regression in which grid exports were no longer sorting rows properly.

[Commit Log](https://github.com/xh/hoist-react/compare/v32.0.4...v32.0.5)

## v32.0.4 - 2020-04-09

### 🐞 Bug Fixes

* Fixes a regression with the alignment of `ColumnGroup` headers.
* Fixes a bug with 'Copy Cell' context menu item for certain columns displaying the Record ID.
* Quiets console logging of 'routine' exceptions to 'debug' instead of 'log'.

[Commit Log](https://github.com/xh/hoist-react/compare/v32.0.3...v32.0.4)

## v32.0.3 - 2020-04-06

### 🐞 Bug Fixes

* Suppresses a console warning from AG Grid for `GridModel`s that do not specify an `emptyText`.

[Commit Log](https://github.com/xh/hoist-react/compare/v32.0.2...v32.0.3)

## v32.0.2 - 2020-04-03

⚠ Note that this release includes a *new major version of AG Grid*. Please consult the
[AG Grid Changelog](https://www.ag-grid.com/ag-grid-changelog/) for versions 22-23 to review
possible breaking changes to any direct/custom use of AG Grid APIs and props within applications.

### 🎁 New Features

* GridModel `groupSortFn` now accepts `null` to turn off sorting of group rows.
* `DockViewModel` now supports optional `width`, `height` and `collapsedWidth` configs.
* The `appMenuButton.extraItems` prop now accepts `MenuItem` configs (as before) but also React
  elements and the special string token '-' (shortcut to render a `MenuDivider`).
* Grid column `flex` param will now accept numbers, with available space divided between flex
  columns in proportion to their `flex` value.
* `Column` now supports a `sortingOrder` config to allow control of the sorting options that will be
  cycled through when the user clicks on the header.
* `PanelModel` now supports setting a `refreshMode` to control how collapsed panels respond to
  refresh requests.

### 💥 Breaking Changes

* The internal DOM structure of desktop `Panel` has changed to always include an inner frame with
  class `.xh-panel__content`. You may need to update styling that targets the inner structure of
  `Panel` via `.xh-panel`.
* The hooks `useOnResize()` and `useOnVisibleChange()` no longer take a `ref` argument. Use
  `composeRefs` to combine the ref that they return with any ref you wish to compose them with.
* The callback for `useOnResize()` will now receive an object representing the locations and
  dimensions of the element's content box. (Previously it incorrectly received an array of
  `ResizeObserver` entries that had to be de-referenced)
* `PanelModel.collapsedRenderMode` has been renamed to `PanelModel.renderMode`, to be more
  consistent with other Hoist APIs such as `TabContainer`, `DashContainer`, and `DockContainer`.

### 🐞 Bug Fixes

* Checkboxes in grid rows in Tiny sizing mode have been styled to fit correctly within the row.
* `GridStateModel` no longer saves/restores the width of non-resizable columns.
  [#1718](https://github.com/xh/hoist-react/issues/1718)
* Fixed an issue with the hooks useOnResize and useOnVisibleChange. In certain conditions these
  hooks would not be called. [#1808](https://github.com/xh/hoist-react/issues/1808)
* Inputs that accept a rightElement prop will now properly display an Icon passed as that element.
  [#1803](https://github.com/xh/hoist-react/issues/1803)

### ⚙️ Technical

* Flex columns now use the built-in AG Grid flex functionality.

### 📚 Libraries

* ag-grid-community `removed @ 21.2`
* ag-grid-enterprise `21.2` replaced with @ag-grid-enterprise/all-modules `23.0`
* ag-grid-react `21.2` replaced with @ag-grid-community/react `23.0`
* @fortawesome/* `5.12 -> 5.13`
* codemirror `5.51 -> 5.52`
* filesize `6.0 -> 6.1`
* numbro `2.1 -> 2.2`
* react-beautiful-dnd `12.0 -> 13.0`
* store2 `2.10 -> 2.11`
* compose-react-refs `NEW 1.0.4`

[Commit Log](https://github.com/xh/hoist-react/compare/v31.0.0...v32.0.2)

## v31.0.0 - 2020-03-16

### 🎁 New Features

* The mobile `Navigator` / `NavigatorModel` API has been improved and made consistent with other
  Hoist content container APIs such as `TabContainer`, `DashContainer`, and `DockContainer`.
    * `NavigatorModel` and `PageModel` now support setting a `RenderMode` and `RefreshMode` to
      control how inactive pages are mounted/unmounted and how they respond to refresh requests.
    * `Navigator` pages are no longer required to to return `Page` components - they can now return
      any suitable component.
* `DockContainerModel` and `DockViewModel` also now support `refreshMode` and `renderMode` configs.
* `Column` now auto-sizes when double-clicking / double-tapping its header.
* `Toolbar` will now collapse overflowing items into a drop down menu. (Supported for horizontal
  toolbars only at this time.)
* Added new `xhEnableLogViewer` config (default `true`) to enable or disable the Admin Log Viewer.

#### 🎨 Icons

* Added `Icon.icon()` factory method as a new common entry point for creating new FontAwesome based
  icons in Hoist. It should typically be used instead of using the `FontAwesomeIcon` component
  directly.
* Also added a new `Icon.fileIcon()` factory. This method take a filename and returns an appropriate
  icon based on its extension.
* All Icon factories can now accept an `asHtml` parameter, as an alternative to calling the helper
  function `convertIconToSVG()` on the element. Use this to render icons as raw html where needed
  (e.g. grid renderers).
* Icons rendered as html will now preserve their styling, tooltips, and size.

### 💥 Breaking Changes

* The application's primary `HoistApplicationModel` is now instantiated and installed as
  `XH.appModel` earlier within the application initialization sequence, with construction happening
  prior to the init of the XH identity, config, and preference services.
    * This allows for a new `preAuthInitAsync()` lifecycle method to be called on the model before
      auth has completed, but could be a breaking change for appModel code that relied on these
      services for field initialization or in its constructor.
    * Such code should be moved to the core `initAsync()` method instead, which continues to be
      called after all XH-level services are initialized and ready.
* Mobile apps may need to adjust to the following updates to `NavigatorModel` and related APIs:
    * `NavigatorModel`'s `routes` constructor parameter has been renamed `pages`.
    * `NavigatorModel`'s observable `pages[]` has been renamed `stack[]`.
    * `NavigatorPageModel` has been renamed `PageModel`. Apps do not usually create `PageModels`
      directly, so this change is unlikely to require code updates.
    * `Page` has been removed from the mobile toolkit. Components that previously returned a `Page`
      for inclusion in a `Navigator` or `TabContainer` can now return any component. It is
      recommended you replace `Page` with `Panel` where appropriate.
* Icon enhancements described above removed the following public methods:
    * The `fontAwesomeIcon()` factory function (used to render icons not already enumerated by
      Hoist)
      has been replaced by the improved `Icon.icon()` factory - e.g. `fontAwesomeIcon({icon: ['far',
      'alicorn']}) -> Icon.icon({iconName: 'alicorn'})`.
    * The `convertIconToSvg()` utility method has been replaced by the new `asHtml` parameter on
      icon factory functions. If you need to convert an existing icon element,
      use `convertIconToHtml()`.
* `Toolbar` items should be provided as direct children. Wrapping Toolbar items in container
  components can result in unexpected item overflow.

### 🐞 Bug Fixes

* The `fmtDate()` utility now properly accepts, parses, and formats a string value input as
  documented.
* Mobile `PinPad` input responsiveness improved on certain browsers to avoid lag.

### ⚙️ Technical

* New lifecycle methods `preAuthInitAsync()` and `logoutAsync()` added to the `HoistAppModel`
  decorator (aka the primary `XH.appModel`).

[Commit Log](https://github.com/xh/hoist-react/compare/v30.1.0...v31.0.0)

## v30.1.0 - 2020-03-04

### 🐞 Bug Fixes

* Ensure `WebSocketService.connected` remains false until `channelKey` assigned and received from
  server.
* When empty, `DashContainer` now displays a user-friendly prompt to add an initial view.

### ⚙️ Technical

* Form validation enhanced to improve handling of asynchronous validation. Individual rules and
  constraints are now re-evaluated in parallel, allowing for improved asynchronous validation.
* `Select` will now default to selecting contents on focus if in filter or creatable mode.

[Commit Log](https://github.com/xh/hoist-react/compare/v30.0.0...30.1.0)

## v30.0.0 - 2020-02-29

### 🎁 New Features

* `GridModel` and `DataViewModel` now support `groupRowHeight`, `groupRowRenderer` and
  `groupRowElementRenderer` configs. Grouping is new in general to `DataViewModel`, which now takes
  a `groupBy` config.
    * `DataViewModel` allows for settable and multiple groupings and sorters.
    * `DataViewModel` also now supports additional configs from the underlying `GridModel` that make
      sense in a `DataView` context, such as `showHover` and `rowBorders`.
* `TabContainerModel` now accepts a `track` property (default false) for easily tracking tab views
  via Hoist's built-in activity tracking.
* The browser document title is now set to match `AppSpec.clientAppName` - helpful for projects with
  multiple javascript client apps.
* `StoreFilterField` accepts all other config options from `TextInput` (e.g. `disabled`).
* Clicking on a summary row in `Grid` now clears its record selection.
* The `@LoadSupport` decorator now provides an additional observable property `lastException`. The
  decorator also now logs load execution times and failures to `console.debug` automatically.
* Support for mobile `Panel.scrollable` prop made more robust with re-implementation of inner
  content element. Note this change included a tweak to some CSS class names for mobile `Panel`
  internals that could require adjustments if directly targeted by app stylesheets.
* Added new `useOnVisibleChange` hook.
* Columns now support a `headerAlign` config to allow headers to be aligned differently from column
  contents.

### 💥 Breaking Changes

* `Toolbar` items must be provided as direct children. Wrapping Toolbar items in container
  components can result in unexpected item overflow.
* `DataView.rowCls` prop removed, replaced by new `DataViewModel.rowClassFn` config for more
  flexibility and better symmetry with `GridModel`.
* `DataViewModel.itemRenderer` renamed to `DataViewModel.elementRenderer`
* `DataView` styling has been updated to avoid applying several unwanted styles from `Grid`. Note
  that apps might rely on these styles (intentionally or not) for their `itemRenderer` components
  and appearance and will need to adjust.
* Several CSS variables related to buttons have been renamed for consistency, and button style rules
  have been adjusted to ensure they take effect reliably across desktop and mobile buttons
  ([#1568](https://github.com/xh/hoist-react/pull/1568)).
* The optional `TreeMapModel.highchartsConfig` object will now be recursively merged with the
  top-level config generated by the Hoist model and component, where previously it was spread onto
  the generated config. This could cause a change in behavior for apps using this config to
  customize map instances, but provides more flexibility for e.g. customizing the `series`.
* The signature of `useOnResize` hook has been modified slightly for API consistency and clarity.
  Options are now passed in a configuration object.

### 🐞 Bug Fixes

* Fixed an issue where charts that are rendered while invisible would have the incorrect size.
  [#1703](https://github.com/xh/hoist-react/issues/1703)
* Fixed an issue where zeroes entered by the user in `PinPad` would be displayed as blanks.
* Fixed `fontAwesomeIcon` elem factory component to always include the default 'fa-fw' className.
  Previously, it was overridden if a `className` prop was provided.
* Fixed an issue where ConfigDiffer would always warn about deletions, even when there weren't any.
  [#1652](https://github.com/xh/hoist-react/issues/1652)
* `TextInput` will now set its value to `null` when all text is deleted and the clear icon will
  automatically hide.
* Fixed an issue where multiple buttons in a `ButtonGroupInput` could be shown as active
  simultaneously. [#1592](https://github.com/xh/hoist-react/issues/1592)
* `StoreFilterField` will again match on `Record.id` if bound to a Store or a GridModel with the
  `id` column visible. [#1697](https://github.com/xh/hoist-react/issues/1697)
* A number of fixes have been applied to `RelativeTimeStamp` and `getRelativeTimestamp`, especially
  around its handling of 'equal' or 'epsilon equal' times. Remove unintended leading whitespace from
  `getRelativeTimestamp`.

### ⚙️ Technical

* The `addReaction` and `addAutorun` methods (added to Hoist models, components, and services by the
  `ReactiveSupport` mixin) now support a configurable `debounce` argument. In many cases, this is
  preferable to the built-in MobX `delay` argument, which only provides throttling and not true
  debouncing.
* New `ChartModel.highchart` property provides a reference to the underlying HighChart component.

### 📚 Libraries

* @blueprintjs/core `3.23 -> 3.24`
* react-dates `21.7 -> 21.8`
* react-beautiful-dnd `11.0 -> 12.2`

[Commit Log](https://github.com/xh/hoist-react/compare/v29.1.0...v30.0.0)

## v29.1.0 - 2020-02-07

### 🎁 New Features

#### Grid

* The `compact` config on `GridModel` has been deprecated in favor of the more powerful `sizingMode`
  which supports the values 'large', 'standard', 'compact', or 'tiny'.
    * Each new mode has its own set of CSS variables for applications to override as needed.
    * Header and row heights are configurable for each via the `HEADER_HEIGHTS` and `ROW_HEIGHTS`
      static properties of the `AgGrid` component. These objects can be modified on init by
      applications that wish to customize the default row heights globally.
    * 💥 Note that these height config objects were previously exported as constants from AgGrid.js.
      This would be a breaking change for any apps that imported the old objects directly (
      considered unlikely).
* `GridModel` now exposes an `autoSizeColumns` method, and the Grid context menu now contains an
  `Autosize Columns` option by default.
* `Column` and `ColumnGroup` now support React elements for `headerName`.

#### Data

* The `Store` constructor now accepts a `data` argument to load data at initialization.
* The `xh/hoist/data/cube` package has been modified substantially to better integrate with the core
  data package and support observable "Views". See documentation on `Cube` for more information.

#### Other

* Added a `PinPad` component for streamlined handling of PIN entry on mobile devices.
* `FormField` now takes `tooltipPosition` and `tooltipBoundary` props for customizing minimal
  validation tooltip.
* `RecordAction.actionFn` parameters now include a `buttonEl` property containing the button element
  when used in an action column.
* Mobile Navigator component now takes an `animation` prop which can be set to 'slide' (default),
  'lift', 'fade', or 'none'. These values are passed to the underlying onsenNavigator component.
  ([#1641](https://github.com/xh/hoist-react/pull/1641))
* `AppOption` configs now accept an `omit` property for conditionally excluding options.

### 🐞 Bug Fixes

* Unselectable grid rows are now skipped during up/down keyboard navigation.
* Fix local quick filtering in `LeftRightChooser` (v29 regression).
* Fix `SplitTreeMap` - the default filtering once again splits the map across positive and negative
  values as intended (v29 regression).

### ⚙️ Technical

* `FormFields` now check that they are contained in a Hoist `Form`.

### 📚 Libraries

* @blueprintjs/core `3.22 -> 3.23`
* codemirror `5.50 -> 5.51`
* react-dates `21.5 -> 21.7`

[Commit Log](https://github.com/xh/hoist-react/compare/v29.0.0...v29.1.0)

## v29.0.0 - 2020-01-24

### 🗄️ Data Package Changes

Several changes have been made to data package (`Store` and `Record`) APIs for loading, updating,
and modifying data. They include some breaking changes, but pave the way for upcoming enhancements
to fully support inline grid editing and other new features.

Store now tracks the "committed" state of its records, which represents the data as it was loaded
(typically from the server) via `loadData()` or `updateData()`. Records are now immutable and
frozen, so they cannot be changed directly, but Store offers a new `modifyRecords()` API to apply
local modifications to data in a tracked and managed way. (Store creates new records internally to
hold both this modified data and the original, "committed" data.) This additional state tracking
allows developers to query Stores for modified or added records (e.g. to flush back to the server
and persist) as well as call new methods to revert changes (e.g. to undo a block of changes that the
user wishes to discard).

Note the following more specific changes to these related classes:

#### Record

* 💥 Record data properties are now nested within a `data` object on Record instances and are no
  longer available as top-level properties on the Record itself.
    * Calls to access data such as `rec.quantity` must be modified to `rec.data.quantity`.
    * When accessing multiple properties, destructuring provides an efficient syntax -
      e.g. `const {quantity, price} = rec.data;`.
* 💥 Records are now immutable and cannot be modified by applications directly.
    * This is a breaking change, but should only affect apps with custom inline grid editing
      implementations or similar code that modifies individual record values.
    * Calls to change data such as `rec.quantity = 100` must now be made through the Record's Store,
      e.g. `store.modifyData({id: 41, quantity: 100})`
* Record gains new getters for inspecting its state, including: `isAdd`, `isModified`, and
  `isCommitted`.

#### Store

* 💥 `noteDataUpdated()` has been removed, as out-of-band modifications to Store Records are no
  longer possible.
* 💥 Store's `idSpec` function is now called with the raw record data - previously it was passed
  source data after it had been run through the store's optional `processRawData` function. (This is
  unlikely to have a practical impact on most apps, but is included here for completeness.)
* `Store.updateData()` now accepts a flat list of raw data to process into Record additions and
  updates. Previously developers needed to call this method with an object containing add, update,
  and/or remove keys mapped to arrays. Now Store will produce an object of this shape automatically.
* `Store.refreshFilter()` method has been added to allow applications to rebuild the filtered data
  set if some application state has changed (apart from the store's data itself) which would affect
  the store filter.
* Store gains new methods for manipulating its Records and data, including `addRecords()`,
  `removeRecords()`, `modifyRecords()`, `revertRecords()`, and `revert()`. New getters have been
  added for `addedRecords`, `removedRecords`, `modifiedRecords`, and `isModified`.

#### Column

* Columns have been enhanced for provide basic support for inline-editing of record data. Further
  inline editing support enhancements are planned for upcoming Hoist releases.
* `Column.getValueFn` config added to retrieve the cell value for a Record field. The default
  implementation pulls the value from the Record's new `data` property (see above). Apps that
  specify custom `valueGetter` callbacks via `Column.agOptions` should now implement their custom
  logic in this new config.
* `Column.setValueFn` config added to support modifying the Column field's value on the underlying
  Record. The default implementation calls the new `Store.modifyRecords()` API and should be
  sufficient for the majority of cases.
* `Column.editable` config added to indicate if a column/cell should be inline-editable.

### 🎁 New Features

* Added keyboard support to AG Grid context menus.
* Added `GridModel.setEmptyText()` to allow updates to placeholder text after initial construction.
* Added `GridModel.ensureSelectionVisible()` to scroll the currently selected row into view.
* When a `TreeMap` is bound to a `GridModel`, the grid will now respond to map selection changes by
  scrolling to ensure the selected grid row is visible.
* Added a `Column.tooltipElement` config to support fully customizable tooltip components.
* Added a `useOnResize` hook, which runs a function when a component is resized.
* Exposed an `inputRef` prop on numberInput, textArea, and textInput
* `PanelModel` now accepts a `maxSize` config.
* `RelativeTimeStamp` now support a `relativeTo` option, allowing it to display the difference
  between a timestamp and another reference time other than now. Both the component and the
  `getRelativeTimestamp()` helper function now leverage moment.js for their underlying
  implementation.
* A new `Clock` component displays the time, either local to the browser or for a configurable
  timezone.
* `LeftRightChooser` gets a new `showCounts` option to print the number of items on each side.
* `Select` inputs support a new property `enableWindowed` (desktop platform only) to improve
  rendering performance with large lists of options.
* `Select` inputs support grouped options. To use, add an attribute `options` containing an array of
  sub-options.
* `FetchService` methods support a new `timeout` option. This config chains `Promise.timeout()` to
  the promises returned by the service.
* Added alpha version of `DashContainer` for building dynamic, draggable dashboard-style layouts.
  Please note: the API for this component is subject to change - use at your own risk!
* `Select` now allows the use of objects as values.
* Added a new `xhEnableImpersonation` config to enable or disable the ability of Hoist Admins to
  impersonate other users. Note that this defaults to `false`. Apps will need to set this config to
  continue using impersonation. (Note that an update to hoist-core 6.4+ is required for this config
  to be enforced on the server.)
* `FormField` now supports a `requiredIndicator` to customize how required fields are displayed.
* Application build tags are now included in version update checks, primarily to prompt dev/QA users
  to refresh when running SNAPSHOT versions. (Note that an update to hoist-core 6.4+ is required for
  the server to emit build tag for comparison.)
* `CodeInput` component added to provide general `HoistInput` support around the CodeMirror code
  editor. The pre-existing `JsonInput` has been converted to a wrapper around this class.
* `JsonInput` now supports an `autoFocus` prop.
* `Select` now supports a `hideDropdownIndicator` prop.
* `useOnResize` hook will now ignore visibility changes, i.e. a component resizing to a size of 0.
* `DimensionChooser` now supports a `popoverPosition` prop.
* `AppBar.appMenuButtonPosition` prop added to configure the App Menu on the left or the right, and
  `AppMenuButton` now accepts and applies any `Button` props to customize.
* New `--xh-grid-tree-indent-px` CSS variable added to allow control over the amount of indentation
  applied to tree grid child nodes.

### 💥 Breaking Changes

* `GridModel.contextMenuFn` config replaced with a `contextMenu` parameter. The new parameter will
  allow context menus to be specified with a simple array in addition to the function specification
  currently supported.
* `GridModel.defaultContextMenuTokens` config renamed to `defaultContextMenu`.
* `Chart` and `ChartModel` have been moved from `desktop/cmp/charts` to `cmp/charts`.
* `StoreFilterField` has been moved from `desktop/cmp/store` to `cmp/store`.
* The options `nowEpsilon` and `nowString` on `RelativeTimestamp` have been renamed to `epsilon` and
  `equalString`, respectively.
* `TabRenderMode` and `TabRefreshMode` have been renamed to `RenderMode` and `RefreshMode` and moved
  to the `core` package. These enumerations are now used in the APIs for `Panel`, `TabContainer`,
  and `DashContainer`.
* `DockViewModel` now requires a function, or a HoistComponent as its `content` param. It has always
  been documented this way, but a bug in the original implementation had it accepting an actual
  element rather than a function. As now implemented, the form of the `content` param is consistent
  across `TabModel`, `DockViewModel`, and `DashViewSpec`.
* `JsonInput.showActionButtons` prop replaced with more specific `showFormatButton` and
  `showFullscreenButton` props.
* The `DataView.itemHeight` prop has been moved to `DataViewModel` where it can now be changed
  dynamically by applications.
* Desktop `AppBar.appMenuButtonOptions` prop renamed to `appMenuButtonProps` for consistency.

### 🐞 Bug Fixes

* Fixed issue where JsonInput was not receiving its `model` from context
  ([#1456](https://github.com/xh/hoist-react/issues/1456))
* Fixed issue where TreeMap would not be initialized if the TreeMapModel was created after the
  GridModel data was loaded ([#1471](https://github.com/xh/hoist-react/issues/1471))
* Fixed issue where export would create malformed file with dynamic header names
* Fixed issue where exported tree grids would have incorrect aggregate data
  ([#1447](https://github.com/xh/hoist-react/issues/1447))
* Fixed issue where resizable Panels could grow larger than desired
  ([#1498](https://github.com/xh/hoist-react/issues/1498))
* Changed RestGrid to only display export button if export is enabled
  ([#1490](https://github.com/xh/hoist-react/issues/1490))
* Fixed errors when grouping rows in Grids with `groupUseEntireRow` turned off
  ([#1520](https://github.com/xh/hoist-react/issues/1520))
* Fixed problem where charts were resized when being hidden
  ([#1528](https://github.com/xh/hoist-react/issues/1528))
* Fixed problem where charts were needlessly re-rendered, hurting performance and losing some state
  ([#1505](https://github.com/xh/hoist-react/issues/1505))
* Removed padding from Select option wrapper elements which was making it difficult for custom
  option renderers to control the padding ([1571](https://github.com/xh/hoist-react/issues/1571))
* Fixed issues with inconsistent indentation for tree grid nodes under certain conditions
  ([#1546](https://github.com/xh/hoist-react/issues/1546))
* Fixed autoFocus on NumberInput.

### 📚 Libraries

* @blueprintjs/core `3.19 -> 3.22`
* @blueprintjs/datetime `3.14 -> 3.15`
* @fortawesome/fontawesome-pro `5.11 -> 5.12`
* codemirror `5.49 -> 5.50`
* core-js `3.3 -> 3.6`
* fast-deep-equal `2.0 -> 3.1`
* filesize `5.0 -> 6.0`
* highcharts 7.2 -> 8.0`
* mobx `5.14 -> 5.15`
* react-dates `21.3 -> 21.5`
* react-dropzone `10.1 -> 10.2`
* react-windowed-select `added @ 2.0.1`

[Commit Log](https://github.com/xh/hoist-react/compare/v28.2.0...v29.0.0)

## v28.2.0 - 2019-11-08

### 🎁 New Features

* Added a `DateInput` component to the mobile toolkit. Its API supports many of the same options as
  its desktop analog with the exception of `timePrecision`, which is not yet supported.
* Added `minSize` to panelModel. A resizable panel can now be prevented from resizing to a size
  smaller than minSize. ([#1431](https://github.com/xh/hoist-react/issues/1431))

### 🐞 Bug Fixes

* Made `itemHeight` a required prop for `DataView`. This avoids an issue where agGrid went into an
  infinite loop if this value was not set.
* Fixed a problem with `RestStore` behavior when `dataRoot` changed from its default value.

[Commit Log](https://github.com/xh/hoist-react/compare/v28.1.1...v28.2.0)

## v28.1.1 - 2019-10-23

### 🐞 Bug Fixes

* Fixes a bug with default model context being set incorrectly within context inside of `Panel`.

[Commit Log](https://github.com/xh/hoist-react/compare/v28.1.0...v28.1.1)

## v28.1.0 - 2019-10-18

### 🎁 New Features

* `DateInput` supports a new `strictInputParsing` prop to enforce strict parsing of keyed-in entries
  by the underlying moment library. The default value is false, maintained the existing behavior
  where [moment will do its best](https://momentjs.com/guides/#/parsing/) to parse an entered date
  string that doesn't exactly match the specified format
* Any `DateInput` values entered that exceed any specified max/minDate will now be reset to null,
  instead of being set to the boundary date (which was surprising and potentially much less obvious
  to a user that their input had been adjusted automatically).
* `Column` and `ColumnGroup` now accept a function for `headerName`. The header will be
  automatically re-rendered when any observable properties referenced by the `headerName` function
  are modified.
* `ColumnGroup` now accepts an `align` config for setting the header text alignment
* The flag `toContext` for `uses` and `creates` has been replaced with a new flag `publishMode` that
  provides more granular control over how models are published and looked up via context. Components
  can specify `ModelPublishMode.LIMITED` to make their model available for contained components
  without it becoming the default model or exposing its sub-models.

### 🐞 Bug Fixes

* Tree columns can now specify `renderer` or `elementRenderer` configs without breaking the standard
  AG Grid group cell renderer auto-applied to tree columns (#1397).
* Use of a custom `Column.comparator` function will no longer break agGrid-provided column header
  filter menus (#1400).
* The MS Edge browser does not return a standard Promise from `async` functions, so the the return
  of those functions did not previously have the required Hoist extensions installed on its
  prototype. Edge "native" Promises are now also polyfilled / extended as required. (#1411).
* Async `Select` combobox queries are now properly debounced as per the `queryBuffer` prop (#1416).

### ⚙️ Technical

* Grid column group headers now use a custom React component instead of the default AG Grid column
  header, resulting in a different DOM structure and CSS classes. Existing CSS overrides of the
  AG Grid column group headers may need to be updated to work with the new structure/classes.
* We have configured `stylelint` to enforce greater consistency in our stylesheets within this
  project. The initial linting run resulted in a large number of updates to our SASS files, almost
  exclusively whitespace changes. No functional changes are intended/expected. We have also enabled
  hooks to run both JS and style linting on pre-commit. Neither of these updates directly affects
  applications, but the same tools could be configured for apps if desired.

### 📚 Libraries

* core-js `3.2 -> 3.3`
* filesize `4.2 -> 5.0`
* http-status-codes `added @ 1.3`

[Commit Log](https://github.com/xh/hoist-react/compare/v28.0.0...v28.1.0)

## v28.0.0 - 2019-10-07

_"The one with the hooks."_

**Hoist now fully supports React functional components and hooks.** The new `hoistComponent`
function is now the recommended method for defining new components and their corresponding element
factories. See that (within HoistComponentFunctional.js) and the new `useLocalModel()` and
`useContextModel()` hooks (within [core/model](core/model)) for more information.

Along with the performance benefits and the ability to use React hooks, Hoist functional components
are designed to read and write their models via context. This allows a much less verbose
specification of component element trees.

Note that **Class-based Components remain fully supported** (by both Hoist and React) using the
familiar `@HoistComponent` decorator, but transitioning to functional components within Hoist apps
is now strongly encouraged. In particular note that Class-based Components will *not* be able to
leverage the context for model support discussed above.

### 🎁 New Features

* Resizable panels now default to not redrawing their content when resized until the resize bar is
  dropped. This offers an improved user experience for most situations, especially when layouts are
  complex. To re-enable the previous dynamic behavior, set `PanelModel.resizeWhileDragging: true`.
* The default text input shown by `XH.prompt()` now has `selectOnFocus: true` and will confirm the
  user's entry on an `<enter>` keypress (same as clicking 'OK').
* `stringExcludes` function added to form validation constraints. This allows an input value to
  block specific characters or strings, e.g. no slash "/" in a textInput for a filename.
* `constrainAll` function added to form validation constraints. This takes another constraint as its
  only argument, and applies that constraint to an array of values, rather than just to one value.
  This is useful for applying a constraint to inputs that produce arrays, such as tag pickers.
* `DateInput` now accepts LocalDates as `value`, `minDate` and `maxDate` props.
* `RelativeTimestamp` now accepts a `bind` prop to specify a model field name from which it can pull
  its timestamp. The model itself can either be passed as a prop or (better) sourced automatically
  from the parent context. Developers are encouraged to take this change to minimize re-renders of
  parent components (which often contain grids and other intensive layouts).
* `Record` now has properties and methods for accessing and iterating over children, descendants,
  and ancestors
* `Store` now has methods for retrieving the descendants and ancestors of a given Record

### 💥 Breaking Changes

* **Apps must update their dev dependencies** to the latest `@xh/hoist-dev-utils` package: v4.0+.
  This updates the versions of Babel / Webpack used in builds to their latest / current versions and
  swaps to the updated Babel recommendation of `core-js` for polyfills.
* The `allSettled` function in `@xh/promise` has been removed. Applications using this method should
  use the ECMA standard (stage-2) `Promise.allSettled` instead. This method is now fully available
  in Hoist via bundled polyfills. Note that the standard method returns an array of objects of the
  form `{status: [rejected|fulfilled], ...}`, rather than `{state: [rejected|fulfilled], ...}`.
* The `containerRef` argument for `XH.toast()` should now be a DOM element. Component instances are
  no longer supported types for this value. This is required to support functional Components
  throughout the toolkit.
* Apps that need to prevent a `StoreFilterField` from binding to a `GridModel` in context, need to
  set the `store` or `gridModel` property explicitly to null.
* The Blueprint non-standard decorators `ContextMenuTarget` and `HotkeysTarget` are no longer
  supported. Use the new hooks `useContextMenu()` and `useHotkeys()` instead. For convenience, this
  functionality has also been made available directly on `Panel` via the `contextMenu` and `hotkeys`
  props.
* `DataView` and `DataViewModel` have been moved from `/desktop/cmp/dataview` to the cross-platform
  package `/cmp/dataview`.
* `isReactElement` has been removed. Applications should use the native React API method
  `React.isValidElement` instead.

### ⚙️ Technical

* `createObservableRef()` is now available in `@xh/hoist/utils/react` package. Use this function for
  creating refs that are functionally equivalent to refs created with `React.createRef()`, yet fully
  observable. With this change the `Ref` class in the same package is now obsolete.
* Hoist now establishes a proper react "error boundary" around all application code. This means that
  errors throw when rendering will be caught and displayed in the standard Hoist exception dialog,
  and stack traces for rendering errors should be significantly less verbose.
* Not a Hoist feature, exactly, but the latest version of `@xh/hoist-dev-utils` (see below) enables
  support for the `optional chaining` (aka null safe) and `nullish coalescing` operators via their
  Babel proposal plugins. Developers are encouraged to make good use of the new syntax below:
    * conditional-chaining: `let foo = bar?.baz?.qux;`
    * nullish coalescing: `let foo = bar ?? 'someDefaultValue';`

### 🐞 Bug Fixes

* Date picker month and year controls will now work properly in `localDate` mode. (Previously would
  reset to underlying value.)
* Individual `Buttons` within a `ButtonGroupInput` will accept a disabled prop while continuing to
  respect the overall `ButtonGroupInput`'s disabled prop.
* Raised z-index level of AG-Grid tooltip to ensure tooltips for AG-Grid context menu items appear
  above the context menu.

### 📚 Libraries

* @blueprintjs/core `3.18 -> 3.19`
* @blueprintjs/datetime `3.12 -> 3.14`
* @fortawesome/fontawesome-pro `5.10 -> 5.11`
* @xh/hoist-dev-utils `3.8 -> 4.3` (multiple transitive updates to build tooling)
* ag-grid `21.1 -> 21.2`
* highcharts `7.1 -> 7.2`
* mobx `5.13 -> 5.14`
* react-transition-group `4.2 -> 4.3`
* rsvp (removed)
* store2 `2.9 -> 2.10`

[Commit Log](https://github.com/xh/hoist-react/compare/v27.1.0...v28.0.0)

## v27.1.0 - 2019-09-05

### 🎁 New Features

* `Column.exportFormat` can now be a function, which supports setting Excel formats on a per-cell
  (vs. entire column) basis by returning a conditional `exportFormat` based upon the value and / or
  record.
    * ⚠️ Note that per-cell formatting _requires_ that apps update their server to use hoist-core
      v6.3.0+ to work, although earlier versions of hoist-core _are_ backwards compatible with the
      pre-existing, column-level export formatting.
* `DataViewModel` now supports a `sortBy` config. Accepts the same inputs as `GridModel.sortBy`,
  with the caveat that only a single-level sort is supported at this time.

[Commit Log](https://github.com/xh/hoist-react/compare/v27.0.1...v27.1.0)

## v27.0.1 - 2019-08-26

### 🐞 Bug Fixes

* Fix to `Store.clear()` and `GridModel.clear()`, which delegates to the same (#1324).

[Commit Log](https://github.com/xh/hoist-react/compare/v27.0.0...v27.0.1)

## v27.0.0 - 2019-08-23

### 🎁 New Features

* A new `LocalDate` class has been added to the toolkit. This class provides client-side support for
  "business" or "calendar" days that do not have a time component. It is an immutable class that
  supports '==', '<' and '>', as well as a number of convenient manipulation functions. Support for
  the `LocalDate` class has also been added throughout the toolkit, including:
    * `Field.type` now supports an additional `localDate` option for automatic conversion of server
      data to this type when loading into a `Store`.
    * `fetchService` is aware of this class and will automatically serialize all instances of it for
      posting to the server. ⚠ NOTE that along with this change, `fetchService` and its methods such
      as `XH.fetchJson()` will now serialize regular JS Date objects as ms timestamps when provided
      in params. Previously Dates were serialized in their default `toString()` format. This would
      be a breaking change for an app that relied on that default Date serialization, but it was
      made for increased symmetry with how Hoist JSON-serializes Dates and LocalDates on the
      server-side.
    * `DateInput` can now be used to seamlessly bind to a `LocalDate` as well as a `Date`. See its
      new prop of `valueType` which can be set to `localDate` or `date` (default).
    * A new `localDateCol` config has been added to the `@xh/hoist/grid/columns` package with
      standardized rendering and formatting.
* New `TreeMap` and `SplitTreeMap` components added, to render hierarchical data in a configurable
  TreeMap visualization based on the Highcharts library. Supports optional binding to a GridModel,
  which syncs selection and expand / collapse state.
* `Column` gets a new `highlightOnChange` config. If true, the grid will highlight the cell on each
  change by flashing its background. (Currently this is a simple on/off config - future iterations
  could support a function variant or other options to customize the flash effect based on the
  old/new values.) A new CSS var `--xh-grid-cell-change-bg-highlight` can be used to customize the
  color used, app-wide or scoped to a particular grid selector. Note that columns must *not* specify
  `rendererIsComplex` (see below) if they wish to enable the new highlight flag.

### 💥 Breaking Changes

* The updating of `Store` data has been reworked to provide a simpler and more powerful API that
  allows for the applications of additions, deletions, and updates in a single transaction:
    * The signature of `Store.updateData()` has been substantially changed, and is now the main
      entry point for all updates.
    * `Store.removeRecords()` has been removed. Use `Store.updateData()` instead.
    * `Store.addData()` has been removed. Use `Store.updateData()` instead.
* `Column` takes an additional property `rendererIsComplex`. Application must set this flag to
  `true` to indicate if a column renderer uses values other than its own bound field. This change
  provides an efficiency boost by allowing AG Grid to use its default change detection instead of
  forcing a cell refresh on any change.

### ⚙️ Technical

* `Grid` will now update the underlying AG Grid using AG Grid transactions rather than relying on
  agGrid `deltaRowMode`. This is intended to provide the best possible grid performance and
  generally streamline the use of the AG Grid Api.

### 🐞 Bug Fixes

* Panel resize events are now properly throttled, avoiding extreme lagginess when resizing panels
  that contain complex components such as big grids.
* Workaround for issues with the mobile Onsen toolkit throwing errors while resetting page stack.
* Dialogs call `doCancel()` handler if cancelled via `<esc>` keypress.

### 📚 Libraries

* @xh/hoist-dev-utils `3.7 -> 3.8`
* qs `6.7 -> 6.8`
* store2 `2.8 -> 2.9`

[Commit Log](https://github.com/xh/hoist-react/compare/v26.0.1...v27.0.0)

## v26.0.1 - 2019-08-07

### 🎁 New Features

* **WebSocket support** has been added in the form of `XH.webSocketService` to establish and
  maintain a managed websocket connection with the Hoist UI server. This is implemented on the
  client via the native `WebSocket` object supported by modern browsers and relies on the
  corresponding service and management endpoints added to Hoist Core v6.1.
    * Apps must declare `webSocketsEnabled: true` in their `AppSpec` configuration to enable this
      overall functionality on the client.
    * Apps can then subscribe via the new service to updates on a requested topic and will receive
      any inbound messages for that topic via a callback.
    * The service will monitor the socket connection with a regular heartbeat and attempt to
      re-establish if dropped.
    * A new admin console snap-in provides an overview of connected websocket clients.
* The `XH.message()` and related methods such as `XH.alert()` now support more flexible
  `confirmProps` and `cancelProps` configs, each of which will be passed to their respective button
  and merged with suitable defaults. Allows use of the new `autoFocus` prop with these preconfigured
  dialogs.
    * By default, `XH.alert()` and `XH.confirm()` will auto focus the confirm button for user
      convenience.
    * The previous text/intent configs have been deprecated and the message methods will log a
      console warning if they are used (although it will continue to respect them to aid
      transitioning to the new configs).
* `GridModel` now supports a `copyCell` context menu action. See `StoreContextMenu` for more
  details.
* New `GridCountLabel` component provides an alternative to existing `StoreCountLabel`, outputting
  both overall record count and current selection count in a configurable way.
* The `Button` component accepts an `autoFocus` prop to attempt to focus on render.
* The `Checkbox` component accepts an `autoFocus` prop to attempt to focus on render.

### 💥 Breaking Changes

* `StoreCountLabel` has been moved from `/desktop/cmp/store` to the cross-platform package
  `/cmp/store`. Its `gridModel` prop has also been removed - usages with grids should likely switch
  to the new `GridCountLabel` component, noted above and imported from `/cmp/grid`.
* The API for `ClipboardButton` and `ClipboardMenuItem` has been simplified, and made implementation
  independent. Specify a single `getCopyText` function rather than the `clipboardSpec`.
  (`clipboardSpec` is an artifact from the removed `clipboard` library).
* The `XH.prompt()` and `XH.message()` input config has been updated to work as documented, with any
  initial/default value for the input sourced from `input.initialValue`. Was previously sourced from
  `input.value` (#1298).
* ChartModel `config` has been deprecated. Please use `highchartsConfig` instead.

### 🐞 Bug Fixes

* The `Select.selectOnFocus` prop is now respected when used in tandem with `enableCreate` and/or
  `queryFn` props.
* `DateInput` popup _will_ now close when input is blurred but will _not_ immediately close when
  `enableTextInput` is `false` and a month or year is clicked (#1293).
* Buttons within a grid `actionCol` now render properly in compact mode, without clipping/overflow.

### ⚙️ Technical

* `AgGridModel` will now throw an exception if any of its methods which depend on AG Grid state are
  called before the grid has been fully initialized (AG Grid onGridReady event has fired).
  Applications can check the new `isReady` property on `AgGridModel` before calling such methods
  to️️ verify the grid is fully initialized.

### 📚 Libraries

* @blueprintjs/core `3.17 -> 3.18`
* @blueprintjs/datetime `3.11 -> 3.12`
* @fortawesome/fontawesome `5.9 -> 5.10`
* ag-grid `21.0.1 -> 21.1.1`
* store2 `2.7 -> 2.8`
* The `clipboard` library has been replaced with the simpler `clipboard-copy` library.

[Commit Log](https://github.com/xh/hoist-react/compare/v25.2.0...v26.0.1)

## v25.2.0 - 2019-07-25

### 🎁 New Features

* `RecordAction` supports a new `secondaryText` property. When used for a Grid context menu item,
  this text appears on the right side of the menu item, usually used for displaying the shortcut key
  associated with an action.

### 🐞 Bug Fixes

* Fixed issue with loopy behavior when using `Select.selectOnFocus` and changing focus
  simultaneously with keyboard and mouse.

[Commit Log](https://github.com/xh/hoist-react/compare/v25.1.0...v25.2.0)

## v25.1.0 - 2019-07-23

### 🎁 New Features

* `JsonInput` includes buttons for toggling showing in a full-screen dialog window. Also added a
  convenience button to auto-format `JsonInput's` content.
* `DateInput` supports a new `enableTextInput` prop. When this property is set to false, `DateInput`
  will be entirely driven by the provided date picker. Additionally, `DateInput` styles have been
  improved for its various modes to more clearly convey its functionality.
* `ExportButton` will auto-disable itself if bound to an empty `GridModel`. This helper button will
  now also throw a console warning (to alert the developer) if `gridModel.enableExport != true`.

### ⚙️ Technical

* Classes decorated with `@LoadSupport` will now throw an exception out of their provided
  `loadAsync()` method if called with a parameter that's not a plain object (i.e. param is clearly
  not a `LoadSpec`). Note this might be a breaking change, in so far as it introduces additional
  validation around this pre-existing API requirement.
* Requirements for the `colorSpec` option passed to Hoist number formatters have been relaxed to
  allow partial definitions such that, for example, only negative values may receive the CSS class
  specified, without having to account for positive value styling.

### 🐞 Bug Fixes

* `RestFormModel` now submits dirty fields only when editing a record, as intended (#1245).
* `FormField` will no longer override the disabled prop of its child input if true (#1262).

### 📚 Libraries

* mobx `5.11 -> 5.13`
* Misc. patch-level updates

[Commit Log](https://github.com/xh/hoist-react/compare/v25.0.0...v25.1.0)

## v25.0.0 - 2019-07-16

### 🎁 New Features

* `Column` accepts a new `comparator` callback to customize how column cell values are sorted by the
  grid.
* Added `XH.prompt()` to show a simple message popup with a built-in, configurable HoistInput. When
  submitted by the user, its callback or resolved promise will include the input's value.
* `Select` accepts a new `selectOnFocus` prop. The behaviour is analogous to the `selectOnFocus`
  prop already in `TextInput`, `TextArea` and `NumberInput`.

### 💥 Breaking Changes

* The `fmtPercent` and `percentRenderer` methods will now multiply provided value by 100. This is
  consistent with the behavior of Excel's percentage formatting and matches the expectations of
  `ExportFormat.PCT`. Columns that were previously using `exportValue: v => v/100` as a workaround
  to the previous renderer behavior should remove this line of code.
* `DimensionChooserModel`'s `historyPreference` config has been renamed `preference`. It now
  supports saving both value and history to the same preference (existing history preferences will
  be handled).

[Commit Log](https://github.com/xh/hoist-react/compare/v24.2.0...v25.0.0)

## v24.2.0 - 2019-07-08

### 🎁 New Features

* `GridModel` accepts a new `colDefaults` configuration. Defaults provided via this object will be
  merged (deeply) into all column configs as they are instantiated.
* New `Panel.compactHeader` and `DockContainer.compactHeaders` props added to enable more compact
  and space efficient styling for headers in these components.
    * ⚠️ Note that as part of this change, internal panel header CSS class names changed slightly -
      apps that were targeting these internal selectors would need to adjust. See
      desktop/cmp/panel/impl/PanelHeader.scss for the relevant updates.
* A new `exportOptions.columns` option on `GridModel` replaces `exportOptions.includeHiddenCols`.
  The updated and more flexible config supports special strings 'VISIBLE' (default), 'ALL', and/or a
  list of specific colIds to include in an export.
    * To avoid immediate breaking changes, GridModel will log a warning on any remaining usages of
      `includeHiddenCols` but auto-set to `columns: 'ALL'` to maintain the same behavior.
* Added new preference `xhShowVersionBar` to allow more fine-grained control of when the Hoist
  version bar is showing. It defaults to `auto`, preserving the current behavior of always showing
  the footer to Hoist Admins while including it for non-admins *only* in non-production
  environments. The pref can alternatively be set to 'always' or 'never' on a per-user basis.

### 📚 Libraries

* @blueprintjs/core `3.16 -> 3.17`
* @blueprintjs/datetime `3.10 -> 3.11`
* mobx `5.10 -> 5.11`
* react-transition-group `2.8 -> 4.2`

[Commit Log](https://github.com/xh/hoist-react/compare/v24.1.1...v24.2.0)

## v24.1.1 - 2019-07-01

### 🐞 Bug Fixes

* Mobile column chooser internal layout/sizing fixed when used in certain secure mobile browsers.

[Commit Log](https://github.com/xh/hoist-react/compare/v24.1.0...v24.1.1)

## v24.1.0 - 2019-07-01

### 🎁 New Features

* `DateInput.enableClear` prop added to support built-in button to null-out a date input's value.

### 🐞 Bug Fixes

* The `Select` component now properly shows all options when the pick-list is re-shown after a
  change without first blurring the control. (Previously this interaction edge case would only show
  the option matching the current input value.) #1198
* Mobile mask component `onClick` callback prop restored - required to dismiss mobile menus when not
  tapping a menu option.
* When checking for a possible expired session within `XH.handleException()`, prompt for app login
  only for Ajax requests made to relative URLs (not e.g. remote APIs accessed via CORS). #1189

### ✨ Styles

* Panel splitter collapse button more visible in dark theme. CSS vars to customize further fixed.
* The mobile app menu button has been moved to the right side of the top appBar, consistent with its
  placement in desktop apps.

### 📚 Libraries

* @blueprintjs/core `3.15 -> 3.16`
* @blueprintjs/datetime `3.9 -> 3.10`
* codemirror `5.47 -> 5.48`
* mobx `6.0 -> 6.1`

[Commit Log](https://github.com/xh/hoist-react/compare/v24.0.0...v24.1.0)

## v24.0.0 - 2019-06-24

### 🎁 New Features

#### Data

* A `StoreFilter` object has been introduced to the data API. This allows `Store` and
  `StoreFilterField` to support the ability to conditionally include all children when filtering
  hierarchical data stores, and could support additional filtering customizations in the future.
* `Store` now provides a `summaryRecord` property which can be used to expose aggregated data for
  the data it contains. The raw data for this record can be provided to `loadData()` and
  `updateData()` either via an explicit argument to these methods, or as the root node of the raw
  data provided (see `Store.loadRootAsSummary`).
* The `StoreFilterField` component accepts new optional `model` and `bind` props to allow control of
  its text value from an external model's observable.
* `pwd` is now a new supported type of `Field` in the `@xh/hoist/core/data` package.

#### Grid

* `GridModel` now supports a `showSummary` config which can be used to display its store's
  summaryRecord (see above) as either a pinned top or bottom row.
* `GridModel` also adds a `enableColumnPinning` config to enable/disable user-driven pinning. On
  desktop, if enabled, users can pin columns by dragging them to the left or right edges of the grid
  (the default AG Grid gesture). Column pinned state is now also captured and maintained by the
  overall grid state system.
* The desktop column chooser now options in a non-modal popover when triggered from the standard
  `ColChooserButton` component. This offers a quicker and less disruptive alternative to the modal
  dialog (which is still used when launched from the grid context menu). In this popover mode,
  updates to columns are immediately reflected in the underlying grid.
* The mobile `ColChooser` has been improved significantly. It now renders displayed and available
  columns as two lists, allowing drag and drop between to update the visibility and ordering. It
  also provides an easy option to toggle pinning the first column.
* `DimensionChooser` now supports an optional empty / ungrouped configuration with a value of `[]`.
  See `DimensionChooserModel.enableClear` and `DimensionChooser.emptyText`.

#### Other Features

* Core `AutoRefreshService` added to trigger an app-wide data refresh on a configurable interval, if
  so enabled via a combination of soft-config and user preference. Auto-refresh relies on the use of
  the root `RefreshContextModel` and model-level `LoadSupport`.
* A new `LoadingIndicator` component is available as a more minimal / unobtrusive alternative to a
  modal mask. Typically configured via a new `Panel.loadingIndicator` prop, the indicator can be
  bound to a `PendingTaskModel` and will automatically show/hide a spinner and/or custom message in
  an overlay docked to the corner of the parent Panel.
* `DateInput` adds support for new `enablePicker` and `showPickerOnFocus` props, offering greater
  control over when the calendar picker is shown. The new default behaviour is to not show the
  picker on focus, instead showing it via a built-in button.
* Transitions have been disabled by default on desktop Dialog and Popover components (both are from
  the Blueprint library) and on the Hoist Mask component. This should result in a snappier user
  experience, especially when working on remote / virtual workstations. Any in-app customizations to
  disable or remove transitions can now be removed in favor of this toolkit-wide change.
* Added new `@bindable.ref` variant of the `@bindable` decorator.

### 💥 Breaking Changes

* Apps that defined and initialized their own `AutoRefreshService` service or functionality should
  leverage the new Hoist service if possible. Apps with a pre-existing custom service of the same
  name must either remove in favor of the new service or - if they have special requirements not
  covered by the Hoist implementation - rename their own service to avoid a naming conflict.
* The `StoreFilterField.onFilterChange` callback will now be passed a `StoreFilter`, rather than a
  function.
* `DateInput` now has a calendar button on the right side of the input which is 22 pixels square.
  Applications explicitly setting width or height on this component should ensure that they are
  providing enough space for it to display its contents without clipping.

### 🐞 Bug Fixes

* Performance for bulk grid selections has been greatly improved (#1157)
* Toolbars now specify a minimum height (or width when vertical) to avoid shrinking unexpectedly
  when they contain only labels or are entirely empty (but still desired to e.g. align UIs across
  multiple panels). Customize if needed via the new `--xh-tbar-min-size` CSS var.
* All Hoist Components that accept a `model` prop now have that properly documented in their
  prop-types.
* Admin Log Viewer no longer reverses its lines when not in tail mode.

### ⚙️ Technical

* The `AppSpec` config passed to `XH.renderApp()` now supports a `clientAppCode` value to compliment
  the existing `clientAppName`. Both values are now optional and defaulted from the project-wide
  `appCode` and `appName` values set via the project's Webpack config. (Note that `clientAppCode` is
  referenced by the new `AutoRefreshService` to support configurable auto-refresh intervals on a
  per-app basis.)

### 📚 Libraries

* ag-grid `20.0 -> 21.0`
* react-select `2.4 -> 3.0`
* mobx-react `5.4 -> 6.0.3`
* font-awesome `5.8 -> 5.9`
* react-beautiful-dnd `10.1.1 -> 11.0.4`

[Commit Log](https://github.com/xh/hoist-react/compare/v23.0.0...v24.0.0)

## v23.0.0 - 2019-05-30

### 🎁 New Features

* `GridModel` now accepts a config of `cellBorders`, similar to `rowBorders`
* `Panel.tbar` and `Panel.bbar` props now accept an array of Elements and will auto-generate a
  `Toolbar` to contain them, avoiding the need for the extra import of `toolbar()`.
* New functions `withDebug` and `withShortDebug` have been added to provide a terse syntax for
  adding debug messages that track the execution of specific blocks of code.
* `XH.toast()` now supports an optional `containerRef` argument that can be used for anchoring a
  toast within another component (desktop only). Can be used to display more targeted toasts within
  the relevant section of an application UI, as opposed to the edge of the screen.
* `ButtonGroupInput` accepts a new `enableClear` prop that allows the active / depressed button to
  be unselected by pressing it again - this sets the value of the input as a whole to `null`.
* Hoist Admins now always see the VersionBar in the footer.
* `Promise.track` now accepts an optional `omit` config that indicates when no tracking will be
  performed.
* `fmtNumber` now accepts an optional `prefix` config that prepends immediately before the number,
  but after the sign (`+`, `-`).
* New utility methods `forEachAsync()` and `whileAsync()` have been added to allow non-blocking
  execution of time-consuming loops.

### 💥 Breaking Changes

* The `AppOption.refreshRequired` config has been renamed to `reloadRequired` to better match the
  `XH.reloadApp()` method called to reload the entire app in the browser. Any options defined by an
  app that require it to be fully reloaded should have this renamed config set to `true`.
* The options dialog will now automatically trigger an app-wide data _refresh_ via
  `XH.refreshAppAsync()` if options have changed that don't require a _reload_.
* The `EventSupport` mixin has been removed. There are no known uses of it and it is in conflict
  with the overall reactive structure of the hoist-react API. If your app listens to the
  `appStateChanged`, `prefChange` or `prefsPushed` events you will need to adjust accordingly.

### 🐞 Bug Fixes

* `Select` will now let the user edit existing text in conditions where it is expected to be
  editable. #880
* The Admin "Config Differ" tool has been updated to reflect changes to `Record` made in v22. It is
  once again able to apply remote config values.
* A `Panel` with configs `resizable: true, collapsible: false` now renders with a splitter.
* A `Panel` with no `icon`, `title`, or `headerItems` will not render a blank header.
* `FileChooser.enableMulti` now behaves as one might expect -- true to allow multiple files in a
  single upload. Previous behavior (the ability to add multiple files to dropzone) is now controlled
  by `enableAddMulti`.

[Commit Log](https://github.com/xh/hoist-react/compare/v22.0.0...v23.0.0)

## v22.0.0 - 2019-04-29

### 🎁 New Features

* A new `DockContainer` component provides a user-friendly way to render multiple child components
  "docked" to its bottom edge. Each child view is rendered with a configurable header and controls
  to allow the user to expand it, collapse it, or optionally "pop it out" into a modal dialog.
* A new `AgGrid` component provides a much lighter Hoist wrapper around AG Grid while maintaining
  consistent styling and layout support. This allows apps to use any features supported by AG Grid
  without conflicting with functionality added by the core Hoist `Grid`.
    * Note that this lighter wrapper lacks a number of core Hoist features and integrations,
      including store support, grid state, enhanced column and renderer APIs, absolute value
      sorting, and more.
    * An associated `AgGridModel` provides access to to the AG Grid APIs, minimal styling configs,
      and several utility methods for managing Grid state.
* Added `GridModel.groupSortFn` config to support custom group sorting (replaces any use of
  `agOptions.defaultGroupSortComparator`).
* The `Column.cellClass` and `Column.headerClass` configs now accept functions to dynamically
  generate custom classes based on the Record and/or Column being rendered.
* The `Record` object now provides an additional getter `Record.allChildren` to return all children
  of the record, irrespective of the current filter in place on the record's store. This supplements
  the existing `Record.children` getter, which returns only the children meeting the filter.

### 💥 Breaking Changes

* The class `LocalStore` has been renamed `Store`, and is now the main implementation and base class
  for Store Data. The extraneous abstract superclass `BaseStore` has been removed.
* `Store.dataLastUpdated` had been renamed `Store.lastUpdated` on the new class and is now a simple
  timestamp (ms) rather than a Javascript Date object.
* The constructor argument `Store.processRawData` now expects a function that *returns* a modified
  object with the necessary edits. This allows implementations to safely *clone* the raw data rather
  than mutating it.
* The method `Store.removeRecord` has been replaced with the method `Store.removeRecords`. This will
  facilitate efficient bulk deletes.

### ⚙️ Technical

* `Grid` now performs an important performance workaround when loading a new dataset that would
  result in the removal of a significant amount of existing records/rows. The underlying AG Grid
  component has a serious bottleneck here (acknowledged as AG-2879 in their bug tracker). The Hoist
  grid wrapper will now detect when this is likely and proactively clear all data using a different
  API call before loading the new dataset.
* The implementations `Store`, `RecordSet`, and `Record` have been updated to more efficiently
  re-use existing record references when loading, updating, or filtering data in a store. This keeps
  the Record objects within a store as stable as possible, and allows additional optimizations by
  AG Grid and its `deltaRowDataMode`.
* When loading raw data into store `Record`s, Hoist will now perform additional conversions based on
  the declared `Field.type`. The unused `Field.nullable` has been removed.
* `LocalStorageService` now uses both the `appCode` and current username for its namespace key,
  ensuring that e.g. local prefs/grid state are not overwritten across multiple app users on one OS
  profile, or when admin impersonation is active. The service will automatically perform a one-time
  migration of existing local state from the old namespace to the new. #674
* `elem` no longer skips `null` children in its calls to `React.createElement()`. These children may
  play the role of placeholders when using conditional rendering, and skipping them was causing
  React to trigger extra re-renders. This change further simplifies Hoist's element factory and
  removes an unnecessary divergence with the behavior of JSX.

### 🐞 Bug Fixes

* `Grid` exports retain sorting, including support for absolute value sorting. #1068
* Ensure `FormField`s are keyed with their model ID, so that React can properly account for dynamic
  changes to fields within a form. #1031
* Prompt for app refresh in (rare) case of mismatch between client and server-side session user.
  (This can happen during impersonation and is defended against in server-side code.) #675

[Commit Log](https://github.com/xh/hoist-react/compare/v21.0.2...v22.0.0)

## v21.0.2 - 2019-04-05

### 📚 Libraries

* Rollback AG Grid to v20.0.0 after running into new performance issues with large datasets and
  `deltaRowDataMode`. Updates to tree filtering logic, also related to grid performance issues with
  filtered tree results returning much larger record counts.

## v21.0.0 - 2019-04-04

### 🎁 New Features

* `FetchService` fetch methods now accept a plain object as the `headers` argument. These headers
  will be merged with the default headers provided by FetchService.
* An app can also now specify default headers to be sent with every fetch request via
  `XH.fetchService.setDefaultHeaders()`. You can pass either a plain object, or a closure which
  returns one.
* `Grid` supports a new `onGridReady` prop, allowing apps to hook into the AG Grid event callback
  without inadvertently short-circuiting the Grid's own internal handler.

### 💥 Breaking Changes

* The shortcut getter `FormModel.isNotValid` was deemed confusing and has been removed from the API.
  In most cases applications should use `!FormModel.isValid` instead; this expression will return
  `false` for the `Unknown` as well as the `NotValid` state. Applications that wish to explicitly
  test for the `NotValid` state should use the `validationState` getter.
* Multiple HoistInputs have changed their `onKeyPress` props to `onKeyDown`, including TextInput,
  NumberInput, TextArea & SearchInput. The `onKeyPress` event has been deprecated in general and has
  limitations on which keys will trigger the event to fire (i.e. it would not fire on an arrow
  keypress).
* FetchService's fetch methods no longer support `contentType` parameter. Instead, specify a custom
  content-type by setting a 'Content-Type' header using the `headers` parameter.
* FetchService's fetch methods no longer support `acceptJson` parameter. Instead, pass an {"Accept":
  "application/json"} header using the `headers` parameter.

### ✨ Styles

* Black point + grid colors adjusted in dark theme to better blend with overall blue-gray tint.
* Mobile styles have been adjusted to increase the default font size and grid row height, in
  addition to a number of other smaller visual adjustments.

### 🐞 Bug Fixes

* Avoid throwing React error due to tab / routing interactions. Tab / routing / state support
  generally improved. (#1052)
* `GridModel.selectFirst()` improved to reliably select first visible record even when one or more
  groupBy levels active. (#1058)

### 📚 Libraries

* AG Grid `~20.1 -> ~20.2` (fixes ag-grid sorting bug with treeMode)
* @blueprint/core `3.14 -> 3.15`
* @blueprint/datetime `3.7 -> 3.8`
* react-dropzone `10.0 -> 10.1`
* react-transition-group `2.6 -> 2.8`

[Commit Log](https://github.com/xh/hoist-react/compare/v20.2.1...v21.0.0)

## v20.2.1 - 2019-03-28

* Minor tweaks to grid styles - CSS var for pinned column borders, drop left/right padding on
  center-aligned grid cells.

[Commit Log](https://github.com/xh/hoist-react/compare/v20.2.0...v20.2.1)

## v20.2.0 - 2019-03-27

### 🎁 New Features

* `GridModel` exposes three new configs - `rowBorders`, `stripeRows`, and `showCellFocus` - to
  provide additional control over grid styling. The former `Grid` prop `showHover` has been
  converted to a `GridModel` config for symmetry with these other flags and more efficient
  re-rendering. Note that some grid-related CSS classes have also been modified to better conform to
  the BEM approach used elsewhere - this could be a breaking change for apps that keyed off of
  certain Hoist grid styles (not expected to be a common case).
* `Select` adds a `queryBuffer` prop to avoid over-eager calls to an async `queryFn`. This buffer is
  defaulted to 300ms to provide some out-of-the-box debouncing of keyboard input when an async query
  is provided. A longer value might be appropriate for slow / intensive queries to a remote API.

### 🐞 Bug Fixes

* A small `FormField.labelWidth` config value will now be respected, even if it is less than the
  default minWidth of 80px.
* Unnecessary re-renders of inactive tab panels now avoided.
* `Grid`'s filter will now be consistently applied to all tree grid records. Previously, the filter
  skipped deeply nested records under specific conditions.
* `Timer` no longer requires its `runFn` to be a promise, as it briefly (and unintentionally) did.
* Suppressed default browser resize handles on `textarea`.

[Commit Log](https://github.com/xh/hoist-react/compare/v20.1.1...v20.2.0)

## v20.1.1 - 2019-03-27

### 🐞 Bug Fixes

* Fix form field reset so that it will call computeValidationAsync even if revalidation is not
  triggered because the field's value did not change when reset.

[Commit Log](https://github.com/xh/hoist-react/compare/v20.1.0...v20.1.1)

## v20.1.0 - 2019-03-14

### 🎁 New Features

* Standard app options panel now includes a "Restore Defaults" button to clear all user preferences
  as well as any custom grid state, resetting the app to its default state for that user.

### 🐞 Bug Fixes

* Removed a delay from `HoistInput` blur handling, ensuring `noteBlurred()` is called as soon as the
  element loses focus. This should remove a class of bugs related to input values not flushing into
  their models quickly enough when `commitOnChange: false` and the user moves directly from an input
  to e.g. clicking a submit button. #1023
* Fix to Admin ConfigDiffer tool (missing decorator).

### ⚙️ Technical

* The `GridModel.store` config now accepts a plain object and will internally create a `LocalStore`.
  This store config can also be partially specified or even omitted entirely. GridModel will ensure
  that the store is auto-configured with all fields in configured grid columns, reducing the need
  for app code boilerplate (re)enumerating field names.
* `Timer` class reworked to allow its interval to be adjusted dynamically via `setInterval()`,
  without requiring the Timer to be re-created.

[Commit Log](https://github.com/xh/hoist-react/compare/v20.0.1...v20.1.0)

## v20.0.1 - 2019-03-08

### 🐞 Bug Fixes

* Ensure `RestStore` processes records in a standard way following a save/add operation (#1010).

[Commit Log](https://github.com/xh/hoist-react/compare/v20.0.0...v20.0.1)

## v20.0.0 - 2019-03-06

### 💥 Breaking Changes

* The `@LoadSupport` decorator has been substantially reworked and enhanced from its initial release
  in v19. It is no longer needed on the HoistComponent, but rather should be put directly on the
  owned HoistModel implementing the loading. IMPORTANT NOTE: all models should implement
  `doLoadAsync` rather than `loadAsync`. Please see `LoadSupport` for more information on this
  important change.
* `TabContainer` and `TabContainerModel` are now cross-platform. Apps should update their code to
  import both from `@xh/hoist/cmp/tab`.
* `TabContainer.switcherPosition` has been moved to `TabContainerModel`. Please note that changes to
  `switcherPosition` are not supported on mobile, where the switcher will always appear beneath the
  container.
* The `Label` component from `@xh/hoist/desktop/cmp/input` has been removed. Applications should
  consider using the basic html `label` element instead (or a `FormField` if applicable).
* The `LeftRightChooserModel` constructor no longer accepts a `leftSortBy` and `rightSortBy`
  property. The implementation of these properties was generally broken. Use `leftSorted` and
  `rightSorted` instead.

#### Mobile

* Mobile `Page` has changed - `Pages` are now wrappers around `Panels` that are designed to be used
  with a `NavigationModel` or `TabContainer`. `Page` accepts the same props as `Panel`, meaning uses
  of `loadModel` should be replaced with `mask`.
* The mobile `AppBar` title is static and defaults to the app name. If you want to display page
  titles, it is recommended to use the `title` prop on the `Page`.

### 🎁 New Features

* Enhancements to Model and Component data loading via `@LoadSupport` provides a stronger set of
  conventions and better support for distinguishing between initial loads / auto/background
  refreshes / user- driven refreshes. It also provides new patterns for ensuring application
  Services are refreshed as part of a reworked global refresh cycle.
* RestGridModel supports a new `cloneAction` to take an existing record and open the editor form in
  "add mode" with all editable fields pre-populated from the source record. The action calls
  `prepareCloneFn`, if defined on the RestGridModel, to perform any transform operations before
  rendering the form.
* Tabs in `TabContainerModel` now support an `icon` property on the desktop.
* Charts take a new optional `aspectRatio` prop.
* Added new `Column.headerTooltip` config.
* Added new method `markManaged` on `ManagedSupport`.
* Added new function decorator `debounced`.
* Added new function `applyMixin` providing support for structured creation of class decorators
  (mixins).

#### Mobile

* Column chooser support available for mobile Grids. Users can check/uncheck columns to add/remove
  them from a configurable grid and reorder the columns in the list via drag and drop. Pair
  `GridModel.enableColChooser` with a mobile `colChooserButton` to allow use.
* Added `DialogPage` to the mobile toolkit. These floating pages do not participate in navigation or
  routing, and are used for showing fullscreen views outside of the Navigator / TabContainer
  context.
* Added `Panel` to the mobile toolkit, which offers a header element with standardized styling,
  title, and icon, as well as support for top and bottom toolbars.
* The mobile `AppBar` has been updated to more closely match the desktop `AppBar`, adding `icon`,
  `leftItems`, `hideAppMenuButton` and `appMenuButtonProps` props.
* Added routing support to mobile.

### 🐞 Bug Fixes

* The HighCharts wrapper component properly resizes its chart.
* Mobile dimension chooser button properly handles overflow for longer labels.
* Sizing fixes for multi-line inputs such as textArea and jsonInput.
* NumberInput calls a `onKeyPress` prop if given.
* Layout fixes on several admin panels and detail popups.

### 📚 Libraries

* @blueprintjs/core `3.13 -> 3.14`
* @xh/hoist-dev-utils `3.5 -> 3.6`
* ag-grid `~20.0 -> ~20.1`
* react-dropzone `~8.0 -> ~9.0`
* react-select `~2.3 -> ~2.4`
* router5 `~6.6 -> ~7.0`
* react `~16.7 -> ~16.8`

[Commit Log](https://github.com/xh/hoist-react/compare/v19.0.1...v20.0.0)

## v19.0.1 - 2019-02-12

### 🐞 Bug Fixes

* Additional updates and simplifications to `FormField` sizing of child `HoistInput` elements, for
  more reliable sizing and spacing filling behavior.

[Commit Log](https://github.com/xh/hoist-react/compare/v19.0.0...v19.0.1)

## v19.0.0 - 2019-02-08

### 🎁 New Features

* Added a new architecture for signaling the need to load / refresh new data across either the
  entire app or a section of the component hierarchy. This new system relies on React context to
  minimizes the need for explicit application wiring, and improves support for auto-refresh. See
  newly added decorator `@LoadSupport` and classes/components `RefreshContext`,
  `RefreshContextModel`, and `RefreshContextView` for more info.
* `TabContainerModel` and `TabModel` now support `refreshMode` and `renderMode` configs to allow
  better control over how inactive tabs are mounted/unmounted and how tabs handle refresh requests
  when hidden or (re)activated.
* Apps can implement `getAppOptions()` in their `AppModel` class to specify a set of app-wide
  options that should be editable via a new built-in Options dialog. This system includes built-in
  support for reading/writing options to preferences, or getting/setting their values via custom
  handlers. The toolkit handles the rendering of the dialog.
* Standard top-level app buttons - for actions such as launching the new Options dialog, switching
  themes, launching the admin client, and logging out - have been moved into a new menu accessible
  from the top-right corner of the app, leaving more space for app-specific controls in the AppBar.
* `RecordGridModel` now supports an enhanced `editors` configuration that exposes the full set of
  validation and display support from the Forms package.
* `HoistInput` sizing is now consistently implemented using `LayoutSupport`. All sizable
  `HoistInputs` now have default `width` to ensure a standard display out of the box. `JsonInput`
  and `TextArea` also have default `height`. These defaults can be overridden by declaring explicit
  `width` and `height` values, or unset by setting the prop to `null`.
* `HoistInputs` within `FormFields` will be automatically sized to fill the available space in the
  `FormField`. In these cases, it is advised to either give the `FormField` an explicit size or
  render it in a flex layout.

### 💥 Breaking Changes

* AG Grid has been updated to v20.0.0. Most apps shouldn't require any changes - however, if you are
  using `agOptions` to set sorting, filtering or resizing properties, these may need to change:

  For the `Grid`, `agOptions.enableColResize`, `agOptions.enableSorting`
  and `agOptions.enableFilter`
  have been removed. You can replicate their effects by using `agOptions.defaultColDef`. For
  `Columns`, `suppressFilter` has been removed, an should be replaced with `filter: false`.

* `HoistAppModel.requestRefresh` and `TabContainerModel.requestRefresh` have been removed.
  Applications should use the new Refresh architecture described above instead.
* `tabRefreshMode` on TabContainer has been renamed `renderMode`.
* `TabModel.reloadOnShow` has been removed. Set the `refreshMode` property on TabContainerModel or
  TabModel to `TabRefreshMode.ON_SHOW_ALWAYS` instead.
* The mobile APIs for `TabContainerModel`, `TabModel`, and `RefreshButton` have been rewritten to
  more closely mirror the desktop API.
* The API for `RecordGridModel` editors has changed -- `type` is no longer supported. Use
  `fieldModel` and `formField` instead.
* `LocalStore.loadRawData` requires that all records presented to store have unique IDs specified.
  See `LocalStore.idSpec` for more information.

### 🐞 Bug Fixes

* SwitchInput and RadioInput now properly highlight validation errors in `minimal` mode.

### 📚 Libraries

* @blueprintjs/core `3.12 -> 3.13`
* ag-grid `~19.1.4 -> ~20.0.0`

[Commit Log](https://github.com/xh/hoist-react/compare/v18.1.2...v19.0.0)

## v18.1.2 - 2019-01-30

### 🐞 Bug Fixes

* Grid integrations relying on column visibility (namely export, storeFilterField) now correctly
  consult updated column state from GridModel. #935
* Ensure `FieldModel.initialValue` is observable to ensure that computed dirty state (and any other
  derivations) are updated if it changes. #934
* Fixes to ensure Admin console log viewer more cleanly handles exceptions (e.g. attempting to
  auto-refresh on a log file that has been deleted).

[Commit Log](https://github.com/xh/hoist-react/compare/v18.1.1...v18.1.2)

## v18.1.1 - 2019-01-29

* Grid cell padding can be controlled via a new set of CSS vars and is reduced by default for grids
  in compact mode.
* The `addRecordAsync()` and `saveRecordAsync()` methods on `RestStore` return the updated record.

[Commit Log](https://github.com/xh/hoist-react/compare/v18.1.0...v18.1.1)

## v18.1.0 - 2019-01-28

### 🎁 New Features

* New `@managed` class field decorator can be used to mark a property as fully created/owned by its
  containing class (provided that class has installed the matching `@ManagedSupport` decorator).
    * The framework will automatically pass any `@managed` class members to `XH.safeDestroy()` on
      destroy/unmount to ensure their own `destroy()` lifecycle methods are called and any related
      resources are disposed of properly, notably MobX observables and reactions.
    * In practice, this should be used to decorate any properties on `HoistModel`, `HoistService`,
      or
      `HoistComponent` classes that hold a reference to a `HoistModel` created by that class. All of
      those core artifacts support the new decorator, `HoistModel` already provides a built-in
      `destroy()` method, and calling that method when an app is done with a Model is an important
      best practice that can now happen more reliably / easily.
* `FormModel.getData()` accepts a new single parameter `dirtyOnly` - pass true to get back only
  fields which have been modified.
* The mobile `Select` component indicates the current value with a ✅ in the drop-down list.
* Excel exports from tree grids now include the matching expand/collapse tree controls baked into
  generated Excel file.

### 🐞 Bug Fixes

* The `JsonInput` component now properly respects / indicates disabled state.

### 📚 Libraries

* Hoist-dev-utils `3.4.1 -> 3.5.0` - updated webpack and other build tool dependencies, as well as
  an improved eslint configuration.
* @blueprintjs/core `3.10 -> 3.12`
* @blueprintjs/datetime `3.5 -> 3.7`
* fontawesome `5.6 -> 5.7`
* mobx `5.8 -> 5.9`
* react-select `2.2 -> 2.3`
* Other patch updates

[Commit Log](https://github.com/xh/hoist-react/compare/v18.0.0...v18.1.0)

## v18.0.0 - 2019-01-15

### 🎁 New Features

* Form support has been substantially enhanced and restructured to provide both a cleaner API and
  new functionality:
    * `FormModel` and `FieldModel` are now concrete classes and provide the main entry point for
      specifying the contents of a form. The `Field` and `FieldSupport` decorators have been
      removed.
    * Fields and sub-forms may now be dynamically added to FormModel.
    * The validation state of a FormModel is now *immediately* available after construction and
      independent of the GUI. The triggering of the *display* of that state is now a separate
      process triggered by GUI actions such as blur.
    * `FormField` has been substantially reworked to support a read-only display and inherit common
      property settings from its containing `Form`.
    * `HoistInput` has been moved into the `input` package to clarify that these are lower level
      controls and independent of the Forms package.

* `RestGrid` now supports a `mask` prop. RestGrid loading is now masked by default.
* `Chart` component now supports a built-in zoom out gesture: click and drag from right-to-left on
  charts with x-axis zooming.
* `Select` now supports an `enableClear` prop to control the presence of an optional inline clear
  button.
* `Grid` components take `onCellClicked` and `onCellDoubleClicked` event handlers.
* A new desktop `FileChooser` wraps a preconfigured react-dropzone component to allow users to
  easily select files for upload or other client-side processing.

### 💥 Breaking Changes

* Major changes to Form (see above). `HoistInput` imports will also need to be adjusted to move from
  `form` to `input`.
* The name of the HoistInput `field` prop has been changed to `bind`. This change distinguishes the
  lower-level input package more clearly from the higher-level form package which uses it. It also
  more clearly relates the property to the associated `@bindable` annotation for models.
* A `Select` input with `enableMulti = true` will by default no longer show an inline x to clear the
  input value. Use the `enableClear` prop to re-enable.
* Column definitions are exported from the `grid` package. To ensure backwards compatibility,
  replace imports from `@xh/hoist/desktop/columns` with `@xh/hoist/desktop/cmp/grid`.

### 📚 Libraries

* React `~16.6.0 -> ~16.7.0`
* Patch version updates to multiple other dependencies.

[Commit Log](https://github.com/xh/hoist-react/compare/v17.0.0...v18.0.0)

## v17.0.0 - 2018-12-21

### 💥 Breaking Changes

* The implementation of the `model` property on `HoistComponent` has been substantially enhanced:
    * "Local" Models should now be specified on the Component class declaration by simply setting
      the
      `model` property, rather than the confusing `localModel` property.
    * HoistComponent now supports a static `modelClass` class property. If set, this property will
      allow a HoistComponent to auto-create a model internally when presented with a plain
      javascript object as its `model` prop. This is especially useful in cases like `Panel`
      and `TabContainer`, where apps often need to specify a model but do not require a reference to
      the model. Those usages can now skip importing and instantiating an instance of the
      component's model class themselves.
    * Hoist will now throw an Exception if an application attempts to changes the model on an
      existing HoistComponent instance or presents the wrong type of model to a HoistComponent where
      `modelClass` has been specified.

* `PanelSizingModel` has been renamed `PanelModel`. The class now also has the following new
  optional properties, all of which are `true` by default:
    * `showSplitter` - controls visibility of the splitter bar on the outside edge of the component.
    * `showSplitterCollapseButton` - controls visibility of the collapse button on the splitter bar.
    * `showHeaderCollapseButton` - controls visibility of a (new) collapse button in the header.

* The API methods for exporting grid data have changed and gained new features:
    * Grids must opt-in to export with the `GridModel.enableExport` config.
    * Exporting a `GridModel` is handled by the new `GridExportService`, which takes a collection of
      `exportOptions`. See `GridExportService.exportAsync` for available `exportOptions`.
    * All export entry points (`GridModel.exportAsync()`, `ExportButton` and the export context menu
      items) support `exportOptions`. Additionally, `GridModel` can be configured with default
      `exportOptions` in its config.

* The `buttonPosition` prop on `NumberInput` has been removed due to problems with the underlying
  implementation. Support for incrementing buttons on NumberInputs will be re-considered for future
  versions of Hoist.

### 🎁 New Features

* `TextInput` on desktop now supports an `enableClear` property to allow easy addition of a clear
  button at the right edge of the component.
* `TabContainer` enhancements:
    * An `omit` property can now be passed in the tab configs passed to the `TabContainerModel`
      constructor to conditionally exclude a tab from the container
    * Each `TabModel` can now be retrieved by id via the new `getTabById` method on
      `TabContainerModel`.
    * `TabModel.title` can now be changed at runtime.
    * `TabModel` now supports the following properties, which can be changed at runtime or set via
      the config:
        * `disabled` - applies a disabled style in the switcher and blocks navigation to the tab via
          user click, routing, or the API.
        * `excludeFromSwitcher` - removes the tab from the switcher, but the tab can still be
          navigated to programmatically or via routing.
* `MultiFieldRenderer` `multiFieldConfig` now supports a `delimiter` property to separate
  consecutive SubFields.
* `MultiFieldRenderer` SubFields now support a `position` property, to allow rendering in either the
  top or bottom row.
* `StoreCountLabel` now supports a new 'includeChildren' prop to control whether or not children
  records are included in the count. By default this is `false`.
* `Checkbox` now supports a `displayUnsetState` prop which may be used to display a visually
  distinct state for null values.
* `Select` now renders with a checkbox next to the selected item in its dropdown menu, instead of
  relying on highlighting. A new `hideSelectedOptionCheck` prop is available to disable.
* `RestGridModel` supports a `readonly` property.
* `DimensionChooser`, various `HoistInput` components, `Toolbar` and `ToolbarSeparator` have been
  added to the mobile component library.
* Additional environment enums for UAT and BCP, added to Hoist Core 5.4.0, are supported in the
  application footer.

### 🐞 Bug Fixes

* `NumberInput` will no longer immediately convert its shorthand value (e.g. "3m") into numeric form
  while the user remains focused on the input.
* Grid `actionCol` columns no longer render Button components for each action, relying instead on
  plain HTML / CSS markup for a significant performance improvement when there are many rows and/or
  actions per row.
* Grid exports more reliably include the appropriate file extension.
* `Select` will prevent an `<esc>` keypress from bubbling up to parent components only when its menu
  is open. (In that case, the component assumes escape was pressed to close its menu and captures
  the keypress, otherwise it should leave it alone and let it e.g. close a parent popover).

[Commit Log](https://github.com/xh/hoist-react/compare/v16.0.1...v17.0.0)

## v16.0.1 - 2018-12-12

### 🐞 Bug Fixes

* Fix to FeedbackForm allowing attempted submission with an empty message.

[Commit Log](https://github.com/xh/hoist-react/compare/v16.0.0...v16.0.1)

## v16.0.0

### 🎁 New Features

* Support for ComboBoxes and Dropdowns have been improved dramatically, via a new `Select` component
  based on react-select.
* The AG Grid based `Grid` and `GridModel` are now available on both mobile and desktop. We have
  also added new support for multi-row/multi-field columns via the new `multiFieldRenderer` renderer
  function.
* The app initialization lifecycle has been restructured so that no App classes are constructed
  until Hoist is fully initialized.
* `Column` now supports an optional `rowHeight` property.
* `Button` now defaults to 'minimal' mode, providing a much lighter-weight visual look-and-feel to
  HoistApps. `Button` also implements `@LayoutSupport`.
* Grouping state is now saved by the grid state support on `GridModel`.
* The Hoist `DimChooser` component has been ported to hoist-react.
* `fetchService` now supports an `autoAbortKey` in its fetch methods. This can be used to
  automatically cancel obsolete requests that have been superseded by more recent variants.
* Support for new `clickableLabel` property on `FormField`.
* `RestForm` now supports a read-only view.
* Hoist now supports automatic tracking of app/page load times.

### 💥 Breaking Changes

* The new location for the cross-platform grid component is `@xh/hoist/cmp/grid`. The `columns`
  package has also moved under a new sub-package in this location.
* Hoist top-level App Structure has changed in order to improve consistency of the Model-View
  conventions, to improve the accessibility of services, and to support the improvements in app
  initialization mentioned above:
    - `XH.renderApp` now takes a new `AppSpec` configuration.
    - `XH.app` is now `XH.appModel`.
    - All services are installed directly on `XH`.
    - `@HoistApp` is now `@HoistAppModel`
* `RecordAction` has been substantially refactored and improved. These are now typically immutable
  and may be shared.
    - `prepareFn` has been replaced with a `displayFn`.
    - `actionFn` and `displayFn` now take a single object as their parameter.
* The `hide` property on `Column` has been changed to `hidden`.
* The `ColChooserButton` has been moved from the incorrect location `@xh/hoist/cmp/grid` to
  `@xh/hoist/desktop/cmp/button`. This is a desktop-only component. Apps will have to adjust these
  imports.
* `withDefaultTrue` and `withDefaultFalse` in `@xh/hoist/utils/js` have been removed. Use
  `withDefault` instead.
* `CheckBox` has been renamed `Checkbox`

### ⚙️ Technical

* AG Grid has been upgraded to v19.1
* mobx has been upgraded to v5.6
* React has been upgraded to v16.6
* Allow browsers with proper support for Proxy (e.g Edge) to access Hoist Applications.

### 🐞 Bug Fixes

* Extensive. See full change list below.

[Commit Log](https://github.com/xh/hoist-react/compare/v15.1.2...v16.0.0)

## v15.1.2

🛠 Hotfix release to MultiSelect to cap the maximum number of options rendered by the drop-down
list. Note, this component is being replaced in Hoist v16 by the react-select library.

[Commit Log](https://github.com/xh/hoist-react/compare/v15.1.1...v15.1.2)

## v15.1.1

### 🐞 Bug Fixes

* Fix to minimal validation mode for FormField disrupting input focus.
* Fix to JsonInput disrupting input focus.

### ⚙️ Technical

* Support added for TLBR-style notation when specifying margin/padding via layoutSupport - e.g. box(
  {margin: '10 20 5 5'}).
* Tweak to lockout panel message when the user has no roles.

[Commit Log](https://github.com/xh/hoist-react/compare/v15.1.0...v15.1.1)

## v15.1.0

### 🎁 New Features

* The FormField component takes a new minimal prop to display validation errors with a tooltip only
  as opposed to an inline message string. This can be used to help reduce shifting / jumping form
  layouts as required.
* The admin-only user impersonation toolbar will now accept new/unknown users, to support certain
  SSO application implementations that can create users on the fly.

### ⚙️ Technical

* Error reporting to server w/ custom user messages is disabled if the user is not known to the
  client (edge case with errors early in app lifecycle, prior to successful authentication).

[Commit Log](https://github.com/xh/hoist-react/compare/v15.0.0...v15.1.0)

## v15.0.0

### 💥 Breaking Changes

* This update does not require any application client code changes, but does require updating the
  Hoist Core Grails plugin to >= 5.0. Hoist Core changes to how application roles are loaded and
  users are authenticated required minor changes to how JS clients bootstrap themselves and load
  user data.
* The Hoist Core HoistImplController has also been renamed to XhController, again requiring Hoist
  React adjustments to call the updated /xh/ paths for these (implementation) endpoints. Again, no
  app updates required beyond taking the latest Hoist Core plugin.

[Commit Log](https://github.com/xh/hoist-react/compare/v14.2.0...v15.0.0)

## v14.2.0

### 🎁 New Features

* Upgraded hoist-dev-utils to 3.0.3. Client builds now use the latest Webpack 4 and Babel 7 for
  noticeably faster builds and recompiles during CI and at development time.
* GridModel now has a top-level agColumnApi property to provide a direct handle on the AG Grid
  Column API object.

### ⚙️ Technical

* Support for column groups strengthened with the addition of a dedicated ColumnGroup sibling class
  to Column. This includes additional internal refactoring to reduce unnecessary cloning of Column
  configurations and provide a more managed path for Column updates. Public APIs did not change.
  (#694)

### 📚 Libraries

* Blueprint Core `3.6.1 -> 3.7.0`
* Blueprint Datetime `3.2.0 -> 3.3.0`
* Fontawesome `5.3.x -> 5.4.x`
* MobX `5.1.2 -> 5.5.0`
* Router5 `6.5.0 -> 6.6.0`

[Commit Log](https://github.com/xh/hoist-react/compare/v14.1.3...v14.2.0)

## v14.1.3

### 🐞 Bug Fixes

* Ensure JsonInput reacts properly to value changes.

### ⚙️ Technical

* Block user pinning/unpinning in Grid via drag-and-drop - pending further work via #687.
* Support "now" as special token for dateIs min/max validation rules.
* Tweak grouped grid row background color.

[Commit Log](https://github.com/xh/hoist-react/compare/v14.1.1...v14.1.3)

## v14.1.1

### 🐞 Bug Fixes

* Fixes GridModel support for row-level grouping at same time as column grouping.

[Commit Log](https://github.com/xh/hoist-react/compare/v14.1.0...v14.1.1)

## v14.1.0

### 🎁 New Features

* GridModel now supports multiple levels of row grouping. Pass the public setGroupBy() method an
  array of string column IDs, or a falsey value / empty array to ungroup. Note that the public and
  observable groupBy property on GridModel will now always be an array, even if the grid is not
  grouped or has only a single level of grouping.
* GridModel exposes public expandAll() and collapseAll() methods for grouped / tree grids, and
  StoreContextMenu supports a new "expandCollapseAll" string token to insert context menu items.
  These are added to the default menu, but auto-hide when the grid is not in a grouped state.
* The Grid component provides a new onKeyDown prop, which takes a callback and will fire on any
  keypress targeted within the Grid. Note such a handler is not provided directly by AG Grid.
* The Column class supports pinned as a top-level config. Supports passing true to pin to the left.

### 🐞 Bug Fixes

* Updates to Grid column widths made via AG Grid's "autosize to fit" API are properly persisted to
  grid state.

[Commit Log](https://github.com/xh/hoist-react/compare/v14.0.0...v14.1.0)

## v14.0.0

* Along with numerous bug fixes, v14 brings with it a number of important enhancements for grids,
  including support for tree display, 'action' columns, and absolute value sorting. It also includes
  some new controls and improvement to focus display.

### 💥 Breaking Changes

* The signatures of the Column.elementRenderer and Column.renderer have been changed to be
  consistent with each other, and more extensible. Each takes two arguments -- the value to be
  rendered, and a single bundle of metadata.
* StoreContextMenuAction has been renamed to RecordAction. Its action property has been renamed to
  actionFn for consistency and clarity.
* LocalStore : The method LocalStore.processRawData no longer takes an array of all records, but
  instead takes just a single record. Applications that need to operate on all raw records in bulk
  should do so before presenting them to LocalStore. Also, LocalStores template methods for override
  have also changed substantially, and sub-classes that rely on these methods will need to be
  adjusted accordingly.

### 🎁 New Features

#### Grid

* The Store API now supports hierarchical datasets. Applications need to simply provide raw data for
  records with a "children" property containing the raw data for their children.
* Grid supports a 'TreeGrid' mode. To show a tree grid, bind the GridModel to a store containing
  hierarchical data (as above), set treeMode: true on the GridModel, and specify a column to display
  the tree controls (isTreeColumn: true)
* Grid supports absolute sorting for numerical columns. Specify absSort: true on your column config
  to enable. Clicking the grid header will now cycle through ASC > DESC > DESC (abs) sort modes.
* Grid supports an 'Actions' column for one-click record actions. See cmp/desktop/columns/actionCol.
* A new showHover prop on the desktop Grid component will highlight the hovered row with default
  styling. A new GridModel.rowClassFn callback was added to support per-row custom classes based on
  record data.
* A new ExportFormat.LONG_TEXT format has been added, along with a new Column.exportWidth config.
  This supports exporting columns that contain long text (e.g. notes) as multi-line cells within
  Excel.

#### Other Components

* RadioInput and ButtonGroupInput have been added to the desktop/cmp/form package.
* DateInput now has support for entering and displaying time values.
* NumberInput displays its unformatted value when focused.
* Focused components are now better highlighted, with additional CSS vars provided to customize as
  needed.

### 🐞 Bug Fixes

* Calls to GridModel.setGroupBy() work properly not only on the first, but also all subsequent calls
  (#644).
* Background / style issues resolved on several input components in dark theme (#657).
* Grid context menus appear properly over other floating components.

### 📚 Libraries

* React `16.5.1 -> 16.5.2`
* router5 `6.4.2 -> 6.5.0`
* CodeMirror, Highcharts, and MobX patch updates

[Commit Log](https://github.com/xh/hoist-react/compare/v13.0.0...v14.0.0)

## v13.0.0

🍀Lucky v13 brings with it a number of enhancements for forms and validation, grouped column support
in the core Grid API, a fully wrapped MultiSelect component, decorator syntax adjustments, and a
number of other fixes and enhancements.

It also includes contributions from new ExHI team members Arjun and Brendan. 🎉

### 💥 Breaking Changes

* The core `@HoistComponent`, `@HoistService`, and `@HoistModel` decorators are **no longer
  parameterized**, meaning that trailing `()` should be removed after each usage. (#586)
* The little-used `hoistComponentFactory()` method was also removed as a further simplification
  (#587).
* The `HoistField` superclass has been renamed to `HoistInput` and the various **desktop form
  control components have been renamed** to match (55afb8f). Apps using these components (which will
  likely be most apps) will need to adapt to the new names.
    * This was done to better distinguish between the input components and the upgraded Field
      concept on model classes (see below).

### 🎁 New Features

⭐️ **Forms and Fields** have been a major focus of attention, with support for structured data
fields added to Models via the `@FieldSupport` and `@field()` decorators.

* Models annotated with `@FieldSupport` can decorate member properties with `@field()`, making those
  properties observable and settable (with a generated `setXXX()` method).
* The `@field()` decorators themselves can be passed an optional display label string as well as
  zero or more *validation rules* to define required constraints on the value of the field.
* A set of predefined constraints is provided within the toolkit within the `/field/` package.
* Models using `FieldSupport` should be sure to call the `initFields()` method installed by the
  decorator within their constructor. This method can be called without arguments to generally
  initialize the field system, or it can be passed an object of field names to initial/default
  values, which will set those values on the model class properties and provide change/dirty
  detection and the ability to "reset" a form.
* A new `FormField` UI component can be used to wrap input components within a form. The `FormField`
  wrapper can accept the source model and field name, and will apply those to its child input. It
  leverages the Field model to automatically display a label, indicate required fields, and print
  validation error messages. This new component should be the building-block for most non-trivial
  forms within an application.

Other enhancements include:

* **Grid columns can be grouped**, with support for grouping added to the grid state management
  system, column chooser, and export manager (#565). To define a column group, nest column
  definitions passed to `GridModel.columns` within a wrapper object of the
  form `{headerName: 'My group', children: [...]}`.

(Note these release notes are incomplete for this version.)

[Commit Log](https://github.com/xh/hoist-react/compare/v12.1.2...v13.0.0)

## v12.1.2

### 🐞 Bug Fixes

* Fix casing on functions generated by `@settable` decorator
  (35c7daa209a4205cb011583ebf8372319716deba).

[Commit Log](https://github.com/xh/hoist-react/compare/v12.1.1...v12.1.2)

## v12.1.1

### 🐞 Bug Fixes

* Avoid passing unknown HoistField component props down to Blueprint select/checkbox controls.

### 📚 Libraries

* Rollback update of `@blueprintjs/select` package `3.1.0 -> 3.0.0` - this included breaking API
  changes and will be revisited in #558.

[Commit Log](https://github.com/xh/hoist-react/compare/v12.1.0...v12.1.1)

## v12.1.0

### 🎁 New Features

* New `@bindable` and `@settable` decorators added for MobX support. Decorating a class member
  property with `@bindable` makes it a MobX `@observable` and auto-generates a setter method on the
  class wrapped in a MobX `@action`.
* A `fontAwesomeIcon` element factory is exported for use with other FA icons not enumerated by the
  `Icon` class.
* CSS variables added to control desktop Blueprint form control margins. These remain defaulted to
  zero, but now within CSS with support for variable overrides. A Blueprint library update also
  brought some changes to certain field-related alignment and style properties. Review any form
  controls within apps to ensure they remain aligned as desired
  (8275719e66b4677ec5c68a56ccc6aa3055283457 and df667b75d41d12dba96cbd206f5736886cb2ac20).

### 🐞 Bug Fixes

* Grid cells are fully refreshed on a data update, ensuring cell renderers that rely on data other
  than their primary display field are updated (#550).
* Grid auto-sizing is run after a data update, ensuring flex columns resize to adjust for possible
  scrollbar visibility changes (#553).
* Dropdown fields can be instantiated with fewer required properties set (#541).

### 📚 Libraries

* Blueprint `3.0.1 -> 3.4.0`
* FontAwesome `5.2.0 -> 5.3.0`
* CodeMirror `5.39.2 -> 5.40.0`
* MobX `5.0.3 -> 5.1.0`
* router5 `6.3.0 -> 6.4.2`
* React `16.4.1 -> 16.4.2`

[Commit Log](https://github.com/xh/hoist-react/compare/v12.0.0...v12.1.0)

## v12.0.0

Hoist React v12 is a relatively large release, with multiple refactorings around grid columns,
`elemFactory` support, classNames, and a re-organization of classes and exports within `utils`.

### 💥 Breaking Changes

#### ⭐️ Grid Columns

**A new `Column` class describes a top-level API for columns and their supported options** and is
intended to be a cross-platform layer on top of AG Grid and TBD mobile grid implementations.

* The desktop `GridModel` class now accepts a collection of `Column` configuration objects to define
  its available columns.
* Columns may be configured with `flex: true` to cause them to stretch all available horizontal
  space within a grid, sharing it equally with any other flex columns. However note that this should
  be used sparingly, as flex columns have some deliberate limitations to ensure stable and
  consistent behavior. Most noticeably, they cannot be resized directly by users. Often, a best
  practice will be to insert an `emptyFlexCol` configuration as the last column in a grid - this
  will avoid messy-looking gaps in the layout while not requiring a data-driven column be flexed.
* User customizations to column widths are now saved if the GridModel has been configured with a
  `stateModel` key or model instance - see `GridStateModel`.
* Columns accept a `renderer` config to format text or HTML-based output. This is a callback that is
  provided the value, the row-level record, and a metadata object with the column's `colId`. An
  `elementRenderer` config is also available for cells that should render a Component.
* An `agOptions` config key continues to provide a way to pass arbitrary options to the underlying
  AG Grid instance (for desktop implementations). This is considered an "escape hatch" and should be
  used with care, but can provide a bridge to required AG Grid features as the Hoist-level API
  continues to develop.
* The "factory pattern" for Column templates / defaults has been removed, replaced by a simpler
  approach that recommends exporting simple configuration partials and spreading them into
  instance-specific column configs.
* See 0798f6bb20092c59659cf888aeaf9ecb01db52a6 for primary commit.

#### ⭐️ Element Factory, LayoutSupport, BaseClassName

Hoist provides core support for creating components via a factory pattern, powered by the `elem()`
and `elemFactory()` methods. This approach remains the recommended way to instantiate component
elements, but was **simplified and streamlined**.

* The rarely used `itemSpec` argument was removed (this previously applied defaults to child items).
* Developers can now also use JSX to instantiate all Hoist-provided components while still taking
  advantage of auto-handling for layout-related properties provided by the `LayoutSupport` mixin.
    * HoistComponents should now spread **`...this.getLayoutProps()`** into their outermost rendered
      child to enable promotion of layout properties.
* All HoistComponents can now specify a **baseClassName** on their component class and should pass
  `className: this.getClassName()` down to their outermost rendered child. This allows components to
  cleanly layer on a base CSS class name with any instance-specific classes.
* See 8342d3870102ee9bda4d11774019c4928866f256 for primary commit.

#### ⭐️ Panel resizing / collapsing

**The `Panel` component now takes a `sizingModel` prop to control and encapsulate newly built-in
resizing and collapsing behavior** (#534).

* See the `PanelSizingModel` class for configurable details, including continued support for saving
  sizing / collapsed state as a user preference.
* **The standalone `Resizable` component was removed** in favor of the improved support built into
  Panel directly.

#### Other

* Two promise-related models have been combined into **a new, more powerful `PendingTaskModel`**,
  and the `LoadMask` component has been removed and consolidated into `Mask`
  (d00a5c6e8fc1e0e89c2ce3eef5f3e14cb842f3c8).
    * `Panel` now exposes a single `mask` prop that can take either a configured `mask` element or a
      simple boolean to display/remove a default mask.
* **Classes within the `utils` package have been re-organized** into more standardized and scalable
  namespaces. Imports of these classes will need to be adjusted.

### 🎁 New Features

* **The desktop Grid component now offers a `compact` mode** with configurable styling to display
  significantly more data with reduced padding and font sizes.
* The top-level `AppBar` refresh button now provides a default implementation, calling a new
  abstract `requestRefresh()` method on `HoistApp`.
* The grid column chooser can now be configured to display its column groups as initially collapsed,
  for especially large collections of columns.
* A new `XH.restoreDefaultsAsync()` method provides a centralized way to wipe out user-specific
  preferences or customizations (#508).
* Additional Blueprint `MultiSelect`, `Tag`, and `FormGroup` controls re-exported.

### 🐞 Bug Fixes

* Some components were unintentionally not exporting their Component class directly, blocking JSX
  usage. All components now export their class.
* Multiple fixes to `DayField` (#531).
* JsonField now responds properly when switching from light to dark theme (#507).
* Context menus properly filter out duplicated separators (#518).

[Commit Log](https://github.com/xh/hoist-react/compare/v11.0.0...v12.0.0)

## v11.0.0

### 💥 Breaking Changes

* **Blueprint has been upgraded to the latest 3.x release.** The primary breaking change here is the
  renaming of all `pt-` CSS classes to use a new `bp3-` prefix. Any in-app usages of the BP
  selectors will need to be updated. See the
  [Blueprint "What's New" page](http://blueprintjs.com/docs/#blueprint/whats-new-3.0).
* **FontAwesome has been upgraded to the latest 5.2 release.** Only the icons enumerated in the
  Hoist `Icon` class are now registered via the FA `library.add()` method for inclusion in bundled
  code, resulting in a significant reduction in bundle size. Apps wishing to use other FA icons not
  included by Hoist must import and register them - see the
  [FA React Readme](https://github.com/FortAwesome/react-fontawesome/blob/master/README.md) for
  details.
* **The `mobx-decorators` dependency has been removed** due to lack of official support for the
  latest MobX update, as well as limited usage within the toolkit. This package was primarily
  providing the optional `@setter` decorator, which should now be replaced as needed by dedicated
  `@action` setter methods (19cbf86138499bda959303e602a6d58f6e95cb40).

### 🎁 Enhancements

* `HoistComponent` now provides a `getClassNames()` method that will merge any `baseCls` CSS class
  names specified on the component with any instance-specific classes passed in via props (#252).
    * Components that wish to declare and support a `baseCls` should use this method to generate and
      apply a combined list of classes to their outermost rendered elements (see `Grid`).
    * Base class names have been added for relevant Hoist-provided components - e.g. `.xh-panel` and
      `.xh-grid`. These will be appended to any instance class names specified within applications
      and be available as public CSS selectors.
* Relevant `HoistField` components support inline `leftIcon` and `rightElement` props. `DayField`
  adds support for `minDay / maxDay` props.
* Styling for the built-in AG Grid loading overlay has been simplified and improved (#401).
* Grid column definitions can now specify an `excludeFromExport` config to drop them from
  server-generated Excel/CSV exports (#485).

### 🐞 Bug Fixes

* Grid data loading and selection reactions have been hardened and better coordinated to prevent
  throwing when attempting to set a selection before data has been loaded (#484).

### 📚 Libraries

* Blueprint `2.x -> 3.x`
* FontAwesome `5.0.x -> 5.2.x`
* CodeMirror `5.37.0 -> 5.39.2`
* router5 `6.2.4 -> 6.3.0`

[Commit Log](https://github.com/xh/hoist-react/compare/v10.0.1...v11.0.0)

## v10.0.1

### 🐞 Bug Fixes

* Grid `export` context menu token now defaults to server-side 'exportExcel' export.
    * Specify the `exportLocal` token to return a menu item for local AG Grid export.
* Columns with `field === null` skipped for server-side export (considered spacer / structural
  columns).

## v10.0.0

### 💥 Breaking Changes

* **Access to the router API has changed** with the `XH` global now exposing `router` and
  `routerState` properties and a `navigate()` method directly.
* `ToastManager` has been deprecated. Use `XH.toast` instead.
* `Message` is no longer a public class (and its API has changed). Use `XH.message/confirm/alert`
  instead.
* Export API has changed. The Built-in grid export now uses more powerful server-side support. To
  continue to use local AG based export, call method `GridModel.localExport()`. Built-in export
  needs to be enabled with the new property on `GridModel.enableExport`. See `GridModel` for more
  details.

### 🎁 Enhancements

* New Mobile controls and `AppContainer` provided services (impersonation, about, and version bars).
* Full-featured server-side Excel export for grids.

### 🐞 Bug Fixes

* Prevent automatic zooming upon input focus on mobile devices (#476).
* Clear the selection when showing the context menu for a record which is not already selected
  (#469).
* Fix to make lockout script readable by Compatibility Mode down to IE5.

### 📚 Libraries

* MobX `4.2.x -> 5.0.x`

[Commit Log](https://github.com/xh/hoist-react/compare/v9.0.0...v10.0.0)

## v9.0.0

### 💥 Breaking Changes

* **Hoist-provided mixins (decorators) have been refactored to be more granular and have been broken
  out of `HoistComponent`.**
    * New discrete mixins now exist for `LayoutSupport` and `ContextMenuSupport` - these should be
      added directly to components that require the functionality they add for auto-handling of
      layout-related props and support for showing right-click menus. The corresponding options on
      `HoistComponent` that used to enable them have been removed.
    * For consistency, we have also renamed `EventTarget -> EventSupport` and `Reactive ->
      ReactiveSupport` mixins. These both continue to be auto-applied to HoistModel and HoistService
      classes, and ReactiveSupport enabled by default in HoistComponent.
* **The Context menu API has changed.** The `ContextMenuSupport` mixin now specifies an abstract
  `getContextMenuItems()` method for component implementation (replacing the previous
  `renderContextMenu()` method). See the new [`ContextMenuItem` class for what these items support,
  as well as several static default items that can be used.
    * The top-level `AppContainer` no longer provides a default context menu, instead allowing the
      browser's own context menu to show unless an app / component author has implemented custom
      context-menu handling at any level of their component hierarchy.

### 🐞 Bug Fixes

* TabContainer active tab can become out of sync with the router state (#451)
    * ⚠️ Note this also involved a change to the `TabContainerModel` API - `activateTab()` is now
      the public method to set the active tab and ensure both the tab and the route land in the
      correct state.
* Remove unintended focused cell borders that came back with the prior AG Grid upgrade.

[Commit Log](https://github.com/xh/hoist-react/compare/v8.0.0...v9.0.0)

## v8.0.0

Hoist React v8 brings a big set of improvements and fixes, some API and package re-organizations,
and AG Grid upgrade, and more. 🚀

### 💥 Breaking Changes

* **Component package directories have been re-organized** to provide better symmetry between
  pre-existing "desktop" components and a new set of mobile-first component. Current desktop
  applications should replace imports from `@xh/hoist/cmp/xxx` with `@xh/hoist/desktop/cmp/xxx`.
    * Important exceptions include several classes within `@xh/hoist/cmp/layout/`, which remain
      cross-platform.
    * `Panel` and `Resizable` components have moved to their own packages in
      `@xh/hoist/desktop/cmp/panel` and `@xh/hoist/desktop/cmp/resizable`.
* **Multiple changes and improvements made to tab-related APIs and components.**
    * The `TabContainerModel` constructor API has changed, notably `children` -> `tabs`, `useRoutes`
      ->
      `route` (to specify a starting route as a string) and `switcherPosition` has moved from a
      model config to a prop on the `TabContainer` component.
    * `TabPane` and `TabPaneModel` have been renamed `Tab` and `TabModel`, respectively, with
      several related renames.
* **Application entry-point classes decorated with `@HoistApp` must implement the new getter method
  `containerClass()`** to specify the platform specific component used to wrap the app's
  `componentClass`.
    * This will typically be `@xh/hoist/[desktop|mobile]/AppContainer` depending on platform.

### 🎁 New Features

* **Tab-related APIs re-worked and improved**, including streamlined support for routing, a new
  `tabRenderMode` config on `TabContainerModel`, and better naming throughout.
* **Ag-grid updated to latest v18.x** - now using native flex for overall grid layout and sizing
  controls, along with multiple other vendor improvements.
* Additional `XH` API methods exposed for control of / integration with Router5.
* The core `@HoistComponent` decorated now installs a new `isDisplayed` getter to report on
  component visibility, taking into account the visibility of its ancestors in the component tree.
* Mobile and Desktop app package / component structure made more symmetrical (#444).
* Initial versions of multiple new mobile components added to the toolkit.
* Support added for **`IdleService` - automatic app suspension on inactivity** (#427).
* Hoist wrapper added for the low-level Blueprint **button component** - provides future hooks into
  button customizations and avoids direct BP import (#406).
* Built-in support for collecting user feedback via a dedicated dialog, convenient XH methods and
  default appBar button (#379).
* New `XH.isDevelopmentMode` constant added, true when running in local Webpack dev-server mode.
* CSS variables have been added to customize and standardize the Blueprint "intent" based styling,
  with defaults adjusted to be less distracting (#420).

### 🐞 Bug Fixes

* Preference-related events have been standardized and bugs resolved related to pushAsync() and the
  `prefChange` event (ee93290).
* Admin log viewer auto-refreshes in tail-mode (#330).
* Distracting grid "loading" overlay removed (#401).
* Clipboard button ("click-to-copy" functionality) restored (#442).

[Commit Log](https://github.com/xh/hoist-react/compare/v7.2.0...v8.0.0)

## v7.2.0

### 🎁 New Features

+ Admin console grids now outfitted with column choosers and grid state. #375
+ Additional components for Onsen UI mobile development.

### 🐞 Bug Fixes

+ Multiple improvements to the Admin console config differ. #380 #381 #392

[Commit Log](https://github.com/xh/hoist-react/compare/v7.1.0...v7.2.0)

## v7.1.0

### 🎁 New Features

* Additional kit components added for Onsen UI mobile development.

### 🐞 Bug Fixes

* Dropdown fields no longer default to `commitOnChange: true` - avoiding unexpected commits of
  type-ahead query values for the comboboxes.
* Exceptions thrown from FetchService more accurately report the remote host when unreachable, along
  with some additional enhancements to fetch exception reporting for clarity.

[Commit Log](https://github.com/xh/hoist-react/compare/v7.0.0...v7.1.0)

## v7.0.0

### 💥 Breaking Changes

* **Restructuring of core `App` concept** with change to new `@HoistApp` decorator and conventions
  around defining `App.js` and `AppComponent.js` files as core app entry points. `XH.app` now
  installed to provide access to singleton instance of primary app class. See #387.

### 🎁 New Features

* **Added `AppBar` component** to help further standardize a pattern for top-level application
  headers.
* **Added `SwitchField` and `SliderField`** form field components.
* **Kit package added for Onsen UI** - base component library for mobile development.
* **Preferences get a group field for better organization**, parity with AppConfigs. (Requires
  hoist-core 3.1.x.)

### 🐞 Bug Fixes

* Improvements to `Grid` component's interaction with underlying AG Grid instance, avoiding extra
  renderings and unwanted loss of state. 03de0ae7

[Commit Log](https://github.com/xh/hoist-react/compare/v6.0.0...v7.0.0)

## v6.0.0

### 💥 Breaking Changes

* API for `MessageModel` has changed as part of the feature addition noted below, with `alert()` and
  `confirm()` replaced by `show()` and new `XH` convenience methods making the need for direct calls
  rare.
* `TabContainerModel` no longer takes an `orientation` prop, replaced by the more flexible
  `switcherPosition` as noted below.

### 🎁 New Features

* **Initial version of grid state** now available, supporting easy persistence of user grid column
  selections and sorting. The `GridModel` constructor now takes a `stateModel` argument, which in
  its simplest form is a string `xhStateId` used to persist grid state to local storage. See the
  `GridStateModel` class for implementation details. #331
* The **Message API** has been improved and simplified, with new `XH.confirm()` and `XH.alert()`
  methods providing an easy way to show pop-up alerts without needing to manually construct or
  maintain a `MessageModel`. #349
* **`TabContainer` components can now be controlled with a remote `TabSwitcher`** that does not need
  to be directly docked to the container itself. Specify `switcherPosition:none` on the
  `TabContainerModel` to suppress showing the switching affordance on the tabs themselves and
  instantiate a `TabSwitcher` bound to the same model to control a tabset from elsewhere in the
  component hierarchy. In particular, this enabled top-level application tab navigation to move up
  into the top toolbar, saving vertical space in the layout. #368
* `DataViewModel` supports an `emptyText` config.

### 🐞 Bugfixes

* Dropdown fields no longer fire multiple commit messages, and no longer commit partial entries
  under some circumstances. #353 and #354
* Grids resizing fixed when shrinking the containing component. #357

[Commit Log](https://github.com/xh/hoist-react/compare/v5.0.0...v6.0.0)

## v5.0.0

### 💥 Breaking Changes

* **Multi environment configs have been unwound** See these release notes/instructions for how to
  migrate: https://github.com/xh/hoist-core/releases/tag/release-3.0.0
* **Breaking change to context menus in dataviews and grids not using the default context menu:**
  StoreContextMenu no longer takes an array of items as an argument to its constructor. Instead it
  takes a configuration object with an ‘items’ key that will point to any current implementation’s
  array of items. This object can also contain an optional gridModel argument which is intended to
  support StoreContextMenuItems that may now be specified as known ‘hoist tokens’, currently limited
  to a ‘colChooser’ token.

### 🎁 New Features

* Config differ presents inline view, easier to read diffs now.
* Print Icon added!

### 🐞 Bugfixes

* Update processFailedLoad to loadData into gridModel store, Fixes #337
* Fix regression to ErrorTracking. Make errorTrackingService safer/simpler to call at any point in
  life-cycle.
* Fix broken LocalStore state.
* Tweak flex prop for charts. Side by side charts in a flexbox now auto-size themselves! Fixes #342
* Provide token parsing for storeContextMenus. Context menus are all grown up! Fixes #300

## v4.0.1

### 🐞 Bugfixes

* DataView now properly re-renders its items when properties on their records change (and the ID
  does not)

## v4.0.0

### 💥 Breaking Changes

* **The `GridModel` selection API has been reworked for clarity.** These models formerly exposed
  their selectionModel as `grid.selection` - now that getter returns the selected records. A new
  `selectedRecord` getter is also available to return a single selection, and new string shortcut
  options are available when configuring GridModel selection behavior.
* **Grid components can now take an `agOptions` prop** to pass directly to the underlying ag-grid
  component, as well as an `onRowDoubleClicked` handler function.
  16be2bfa10e5aab4ce8e7e2e20f8569979dd70d1

### 🎁 New Features

* Additional core components have been updated with built-in `layoutSupport`, allowing developers to
  set width/height/flex and other layout properties directly as top-level props for key comps such
  as Grid, DataView, and Chart. These special props are processed via `elemFactory` into a
  `layoutConfig` prop that is now passed down to the underlying wrapper div for these components.
  081fb1f3a2246a4ff624ab123c6df36c1474ed4b

### 🐞 Bugfixes

* Log viewer tail mode now working properly for long log files - #325

## v3.0.1

### 🐞 Bugfixes

* FetchService throws a dedicated exception when the server is unreachable, fixes a confusing
  failure case detailed in #315

## v3.0.0

### 💥 Breaking Changes

* **An application's `AppModel` class must now implement a new `checkAccess()` method.** This method
  is passed the current user, and the appModel should determine if that user should see the UI and
  return an object with a `hasAccess` boolean and an optional `message` string. For a return with
  `hasAccess: false`, the framework will render a lockout panel instead of the primary UI.
  974c1def99059f11528c476f04e0d8c8a0811804
    * Note that this is only a secondary level of "security" designed to avoid showing an
      unauthorized user a confusing / non-functional UI. The server or any other third-party data
      sources must always be the actual enforcer of access to data or other operations.
* **We updated the APIs for core MobX helper methods added to component/model/service classes.** In
  particular, `addReaction()` was updated to take a more declarative / clear config object.
  8169123a4a8be6940b747e816cba40bd10fa164e
    * See Reactive.js - the mixin that provides this functionality.

### 🎁 New Features

* Built-in client-side lockout support, as per above.

### 🐞 Bugfixes

* None

------------------------------------------

Copyright © 2023 Extremely Heavy Industries Inc. - all rights reserved

------------------------------------------

📫☎️🌎 info@xh.io | https://xh.io/contact<|MERGE_RESOLUTION|>--- conflicted
+++ resolved
@@ -48,12 +48,9 @@
 * mobx `6.8 -> 6.9`
 * semver `7.3 -> 7.5`
 * typescript `4.9 -> 5.1`
-<<<<<<< HEAD
 * highcharts `10.3 -> 11.1`
-=======
 * react-select `4.3.1 -> 5.7.4`
 * react-windowed-select `3.1.2 -> 5.1.0`
->>>>>>> dd2d0c2c
 
 ## 58.0.1 - 2023-07-13
 
