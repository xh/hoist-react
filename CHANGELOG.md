# Changelog

## v26.0.0-SNAPSHOT - under development

* TBD

## v25.0.0 - 2019-07-16

### 🎁 New Features

* `Column` accepts a new `comparator` callback to customize how column cell values are sorted by the
  grid.
* Added `XH.prompt()` to show a simple message popup with a built-in, configurable HoistInput. When
  submitted by the user, its callback or resolved promise will include the input's value.
<<<<<<< HEAD
* New `GridCountLabel` component provides an alternative to existing `StoreCountLabel` - outputs
  both overall record count and current selection count in a configurable way.
=======
* `Select` accepts a new `selectOnFocus` prop. The behaviour is analogous to the `selectOnFocus`
  prop already in `TextInput`, `TextArea` and `NumberInput`.
>>>>>>> 94a481fe

### 💥 Breaking Changes

* The `fmtPercent` and `fmtPercentRenderer` methods will now multiply provided value by 100. This is
  consistent with the behavior of Excel's percentage formatting and matches the expectations of
  `ExportFormat.PCT`. Columns that were previously using `exportValue: v => v/100` as a workaround
  to the previous renderer behavior should remove this line of code.
* `DimensionChooserModel`'s `historyPreference` config has been renamed `preference`. It now
  supports saving both value and history to the same preference (existing history preferences will
  be handled).

## v24.2.0 - 2019-07-08

### 🎁 New Features

* `GridModel` accepts a new `colDefaults` configuration. Defaults provided via this object will be
  merged (deeply) into all column configs as they are instantiated.
* New `Panel.compactHeader` and `DockContainer.compactHeaders` props added to enable more compact
  and space efficient styling for headers in these components.
  * ⚠️ Note that as part of this change, internal panel header CSS class names changed slightly -
    apps that were targeting these internal selectors would need to adjust. See
    desktop/cmp/panel/impl/PanelHeader.scss for the relevant updates.
* A new `exportOptions.columns` option on `GridModel` replaces `exportOptions.includeHiddenCols`.
  The updated and more flexible config supports special strings 'VISIBLE' (default), 'ALL', and/or a
  list of specific colIds to include in an export.
  * To avoid immediate breaking changes, GridModel will log a warning on any remaining usages of
    `includeHiddenCols` but auto-set to `columns: 'ALL'` to maintain the same behavior.
* Added new preference `xhShowVersionBar` to allow more fine-grained control of when the Hoist
  version bar is showing. It defaults to `auto`, preserving the current behavior of always showing
  the footer to Hoist Admins while including it for non-admins *only* in non-production
  environments. The pref can alternatively be set to 'always' or 'never' on a per-user basis.

### 📚 Libraries

* @blueprintjs/core `3.16 -> 3.17`
* @blueprintjs/datetime `3.10 -> 3.11`
* mobx `5.10 -> 5.11`
* react-transition-group `2.8 -> 4.2`

[Commit Log](https://github.com/exhi/hoist-react/compare/v24.1.1...develop)

## v24.1.1 - 2019-07-01

### 🐞 Bug Fixes

* Mobile column chooser internal layout/sizing fixed when used in certain secure mobile browsers.

[Commit Log](https://github.com/exhi/hoist-react/compare/v24.1.0...v24.1.1)

## v24.1.0 - 2019-07-01

### 🎁 New Features

* `DateInput.enableClear` prop added to support built-in button to null-out a date input's value.

### 🐞 Bug Fixes

* The `Select` component now properly shows all options when the pick-list is re-shown after a
  change without first blurring the control. (Previously this interaction edge case would only show
  the option matching the current input value.) #1198
* Mobile mask component `onClick` callback prop restored - required to dismiss mobile menus when not
  tapping a menu option.
* When checking for a possible expired session within `XH.handleException()`, prompt for app login
  only for Ajax requests made to relative URLs (not e.g. remote APIs accessed via CORS). #1189

### ✨ Style

* Panel splitter collapse button more visible in dark theme. CSS vars to customize further fixed.
* The mobile app menu button has been moved to the right side of the top appBar, consistent with its
  placement in desktop apps.

### 📚 Libraries

* @blueprintjs/core `3.15 -> 3.16`
* @blueprintjs/datetime `3.9 -> 3.10`
* codemirror `5.47 -> 5.48`
* mobx `6.0 -> 6.1`

[Commit Log](https://github.com/exhi/hoist-react/compare/v24.0.0...v24.1.0)

## v24.0.0 - 2019-06-24

### 🎁 New Features

#### Data

* A `StoreFilter` object has been introduced to the data API. This allows `Store` and
  `StoreFilterField` to support the ability to conditionally include all children when filtering
  hierarchical data stores, and could support additional filtering customizations in the future.
* `Store` now provides a `summaryRecord` property which can be used to expose aggregated data for
  the data it contains. The raw data for this record can be provided to `loadData()` and
  `updateData()` either via an explicit argument to these methods, or as the root node of the raw
  data provided (see `Store.loadRootAsSummary`).
* The `StoreFilterField` component accepts new optional `model` and `bind` props to allow control of
  its text value from an external model's observable.
* `pwd` is now a new supported type of `Field` in the `@xh/hoist/core/data` package.

#### Grid

* `GridModel` now supports a `showSummary` config which can be used to display its store's
  summaryRecord (see above) as either a pinned top or bottom row.
* `GridModel` also adds a `enableColumnPinning` config to enable/disable user-driven pinning. On
  desktop, if enabled, users can pin columns by dragging them to the left or right edges of the grid
  (the default ag-Grid gesture). Column pinned state is now also captured and maintained by the
  overall grid state system.
* The desktop column chooser now options in a non-modal popover when triggered from the standard
  `ColChooserButton` component. This offers a quicker and less disruptive alternative to the modal
  dialog (which is still used when launched from the grid context menu). In this popover mode,
  updates to columns are immediately reflected in the underlying grid.
* The mobile `ColChooser` has been improved significantly. It now renders displayed and available
  columns as two lists, allowing drag and drop between to update the visibility and ordering. It
  also provides an easy option to toggle pinning the first column.
* `DimensionChooser` now supports an optional empty / ungrouped configuration with a value of `[]`.
  See `DimensionChooserModel.enableClear` and `DimensionChooser.emptyText`.

#### Other Features

* Core `AutoRefreshService` added to trigger an app-wide data refresh on a configurable interval, if
  so enabled via a combination of soft-config and user preference. Auto-refresh relies on the use of
  the root `RefreshContextModel` and model-level `LoadSupport`.
* A new `LoadingIndicator` component is available as a more minimal / unobtrusive alternative to a
  modal mask. Typically configured via a new `Panel.loadingIndicator` prop, the indicator can be
  bound to a `PendingTaskModel` and will automatically show/hide a spinner and/or custom message in
  an overlay docked to the corner of the parent Panel.
* `DateInput` adds support for new `enablePicker` and `showPickerOnFocus` props, offering greater
  control over when the calendar picker is shown. The new default behaviour is to not show the
  picker on focus, instead showing it via a built-in button.
* Transitions have been disabled by default on desktop Dialog and Popover components (both are from
  the Blueprint library) and on the Hoist Mask component. This should result in a snappier user
  experience, especially when working on remote / virtual workstations. Any in-app customizations to
  disable or remove transitions can now be removed in favor of this toolkit-wide change.
* Added new `@bindable.ref` variant of the `@bindable` decorator.

### 💥 Breaking Changes

* Apps that defined and initialized their own `AutoRefreshService` service or functionality should
  leverage the new Hoist service if possible. Apps with a pre-existing custom service of the same
  name must either remove in favor of the new service or - if they have special requirements not
  covered by the Hoist implementation - rename their own service to avoid a naming conflict.
* The `StoreFilterField.onFilterChange` callback will now be passed a `StoreFilter`, rather than a
  function.
* `DateInput` now has a calendar button on the right side of the input which is 22 pixels square.
  Applications explicitly setting width or height on this component should ensure that they are
  providing enough space for it to display its contents without clipping.

### 🐞 Bug Fixes

* Performance for bulk grid selections has been greatly improved (#1157)
* Toolbars now specify a minimum height (or width when vertical) to avoid shrinking unexpectedly
  when they contain only labels or are entirely empty (but still desired to e.g. align UIs across
  multiple panels). Customize if needed via the new `--xh-tbar-min-size` CSS var.
* All Hoist Components that accept a `model` prop now have that properly documented in their
  prop-types.
* Admin Log Viewer no longer reverses its lines when not in tail mode.

### ⚙️ Technical

* The `AppSpec` config passed to `XH.renderApp()` now supports a `clientAppCode` value to compliment
  the existing `clientAppName`. Both values are now optional and defaulted from the project-wide
  `appCode` and `appName` values set via the project's Webpack config. (Note that `clientAppCode` is
  referenced by the new `AutoRefreshService` to support configurable auto-refresh intervals on a
  per-app basis.)

### 📚 Libraries

* ag-grid `20.0 -> 21.0`
* react-select `2.4 -> 3.0`
* mobx-react `5.4 -> 6.0.3`
* font-awesome `5.8 -> 5.9`
* react-beautiful-dnd `10.1.1 -> 11.0.4`

[Commit Log](https://github.com/exhi/hoist-react/compare/v23.0.0...v24.0.0)

## v23.0.0 - 2019-05-30

### 🎁 New Features

* `GridModel` now accepts a config of `cellBorders`, similar to `rowBorders`
* `Panel.tbar` and `Panel.bbar` props now accept an array of Elements and will auto-generate a
  `Toolbar` to contain them, avoiding the need for the extra import of `toolbar()`.
* New functions `withDebug` and `withShortDebug` have been added to provide a terse syntax for
  adding debug messages that track the execution of specific blocks of code.
* `XH.toast()` now supports an optional `containerRef` argument that can be used for anchoring a
  toast within another component (desktop only). Can be used to display more targeted toasts within
  the relevant section of an application UI, as opposed to the edge of the screen.
* `ButtonGroupInput` accepts a new `enableClear` prop that allows the active / depressed button to
  be unselected by pressing it again - this sets the value of the input as a whole to `null`.
* Hoist Admins now always see the VersionBar in the footer.
* `Promise.track` now accepts an optional `omit` config that indicates when no tracking will be
  performed.
* `fmtNumber` now accepts an optional `prefix` config that prepends immediately before the number,
  but after the sign (`+`, `-`).
* New utility methods `forEachAsync()` and `whileAsync()` have been added to allow non-blocking
  execution of time-consuming loops.

### 💥 Breaking Changes

* The `AppOption.refreshRequired` config has been renamed to `reloadRequired` to better match the
  `XH.reloadApp()` method called to reload the entire app in the browser. Any options defined by an
  app that require it to be fully reloaded should have this renamed config set to `true`.
* The options dialog will now automatically trigger an app-wide data _refresh_ via
  `XH.refreshAppAsync()` if options have changed that don't require a _reload_.
* The `EventSupport` mixin has been removed. There are no known uses of it and it is in conflict
  with the overall reactive structure of the hoist-react API. If your app listens to the
  `appStateChanged`, `prefChange` or `prefsPushed` events you will need to adjust accordingly.

### 🐞 Bug Fixes

* `Select` will now let the user edit existing text in conditions where it is expected to be
  editable. #880
* The Admin "Config Differ" tool has been updated to reflect changes to `Record` made in v22. It is
  once again able to apply remote config values.
* A `Panel` with configs `resizable: true, collapsible: false` now renders with a splitter.
* A `Panel` with no `icon`, `title`, or `headerItems` will not render a blank header.
* `FileChooser.enableMulti` now behaves as one might expect -- true to allow multiple files in a
  single upload. Previous behavior (the ability to add multiple files to dropzone) is now controlled
  by `enableAddMulti`.

[Commit Log](https://github.com/exhi/hoist-react/compare/v22.0.0...v23.0.0)


## v22.0.0 - 2019-04-29

### 🎁 New Features

* A new `DockContainer` component provides a user-friendly way to render multiple child components
  "docked" to its bottom edge. Each child view is rendered with a configurable header and controls
  to allow the user to expand it, collapse it, or optionally "pop it out" into a modal dialog.
* A new `AgGrid` component provides a much lighter Hoist wrapper around ag-Grid while maintaining
  consistent styling and layout support. This allows apps to use any features supported by ag-Grid
  without conflicting with functionality added by the core Hoist `Grid`.
  * Note that this lighter wrapper lacks a number of core Hoist features and integrations, including
    store support, grid state, enhanced column and renderer APIs, absolute value sorting, and more.
  * An associated `AgGridModel` provides access to to the ag-Grid APIs, minimal styling configs, and
    several utility methods for managing Grid state.
* Added `GridModel.groupSortFn` config to support custom group sorting (replaces any use of
  `agOptions.defaultGroupSortComparator`).
* The `Column.cellClass` and `Column.headerClass` configs now accept functions to dynamically
  generate custom classes based on the Record and/or Column being rendered.
* The `Record` object now provides an additional getter `Record.allChildren` to return all children
  of the record, irrespective of the current filter in place on the record's store. This supplements
  the existing `Record.children` getter, which returns only the children meeting the filter.

### 💥 Breaking Changes

* The class `LocalStore` has been renamed `Store`, and is now the main implementation and base class
  for Store Data. The extraneous abstract superclass `BaseStore` has been removed.
* `Store.dataLastUpdated` had been renamed `Store.lastUpdated` on the new class and is now a simple
  timestamp (ms) rather than a Javascript Date object.
* The constructor argument `Store.processRawData` now expects a function that *returns* a modified
  object with the necessary edits. This allows implementations to safely *clone* the raw data rather
  than mutating it.
* The method `Store.removeRecord` has been replaced with the method `Store.removeRecords`. This will
  facilitate efficient bulk deletes.

### ⚙️ Technical

* `Grid` now performs an important performance workaround when loading a new dataset that would
  result in the removal of a significant amount of existing records/rows. The underlying ag-Grid
  component has a serious bottleneck here (acknowledged as AG-2879 in their bug tracker). The Hoist
  grid wrapper will now detect when this is likely and proactively clear all data using a different
  API call before loading the new dataset.
* The implementations `Store`, `RecordSet`, and `Record` have been updated to more efficiently
  re-use existing record references when loading, updating, or filtering data in a store. This keeps
  the Record objects within a store as stable as possible, and allows additional optimizations by
  ag-Grid and its `deltaRowDataMode`.
* When loading raw data into store `Record`s, Hoist will now perform additional conversions based on
  the declared `Field.type`. The unused `Field.nullable` has been removed.
* `LocalStorageService` now uses both the `appCode` and current username for its namespace key,
  ensuring that e.g. local prefs/grid state are not overwritten across multiple app users on one OS
  profile, or when admin impersonation is active. The service will automatically perform a one-time
  migration of existing local state from the old namespace to the new. #674
* `elem` no longer skips `null` children in its calls to `React.createElement()`. These children may
  play the role of placeholders when using conditional rendering, and skipping them was causing
  React to trigger extra re-renders. This change further simplifies Hoist's element factory and
  removes an unnecessary divergence with the behavior of JSX.


### 🐞 Bug Fixes

* `Grid` exports retain sorting, including support for absolute value sorting. #1068
* Ensure `FormField`s are keyed with their model ID, so that React can properly account for dynamic
  changes to fields within a form. #1031
* Prompt for app refresh in (rare) case of mismatch between client and server-side session user.
  (This can happen during impersonation and is defended against in server-side code.) #675

[Commit Log](https://github.com/exhi/hoist-react/compare/v21.0.2...v22.0.0)

## v21.0.2 - 2019-04-05

### 📚 Libraries

* Rollback ag-Grid to v20.0.0 after running into new performance issues with large datasets and
  `deltaRowDataMode`. Updates to tree filtering logic, also related to grid performance issues with
  filtered tree results returning much larger record counts.

## v21.0.0 - 2019-04-04

### 🎁 New Features

* `FetchService` fetch methods now accept a plain object as the `headers` argument. These headers
  will be merged with the default headers provided by FetchService.
* An app can also now specify default headers to be sent with every fetch request via
  `XH.fetchService.setDefaultHeaders()`. You can pass either a plain object, or a closure which
  returns one.
* `Grid` supports a new `onGridReady` prop, allowing apps to hook into the ag-Grid event callback
  without inadvertently short-circuiting the Grid's own internal handler.

### 💥 Breaking Changes

* The shortcut getter `FormModel.isNotValid` was deemed confusing and has been removed from the API.
  In most cases applications should use `!FormModel.isValid` instead; this expression will return
  `false` for the `Unknown` as well as the `NotValid` state. Applications that wish to explicitly
  test for the `NotValid` state should use the `validationState` getter.
* Multiple HoistInputs have changed their `onKeyPress` props to `onKeyDown`, including TextInput,
  NumberInput, TextArea & SearchInput. The `onKeyPress` event has been deprecated in general and has
  limitations on which keys will trigger the event to fire (i.e. it would not fire on an arrow
  keypress).
* FetchService's fetch methods no longer support `contentType` parameter. Instead, specify a custom
  content-type by setting a 'Content-Type' header using the `headers` parameter.
* FetchService's fetch methods no longer support `acceptJson` parameter. Instead, pass an {"Accept":
  "application/json"} header using the `headers` parameter.

### ✨ Style

* Black point + grid colors adjusted in dark theme to better blend with overall blue-gray tint.
* Mobile styles have been adjusted to increase the default font size and grid row height, in
  addition to a number of other smaller visual adjustments.

### 🐞 Bug Fixes

* Avoid throwing React error due to tab / routing interactions. Tab / routing / state support
  generally improved. (#1052)
* `GridModel.selectFirst()` improved to reliably select first visible record even when one or more
  groupBy levels active. (#1058)

### 📚 Libraries

* ag-Grid `~20.1 -> ~20.2` (fixes ag-grid sorting bug with treeMode)
* @blueprint/core `3.14 -> 3.15`
* @blueprint/datetime `3.7 -> 3.8`
* react-dropzone `10.0 -> 10.1`
* react-transition-group `2.6 -> 2.8`

[Commit Log](https://github.com/exhi/hoist-react/compare/v20.2.1...v21.0.0)

## v20.2.1 - 2019-03-28

* Minor tweaks to grid styles - CSS var for pinned column borders, drop left/right padding on
  center-aligned grid cells.

[Commit Log](https://github.com/exhi/hoist-react/compare/v20.2.0...v20.2.1)

## v20.2.0 - 2019-03-27

### 🎁 New Features

* `GridModel` exposes three new configs - `rowBorders`, `stripeRows`, and `showCellFocus` - to
  provide additional control over grid styling. The former `Grid` prop `showHover` has been
  converted to a `GridModel` config for symmetry with these other flags and more efficient
  re-rendering. Note that some grid-related CSS classes have also been modified to better conform to
  the BEM approach used elsewhere - this could be a breaking change for apps that keyed off of
  certain Hoist grid styles (not expected to be a common case).
* `Select` adds a `queryBuffer` prop to avoid over-eager calls to an async `queryFn`. This buffer is
  defaulted to 300ms to provide some out-of-the-box debouncing of keyboard input when an async query
  is provided. A longer value might be appropriate for slow / intensive queries to a remote API.

### 🐞 Bug Fixes

* A small `FormField.labelWidth` config value will now be respected, even if it is less than the
  default minWidth of 80px.
* Unnecessary re-renders of inactive tab panels now avoided.
* `Grid`'s filter will now be consistently applied to all tree grid records. Previously, the filter
  skipped deeply nested records under specific conditions.
* `Timer` no longer requires its `runFn` to be a promise, as it briefly (and unintentionally) did.
* Suppressed default browser resize handles on `textarea`.

[Commit Log](https://github.com/exhi/hoist-react/compare/v20.1.1...v20.2.0)

## v20.1.1 - 2019-03-27

### 🐞 Bug Fixes

* Fix form field reset so that it will call computeValidationAsync even if revalidation is not
  triggered because the field's value did not change when reset.

[Commit Log](https://github.com/exhi/hoist-react/compare/v20.1.0...v20.1.1)


## v20.1.0 - 2019-03-14

### 🎁 New Features

* Standard app options panel now includes a "Restore Defaults" button to clear all user preferences
  as well as any custom grid state, resetting the app to its default state for that user.

### 🐞 Bug Fixes

* Removed a delay from `HoistInput` blur handling, ensuring `noteBlurred()` is called as soon as the
  element loses focus. This should remove a class of bugs related to input values not flushing into
  their models quickly enough when `commitOnChange: false` and the user moves directly from an input
  to e.g. clicking a submit button. #1023
* Fix to Admin ConfigDiffer tool (missing decorator).

### ⚙️ Technical

* The `GridModel.store` config now accepts a plain object and will internally create a `LocalStore`.
  This store config can also be partially specified or even omitted entirely. GridModel will ensure
  that the store is auto-configured with all fields in configured grid columns, reducing the need
  for app code boilerplate (re)enumerating field names.
* `Timer` class reworked to allow its interval to be adjusted dynamically via `setInterval()`,
  without requiring the Timer to be re-created.

[Commit Log](https://github.com/exhi/hoist-react/compare/v20.0.1...v20.1.0)


## v20.0.1 - 2019-03-08

### 🐞 Bug Fixes

* Ensure `RestStore` processes records in a standard way following a save/add operation (#1010).

[Commit Log](https://github.com/exhi/hoist-react/compare/v20.0.0...v20.0.1)


## v20.0.0 - 2019-03-06

### 💥 Breaking Changes

* The `@LoadSupport` decorator has been substantially reworked and enhanced from its initial release
  in v19. It is no longer needed on the HoistComponent, but rather should be put directly on the
  owned HoistModel implementing the loading. IMPORTANT NOTE: all models should implement
  `doLoadAsync` rather than `loadAsync`. Please see `LoadSupport` for more information on this
  important change.
* `TabContainer` and `TabContainerModel` are now cross-platform. Apps should update their code to
  import both from `@xh/hoist/cmp/tab`.
* `TabContainer.switcherPosition` has been moved to `TabContainerModel`. Please note that changes to
  `switcherPosition` are not supported on mobile, where the switcher will always appear beneath the
  container.
* The `Label` component from `@xh/hoist/desktop/cmp/input` has been removed. Applications should
  consider using the basic html `label` element instead (or a `FormField` if applicable).
* The `LeftRightChooserModel` constructor no longer accepts a `leftSortBy` and `rightSortBy`
  property. The implementation of these properties was generally broken. Use `leftSorted` and
  `rightSorted` instead.

#### Mobile

* Mobile `Page` has changed - `Pages` are now wrappers around `Panels` that are designed to be used
  with a `NavigationModel` or `TabContainer`. `Page` accepts the same props as `Panel`, meaning uses
  of `loadModel` should be replaced with `mask`.
* The mobile `AppBar` title is static and defaults to the app name. If you want to display page
  titles, it is recommended to use the `title` prop on the `Page`.

### 🎁 New Features

* Enhancements to Model and Component data loading via `@LoadSupport` provides a stronger set of
  conventions and better support for distinguishing between initial loads / auto/background
  refreshes / user- driven refreshes. It also provides new patterns for ensuring application
  Services are refreshed as part of a reworked global refresh cycle.
* RestGridModel supports a new `cloneAction` to take an existing record and open the editor form in
  "add mode" with all editable fields pre-populated from the source record. The action calls
  `prepareCloneFn`, if defined on the RestGridModel, to perform any transform operations before
  rendering the form.
* Tabs in `TabContainerModel` now support an `icon` property on the desktop.
* Charts take a new optional `aspectRatio` prop.
* Added new `Column.headerTooltip` config.
* Added new method `markManaged` on `ManagedSupport`.
* Added new function decorator `debounced`.
* Added new function `applyMixin` providing support for structured creation of class decorators
  (mixins).

#### Mobile

* Column chooser support available for mobile Grids. Users can check/uncheck columns to add/remove
  them from a configurable grid and reorder the columns in the list via drag and drop. Pair
  `GridModel.enableColChooser` with a mobile `colChooserButton` to allow use.
* Added `DialogPage` to the mobile toolkit. These floating pages do not participate in navigation or
  routing, and are used for showing fullscreen views outside of the Navigator / TabContainer
  context.
* Added `Panel` to the mobile toolkit, which offers a header element with standardized styling,
  title, and icon, as well as support for top and bottom toolbars.
* The mobile `AppBar` has been updated to more closely match the desktop `AppBar`, adding `icon`,
  `leftItems`, `hideAppMenuButton` and `appMenuButtonProps` props.
* Added routing support to mobile.

### 🐞 Bug Fixes

* The HighCharts wrapper component properly resizes its chart.
* Mobile dimension chooser button properly handles overflow for longer labels.
* Sizing fixes for multi-line inputs such as textArea and jsonInput.
* NumberInput calls a `onKeyPress` prop if given.
* Layout fixes on several admin panels and detail popups.

### 📚 Libraries

* @blueprintjs/core `3.13 -> 3.14`
* @xh/hoist-dev-utils `3.5 -> 3.6`
* ag-Grid `~20.0 -> ~20.1`
* react-dropzone `~8.0 -> ~9.0`
* react-select `~2.3 -> ~2.4`
* router5 `~6.6 -> ~7.0`
* react `~16.7 -> ~16.8`

[Commit Log](https://github.com/exhi/hoist-react/compare/v19.0.1...v20.0.0)

## v19.0.1 - 2019-02-12

### 🐞 Bug Fixes

* Additional updates and simplifications to `FormField` sizing of child `HoistInput` elements, for
  more reliable sizing and spacing filling behavior.

[Commit Log](https://github.com/exhi/hoist-react/compare/v19.0.0...v19.0.1)


## v19.0.0 - 2019-02-08

### 🎁 New Features

* Added a new architecture for signaling the need to load / refresh new data across either the
  entire app or a section of the component hierarchy. This new system relies on React context to
  minimizes the need for explicit application wiring, and improves support for auto-refresh. See
  newly added decorator `@LoadSupport` and classes/components `RefreshContext`,
  `RefreshContextModel`, and `RefreshContextView` for more info.
* `TabContainerModel` and `TabModel` now support `refreshMode` and `renderMode` configs to allow
  better control over how inactive tabs are mounted/unmounted and how tabs handle refresh requests
  when hidden or (re)activated.
* Apps can implement `getAppOptions()` in their `AppModel` class to specify a set of app-wide
  options that should be editable via a new built-in Options dialog. This system includes built-in
  support for reading/writing options to preferences, or getting/setting their values via custom
  handlers. The toolkit handles the rendering of the dialog.
* Standard top-level app buttons - for actions such as launching the new Options dialog, switching
  themes, launching the admin client, and logging out - have been moved into a new menu accessible
  from the top-right corner of the app, leaving more space for app-specific controls in the AppBar.
* `RecordGridModel` now supports an enhanced `editors` configuration that exposes the full set of
  validation and display support from the Forms package.
* `HoistInput` sizing is now consistently implemented using `LayoutSupport`. All sizable
  `HoistInputs` now have default `width` to ensure a standard display out of the box. `JsonInput`
  and `TextArea` also have default `height`. These defaults can be overridden by declaring explicit
  `width` and `height` values, or unset by setting the prop to `null`.
* `HoistInputs` within `FormFields` will be automatically sized to fill the available space in the
  `FormField`. In these cases, it is advised to either give the `FormField` an explicit size or
  render it in a flex layout.

### 💥 Breaking Changes

* ag-Grid has been updated to v20.0.0. Most apps shouldn't require any changes - however, if you are
  using `agOptions` to set sorting, filtering or resizing properties, these may need to change:

  For the `Grid`, `agOptions.enableColResize`, `agOptions.enableSorting` and `agOptions.enableFilter`
  have been removed. You can replicate their effects by using `agOptions.defaultColDef`. For
  `Columns`, `suppressFilter` has been removed, an should be replaced with `filter: false`.

* `HoistAppModel.requestRefresh` and `TabContainerModel.requestRefresh` have been removed.
  Applications should use the new Refresh architecture described above instead.
* `tabRefreshMode` on TabContainer has been renamed `renderMode`.
* `TabModel.reloadOnShow` has been removed. Set the `refreshMode` property on TabContainerModel or
  TabModel to `TabRefreshMode.ON_SHOW_ALWAYS` instead.
* The mobile APIs for `TabContainerModel`, `TabModel`, and `RefreshButton` have been rewritten to
  more closely mirror the desktop API.
* The API for `RecordGridModel` editors has changed -- `type` is no longer supported. Use
  `fieldModel` and `formField` intead.
* `LocalStore.loadRawData` requires that all records presented to store have unique IDs specified.
  See `LocalStore.idSpec` for more information.

### 🐞 Bug Fixes

* SwitchInput and RadioInput now properly highlight validation errors in `minimal` mode.

### 📚 Libraries

* @blueprintjs/core `3.12 -> 3.13`
* ag-Grid `~19.1.4 -> ~20.0.0`

[Commit Log](https://github.com/exhi/hoist-react/compare/v18.1.2...v19.0.0)


## v18.1.2 - 2019-01-30

### 🐞 Bug Fixes

* Grid integrations relying on column visibility (namely export, storeFilterField) now correctly
  consult updated column state from GridModel. #935
* Ensure `FieldModel.initialValue` is observable to ensure that computed dirty state (and any other
  derivations) are updated if it changes. #934
* Fixes to ensure Admin console log viewer more cleanly handles exceptions (e.g. attempting to
  auto-refresh on a log file that has been deleted).

[Commit Log](https://github.com/exhi/hoist-react/compare/v18.1.1...v18.1.2)

## v18.1.1 - 2019-01-29

* Grid cell padding can be controlled via a new set of CSS vars and is reduced by default for grids
  in compact mode.
* The `addRecordAsync()` and `saveRecordAsync()` methods on `RestStore` return the updated record.

[Commit Log](https://github.com/exhi/hoist-react/compare/v18.1.0...v18.1.1)


## v18.1.0 - 2019-01-28

### 🎁 New Features

* New `@managed` class field decorator can be used to mark a property as fully created/owned by its
  containing class (provided that class has installed the matching `@ManagedSupport` decorator).
  * The framework will automatically pass any `@managed` class members to `XH.safeDestroy()` on
    destroy/unmount to ensure their own `destroy()` lifecycle methods are called and any related
    resources are disposed of properly, notably MobX observables and reactions.
  * In practice, this should be used to decorate any properties on `HoistModel`, `HoistService`, or
    `HoistComponent` classes that hold a reference to a `HoistModel` created by that class. All of
    those core artifacts support the new decorator, `HoistModel` already provides a built-in
    `destroy()` method, and calling that method when an app is done with a Model is an important
    best practice that can now happen more reliably / easily.
* `FormModel.getData()` accepts a new single parameter `dirtyOnly` - pass true to get back only
  fields which have been modified.
* The mobile `Select` component indicates the current value with a ✅ in the drop-down list.
* Excel exports from tree grids now include the matching expand/collapse tree controls baked into
  generated Excel file.

### 🐞 Bug Fixes

* The `JsonInput` component now properly respects / indicates disabled state.

### 📚 Libraries

* Hoist-dev-utils `3.4.1 -> 3.5.0` - updated webpack and other build tool dependencies, as well as
  an improved eslint configuration.
* @blueprintjs/core `3.10 -> 3.12`
* @blueprintjs/datetime `3.5 -> 3.7`
* fontawesome `5.6 -> 5.7`
* mobx `5.8 -> 5.9`
* react-select `2.2 -> 2.3`
* Other patch updates

[Commit Log](https://github.com/exhi/hoist-react/compare/v18.0.0...v18.1.0)

## v18.0.0 - 2019-01-15

### 🎁 New Features

* Form support has been substantially enhanced and restructured to provide both a cleaner API and
  new functionality:
  * `FormModel` and `FieldModel` are now concrete classes and provide the main entry point for
    specifying the contents of a form. The `Field` and `FieldSupport` decorators have been removed.
  * Fields and sub-forms may now be dynamically added to FormModel.
  * The validation state of a FormModel is now *immediately* available after construction and
    independent of the GUI. The triggering of the *display* of that state is now a separate process
    triggered by GUI actions such as blur.
  * `FormField` has been substantially reworked to support a read-only display and inherit common
    property settings from its containing `Form`.
  * `HoistInput` has been moved into the `input` package to clarify that these are lower level
    controls and independent of the Forms package.

* `RestGrid` now supports a `mask` prop. RestGrid loading is now masked by default.
* `Chart` component now supports a built-in zoom out gesture: click and drag from right-to-left on
  charts with x-axis zooming.
* `Select` now supports an `enableClear` prop to control the presence of an optional inline clear
  button.
* `Grid` components take `onCellClicked` and `onCellDoubleClicked` event handlers.
* A new desktop `FileChooser` wraps a preconfigured react-dropzone component to allow users to
  easily select files for upload or other client-side processing.

### 💥 Breaking Changes

* Major changes to Form (see above). `HoistInput` imports will also need to be adjusted to move from
  `form` to `input`.
* The name of the HoistInput `field` prop has been changed to `bind`. This change distinguishes the
  lower-level input package more clearly from the higher-level form package which uses it. It also
  more clearly relates the property to the associated `@bindable` annotation for models.
* A `Select` input with `enableMulti = true` will by default no longer show an inline x to clear the
  input value. Use the `enableClear` prop to re-enable.
* Column definitions are exported from the `grid` package. To ensure backwards compatibility,
  replace imports from `@xh/hoist/desktop/columns` with `@xh/hoist/desktop/cmp/grid`.

### 📚 Libraries

* React `~16.6.0 -> ~16.7.0`
* Patch version updates to multiple other dependencies.

[Commit Log](https://github.com/exhi/hoist-react/compare/v17.0.0...v18.0.0)

## v17.0.0 - 2018-12-21

### 💥 Breaking Changes

* The implementation of the `model` property on `HoistComponent` has been substantially enhanced:
  *  "Local" Models should now be specified on the Component class declaration by simply setting the
     `model` property, rather than the confusing `localModel` property.
  *  HoistComponent now supports a static `modelClass` class property. If set, this property will
     allow a HoistComponent to auto-create a model internally when presented with a plain javascript
     object as its `model` prop. This is especially useful in cases like `Panel` and `TabContainer`,
     where apps often need to specify a model but do not require a reference to the model. Those
     usages can now skip importing and instantiating an instance of the component's model class
     themselves.
  *  Hoist will now throw an Exception if an application attempts to changes the model on an
     existing HoistComponent instance or presents the wrong type of model to a HoistComponent where
     `modelClass` has been specified.

* `PanelSizingModel` has been renamed `PanelModel`. The class now also has the following new
  optional properties, all of which are `true` by default:
  * `showSplitter` - controls visibility of the splitter bar on the outside edge of the component.
  * `showSplitterCollapseButton` - controls visibility of the collapse button on the splitter bar.
  * `showHeaderCollapseButton` - controls visibility of a (new) collapse button in the header.

* The API methods for exporting grid data have changed and gained new features:
  * Grids must opt-in to export with the `GridModel.enableExport` config.
  * Exporting a `GridModel` is handled by the new `GridExportService`, which takes a collection of
    `exportOptions`. See `GridExportService.exportAsync` for available `exportOptions`.
  * All export entry points (`GridModel.exportAsync()`, `ExportButton` and the export context menu
    items) support `exportOptions`. Additionally, `GridModel` can be configured with default
    `exportOptions` in its config.

* The `buttonPosition` prop on `NumberInput` has been removed due to problems with the underlying
  implementation. Support for incrementing buttons on NumberInputs will be re-considered for future
  versions of Hoist.

### 🎁 New Features

* `TextInput` on desktop now supports an `enableClear` property to allow easy addition of a clear
  button at the right edge of the component.
* `TabContainer` enhancements:
  * An `omit` property can now be passed in the tab configs passed to the `TabContainerModel`
    constructor to conditionally exclude a tab from the container
  * Each `TabModel` can now be retrieved by id via the new `getTabById` method on
    `TabContainerModel`.
  * `TabModel.title` can now be changed at runtime.
  * `TabModel` now supports the following properties, which can be changed at runtime or set via the
    config:
    * `disabled` - applies a disabled style in the switcher and blocks navigation to the tab via
      user click, routing, or the API.
    * `excludeFromSwitcher` - removes the tab from the switcher, but the tab can still be navigated
      to programmatically or via routing.
* `MultiFieldRenderer` `multiFieldConfig` now supports a `delimiter` property to separate
  consecutive SubFields.
* `MultiFieldRenderer` SubFields now support a `position` property, to allow rendering in either the
  top or bottom row.
* `StoreCountLabel` now supports a new 'includeChildren' prop to control whether or not children
  records are included in the count. By default this is `false`.
* `Checkbox` now supports a `displayUnsetState` prop which may be used to display a visually
  distinct state for null values.
* `Select` now renders with a checkbox next to the selected item in its drowndown menu, instead of
  relying on highlighting. A new `hideSelectedOptionCheck` prop is available to disable.
* `RestGridModel` supports a `readonly` property.
* `DimensionChooser`, various `HoistInput` components, `Toolbar` and `ToolbarSeparator` have been
  added to the mobile component library.
* Additional environment enums for UAT and BCP, added to Hoist Core 5.4.0, are supported in the
  application footer.

### 🐞 Bug Fixes

* `NumberInput` will no longer immediately convert its shorthand value (e.g. "3m") into numeric form
  while the user remains focused on the input.
* Grid `actionCol` columns no longer render Button components for each action, relying instead on
  plain HTML / CSS markup for a significant performance improvement when there are many rows and/or
  actions per row.
* Grid exports more reliably include the appropriate file extension.
* `Select` will prevent an `<esc>` keypress from bubbling up to parent components only when its menu
  is open. (In that case, the component assumes escape was pressed to close its menu and captures
  the keypress, otherwise it should leave it alone and let it e.g. close a parent popover).

[Commit Log](https://github.com/exhi/hoist-react/compare/v16.0.1...v17.0.0)

## v16.0.1 - 2018-12-12

### 🐞 Bug Fixes

* Fix to FeedbackForm allowing attempted submission with an empty message.

[Commit Log](https://github.com/exhi/hoist-react/compare/v16.0.0...v16.0.1)


## v16.0.0

### 🎁 New Features

* Support for ComboBoxes and Dropdowns have been improved dramatically, via a new `Select` component
  based on react-select.
* The ag-Grid based `Grid` and `GridModel` are now available on both mobile and desktop. We have
  also added new support for multi-row/multi-field columns via the new `multiFieldRenderer` renderer
  function.
* The app initialization lifecycle has been restructured so that no App classes are constructed
  until Hoist is fully initialized.
* `Column` now supports an optional `rowHeight` property.
* `Button` now defaults to 'minimal' mode, providing a much lighter-weight visual look-and-feel to
  HoistApps. `Button` also implements `@LayoutSupport`.
* Grouping state is now saved by the grid state support on `GridModel`.
* The Hoist `DimChooser` component has been ported to hoist-react.
* `fetchService` now supports an `autoAbortKey` in its fetch methods. This can be used to
  automatically cancel obsolete requests that have been superceded by more recent variants.
* Support for new `clickableLabel` property on `FormField`.
* `RestForm` now supports a read-only view.
* Hoist now supports automatic tracking of app/page load times.

### 💥 Breaking Changes

* The new location for the cross-platform grid component is `@xh/hoist/cmp/grid`. The `columns`
  package has also moved under a new sub-package in this location.
* Hoist top-level App Structure has changed in order to improve consistency of the Model-View
  conventions, to improve the accessibility of services, and to support the improvements in app
  initialization mentioned above:
  - `XH.renderApp` now takes a new `AppSpec` configuration.
  - `XH.app` is now `XH.appModel`.
  - All services are installed directly on `XH`.
  - `@HoistApp` is now `@HoistAppModel`
* `RecordAction` has been substantially refactored and improved. These are now typically immutable
  and may be shared.
  - `prepareFn` has been replaced with a `displayFn`.
  - `actionFn` and `displayFn` now take a single object as their parameter.
* The `hide` property on `Column` has been changed to `hidden`.
* The `ColChooserButton` has been moved from the incorrect location `@xh/hoist/cmp/grid` to
  `@xh/hoist/desktop/cmp/button`. This is a desktop-only component. Apps will have to adjust these
  imports.
* `withDefaultTrue` and `withDefaultFalse` in `@xh/hoist/utils/js` have been removed. Use
  `withDefault` instead.
* `CheckBox` has been renamed `Checkbox`


### ⚙️ Technical

* ag-Grid has been upgraded to v19.1
* mobx has been upgraded to v5.6
* React has been upgraded to v16.6
* Allow browsers with proper support for Proxy (e.g Edge) to access Hoist Applications.


### 🐞 Bug Fixes

* Extensive. See full change list below.

[Commit Log](https://github.com/exhi/hoist-react/compare/v15.1.2...v16.0.0)


## v15.1.2

🛠 Hotfix release to MultiSelect to cap the maximum number of options rendered by the drop-down
list. Note, this component is being replaced in Hoist v16 by the react-select library.

[Commit Log](https://github.com/exhi/hoist-react/compare/v15.1.1...v15.1.2)

## v15.1.1

### 🐞 Bug Fixes

* Fix to minimal validation mode for FormField disrupting input focus.
* Fix to JsonInput disrupting input focus.

### ⚙️ Technical

* Support added for TLBR-style notation when specifying margin/padding via layoutSupport - e.g.
  box({margin: '10 20 5 5'}).
* Tweak to lockout panel message when the user has no roles.

[Commit Log](https://github.com/exhi/hoist-react/compare/v15.1.0...v15.1.1)


## v15.1.0

### 🎁 New Features

* The FormField component takes a new minimal prop to display validation errors with a tooltip only
  as opposed to an inline message string. This can be used to help reduce shifting / jumping form
  layouts as required.
* The admin-only user impersonation toolbar will now accept new/unknown users, to support certain
  SSO application implementations that can create users on the fly.

### ⚙️ Technical

* Error reporting to server w/ custom user messages is disabled if the user is not known to the
  client (edge case with errors early in app lifecycle, prior to successful authentication).

[Commit Log](https://github.com/exhi/hoist-react/compare/v15.0.0...v15.1.0)


## v15.0.0

### 💥 Breaking Changes

* This update does not require any application client code changes, but does require updating the
  Hoist Core Grails plugin to >= 5.0. Hoist Core changes to how application roles are loaded and
  users are authenticated required minor changes to how JS clients bootstrap themselves and load
  user data.
* The Hoist Core HoistImplController has also been renamed to XhController, again requiring Hoist
  React adjustments to call the updated /xh/ paths for these (implementation) endpoints. Again, no
  app updates required beyond taking the latest Hoist Core plugin.

[Commit Log](https://github.com/exhi/hoist-react/compare/v14.2.0...v15.0.0)


## v14.2.0

### 🎁 New Features

* Upgraded hoist-dev-utils to 3.0.3. Client builds now use the latest Webpack 4 and Babel 7 for
  noticeably faster builds and recompiles during CI and at development time.
* GridModel now has a top-level agColumnApi property to provide a direct handle on the ag-Grid
  Column API object.

### ⚙️ Technical

* Support for column groups strengthened with the addition of a dedicated ColumnGroup sibling class
  to Column. This includes additional internal refactoring to reduce unnecessary cloning of Column
  configurations and provide a more managed path for Column updates. Public APIs did not change.
  (#694)

### 📚 Libraries

* Blueprint Core `3.6.1 -> 3.7.0`
* Blueprint Datetime `3.2.0 -> 3.3.0`
* Fontawesome `5.3.x -> 5.4.x`
* MobX `5.1.2 -> 5.5.0`
* Router5 `6.5.0 -> 6.6.0`

[Commit Log](https://github.com/exhi/hoist-react/compare/v14.1.3...v14.2.0)


## v14.1.3

### 🐞 Bug Fixes

* Ensure JsonInput reacts properly to value changes.

### ⚙️ Technical

* Block user pinning/unpinning in Grid via drag-and-drop - pending further work via #687.
* Support "now" as special token for dateIs min/max validation rules.
* Tweak grouped grid row background color.

[Commit Log](https://github.com/exhi/hoist-react/compare/v14.1.1...v14.1.3)


## v14.1.1

### 🐞 Bug Fixes

* Fixes GridModel support for row-level grouping at same time as column grouping.

[Commit Log](https://github.com/exhi/hoist-react/compare/v14.1.0...v14.1.1)


## v14.1.0

### 🎁 New Features

* GridModel now supports multiple levels of row grouping. Pass the public setGroupBy() method an
  array of string column IDs, or a falsey value / empty array to ungroup. Note that the public and
  observable groupBy property on GridModel will now always be an array, even if the grid is not
  grouped or has only a single level of grouping.
* GridModel exposes public expandAll() and collapseAll() methods for grouped / tree grids, and
  StoreContextMenu supports a new "expandCollapseAll" string token to insert context menu items.
  These are added to the default menu, but auto-hide when the grid is not in a grouped state.
* The Grid component provides a new onKeyDown prop, which takes a callback and will fire on any
  keypress targeted within the Grid. Note such a handler is not provided directly by ag-Grid.
* The Column class supports pinned as a top-level config. Supports passing true to pin to the left.

### 🐞 Bug Fixes

* Updates to Grid column widths made via ag-Grid's "autosize to fit" API are properly persisted to
  grid state.

[Commit Log](https://github.com/exhi/hoist-react/compare/v14.0.0...v14.1.0)


## v14.0.0

* Along with numerous bug fixes, v14 brings with it a number of important enhancements for grids,
  including support for tree display, 'action' columns, and absolute value sorting. It also includes
  some new controls and improvement to focus display.

### 💥 Breaking Changes

* The signatures of the Column.elementRenderer and Column.renderer have been changed to be
  consistent with each other, and more extensible. Each takes two arguments -- the value to be
  rendered, and a single bundle of metadata.
* StoreContextMenuAction has been renamed to RecordAction. Its action property has been renamed to
  actionFn for consistency and clarity.
* LocalStore : The method LocalStore.processRawData no longer takes an array of all records, but
  instead takes just a single record. Applications that need to operate on all raw records in bulk
  should do so before presenting them to LocalStore. Also, LocalStores template methods for override
  have also changed substantially, and sub-classes that rely on these methods will need to be
  adjusted accordingly.

### 🎁 New Features

#### Grid

* The Store API now supports hierarchical datasets. Applications need to simply provide raw data for
  records with a "children" property containing the raw data for their children.
* Grid supports a 'TreeGrid' mode. To show a tree grid, bind the GridModel to a store containing
  hierarchical data (as above), set treeMode: true on the GridModel, and specify a column to display
  the tree controls (isTreeColumn: true)
* Grid supports absolute sorting for numerical columns. Specify absSort: true on your column config
  to enable. Clicking the grid header will now cycle through ASC > DESC > DESC (abs) sort modes.
* Grid supports an 'Actions' column for one-click record actions. See cmp/desktop/columns/actionCol.
* A new showHover prop on the desktop Grid component will highlight the hovered row with default
  styling. A new GridModel.rowClassFn callback was added to support per-row custom classes based on
  record data.
* A new ExportFormat.LONG_TEXT format has been added, along with a new Column.exportWidth config.
  This supports exporting columns that contain long text (e.g. notes) as multi-line cells within
  Excel.

#### Other Components

* RadioInput and ButtonGroupInputhave been added to the desktop/cmp/form package.
* DateInput now has support for entering and displaying time values.
* NumberInput displays its unformatted value when focused.
* Focused components are now better highlighted, with additional CSS vars provided to customize as
  needed.

### 🐞 Bug Fixes

* Calls to GridModel.setGroupBy() work properly not only on the first, but also all subsequent calls
  (#644).
* Background / style issues resolved on several input components in dark theme (#657).
* Grid context menus appear properly over other floating components.

### 📚 Libraries

* React `16.5.1 -> 16.5.2`
* router5 `6.4.2 -> 6.5.0`
* CodeMirror, Highcharts, and MobX patch updates

[Commit Log](https://github.com/exhi/hoist-react/compare/v13.0.0...v14.0.0)


## v13.0.0

🍀Lucky v13 brings with it a number of enhancements for forms and validation, grouped column
support in the core Grid API, a fully wrapped MultiSelect component, decorator syntax adjustments,
and a number of other fixes and enhancements.

It also includes contributions from new ExHI team members Arjun and Brendan. 🎉

### 💥 Breaking Changes

* The core `@HoistComponent`, `@HoistService`, and `@HoistModel` decorators are **no longer
  parameterized**, meaning that trailing `()` should be removed after each usage. (#586)
* The little-used `hoistComponentFactory()` method was also removed as a further simplification
  (#587).
* The `HoistField` superclass has been renamed to `HoistInput` and the various **desktop form
  control components have been renamed** to match (55afb8f). Apps using these components (which will
  likely be most apps) will need to adapt to the new names.
  * This was done to better distinguish between the input components and the upgraded Field concept
    on model classes (see below).

### 🎁 New Features

⭐️ **Forms and Fields** have been a major focus of attention, with support for structured data
fields added to Models via the `@FieldSupport` and `@field()` decorators.
* Models annotated with `@FieldSupport` can decorate member properties with `@field()`, making those
  properties observable and settable (with a generated `setXXX()` method).
* The `@field()` decorators themselves can be passed an optional display label string as well as
  zero or more *validation rules* to define required constraints on the value of the field.
* A set of predefined constraints is provided within the toolkit within the `/field/` package.
* Models using `FieldSupport` should be sure to call the `initFields()` method installed by the
  decorator within their constructor. This method can be called without arguments to generally
  initialize the field system, or it can be passed an object of field names to initial/default
  values, which will set those values on the model class properties and provide change/dirty
  detection and the ability to "reset" a form.
* A new `FormField` UI component can be used to wrap input components within a form. The `FormField`
  wrapper can accept the source model and field name, and will apply those to its child input. It
  leverages the Field model to automatically display a label, indicate required fields, and print
  validation error messages. This new component should be the building-block for most non-trivial
  forms within an application.

Other enhancements include:
* **Grid columns can be grouped**, with support for grouping added to the grid state management
  system, column chooser, and export manager (#565). To define a column group, nest column
  definitions passed to `GridModel.columns` within a wrapper object of the form `{headerName: 'My
  group', children: [...]}`.

(Note these release notes are incomplete for this version.)

[Commit Log](https://github.com/exhi/hoist-react/compare/v12.1.2...v13.0.0)


## v12.1.2

### 🐞 Bug Fixes

* Fix casing on functions generated by `@settable` decorator
  (35c7daa209a4205cb011583ebf8372319716deba).

[Commit Log](https://github.com/exhi/hoist-react/compare/v12.1.1...v12.1.2)


## v12.1.1

### 🐞 Bug Fixes

* Avoid passing unknown HoistField component props down to Blueprint select/checkbox controls.

### 📚 Libraries

* Rollback update of `@blueprintjs/select` package `3.1.0 -> 3.0.0` - this included breaking API
  changes and will be revisited in #558.

[Commit Log](https://github.com/exhi/hoist-react/compare/v12.1.0...v12.1.1)


## v12.1.0

### 🎁 New Features

* New `@bindable` and `@settable` decorators added for MobX support. Decorating a class member
  property with `@bindable` makes it a MobX `@observable` and auto-generates a setter method on the
  class wrapped in a MobX `@action`.
* A `fontAwesomeIcon` element factory is exported for use with other FA icons not enumerated by the
  `Icon` class.
* CSS variables added to control desktop Blueprint form control margins. These remain defaulted to
  zero, but now within CSS with support for variable overrides. A Blueprint library update also
  brought some changes to certain field-related alignment and style properties. Review any form
  controls within apps to ensure they remain aligned as desired
  (8275719e66b4677ec5c68a56ccc6aa3055283457 and df667b75d41d12dba96cbd206f5736886cb2ac20).

### 🐞 Bug Fixes

* Grid cells are fully refreshed on a data update, ensuring cell renderers that rely on data other
  than their primary display field are updated (#550).
* Grid auto-sizing is run after a data update, ensuring flex columns resize to adjust for possible
  scrollbar visibility changes (#553).
* Dropdown fields can be instantiated with fewer required properties set (#541).

### 📚 Libraries

* Blueprint `3.0.1 -> 3.4.0`
* FontAwesome `5.2.0 -> 5.3.0`
* CodeMirror `5.39.2 -> 5.40.0`
* MobX `5.0.3 -> 5.1.0`
* router5 `6.3.0 -> 6.4.2`
* React `16.4.1 -> 16.4.2`

[Commit Log](https://github.com/exhi/hoist-react/compare/v12.0.0...v12.1.0)


## v12.0.0

Hoist React v12 is a relatively large release, with multiple refactorings around grid columns,
`elemFactory` support, classNames, and a re-organization of classes and exports within `utils`.

### 💥 Breaking Changes

#### ⭐️ Grid Columns

**A new `Column` class describes a top-level API for columns and their supported options** and is
intended to be a cross-platform layer on top of ag-Grid and TBD mobile grid implementations.
* The desktop `GridModel` class now accepts a collection of `Column` configuration objects to define
  its available columns.
* Columns may be configured with `flex: true` to cause them to stretch all available horizontal
  space within a grid, sharing it equally with any other flex columns. However note that this should
  be used sparingly, as flex columns have some deliberate limitations to ensure stable and
  consistent behavior. Most noticeably, they cannot be resized directly by users. Often, a best
  practice will be to insert an `emptyFlexCol` configuration as the last column in a grid - this
  will avoid messy-looking gaps in the layout while not requiring a data-driven column be flexed.
* User customizations to column widths are now saved if the GridModel has been configured with a
  `stateModel` key or model instance - see `GridStateModel`.
* Columns accept a `renderer` config to format text or HTML-based output. This is a callback that is
  provided the value, the row-level record, and a metadata object with the column's `colId`. An
  `elementRenderer` config is also available for cells that should render a Component.
* An `agOptions` config key continues to provide a way to pass arbitrary options to the underlying
  ag-Grid instance (for desktop implementations). This is considered an "escape hatch" and should be
  used with care, but can provide a bridge to required ag-Grid features as the Hoist-level API
  continues to develop.
* The "factory pattern" for Column templates / defaults has been removed, replaced by a simpler
  approach that recommends exporting simple configuration partials and spreading them into
  instance-specific column configs.
  [See the Admin app for some examples](https://github.com/exhi/hoist-react/blob/a1b14ac6d41aa8f8108a518218ce889fe5596780/admin/tabs/activity/tracking/ActivityGridModel.js#L42)
  of this pattern.
* See 0798f6bb20092c59659cf888aeaf9ecb01db52a6 for primary commit.

#### ⭐️ Element Factory, LayoutSupport, BaseClassName

Hoist provides core support for creating components via a factory pattern, powered by the `elem()`
and `elemFactory()` methods. This approach remains the recommended way to instantiate component
elements, but was **simplified and streamlined**.
* The rarely used `itemSpec` argument was removed (this previously applied defaults to child items).
* Developers can now also use JSX to instantiate all Hoist-provided components while still taking
  advantage of auto-handling for layout-related properties provided by the `LayoutSupport` mixin.
  * HoistComponents should now spread **`...this.getLayoutProps()`** into their outermost rendered
    child to enable promotion of layout properties.
* All HoistComponents can now specify a **baseClassName** on their component class and should pass
  `className: this.getClassName()` down to their outermost rendered child. This allows components to
  cleanly layer on a base CSS class name with any instance-specific classes.
* See 8342d3870102ee9bda4d11774019c4928866f256 for primary commit.

#### ⭐️ Panel resizing / collapsing

**The `Panel` component now takes a `sizingModel` prop to control and encapsulate newly built-in
resizing and collapsing behavior** (#534).
* See the `PanelSizingModel` class for configurable details, including continued support for saving
  sizing / collapsed state as a user preference.
* **The standalone `Resizable` component was removed** in favor of the improved support built into
  Panel directly.

#### Other

* Two promise-related models have been combined into **a new, more powerful `PendingTaskModel`**,
  and the `LoadMask` component has been removed and consolidated into `Mask`
  (d00a5c6e8fc1e0e89c2ce3eef5f3e14cb842f3c8).
  * `Panel` now exposes a single `mask` prop that can take either a configured `mask` element or a
    simple boolean to display/remove a default mask.
* **Classes within the `utils` package have been re-organized** into more standardized and scalable
  namespaces. Imports of these classes will need to be adjusted.

### 🎁 New Features

* **The desktop Grid component now offers a `compact` mode** with configurable styling to display
  significantly more data with reduced padding and font sizes.
* The top-level `AppBar` refresh button now provides a default implementation, calling a new
  abstract `requestRefresh()` method on `HoistApp`.
* The grid column chooser can now be configured to display its column groups as initially collapsed,
  for especially large collections of columns.
* A new `XH.restoreDefaultsAsync()` method provides a centralized way to wipe out user-specific
  preferences or customizations (#508).
* Additional Blueprint `MultiSelect`, `Tag`, and `FormGroup` controls re-exported.

### 🐞 Bug Fixes

* Some components were unintentionally not exporting their Component class directly, blocking JSX
  usage. All components now export their class.
* Multiple fixes to `DayField` (#531).
* JsonField now responds properly when switching from light to dark theme (#507).
* Context menus properly filter out duplicated separators (#518).

[Commit Log](https://github.com/exhi/hoist-react/compare/v11.0.0...v12.0.0)


## v11.0.0

### 💥 Breaking Changes

* **Blueprint has been upgraded to the latest 3.x release.** The primary breaking change here is the
  renaming of all `pt-` CSS classes to use a new `bp3-` prefix. Any in-app usages of the BP
  selectors will need to be updated. See the
  [Blueprint "What's New" page](http://blueprintjs.com/docs/#blueprint/whats-new-3.0).
* **FontAwesome has been upgraded to the latest 5.2 release.** Only the icons enumerated in the
  Hoist `Icon` class are now registered via the FA `library.add()` method for inclusion in bundled
  code, resulting in a significant reduction in bundle size. Apps wishing to use other FA icons not
  included by Hoist must import and register them - see the
  [FA React Readme](https://github.com/FortAwesome/react-fontawesome/blob/master/README.md) for
  details.
* **The `mobx-decorators` dependency has been removed** due to lack of official support for the
  latest MobX update, as well as limited usage within the toolkit. This package was primarily
  providing the optional `@setter` decorator, which should now be replaced as needed by dedicated
  `@action` setter methods (19cbf86138499bda959303e602a6d58f6e95cb40).

### 🎁 Enhancements

* `HoistComponent` now provides a `getClassNames()` method that will merge any `baseCls` CSS class
  names specified on the component with any instance-specific classes passed in via props (#252).
  * Components that wish to declare and support a `baseCls` should use this method to generate and
    apply a combined list of classes to their outermost rendered elements (see `Grid`).
  * Base class names have been added for relevant Hoist-provided components - e.g. `.xh-panel` and
    `.xh-grid`. These will be appended to any instance class names specified within applications and
    be available as public CSS selectors.
* Relevant `HoistField` components support inline `leftIcon` and `rightElement` props. `DayField`
  adds support for `minDay / maxDay` props.
* Styling for the built-in ag-Grid loading overlay has been simplified and improved (#401).
* Grid column definitions can now specify an `excludeFromExport` config to drop them from
  server-generated Excel/CSV exports (#485).

### 🐞 Bug Fixes

* Grid data loading and selection reactions have been hardened and better coordinated to prevent
  throwing when attempting to set a selection before data has been loaded (#484).

### 📚 Libraries

* Blueprint `2.x -> 3.x`
* FontAwesome `5.0.x -> 5.2.x`
* CodeMirror `5.37.0 -> 5.39.2`
* router5 `6.2.4 -> 6.3.0`

[Commit Log](https://github.com/exhi/hoist-react/compare/v10.0.1...v11.0.0)


## v10.0.1

### 🐞 Bug Fixes

* Grid `export` context menu token now defaults to server-side 'exportExcel' export.
  * Specify the `exportLocal` token to return a menu item for local ag-Grid export.
* Columns with `field === null` skipped for server-side export (considered spacer / structural
  columns).

## v10.0.0

### 💥 Breaking Changes

* **Access to the router API has changed** with the `XH` global now exposing `router` and
  `routerState` properties and a `navigate()` method directly.
* `ToastManager` has been deprecated. Use `XH.toast` instead.
* `Message` is no longer a public class (and its API has changed). Use `XH.message/confirm/alert`
  instead.
*  Export API has changed. The Built-in grid export now uses more powerful server-side support. To
   continue to use local AG based export, call method `GridModel.localExport()`. Built-in export
   needs to be enabled with the new property on `GridModel.enableExport`. See `GridModel` for more
   details.

### 🎁 Enhancements

* New Mobile controls and `AppContainer` provided services (impersonation, about, and version bars).
* Full-featured server-side Excel export for grids.

### 🐞 Bug Fixes

* Prevent automatic zooming upon input focus on mobile devices (#476).
* Clear the selection when showing the context menu for a record which is not already selected
  (#469).
* Fix to make lockout script readable by Compatibility Mode down to IE5.

### 📚 Libraries

* MobX `4.2.x -> 5.0.x`

[Commit Log](https://github.com/exhi/hoist-react/compare/v9.0.0...v10.0.0)


## v9.0.0

### 💥 Breaking Changes

* **Hoist-provided mixins (decorators) have been refactored to be more granular and have been broken
  out of `HoistComponent`.**
  * New discrete mixins now exist for `LayoutSupport` and `ContextMenuSupport` - these should be
    added directly to components that require the functionality they add for auto-handling of
    layout-related props and support for showing right-click menus. The corresponding options on
    `HoistComponent` that used to enable them have been removed.
  * For consistency, we have also renamed `EventTarget -> EventSupport` and `Reactive ->
    ReactiveSupport` mixins. These both continue to be auto-applied to HoistModel and HoistService
    classes, and ReactiveSupport enabled by default in HoistComponent.
* **The Context menu API has changed.** The
  [`ContextMenuSupport` mixin](https://github.com/exhi/hoist-react/blob/develop/desktop/cmp/contextmenu/ContextMenuSupport.js)
  now specifies an abstract `getContextMenuItems()` method for component implementation (replacing
  the previous `renderContextMenu()` method). See the new
  [`ContextMenuItem` class](https://github.com/exhi/hoist-react/blob/develop/desktop/cmp/contextmenu/ContextMenuItem.js)
  for what these items support, as well as several static default items that can be used.
  * The top-level `AppContainer` no longer provides a default context menu, instead allowing the
    browser's own context menu to show unless an app / component author has implemented custom
    context-menu handling at any level of their component hierarchy.

### 🐞 Bug Fixes

* TabContainer active tab can become out of sync with the router state (#451)
  * ⚠️ Note this also involved a change to the `TabContainerModel` API - `activateTab()` is now the
    public method to set the active tab and ensure both the tab and the route land in the correct
    state.
* Remove unintended focused cell borders that came back with the prior ag-Grid upgrade.

[Commit Log](https://github.com/exhi/hoist-react/compare/v8.0.0...v9.0.0)


## v8.0.0

Hoist React v8 brings a big set of improvements and fixes, some API and package re-organizations,
and ag-Grid upgrade, and more. 🚀

### 💥 Breaking Changes

* **Component package directories have been re-organized** to provide better symmetry between
  pre-existing "desktop" components and a new set of mobile-first component. Current desktop
  applications should replace imports from `@xh/hoist/cmp/xxx` with `@xh/hoist/desktop/cmp/xxx`.
  * Important exceptions include several classes within `@xh/hoist/cmp/layout/`, which remain
    cross-platform.
  * `Panel` and `Resizable` components have moved to their own packages in
    `@xh/hoist/desktop/cmp/panel` and `@xh/hoist/desktop/cmp/resizable`.
* **Multiple changes and improvements made to tab-related APIs and components.**
  * The `TabContainerModel` constructor API has changed, notably `children` -> `tabs`, `useRoutes` ->
    `route` (to specify a starting route as a string) and `switcherPosition` has moved from a model
    config to a prop on the `TabContainer` component.
  * `TabPane` and `TabPaneModel` have been renamed `Tab` and `TabModel`, respectively, with several
    related renames.
* **Application entry-point classes decorated with `@HoistApp` must implement the new getter method
  `containerClass()`** to specify the platform specific component used to wrap the app's
  `componentClass`.
  * This will typically be `@xh/hoist/[desktop|mobile]/AppContainer` depending on platform.

### 🎁 New Features

* **Tab-related APIs re-worked and improved**, including streamlined support for routing, a new
  `tabRenderMode` config on `TabContainerModel`, and better naming throughout.
* **Ag-grid updated to latest v18.x** - now using native flex for overall grid layout and sizing
  controls, along with multiple other vendor improvements.
* Additional `XH` API methods exposed for control of / integration with Router5.
* The core `@HoistComponent` decorated now installs a new `isDisplayed` getter to report on
  component visibility, taking into account the visibility of its ancestors in the component tree.
* Mobile and Desktop app package / component structure made more symmetrical (#444).
* Initial versions of multiple new mobile components added to the toolkit.
* Support added for **`IdleService` - automatic app suspension on inactivity** (#427).
* Hoist wrapper added for the low-level Blueprint **button component** - provides future hooks into
  button customizations and avoids direct BP import (#406).
* Built-in support for collecting user feedback via a dedicated dialog, convenient XH methods and
  default appBar button (#379).
* New `XH.isDevelopmentMode` constant added, true when running in local Webpack dev-server mode.
* CSS variables have been added to customize and standardize the Blueprint "intent" based styling,
  with defaults adjusted to be less distracting (#420).

### 🐞 Bug Fixes

* Preference-related events have been standardized and bugs resolved related to pushAsync() and the
  `prefChange` event (ee93290).
* Admin log viewer auto-refreshes in tail-mode (#330).
* Distracting grid "loading" overlay removed (#401).
* Clipboard button ("click-to-copy" functionality) restored (#442).

[Commit Log](https://github.com/exhi/hoist-react/compare/v7.2.0...v8.0.0)

## v7.2.0

### 🎁 New Features

+ Admin console grids now outfitted with column choosers and grid state. #375
+ Additional components for Onsen UI mobile development.

### 🐞 Bug Fixes

+ Multiple improvements to the Admin console config differ. #380 #381 #392

[Commit Log](https://github.com/exhi/hoist-react/compare/v7.1.0...v7.2.0)

## v7.1.0

### 🎁 New Features

* Additional kit components added for Onsen UI mobile development.

### 🐞 Bug Fixes

* Dropdown fields no longer default to `commitOnChange: true` - avoiding unexpected commits of
  type-ahead query values for the comboboxes.
* Exceptions thrown from FetchService more accurately report the remote host when unreachable, along
  with some additional enhancements to fetch exception reporting for clarity.

[Commit Log](https://github.com/exhi/hoist-react/compare/v7.0.0...v7.1.0)

## v7.0.0

### 💥 Breaking Changes

* **Restructuring of core `App` concept** with change to new `@HoistApp` decorator and conventions
  around defining `App.js` and `AppComponent.js` files as core app entry points. `XH.app` now
  installed to provide access to singleton instance of primary app class. See #387.

### 🎁 New Features

* **Added `AppBar` component** to help further standardize a pattern for top-level application
  headers.
* **Added `SwitchField` and `SliderField`** form field components.
* **Kit package added for Onsen UI** - base component library for mobile development.
* **Preferences get a group field for better organization**, parity with AppConfigs. (Requires
  hoist-core 3.1.x.)

### 🐞 Bug Fixes

* Improvements to `Grid` component's interaction with underlying ag-Grid instance, avoiding extra
  renderings and unwanted loss of state. 03de0ae7

[Commit Log](https://github.com/exhi/hoist-react/compare/v6.0.0...v7.0.0)


## v6.0.0

### 💥 Breaking Changes

* API for `MessageModel` has changed as part of the feature addition noted below, with `alert()` and
  `confirm()` replaced by `show()` and new `XH` convenience methods making the need for direct calls
  rare.
* `TabContainerModel` no longer takes an `orientation` prop, replaced by the more flexible
  `switcherPosition` as noted below.

### 🎁 New Features

* **Initial version of grid state** now available, supporting easy persistence of user grid column
  selections and sorting. The `GridModel` constructor now takes a `stateModel` argument, which in
  its simplest form is a string `xhStateId` used to persist grid state to local storage. See the
  [`GridStateModel` class](https://github.com/exhi/hoist-react/blob/develop/cmp/grid/GridStateModel.js)
  for implementation details. #331
* The **Message API** has been improved and simplified, with new `XH.confirm()` and `XH.alert()`
  methods providing an easy way to show pop-up alerts without needing to manually construct or
  maintain a `MessageModel`. #349
* **`TabContainer` components can now be controlled with a remote `TabSwitcher`** that does not need
  to be directly docked to the container itself. Specify `switcherPosition:none` on the
  `TabContainerModel` to suppress showing the switching affordance on the tabs themselves and
  instantiate a `TabSwitcher` bound to the same model to control a tabset from elsewhere in the
  component hierarchy. In particular, this enabled top-level application tab navigation to move up
  into the top toolbar, saving vertical space in the layout. #368
* `DataViewModel` supports an `emptyText` config.

### 🐞 Bugfixes

* Dropdown fields no longer fire multiple commit messages, and no longer commit partial entries
  under some circumstances. #353 and #354
* Grids resizing fixed when shrinking the containing component. #357

[Commit Log](https://github.com/exhi/hoist-react/compare/v5.0.0...v6.0.0)


## v5.0.0

### 💥 Breaking Changes

* **Multi environment configs have been unwound** See these release notes/instructions for how to
  migrate: https://github.com/exhi/hoist-core/releases/tag/release-3.0.0
* **Breaking change to context menus in dataviews and grids not using the default context menu:**
  StoreContextMenu no longer takes an array of items as an argument to its constructor. Instead it
  takes a configuration object with an ‘items’ key that will point to any current implementation’s
  array of items. This object can also contain an optional gridModel argument which is intended to
  support StoreContextMenuItems that may now be specified as known ‘hoist tokens’, currently limited
  to a ‘colChooser’ token.

### 🎁 New Features

* Config differ presents inline view, easier to read diffs now.
* Print Icon added!

### 🐞 Bugfixes

* Update processFailedLoad to loadData into gridModel store, Fixes #337
* Fix regression to ErrorTracking. Make errorTrackingService safer/simpler to call at any point in
  life-cycle.
*  Fix broken LocalStore state.
* Tweak flex prop for charts. Side by side charts in a flexbox now auto-size themselves! Fixes #342
* Provide token parsing for storeContextMenus. Context menus are all grown up! Fixes #300

## v4.0.1

### 🐞 Bugfixes

* DataView now properly re-renders its items when properties on their records change (and the ID
  does not)


## v4.0.0

### 💥 Breaking Changes

* **The `GridModel` selection API has been reworked for clarity.** These models formerly exposed
  their selectionModel as `grid.selection` - now that getter returns the selected records. A new
  `selectedRecord` getter is also available to return a single selection, and new string shortcut
  options are available when configuring GridModel selection behavior.
* **Grid components can now take an `agOptions` prop** to pass directly to the underlying ag-grid
  component, as well as an `onRowDoubleClicked` handler function.
  16be2bfa10e5aab4ce8e7e2e20f8569979dd70d1

### 🎁 New Features

* Additional core components have been updated with built-in `layoutSupport`, allowing developers to
  set width/height/flex and other layout properties directly as top-level props for key comps such
  as Grid, DataView, and Chart. These special props are processed via `elemFactory` into a
  `layoutConfig` prop that is now passed down to the underlying wrapper div for these components.
  081fb1f3a2246a4ff624ab123c6df36c1474ed4b

### 🐞 Bugfixes

* Log viewer tail mode now working properly for long log files - #325


## v3.0.1

### 🐞 Bugfixes

* FetchService throws a dedicated exception when the server is unreachable, fixes a confusing
  failure case detailed in #315


## v3.0.0

### 💥 Breaking Changes

* **An application's `AppModel` class must now implement a new `checkAccess()` method.** This method
  is passed the current user, and the appModel should determine if that user should see the UI and
  return an object with a `hasAccess` boolean and an optional `message` string. For a return with
  `hasAccess: false`, the framework will render a lockout panel instead of the primary UI.
  974c1def99059f11528c476f04e0d8c8a0811804
  * Note that this is only a secondary level of "security" designed to avoid showing an unauthorized
    user a confusing / non-functional UI. The server or any other third-party data sources must
    always be the actual enforcer of access to data or other operations.
* **We updated the APIs for core MobX helper methods added to component/model/service classes.** In
  particular, `addReaction()` was updated to take a more declarative / clear config object.
  8169123a4a8be6940b747e816cba40bd10fa164e
  * See Reactive.js - the mixin that provides this functionality.

### 🎁 New Features

* Built-in client-side lockout support, as per above.

### 🐞 Bugfixes

* None<|MERGE_RESOLUTION|>--- conflicted
+++ resolved
@@ -2,7 +2,10 @@
 
 ## v26.0.0-SNAPSHOT - under development
 
-* TBD
+### 🎁 New Features
+
+* New `GridCountLabel` component provides an alternative to existing `StoreCountLabel` - outputs
+  both overall record count and current selection count in a configurable way.
 
 ## v25.0.0 - 2019-07-16
 
@@ -12,13 +15,8 @@
   grid.
 * Added `XH.prompt()` to show a simple message popup with a built-in, configurable HoistInput. When
   submitted by the user, its callback or resolved promise will include the input's value.
-<<<<<<< HEAD
-* New `GridCountLabel` component provides an alternative to existing `StoreCountLabel` - outputs
-  both overall record count and current selection count in a configurable way.
-=======
 * `Select` accepts a new `selectOnFocus` prop. The behaviour is analogous to the `selectOnFocus`
   prop already in `TextInput`, `TextArea` and `NumberInput`.
->>>>>>> 94a481fe
 
 ### 💥 Breaking Changes
 
