# Changelog

## v26.0.1 - 2019-08-07

### 🎁 New Features

* **WebSocket support** has been added in the form of `XH.webSocketService` to establish and
  maintain a managed websocket connection with the Hoist UI server. This is implemented on the
  client via the native `WebSocket` object supported by modern browsers and relies on the
  corresponding service and management endpoints added to Hoist Core v6.1.
  * Apps must declare `webSocketsEnabled: true` in their `AppSpec` configuration to enable this
    overall functionality on the client.
  * Apps can then subscribe via the new service to updates on a requested topic and will receive any
    inbound messages for that topic via a callback.
  * The service will monitor the socket connection with a regular heartbeat and attempt to
    re-establish if dropped.
  * A new admin console snap-in provides an overview of connected websocket clients.
* New `TreeMap` and `SplitTreeMap` components added, to render hierarchical data in a configurable
  TreeMap visualization based on the Highcharts library. Supports optional binding to a GridModel,
  which syncs selection and expand / collapse state.
* The `XH.message()` and related methods such as `XH.alert()` now support more flexible
  `confirmProps` and `cancelProps` configs, each of which will be passed to their respective button
  and merged with suitable defaults. Allows use of the new `autoFocus` prop with these preconfigured
  dialogs.
  * By default, `XH.alert()` and `XH.confirm()` will auto focus the confirm button for user
    convenience.
  * The previous text/intent configs have been deprecated and the message methods will log a console
    warning if they are used (although it will continue to respect them to aid transitioning to the
    new configs).
* `GridModel` now supports a `copyCell` context menu action. See `StoreContextMenu` for more
  details.
* New `GridCountLabel` component provides an alternative to existing `StoreCountLabel`, outputting
  both overall record count and current selection count in a configurable way.
* The `Button` component accepts an `autoFocus` prop to attempt to focus on render.
* The `Checkbox` component accepts an `autoFocus` prop to attempt to focus on render.

### 💥 Breaking Changes

* `StoreCountLabel` has been moved from `/desktop/cmp/store` to the cross-platform package
  `/cmp/store`. Its `gridModel` prop has also been removed - usages with grids should likely switch
  to the new `GridCountLabel` component, noted above and imported from `/cmp/grid`.
* The API for `ClipboardButton` and `ClipboardMenuItem` has been simplified, and made implementation
  independent. Specify a single `getCopyText` function rather than the `clipboardSpec`.
  (`clipboardSpec` is an artifact from the removed `clipboard` library).
* The `XH.prompt()` and `XH.message()` input config has been updated to work as documented, with any
  initial/default value for the input sourced from `input.initialValue`. Was previously sourced from
<<<<<<< HEAD
  `input.value` (#1298). 
=======
  `input.value` (#1298).
>>>>>>> 3aded71e
* ChartModel `config` has been deprecated. Please use `highchartsConfig` instead.

### 🐞 Bug Fixes

* The `Select.selectOnFocus` prop is now respected when used in tandem with `enableCreate` and/or
  `queryFn` props.
* `DateInput` popup _will_ now close when input is blurred but will _not_ immediately close when
  `enableTextInput` is `false` and a month or year is clicked (#1293).
* Buttons within a grid `actionCol` now render properly in compact mode, without clipping/overflow.

### ⚙️ Technical

* `AgGridModel` will now throw an exception if any of its methods which depend on ag-Grid state are
  called before the grid has been fully initialized (ag-Grid onGridReady event has fired).
  Applications can check the new `isReady` property on `AgGridModel` before calling such methods to
  verify the grid is fully initialized.

### 📚 Libraries

* @blueprintjs/core `3.17 -> 3.18`
* @blueprintjs/datetime `3.11 -> 3.12`
* @fortawesome/fontawesome `5.9 -> 5.10`
* ag-grid `21.0.1 -> 21.1.1`
* store2 `2.7 -> 2.8`
* The `clipboard` library has been replaced with the simpler `clipboard-copy` library.

[Commit Log](https://github.com/exhi/hoist-react/compare/v25.2.0...v26.0.1)

## v25.2.0 - 2019-07-25

### 🎁 New Features

* `RecordAction` supports a new `secondaryText` property. When used for a Grid context menu item,
  this text appears on the right side of the menu item, usually used for displaying the shortcut key
  associated with an action.

### 🐞 Bug Fixes

* Fixed issue with loopy behavior when using `Select.selectOnFocus` and changing focus
  simultaneously with keyboard and mouse.

[Commit Log](https://github.com/exhi/hoist-react/compare/v25.1.0...v25.2.0)

## v25.1.0 - 2019-07-23

### 🎁 New Features

* `JsonInput` includes buttons for toggling showing in a full-screen dialog window. Also added a
  convenience button to auto-format `JsonInput's` content.
* `DateInput` supports a new `enableTextInput` prop. When this property is set to false, `DateInput`
  will be entirely driven by the provided date picker. Additionally, `DateInput` styles have been
  improved for its various modes to more clearly convey its functionality.
* `ExportButton` will auto-disable itself if bound to an empty `GridModel`. This helper button will
  now also throw a console warning (to alert the developer) if `gridModel.enableExport != true`.

### ⚙️ Technical

* Classes decorated with `@LoadSupport` will now throw an exception out of their provided
  `loadAsync()` method if called with a parameter that's not a plain object (i.e. param is clearly
  not a `LoadSpec`). Note this might be a breaking change, in so far as it introduces additional
  validation around this pre-existing API requirement.
* Requirements for the `colorSpec` option passed to Hoist number formatters have been relaxed to
  allow partial definitions such that, for example, only negative values may receive the CSS class
  specified, without having to account for positive value styling.

### 🐞 Bug Fixes

* `RestFormModel` now submits dirty fields only when editing a record, as intended (#1245).
* `FormField` will no longer override the disabled prop of its child input if true (#1262).

### 📚 Libraries

* mobx `5.11 -> 5.13`
* Misc. patch-level updates

[Commit Log](https://github.com/exhi/hoist-react/compare/v25.0.0...v25.1.0)

## v25.0.0 - 2019-07-16

### 🎁 New Features

* `Column` accepts a new `comparator` callback to customize how column cell values are sorted by the
  grid.
* Added `XH.prompt()` to show a simple message popup with a built-in, configurable HoistInput. When
  submitted by the user, its callback or resolved promise will include the input's value.
* `Select` accepts a new `selectOnFocus` prop. The behaviour is analogous to the `selectOnFocus`
  prop already in `TextInput`, `TextArea` and `NumberInput`.

### 💥 Breaking Changes

* The `fmtPercent` and `percentRenderer` methods will now multiply provided value by 100. This is
  consistent with the behavior of Excel's percentage formatting and matches the expectations of
  `ExportFormat.PCT`. Columns that were previously using `exportValue: v => v/100` as a workaround
  to the previous renderer behavior should remove this line of code.
* `DimensionChooserModel`'s `historyPreference` config has been renamed `preference`. It now
  supports saving both value and history to the same preference (existing history preferences will
  be handled).

[Commit Log](https://github.com/exhi/hoist-react/compare/v24.2.0...v25.0.0)

## v24.2.0 - 2019-07-08

### 🎁 New Features

* `GridModel` accepts a new `colDefaults` configuration. Defaults provided via this object will be
  merged (deeply) into all column configs as they are instantiated.
* New `Panel.compactHeader` and `DockContainer.compactHeaders` props added to enable more compact
  and space efficient styling for headers in these components.
  * ⚠️ Note that as part of this change, internal panel header CSS class names changed slightly -
    apps that were targeting these internal selectors would need to adjust. See
    desktop/cmp/panel/impl/PanelHeader.scss for the relevant updates.
* A new `exportOptions.columns` option on `GridModel` replaces `exportOptions.includeHiddenCols`.
  The updated and more flexible config supports special strings 'VISIBLE' (default), 'ALL', and/or a
  list of specific colIds to include in an export.
  * To avoid immediate breaking changes, GridModel will log a warning on any remaining usages of
    `includeHiddenCols` but auto-set to `columns: 'ALL'` to maintain the same behavior.
* Added new preference `xhShowVersionBar` to allow more fine-grained control of when the Hoist
  version bar is showing. It defaults to `auto`, preserving the current behavior of always showing
  the footer to Hoist Admins while including it for non-admins *only* in non-production
  environments. The pref can alternatively be set to 'always' or 'never' on a per-user basis.

### 📚 Libraries

* @blueprintjs/core `3.16 -> 3.17`
* @blueprintjs/datetime `3.10 -> 3.11`
* mobx `5.10 -> 5.11`
* react-transition-group `2.8 -> 4.2`

[Commit Log](https://github.com/exhi/hoist-react/compare/v24.1.1...v24.2.0)

## v24.1.1 - 2019-07-01

### 🐞 Bug Fixes

* Mobile column chooser internal layout/sizing fixed when used in certain secure mobile browsers.

[Commit Log](https://github.com/exhi/hoist-react/compare/v24.1.0...v24.1.1)

## v24.1.0 - 2019-07-01

### 🎁 New Features

* `DateInput.enableClear` prop added to support built-in button to null-out a date input's value.

### 🐞 Bug Fixes

* The `Select` component now properly shows all options when the pick-list is re-shown after a
  change without first blurring the control. (Previously this interaction edge case would only show
  the option matching the current input value.) #1198
* Mobile mask component `onClick` callback prop restored - required to dismiss mobile menus when not
  tapping a menu option.
* When checking for a possible expired session within `XH.handleException()`, prompt for app login
  only for Ajax requests made to relative URLs (not e.g. remote APIs accessed via CORS). #1189

### ✨ Style

* Panel splitter collapse button more visible in dark theme. CSS vars to customize further fixed.
* The mobile app menu button has been moved to the right side of the top appBar, consistent with its
  placement in desktop apps.

### 📚 Libraries

* @blueprintjs/core `3.15 -> 3.16`
* @blueprintjs/datetime `3.9 -> 3.10`
* codemirror `5.47 -> 5.48`
* mobx `6.0 -> 6.1`

[Commit Log](https://github.com/exhi/hoist-react/compare/v24.0.0...v24.1.0)

## v24.0.0 - 2019-06-24

### 🎁 New Features

#### Data

* A `StoreFilter` object has been introduced to the data API. This allows `Store` and
  `StoreFilterField` to support the ability to conditionally include all children when filtering
  hierarchical data stores, and could support additional filtering customizations in the future.
* `Store` now provides a `summaryRecord` property which can be used to expose aggregated data for
  the data it contains. The raw data for this record can be provided to `loadData()` and
  `updateData()` either via an explicit argument to these methods, or as the root node of the raw
  data provided (see `Store.loadRootAsSummary`).
* The `StoreFilterField` component accepts new optional `model` and `bind` props to allow control of
  its text value from an external model's observable.
* `pwd` is now a new supported type of `Field` in the `@xh/hoist/core/data` package.

#### Grid

* `GridModel` now supports a `showSummary` config which can be used to display its store's
  summaryRecord (see above) as either a pinned top or bottom row.
* `GridModel` also adds a `enableColumnPinning` config to enable/disable user-driven pinning. On
  desktop, if enabled, users can pin columns by dragging them to the left or right edges of the grid
  (the default ag-Grid gesture). Column pinned state is now also captured and maintained by the
  overall grid state system.
* The desktop column chooser now options in a non-modal popover when triggered from the standard
  `ColChooserButton` component. This offers a quicker and less disruptive alternative to the modal
  dialog (which is still used when launched from the grid context menu). In this popover mode,
  updates to columns are immediately reflected in the underlying grid.
* The mobile `ColChooser` has been improved significantly. It now renders displayed and available
  columns as two lists, allowing drag and drop between to update the visibility and ordering. It
  also provides an easy option to toggle pinning the first column.
* `DimensionChooser` now supports an optional empty / ungrouped configuration with a value of `[]`.
  See `DimensionChooserModel.enableClear` and `DimensionChooser.emptyText`.

#### Other Features

* Core `AutoRefreshService` added to trigger an app-wide data refresh on a configurable interval, if
  so enabled via a combination of soft-config and user preference. Auto-refresh relies on the use of
  the root `RefreshContextModel` and model-level `LoadSupport`.
* A new `LoadingIndicator` component is available as a more minimal / unobtrusive alternative to a
  modal mask. Typically configured via a new `Panel.loadingIndicator` prop, the indicator can be
  bound to a `PendingTaskModel` and will automatically show/hide a spinner and/or custom message in
  an overlay docked to the corner of the parent Panel.
* `DateInput` adds support for new `enablePicker` and `showPickerOnFocus` props, offering greater
  control over when the calendar picker is shown. The new default behaviour is to not show the
  picker on focus, instead showing it via a built-in button.
* Transitions have been disabled by default on desktop Dialog and Popover components (both are from
  the Blueprint library) and on the Hoist Mask component. This should result in a snappier user
  experience, especially when working on remote / virtual workstations. Any in-app customizations to
  disable or remove transitions can now be removed in favor of this toolkit-wide change.
* Added new `@bindable.ref` variant of the `@bindable` decorator.

### 💥 Breaking Changes

* Apps that defined and initialized their own `AutoRefreshService` service or functionality should
  leverage the new Hoist service if possible. Apps with a pre-existing custom service of the same
  name must either remove in favor of the new service or - if they have special requirements not
  covered by the Hoist implementation - rename their own service to avoid a naming conflict.
* The `StoreFilterField.onFilterChange` callback will now be passed a `StoreFilter`, rather than a
  function.
* `DateInput` now has a calendar button on the right side of the input which is 22 pixels square.
  Applications explicitly setting width or height on this component should ensure that they are
  providing enough space for it to display its contents without clipping.

### 🐞 Bug Fixes

* Performance for bulk grid selections has been greatly improved (#1157)
* Toolbars now specify a minimum height (or width when vertical) to avoid shrinking unexpectedly
  when they contain only labels or are entirely empty (but still desired to e.g. align UIs across
  multiple panels). Customize if needed via the new `--xh-tbar-min-size` CSS var.
* All Hoist Components that accept a `model` prop now have that properly documented in their
  prop-types.
* Admin Log Viewer no longer reverses its lines when not in tail mode.

### ⚙️ Technical

* The `AppSpec` config passed to `XH.renderApp()` now supports a `clientAppCode` value to compliment
  the existing `clientAppName`. Both values are now optional and defaulted from the project-wide
  `appCode` and `appName` values set via the project's Webpack config. (Note that `clientAppCode` is
  referenced by the new `AutoRefreshService` to support configurable auto-refresh intervals on a
  per-app basis.)

### 📚 Libraries

* ag-grid `20.0 -> 21.0`
* react-select `2.4 -> 3.0`
* mobx-react `5.4 -> 6.0.3`
* font-awesome `5.8 -> 5.9`
* react-beautiful-dnd `10.1.1 -> 11.0.4`

[Commit Log](https://github.com/exhi/hoist-react/compare/v23.0.0...v24.0.0)

## v23.0.0 - 2019-05-30

### 🎁 New Features

* `GridModel` now accepts a config of `cellBorders`, similar to `rowBorders`
* `Panel.tbar` and `Panel.bbar` props now accept an array of Elements and will auto-generate a
  `Toolbar` to contain them, avoiding the need for the extra import of `toolbar()`.
* New functions `withDebug` and `withShortDebug` have been added to provide a terse syntax for
  adding debug messages that track the execution of specific blocks of code.
* `XH.toast()` now supports an optional `containerRef` argument that can be used for anchoring a
  toast within another component (desktop only). Can be used to display more targeted toasts within
  the relevant section of an application UI, as opposed to the edge of the screen.
* `ButtonGroupInput` accepts a new `enableClear` prop that allows the active / depressed button to
  be unselected by pressing it again - this sets the value of the input as a whole to `null`.
* Hoist Admins now always see the VersionBar in the footer.
* `Promise.track` now accepts an optional `omit` config that indicates when no tracking will be
  performed.
* `fmtNumber` now accepts an optional `prefix` config that prepends immediately before the number,
  but after the sign (`+`, `-`).
* New utility methods `forEachAsync()` and `whileAsync()` have been added to allow non-blocking
  execution of time-consuming loops.

### 💥 Breaking Changes

* The `AppOption.refreshRequired` config has been renamed to `reloadRequired` to better match the
  `XH.reloadApp()` method called to reload the entire app in the browser. Any options defined by an
  app that require it to be fully reloaded should have this renamed config set to `true`.
* The options dialog will now automatically trigger an app-wide data _refresh_ via
  `XH.refreshAppAsync()` if options have changed that don't require a _reload_.
* The `EventSupport` mixin has been removed. There are no known uses of it and it is in conflict
  with the overall reactive structure of the hoist-react API. If your app listens to the
  `appStateChanged`, `prefChange` or `prefsPushed` events you will need to adjust accordingly.

### 🐞 Bug Fixes

* `Select` will now let the user edit existing text in conditions where it is expected to be
  editable. #880
* The Admin "Config Differ" tool has been updated to reflect changes to `Record` made in v22. It is
  once again able to apply remote config values.
* A `Panel` with configs `resizable: true, collapsible: false` now renders with a splitter.
* A `Panel` with no `icon`, `title`, or `headerItems` will not render a blank header.
* `FileChooser.enableMulti` now behaves as one might expect -- true to allow multiple files in a
  single upload. Previous behavior (the ability to add multiple files to dropzone) is now controlled
  by `enableAddMulti`.

[Commit Log](https://github.com/exhi/hoist-react/compare/v22.0.0...v23.0.0)


## v22.0.0 - 2019-04-29

### 🎁 New Features

* A new `DockContainer` component provides a user-friendly way to render multiple child components
  "docked" to its bottom edge. Each child view is rendered with a configurable header and controls
  to allow the user to expand it, collapse it, or optionally "pop it out" into a modal dialog.
* A new `AgGrid` component provides a much lighter Hoist wrapper around ag-Grid while maintaining
  consistent styling and layout support. This allows apps to use any features supported by ag-Grid
  without conflicting with functionality added by the core Hoist `Grid`.
  * Note that this lighter wrapper lacks a number of core Hoist features and integrations, including
    store support, grid state, enhanced column and renderer APIs, absolute value sorting, and more.
  * An associated `AgGridModel` provides access to to the ag-Grid APIs, minimal styling configs, and
    several utility methods for managing Grid state.
* Added `GridModel.groupSortFn` config to support custom group sorting (replaces any use of
  `agOptions.defaultGroupSortComparator`).
* The `Column.cellClass` and `Column.headerClass` configs now accept functions to dynamically
  generate custom classes based on the Record and/or Column being rendered.
* The `Record` object now provides an additional getter `Record.allChildren` to return all children
  of the record, irrespective of the current filter in place on the record's store. This supplements
  the existing `Record.children` getter, which returns only the children meeting the filter.

### 💥 Breaking Changes

* The class `LocalStore` has been renamed `Store`, and is now the main implementation and base class
  for Store Data. The extraneous abstract superclass `BaseStore` has been removed.
* `Store.dataLastUpdated` had been renamed `Store.lastUpdated` on the new class and is now a simple
  timestamp (ms) rather than a Javascript Date object.
* The constructor argument `Store.processRawData` now expects a function that *returns* a modified
  object with the necessary edits. This allows implementations to safely *clone* the raw data rather
  than mutating it.
* The method `Store.removeRecord` has been replaced with the method `Store.removeRecords`. This will
  facilitate efficient bulk deletes.

### ⚙️ Technical

* `Grid` now performs an important performance workaround when loading a new dataset that would
  result in the removal of a significant amount of existing records/rows. The underlying ag-Grid
  component has a serious bottleneck here (acknowledged as AG-2879 in their bug tracker). The Hoist
  grid wrapper will now detect when this is likely and proactively clear all data using a different
  API call before loading the new dataset.
* The implementations `Store`, `RecordSet`, and `Record` have been updated to more efficiently
  re-use existing record references when loading, updating, or filtering data in a store. This keeps
  the Record objects within a store as stable as possible, and allows additional optimizations by
  ag-Grid and its `deltaRowDataMode`.
* When loading raw data into store `Record`s, Hoist will now perform additional conversions based on
  the declared `Field.type`. The unused `Field.nullable` has been removed.
* `LocalStorageService` now uses both the `appCode` and current username for its namespace key,
  ensuring that e.g. local prefs/grid state are not overwritten across multiple app users on one OS
  profile, or when admin impersonation is active. The service will automatically perform a one-time
  migration of existing local state from the old namespace to the new. #674
* `elem` no longer skips `null` children in its calls to `React.createElement()`. These children may
  play the role of placeholders when using conditional rendering, and skipping them was causing
  React to trigger extra re-renders. This change further simplifies Hoist's element factory and
  removes an unnecessary divergence with the behavior of JSX.


### 🐞 Bug Fixes

* `Grid` exports retain sorting, including support for absolute value sorting. #1068
* Ensure `FormField`s are keyed with their model ID, so that React can properly account for dynamic
  changes to fields within a form. #1031
* Prompt for app refresh in (rare) case of mismatch between client and server-side session user.
  (This can happen during impersonation and is defended against in server-side code.) #675

[Commit Log](https://github.com/exhi/hoist-react/compare/v21.0.2...v22.0.0)

## v21.0.2 - 2019-04-05

### 📚 Libraries

* Rollback ag-Grid to v20.0.0 after running into new performance issues with large datasets and
  `deltaRowDataMode`. Updates to tree filtering logic, also related to grid performance issues with
  filtered tree results returning much larger record counts.

## v21.0.0 - 2019-04-04

### 🎁 New Features

* `FetchService` fetch methods now accept a plain object as the `headers` argument. These headers
  will be merged with the default headers provided by FetchService.
* An app can also now specify default headers to be sent with every fetch request via
  `XH.fetchService.setDefaultHeaders()`. You can pass either a plain object, or a closure which
  returns one.
* `Grid` supports a new `onGridReady` prop, allowing apps to hook into the ag-Grid event callback
  without inadvertently short-circuiting the Grid's own internal handler.

### 💥 Breaking Changes

* The shortcut getter `FormModel.isNotValid` was deemed confusing and has been removed from the API.
  In most cases applications should use `!FormModel.isValid` instead; this expression will return
  `false` for the `Unknown` as well as the `NotValid` state. Applications that wish to explicitly
  test for the `NotValid` state should use the `validationState` getter.
* Multiple HoistInputs have changed their `onKeyPress` props to `onKeyDown`, including TextInput,
  NumberInput, TextArea & SearchInput. The `onKeyPress` event has been deprecated in general and has
  limitations on which keys will trigger the event to fire (i.e. it would not fire on an arrow
  keypress).
* FetchService's fetch methods no longer support `contentType` parameter. Instead, specify a custom
  content-type by setting a 'Content-Type' header using the `headers` parameter.
* FetchService's fetch methods no longer support `acceptJson` parameter. Instead, pass an {"Accept":
  "application/json"} header using the `headers` parameter.

### ✨ Style

* Black point + grid colors adjusted in dark theme to better blend with overall blue-gray tint.
* Mobile styles have been adjusted to increase the default font size and grid row height, in
  addition to a number of other smaller visual adjustments.

### 🐞 Bug Fixes

* Avoid throwing React error due to tab / routing interactions. Tab / routing / state support
  generally improved. (#1052)
* `GridModel.selectFirst()` improved to reliably select first visible record even when one or more
  groupBy levels active. (#1058)

### 📚 Libraries

* ag-Grid `~20.1 -> ~20.2` (fixes ag-grid sorting bug with treeMode)
* @blueprint/core `3.14 -> 3.15`
* @blueprint/datetime `3.7 -> 3.8`
* react-dropzone `10.0 -> 10.1`
* react-transition-group `2.6 -> 2.8`

[Commit Log](https://github.com/exhi/hoist-react/compare/v20.2.1...v21.0.0)

## v20.2.1 - 2019-03-28

* Minor tweaks to grid styles - CSS var for pinned column borders, drop left/right padding on
  center-aligned grid cells.

[Commit Log](https://github.com/exhi/hoist-react/compare/v20.2.0...v20.2.1)

## v20.2.0 - 2019-03-27

### 🎁 New Features

* `GridModel` exposes three new configs - `rowBorders`, `stripeRows`, and `showCellFocus` - to
  provide additional control over grid styling. The former `Grid` prop `showHover` has been
  converted to a `GridModel` config for symmetry with these other flags and more efficient
  re-rendering. Note that some grid-related CSS classes have also been modified to better conform to
  the BEM approach used elsewhere - this could be a breaking change for apps that keyed off of
  certain Hoist grid styles (not expected to be a common case).
* `Select` adds a `queryBuffer` prop to avoid over-eager calls to an async `queryFn`. This buffer is
  defaulted to 300ms to provide some out-of-the-box debouncing of keyboard input when an async query
  is provided. A longer value might be appropriate for slow / intensive queries to a remote API.

### 🐞 Bug Fixes

* A small `FormField.labelWidth` config value will now be respected, even if it is less than the
  default minWidth of 80px.
* Unnecessary re-renders of inactive tab panels now avoided.
* `Grid`'s filter will now be consistently applied to all tree grid records. Previously, the filter
  skipped deeply nested records under specific conditions.
* `Timer` no longer requires its `runFn` to be a promise, as it briefly (and unintentionally) did.
* Suppressed default browser resize handles on `textarea`.

[Commit Log](https://github.com/exhi/hoist-react/compare/v20.1.1...v20.2.0)

## v20.1.1 - 2019-03-27

### 🐞 Bug Fixes

* Fix form field reset so that it will call computeValidationAsync even if revalidation is not
  triggered because the field's value did not change when reset.

[Commit Log](https://github.com/exhi/hoist-react/compare/v20.1.0...v20.1.1)


## v20.1.0 - 2019-03-14

### 🎁 New Features

* Standard app options panel now includes a "Restore Defaults" button to clear all user preferences
  as well as any custom grid state, resetting the app to its default state for that user.

### 🐞 Bug Fixes

* Removed a delay from `HoistInput` blur handling, ensuring `noteBlurred()` is called as soon as the
  element loses focus. This should remove a class of bugs related to input values not flushing into
  their models quickly enough when `commitOnChange: false` and the user moves directly from an input
  to e.g. clicking a submit button. #1023
* Fix to Admin ConfigDiffer tool (missing decorator).

### ⚙️ Technical

* The `GridModel.store` config now accepts a plain object and will internally create a `LocalStore`.
  This store config can also be partially specified or even omitted entirely. GridModel will ensure
  that the store is auto-configured with all fields in configured grid columns, reducing the need
  for app code boilerplate (re)enumerating field names.
* `Timer` class reworked to allow its interval to be adjusted dynamically via `setInterval()`,
  without requiring the Timer to be re-created.

[Commit Log](https://github.com/exhi/hoist-react/compare/v20.0.1...v20.1.0)


## v20.0.1 - 2019-03-08

### 🐞 Bug Fixes

* Ensure `RestStore` processes records in a standard way following a save/add operation (#1010).

[Commit Log](https://github.com/exhi/hoist-react/compare/v20.0.0...v20.0.1)


## v20.0.0 - 2019-03-06

### 💥 Breaking Changes

* The `@LoadSupport` decorator has been substantially reworked and enhanced from its initial release
  in v19. It is no longer needed on the HoistComponent, but rather should be put directly on the
  owned HoistModel implementing the loading. IMPORTANT NOTE: all models should implement
  `doLoadAsync` rather than `loadAsync`. Please see `LoadSupport` for more information on this
  important change.
* `TabContainer` and `TabContainerModel` are now cross-platform. Apps should update their code to
  import both from `@xh/hoist/cmp/tab`.
* `TabContainer.switcherPosition` has been moved to `TabContainerModel`. Please note that changes to
  `switcherPosition` are not supported on mobile, where the switcher will always appear beneath the
  container.
* The `Label` component from `@xh/hoist/desktop/cmp/input` has been removed. Applications should
  consider using the basic html `label` element instead (or a `FormField` if applicable).
* The `LeftRightChooserModel` constructor no longer accepts a `leftSortBy` and `rightSortBy`
  property. The implementation of these properties was generally broken. Use `leftSorted` and
  `rightSorted` instead.

#### Mobile

* Mobile `Page` has changed - `Pages` are now wrappers around `Panels` that are designed to be used
  with a `NavigationModel` or `TabContainer`. `Page` accepts the same props as `Panel`, meaning uses
  of `loadModel` should be replaced with `mask`.
* The mobile `AppBar` title is static and defaults to the app name. If you want to display page
  titles, it is recommended to use the `title` prop on the `Page`.

### 🎁 New Features

* Enhancements to Model and Component data loading via `@LoadSupport` provides a stronger set of
  conventions and better support for distinguishing between initial loads / auto/background
  refreshes / user- driven refreshes. It also provides new patterns for ensuring application
  Services are refreshed as part of a reworked global refresh cycle.
* RestGridModel supports a new `cloneAction` to take an existing record and open the editor form in
  "add mode" with all editable fields pre-populated from the source record. The action calls
  `prepareCloneFn`, if defined on the RestGridModel, to perform any transform operations before
  rendering the form.
* Tabs in `TabContainerModel` now support an `icon` property on the desktop.
* Charts take a new optional `aspectRatio` prop.
* Added new `Column.headerTooltip` config.
* Added new method `markManaged` on `ManagedSupport`.
* Added new function decorator `debounced`.
* Added new function `applyMixin` providing support for structured creation of class decorators
  (mixins).

#### Mobile

* Column chooser support available for mobile Grids. Users can check/uncheck columns to add/remove
  them from a configurable grid and reorder the columns in the list via drag and drop. Pair
  `GridModel.enableColChooser` with a mobile `colChooserButton` to allow use.
* Added `DialogPage` to the mobile toolkit. These floating pages do not participate in navigation or
  routing, and are used for showing fullscreen views outside of the Navigator / TabContainer
  context.
* Added `Panel` to the mobile toolkit, which offers a header element with standardized styling,
  title, and icon, as well as support for top and bottom toolbars.
* The mobile `AppBar` has been updated to more closely match the desktop `AppBar`, adding `icon`,
  `leftItems`, `hideAppMenuButton` and `appMenuButtonProps` props.
* Added routing support to mobile.

### 🐞 Bug Fixes

* The HighCharts wrapper component properly resizes its chart.
* Mobile dimension chooser button properly handles overflow for longer labels.
* Sizing fixes for multi-line inputs such as textArea and jsonInput.
* NumberInput calls a `onKeyPress` prop if given.
* Layout fixes on several admin panels and detail popups.

### 📚 Libraries

* @blueprintjs/core `3.13 -> 3.14`
* @xh/hoist-dev-utils `3.5 -> 3.6`
* ag-Grid `~20.0 -> ~20.1`
* react-dropzone `~8.0 -> ~9.0`
* react-select `~2.3 -> ~2.4`
* router5 `~6.6 -> ~7.0`
* react `~16.7 -> ~16.8`

[Commit Log](https://github.com/exhi/hoist-react/compare/v19.0.1...v20.0.0)

## v19.0.1 - 2019-02-12

### 🐞 Bug Fixes

* Additional updates and simplifications to `FormField` sizing of child `HoistInput` elements, for
  more reliable sizing and spacing filling behavior.

[Commit Log](https://github.com/exhi/hoist-react/compare/v19.0.0...v19.0.1)


## v19.0.0 - 2019-02-08

### 🎁 New Features

* Added a new architecture for signaling the need to load / refresh new data across either the
  entire app or a section of the component hierarchy. This new system relies on React context to
  minimizes the need for explicit application wiring, and improves support for auto-refresh. See
  newly added decorator `@LoadSupport` and classes/components `RefreshContext`,
  `RefreshContextModel`, and `RefreshContextView` for more info.
* `TabContainerModel` and `TabModel` now support `refreshMode` and `renderMode` configs to allow
  better control over how inactive tabs are mounted/unmounted and how tabs handle refresh requests
  when hidden or (re)activated.
* Apps can implement `getAppOptions()` in their `AppModel` class to specify a set of app-wide
  options that should be editable via a new built-in Options dialog. This system includes built-in
  support for reading/writing options to preferences, or getting/setting their values via custom
  handlers. The toolkit handles the rendering of the dialog.
* Standard top-level app buttons - for actions such as launching the new Options dialog, switching
  themes, launching the admin client, and logging out - have been moved into a new menu accessible
  from the top-right corner of the app, leaving more space for app-specific controls in the AppBar.
* `RecordGridModel` now supports an enhanced `editors` configuration that exposes the full set of
  validation and display support from the Forms package.
* `HoistInput` sizing is now consistently implemented using `LayoutSupport`. All sizable
  `HoistInputs` now have default `width` to ensure a standard display out of the box. `JsonInput`
  and `TextArea` also have default `height`. These defaults can be overridden by declaring explicit
  `width` and `height` values, or unset by setting the prop to `null`.
* `HoistInputs` within `FormFields` will be automatically sized to fill the available space in the
  `FormField`. In these cases, it is advised to either give the `FormField` an explicit size or
  render it in a flex layout.

### 💥 Breaking Changes

* ag-Grid has been updated to v20.0.0. Most apps shouldn't require any changes - however, if you are
  using `agOptions` to set sorting, filtering or resizing properties, these may need to change:

  For the `Grid`, `agOptions.enableColResize`, `agOptions.enableSorting` and `agOptions.enableFilter`
  have been removed. You can replicate their effects by using `agOptions.defaultColDef`. For
  `Columns`, `suppressFilter` has been removed, an should be replaced with `filter: false`.

* `HoistAppModel.requestRefresh` and `TabContainerModel.requestRefresh` have been removed.
  Applications should use the new Refresh architecture described above instead.
* `tabRefreshMode` on TabContainer has been renamed `renderMode`.
* `TabModel.reloadOnShow` has been removed. Set the `refreshMode` property on TabContainerModel or
  TabModel to `TabRefreshMode.ON_SHOW_ALWAYS` instead.
* The mobile APIs for `TabContainerModel`, `TabModel`, and `RefreshButton` have been rewritten to
  more closely mirror the desktop API.
* The API for `RecordGridModel` editors has changed -- `type` is no longer supported. Use
  `fieldModel` and `formField` intead.
* `LocalStore.loadRawData` requires that all records presented to store have unique IDs specified.
  See `LocalStore.idSpec` for more information.

### 🐞 Bug Fixes

* SwitchInput and RadioInput now properly highlight validation errors in `minimal` mode.

### 📚 Libraries

* @blueprintjs/core `3.12 -> 3.13`
* ag-Grid `~19.1.4 -> ~20.0.0`

[Commit Log](https://github.com/exhi/hoist-react/compare/v18.1.2...v19.0.0)


## v18.1.2 - 2019-01-30

### 🐞 Bug Fixes

* Grid integrations relying on column visibility (namely export, storeFilterField) now correctly
  consult updated column state from GridModel. #935
* Ensure `FieldModel.initialValue` is observable to ensure that computed dirty state (and any other
  derivations) are updated if it changes. #934
* Fixes to ensure Admin console log viewer more cleanly handles exceptions (e.g. attempting to
  auto-refresh on a log file that has been deleted).

[Commit Log](https://github.com/exhi/hoist-react/compare/v18.1.1...v18.1.2)

## v18.1.1 - 2019-01-29

* Grid cell padding can be controlled via a new set of CSS vars and is reduced by default for grids
  in compact mode.
* The `addRecordAsync()` and `saveRecordAsync()` methods on `RestStore` return the updated record.

[Commit Log](https://github.com/exhi/hoist-react/compare/v18.1.0...v18.1.1)


## v18.1.0 - 2019-01-28

### 🎁 New Features

* New `@managed` class field decorator can be used to mark a property as fully created/owned by its
  containing class (provided that class has installed the matching `@ManagedSupport` decorator).
  * The framework will automatically pass any `@managed` class members to `XH.safeDestroy()` on
    destroy/unmount to ensure their own `destroy()` lifecycle methods are called and any related
    resources are disposed of properly, notably MobX observables and reactions.
  * In practice, this should be used to decorate any properties on `HoistModel`, `HoistService`, or
    `HoistComponent` classes that hold a reference to a `HoistModel` created by that class. All of
    those core artifacts support the new decorator, `HoistModel` already provides a built-in
    `destroy()` method, and calling that method when an app is done with a Model is an important
    best practice that can now happen more reliably / easily.
* `FormModel.getData()` accepts a new single parameter `dirtyOnly` - pass true to get back only
  fields which have been modified.
* The mobile `Select` component indicates the current value with a ✅ in the drop-down list.
* Excel exports from tree grids now include the matching expand/collapse tree controls baked into
  generated Excel file.

### 🐞 Bug Fixes

* The `JsonInput` component now properly respects / indicates disabled state.

### 📚 Libraries

* Hoist-dev-utils `3.4.1 -> 3.5.0` - updated webpack and other build tool dependencies, as well as
  an improved eslint configuration.
* @blueprintjs/core `3.10 -> 3.12`
* @blueprintjs/datetime `3.5 -> 3.7`
* fontawesome `5.6 -> 5.7`
* mobx `5.8 -> 5.9`
* react-select `2.2 -> 2.3`
* Other patch updates

[Commit Log](https://github.com/exhi/hoist-react/compare/v18.0.0...v18.1.0)

## v18.0.0 - 2019-01-15

### 🎁 New Features

* Form support has been substantially enhanced and restructured to provide both a cleaner API and
  new functionality:
  * `FormModel` and `FieldModel` are now concrete classes and provide the main entry point for
    specifying the contents of a form. The `Field` and `FieldSupport` decorators have been removed.
  * Fields and sub-forms may now be dynamically added to FormModel.
  * The validation state of a FormModel is now *immediately* available after construction and
    independent of the GUI. The triggering of the *display* of that state is now a separate process
    triggered by GUI actions such as blur.
  * `FormField` has been substantially reworked to support a read-only display and inherit common
    property settings from its containing `Form`.
  * `HoistInput` has been moved into the `input` package to clarify that these are lower level
    controls and independent of the Forms package.

* `RestGrid` now supports a `mask` prop. RestGrid loading is now masked by default.
* `Chart` component now supports a built-in zoom out gesture: click and drag from right-to-left on
  charts with x-axis zooming.
* `Select` now supports an `enableClear` prop to control the presence of an optional inline clear
  button.
* `Grid` components take `onCellClicked` and `onCellDoubleClicked` event handlers.
* A new desktop `FileChooser` wraps a preconfigured react-dropzone component to allow users to
  easily select files for upload or other client-side processing.

### 💥 Breaking Changes

* Major changes to Form (see above). `HoistInput` imports will also need to be adjusted to move from
  `form` to `input`.
* The name of the HoistInput `field` prop has been changed to `bind`. This change distinguishes the
  lower-level input package more clearly from the higher-level form package which uses it. It also
  more clearly relates the property to the associated `@bindable` annotation for models.
* A `Select` input with `enableMulti = true` will by default no longer show an inline x to clear the
  input value. Use the `enableClear` prop to re-enable.
* Column definitions are exported from the `grid` package. To ensure backwards compatibility,
  replace imports from `@xh/hoist/desktop/columns` with `@xh/hoist/desktop/cmp/grid`.

### 📚 Libraries

* React `~16.6.0 -> ~16.7.0`
* Patch version updates to multiple other dependencies.

[Commit Log](https://github.com/exhi/hoist-react/compare/v17.0.0...v18.0.0)

## v17.0.0 - 2018-12-21

### 💥 Breaking Changes

* The implementation of the `model` property on `HoistComponent` has been substantially enhanced:
  *  "Local" Models should now be specified on the Component class declaration by simply setting the
     `model` property, rather than the confusing `localModel` property.
  *  HoistComponent now supports a static `modelClass` class property. If set, this property will
     allow a HoistComponent to auto-create a model internally when presented with a plain javascript
     object as its `model` prop. This is especially useful in cases like `Panel` and `TabContainer`,
     where apps often need to specify a model but do not require a reference to the model. Those
     usages can now skip importing and instantiating an instance of the component's model class
     themselves.
  *  Hoist will now throw an Exception if an application attempts to changes the model on an
     existing HoistComponent instance or presents the wrong type of model to a HoistComponent where
     `modelClass` has been specified.

* `PanelSizingModel` has been renamed `PanelModel`. The class now also has the following new
  optional properties, all of which are `true` by default:
  * `showSplitter` - controls visibility of the splitter bar on the outside edge of the component.
  * `showSplitterCollapseButton` - controls visibility of the collapse button on the splitter bar.
  * `showHeaderCollapseButton` - controls visibility of a (new) collapse button in the header.

* The API methods for exporting grid data have changed and gained new features:
  * Grids must opt-in to export with the `GridModel.enableExport` config.
  * Exporting a `GridModel` is handled by the new `GridExportService`, which takes a collection of
    `exportOptions`. See `GridExportService.exportAsync` for available `exportOptions`.
  * All export entry points (`GridModel.exportAsync()`, `ExportButton` and the export context menu
    items) support `exportOptions`. Additionally, `GridModel` can be configured with default
    `exportOptions` in its config.

* The `buttonPosition` prop on `NumberInput` has been removed due to problems with the underlying
  implementation. Support for incrementing buttons on NumberInputs will be re-considered for future
  versions of Hoist.

### 🎁 New Features

* `TextInput` on desktop now supports an `enableClear` property to allow easy addition of a clear
  button at the right edge of the component.
* `TabContainer` enhancements:
  * An `omit` property can now be passed in the tab configs passed to the `TabContainerModel`
    constructor to conditionally exclude a tab from the container
  * Each `TabModel` can now be retrieved by id via the new `getTabById` method on
    `TabContainerModel`.
  * `TabModel.title` can now be changed at runtime.
  * `TabModel` now supports the following properties, which can be changed at runtime or set via the
    config:
    * `disabled` - applies a disabled style in the switcher and blocks navigation to the tab via
      user click, routing, or the API.
    * `excludeFromSwitcher` - removes the tab from the switcher, but the tab can still be navigated
      to programmatically or via routing.
* `MultiFieldRenderer` `multiFieldConfig` now supports a `delimiter` property to separate
  consecutive SubFields.
* `MultiFieldRenderer` SubFields now support a `position` property, to allow rendering in either the
  top or bottom row.
* `StoreCountLabel` now supports a new 'includeChildren' prop to control whether or not children
  records are included in the count. By default this is `false`.
* `Checkbox` now supports a `displayUnsetState` prop which may be used to display a visually
  distinct state for null values.
* `Select` now renders with a checkbox next to the selected item in its drowndown menu, instead of
  relying on highlighting. A new `hideSelectedOptionCheck` prop is available to disable.
* `RestGridModel` supports a `readonly` property.
* `DimensionChooser`, various `HoistInput` components, `Toolbar` and `ToolbarSeparator` have been
  added to the mobile component library.
* Additional environment enums for UAT and BCP, added to Hoist Core 5.4.0, are supported in the
  application footer.

### 🐞 Bug Fixes

* `NumberInput` will no longer immediately convert its shorthand value (e.g. "3m") into numeric form
  while the user remains focused on the input.
* Grid `actionCol` columns no longer render Button components for each action, relying instead on
  plain HTML / CSS markup for a significant performance improvement when there are many rows and/or
  actions per row.
* Grid exports more reliably include the appropriate file extension.
* `Select` will prevent an `<esc>` keypress from bubbling up to parent components only when its menu
  is open. (In that case, the component assumes escape was pressed to close its menu and captures
  the keypress, otherwise it should leave it alone and let it e.g. close a parent popover).

[Commit Log](https://github.com/exhi/hoist-react/compare/v16.0.1...v17.0.0)

## v16.0.1 - 2018-12-12

### 🐞 Bug Fixes

* Fix to FeedbackForm allowing attempted submission with an empty message.

[Commit Log](https://github.com/exhi/hoist-react/compare/v16.0.0...v16.0.1)


## v16.0.0

### 🎁 New Features

* Support for ComboBoxes and Dropdowns have been improved dramatically, via a new `Select` component
  based on react-select.
* The ag-Grid based `Grid` and `GridModel` are now available on both mobile and desktop. We have
  also added new support for multi-row/multi-field columns via the new `multiFieldRenderer` renderer
  function.
* The app initialization lifecycle has been restructured so that no App classes are constructed
  until Hoist is fully initialized.
* `Column` now supports an optional `rowHeight` property.
* `Button` now defaults to 'minimal' mode, providing a much lighter-weight visual look-and-feel to
  HoistApps. `Button` also implements `@LayoutSupport`.
* Grouping state is now saved by the grid state support on `GridModel`.
* The Hoist `DimChooser` component has been ported to hoist-react.
* `fetchService` now supports an `autoAbortKey` in its fetch methods. This can be used to
  automatically cancel obsolete requests that have been superceded by more recent variants.
* Support for new `clickableLabel` property on `FormField`.
* `RestForm` now supports a read-only view.
* Hoist now supports automatic tracking of app/page load times.

### 💥 Breaking Changes

* The new location for the cross-platform grid component is `@xh/hoist/cmp/grid`. The `columns`
  package has also moved under a new sub-package in this location.
* Hoist top-level App Structure has changed in order to improve consistency of the Model-View
  conventions, to improve the accessibility of services, and to support the improvements in app
  initialization mentioned above:
  - `XH.renderApp` now takes a new `AppSpec` configuration.
  - `XH.app` is now `XH.appModel`.
  - All services are installed directly on `XH`.
  - `@HoistApp` is now `@HoistAppModel`
* `RecordAction` has been substantially refactored and improved. These are now typically immutable
  and may be shared.
  - `prepareFn` has been replaced with a `displayFn`.
  - `actionFn` and `displayFn` now take a single object as their parameter.
* The `hide` property on `Column` has been changed to `hidden`.
* The `ColChooserButton` has been moved from the incorrect location `@xh/hoist/cmp/grid` to
  `@xh/hoist/desktop/cmp/button`. This is a desktop-only component. Apps will have to adjust these
  imports.
* `withDefaultTrue` and `withDefaultFalse` in `@xh/hoist/utils/js` have been removed. Use
  `withDefault` instead.
* `CheckBox` has been renamed `Checkbox`


### ⚙️ Technical

* ag-Grid has been upgraded to v19.1
* mobx has been upgraded to v5.6
* React has been upgraded to v16.6
* Allow browsers with proper support for Proxy (e.g Edge) to access Hoist Applications.


### 🐞 Bug Fixes

* Extensive. See full change list below.

[Commit Log](https://github.com/exhi/hoist-react/compare/v15.1.2...v16.0.0)


## v15.1.2

🛠 Hotfix release to MultiSelect to cap the maximum number of options rendered by the drop-down
list. Note, this component is being replaced in Hoist v16 by the react-select library.

[Commit Log](https://github.com/exhi/hoist-react/compare/v15.1.1...v15.1.2)

## v15.1.1

### 🐞 Bug Fixes

* Fix to minimal validation mode for FormField disrupting input focus.
* Fix to JsonInput disrupting input focus.

### ⚙️ Technical

* Support added for TLBR-style notation when specifying margin/padding via layoutSupport - e.g.
  box({margin: '10 20 5 5'}).
* Tweak to lockout panel message when the user has no roles.

[Commit Log](https://github.com/exhi/hoist-react/compare/v15.1.0...v15.1.1)


## v15.1.0

### 🎁 New Features

* The FormField component takes a new minimal prop to display validation errors with a tooltip only
  as opposed to an inline message string. This can be used to help reduce shifting / jumping form
  layouts as required.
* The admin-only user impersonation toolbar will now accept new/unknown users, to support certain
  SSO application implementations that can create users on the fly.

### ⚙️ Technical

* Error reporting to server w/ custom user messages is disabled if the user is not known to the
  client (edge case with errors early in app lifecycle, prior to successful authentication).

[Commit Log](https://github.com/exhi/hoist-react/compare/v15.0.0...v15.1.0)


## v15.0.0

### 💥 Breaking Changes

* This update does not require any application client code changes, but does require updating the
  Hoist Core Grails plugin to >= 5.0. Hoist Core changes to how application roles are loaded and
  users are authenticated required minor changes to how JS clients bootstrap themselves and load
  user data.
* The Hoist Core HoistImplController has also been renamed to XhController, again requiring Hoist
  React adjustments to call the updated /xh/ paths for these (implementation) endpoints. Again, no
  app updates required beyond taking the latest Hoist Core plugin.

[Commit Log](https://github.com/exhi/hoist-react/compare/v14.2.0...v15.0.0)


## v14.2.0

### 🎁 New Features

* Upgraded hoist-dev-utils to 3.0.3. Client builds now use the latest Webpack 4 and Babel 7 for
  noticeably faster builds and recompiles during CI and at development time.
* GridModel now has a top-level agColumnApi property to provide a direct handle on the ag-Grid
  Column API object.

### ⚙️ Technical

* Support for column groups strengthened with the addition of a dedicated ColumnGroup sibling class
  to Column. This includes additional internal refactoring to reduce unnecessary cloning of Column
  configurations and provide a more managed path for Column updates. Public APIs did not change.
  (#694)

### 📚 Libraries

* Blueprint Core `3.6.1 -> 3.7.0`
* Blueprint Datetime `3.2.0 -> 3.3.0`
* Fontawesome `5.3.x -> 5.4.x`
* MobX `5.1.2 -> 5.5.0`
* Router5 `6.5.0 -> 6.6.0`

[Commit Log](https://github.com/exhi/hoist-react/compare/v14.1.3...v14.2.0)


## v14.1.3

### 🐞 Bug Fixes

* Ensure JsonInput reacts properly to value changes.

### ⚙️ Technical

* Block user pinning/unpinning in Grid via drag-and-drop - pending further work via #687.
* Support "now" as special token for dateIs min/max validation rules.
* Tweak grouped grid row background color.

[Commit Log](https://github.com/exhi/hoist-react/compare/v14.1.1...v14.1.3)


## v14.1.1

### 🐞 Bug Fixes

* Fixes GridModel support for row-level grouping at same time as column grouping.

[Commit Log](https://github.com/exhi/hoist-react/compare/v14.1.0...v14.1.1)


## v14.1.0

### 🎁 New Features

* GridModel now supports multiple levels of row grouping. Pass the public setGroupBy() method an
  array of string column IDs, or a falsey value / empty array to ungroup. Note that the public and
  observable groupBy property on GridModel will now always be an array, even if the grid is not
  grouped or has only a single level of grouping.
* GridModel exposes public expandAll() and collapseAll() methods for grouped / tree grids, and
  StoreContextMenu supports a new "expandCollapseAll" string token to insert context menu items.
  These are added to the default menu, but auto-hide when the grid is not in a grouped state.
* The Grid component provides a new onKeyDown prop, which takes a callback and will fire on any
  keypress targeted within the Grid. Note such a handler is not provided directly by ag-Grid.
* The Column class supports pinned as a top-level config. Supports passing true to pin to the left.

### 🐞 Bug Fixes

* Updates to Grid column widths made via ag-Grid's "autosize to fit" API are properly persisted to
  grid state.

[Commit Log](https://github.com/exhi/hoist-react/compare/v14.0.0...v14.1.0)


## v14.0.0

* Along with numerous bug fixes, v14 brings with it a number of important enhancements for grids,
  including support for tree display, 'action' columns, and absolute value sorting. It also includes
  some new controls and improvement to focus display.

### 💥 Breaking Changes

* The signatures of the Column.elementRenderer and Column.renderer have been changed to be
  consistent with each other, and more extensible. Each takes two arguments -- the value to be
  rendered, and a single bundle of metadata.
* StoreContextMenuAction has been renamed to RecordAction. Its action property has been renamed to
  actionFn for consistency and clarity.
* LocalStore : The method LocalStore.processRawData no longer takes an array of all records, but
  instead takes just a single record. Applications that need to operate on all raw records in bulk
  should do so before presenting them to LocalStore. Also, LocalStores template methods for override
  have also changed substantially, and sub-classes that rely on these methods will need to be
  adjusted accordingly.

### 🎁 New Features

#### Grid

* The Store API now supports hierarchical datasets. Applications need to simply provide raw data for
  records with a "children" property containing the raw data for their children.
* Grid supports a 'TreeGrid' mode. To show a tree grid, bind the GridModel to a store containing
  hierarchical data (as above), set treeMode: true on the GridModel, and specify a column to display
  the tree controls (isTreeColumn: true)
* Grid supports absolute sorting for numerical columns. Specify absSort: true on your column config
  to enable. Clicking the grid header will now cycle through ASC > DESC > DESC (abs) sort modes.
* Grid supports an 'Actions' column for one-click record actions. See cmp/desktop/columns/actionCol.
* A new showHover prop on the desktop Grid component will highlight the hovered row with default
  styling. A new GridModel.rowClassFn callback was added to support per-row custom classes based on
  record data.
* A new ExportFormat.LONG_TEXT format has been added, along with a new Column.exportWidth config.
  This supports exporting columns that contain long text (e.g. notes) as multi-line cells within
  Excel.

#### Other Components

* RadioInput and ButtonGroupInputhave been added to the desktop/cmp/form package.
* DateInput now has support for entering and displaying time values.
* NumberInput displays its unformatted value when focused.
* Focused components are now better highlighted, with additional CSS vars provided to customize as
  needed.

### 🐞 Bug Fixes

* Calls to GridModel.setGroupBy() work properly not only on the first, but also all subsequent calls
  (#644).
* Background / style issues resolved on several input components in dark theme (#657).
* Grid context menus appear properly over other floating components.

### 📚 Libraries

* React `16.5.1 -> 16.5.2`
* router5 `6.4.2 -> 6.5.0`
* CodeMirror, Highcharts, and MobX patch updates

[Commit Log](https://github.com/exhi/hoist-react/compare/v13.0.0...v14.0.0)


## v13.0.0

🍀Lucky v13 brings with it a number of enhancements for forms and validation, grouped column
support in the core Grid API, a fully wrapped MultiSelect component, decorator syntax adjustments,
and a number of other fixes and enhancements.

It also includes contributions from new ExHI team members Arjun and Brendan. 🎉

### 💥 Breaking Changes

* The core `@HoistComponent`, `@HoistService`, and `@HoistModel` decorators are **no longer
  parameterized**, meaning that trailing `()` should be removed after each usage. (#586)
* The little-used `hoistComponentFactory()` method was also removed as a further simplification
  (#587).
* The `HoistField` superclass has been renamed to `HoistInput` and the various **desktop form
  control components have been renamed** to match (55afb8f). Apps using these components (which will
  likely be most apps) will need to adapt to the new names.
  * This was done to better distinguish between the input components and the upgraded Field concept
    on model classes (see below).

### 🎁 New Features

⭐️ **Forms and Fields** have been a major focus of attention, with support for structured data
fields added to Models via the `@FieldSupport` and `@field()` decorators.
* Models annotated with `@FieldSupport` can decorate member properties with `@field()`, making those
  properties observable and settable (with a generated `setXXX()` method).
* The `@field()` decorators themselves can be passed an optional display label string as well as
  zero or more *validation rules* to define required constraints on the value of the field.
* A set of predefined constraints is provided within the toolkit within the `/field/` package.
* Models using `FieldSupport` should be sure to call the `initFields()` method installed by the
  decorator within their constructor. This method can be called without arguments to generally
  initialize the field system, or it can be passed an object of field names to initial/default
  values, which will set those values on the model class properties and provide change/dirty
  detection and the ability to "reset" a form.
* A new `FormField` UI component can be used to wrap input components within a form. The `FormField`
  wrapper can accept the source model and field name, and will apply those to its child input. It
  leverages the Field model to automatically display a label, indicate required fields, and print
  validation error messages. This new component should be the building-block for most non-trivial
  forms within an application.

Other enhancements include:
* **Grid columns can be grouped**, with support for grouping added to the grid state management
  system, column chooser, and export manager (#565). To define a column group, nest column
  definitions passed to `GridModel.columns` within a wrapper object of the form `{headerName: 'My
  group', children: [...]}`.

(Note these release notes are incomplete for this version.)

[Commit Log](https://github.com/exhi/hoist-react/compare/v12.1.2...v13.0.0)


## v12.1.2

### 🐞 Bug Fixes

* Fix casing on functions generated by `@settable` decorator
  (35c7daa209a4205cb011583ebf8372319716deba).

[Commit Log](https://github.com/exhi/hoist-react/compare/v12.1.1...v12.1.2)


## v12.1.1

### 🐞 Bug Fixes

* Avoid passing unknown HoistField component props down to Blueprint select/checkbox controls.

### 📚 Libraries

* Rollback update of `@blueprintjs/select` package `3.1.0 -> 3.0.0` - this included breaking API
  changes and will be revisited in #558.

[Commit Log](https://github.com/exhi/hoist-react/compare/v12.1.0...v12.1.1)


## v12.1.0

### 🎁 New Features

* New `@bindable` and `@settable` decorators added for MobX support. Decorating a class member
  property with `@bindable` makes it a MobX `@observable` and auto-generates a setter method on the
  class wrapped in a MobX `@action`.
* A `fontAwesomeIcon` element factory is exported for use with other FA icons not enumerated by the
  `Icon` class.
* CSS variables added to control desktop Blueprint form control margins. These remain defaulted to
  zero, but now within CSS with support for variable overrides. A Blueprint library update also
  brought some changes to certain field-related alignment and style properties. Review any form
  controls within apps to ensure they remain aligned as desired
  (8275719e66b4677ec5c68a56ccc6aa3055283457 and df667b75d41d12dba96cbd206f5736886cb2ac20).

### 🐞 Bug Fixes

* Grid cells are fully refreshed on a data update, ensuring cell renderers that rely on data other
  than their primary display field are updated (#550).
* Grid auto-sizing is run after a data update, ensuring flex columns resize to adjust for possible
  scrollbar visibility changes (#553).
* Dropdown fields can be instantiated with fewer required properties set (#541).

### 📚 Libraries

* Blueprint `3.0.1 -> 3.4.0`
* FontAwesome `5.2.0 -> 5.3.0`
* CodeMirror `5.39.2 -> 5.40.0`
* MobX `5.0.3 -> 5.1.0`
* router5 `6.3.0 -> 6.4.2`
* React `16.4.1 -> 16.4.2`

[Commit Log](https://github.com/exhi/hoist-react/compare/v12.0.0...v12.1.0)


## v12.0.0

Hoist React v12 is a relatively large release, with multiple refactorings around grid columns,
`elemFactory` support, classNames, and a re-organization of classes and exports within `utils`.

### 💥 Breaking Changes

#### ⭐️ Grid Columns

**A new `Column` class describes a top-level API for columns and their supported options** and is
intended to be a cross-platform layer on top of ag-Grid and TBD mobile grid implementations.
* The desktop `GridModel` class now accepts a collection of `Column` configuration objects to define
  its available columns.
* Columns may be configured with `flex: true` to cause them to stretch all available horizontal
  space within a grid, sharing it equally with any other flex columns. However note that this should
  be used sparingly, as flex columns have some deliberate limitations to ensure stable and
  consistent behavior. Most noticeably, they cannot be resized directly by users. Often, a best
  practice will be to insert an `emptyFlexCol` configuration as the last column in a grid - this
  will avoid messy-looking gaps in the layout while not requiring a data-driven column be flexed.
* User customizations to column widths are now saved if the GridModel has been configured with a
  `stateModel` key or model instance - see `GridStateModel`.
* Columns accept a `renderer` config to format text or HTML-based output. This is a callback that is
  provided the value, the row-level record, and a metadata object with the column's `colId`. An
  `elementRenderer` config is also available for cells that should render a Component.
* An `agOptions` config key continues to provide a way to pass arbitrary options to the underlying
  ag-Grid instance (for desktop implementations). This is considered an "escape hatch" and should be
  used with care, but can provide a bridge to required ag-Grid features as the Hoist-level API
  continues to develop.
* The "factory pattern" for Column templates / defaults has been removed, replaced by a simpler
  approach that recommends exporting simple configuration partials and spreading them into
  instance-specific column configs.
  [See the Admin app for some examples](https://github.com/exhi/hoist-react/blob/a1b14ac6d41aa8f8108a518218ce889fe5596780/admin/tabs/activity/tracking/ActivityGridModel.js#L42)
  of this pattern.
* See 0798f6bb20092c59659cf888aeaf9ecb01db52a6 for primary commit.

#### ⭐️ Element Factory, LayoutSupport, BaseClassName

Hoist provides core support for creating components via a factory pattern, powered by the `elem()`
and `elemFactory()` methods. This approach remains the recommended way to instantiate component
elements, but was **simplified and streamlined**.
* The rarely used `itemSpec` argument was removed (this previously applied defaults to child items).
* Developers can now also use JSX to instantiate all Hoist-provided components while still taking
  advantage of auto-handling for layout-related properties provided by the `LayoutSupport` mixin.
  * HoistComponents should now spread **`...this.getLayoutProps()`** into their outermost rendered
    child to enable promotion of layout properties.
* All HoistComponents can now specify a **baseClassName** on their component class and should pass
  `className: this.getClassName()` down to their outermost rendered child. This allows components to
  cleanly layer on a base CSS class name with any instance-specific classes.
* See 8342d3870102ee9bda4d11774019c4928866f256 for primary commit.

#### ⭐️ Panel resizing / collapsing

**The `Panel` component now takes a `sizingModel` prop to control and encapsulate newly built-in
resizing and collapsing behavior** (#534).
* See the `PanelSizingModel` class for configurable details, including continued support for saving
  sizing / collapsed state as a user preference.
* **The standalone `Resizable` component was removed** in favor of the improved support built into
  Panel directly.

#### Other

* Two promise-related models have been combined into **a new, more powerful `PendingTaskModel`**,
  and the `LoadMask` component has been removed and consolidated into `Mask`
  (d00a5c6e8fc1e0e89c2ce3eef5f3e14cb842f3c8).
  * `Panel` now exposes a single `mask` prop that can take either a configured `mask` element or a
    simple boolean to display/remove a default mask.
* **Classes within the `utils` package have been re-organized** into more standardized and scalable
  namespaces. Imports of these classes will need to be adjusted.

### 🎁 New Features

* **The desktop Grid component now offers a `compact` mode** with configurable styling to display
  significantly more data with reduced padding and font sizes.
* The top-level `AppBar` refresh button now provides a default implementation, calling a new
  abstract `requestRefresh()` method on `HoistApp`.
* The grid column chooser can now be configured to display its column groups as initially collapsed,
  for especially large collections of columns.
* A new `XH.restoreDefaultsAsync()` method provides a centralized way to wipe out user-specific
  preferences or customizations (#508).
* Additional Blueprint `MultiSelect`, `Tag`, and `FormGroup` controls re-exported.

### 🐞 Bug Fixes

* Some components were unintentionally not exporting their Component class directly, blocking JSX
  usage. All components now export their class.
* Multiple fixes to `DayField` (#531).
* JsonField now responds properly when switching from light to dark theme (#507).
* Context menus properly filter out duplicated separators (#518).

[Commit Log](https://github.com/exhi/hoist-react/compare/v11.0.0...v12.0.0)


## v11.0.0

### 💥 Breaking Changes

* **Blueprint has been upgraded to the latest 3.x release.** The primary breaking change here is the
  renaming of all `pt-` CSS classes to use a new `bp3-` prefix. Any in-app usages of the BP
  selectors will need to be updated. See the
  [Blueprint "What's New" page](http://blueprintjs.com/docs/#blueprint/whats-new-3.0).
* **FontAwesome has been upgraded to the latest 5.2 release.** Only the icons enumerated in the
  Hoist `Icon` class are now registered via the FA `library.add()` method for inclusion in bundled
  code, resulting in a significant reduction in bundle size. Apps wishing to use other FA icons not
  included by Hoist must import and register them - see the
  [FA React Readme](https://github.com/FortAwesome/react-fontawesome/blob/master/README.md) for
  details.
* **The `mobx-decorators` dependency has been removed** due to lack of official support for the
  latest MobX update, as well as limited usage within the toolkit. This package was primarily
  providing the optional `@setter` decorator, which should now be replaced as needed by dedicated
  `@action` setter methods (19cbf86138499bda959303e602a6d58f6e95cb40).

### 🎁 Enhancements

* `HoistComponent` now provides a `getClassNames()` method that will merge any `baseCls` CSS class
  names specified on the component with any instance-specific classes passed in via props (#252).
  * Components that wish to declare and support a `baseCls` should use this method to generate and
    apply a combined list of classes to their outermost rendered elements (see `Grid`).
  * Base class names have been added for relevant Hoist-provided components - e.g. `.xh-panel` and
    `.xh-grid`. These will be appended to any instance class names specified within applications and
    be available as public CSS selectors.
* Relevant `HoistField` components support inline `leftIcon` and `rightElement` props. `DayField`
  adds support for `minDay / maxDay` props.
* Styling for the built-in ag-Grid loading overlay has been simplified and improved (#401).
* Grid column definitions can now specify an `excludeFromExport` config to drop them from
  server-generated Excel/CSV exports (#485).

### 🐞 Bug Fixes

* Grid data loading and selection reactions have been hardened and better coordinated to prevent
  throwing when attempting to set a selection before data has been loaded (#484).

### 📚 Libraries

* Blueprint `2.x -> 3.x`
* FontAwesome `5.0.x -> 5.2.x`
* CodeMirror `5.37.0 -> 5.39.2`
* router5 `6.2.4 -> 6.3.0`

[Commit Log](https://github.com/exhi/hoist-react/compare/v10.0.1...v11.0.0)


## v10.0.1

### 🐞 Bug Fixes

* Grid `export` context menu token now defaults to server-side 'exportExcel' export.
  * Specify the `exportLocal` token to return a menu item for local ag-Grid export.
* Columns with `field === null` skipped for server-side export (considered spacer / structural
  columns).

## v10.0.0

### 💥 Breaking Changes

* **Access to the router API has changed** with the `XH` global now exposing `router` and
  `routerState` properties and a `navigate()` method directly.
* `ToastManager` has been deprecated. Use `XH.toast` instead.
* `Message` is no longer a public class (and its API has changed). Use `XH.message/confirm/alert`
  instead.
*  Export API has changed. The Built-in grid export now uses more powerful server-side support. To
   continue to use local AG based export, call method `GridModel.localExport()`. Built-in export
   needs to be enabled with the new property on `GridModel.enableExport`. See `GridModel` for more
   details.

### 🎁 Enhancements

* New Mobile controls and `AppContainer` provided services (impersonation, about, and version bars).
* Full-featured server-side Excel export for grids.

### 🐞 Bug Fixes

* Prevent automatic zooming upon input focus on mobile devices (#476).
* Clear the selection when showing the context menu for a record which is not already selected
  (#469).
* Fix to make lockout script readable by Compatibility Mode down to IE5.

### 📚 Libraries

* MobX `4.2.x -> 5.0.x`

[Commit Log](https://github.com/exhi/hoist-react/compare/v9.0.0...v10.0.0)


## v9.0.0

### 💥 Breaking Changes

* **Hoist-provided mixins (decorators) have been refactored to be more granular and have been broken
  out of `HoistComponent`.**
  * New discrete mixins now exist for `LayoutSupport` and `ContextMenuSupport` - these should be
    added directly to components that require the functionality they add for auto-handling of
    layout-related props and support for showing right-click menus. The corresponding options on
    `HoistComponent` that used to enable them have been removed.
  * For consistency, we have also renamed `EventTarget -> EventSupport` and `Reactive ->
    ReactiveSupport` mixins. These both continue to be auto-applied to HoistModel and HoistService
    classes, and ReactiveSupport enabled by default in HoistComponent.
* **The Context menu API has changed.** The
  [`ContextMenuSupport` mixin](https://github.com/exhi/hoist-react/blob/develop/desktop/cmp/contextmenu/ContextMenuSupport.js)
  now specifies an abstract `getContextMenuItems()` method for component implementation (replacing
  the previous `renderContextMenu()` method). See the new
  [`ContextMenuItem` class](https://github.com/exhi/hoist-react/blob/develop/desktop/cmp/contextmenu/ContextMenuItem.js)
  for what these items support, as well as several static default items that can be used.
  * The top-level `AppContainer` no longer provides a default context menu, instead allowing the
    browser's own context menu to show unless an app / component author has implemented custom
    context-menu handling at any level of their component hierarchy.

### 🐞 Bug Fixes

* TabContainer active tab can become out of sync with the router state (#451)
  * ⚠️ Note this also involved a change to the `TabContainerModel` API - `activateTab()` is now the
    public method to set the active tab and ensure both the tab and the route land in the correct
    state.
* Remove unintended focused cell borders that came back with the prior ag-Grid upgrade.

[Commit Log](https://github.com/exhi/hoist-react/compare/v8.0.0...v9.0.0)


## v8.0.0

Hoist React v8 brings a big set of improvements and fixes, some API and package re-organizations,
and ag-Grid upgrade, and more. 🚀

### 💥 Breaking Changes

* **Component package directories have been re-organized** to provide better symmetry between
  pre-existing "desktop" components and a new set of mobile-first component. Current desktop
  applications should replace imports from `@xh/hoist/cmp/xxx` with `@xh/hoist/desktop/cmp/xxx`.
  * Important exceptions include several classes within `@xh/hoist/cmp/layout/`, which remain
    cross-platform.
  * `Panel` and `Resizable` components have moved to their own packages in
    `@xh/hoist/desktop/cmp/panel` and `@xh/hoist/desktop/cmp/resizable`.
* **Multiple changes and improvements made to tab-related APIs and components.**
  * The `TabContainerModel` constructor API has changed, notably `children` -> `tabs`, `useRoutes` ->
    `route` (to specify a starting route as a string) and `switcherPosition` has moved from a model
    config to a prop on the `TabContainer` component.
  * `TabPane` and `TabPaneModel` have been renamed `Tab` and `TabModel`, respectively, with several
    related renames.
* **Application entry-point classes decorated with `@HoistApp` must implement the new getter method
  `containerClass()`** to specify the platform specific component used to wrap the app's
  `componentClass`.
  * This will typically be `@xh/hoist/[desktop|mobile]/AppContainer` depending on platform.

### 🎁 New Features

* **Tab-related APIs re-worked and improved**, including streamlined support for routing, a new
  `tabRenderMode` config on `TabContainerModel`, and better naming throughout.
* **Ag-grid updated to latest v18.x** - now using native flex for overall grid layout and sizing
  controls, along with multiple other vendor improvements.
* Additional `XH` API methods exposed for control of / integration with Router5.
* The core `@HoistComponent` decorated now installs a new `isDisplayed` getter to report on
  component visibility, taking into account the visibility of its ancestors in the component tree.
* Mobile and Desktop app package / component structure made more symmetrical (#444).
* Initial versions of multiple new mobile components added to the toolkit.
* Support added for **`IdleService` - automatic app suspension on inactivity** (#427).
* Hoist wrapper added for the low-level Blueprint **button component** - provides future hooks into
  button customizations and avoids direct BP import (#406).
* Built-in support for collecting user feedback via a dedicated dialog, convenient XH methods and
  default appBar button (#379).
* New `XH.isDevelopmentMode` constant added, true when running in local Webpack dev-server mode.
* CSS variables have been added to customize and standardize the Blueprint "intent" based styling,
  with defaults adjusted to be less distracting (#420).

### 🐞 Bug Fixes

* Preference-related events have been standardized and bugs resolved related to pushAsync() and the
  `prefChange` event (ee93290).
* Admin log viewer auto-refreshes in tail-mode (#330).
* Distracting grid "loading" overlay removed (#401).
* Clipboard button ("click-to-copy" functionality) restored (#442).

[Commit Log](https://github.com/exhi/hoist-react/compare/v7.2.0...v8.0.0)

## v7.2.0

### 🎁 New Features

+ Admin console grids now outfitted with column choosers and grid state. #375
+ Additional components for Onsen UI mobile development.

### 🐞 Bug Fixes

+ Multiple improvements to the Admin console config differ. #380 #381 #392

[Commit Log](https://github.com/exhi/hoist-react/compare/v7.1.0...v7.2.0)

## v7.1.0

### 🎁 New Features

* Additional kit components added for Onsen UI mobile development.

### 🐞 Bug Fixes

* Dropdown fields no longer default to `commitOnChange: true` - avoiding unexpected commits of
  type-ahead query values for the comboboxes.
* Exceptions thrown from FetchService more accurately report the remote host when unreachable, along
  with some additional enhancements to fetch exception reporting for clarity.

[Commit Log](https://github.com/exhi/hoist-react/compare/v7.0.0...v7.1.0)

## v7.0.0

### 💥 Breaking Changes

* **Restructuring of core `App` concept** with change to new `@HoistApp` decorator and conventions
  around defining `App.js` and `AppComponent.js` files as core app entry points. `XH.app` now
  installed to provide access to singleton instance of primary app class. See #387.

### 🎁 New Features

* **Added `AppBar` component** to help further standardize a pattern for top-level application
  headers.
* **Added `SwitchField` and `SliderField`** form field components.
* **Kit package added for Onsen UI** - base component library for mobile development.
* **Preferences get a group field for better organization**, parity with AppConfigs. (Requires
  hoist-core 3.1.x.)

### 🐞 Bug Fixes

* Improvements to `Grid` component's interaction with underlying ag-Grid instance, avoiding extra
  renderings and unwanted loss of state. 03de0ae7

[Commit Log](https://github.com/exhi/hoist-react/compare/v6.0.0...v7.0.0)


## v6.0.0

### 💥 Breaking Changes

* API for `MessageModel` has changed as part of the feature addition noted below, with `alert()` and
  `confirm()` replaced by `show()` and new `XH` convenience methods making the need for direct calls
  rare.
* `TabContainerModel` no longer takes an `orientation` prop, replaced by the more flexible
  `switcherPosition` as noted below.

### 🎁 New Features

* **Initial version of grid state** now available, supporting easy persistence of user grid column
  selections and sorting. The `GridModel` constructor now takes a `stateModel` argument, which in
  its simplest form is a string `xhStateId` used to persist grid state to local storage. See the
  [`GridStateModel` class](https://github.com/exhi/hoist-react/blob/develop/cmp/grid/GridStateModel.js)
  for implementation details. #331
* The **Message API** has been improved and simplified, with new `XH.confirm()` and `XH.alert()`
  methods providing an easy way to show pop-up alerts without needing to manually construct or
  maintain a `MessageModel`. #349
* **`TabContainer` components can now be controlled with a remote `TabSwitcher`** that does not need
  to be directly docked to the container itself. Specify `switcherPosition:none` on the
  `TabContainerModel` to suppress showing the switching affordance on the tabs themselves and
  instantiate a `TabSwitcher` bound to the same model to control a tabset from elsewhere in the
  component hierarchy. In particular, this enabled top-level application tab navigation to move up
  into the top toolbar, saving vertical space in the layout. #368
* `DataViewModel` supports an `emptyText` config.

### 🐞 Bugfixes

* Dropdown fields no longer fire multiple commit messages, and no longer commit partial entries
  under some circumstances. #353 and #354
* Grids resizing fixed when shrinking the containing component. #357

[Commit Log](https://github.com/exhi/hoist-react/compare/v5.0.0...v6.0.0)


## v5.0.0

### 💥 Breaking Changes

* **Multi environment configs have been unwound** See these release notes/instructions for how to
  migrate: https://github.com/exhi/hoist-core/releases/tag/release-3.0.0
* **Breaking change to context menus in dataviews and grids not using the default context menu:**
  StoreContextMenu no longer takes an array of items as an argument to its constructor. Instead it
  takes a configuration object with an ‘items’ key that will point to any current implementation’s
  array of items. This object can also contain an optional gridModel argument which is intended to
  support StoreContextMenuItems that may now be specified as known ‘hoist tokens’, currently limited
  to a ‘colChooser’ token.

### 🎁 New Features

* Config differ presents inline view, easier to read diffs now.
* Print Icon added!

### 🐞 Bugfixes

* Update processFailedLoad to loadData into gridModel store, Fixes #337
* Fix regression to ErrorTracking. Make errorTrackingService safer/simpler to call at any point in
  life-cycle.
*  Fix broken LocalStore state.
* Tweak flex prop for charts. Side by side charts in a flexbox now auto-size themselves! Fixes #342
* Provide token parsing for storeContextMenus. Context menus are all grown up! Fixes #300

## v4.0.1

### 🐞 Bugfixes

* DataView now properly re-renders its items when properties on their records change (and the ID
  does not)


## v4.0.0

### 💥 Breaking Changes

* **The `GridModel` selection API has been reworked for clarity.** These models formerly exposed
  their selectionModel as `grid.selection` - now that getter returns the selected records. A new
  `selectedRecord` getter is also available to return a single selection, and new string shortcut
  options are available when configuring GridModel selection behavior.
* **Grid components can now take an `agOptions` prop** to pass directly to the underlying ag-grid
  component, as well as an `onRowDoubleClicked` handler function.
  16be2bfa10e5aab4ce8e7e2e20f8569979dd70d1

### 🎁 New Features

* Additional core components have been updated with built-in `layoutSupport`, allowing developers to
  set width/height/flex and other layout properties directly as top-level props for key comps such
  as Grid, DataView, and Chart. These special props are processed via `elemFactory` into a
  `layoutConfig` prop that is now passed down to the underlying wrapper div for these components.
  081fb1f3a2246a4ff624ab123c6df36c1474ed4b

### 🐞 Bugfixes

* Log viewer tail mode now working properly for long log files - #325


## v3.0.1

### 🐞 Bugfixes

* FetchService throws a dedicated exception when the server is unreachable, fixes a confusing
  failure case detailed in #315


## v3.0.0

### 💥 Breaking Changes

* **An application's `AppModel` class must now implement a new `checkAccess()` method.** This method
  is passed the current user, and the appModel should determine if that user should see the UI and
  return an object with a `hasAccess` boolean and an optional `message` string. For a return with
  `hasAccess: false`, the framework will render a lockout panel instead of the primary UI.
  974c1def99059f11528c476f04e0d8c8a0811804
  * Note that this is only a secondary level of "security" designed to avoid showing an unauthorized
    user a confusing / non-functional UI. The server or any other third-party data sources must
    always be the actual enforcer of access to data or other operations.
* **We updated the APIs for core MobX helper methods added to component/model/service classes.** In
  particular, `addReaction()` was updated to take a more declarative / clear config object.
  8169123a4a8be6940b747e816cba40bd10fa164e
  * See Reactive.js - the mixin that provides this functionality.

### 🎁 New Features

* Built-in client-side lockout support, as per above.

### 🐞 Bugfixes

* None<|MERGE_RESOLUTION|>--- conflicted
+++ resolved
@@ -15,9 +15,6 @@
   * The service will monitor the socket connection with a regular heartbeat and attempt to
     re-establish if dropped.
   * A new admin console snap-in provides an overview of connected websocket clients.
-* New `TreeMap` and `SplitTreeMap` components added, to render hierarchical data in a configurable
-  TreeMap visualization based on the Highcharts library. Supports optional binding to a GridModel,
-  which syncs selection and expand / collapse state.
 * The `XH.message()` and related methods such as `XH.alert()` now support more flexible
   `confirmProps` and `cancelProps` configs, each of which will be passed to their respective button
   and merged with suitable defaults. Allows use of the new `autoFocus` prop with these preconfigured
@@ -44,11 +41,7 @@
   (`clipboardSpec` is an artifact from the removed `clipboard` library).
 * The `XH.prompt()` and `XH.message()` input config has been updated to work as documented, with any
   initial/default value for the input sourced from `input.initialValue`. Was previously sourced from
-<<<<<<< HEAD
-  `input.value` (#1298). 
-=======
   `input.value` (#1298).
->>>>>>> 3aded71e
 * ChartModel `config` has been deprecated. Please use `highchartsConfig` instead.
 
 ### 🐞 Bug Fixes
