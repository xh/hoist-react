--- conflicted
+++ resolved
@@ -6,6 +6,8 @@
 
 * `StoreFieldField` supports dot-separated field names in a bound `GridModel`, meaning it will now
   match on columns with fields such as `address.city`.
+* `Column` now supports optional `appOverrides` parameter, which can be provided as an object of
+the form `{clientAppCode: {}}`.
 
 [Commit Log](https://github.com/xh/hoist-react/compare/v33.0.0...develop)
 
@@ -145,14 +147,9 @@
     any suitable component.
 * `DockContainerModel` and `DockViewModel` also now support `refreshMode` and `renderMode` configs.
 * `Column` now auto-sizes when double-clicking / double-tapping its header.
-<<<<<<< HEAD
-* `Column` now supports optional `appOverrides` parameter, which can be provided as an object of
-  the form `{clientAppCode: {}}`.
-=======
 * `Toolbar` will now collapse overflowing items into a drop down menu. (Supported for horizontal
   toolbars only at this time.)
 * Added new `xhEnableLogViewer` config (default `true`) to enable or disable the Admin Log Viewer.
->>>>>>> 1ded85d6
 
 #### 🎨 Icons
 
