# Changelog

## v56.0.0-SNAPSHOT - unreleased

### 💥 Breaking Changes

* The use of `tooltipElement` on `Column` is removed. Use `tooltip` instead.
* The prop `fill` on `TextArea` and `NumberInput` component has been removed.  Use the standard
  flex` layout prop instead.
* The previously deprecated properties on mobile buttons `Button.modifier.outline` and
 `Button.modifier.quiet` have been removed.
* The previously deprecated property `AppMenuButton.extraItems.onClick` has been removed.  Use
`actionFn` instead.


## v55.3.0 - 2023-03-03

### 🐞 Bug Fixes
* Grid column filters scroll their internal grid horizontally to avoid clipping longer values.
* Minor improvements to the same grid filter dialog's alignment and labelling.

### ⚙️ Technical
* Use native `structuredClone` instead of lodash `deepClone` throughout toolkit.

## v55.2.1 - 2023-02-24

### 🐞 Bug Fixes

* Fixed issue where a resizable `Panel` splitter could be rendered incorrectly while dragging.

## v55.2.0 - 2023-02-10

### 🎁 New Features

* `DashCanvas` enhancements:
    * Views now support minimum and maximum dimensions.
    * Views now expose an `allowDuplicate` flag for controlling the `Duplicate` menu item
      visibility.

### 🐞 Bug Fixes

* Fixed a bug with Cube views having dimensions containing non-string or `null` values. Rows grouped
  by these dimensions would report values for the dimension which were incorrectly stringified (e.g.
  `'null'` vs. `null` or `'5'` vs. `5`). This has been fixed. Note that the stringified value is
  still reported for the rows' `cubeLabel` value, and will be used for the purposes of grouping.

### ⚙️ Typescript API Adjustments

* Improved signatures of `RestStore` APIs.

## v55.1.0 - 2023-02-09

Version 55 is the first major update of the toolkit after our transition to Typescript. In addition
to a host of runtime fixes and features, it also contains a good number of important Typescript
typing adjustments, which are listed below. It also includes a helpful
[Typescript upgrade guide](https://github.com/xh/hoist-react/blob/develop/docs/upgrade-to-typescript.md).

### 🎁 New Features

* Grid exports can now be tracked in the admin activity tab by setting `exportOptions.track` to
  true (defaults to false).
* Miscellaneous performance improvements to the cube package.
* The implementation of the `Cube.omitFn` feature has been enhanced. This function will now be
  called on *all* non-leaf nodes, not just single child nodes. This allows for more flexible
  editing of the shape of the resulting hierarchical data emitted by cube views.

### 🐞 Bug Fixes

* Fixed: grid cell editors would drop a single character edit.
* Fixed: grid date input editor's popup did not position correctly in a grid with pinned columns.
* Fixed issue with `DashContainer` flashing its "empty" text briefly before loading.
* Several Hoist TypeScript types, interfaces, and signatures have been improved or corrected (typing
  changes only).
* Fix bug where a `className` provided to a `Panel` with `modalSupport` would be dropped when in a
  modal state. Note this necessitated an additional layer in the `Panel` DOM hierarchy. Highly
  specific CSS selectors may be affected.
* Fix bug where `TileFrame` would not pass through the keys of its children.

### 💥 Breaking Changes

* The semantics of `Cube.omitFn` have changed such that it will now be called on all aggregate
  nodes, not just nodes with a single child. Applications may need to adjust any implementation of
  this function accordingly.
* `hoistCmp.containerFactory` and `hoistCmp.withContainerFactory` are removed in favor of
  the basic `hoistCmp.factory` and `hoistCmp.withFactory` respectively. See typescript
  API adjustments below.

### ⚙️ Typescript API Adjustments

The following Typescript API were adjusted in v55.

* Removed the distinction between `StandardElementFactory` and `ContainerElementFactory`. This
  distinction was deemed to be unnecessary, and overcomplicated the understanding of Hoist.
  Applications should simply continue to use `ElementFactory` instead. `hoistCmp.containerFactory`
  and `hoistCmp.withContainerFactory` are also removed in favor of the basic `hoistCmp.factory` and
  `hoistCmp.withFactory` respectively.
* `HoistProps.modelConfig` now references the type declaration of `HoistModel.config`. See
  `PanelModel` and `TabContainerModel` for examples.
* The new `SelectOption` type has been made multi-platform and moved to `@xh/hoist/core`.

**Note** that we do not intend to make such extensive Typescript changes going forward post-v55.0.
These changes were deemed critical and worth adjusting in our first typescript update, and before
typescript has been widely adopted in production Hoist apps.

### ⚙️ Technical

* Hoist's `Icon` enumeration has been re-organized slightly to better separate icons that describe
  "what they look like" - e.g. `Icon.magnifyingGlass()` - from an expanded set of aliases that
  describe "how they are used" - e.g. `Icon.search()`.
    * This allows apps to override icon choices made within Hoist components in a more targeted way,
      e.g. by setting `Icon.columnMenu = Icon.ellipsisVertical`.
* All Hoist configurations that support `omit: boolean` now additionally support a "thunkable"
  callback of type `() => boolean`.
* `Grid` will only persist minimal user column state for hidden columns, to reduce user pref sizes.

### 📚 Libraries

* @blueprintjs/core `^4.12 -> ^4.14`
* corejs `^3.26 -> ^3.27`
* mobx `6.6 -> 6.7`
* onsenui `2.11 -> 2.12` (*see testing note below)
* react-onsenui `1.11 > 1.13`

### ✅ Testing Scope

* *Full regression testing recommended for _mobile_ apps.* While the upgrade from 2.11 to 2.12
  appears as a minor release, it was in fact a major update to the library.
  See [the Onsen release notes](https://github.com/OnsenUI/OnsenUI/releases/tag/2.12.0) for
  additional details. Note that Hoist has handled all changes required to its Onsen API calls,
  and there are no breaking changes to the Hoist mobile component APIs. As a result, mobile apps
  _might_ not need to change anything, but extra care in testing is still recommended.

## v54.0.0 - 2022-12-31

We are pleased to announce that Hoist React has been fully rewritten in TypeScript! ✨🚀

All core Hoist Components, Models, and other utilities now have TypeScript interfaces for their
public APIs, improving the developer ergonomics of the toolkit with much more accurate dev-time type
checking and intellisense. Developers now also have the option (but are not required) to write
application code using TypeScript.

Runtime support for TypeScript is provided by `@xh/hoist-dev-utils v6.1+`, which recognizes and
transpiles TypeScript files (`.ts|.tsx`) via the `@babel/plugin-transform-typescript` plugin.
Development-time support can be provided by the user's IDE (e.g. IntelliJ or VSCode, which both
provide strong TypeScript-based error checking and auto-completion).

The goal of this release is to be backward compatible with v53 to the greatest degree possible, and
most applications will run with minimal or no changes. However, some breaking changes were required
and can require application adjustments, as detailed below.

As always, please review our [Toolbox project](https://github.com/xh/toolbox/), which we've updated
to use TypeScript for its own app-level code.

### 🎁 New Features

* New TypeScript interface `HoistProps` and per-component extensions to specify props for all
  components. This replaces the use of the `PropTypes` library, which is no longer included.
* ~~Enhanced TypeScript-aware implementations of `ElementFactory`, including separate factories for
  standard components (`elementFactory`) and components that often take children only
  (`containerElementFactory`).~~
* The `@bindable` annotation has been enhanced to produce a native javascript setter for its
  property as well as the `setXXX()` method it currently produces. This provides a more typescript
  friendly way to set properties in a mobx action, and should be the favored method going forward.
  The use of the `setXXX()` method will continue to be supported for backward compatibility.
* References to singleton instances of services and the app model can now also be gained via the
  static `instance` property on the class name of the singleton - e.g. `MyAppModel.instance`.
  Referencing app-level services and the AppModel via `XH` is still fully supported and recommended.
* New utility function `waitFor` returns a promise that will resolve after a specified condition
  has been met, polling at a specified interval.
* Hoist Components will now automatically remount if the model passed to them (via context or props)
  is changed during the lifetime of the component. This allows applications to swap out models
  without needing to manually force the remounting of related components with an explicit
  `key` setting, i.e.  `key: model.xhId`.
* `fmtQuantity` function now takes two new flags `useMillions` and `useBillions`.

### 💥 Breaking Changes

* The constructors for `GridModel` and `Column` no long accept arbitrary rest (e.g `...rest`)
  arguments for applying app-specific data to the object. Instead, use the new `appData` property
  on these objects.
* ~~The `elemFactory` function has been removed. Applications calling this function should specify
  `elementFactory` (typically) or `containerElementFactory` instead.~~
    * ~~Most application components are defined using helper aliases `hoistCmp.factory`
      and `hoistCmp.withFactory` - these calls do _not_ need to change, unless your component
      needs to take a list of children directly (i.e. `someComponent(child1, child2)`).~~
    * ~~Update the definition of any such components to use `hoistCmp.containerFactory` instead.~~
    * ~~Where possible, favor the simpler, default factory for more streamlined type suggestions /
      error messages regarding your component's valid props.~~
* The use of the `model` prop to provide a config object for a model to be created on-the-fly
  is deprecated.
    * Use the new `modelConfig` prop when passing a *plain object config* -
      e.g. `someComp({modelConfig: {modelOpt: true}})`
    * Continue to use the `model` prop when passing an existing model *instance* -
      e.g. `someComp({model: someCompModel})`.
* PropTypes support has been removed in favor of the type script interfaces discussed above. Apps
  importing Hoist Proptypes instances should simply remove these compile-time references.

### 🐞 Bug Fixes

* Fix bug where dragging on any panel header which is a descendant of a `DashCanvasView` would move
  the `DashCanvasView`.
* Fix bug where `GridModel.ensureRecordsVisibleAsync` could fail to make collapsed nodes visible.
* Fix bug where `GridPersistenceModel` would not clean outdated column state.
* Fix animation bug when popping pages in the mobile navigator.

### ⚙️ Technical

* Update `preflight.js` to catch errors that occur on startup, before our in-app exception handling
  is initialized.

### 📚 Libraries

* @blueprintjs/core `4.11 -> 4.12`
* @xh/hoist-dev-utils `6.0 -> 6.1`
* typescript `added @ 4.9`
* highcharts `9.3 -> 10.3`

### ✅ Testing Scope

* *Full regression testing recommended* - this is a major Hoist release and involved a significant
  amount of refactoring to the toolkit code. As such, we recommend a thorough regression test of any
  applications updating to this release from prior versions.

## v53.2.0 - 2022-11-15

### 🎁 New Features

* New methods `Store.errors`, `Store.errorCount`, and `StoreRecord.allErrors` provide convenient
  access to validation errors in the data package.
* New flag `Store.validationIsComplex` indicates whether *all* uncommitted records in a store should
  be revalidated when *any* record in the store is changed.
    * Defaults to `false`, which should be adequate for most use cases and can provide a significant
      performance boost in apps that bulk-insert 100s or 1000s of rows into editable grids.
    * Set to `true` for stores with validations that depend on other editable record values in the
      store (e.g. unique constraints), where a change to record X should cause another record Y to
      change its own validation status.

## v53.1.0 - 2022-11-03

### 🎁 New Features

* `PanelModel` now supports `modalSupport.defaultModal` option to allow rendering a Panel in an
  initially modal state.

### 🐞 Bug Fixes

* Fixed layout issues caused by top-level DOM elements created by `ModalSupport`
  and `ColumnWidthCalculator` (grid auto-sizing). Resolved occasional gaps between select inputs and
  their drop-down menus.
* Fix desktop styling bug where buttons inside a `Toast` could be rendered with a different color
  than the rest of the toast contents.
* Fix `GridModel` bug where `Store` would fail to recognize dot-separated field names as paths
  when provided as part of a field spec in object form.

### ⚙️ Technical

* Snap info (if available) from the `navigator.connection` global within the built-in call to track
  each application load.

## v53.0.0 - 2022-10-19

### 🎁 New Features

* The Hoist Admin Console is now accessible in a read-only capacity to users assigned the
  new `HOIST_ADMIN_READER` role.
* The pre-existing `HOIST_ADMIN` role inherits this new role, and is still required to take any
  actions that modify data.

### 💥 Breaking Changes

* Requires `hoist-core >= 14.4` to support the new `HOIST_ADMIN_READER` role described above. (Core
  upgrade _not_ required otherwise.)

## v52.0.2 - 2022-10-13

### 🐞 Bug Fixes

* Form field dirty checking now uses lodash `isEqual` to compare initial and current values,
  avoiding false positives with Array values.

## v52.0.1 - 2022-10-10

### 🎁 New Features

* New "Hoist Inspector" tool supports displaying and querying all of the Models, Services, and
  Stores within a running application.
    * Admin/dev-focused UI is built into all Desktop apps, activated via discrete new toggle in the
      bottom version bar (look for the 🔍 icon), or by running `XH.inspectorService.activate()`.
    * Selecting a model/service/store instance provides a quick view of its properties, including
      reactively updated observables. Useful for realtime troubleshooting of application state.
    * Includes auto-updated stats on total application model count and memory usage. Can aid in
      detecting and debugging memory leaks due to missing `@managed` annotations and other issues.
* New `DashCanvasViewModel.autoHeight` option fits the view's height to its rendered contents.
* New `DashCanvasAddViewButton` component supports adding views to `DashCanvas`.
* New `TabContainerModel.refreshContextModel` allows apps to programmatically load a `TabContainer`.
* `FilterChooserModel` now accepts shorthand inputs for numeric fields (e.g. "2m").
* Admin Console Config/Pref/Blob differ now displays the last updated time and user for each value.
* New observable `XH.environmentService.serverVersion` property, updated in the background via
  pre-existing `xhAppVersionCheckSecs` config. Note this does not replace or change the built-in
  upgrade prompt banner, but allows apps to take their own actions (e.g. reload immediately) when
  they detect an update on the server.

### 💥 Breaking Changes

* This release moves Hoist to **React v18**. Update your app's `package.json` to require the latest
  18.x versions of `react` and `react-dom`. Unless your app uses certain react-dom APIs directly, no
  other changes should be required.
* Removed deprecated method `XH.setDarkTheme()`. Use `XH.setTheme()` instead to select from our
  wide range of (two) theme options.

### 🐞 Bug Fixes

* `CompoundTaskObserver` improved to prioritize using specific messages from subtasks over the
  overall task message.
* Grid's built in context-menu option for filtering no longer shows `[object Object]` for columns
  that render React elements.
* `Store.updateData()` properly handles data in the `{rawData, parentId}` format, as documented.
* Disabled tabs now render with a muted text color on both light and dark themes, with
  new `--tab-disabled-text-color` CSS var added to customize.

### ⚙️ Technical

* `HoistComponents` no longer mutate the props object passed to them in React production mode. This
  was not causing noticeable application issues, but could result in a component's base CSS class
  being applied multiple times to its DOM element.
* `ModelSelector` used for model lookup and matching will now accept the class name of the model to
  match. Previously only a class reference could be provided.
* New check within service initialization to ensure that app service classes extend `HoistService`
  as required. (Has always been the expectation, but was not previously enforced.)
* `GridModel` will once again immediately sync data with its underlying ag-Grid component. This
  reverses a v50.0.0 change that introduced a minimal debounce in order to work around an ag-Grid
  rendering bug. The ag-Grid bug has been resolved, and this workaround is no longer needed.
* `GridExportService` has improved support for columns of `FieldType.AUTO` and for columns with
  multiple data types and custom export functions. (`hoist-core >= 14.3` required for these
  particular improvements, but not for this Hoist React version in general.)
* The `trimToDepth` has been improved to return a depth-limited clone of its input that better
  handles nested arrays and passes through primitive inputs unchanged.

### 📚 Libraries

* @blueprintjs/core `4.6 -> 4.11`
* @blueprintjs/datetime `4.3 -> 4.4`
* @fortawesome `6.1 -> 6.2`
* dompurify `2.3 -> 2.4`
* react `17.0.1 -> 18.2.0`
* react-dom `17.0.1 -> 18.2.0`

## v51.0.0 - 2022-08-29

### 🎁 New Features

* `ButtonGroupInput` supports new `enableMulti` prop.
* `AboutDialog` can now display more dynamic custom properties.
* New option added to the Admin Activity Tracking chart to toggle on/off weekends when viewing a
  time series.
* The `filterText` field in `ColumnHeaderFilter` now gets autoFocused.

### 💥 Breaking Changes

* `CodeInput` is now rendered within an additional `div` element. Unlikely to cause issues, unless
  using targeted styling of this component.
* `xhAboutMenuConfigs` soft-config is no longer supported. To customize the `AboutDialog`, see
  `HoistAppModel.getAboutDialogItems()`

### 🐞 Bug Fixes

* Fixed issue where `ModalSupport` would trigger `MobX` memo warning in console.
* Fixed issues with `ModalSupport` implementation in `CodeInput`.
* Fixed `Grid` rendering glitches when used inside `Panel` with `ModalSupport`.
* Fixed incorrect text color on desktop toasts with a warning intent.
* Fixed potential for duplication of default Component `className` within list of CSS classes
  rendered into the DOM.
* Added missing `@computed` annotations to several `Store` getters that relay properties from
  its internal recordsets, including `maxDepth` and getters returning counts and empty status.
    * Avoids unnecessary internal render cycles within `Grid` when in tree mode.
    * Could require adjustments for apps that unintentionally relied on these observable getters
      triggering re-renders when records have changed in any way (but their output values have not).
* Hoist-supported menus will no longer filter out a `MenuDivider` if it has a `title`.
* The default `FormField` read-only renderer now supports line breaks.

### ⚙️ Technical

* The `addReaction()` and `addAutorun()` methods on `HoistBase` (i.e. models and services) now
  support passing multiple reactions in a single call and will ignore nullish inputs.

## v50.1.1 - 2022-07-29

### 🐞 Bug Fixes

* Fixed bug where components utilizing `ModalSupport` could render incorrectly when switching
  between inline and modal views.
* Improved behavior of `GridModel.whenReadyAsync()` to allow Grid more time to finish loading data.
  This improves the behavior of related methods `preSelectFirstAsync`, `selectFirstAsync`, and
  `ensureVisibleAsync`.
* `Grid` context menus are now disabled when a user is inline editing.
* An empty `DashCanvas` / `DashContainer` 'Add View' button now only displays a menu of available
  views, without unnecessarily nesting them inside an 'Add' submenu.
* Update `AppMenuButton` and `ContextMenu` to support Blueprint4 `menuItem`.

## v50.1.0 - 2022-07-21

### 🎁 New Features

* New `GridModel` method `ensureRecordsVisibleAsync` accepts one or more store records or IDs and
  scrolls to make them visible in the grid.

### 📚 Libraries

* @blueprintjs/core `4.5 -> 4.6`
* qs `6.10 -> 6.11`
* react-popper `2.2 -> 2.3`

## v50.0.0 - 2022-07-12

### 🎁 New Features

* New `PanelModel.modalSupport` option allows the user to expand a panel into a configurable modal
  dialog - without developers needing to write custom dialog implementations and without triggering
  a remount/rerender of the panel's contents.
* FilterChooser field suggestions now search within multi-word field names.
* Autosize performance has been improved for very large grids.
* New `@abstract` decorator now available for enforcing abstract methods / getters.
* `MessageModel` now receives `dismissable` and `cancelOnDismiss` flags to control the behavior of a
  popup message when clicking the background or hitting the escape key.

### 💥 Breaking Changes

* Hoist now requires ag-Grid v28.0.0 or higher - update your ag-Grid dependency in your app's
  `package.json` file. See the [ag-Grid Changelog](https://www.ag-grid.com/changelog) for details.
* The data reactions between `GridModel` and the underlying Ag-Grid is now minimally debounced. This
  avoids multiple data updates during a single event loop tick, which can corrupt Ag-Grid's
  underlying state in the latest versions of that library.
    * This change should not affect most apps, but code that queries grid state immediately after
      loading or filtering a grid (e.g. selection, row visibility, or expansion state) should be
      tested carefully and may require a call to `await whenReadyAsync()`.
    * Note that this method is already incorporated in to several public methods on `GridModel`,
      including `selectFirstAsync()` and `ensureSelectionVisibleAsync()`.
    * ⚠ NOTE - this change has been reverted as of v52 (see above).
* Blueprint has updated all of its CSS class names to use the `bp4-` prefix instead of the `bp3-`
  prefix. Any apps styling these classes directly may need to be adjusted. See
  https://github.com/palantir/blueprint/wiki/Blueprint-4.0 for more info.
* Both `Panel.title` and `Panel.icon` props must be null or undefined to avoid rendering
  a `PanelHeader`. Previously specifying any 'falsey' value for both (e.g. an empty string
  title) would omit the header.
* `XHClass` (top-level Singleton model for Hoist) no longer extends `HoistBase`
* `DockView` component has been moved into the desktop-specific package `@xh/hoist/desktop/cmp`.
  Users of this component will need to adjust their imports accordingly.
* Requires `hoist-core >= 14.0`. Excel file exporting defaults to using column FieldType.

### 🐞 Bug Fixes

* Fixed several issues introduced with Ag-Grid v27 where rows gaps and similar rendering issues
  could appear after operating on it programmatically (see breaking changes above).
* `ColumnHeaders` now properly respond to mouse events on tablets (e.g. when using a Bluetooth
  trackpad on an iPad).
* Fixed bug where `DashCanvasModel.removeView()` was not properly disposing of removed views
* Fixed exception dialog getting overwhelmed by large messages.
* Fixed exporting to Excel file erroneously coercing certain strings (like "1e10") into numbers.

### ⚙️ Technical

* Hoist will now throw if you import a desktop specific class to a mobile app or vice-versa.

### 📚 Libraries

* @blueprintjs `3.54 -> 4.5`

[Commit Log](https://github.com/xh/hoist-react/compare/v49.2.0...v50.0.0)

## v49.2.0 - 2022-06-14

### 🎁 New Features

* New `@enumerable` decorator for making class members `enumerable`
* New `GridAutosizeOption` `renderedRowsOnly` supports more limited autosizing
  for very large grids.

### 🐞 Bug Fixes

* Fix `FilterChooser` looping between old values if updated too rapidly.
* Allow user to clear an unsupported `FilterChooser` value.
* Fix bug where `Panel` would throw when `headerItems = null`
* Fix column values filtering on `tags` fields if another filter is already present.
* Fix bug where `SwitchInput` `labelSide` would render inappropriately if within `compact` `toolbar`
* Fix bug where `SplitTreeMapModel.showSplitter` property wasn't being set in constructor

### 📚 Libraries

* mobx `6.5 -> 6.6`

[Commit Log](https://github.com/xh/hoist-react/compare/v49.1.0...v49.2.0)

## v49.1.0 - 2022-06-03

### 🎁 New Features

* A `DashCanvasViewModel` now supports `headerItems` and `extraMenuItems`
* `Store` now supports a `tags` field type
* `FieldFilter` supports `includes` and `excludes` operators for `tags` fields

### 🐞 Bug Fixes

* Fix regression with `begins`, `ends`, and `not like` filters.
* Fix `DashCanvas` styling so drag-handles no longer cause horizontal scroll bar to appear
* Fix bug where `DashCanvas` would not resize appropriately on scrollbar visibility change

[Commit Log](https://github.com/xh/hoist-react/compare/v49.0.0...v49.1.0)

## v49.0.0 - 2022-05-24

### 🎁 New Features

* Improved desktop `NumberInput`:
    * Re-implemented `min` and `max` props to properly constrain the value entered and fix several
      bugs with the underlying Blueprint control.
    * Fixed the `precision` prop to be fully respected - values emitted by the input are now
      truncated to the specified precision, if set.
    * Added additional debouncing to keep the value more stable while a user is typing.
* Added new `getAppMenuButtonExtraItems()` extension point on `@xh/hoist/admin/AppModel` to allow
  customization of the Admin Console's app menu.
* Devs can now hide the Admin > General > Users tab by setting `hideUsersTab: true` within a new,
  optional `xhAdminAppConfig` soft-config.
* Added new `SplitTreeMapModel.showSplitter` config to insert a four pixel buffer between the
  component's nested maps. Useful for visualizations with both positive and negative heat values on
  each side, to keep the two sides clearly distinguished from each other.
* New `xhChangelogConfig.limitToRoles` soft-config allows the in-app changelog (aka release notes)
  to be gated to a subset of users based on their role.
* Add support for `Map` and `WeakMap` collections in `LangUtils.getOrCreate()`.
* Mobile `textInput` now accepts an `enableClear` property with a default value of false.

### 💥 Breaking Changes

* `GridModel.groupRowElementRenderer` and `DataViewModel.groupRowElementRenderer` have been removed,
  please use `groupRowRenderer` instead. It must now return a React Element rather than an HTML
  string (plain strings are also OK, but any formatting must be done via React).
* Model classes passed to `HoistComponents` or configured in their factory must now
  extend `HoistModel`. This has long been a core assumption, but was not previously enforced.
* Nested model instances stored at properties with a `_` prefix are now considered private and will
  not be auto-wired or returned by model lookups. This should not affect most apps, but will require
  minor changes for apps that were binding components to non-standard or "private" models.
* Hoist will now throw if `Store.summaryRecord` does not have a unique ID.

### 🐞 Bug Fixes

* Fixed a bug with Panel drag-to-resize within iframes on Windows.
* Worked around an Ag-Grid bug where the grid would render incorrectly on certain sorting changes,
  specifically for abs sort columns, leaving mis-aligned rows and gaps in the grid body layout.
* Fixed a bug in `SelectEditor` that would cause the grid to lose keyboard focus during editing.

### ⚙️ Technical

* Hoist now protects against custom Grid renderers that may throw by catching the error and printing
  an "#ERROR" placeholder token in the affected cell.
* `TreeMapModel.valueRenderer` and `heatRenderer` callbacks are now passed the `StoreRecord` as a
  second argument.
* Includes a new, additional `index-manifest.html` static file required for compatibility with the
  upcoming `hoist-dev-utils v6.0` release (but remains compatible with current/older dev-utils).

### 📚 Libraries

* mobx-react-lite `3.3 -> 3.4`

[Commit Log](https://github.com/xh/hoist-react/compare/v48.0.1...v49.0.0)

## v48.0.1 - 2022-04-22

### 🐞 Bug Fixes

* Improve default rendering to call `toString()` on non-react elements returned by renderers.
* Fixed issue with `model` property missing from `Model.componentProps` under certain conditions.

[Commit Log](https://github.com/xh/hoist-react/compare/v48.0.0...v48.0.1)

## v48.0.0 - 2022-04-21

### 🎁 New Features

* A new `DashCanvas` layout component for creating scrollable dashboards that allow users to
  manually place and size their widgets using a grid-based layout. Note that this component is in
  beta and its API is subject to change.
* FontAwesome upgraded to v6. This includes redesigns of the majority of bundled icons - please
  check your app's icon usages carefully.
* Enhancements to admin log viewer. Log file metadata (size & last modified) available with
  optional upgrade to `hoist-core >= 13.2`.
* Mobile `Dialog` will scroll internally if taller than the screen.
* Configs passed to `XH.message()` and its variants now take an optional `className` to apply to the
  message dialog.
* `fmtQuantity` now displays values greater than one billion with `b` unit, similar to current
  handling of millions with `m`.

### 💥 Breaking Changes

* Hoist now requires ag-Grid v27.2.0 or higher - update your ag-Grid dependency in your app's
  `package.json` file. See the [ag-Grid Changelog](https://www.ag-grid.com/changelog) for details.
  NOTE that ag-Grid 27 includes a big breaking change to render cell contents via native React
  elements rather than HTML, along with other major API changes. To accommodate these changes, the
  following changes are required in Hoist apps:
    * `Column.renderer` must now return a React Element rather than an HTML string (plain strings
      are also OK, but any formatting must be done via React). Please review your app grids and
      update any custom renderers accordingly. `Column.elementRenderer` has been removed.
    * `DataViewModel.elementRenderer` has been renamed `DataViewModel.renderer`.
    * Formatter methods and renderers (e.g. `fmtNumber`, `numberRenderer`, etc.) now return React
      Elements by default. The `asElement` option to these functions has been removed. Use the
      new `asHtml` option to return an HTML string where required.
    * The `isPopup` argument to `useInlineEditorModel()` has been removed. If you want to display
      your inline editor in a popup, you must set the new flag `Column.editorIsPopup` to `true`.
* Deprecated message configs `confirmText`, `confirmIntent`, `cancelText`, `cancelIntent` have been
  removed.

### 🐞 Bug Fixes

* Set ag-Grid's `suppressLastEmptyLineOnPaste` to true to work around a bug with Excel (Windows)
  that adds an empty line beneath the range pasted from the clipboard in editable grids.
* Fixes an issue where `NumberInput` would initially render blank values if `max` or `min` were
  set.
* Fixes an issue where tree maps would always show green for a `heatValue` of zero.

### 📚 Libraries

* @fortawesome/fontawesome-pro `5.14 -> 6.1`
* mobx `6.3 -> 6.5`
* mobx-react-lite `3.2 -> 3.3`

[Commit Log](https://github.com/xh/hoist-react/compare/v47.1.2...v48.0.0)

## v47.1.2 - 2022-04-01

### 🐞 Bug Fixes

* `FieldFilter`'s check of `committedData` is now null safe. A record with no `committedData` will
  not be filtered out.

[Commit Log](https://github.com/xh/hoist-react/compare/v47.1.1...v47.1.2)

## v47.1.1 - 2022-03-26

### 🎁 New Features

* New "sync with system" theme option - sets the Hoist theme to light/dark based on the user's OS.
* Added `cancelAlign` config to `XH.message()` and variants. Customize to "left" to render
  Cancel and Confirm actions separated by a filler.
* Added `GridModel.restoreDefaultsFn`, an optional function called after `restoreDefaultsAsync`.
  Allows apps to run additional, app-specific logic after a grid has been reset (e.g. resetting
  other, related preferences or state not managed by `GridModel` directly).
* Added `AppSpec.lockoutPanel`, allowing apps to specify a custom component.

### 🐞 Bug Fixes

* Fixed column auto-sizing when `headerName` is/returns an element.
* Fixed bug where subforms were not properly registering as dirty.
* Fixed an issue where `Select` inputs would commit `null` whilst clearing the text input.
* Fixed `Clock` component bug introduced in v47 (configured timezone was not respected).

### 📚 Libraries

* @blueprintjs/core `3.53 -> 3.54`
* @blueprintjs/datetime `3.23 -> 3.24`

[Commit Log](https://github.com/xh/hoist-react/compare/v47.0.1...v47.1.1)

## v47.0.1 - 2022-03-06

### 🐞 Bug Fixes

* Fix to mobile `ColChooser` error re. internal model handling.

[Commit Log](https://github.com/xh/hoist-react/compare/v47.0.0...v47.0.1)

## v47.0.0 - 2022-03-04

### 🎁 New Features

* Version 47 provides new features to simplify the wiring of models to each other and the components
  they render. In particular, it formalizes the existing concept of "linked" HoistModels - models
  created by Hoist via the `creates` directive or the `useLocalModel` hook - and provides them with
  the following new features:
    - an observable `componentProps` property with access to the props of their rendered component.
    - a `lookupModel()` method and a `@lookup` decorator that can be used to acquire references to
      other HoistModels that are ancestors of the model in the component hierarchy.
    - new `onLinked()` and `afterLinked()` lifecycle methods, called when the model's associated
      component is first rendered.
* As before, linked models are auto-loaded and registered for refreshes within the `RefreshContext`
  they reside in, as well as destroyed when their linked component is unmounted. Also note that the
  new features described above are all "opt-in" and should be fully backward compatible with
  existing application code.
* Hoist will now more clearly alert if a model specified via the `uses()` directive cannot be
  resolved. A new `optional` config (default false) supports components with optional models.
* New support in Cube views for aggregators that depend on rows in the data set other than their
  direct children. See new property `Aggregator.dependOnChildrenOnly` and new `AggregationContext`
  argument passed to `Aggregator.aggregate()` and `Aggregator.replace()`
* Clarified internal CSS classes and styling for `FormField`.
    * ⚠️ Note that as part of this change, the `xh-form-field-fill` class name is no longer in use.
      Apps should check for any styles for that class and replace with `.xh-form-field-inner--flex`.

### 🐞 Bug Fixes

* Fixed an issue where the menu would flash open and closed when clicking on the `FilterChooser`
  favorites button.

### 💥 Breaking Changes

* Dashboard widgets no longer receive the `viewModel` prop. Access to the `DashViewModel` within a
  widget should be obtained using either the lookup decorator (i.e. `@lookup(DashViewModel)`)
  or the `lookupModel()` method.

### 📚 Libraries

* @blueprintjs/core `3.52 -> 3.53`

[Commit Log](https://github.com/xh/hoist-react/compare/v46.1.2...v47.0.0)

## v46.1.2 - 2022-02-18

### 🐞 Bug Fixes

* Fixed an issue where column autosize can reset column order under certain circumstances.

[Commit Log](https://github.com/xh/hoist-react/compare/v46.1.1...v46.1.2)

## v46.1.1 - 2022-02-15

### 🐞 Bug Fixes

* Prevent `onClick` for disabled mobile `Buttons`.

[Commit Log](https://github.com/xh/hoist-react/compare/v46.1.0...v46.1.1)

## v46.1.0 - 2022-02-07

### Technical

* This release modifies our workaround to handle the ag-Grid v26 changes to cast all of their node
  ids to strings. The initial approach in v46.0.0 - matching the ag-Grid behavior by casting all
  `StoreRecord` ids to strings - was deemed too problematic for applications and has been reverted.
  Numerical ids in Store are once again fully supported.
* To accommodate the ag-Grid changes, applications that are using ag-Grid APIs (e.g.
  `agApi.getNode()`) should be sure to use the new property `StoreRecord.agId` to locate and compare
  records. We expect such usages to be rare in application code.

### 🎁 New Features

* `XH.showFeedbackDialog()` now takes an optional message to pre-populate within the dialog.
* Admins can now force suspension of individual client apps from the Server > WebSockets tab.
  Intended to e.g. force an app to stop refreshing an expensive query or polling an endpoint removed
  in a new release. Requires websockets to be enabled on both server and client.
* `FormField`s no longer need to specify a child input, and will simply render their readonly
  version if no child is specified. This simplifies the common use-case of fields/forms that are
  always readonly.

### 🐞 Bug Fixes

* `FormField` no longer throw if given a child that did not have `propTypes`.

[Commit Log](https://github.com/xh/hoist-react/compare/v46.0.0...v46.1.0)

## v46.0.0 - 2022-01-25

### 🎁 New Features

* `ExceptionHandler` provides a collection of overridable static properties, allowing you to set
  app-wide default behaviour for exception handling.
* `XH.handleException()` takes new `alertType` option to render error alerts via the familiar
  `dialog` or new `toast` UI.
* `XH.toast()` takes new `actionButtonProps` option to render an action button within a toast.
* New `GridModel.highlightRowOnClick` config adds a temporary highlight class to grid rows on user
  click/tap. Intended to improve UI feedback - especially on mobile, where it's enabled by default.
* New `GridModel.isInEditingMode` observable tracks inline editing start/stop with a built-in
  debounce, avoiding rapid cycling when e.g. tabbing between cells.
* `NumberInput` now supports a new `scaleFactor` prop which will be applied when converting between
  the internal and external values.
* `FilterChooser` now displays more minimal field name suggestions when first focused, as well as a
  new, configurable usage hint (`FilterChooserModel.introHelpText`) above those suggestions.

### 💥 Breaking Changes

* Hoist now requires ag-Grid v26.2.0 or higher - update your ag-Grid dependency in your app's
  `package.json` file. See the [ag-Grid Changelog](https://www.ag-grid.com/changelog) for details.
* ~~`StoreRecord.id` must now be a String. Integers IDs were previously supported, but will be cast
  Strings during record creation.~~
    * ~~Apps using numeric record IDs for internal or server-side APIs will need to be reviewed and
      updated to handle/convert string values.~~
    * ~~This change was necessitated by a change to Ag-Grid, which now also requires String IDs for
      its row node APIs.~~
    * NOTE - the change above to require string IDs was unwound in v46.1.
* `LocalDate` methods `toString()`, `toJSON()`, `valueOf()`, and `isoString()` now all return the
  standard ISO format `YYYY-MM-DD`, consistent with built-in `Date.toISOString()`. Prior versions
  returned`YYYYMMDD`.
* The `stringifyErrorSafely` function has been moved from the `@xh/hoist/exception` package to a
  public method on `XH.exceptionHandler`. (No/little impact expected on app code.)

### 🐞 Bug Fixes

* Fix to incorrect viewport orientation reporting due to laggy mobile resize events and DOM APIs.

[Commit Log](https://github.com/xh/hoist-react/compare/v45.0.2...v46.0.0)

## v45.0.2 - 2022-01-13

### 🎁 New Features

* `FilterChooser` has new `menuWidth` prop, allowing you to specify as width for the dropdown menu
  that is different from the control.

### 🐞 Bug Fixes

* Fixed cache clearing method on Admin Console's Server > Services tab.
* Several fixes to behavior of `GridAutosizeMode.MANAGED`

[Commit Log](https://github.com/xh/hoist-react/compare/v45.0.1...v45.0.2)

## v45.0.1 - 2022-01-07

### 🐞 Bug Fixes

* Fixed a minor bug preventing Hoist apps from running on mobile Blackberry Access (Android)
  browsers

### ⚙️ Technical

* New flag `Store.experimental.castIdToString`

[Commit Log](https://github.com/xh/hoist-react/compare/v45.0.0...v45.0.1)

## v45.0.0 - 2022-01-05

### 🎁 New Features

* Grid filters configured with `GridFilterFieldSpec.enableValues` offer autocomplete suggestions
  for 'Equals' and 'Not Equals' filters.
* `GridFilterFieldSpec` has new `values` and `forceSelection` configs.
* `FilterChooser` displays a list of fields configured for filtering to improve the usability /
  discoverability of the control. Enabled by default, but can be disabled via
  new `suggestFieldsWhenEmpty` model config.
* `TreeMap` uses lightest shading for zero heat, reserving grey for nil.
* New property `Store.reuseRecords` controls if records should be reused across loads based on
  sharing identical (by reference) raw data. NOTE - this behavior was previously always enabled, but
  can be problematic under certain conditions and is not necessary for most applications. Apps with
  large datasets that want to continue to use this caching should set this flag explicitly.
* Grid column filters tweaked with several improvements to usability and styling.
* `LocalDate.get()` now supports both 'YYYY-MM-DD' and 'YYYYMMDD' inputs.
* Mobile `Button` has new `intent`, `minimal` and `outlined` props.

### 💥 Breaking Changes

* `FilterChooserFieldSpec.suggestValues` has been renamed `enableValues`, and now only accepts a
  boolean.
* `Column.exportFormat`, `Column.exportWidth` and the `ExportFormat` enum have been renamed
  `Column.excelFormat`, `Column.excelWidth` and `ExcelFormat` respectively.
* `Store.reuseRecords` must now be explicitly set on Stores with large datasets that wish to cache
  records by raw data identity (see above).
* `Record` class renamed to `StoreRecord` in anticipation of upcoming changes to JavaScript standard
  and to improve compatibility with TypeScript.
    * Not expected to have much or any impact on application code, except potentially JSDoc typings.
* Mobile `Button` no longer supports `modifier` prop. Use `minimal` and `outlined` instead.
* The following deprecated APIs were removed:
    * GridModel.selection
    * GridModel.selectedRecordId
    * StoreSelectionModel.records
    * StoreSelectionModel.ids
    * StoreSelectionModel.singleRecord
    * StoreSelectionModel.selectedRecordId
    * DataViewModel.selection
    * DataViewModel.selectedRecordId
    * RestGridModel.selection
    * LogUtils.withShortDebug
    * Promise.start

### 🐞 Bug Fixes

* `DashContainer` overflow menu still displays when the optional menu button is enabled.
* Charts in fullscreen mode now exit fullscreen mode gracefully before re-rendering.

### 📚 Libraries

* @popperjs/core `2.10 -> 2.11`
* codemirror `5.63 -> 6.65`
* http-status-codes `2.1 -> 2.2`
* prop-types `15.7 -> 15.8`
* store2 `2.12 -> 2.13`
* ua-parser-js `0.7 -> 1.0.2` (re-enables auto-patch updates)

[Commit Log](https://github.com/xh/hoist-react/compare/v44.3.0...v45.0.0)

## v44.3.0 - 2021-12-15

### 🐞 Bug Fixes

* Fixes issue with columns failing to resize on first try.
* Fixes issue preventing use of context menus on iPad.

### 📚 Libraries

* @blueprintjs/core `3.51 -> 3.52`

* [Commit Log](https://github.com/xh/hoist-react/compare/v44.2.0...v44.3.0)

## v44.2.0 - 2021-12-07

### 🎁 New Features

* Desktop inline grid editor `Select` now commits the value immediately on selection.
* `DashContainerModel` now supports an observable `showMenuButton` config which will display a
  button in the stack header for showing the context menu
* Added `GridAutosizeMode.MANAGED` to autosize Grid columns on data or `sizingMode` changes, unless
  the user has manually modified their column widths.
* Copying from Grids to the clipboard will now use the value provided by the `exportValue`
  property on the column.
* Refresh application hotkey is now built into hoist's global hotkeys (shift + r).
* Non-SSO applications will now automatically reload when a request fails due to session timeout.
* New utility methods `withInfo` and `logInfo` provide variants of the existing `withDebug` and
  `logDebug` methods, but log at the more verbose `console.log` level.

### 🐞 Bug Fixes

* Desktop panel splitter can now be dragged over an `iframe` and reliably resize the panel.
* Ensure scrollbar does not appear on multi-select in toolbar when not needed.
* `XH.isPortrait` property fixed so that it no longer changes due to the appearance of the mobile
  keyboard.

[Commit Log](https://github.com/xh/hoist-react/compare/v44.1.0...v44.2.0)

## v44.1.0 - 2021-11-08

### 🎁 New Features

* Changes to App Options are now tracked in the admin activity tab.
* New Server > Environment tab added to Admin Console to display UI server environment variables and
  JVM system properties. (Requires `hoist-core >= 10.1` to enable this optional feature.)
* Provided observable getters `XH.viewportSize`, `XH.isPortrait` and `XH.isLandscape` to allow apps
  to react to changes in viewport size and orientation.

### 🐞 Bug Fixes

* Desktop inline grid editor `DateInput` now reliably shows its date picker pop-up aligned with the
  grid cell under edit.
* Desktop `Select.hideDropdownIndicator` now defaults to `true` on tablet devices due to UX bugs
  with the select library component and touch devices.
* Ensure `Column.autosizeBufferPx` is respected if provided.

### ✨ Style

* New `--xh-menu-item` CSS vars added, with tweaks to default desktop menu styling.
* Highlight background color added to mobile menu items while pressed.

[Commit Log](https://github.com/xh/hoist-react/compare/v44.0.0...v44.1.0)

## v44.0.0 - 2021-10-26

⚠ NOTE - apps must update to `hoist-core >= 10.0.0` when taking this hoist-react update.

### 🎁 New Features

* TileFrame now supports new `onLayoutChange` callback prop.

### 🐞 Bug Fixes

* Field Filters in data package now act only on the `committed` value of the record. This stabilizes
  filtering behavior in editable grids.
* `JsonBlobService.updateAsync()` now supports data modifications with `null` values.
* Fixes an issue with Alert Banner not broadcasting to all users.
* Selected option in `Select` now scrolls into view on menu open.

### 💥 Breaking Changes

* Update required to `hoist-core >= 10.0.0` due to changes in `JsonBlobService` APIs and the
  addition of new, dedicated endpoints for Alert Banner management.

[Commit Log](https://github.com/xh/hoist-react/compare/v43.2.0...v44.0.0)

## v43.2.0 - 2021-10-14

### 🎁 New Features

* Admins can now configure an app-wide alert banner via a new tab in the Hoist Admin console.
  Intended to alert users about planned maintenance / downtime, known problems with data or upstream
  systems, and other similar use cases.
* Minor re-org of the Hoist Admin console tabs. Panels relating primarily to server-side features
  (including logging) are now grouped under a top-level "Server" tab. Configs have moved under
  "General" with the new Alert Banner feature.

### 🐞 Bug Fixes

* Always enforce a minimal `wait()` within `GridModel.autosizeAsync()` to ensure that the Grid has
  reacted to any data changes and ag-Grid accurately reports on expanded rows to measure.

[Commit Log](https://github.com/xh/hoist-react/compare/v43.1.0...v43.2.0)

## v43.1.0 - 2021-10-04

### 🎁 New Features

* The Admin Console log viewer now supports downloading log files.
    * Note apps must update to `hoist-core >= v10.0` to enable this feature.
    * Core upgrade is _not_ a general requirement of this Hoist React release.
* The `field` key in the constructor for `Column` will now accept an Object with field defaults, as
  an alternative to the field name. This form allows the auto-construction of fully-defined `Field`
  objects from the column specification.

### 🐞 Bug Fixes

* `GridModel` no longer mutates any `selModel` or `colChooser` config objects provided to its
  constructor, resolving an edge-case bug where re-using the same object for either of these configs
  across multiple GridModel instances (e.g. as a shared set of defaults) would break.
* Grid autosizing tweaked to improve size estimation for indented tree rows and on mobile.

### 📚 Libraries

* @blueprintjs/core `3.50 -> 3.51`

[Commit Log](https://github.com/xh/hoist-react/compare/v43.0.2...v43.1.0)

## v43.0.2 - 2021-10-04

### 🐞 Bug Fixes

* Fix (important) to ensure static preload spinner loaded from the intended path.
    * Please also update to latest `hoist-dev-utils >= 5.11.1` if possible.
    * Avoids issue where loading an app on a nested route could trigger double-loading of app
      assets.

[Commit Log](https://github.com/xh/hoist-react/compare/v43.0.1...v43.0.2)

## v43.0.1 - 2021-10-04

### 🎁 New Features

* New `GridFindField` component that enables users to search through a Grid and select rows that
  match the entered search term, _without_ applying any filtering. Especially useful for grids with
  aggregations or other logic that preclude client-side filtering of the data.
* Tree grid rows can be expanded / collapsed by clicking anywhere on the row. The new
  `GridModel.clicksToExpand` config can be used to control how many clicks will toggle the row.
  Defaults to double-click for desktop, and single tap for mobile - set to 0 to disable entirely.
* Added `GridModel.onCellContextMenu` handler. Note that for mobile (phone) apps, this handler fires
  on the "long press" (aka "tap and hold") gesture. This means it can be used as an alternate event
  for actions like drilling into a record detail, especially for parent rows on tree grids, where
  single tap will by default expand/collapse the node.
* In the `@xh/hoist/desktop/grid` package, `CheckboxEditor` has been renamed `BooleanEditor`. This
  new component supports a `quickToggle` prop which allows for more streamlined inline editing of
  boolean values.
* `LoadSpec` now supports a new `meta` property. Use this property to pass app-specific metadata
  through the `LoadSupport` loading and refresh lifecycle.
* A spinner is now shown while the app downloads and parses its javascript - most noticeable when
  loading a new (uncached) version, especially on a slower mobile connection. (Requires
  `@xh/hoist-dev-utils` v5.11 or greater to enable.)
* Log Levels now include information on when the custom config was last updated and by whom.
    * Note apps must update their server-side to `hoist-core v10.0` or greater to persist the date
      and username associated with the config (although this is _not_ a general or hard requirement
      for taking this version of hoist-react).

### ⚙️ Technical

* Removed `DEFAULT_SORTING_ORDER` static from `Column` class in favor of three new preset constants:
  `ASC_FIRST`, `DESC_FIRST`, and `ABS_DESC_FIRST`. Hoist will now default sorting order on columns
  based on field type. Sorting order can still be manually set via `Column.sortingOrder`.

### 🐞 Bug Fixes

* The ag-grid grid property `stopEditingWhenCellsLoseFocus` is now enabled by default to ensure
  values are committed to the Store if the user clicks somewhere outside the grid while editing a
  cell.
* Triggering inline editing of text or select editor cells by typing characters will no longer lose
  the first character pressed.

### ✨ Style

* New `TreeStyle.COLORS` and `TreeStyle.COLORS_AND_BORDERS` tree grid styles have been added. Use
  the `--xh-grid-tree-group-color-level-*` CSS vars to customize colors as needed.
* `TreeStyle.HIGHLIGHTS` and `TreeStyle.HIGHLIGHTS_AND_BORDERS` now highlight row nodes on a
  gradient according to their depth.
* Default colors for masks and dialog backdrops have been adjusted, with less obtrusive colors used
  for masks via `--xh-mask-bg` and a darker `--xh-backdrop-bg` var now used behind dialogs.
* Mobile-specific styles and CSS vars for panel and dialog title background have been tweaked to use
  desktop defaults, and mobile dialogs now respect `--xh-popup-*` vars as expected.

### 💥 Breaking Changes

* In the `@xh/hoist/desktop/grid` package, `CheckboxEditor` has been renamed `BooleanEditor`.

### ⚙️ Technical

* The `xhLastReadChangelog` preference will not save SNAPSHOT versions to ensure the user continues
  to see the 'What's New?' notification for non-SNAPSHOT releases.

### 📚 Libraries

* @blueprintjs/core `3.49 -> 3.50`
* codemirror `5.62 -> 5.63`

[Commit Log](https://github.com/xh/hoist-react/compare/v42.6.0...v43.0.1)

## v42.6.0 - 2021-09-17

### 🎁 New Features

* New `Column.autosizeBufferPx` config applies column-specific autosize buffer and overrides
  `GridAutosizeOptions.bufferPx`.
* `Select` input now supports new `maxMenuHeight` prop.

### 🐞 Bug Fixes

* Fixes issue with incorrect Grid auto-sizing for Grids with certain row and cell styles.
* Grid sizing mode styles no longer conflict with custom use of `groupUseEntireRow: false` within
  `agOptions`.
* Fixes an issue on iOS where `NumberInput` would incorrectly bring up a text keyboard.

### ✨ Style

* Reduced default Grid header and group row heights to minimize their use of vertical space,
  especially at larger sizing modes. As before, apps can override via the `AgGrid.HEADER_HEIGHTS`
  and `AgGrid.GROUP_ROW_HEIGHTS` static properties. The reduction in height does not apply to group
  rows that do not use the entire width of the row.
* Restyled Grid header rows with `--xh-grid-bg` and `--xh-text-color-muted` for a more minimal look
  overall. As before, use the `--xh-grid-header-*` CSS vars to customize if needed.

[Commit Log](https://github.com/xh/hoist-react/compare/v42.5.0...v42.6.0)

## v42.5.0 - 2021-09-10

### 🎁 New Features

* Provide applications with the ability to override default logic for "restore defaults". This
  allows complex and device-specific sub-apps to perform more targeted and complete clearing of user
  state. See new overridable method `HoistAppModel.restoreDefaultsAsync` for more information.

### 🐞 Bug Fixes

* Improved coverage of Fetch `abort` errors.
* The in-app changelog will no longer prompt the user with the "What's New" button if category-based
  filtering results in a version without any release notes.

### ✨ Style

* New CSS vars added to support easier customization of desktop Tab font/size/color. Tabs now
  respect standard `--xh-font-size` by default.

### 📚 Libraries

* @blueprintjs/core `3.48 -> 3.49`
* @popperjs/core `2.9 -> 2.10`

[Commit Log](https://github.com/xh/hoist-react/compare/v42.4.0...v42.5.0)

## v42.4.0 - 2021-09-03

### 🎁 New Features

* New `GridFilterModel.commitOnChange` config (default `true`) applies updated filters as soon as
  they are changed within the pop-up menu. Set to `false` for large datasets or whenever filtering
  is a more intensive operation.
* Mobile `Select` input now supports async `queryFn` prop for parity with desktop.
* `TreeMapModel` now supports new `maxLabels` config for improved performance.

### ✨ Style

* Hoist's default font is now [Inter](https://rsms.me/inter/), shipped and bundled via the
  `inter-ui` npm package. Inter is a modern, open-source font that leverages optical sizing to
  ensure maximum readability, even at very small sizes (e.g. `sizingMode: 'tiny'`). It's also a
  "variable" font, meaning it supports any weights from 1-1000 with a single font file download.
* Default Grid header heights have been reduced for a more compact display and greater
  differentiation between header and data rows. As before, apps can customize the pixel heights used
  by overwriting the `AgGrid.HEADER_HEIGHTS` static, typically within `Bootstrap.js`.

### ⚙️ Technical

* Mobile pull-to-refresh/swipe-to-go-back gestures now disabled over charts to avoid disrupting
  their own swipe-based zooming and panning features.

[Commit Log](https://github.com/xh/hoist-react/compare/v42.2.0...v42.4.0)

## v42.2.0 - 2021-08-27

### 🎁 New Features

* Charts now hide scrollbar, rangeSelector, navigator, and export buttons and show axis labels when
  printing or exporting images.

[Commit Log](https://github.com/xh/hoist-react/compare/v42.1.1...v42.2.0)

## v42.1.1 - 2021-08-20

* Update new `XH.sizingMode` support to store distinct values for the selected sizing mode on
  desktop, tablet, and mobile (phone) platforms.
* Additional configuration supported for newly-introduced `AppOption` preset components.

### 📚 Libraries

* @blueprintjs/core `3.47 -> 3.48`

[Commit Log](https://github.com/xh/hoist-react/compare/v42.1.0...v42.1.1)

## v42.1.0 - 2021-08-19

### 🎁 New Features

* Added observable `XH.sizingMode` to govern app-wide `sizingMode`. `GridModel`s will bind to this
  `sizingMode` by default. Apps that have already implemented custom solutions around a centralized
  `sizingMode` should endeavor to unwind in favor of this.
    * ⚠ NOTE - this change requires a new application preference be defined - `xhSizingMode`. This
      should be a JSON pref, with a suggested default value of `{}`.
* Added `GridAutosizeMode.ON_SIZING_MODE_CHANGE` to autosize Grid columns whenever
  `GridModel.sizingMode` changes - it is now the default `GridAutosizeOptions.mode`.
* Added a library of reusable `AppOption` preset components, including `ThemeAppOption`,
  `SizingModeAppOption` and `AutoRefreshAppOptions`. Apps that have implemented custom `AppOption`
  controls to manage these Hoist-provided options should consider migrating to these defaults.
* `Icon` factories now support `intent`.
* `TreeMapModel` and `SplitTreeMapModel` now supports a `theme` config, accepting the strings
  'light' or 'dark'. Leave it undefined to use the global theme.
* Various usability improvements and simplifications to `GroupingChooser`.

### 🐞 Bug Fixes

* Fixed an issue preventing `FormField` labels from rendering if `fieldDefaults` was undefined.

### ✨ Style

* New `Badge.compact` prop sets size to half that of parent element when true (default false). The
  `position` prop has been removed in favor of customizing placement of the component.

[Commit Log](https://github.com/xh/hoist-react/compare/v42.0.0...v42.1.0)

## v42.0.0 - 2021-08-13

### 🎁 New Features

* Column-level filtering is now officially supported for desktop grids!
    * New `GridModel.filterModel` config accepts a config object to customize filtering options, or
      `true` to enable grid-based filtering with defaults.
    * New `Column.filterable` config enables a customized header menu with filtering options. The
      new control offers two tabs - a "Values" tab for an enumerated "set-type" filter and a "
      Custom" tab to support more complex queries with multiple clauses.
* New `TaskObserver` replaces existing `PendingTaskModel`, providing improved support for joining
  and masking multiple asynchronous tasks.
* Mobile `NavigatorModel` provides a new 'pull down' gesture to trigger an app-wide data refresh.
  This gesture is enabled by default, but can be disabled via the `pullDownToRefresh` flag.
* `RecordAction` now supports a `className` config.
* `Chart` provides a default context menu with its standard menu button actions, including a new
  'Copy to Clipboard' action.

### 💥 Breaking Changes

* `FilterChooserModel.sourceStore` and `FilterChooserModel.targetStore` have been renamed
  `FilterChooserModel.valueSource` and `FilterChooserModel.bind` respectively. Furthermore, both
  configs now support either a `Store` or a cube `View`. This is to provide a common API with the
  new `GridFilterModel` filtering described above.
* `GridModel.setFilter()` and `DataViewModel.setFilter()` have been removed. Either configure your
  grid with a `GridFilterModel`, or set the filter on the underlying `Store` instead.
* `FunctionFilter` now requires a `key` property.
* `PendingTaskModel` has been replaced by the new `TaskObserver` in `@xh/hoist/core`.
    * ⚠ NOTE - `TaskObserver` instances should be created via the provided static factory methods
      and
      _not_ directly via the `new` keyword. `TaskObserver.trackLast()` can be used as a drop-in
      replacement for `new PendingTaskModel()`.
* The `model` prop on `LoadingIndicator` and `Mask` has been replaced with `bind`. Provide one or
  more `TaskObserver`s to this prop.

### ⚙️ Technical

* `GridModel` has a new `selectedIds` getter to get the IDs of currently selected records. To
  provide consistency across models, the following getters have been deprecated and renamed:
    + `selectedRecordId` has been renamed `selectedId` in `GridModel`, `StoreSelectionModel`, and
      `DataViewModel`
    + `selection` has been renamed `selectedRecords` in `GridModel`, `DataViewModel`, and
      `RestGridModel`
    + `singleRecord`, `records`, and `ids` have been renamed `selectedRecord`, `selectedRecords`,
      and
      `selectedIds`, respectively, in `StoreSelectionModel`

### ✨ Style

* Higher contrast on grid context menus for improved legibility.

[Commit Log](https://github.com/xh/hoist-react/compare/v41.3.0...v42.0.0)

## v41.3.0 - 2021-08-09

### 🎁 New Features

* New `Cube` aggregators `ChildCountAggregator` and `LeafCountAggregator`.
* Mobile `NavigatorModel` provides a new "swipe" gesture to go back in the page stack. This is
  enabled by default, but may be turned off via the new `swipeToGoBack` prop.
* Client error reports now include the full URL for additional troubleshooting context.
    * Note apps must update their server-side to `hoist-core v9.3` or greater to persist URLs with
      error reports (although this is _not_ a general or hard requirement for taking this version of
      hoist-react).

[Commit Log](https://github.com/xh/hoist-react/compare/v41.2.0...v41.3.0)

## v41.2.0 - 2021-07-30

### 🎁 New Features

* New `GridModel.rowClassRules` and `Column.cellClassRules` configs added. Previously apps needed to
  use `agOptions` to dynamically apply and remove CSS classes using either of these options - now
  they are fully supported by Hoist.
    * ⚠ Note that, to avoid conflicts with internal usages of these configs, Hoist will check and
      throw if either is passed via `agOptions`. Apps only need to move their configs to the new
      location - the shape of the rules object does *not* need to change.
* New `GridAutosizeOptions.includeCollapsedChildren` config controls whether values from collapsed
  (i.e. hidden) child records should be measured when computing column sizes. Default of `false`
  improves autosize performance for large tree grids and should generally match user expectations
  around WYSIWYG autosizing.
* New `GridModel.beginEditAsync()` and `endEditAsync()` APIs added to start/stop inline editing.
    * ⚠ Note that - in a minor breaking change - the function form of the `Column.editable` config
      is no longer passed an `agParams` argument, as editing might now begin and need to be
      evaluated outside the context of an AG-Grid event.
* New `GridModel.clicksToEdit` config controls the number of clicks required to trigger
  inline-editing of a grid cell. Default remains 2 (double click ).
* Timeouts are now configurable on grid exports via a new `exportOptions.timeout` config.
* Toasts may now be dismissed programmatically - use the new `ToastModel` returned by the
  `XH.toast()` API and its variants.
* `Form` supports setting readonlyRenderer in `fieldDefaults` prop.
* New utility hook `useCached` provides a more flexible variant of `React.useCallback`.

### 🐞 Bug Fixes

* Inline grid editing supports passing of JSX editor components.
* `GridExportService` catches any exceptions thrown during export preparation and warns the user
  that something went wrong.
* GridModel with 'disabled' selection no longer shows "ghost" selection when using keyboard.
* Tree grids now style "parent" rows consistently with highlights/borders if requested, even for
  mixed-depth trees where some rows have children at a given level and others do not.

### ⚙️ Technical

* `FetchService` will now actively `abort()` fetch requests that it is abandoning due to its own
  `timeout` option. This allows the browser to release the associated resources associated with
  these requests.
* The `start()` function in `@xh/hoist/promise` has been deprecated. Use `wait()` instead, which can
  now be called without any args to establish a Promise chain and/or introduce a minimal amount of
  asynchronousity.
* ⚠ Note that the raw `AgGrid` component no longer enhances the native keyboard handling provided by
  ag-Grid. All Hoist key handling customizations are now limited to `Grid`. If you wish to provide
  custom handling in a raw `AgGrid` component, see the example here:
  https://www.ag-grid.com/javascript-grid/row-selection/#example-selection-with-keyboard-arrow-keys

### ✨ Style

* The red and green color values applied in dark mode have been lightened for improved legibility.
* The default `colorSpec` config for number formatters has changed to use new dedicated CSS classes
  and variables.
* New/renamed CSS vars `--xh-grid-selected-row-bg` and `--xh-grid-selected-row-text-color` now used
  to style selected grid rows.
    * ⚠ Note the `--xh-grid-bg-highlight` CSS var has been removed.
* New `.xh-cell--editable` CSS class applied to cells with inline editing enabled.
    * ⚠ Grid CSS class `.xh-invalid-cell` has been renamed to `.xh-cell--invalid` for consistency -
      any app style overrides should update to this new classname.

### 📚 Libraries

* core-js `3.15 -> 3.16`

[Commit Log](https://github.com/xh/hoist-react/compare/v41.1.0...v41.2.0)

## v41.1.0 - 2021-07-23

### 🎁 New Features

* Button to expand / collapse all rows within a tree grid now added by default to the primary tree
  column header. (New `Column.headerHasExpandCollapse` property provided to disable.)
* New `@logWithDebug` annotation provides easy timed logging of method execution (via `withDebug`).
* New `AppSpec.disableXssProtection` config allows default disabling of Field-level XSS protection
  across the app. Intended for secure, internal apps with tight performance tolerances.
* `Constraint` callbacks are now provided with a `record` property when validating Store data and a
  `fieldModel` property when validating Form data.
* New `Badge` component allows a styled badge to be placed inline with text/title, e.g. to show a
  counter or status indicator within a tab title or menu item.
* Updated `TreeMap` color scheme, with a dedicated set of colors for dark mode.
* New XH convenience methods `successToast()`, `warningToast()`, and `dangerToast()` show toast
  alerts with matching intents and appropriate icons.
    * ⚠ Note that the default `XH.toast()` call now shows a toast with the primary (blue) intent and
      no icon. Previously toasts displayed by default with a success (green) intent and checkmark.
* GridModel provides a public API method `setColumnState` for taking a previously saved copy of
  gridModel.columnState and applying it back to a GridModel in one call.

### 🐞 Bug Fixes

* Fixed an issue preventing export of very large (>100k rows) grids.
* Fixed an issue where updating summary data in a Store without also updating other data would not
  update the bound grid.
* Intent styles now properly applied to minimal buttons within `Panel.headerItems`.
* Improved `GridModel` async selection methods to ensure they do not wait forever if grid does not
  mount.
* Fixed an issue preventing dragging the chart navigator range in a dialog.

### ⚙️ Technical

* New `Exception.timeout()` util to throw exceptions explicitly marked as timeouts, used by
  `Promise.timeout` extension.
* `withShortDebug` has been deprecated. Use `withDebug` instead, which has the identical behavior.
  This API simplification mirrors a recent change to `hoist-core`.

### ✨ Style

* If the first child of a `Placeholder` component is a Hoist icon, it will not automatically be
  styled to 4x size with reduced opacity. (See new Toolbox example under the "Other" tab.)

### 📚 Libraries

* @blueprintjs/core `3.46 -> 3.47`
* dompurify `2.2 -> 2.3`

[Commit Log](https://github.com/xh/hoist-react/compare/v41.0.0...v41.1.0)

## v41.0.0 - 2021-07-01

### 🎁 New Features

* Inline editing of Grid/Record data is now officially supported:
    + New `Column.editor` config accepts an editor component to enable managed editing of the cells
      in that column. New `CheckboxEditor`, `DateEditor`, `NumberEditor`, `SelectEditor`
      , `TextAreaEditor`
      and `TextEditor` components wrap their corresponding HoistInputs with the required hook-based
      API and can be passed to this new config directly.
    + `Store` now contains built-in support for validation of its uncommitted records. To enable,
      specify the new `rules` property on the `Field`s in your `Store`. Note that these rules and
      constraints use the same API as the forms package, and rules and constraints may be shared
      between the `data` and `form` packages freely.
    + `GridModel` will automatically display editors and record validation messages as the user
      moves between cells and records. The new `GridModel.fullRowEditing` config controls whether
      editors are displayed for the focused cell only or for the entire row.
* All Hoist Components now support a `modelRef` prop. Supply a ref to this prop in order to gain a
  pointer to a Component's backing `HoistModel`.
<<<<<<< HEAD
* `fmtNumber()` supports new flags `withCommas` and `omitFourDigitComma` to customize the treatment of
commas in number displays.
* `PanelModel` now supports a `size` property specified in percentage as well as pixels
  (e.g. `size: '20%'` as well as `size: 200`).

=======
* `DateInput` has been improved to allow more flexible parsing of user input with multiple formats.
  See the new prop `DateInput.parseStrings`.
* New `Column.sortValue` config takes an alternate field name (as a string) to sort the column by
  that field's value, or a function to produce a custom cell-level value for comparison. The values
  produced by this property will be also passed to any custom comparator, if one is defined.
* New `GridModel.hideEmptyTextBeforeLoad` config prevents showing the `emptyText` until the store
  has been loaded at least once. Apps that depend on showing `emptyText` before first load should
  set this property to `false`.
* `ExpandCollapseButton` now works for grouped grids in addition to tree grids.
* `FieldModel.initialValue` config now accepts functions, allowing for just-in-time initialization
  of Form data (e.g. to pre-populate a Date field with the current time).
* `TreeMapModel` and `SplitTreeMapModel` now support a `maxHeat` config, which can be used to
  provide a stable absolute maximum brightness (positive or negative) within the entire TreeMap.
* `ErrorMessage` will now automatically look for an `error` property on its primary context model.
* `fmtNumber()` supports new flags `withCommas` and `omitFourDigitComma` to customize the treatment
  of commas in number displays.
* `isValidJson` function added to form validation constraints.
* New `Select.enableFullscreen` prop added to the mobile component. Set to true (default on phones)
  to render the input in a full-screen modal when focused, ensuring there is enough room for the
  on-screen keyboard.
>>>>>>> 496930b1

### 💥 Breaking Changes

* Removed support for class-based Hoist Components via the `@HoistComponent` decorator (deprecated
  in v38). Use functional components created via the `hoistCmp()` factory instead.
* Removed `DimensionChooser` (deprecated in v37). Use `GroupingChooser` instead.
* Changed the behavior of `FormModel.init()` to always re-initialize *all* fields. (Previously, it
  would only initialize fields explicitly passed via its single argument). We believe that this is
  more in line with developer expectations and will allow the removal of app workarounds to force a
  reset of all values. Most apps using FormModel should not need to change, but please review and
  test any usages of this particular method.
* Replaced the `Grid`, `DataView`, and `RestGrid` props below with new configurable fields on
  `GridModel`, `DataViewModel`, and `RestGridModel`, respectively. This further consolidates grid
  options into the model layer, allowing for more consistent application code and developer
  discovery.
    + `onKeyDown`
    + `onRowClicked`
    + `onRowDoubleClicked`
    + `onCellClicked`
    + `onCellDoubleClicked`
* Renamed the confusing and ambiguous property name `labelAlign` in several components:
    + `FormField`: `labelAlign` has been renamed to `labelTextAlign`
    + `SwitchInput`, `RadioInput`, and `Checkbox`: `labelAlign` has been renamed `labelSide`.
* Renamed all CSS variables beginning with `--navbar` to start with `--appbar`, matching the Hoist
  component name.
* Removed `TreeMapModel.colorMode` value 'balanced'. Use the new `maxHeat` config to prevent outlier
  values from dominating the color range of the TreeMap.
* The classes `Rule` and `ValidationState` and all constraint functions (e.g. `required`,
  `validEmail`, `numberIs`, etc.) have been moved from the `cmp\form` package to the `data` package.
* Hoist grids now require ag-Grid v25.3.0 or higher - update your ag-Grid dependency in your app's
  `package.json` file. See the [ag-Grid Changelog](https://www.ag-grid.com/ag-grid-changelog/) for
  details.
* Hoist charts now require Highcharts v9.1.0 or higher - update your Highcharts dependency in your
  app's `package.json` file. See the
  [Highcharts Changelog](https://www.highcharts.com/changelog/#highcharts-stock) for details.

### 🐞 Bug Fixes

* Fixed disable behavior for Hoist-provided button components using popover.
* Fixed default disabling of autocomplete within `TextInput`.
* Squelched console warning re. precision/stepSize emitted by Blueprint-based `numberInput`.

### ⚙️ Technical

* Improved exception serialization to better handle `LocalDate` and similar custom JS classes.
* Re-exported Blueprint `EditableText` component (w/elemFactory wrapper) from `kit/blueprint`.

### 📚 Libraries

* @blueprintjs/core `3.44 -> 3.46`
* codemirror `5.60 -> 5.62`
* core-js `3.10 -> 3.15`
* filesize `6.2 -> 6.4`
* mobx `6.1 -> 6.3`
* react-windowed-select `3.0 -> 3.1`

[Commit Log](https://github.com/xh/hoist-react/compare/v40.0.0...v41.0.0)

## v40.0.0 - 2021-04-22

⚠ Please ensure your `@xh/hoist-dev-utils` dependency is >= v5.7.0. This is required to support the
new changelog feature described below. Even if you are not yet using the feature, you must update
your dev-utils dependency for your project to build.

### 🎁 New Features

* Added support for displaying an in-app changelog (release notes) to the user. See the new
  `ChangelogService` for details and instructions on how to enable.
* Added `XH.showBanner()` to display a configurable banner across the top of viewport, as another
  non-modal alternative for attention-getting application alerts.
* New method `XH.showException()` uses Hoist's built-in exception display to show exceptions that
  have already been handled directly by application code. Use as an alternative to
  `XH.handleException()`.
* `XH.track()` supports a new `oncePerSession` option. This flag can be set by applications to avoid
  duplicate tracking messages for certain types of activity.
* Mobile `NavigatorModel` now supports a `track` flag to automatically track user page views,
  equivalent to the existing `track` flag on `TabContainerModel`. Both implementations now use the
  new `oncePerSession` flag to avoid duplicate messages as a user browses within a session.
* New `Spinner` component returns a simple img-based spinner as an animated PNG, available in two
  sizes. Used for the platform-specific `Mask` and `LoadingIndicator` components. Replaces previous
  SVG-based implementations to mitigate rendering performance issues over remote connections.

### 💥 Breaking Changes

* `Store` now creates a shared object to hold the default values for every `Field` and uses this
  object as the prototype for the `data` property of every `Record` instance.
    * Only non-default values are explicitly written to `Record.data`, making for a more efficient
      representation of default values and improving the performance of `Record` change detection.
    * Note this means that `Record.data` *no longer* contains keys for *all* fields as
      `own-enumerable` properties.
    * Applications requiring a full enumeration of all values should call the
      new `Record.getValues()`
      method, which returns a new and fully populated object suitable for spreading or cloning.
    * This behavior was previously available via `Store.experimental.shareDefaults` but is now
      always enabled.
* For API consistency with the new `showBanner()` util, the `actionFn` prop for the recently-added
  `ErrorMessage` component has been deprecated. Specify as an `onClick` handler within the
  component's `actionButtonProps` prop instead.
* The `GridModel.experimental.externalSort` flag has been promoted from an experiment to a
  fully-supported config. Default remains `false`, but apps that were using this flag must now pass
  it directly: `new GridModel({externalSort: true, ...})`.
* Hoist re-exports and wrappers for the Blueprint `Spinner` and Onsen `ProgressCircular` components
  have been removed, in favor of the new Hoist `Spinner` component mentioned above.
* Min version for `@xh/hoist-dev-utils` is now v5.7.0, as per above.

### 🐞 Bug Fixes

* Formatters in the `@xh/hoist/format` package no longer modify their options argument.
* `TileFrame` edge-case bug fixed where the appearance of an internal scrollbar could thrash layout
  calculations.
* XSS protection (dompurify processing) disabled on selected REST editor grids within the Hoist
  Admin console. Avoids content within configs and JSON blobs being unintentionally mangled.

### ⚙️ Technical

* Improvements to exception serialization, especially for any raw javascript `Error` thrown by
  client-side code.

### ✨ Style

* Buttons nested inline within desktop input components (e.g. clear buttons) tweaked to avoid
  odd-looking background highlight on hover.
* Background highlight color of minimal/outlined buttons tweaked for dark theme.
* `CodeInput` respects standard XH theme vars for its background-color and (monospace) font family.
  Its built-in toolbar has also been made compact and slightly re-organized.

### 📚 Libraries

* @blueprintjs/core `3.41 -> 3.44`
* @blueprintjs/datetime `3.21 -> 3.23`
* classnames `2.2 -> 2.3`
* codemirror `5.59 -> 5.60`
* core-js `3.9 -> 3.10`
* filesize `6.1 -> 6.2`
* qs `6.9 -> 6.10`
* react-beautiful-dnd `13.0 -> 13.1`
* react-select `4.2 -> 4.3`

[Commit Log](https://github.com/xh/hoist-react/compare/v39.0.1...v40.0.0)

## v39.0.1 - 2021-03-24

### 🐞 Bug Fixes

* Fixes regression preventing the loading of the Activity Tab in the Hoist Admin console.
* Fixes icon alignment in `DateInput`.

[Commit Log](https://github.com/xh/hoist-react/compare/v39.0.0...v39.0.1)

## v39.0.0 - 2021-03-23

### 🎁 New Features

#### Components + Props

* New `TileFrame` layout component renders a collection of child items using a layout that balances
  filling the available space against maintaining tile width / height ratio.
* Desktop `Toolbar` accepts new `compact` prop. Set to `true` to render the toolbar with reduced
  height and font-size.
* New `StoreFilterField` prop `autoApply` allows developers to more easily use `StoreFilterField` in
  conjunction with other filters or custom logic. Set to `false` and specify an `onFilterChange`
  callback to take full control of filter application.
* New `RestGrid` prop `formClassName` allows custom CSS class to be applied to its managed
  `RestForm` dialog.

#### Models + Configs

* New property `selectedRecordId` on `StoreSelectionModel`, `GridModel`, and `DataViewModel`.
  Observe this instead of `selectedRecord` when you wish to track only the `id` of the selected
  record and not changes to its data.
* `TreeMapModel.colorMode` config supports new value `wash`, which retains the positive and negative
  color while ignoring the intensity of the heat value.
* New method `ChartModel.updateHighchartsConfig()` provides a more convenient API for changing a
  chart's configuration post-construction.
* New `Column.omit` config supports conditionally excluding a column from its `GridModel`.

#### Services + Utils

* New method `FetchService.setDefaultTimeout()`.
* New convenience getter `LocalDate.isToday`.
* `HoistBase.addReaction()` now accepts convenient string values for its `equals` flag.

### 💥 Breaking Changes

* The method `HoistAppModel.preAuthInitAsync()` has been renamed to `preAuthAsync()` and should now
  be defined as `static` within apps that implement it to run custom pre-authentication routines.
    * This change allows Hoist to defer construction of the `AppModel` until Hoist itself has been
      initialized, and also better reflects the special status of this function and when it is
      called in the Hoist lifecycle.
* Hoist grids now require ag-Grid v25.1.0 or higher - update your ag-Grid dependency in your app's
  `package.json` file. See the [ag-Grid Changelog](https://www.ag-grid.com/ag-grid-changelog/) for
  details.

### ⚙️ Technical

* Improvements to behavior/performance of apps in hidden/inactive browser tabs. See the
  [page visibility API reference](https://developer.mozilla.org/en-US/docs/Web/API/Page_Visibility_API)
  for details. Now, when the browser tab is hidden:
    * Auto-refresh is suspended.
    * The `forEachAsync()` and `whileAsync()` utils run synchronously, without inserting waits that
      would be overly throttled by the browser.
* Updates to support compatibility with agGrid 25.1.0.
* Improved serialization of `LoadSpec` instances within error report stacktraces.

### 📚 Libraries

* @blueprintjs/core `3.39 -> 3.41`
* @blueprintjs/datetime `3.20 -> 3.21`
* @popperjs/core `2.8 -> 2.9`
* core-js `3.8 -> 3.9`
* react-select `4.1 -> 4.2`

[Commit Log](https://github.com/xh/hoist-react/compare/v38.3.0...v39.0.0)

## v38.3.0 - 2021-03-03

### 🎁 New Features

* New `Store.freezeData` and `Store.idEncodesTreePath` configs added as performance optimizations
  when loading very large data sets (50k+ rows).
* New `ColChooserModel.autosizeOnCommit` config triggers an autosize run whenever the chooser is
  closed. (Defaulted to true on mobile.)

[Commit Log](https://github.com/xh/hoist-react/compare/v38.2.0...v38.3.0)

## v38.2.0 - 2021-03-01

### 🐞 Bug Fixes

* Fix to edge-case where `Grid` would lose its selection if set on the model prior to the component
  mounting and ag-Grid full rendering.
* Fix to prevent unintended triggering of app auto-refresh immediately after init.

### ⚙️ Technical

* New config `Cube.fieldDefaults` - matches same config added to `Store` in prior release.
* App auto-refresh interval keys off of last *completed* refresh cycle if there is one. Avoids
  over-eager refresh when cycle is fast relative to the time it takes to do the refresh.
* New experimental property `Store.experimental.shareDefaults`. If true, `Record.data` will be
  created with default values for all fields stored on a prototype, with only non-default values
  stored on `data` directly. This can yield major performance improvements for stores with sparsely
  populated records (i.e. many records with default values). Note that when set, the `data` property
  on `Record` will no longer contain keys for *all* fields as `own-enumerable` properties. This may
  be a breaking change for some applications.

[Commit Log](https://github.com/xh/hoist-react/compare/v38.1.1...v38.2.0)

## v38.1.1 - 2021-02-26

### ⚙️ Technical

* New config `Store.fieldDefaults` supports defaulting config options for all `Field` instances
  created by a `Store`.

[Commit Log](https://github.com/xh/hoist-react/compare/v38.1.0...v38.1.1)

## v38.1.0 - 2021-02-24

⚠ Please ensure your `@xh/hoist-dev-utils` dependency is >= v5.6.0. This is required to successfully
resolve and bundle transitive dependencies of the upgraded `react-select` library.

### 🐞 Bug Fixes

* A collapsible `Panel` will now restore its user specified-size when re-opened. Previously the
  panel would be reset to the default size.
* `Store.lastLoaded` property now initialized to `null`. Previously this property had been set to
  the construction time of the Store.
* Tweak to `Grid` style rules to ensure sufficient specificity of rules related to indenting child
  rows within tree grids.
* Improvements to parsing of `Field`s of type 'int': we now correctly parse values presented in
  exponential notation and coerce `NaN` values to `null`.

### 🎁 New Features

* `GridModel` has new async variants of existing methods: `selectFirstAsync`, `selectAsync`, and
  `ensureSelectionVisibleAsync`. These methods build-in the necessary waiting for the underlying
  grid implementation to be ready and fully rendered to ensure reliable selection. In addition, the
  first two methods will internally call the third. The existing non-async counterparts for these
  methods have been deprecated.
* GridModel has a new convenience method `preSelectFirstAsync` for initializing the selection in
  grids, without disturbing any existing selection.
* Added new `Store.loadTreeData` config (default `true`) to enable or disable building of nested
  Records when the raw data elements being loaded have a `children` property.
* Cube `View` now detects and properly handles streaming updates to source data that include changes
  to row dimensions as well as measures.*
* `DataViewModel.itemHeight` can now be a function that returns a pixel height.
* The `LoadSpec` object passed to `doLoadAsync()` is now a defined class with additional properties
  `isStale`, `isObsolete` and `loadNumber`. Use these properties to abandon out-of-order
  asynchronous returns from the server.
    * 💥 NOTE that calls to `loadAsync()` no longer accept a plain object for their `loadSpec`
      parameter. Application code such as `fooModel.loadAsync({isRefresh: true})` should be updated
      to use the wrapper APIs provided by `LoadSupport` - e.g. `fooModel.refreshAsync()`. (This was
      already the best practice, but is now enforced.)
* New `autoHeight` property on grid `Column`. When set the grid will increase the row height
  dynamically to accommodate cell content in this column.

### 📚 Libraries

* @blueprintjs/core `3.38 -> 3.39`
* react-select `3.1 -> 4.1`
* react-windowed-select `2.0 -> 3.0`

[Commit Log](https://github.com/xh/hoist-react/compare/v38.0.0...v38.1.0)

## v38.0.0 - 2021-02-04

Hoist v38 includes major refactoring to streamline core classes, bring the toolkit into closer
alignment with the latest developments in Javascript, React, and MobX, and allow us to more easily
provide documentation and additional features. Most notably, we have removed the use of class based
decorators, in favor of a simpler inheritance-based approach to defining models and services.

* We are introducing a new root superclass `HoistBase` which provides many of the syntax
  enhancements and conventions used throughout Hoist for persistence, resource management, and
  reactivity.
* New base classes of `HoistModel` and `HoistService` replace the existing class decorators
  `@HoistModel` and `@HoistService`. Application models and services should now `extend` these base
  classes instead of applying the (now removed) decorators. For your application's `AppModel`,
  extend the new `HoistAppModel` superclass.
* We have also removed the need for the explicit `@LoadSupport` annotation on these classes. The
  presence of a defined `doLoadAsync()` method is now sufficient to allow classes extending
  `HoistModel` and `HoistService` to participate in the loading and refreshing lifecycle as before.
* We have deprecated support for class-based Components via the `@HoistComponent` class decorator.
  To continue to use this decorator, please import it from the `@xh\hoist\deprecated` package.
  Please note that we plan to remove `@HoistComponent` in a future version.
* Due to changes in MobX v6.0.1, all classes that host observable fields and actions will now also
  need to provide a constructor containing a call to `makeObservable(this)`. This change will
  require updates to most `HoistModel` and `HoistService` classes. See
  [this article from MobX](https://michel.codes/blogs/mobx6) for more on this change and the
  motivation behind it.

### 🎁 New Features

* New utility method `getOrCreate` for easy caching of properties on objects.
* The `Menu` system on mobile has been reworked to be more consistent with desktop. A new
  `MenuButton` component has been added to the mobile framework, which renders a `Menu` of
  `MenuItems` next to the `MenuButton`. This change also includes the removal of `AppMenuModel` (see
  Breaking Changes).
* Added `ExpandCollapseButton` to the mobile toolkit, to expand / collapse all rows in a tree grid.
* Added `Popover` to the mobile toolkit, a component to display floating content next to a target
  element. Its API is based on the Blueprint `Popover` component used on desktop.
* `StoreFilterField` now matches the rendered string values for `date` and `localDate` fields when
  linked to a properly configured `GridModel`.
* `GroupingChooser` gets several minor usability improvements + clearer support for an empty /
  ungrouped state, when so enabled.

### 💥 Breaking Changes

* All `HoistModel` and `HoistService` classes must be adjusted as described above.
* `@HoistComponent` has been deprecated and moved to `@xh\hoist\deprecated`
* Hoist grids now require ag-Grid v25.0.1 or higher - if your app uses ag-Grid, update your ag-Grid
  dependency in your app's `package.json` file.
* The `uses()` function (called within `hoistComponent()` factory configs for model context lookups)
  and the `useContextModel()` function no longer accept class names as strings. Pass the class
  itself (or superclass) of the model you wish to select for your component. `Uses` will throw if
  given any string other than "*", making the need for any updates clear in that case.
* The `Ref` class, deprecated in v26, has now been removed. Use `createObservableRef` instead.
* `AppMenuModel` has been removed. The `AppMenuButton` is now configured via
  `AppBar.appMenuButtonProps`. As with desktop, menu items can be added with
  `AppBar.appMenuButtonProps.extraItems[]`

### ⚙️ Technical

* We have removed the experimental flags `useTransactions`, and `deltaSort` from `GridModel`. The
  former has been the default behavior for Hoist for several releases, and the latter is obsolete.

### 📚 Libraries

* @blueprintjs/core `3.36 -> 3.38`
* codemirror `5.58 -> 5.59`
* mobx `5.15 -> 6.1`
* mobx-react `6.3 -> 7.1`

[Commit Log](https://github.com/xh/hoist-react/compare/v37.2.0...v38.0.0)

## v37.2.0 - 2021-01-22

### 🎁 New Features

* New `ErrorMessage` component for standard "inline" rendering of Errors and Exceptions, with retry
  support.
* `Cube` now supports an `omitFn` to allow apps to remove unwanted, single-node children.

[Commit Log](https://github.com/xh/hoist-react/compare/v37.1.0...v37.2.0)

## v37.1.0 - 2021-01-20

### 🎁 New Features

* Columns in `ColChooser` can now be filtered by their `chooserGroup`.
* `Cube` now supports a `bucketSpecFn` config which allows dynamic bucketing and aggregation of
  rows.

### 🐞 Bug Fixes

* Fix issue where a `View` would create a root row even if there were no leaf rows.
* Fixed regression in `LeftRightChooser` not displaying description callout.

[Commit Log](https://github.com/xh/hoist-react/compare/v37.0.0...v37.1.0)

## v37.0.0 - 2020-12-15

### 🎁 New Features

* New `GroupingChooser` component provides a new interface for selecting a list of fields
  (dimensions) for grouping APIs, offering drag-and-drop reordering and persisted favorites.
    * This is intended as a complete replacement for the existing `DimensionChooser`. That component
      should be considered deprecated and will be removed in future releases.
* New props added to `TabSwitcher`:
    * `enableOverflow` shows tabs that would normally overflow their container in a drop down menu.
    * `tabWidth`, `tabMinWidth` & `tabMaxWidth` allow flexible configuration of tab sizes within the
      switcher.
* `TabModel` now supports a bindable `tooltip`, which can be used to render strings or elements
  while hovering over tabs.
* New `Placeholder` component provides a thin wrapper around `Box` with standardized, muted styling.
* New `StoreFilterField.matchMode` prop allows customizing match to `start`, `startWord`, or `any`.
* `Select` now implements enhanced typeahead filtering of options. The default filtering is now
  based on a case-insensitive match of word starts in the label. (Previously it was based on a match
  _anywhere_ in the label _or_ value.) To customize this behavior, applications should use the new
  `filterFn` prop.
* New Admin Console Monitor > Memory tab added to view snapshots of JVM memory usage. (Requires
  Hoist Core v8.7 or greater.)
* `FormModel` and `FieldModel` gain support for Focus Management.
* New `boundInput` getter on `FieldModel` to facilitate imperative access to controls, when needed.
  This getter will return the new `HoistInputModel` interface, which support basic DOM access as
  well as standard methods for `focus()`, `blur()`, and `select()`.
* New `GridModel` config `lockColumnGroups` to allow controlling whether child columns can be moved
  outside their parent group. Defaults to `true` to maintain existing behavior.

### 💥 Breaking Changes

* New `TabContainerModel` config `switcher` replaces `switcherPosition` to allow for more flexible
  configuration of the default `TabSwitcher`.
    * Use `switcher: true` to retain default behavior.
    * Use `switcher: false` to not include a TabSwitcher. (previously `switcherPosition: 'none'`)
    * Use `switcher: {...}` to provide customisation props for the `TabSwitcher`. See `TabSwitcher`
      documentation for more information.
* The `HoistInput` base class has been removed. This change marks the completion of our efforts to
  remove all internal uses of React class-based Components in Hoist. The following adjustments are
  required:
    * Application components extending `HoistInput` should use the `useHoistInputModel` hook
      instead.
    * Applications getting refs to `HoistInputs` should be aware that these refs now return a ref to
      a
      `HoistInputModel`. In order to get the DOM element associated with the component use the new
      `domEl` property of that model rather than the`HoistComponent.getDOMNode()` method.
* Hoist grids now require ag-Grid v24.1.0 or higher - update your ag-Grid dependency in your app's
  `package.json` file. ag-Grid v24.1.0
  [lists 5 breaking changes](https://www.ag-grid.com/ag-grid-changelog/), including the two called
  out below. *Note that these cautions apply only to direct use of the ag-Grid APIs* - if your app
  is using the Hoist `Grid` and `GridModel` exclusively, there should be no need to adjust code
  around columns or grid state, as the related Hoist classes have been updated to handle these
  changes.
    * AG-4291 - Reactive Columns - the state pattern for ag-grid wrapper has changed as a result of
      this change. If your app made heavy use of saving/loading grid state, please test carefully
      after upgrade.
    * AG-1959 - Aggregation - Add additional parameters to the Custom Aggregation methods. If your
      app implements custom aggregations, they might need to be updated.

### 🔒 Security

* The data package `Field` class now sanitizes all String values during parsing, using the DOMPurify
  library to defend against XSS attacks and other issues with malformed HTML or scripting content
  loaded into `Record`s and rendered by `Grid` or other data-driven components. Please contact XH if
  you find any reason to disable this protection, or observe any unintended side effects of this
  additional processing.

### 🐞 Bug Fixes

* Fix issue where grid row striping inadvertently disabled by default for non-tree grids.
* Fix issue where grid empty text cleared on autosize.

### ✨ Style

* Default `Chart` themes reworked in both light and dark modes to better match overall Hoist theme.

### ⚙️ Technical

* Note that the included Onsen fork has been replaced with the latest Onsen release. Apps should not
  need to make any changes.
* `Cube.info` is now directly observable.
* `@managed` and `markManaged` have been enhanced to allow for the cleanup of arrays of objects as
  well as objects. This matches the existing array support in `XH.safeDestroy()`.

### 📚 Libraries

* @xh/onsenui `~0.1.2` -> onsenui `~2.11.1`
* @xh/react-onsenui `~0.1.2` -> react-onsenui `~1.11.3`
* @blueprintjs/core `3.35 -> 3.36`
* @blueprintjs/datetime `3.19 -> 3.20`
* clipboard-copy `3.1 -> 4.0`
* core-js `3.6 -> 3.8`
* dompurify `added @ 2.2`
* react `16.13 -> 17.0`
* semver `added @ 7.3`

[Commit Log](https://github.com/xh/hoist-react/compare/v36.6.1...v37.0.0)

## v36.6.1 - 2020-11-06

### 🐞 Bug Fixes

* Fix issue where grid row striping would be turned off by default for non-tree grids

[Commit Log](https://github.com/xh/hoist-react/compare/v36.6.0...v36.6.1)

## v36.6.0 - 2020-10-28

### 🎁 New Features

* New `GridModel.treeStyle` config enables more distinctive styling of tree grids, with optional
  background highlighting and ledger-line style borders on group rows.
    * ⚠ By default, tree grids will now have highlighted group rows (but no group borders). Set
      `treeStyle: 'none'` on any `GridModel` instances where you do _not_ want the new default
      style.
* New `DashContainerModel.extraMenuItems` config supports custom app menu items in Dashboards
* An "About" item has been added to the default app menu.
* The default `TabSwitcher` now supports scrolling, and will show overflowing tabs in a drop down
  menu.

### 🐞 Bug Fixes

* Ensure that `Button`s with `active: true` set directly (outside of a `ButtonGroupInput`) get the
  correct active/pressed styling.
* Fixed regression in `Column.tooltip` function displaying escaped HTML characters.
* Fixed issue where the utility method `calcActionColWidth` was not correctly incorporating the
  padding in the returned value.

### ⚙️ Technical

* Includes technical updates to `JsonBlob` archiving. This change requires an update to `hoist-core`
  `v8.6.1` or later, and modifications to the `xh_json_blob` table. See the
  [hoist-core changelog](https://github.com/xh/hoist-core/blob/develop/CHANGELOG.md) for further
  details.

### 📚 Libraries

* @blueprintjs/core `3.33 -> 3.35`

[Commit Log](https://github.com/xh/hoist-react/compare/v36.5.0...v36.6.0)

## v36.5.0 - 2020-10-16

### 🐞 Bug Fixes

* Fix text and hover+active background colors for header tool buttons in light theme.

### ⚙️ Technical

* Install a default simple string renderer on all columns. This provides consistency in column
  rendering, and fixes some additional issues with alignment and rendering of Grid columns
  introduced by the change to flexbox-based styling in grid cells.
* Support (optional) logout action in SSO applications.

### 📚 Libraries

* @blueprintjs/core `3.31 -> 3.33`
* @blueprintjs/datetime `3.18 -> 3.19`
* @fortawesome/fontawesome-pro `5.14 -> 5.15`
* moment `2.24 -> 2.29`
* numbro `2.2 -> 2.3`

[Commit Log](https://github.com/xh/hoist-react/compare/v36.4.0...v36.5.0)

## v36.4.0 - 2020-10-09

### 🎁 New Features

* `TabContainerModel` supports dynamically adding and removing tabs via new public methods.
* `Select` supports a new `menuWidth` prop to control the width of the dropdown.

### 🐞 Bug Fixes

* Fixed v36.3.0 regression re. horizontal alignment of Grid columns.

[Commit Log](https://github.com/xh/hoist-react/compare/v36.3.0...v36.4.0)

## v36.3.0 - 2020-10-07

### 💥 Breaking Changes

* The following CSS variables are no longer in use:
    + `--xh-grid-line-height`
    + `--xh-grid-line-height-px`
    + `--xh-grid-large-line-height`
    + `--xh-grid-large-line-height-px`
    + `--xh-grid-compact-line-height`
    + `--xh-grid-compact-line-height-px`
    + `--xh-grid-tiny-line-height`
    + `--xh-grid-tiny-line-height-px`

### ⚙️ Technical

* We have improved and simplified the vertical centering of content within Grid cells using
  flexbox-based styling, rather than the CSS variables above.

### 🎁 New Features

* `Select` now supports `hideSelectedOptions` and `closeMenuOnSelect` props.
* `XH.message()` and its variants (`XH.prompt(), XH.confirm(), XH.alert()`) all support an optional
  new config `messageKey`. This key can be used by applications to prevent popping up the same
  dialog repeatedly. Hoist will only show the last message posted for any given key.
* Misc. Improvements to organization of admin client tabs.

### 🐞 Bug Fixes

* Fixed issue with sporadic failures reading grid state using `legacyStateKey`.
* Fixed regression to the display of `autoFocus` buttons; focus rectangle restored.

[Commit Log](https://github.com/xh/hoist-react/compare/v36.2.1...v36.3.0)

## v36.2.1 - 2020-10-01

### 🐞 Bug Fixes

* Fixed issue in `LocalDate.previousWeekday()` which did not correctly handle Sunday dates.
* Fixed regression in `Grid` column header rendering for non-string headerNames.

[Commit Log](https://github.com/xh/hoist-react/compare/v36.2.0...v36.2.1)

## v36.2.0 - 2020-09-25

### 💥 Breaking Changes

* New `GridModel` config `colChooserModel` replaces `enableColChooser` to allow for more flexible
  configuration of the grid `colChooser`
    * Use `colChooserModel: true` to retain default behavior.
    * See documentation on `GridModel.ColChooserModelConfig` for more information.
* The `Grid` `hideHeaders` prop has been converted to a field on `AgGridModel` and `GridModel`. All
  grid options of this type are now on the model hierarchy, allowing consistent application code and
  developer discovery.

### 🎁 New Features

* Provides new `CustomProvider` for applications that want to use the Persistence API, but need to
  provide their own storage implementation.
* Added `restoreDefaults` action to default context menu for `GridModel`.
* Added `restoreDefaultsWarning` config to `GridModel`.
* `FormModel` has a new convenience method `setValues` for putting data into one or more fields in
  the form.
* Admin Preference and Config panels now support bulk regrouping actions.

### 🐞 Bug Fixes

* Fixed an error in implementation of `@managed` preventing proper cleanup of resources.
* Fixed a regression introduced in v36.1.0 in `FilterChooser`: Restore support for `disabled` prop.

[Commit Log](https://github.com/xh/hoist-react/compare/v36.1.0...v36.2.0)

## v36.1.0 - 2020-09-22

⚠ NOTE - apps should update to `hoist-core >= 8.3.0` when taking this hoist-react update. This is
required to support both the new `JsonBlobService` and updates to the Admin Activity and Client
Error tracking tabs described below.

### 🎁 New Features

* Added new `JsonBlobService` for saving and updating named chunks of arbitrary JSON data.
* `GridModelPersistOptions` now supports a `legacyStateKey` property. This key will identify the
  pre-v35 location for grid state, and can be used by applications to provide a more flexible
  migration of user grid state after an upgrade to Hoist v35.0.0 or greater. The value of this
  property will continue to default to 'key', preserving the existing upgrade behavior of the
  initial v35 release.
* The Admin Config and Pref diff tools now support pasting in a config for comparison instead of
  loading one from a remote server (useful for deployments where the remote config cannot be
  accessed via an XHR call).
* The `ClipboardButton.getCopyText` prop now supports async functions.
* The `Select` input supports a new `leftIcon` prop.
* `RestGrid` now supports bulk delete when multiple rows are selected.
* `RestGrid`'s `actionWarning` messages may now be specified as functions.

### 🐞 Bug Fixes

* Fixed several cases where `selectOnFocus` prop on `Select` was not working.
* `FilterChooser` auto-suggest values sourced from the *unfiltered* records on `sourceStore`.
* `RestForm` editors will now source their default label from the corresponding `Field.displayName`
  property. Previously an undocumented `label` config could be provided with each editor object -
  this has been removed.
* Improved time zone handling in the Admin Console "Activity Tracking" and "Client Errors" tabs.
    * Users will now see consistent bucketing of activity into an "App Day" that corresponds to the
      LocalDate when the event occurred in the application's timezone.
    * This day will be reported consistently regardless of the time zones of the local browser or
      deployment server.
* Resetting Grid columns to their default state (e.g. via the Column Chooser) retains enhancements
  applied from matching Store fields.
* Desktop `DateInput` now handles out-of-bounds dates without throwing exception during rendering.
* Dragging a grid column with an element-based header no longer displays `[object Object]` in the
  draggable placeholder.

### 📚 Libraries

* codemirror `5.57 -> 5.58`

[Commit Log](https://github.com/xh/hoist-react/compare/v36.0.0...v36.1.0)

## v36.0.0 - 2020-09-04

### 🎁 New Features

#### Data Filtering

We have enhanced support for filtering data in Hoist Grids, Stores, and Cubes with an upgraded
`Filter` API and a new `FilterChooser` component. This bundle of enhancements includes:

* A new `@xh/hoist/data/filter` package to support the creation of composable filters, including the
  following new classes:
    * `FieldFilter` - filters by comparing the value of a given field to one or more given candidate
      values using one of several supported operators.
    * `FunctionFilter` - filters via a custom function specified by the developer.
    * `CompoundFilter` - combines multiple filters (including other nested CompoundFilters) via an
      AND or OR operator.
* A new `FilterChooser` UI component that integrates tightly with these data package classes to
  provide a user and developer friendly autocomplete-enabled UI for filtering data based on
  dimensions (e.g. trader = jdoe, assetClass != Equities), metrics (e.g. P&L > 1m), or any
  combination thereof.
* Updates to `Store`, `StoreFilterField`, and `cube/Query` to use the new Filter API.
* A new `setFilter()` convenience method to `Grid` and `DataView`.

To get the most out of the new Filtering capabilities, developers are encouraged to add or expand
the configs for any relevant `Store.fields` to include both their `type` and a `displayName`. Many
applications might not have Field configs specified at all for their Stores, instead relying on
Store's ability to infer its Fields from Grid Column definitions.

We are looking to gradually invert this relationship, so that core information about an app's
business objects and their properties is configured once at the `data/Field` level and then made
available to related APIs and components such as grids, filters, and forms. See note in New Features
below regarding related updates to `GridModel.columns` config processing.

#### Grid

* Added new `GridModel.setColumnVisible()` method, along with `showColumn()` and `hideColumn()`
  convenience methods. Can replace calls to `applyColumnStateChanges()` when all you need to do is
  show or hide a single column.
* Elided Grid column headers now show the full `headerName` value in a tooltip.
* Grid column definitions now accept a new `displayName` config as the recommended entry point for
  defining a friendly user-facing label for a Column.
    * If the GridModel's Store has configured a `displayName` for the linked data field, the column
      will default to use that (if not otherwise specified).
    * If specified or sourced from a Field, `displayName` will be used as the default value for the
      pre-existing `headerName` and `chooserName` configs.
* Grid columns backed by a Store Field of type `number` or `int` will be right-aligned by default.
* Added new `GridModel.showGroupRowCounts` config to allow easy hiding of group row member counts
  within each full-width group row. Default is `true`, maintaining current behavior of showing the
  counts for each group.

#### Other

* Added new `AppSpec.showBrowserContextMenu` config to control whether the browser's default context
  menu will be shown if no app-specific context menu (e.g. from a grid) would be triggered.
    * ⚠ Note this new config defaults to `false`, meaning the browser context menu will *not* be
      available. Developers should set to true for apps that expect/depend on the built-in menu.
* `LocalDate` has gained several new static factories: `tomorrow()`, `yesterday()`,
  `[start/end]OfMonth()`, and `[start/end]OfYear()`.
* A new `@computeOnce` decorator allows for lazy computation and caching of the results of decorated
  class methods or getters. Used in `LocalDate` and intended for similar immutable, long-lived
  objects that can benefit from such caching.
* `CodeInput` and `JsonInput` get new `enableSearch` and `showToolbar` props. Enabling search
  provides an simple inline find feature for searching the input's contents.
* The Admin console's Monitor Status tab displays more clearly when there are no active monitors.

### 💥 Breaking Changes

* Renamed the `data/Field.label` property to `displayName`.
* Changed the `DimensionChooserModel.dimensions` config to require objects of the
  form `{name, displayName, isLeafDimension}` when provided as an `Object[]`.
    * Previously these objects were expected to be of the form `{value, label, isLeaf}`.
    * Note however that this same config can now be passed the `dimensions` directly from a
      configured
      `Cube` instead, which is the recommended approach and should DRY up dimension definitions for
      typical use cases.
* Changes required due to the new filter API:
    * The classes `StoreFilter` and `ValueFilter` have been removed and replaced by `FunctionFilter`
      and `FieldFilter`, respectively. In most cases apps will need to make minimal or no changes.
    * The `filters/setFilters` property on `Query` has been changed to `filter/setFilter`. In most
      case apps should not need to change anything other than the name of this property - the new
      property will continue to support array representations of multiple filters.
    * `Store` has gained a new property `filterIncludesChildren` to replace the functionality
      previously provided by `StoreFilter.includesChildren`.
    * `StoreFilterField.filterOptions` has been removed. Set `filterIncludesChildren` directly on
      the store instead.

### ✨ Style

* CSS variables for "intents" - most commonly used on buttons - have been reworked to use HSL color
  values and support several standard variations of lightness and transparency.
    * Developers are encouraged to customize intents by setting the individual HSL vars provided for
      each intent (e.g. `--intent-primary-h` to adjust the primary hue) and/or the different levels
      of lightness (e.g. `--intent-primary-l3` to adjust the default lightness).
    * ⚠ Uses of the prior intent var overrides such as `--intent-primary` will no longer work. It is
      possible to set directly via `--xh-intent-primary`, but components such as buttons will still
      use the default intent shades for variations such as hover and pressed states. Again, review
      and customize the HSL vars if required.
* Desktop `Button` styles and classes have been rationalized and reworked to allow for more
  consistent and direct styling of buttons in all their many permutations (standard/minimal/outlined
  styles * default/hovered/pressed/disabled states * light/dark themes).
    * Customized intent colors will now also be applied to outlined and minimal buttons.
    * Dedicated classes are now applied to desktop buttons based on their style and state.
      Developers can key off of these classes directly if required.

### 🐞 Bug Fixes

* Fixed `Column.tooltipElement` so that it can work if a `headerTooltip` is also specified on the
  same column.
* Fixed issue where certain values (e.g. `%`) would break in `Column.tooltipElement`.
* Fixed issue where newly loaded records in `Store` were not being frozen as promised by the API.

### 📚 Libraries

* @blueprintjs/core `3.30 -> 3.31`
* codemirror `5.56 -> 5.57`
* http-status-codes `1.4 -> 2.1`
* mobx-react `6.2 -> 6.3`
* store2 `2.11 -> 2.12`

[Commit Log](https://github.com/xh/hoist-react/compare/v35.2.1...v36.0.0)

## v35.2.1 - 2020-07-31

### 🐞 Bug Fixes

* A Grid's docked summary row is now properly cleared when its bound Store is cleared.
* Additional SVG paths added to `requiredBlueprintIcons.js` to bring back calendar scroll icons on
  the DatePicker component.
* Colors specified via the `--xh-intent-` CSS vars have been removed from minimal / outlined desktop
  `Button` components because of incompatibility with `ButtonGroupInput` component. Fix to address
  issue forthcoming. (This reverts the change made in 35.2.0 below.)

[Commit Log](https://github.com/xh/hoist-react/compare/v35.2.0...v35.2.1)

## v35.2.0 - 2020-07-21

### 🎁 New Features

* `TabContainerModel` now supports a `persistWith` config to persist the active tab.
* `TabContainerModel` now supports a `emptyText` config to display when TabContainer gets rendered
  with no children.

### ⚙️ Technical

* Supports smaller bundle sizes via a greatly reduced set of BlueprintJS icons. (Requires apps to be
  built with `@xh/hoist-dev-utils` v5.2 or greater to take advantage of this optimization.)

### 🐞 Bug Fixes

* Colors specified via the `--xh-intent-` CSS vars are now applied to minimal / outlined desktop
  `Button` components. Previously they fell through to use default Blueprint colors in these modes.
* Code input correctly handles dynamically toggling readonly/disabled state.

### 📚 Libraries

* @fortawesome/fontawesome-pro `5.13 -> 5.14`
* codemirror `5.55 -> 5.56`

[Commit Log](https://github.com/xh/hoist-react/compare/v35.1.1...v35.2.0)

## v35.1.1 - 2020-07-17

### 📚 Libraries

* @blueprintjs/core `3.29 -> 3.30`

[Commit Log](https://github.com/xh/hoist-react/compare/v35.1.0...v35.1.1)

## v35.1.0 - 2020-07-16

### 🎁 New Features

* Extend existing environment diff tool to preferences. Now, both configs and preferences may be
  diffed across servers. This feature will require an update of hoist-core to a version 8.1.0 or
  greater.
* `ExportOptions.columns` provided to `GridModel` can now be specified as a function, allowing for
  full control of columns to export, including their sort order.

### 🐞 Bug Fixes

* `GridModel`s export feature was previously excluding summary rows. These are now included.
* Fixed problems with coloring and shading algorithm in `TreeMap`.
* Fixed problems with sort order of exports in `GridModel`.
* Ensure that preferences are written to server, even if set right before navigating away from page.
* Prevent situation where a spurious exception can be sent to server when application is unloaded
  while waiting on a fetch request.

[Commit Log](https://github.com/xh/hoist-react/compare/v35.0.1...v35.1.0)

## v35.0.1 - 2020-07-02

### 🐞 Bug Fixes

* Column headers no longer allocate space for a sort arrow icon when the column has an active
  `GridSorter` in the special state of `sort: null`.
* Grid auto-sizing better accounts for margins on sort arrow icons.

[Commit Log](https://github.com/xh/hoist-react/compare/v35.0.0...v35.0.1)

## v35.0.0 - 2020-06-29

### ⚖️ Licensing Change

As of this release, Hoist is [now licensed](LICENSE.md) under the popular and permissive
[Apache 2.0 open source license](https://www.apache.org/licenses/LICENSE-2.0). Previously, Hoist was
"source available" via our public GitHub repository but still covered by a proprietary license.

We are making this change to align Hoist's licensing with our ongoing commitment to openness,
transparency and ease-of-use, and to clarify and emphasize the suitability of Hoist for use within a
wide variety of enterprise software projects. For any questions regarding this change, please
[contact us](https://xh.io/contact/).

### 🎁 New Features

* Added a new Persistence API to provide a more flexible yet consistent approach to saving state for
  Components, Models, and Services to different persistent locations such as Hoist Preferences,
  browser local storage, and Hoist Dashboard views.
    * The primary entry points for this API are the new `@PersistSupport` and `@persist`
      annotations.
      `@persist` can be added to any observable property on a `@PersistSupport` to make it
      automatically synchronize with a `PersistenceProvider`. Both `HoistModel` and `HoistService`
      are decorated with `@PersistSupport`.
    * This is designed to replace any app-specific code previously added to synchronize fields and
      their values to Preferences via ad-hoc initializers and reactions.
    * This same API is now used to handle state persistence for `GridStateModel`, `PanelModel`,
      `DimensionChooserModel`, and `DashContainerModel` - configurable via the new `persistWith`
      option on those classes.
* `FetchService` now installs a default timeout of 30 seconds for all requests. This can be disabled
  by setting timeout to `null`. Fetch Timeout Exceptions have also been improved to include the same
  information as other standard exceptions thrown by this service.
    * 💥 Apps that were relying on the lack of a built-in timeout for long-running requests should
      ensure they configure such calls with a longer or null timeout.
* `Store` gets new `clearFilter()` and `recordIsFiltered()` helper functions.
* The Admin console's Activity Tracking tab has been significantly upgraded to allow admins to
  better analyze both built-in and custom tracking data generated by their application. Its sibling
  Client Errors tab has also been updated with a docked detail panel.
* `CodeInput` gets new `showCopyButton` prop - set to true to provide an inline action button to
  copy the editor contents to the clipboard.
* Hoist config `xhEnableMonitoring` can be used to enable/disable the Admin monitor tab and its
  associated server-side jobs

### 💥 Breaking Changes

* Applications should update to `hoist-core` v8.0.1 or above, required to support the upgraded Admin
  Activity Tracking tab. Contact XH for assistance with this update.
* The option `PanelModel.prefName` has been removed in favor of `persistWith`. Existing user state
  will be transferred to the new format, assuming a `PersistenceProvider` of type 'pref' referring
  to the same preference is used (e.g. `persistWith: {prefKey: 'my-panel-model-prefName'}`.
* The option `GridModel.stateModel` has been removed in favor of `persistWith`. Existing user state
  will be transferred to the new format, assuming a `PersistenceProvider` of type 'localStorage'
  referring to the same key is used (e.g. `persistWith: {localStorageKey: 'my-grid-state-id'}`.
    * Use the new `GridModel.persistOptions` config for finer control over what grid state is
      persisted (replacement for stateModel configs to disable persistence of column
      state/sorting/grouping).
* The options `DimensionChooserModel.preference` and `DimensionChooserModel.historyPreference` have
  been removed in favor of `persistWith`.
* `AppSpec.idleDetectionEnabled` has been removed. App-specific Idle detection is now enabled via
  the new `xhIdleConfig` config. The old `xhIdleTimeoutMins` has also been deprecated.
* `AppSpec.idleDialogClass` has been renamed `AppSpec.idlePanel`. If specified, it should be a
  full-screen component.
* `PinPad` and `PinPadModel` have been moved to `@xh/hoist/cmp/pinpad`, and is now available for use
  with both standard and mobile toolkits.
* Third-party dependencies updated to properly reflect application-level licensing requirements.
  Applications must now import and provide their licensed version of ag-Grid, and Highcharts to
  Hoist. See file `Bootstrap.js` in Toolbox for an example.

### 🐞 Bug Fixes

* Sorting special columns generated by custom ag-Grid configurations (e.g. auto-group columns) no
  longer throws with an error.
* The `deepFreeze()` util - used to freeze data in `Record` instances - now only attempts to freeze
  a whitelist of object types that are known to be safely freezable. Custom application classes and
  other potentially-problematic objects (such as `moment` instances) are no longer frozen when
  loaded into `Record` fields.

### 📚 Libraries

Note that certain licensed third-party dependencies have been removed as direct dependencies of this
project, as per note in Breaking Changes above.

* @xh/hoist-dev-utils `4.x -> 5.x` - apps should also update to the latest 5.x release of dev-utils.
  Although license and dependency changes triggered a new major version of this dev dependency, no
  application-level changes should be required.
* @blueprintjs/core `3.28 -> 3.29`
* codemirror `5.54 -> 5.55`
* react-select `3.0 -> 3.1`

### 📚 Optional Libraries

* ag-Grid `23.0.2` > `23.2.0` (See Toolbox app for example on this upgrade)
* Highcharts `8.0.4 -> 8.1.1`

[Commit Log](https://github.com/xh/hoist-react/compare/v34.0.0...v35.0.0)

## v34.0.0 - 2020-05-26

### 🎁 New Features

* Hoist's enhanced autosizing is now enabled on all grids by default. See `GridModel` and
  `GridAutosizeService` for more details.
* New flags `XH.isPhone`, `XH.isTablet`, and `XH.isDesktop` available for device-specific switching.
  Corresponding `.xh-phone`, `.xh-tablet`, and `.xh-desktop` CSS classes are added to the document
  `body`. These flags and classes are set based on the detected device, as per its user-agent.
    * One of the two higher-level CSS classes `.xh-standard` or `.xh-mobile` will also be applied
      based on an app's use of the primary (desktop-centric) components vs mobile components - as
      declared by its `AppSpec.isMobileApp` - regardless of the detected device.
    * These changes provide more natural support for use cases such as apps that are built with
      standard components yet target/support tablet users.
* New method `Record.get()` provides an alternative API for checked data access.
* The mobile `Select` component supports the `enableFilter` and `enableCreate` props.
* `DashContainerModel` supports new `layoutLocked`, `contentLocked` and `renameLocked` modes.
* `DimensionChooser` now has the ability to persist its value and history separately.
* Enhance Hoist Admin's Activity Tracking tab.
* Enhance Hoist Admin's Client Error tab.

### 💥 Breaking Changes

* `emptyFlexCol` has been removed from the Hoist API and should simply be removed from all client
  applications. Improvements to agGrid's default rendering of empty space have made it obsolete.
* `isMobile` property on `XH` and `AppSpec` has been renamed to `isMobileApp`. All apps will need to
  update their (required) use of this flag in the app specifications within their
  `/client-app/src/apps` directory.
* The `xh-desktop` class should no longer be used to indicate a non-mobile toolkit based app. For
  this purpose, use `xh-standard` instead.

### 🐞 Bug Fixes

* Fix to Average Aggregators when used with hierarchical data.
* Fixes to Context Menu handling on `Panel` to allow better handling of `[]` and `null`.

### 📚 Libraries

* @blueprintjs/core `3.26 -> 3.28`
* @blueprintjs/datetime `3.16 -> 3.18`
* codemirror `5.53 -> 5.54`
* react-transition-group `4.3 -> 4.4`

[Commit Log](https://github.com/xh/hoist-react/compare/v33.3.0...v34.0.0)

## v33.3.0 - 2020-05-08

### ⚙️ Technical

* Additional updates to experimental autosize feature: standardization of naming, better masking
  control, and API fixes. Added new property `autosizeOptions` on `GridModel` and main entry point
  is now named `GridModel.autosizeAsync()`.

### 🐞 Bug Fixes

* `Column.hideable` will now be respected by ag-grid column drag and drop
  [#1900](https://github.com/xh/hoist-react/issues/1900)
* Fixed an issue where dragging a column would cause it to be sorted unintentionally.

[Commit Log](https://github.com/xh/hoist-react/compare/v33.2.0...v33.3.0)

## v33.2.0 - 2020-05-07

### 🎁 New Features

* Virtual column rendering has been disabled by default, as it offered a minimal performance benefit
  for most grids while compromising autosizing. See new `GridModel.useVirtualColumns` config, which
  can be set to `true` to re-enable this behavior if required.
* Any `GridModel` can now be reset to its code-prescribed defaults via the column chooser reset
  button. Previously, resetting to defaults was only possible for grids that persisted their state
  with a `GridModel.stateModel` config.

### 🐞 Bug Fixes

* Fixed several issues with new grid auto-sizing feature.
* Fixed issues with and generally improved expand/collapse column alignment in tree grids.
    * 💥 Note that this improvement introduced a minor breaking change for apps that have customized
      tree indentation via the removed `--grid-tree-indent-px` CSS var. Use `--grid-tree-indent`
      instead. Note the new var is specified in em units to scale well across grid sizing modes.

### ⚙️ Technical

* Note that the included version of Onsen has been replaced with a fork that includes updates for
  react 16.13. Apps should not need to make any changes.

### 📚 Libraries

* react `~16.8 -> ~16.13`
* onsenui `~16.8` -> @xh/onsenui `~16.13`
* react-onsenui `~16.8` -> @xh/react-onsenui `~16.13`

[Commit Log](https://github.com/xh/hoist-react/compare/v33.1.0...33.2.0)

## v33.1.0 - 2020-05-05

### 🎁 New Features

* Added smart auto-resizing of columns in `GridModel` Unlike ag-Grid's native auto-resizing support,
  Hoist's auto-resizing will also take into account collapsed rows, off-screen cells that are not
  currently rendered in the DOM, and summary rows. See the new `GridAutosizeService` for details.
    * This feature is currently marked as 'experimental' and must be enabled by passing a special
      config to the `GridModel` constructor of the form `experimental: {useHoistAutosize: true}`. In
      future versions of Hoist, we expect to make it the default behavior.
* `GridModel.autoSizeColumns()` has been renamed `GridModel.autosizeColumns()`, with lowercase 's'.
  Similarly, the `autoSizeColumns` context menu token has been renamed `autosizeColumns`.

### 🐞 Bug Fixes

* Fixed a regression with `StoreFilterField` introduced in v33.0.1.

[Commit Log](https://github.com/xh/hoist-react/compare/v33.0.2...33.1.0)

## v33.0.2 - 2020-05-01

### 🎁 New Features

* Add Hoist Cube Aggregators: `AverageAggregator` and `AverageStrictAggregator`
* `ColAutosizeButton` has been added to desktop and mobile

### 🐞 Bug Fixes

* Fixed mobile menus to constrain to the bottom of the viewport, scrolling if necessary.
  [#1862](https://github.com/xh/hoist-react/issues/1862)
* Tightened up mobile tree grid, fixed issues in mobile column chooser.
* Fixed a bug with reloading hierarchical data in `Store`.
  [#1871](https://github.com/xh/hoist-react/issues/1871)

[Commit Log](https://github.com/xh/hoist-react/compare/v33.0.1...33.0.2)

## v33.0.1 - 2020-04-29

### 🎁 New Features

* `StoreFieldField` supports dot-separated field names in a bound `GridModel`, meaning it will now
  match on columns with fields such as `address.city`.

* `Toolbar.enableOverflowMenu` now defaults to `false`. This was determined safer and more
  appropriate due to issues with the underlying Blueprint implementation, and the need to configure
  it carefully.

### 🐞 Bug Fixes

* Fixed an important bug with state management in `StoreFilterField`. See
  https://github.com/xh/hoist-react/issues/1854

* Fixed the default sort order for grids. ABS DESC should be first when present.

### 📚 Libraries

* @blueprintjs/core `3.25 -> 3.26`
* codemirror `5.52 -> 5.53`

[Commit Log](https://github.com/xh/hoist-react/compare/v33.0.0...v33.0.1)

## v33.0.0 - 2020-04-22

### 🎁 New Features

* The object returned by the `data` property on `Record` now includes the record `id`. This will
  allow for convenient access of the id with the other field values on the record.
* The `Timer` class has been enhanced and further standardized with its Hoist Core counterpart:
    * Both the `interval` and `timeout` arguments may be specified as functions, or config keys
      allowing for dynamic lookup and reconfiguration.
    * Added `intervalUnits` and `timeoutUnits` arguments.
    * `delay` can now be specified as a boolean for greater convenience.

### 💥 Breaking Changes

* We have consolidated the import location for several packages, removing unintended nested index
  files and 'sub-packages'. In particular, the following locations now provide a single index file
  for import for all of their public contents: `@xh/hoist/core`, `@xh/hoist/data`,
  `@xh/hoist/cmp/grid`, and `@xh/hoist/desktop/cmp/grid`. Applications may need to update import
  statements that referred to index files nested within these directories.
* Removed the unnecessary and confusing `values` getter on `BaseFieldModel`. This getter was not
  intended for public use and was intended for the framework's internal implementation only.
* `ColumnGroup.align` has been renamed to `ColumnGroup.headerAlign`. This avoids confusion with the
  `Column` API, where `align` refers to the alignment of cell contents within the column.

### 🐞 Bug Fixes

* Exceptions will no longer overwrite the currently shown exception in the exception dialog if the
  currently shown exception requires reloading the application.
  [#1834](https://github.com/xh/hoist-react/issues/1834)

### ⚙️ Technical

* Note that the Mobx React bindings have been updated to 6.2, and we have enabled the recommended
  "observer batching" feature as per
  [the mobx-react docs](https://github.com/mobxjs/mobx-react-lite/#observer-batching).

### 📚 Libraries

* @blueprintjs/core `3.24 -> 3.25`
* @blueprintjs/datetime `3.15 -> 3.16`
* mobx-react `6.1 -> 6.2`

[Commit Log](https://github.com/xh/hoist-react/compare/v32.0.4...v33.0.0)

## v32.0.5 - 2020-07-14

### 🐞 Bug Fixes

* Fixes a regression in which grid exports were no longer sorting rows properly.

[Commit Log](https://github.com/xh/hoist-react/compare/v32.0.4...v32.0.5)

## v32.0.4 - 2020-04-09

### 🐞 Bug Fixes

* Fixes a regression with the alignment of `ColumnGroup` headers.
* Fixes a bug with 'Copy Cell' context menu item for certain columns displaying the Record ID.
* Quiets console logging of 'routine' exceptions to 'debug' instead of 'log'.

[Commit Log](https://github.com/xh/hoist-react/compare/v32.0.3...v32.0.4)

## v32.0.3 - 2020-04-06

### 🐞 Bug Fixes

* Suppresses a console warning from ag-Grid for `GridModel`s that do not specify an `emptyText`.

[Commit Log](https://github.com/xh/hoist-react/compare/v32.0.2...v32.0.3)

## v32.0.2 - 2020-04-03

⚠ Note that this release includes a *new major version of ag-Grid*. Please consult the
[ag-Grid Changelog](https://www.ag-grid.com/ag-grid-changelog/) for versions 22-23 to review
possible breaking changes to any direct/custom use of ag-Grid APIs and props within applications.

### 🎁 New Features

* GridModel `groupSortFn` now accepts `null` to turn off sorting of group rows.
* `DockViewModel` now supports optional `width`, `height` and `collapsedWidth` configs.
* The `appMenuButton.extraItems` prop now accepts `MenuItem` configs (as before) but also React
  elements and the special string token '-' (shortcut to render a `MenuDivider`).
* Grid column `flex` param will now accept numbers, with available space divided between flex
  columns in proportion to their `flex` value.
* `Column` now supports a `sortingOrder` config to allow control of the sorting options that will be
  cycled through when the user clicks on the header.
* `PanelModel` now supports setting a `refreshMode` to control how collapsed panels respond to
  refresh requests.

### 💥 Breaking Changes

* The internal DOM structure of desktop `Panel` has changed to always include an inner frame with
  class `.xh-panel__content`. You may need to update styling that targets the inner structure of
  `Panel` via `.xh-panel`.
* The hooks `useOnResize()` and `useOnVisibleChange()` no longer take a `ref` argument. Use
  `composeRefs` to combine the ref that they return with any ref you wish to compose them with.
* The callback for `useOnResize()` will now receive an object representing the locations and
  dimensions of the element's content box. (Previously it incorrectly received an array of
  `ResizeObserver` entries that had to be de-referenced)
* `PanelModel.collapsedRenderMode` has been renamed to `PanelModel.renderMode`, to be more
  consistent with other Hoist APIs such as `TabContainer`, `DashContainer`, and `DockContainer`.

### 🐞 Bug Fixes

* Checkboxes in grid rows in Tiny sizing mode have been styled to fit correctly within the row.
* `GridStateModel` no longer saves/restores the width of non-resizable columns.
  [#1718](https://github.com/xh/hoist-react/issues/1718)
* Fixed an issue with the hooks useOnResize and useOnVisibleChange. In certain conditions these
  hooks would not be called. [#1808](https://github.com/xh/hoist-react/issues/1808)
* Inputs that accept a rightElement prop will now properly display an Icon passed as that element.
  [#1803](https://github.com/xh/hoist-react/issues/1803)

### ⚙️ Technical

* Flex columns now use the built-in ag-Grid flex functionality.

### 📚 Libraries

* ag-grid-community `removed @ 21.2`
* ag-grid-enterprise `21.2` replaced with @ag-grid-enterprise/all-modules `23.0`
* ag-grid-react `21.2` replaced with @ag-grid-community/react `23.0`
* @fortawesome/* `5.12 -> 5.13`
* codemirror `5.51 -> 5.52`
* filesize `6.0 -> 6.1`
* numbro `2.1 -> 2.2`
* react-beautiful-dnd `12.0 -> 13.0`
* store2 `2.10 -> 2.11`
* compose-react-refs `NEW 1.0.4`

[Commit Log](https://github.com/xh/hoist-react/compare/v31.0.0...v32.0.2)

## v31.0.0 - 2020-03-16

### 🎁 New Features

* The mobile `Navigator` / `NavigatorModel` API has been improved and made consistent with other
  Hoist content container APIs such as `TabContainer`, `DashContainer`, and `DockContainer`.
    * `NavigatorModel` and `PageModel` now support setting a `RenderMode` and `RefreshMode` to
      control how inactive pages are mounted/unmounted and how they respond to refresh requests.
    * `Navigator` pages are no longer required to to return `Page` components - they can now return
      any suitable component.
* `DockContainerModel` and `DockViewModel` also now support `refreshMode` and `renderMode` configs.
* `Column` now auto-sizes when double-clicking / double-tapping its header.
* `Toolbar` will now collapse overflowing items into a drop down menu. (Supported for horizontal
  toolbars only at this time.)
* Added new `xhEnableLogViewer` config (default `true`) to enable or disable the Admin Log Viewer.

#### 🎨 Icons

* Added `Icon.icon()` factory method as a new common entry point for creating new FontAwesome based
  icons in Hoist. It should typically be used instead of using the `FontAwesomeIcon` component
  directly.
* Also added a new `Icon.fileIcon()` factory. This method take a filename and returns an appropriate
  icon based on its extension.
* All Icon factories can now accept an `asHtml` parameter, as an alternative to calling the helper
  function `convertIconToSVG()` on the element. Use this to render icons as raw html where needed
  (e.g. grid renderers).
* Icons rendered as html will now preserve their styling, tooltips, and size.

### 💥 Breaking Changes

* The application's primary `HoistApplicationModel` is now instantiated and installed as
  `XH.appModel` earlier within the application initialization sequence, with construction happening
  prior to the init of the XH identity, config, and preference services.
    * This allows for a new `preAuthInitAsync()` lifecycle method to be called on the model before
      auth has completed, but could be a breaking change for appModel code that relied on these
      services for field initialization or in its constructor.
    * Such code should be moved to the core `initAsync()` method instead, which continues to be
      called after all XH-level services are initialized and ready.
* Mobile apps may need to adjust to the following updates to `NavigatorModel` and related APIs:
    * `NavigatorModel`'s `routes` constructor parameter has been renamed `pages`.
    * `NavigatorModel`'s observable `pages[]` has been renamed `stack[]`.
    * `NavigatorPageModel` has been renamed `PageModel`. Apps do not usually create `PageModels`
      directly, so this change is unlikely to require code updates.
    * `Page` has been removed from the mobile toolkit. Components that previously returned a `Page`
      for inclusion in a `Navigator` or `TabContainer` can now return any component. It is
      recommended you replace `Page` with `Panel` where appropriate.
* Icon enhancements described above removed the following public methods:
    * The `fontAwesomeIcon()` factory function (used to render icons not already enumerated by
      Hoist)
      has been replaced by the improved `Icon.icon()` factory - e.g. `fontAwesomeIcon({icon: ['far',
      'alicorn']}) -> Icon.icon({iconName: 'alicorn'})`.
    * The `convertIconToSvg()` utility method has been replaced by the new `asHtml` parameter on
      icon factory functions. If you need to convert an existing icon element,
      use `convertIconToHtml()`.
* `Toolbar` items should be provided as direct children. Wrapping Toolbar items in container
  components can result in unexpected item overflow.

### 🐞 Bug Fixes

* The `fmtDate()` utility now properly accepts, parses, and formats a string value input as
  documented.
* Mobile `PinPad` input responsiveness improved on certain browsers to avoid lag.

### ⚙️ Technical

* New lifecycle methods `preAuthInitAsync()` and `logoutAsync()` added to the `HoistAppModel`
  decorator (aka the primary `XH.appModel`).

[Commit Log](https://github.com/xh/hoist-react/compare/v30.1.0...v31.0.0)

## v30.1.0 - 2020-03-04

### 🐞 Bug Fixes

* Ensure `WebSocketService.connected` remains false until `channelKey` assigned and received from
  server.
* When empty, `DashContainer` now displays a user-friendly prompt to add an initial view.

### ⚙️ Technical

* Form validation enhanced to improve handling of asynchronous validation. Individual rules and
  constraints are now re-evaluated in parallel, allowing for improved asynchronous validation.
* `Select` will now default to selecting contents on focus if in filter or creatable mode.

[Commit Log](https://github.com/xh/hoist-react/compare/v30.0.0...30.1.0)

## v30.0.0 - 2020-02-29

### 🎁 New Features

* `GridModel` and `DataViewModel` now support `groupRowHeight`, `groupRowRenderer` and
  `groupRowElementRenderer` configs. Grouping is new in general to `DataViewModel`, which now takes
  a `groupBy` config.
    * `DataViewModel` allows for settable and multiple groupings and sorters.
    * `DataViewModel` also now supports additional configs from the underlying `GridModel` that make
      sense in a `DataView` context, such as `showHover` and `rowBorders`.
* `TabContainerModel` now accepts a `track` property (default false) for easily tracking tab views
  via Hoist's built-in activity tracking.
* The browser document title is now set to match `AppSpec.clientAppName` - helpful for projects with
  multiple javascript client apps.
* `StoreFilterField` accepts all other config options from `TextInput` (e.g. `disabled`).
* Clicking on a summary row in `Grid` now clears its record selection.
* The `@LoadSupport` decorator now provides an additional observable property `lastException`. The
  decorator also now logs load execution times and failures to `console.debug` automatically.
* Support for mobile `Panel.scrollable` prop made more robust with re-implementation of inner
  content element. Note this change included a tweak to some CSS class names for mobile `Panel`
  internals that could require adjustments if directly targeted by app stylesheets.
* Added new `useOnVisibleChange` hook.
* Columns now support a `headerAlign` config to allow headers to be aligned differently from column
  contents.

### 💥 Breaking Changes

* `Toolbar` items must be provided as direct children. Wrapping Toolbar items in container
  components can result in unexpected item overflow.
* `DataView.rowCls` prop removed, replaced by new `DataViewModel.rowClassFn` config for more
  flexibility and better symmetry with `GridModel`.
* `DataViewModel.itemRenderer` renamed to `DataViewModel.elementRenderer`
* `DataView` styling has been updated to avoid applying several unwanted styles from `Grid`. Note
  that apps might rely on these styles (intentionally or not) for their `itemRenderer` components
  and appearance and will need to adjust.
* Several CSS variables related to buttons have been renamed for consistency, and button style rules
  have been adjusted to ensure they take effect reliably across desktop and mobile buttons
  ([#1568](https://github.com/xh/hoist-react/pull/1568)).
* The optional `TreeMapModel.highchartsConfig` object will now be recursively merged with the
  top-level config generated by the Hoist model and component, where previously it was spread onto
  the generated config. This could cause a change in behavior for apps using this config to
  customize map instances, but provides more flexibility for e.g. customizing the `series`.
* The signature of `useOnResize` hook has been modified slightly for API consistency and clarity.
  Options are now passed in a configuration object.

### 🐞 Bug Fixes

* Fixed an issue where charts that are rendered while invisible would have the incorrect size.
  [#1703](https://github.com/xh/hoist-react/issues/1703)
* Fixed an issue where zeroes entered by the user in `PinPad` would be displayed as blanks.
* Fixed `fontAwesomeIcon` elem factory component to always include the default 'fa-fw' className.
  Previously, it was overridden if a `className` prop was provided.
* Fixed an issue where ConfigDiffer would always warn about deletions, even when there weren't any.
  [#1652](https://github.com/xh/hoist-react/issues/1652)
* `TextInput` will now set its value to `null` when all text is deleted and the clear icon will
  automatically hide.
* Fixed an issue where multiple buttons in a `ButtonGroupInput` could be shown as active
  simultaneously. [#1592](https://github.com/xh/hoist-react/issues/1592)
* `StoreFilterField` will again match on `Record.id` if bound to a Store or a GridModel with the
  `id` column visible. [#1697](https://github.com/xh/hoist-react/issues/1697)
* A number of fixes have been applied to `RelativeTimeStamp` and `getRelativeTimestamp`, especially
  around its handling of 'equal' or 'epsilon equal' times. Remove unintended leading whitespace from
  `getRelativeTimestamp`.

### ⚙️ Technical

* The `addReaction` and `addAutorun` methods (added to Hoist models, components, and services by the
  `ReactiveSupport` mixin) now support a configurable `debounce` argument. In many cases, this is
  preferable to the built-in MobX `delay` argument, which only provides throttling and not true
  debouncing.
* New `ChartModel.highchart` property provides a reference to the underlying HighChart component.

### 📚 Libraries

* @blueprintjs/core `3.23 -> 3.24`
* react-dates `21.7 -> 21.8`
* react-beautiful-dnd `11.0 -> 12.2`

[Commit Log](https://github.com/xh/hoist-react/compare/v29.1.0...v30.0.0)

## v29.1.0 - 2020-02-07

### 🎁 New Features

#### Grid

* The `compact` config on `GridModel` has been deprecated in favor of the more powerful `sizingMode`
  which supports the values 'large', 'standard', 'compact', or 'tiny'.
    * Each new mode has its own set of CSS variables for applications to override as needed.
    * Header and row heights are configurable for each via the `HEADER_HEIGHTS` and `ROW_HEIGHTS`
      static properties of the `AgGrid` component. These objects can be modified on init by
      applications that wish to customize the default row heights globally.
    * 💥 Note that these height config objects were previously exported as constants from AgGrid.js.
      This would be a breaking change for any apps that imported the old objects directly (
      considered unlikely).
* `GridModel` now exposes an `autoSizeColumns` method, and the Grid context menu now contains an
  `Autosize Columns` option by default.
* `Column` and `ColumnGroup` now support React elements for `headerName`.

#### Data

* The `Store` constructor now accepts a `data` argument to load data at initialization.
* The `xh/hoist/data/cube` package has been modified substantially to better integrate with the core
  data package and support observable "Views". See documentation on `Cube` for more information.

#### Other

* Added a `PinPad` component for streamlined handling of PIN entry on mobile devices.
* `FormField` now takes `tooltipPosition` and `tooltipBoundary` props for customizing minimal
  validation tooltip.
* `RecordAction.actionFn` parameters now include a `buttonEl` property containing the button element
  when used in an action column.
* Mobile Navigator component now takes an `animation` prop which can be set to 'slide' (default),
  'lift', 'fade', or 'none'. These values are passed to the underlying onsenNavigator component.
  ([#1641](https://github.com/xh/hoist-react/pull/1641))
* `AppOption` configs now accept an `omit` property for conditionally excluding options.

### 🐞 Bug Fixes

* Unselectable grid rows are now skipped during up/down keyboard navigation.
* Fix local quick filtering in `LeftRightChooser` (v29 regression).
* Fix `SplitTreeMap` - the default filtering once again splits the map across positive and negative
  values as intended (v29 regression).

### ⚙️ Technical

* `FormFields` now check that they are contained in a Hoist `Form`.

### 📚 Libraries

* @blueprintjs/core `3.22 -> 3.23`
* codemirror `5.50 -> 5.51`
* react-dates `21.5 -> 21.7`

[Commit Log](https://github.com/xh/hoist-react/compare/v29.0.0...v29.1.0)

## v29.0.0 - 2020-01-24

### 🗄️ Data Package Changes

Several changes have been made to data package (`Store` and `Record`) APIs for loading, updating,
and modifying data. They include some breaking changes, but pave the way for upcoming enhancements
to fully support inline grid editing and other new features.

Store now tracks the "committed" state of its records, which represents the data as it was loaded
(typically from the server) via `loadData()` or `updateData()`. Records are now immutable and
frozen, so they cannot be changed directly, but Store offers a new `modifyRecords()` API to apply
local modifications to data in a tracked and managed way. (Store creates new records internally to
hold both this modified data and the original, "committed" data.) This additional state tracking
allows developers to query Stores for modified or added records (e.g. to flush back to the server
and persist) as well as call new methods to revert changes (e.g. to undo a block of changes that the
user wishes to discard).

Note the following more specific changes to these related classes:

#### Record

* 💥 Record data properties are now nested within a `data` object on Record instances and are no
  longer available as top-level properties on the Record itself.
    * Calls to access data such as `rec.quantity` must be modified to `rec.data.quantity`.
    * When accessing multiple properties, destructuring provides an efficient syntax -
      e.g. `const {quantity, price} = rec.data;`.
* 💥 Records are now immutable and cannot be modified by applications directly.
    * This is a breaking change, but should only affect apps with custom inline grid editing
      implementations or similar code that modifies individual record values.
    * Calls to change data such as `rec.quantity = 100` must now be made through the Record's Store,
      e.g. `store.modifyData({id: 41, quantity: 100})`
* Record gains new getters for inspecting its state, including: `isAdd`, `isModified`, and
  `isCommitted`.

#### Store

* 💥 `noteDataUpdated()` has been removed, as out-of-band modifications to Store Records are no
  longer possible.
* 💥 Store's `idSpec` function is now called with the raw record data - previously it was passed
  source data after it had been run through the store's optional `processRawData` function. (This is
  unlikely to have a practical impact on most apps, but is included here for completeness.)
* `Store.updateData()` now accepts a flat list of raw data to process into Record additions and
  updates. Previously developers needed to call this method with an object containing add, update,
  and/or remove keys mapped to arrays. Now Store will produce an object of this shape automatically.
* `Store.refreshFilter()` method has been added to allow applications to rebuild the filtered data
  set if some application state has changed (apart from the store's data itself) which would affect
  the store filter.
* Store gains new methods for manipulating its Records and data, including `addRecords()`,
  `removeRecords()`, `modifyRecords()`, `revertRecords()`, and `revert()`. New getters have been
  added for `addedRecords`, `removedRecords`, `modifiedRecords`, and `isModified`.

#### Column

* Columns have been enhanced for provide basic support for inline-editing of record data. Further
  inline editing support enhancements are planned for upcoming Hoist releases.
* `Column.getValueFn` config added to retrieve the cell value for a Record field. The default
  implementation pulls the value from the Record's new `data` property (see above). Apps that
  specify custom `valueGetter` callbacks via `Column.agOptions` should now implement their custom
  logic in this new config.
* `Column.setValueFn` config added to support modifying the Column field's value on the underlying
  Record. The default implementation calls the new `Store.modifyRecords()` API and should be
  sufficient for the majority of cases.
* `Column.editable` config added to indicate if a column/cell should be inline-editable.

### 🎁 New Features

* Added keyboard support to ag-Grid context menus.
* Added `GridModel.setEmptyText()` to allow updates to placeholder text after initial construction.
* Added `GridModel.ensureSelectionVisible()` to scroll the currently selected row into view.
* When a `TreeMap` is bound to a `GridModel`, the grid will now respond to map selection changes by
  scrolling to ensure the selected grid row is visible.
* Added a `Column.tooltipElement` config to support fully customizable tooltip components.
* Added a `useOnResize` hook, which runs a function when a component is resized.
* Exposed an `inputRef` prop on numberInput, textArea, and textInput
* `PanelModel` now accepts a `maxSize` config.
* `RelativeTimeStamp` now support a `relativeTo` option, allowing it to display the difference
  between a timestamp and another reference time other than now. Both the component and the
  `getRelativeTimestamp()` helper function now leverage moment.js for their underlying
  implementation.
* A new `Clock` component displays the time, either local to the browser or for a configurable
  timezone.
* `LeftRightChooser` gets a new `showCounts` option to print the number of items on each side.
* `Select` inputs support a new property `enableWindowed` (desktop platform only) to improve
  rendering performance with large lists of options.
* `Select` inputs support grouped options. To use, add an attribute `options` containing an array of
  sub-options.
* `FetchService` methods support a new `timeout` option. This config chains `Promise.timeout()` to
  the promises returned by the service.
* Added alpha version of `DashContainer` for building dynamic, draggable dashboard-style layouts.
  Please note: the API for this component is subject to change - use at your own risk!
* `Select` now allows the use of objects as values.
* Added a new `xhEnableImpersonation` config to enable or disable the ability of Hoist Admins to
  impersonate other users. Note that this defaults to `false`. Apps will need to set this config to
  continue using impersonation. (Note that an update to hoist-core 6.4+ is required for this config
  to be enforced on the server.)
* `FormField` now supports a `requiredIndicator` to customize how required fields are displayed.
* Application build tags are now included in version update checks, primarily to prompt dev/QA users
  to refresh when running SNAPSHOT versions. (Note that an update to hoist-core 6.4+ is required for
  the server to emit build tag for comparison.)
* `CodeInput` component added to provide general `HoistInput` support around the CodeMirror code
  editor. The pre-existing `JsonInput` has been converted to a wrapper around this class.
* `JsonInput` now supports an `autoFocus` prop.
* `Select` now supports a `hideDropdownIndicator` prop.
* `useOnResize` hook will now ignore visibility changes, i.e. a component resizing to a size of 0.
* `DimensionChooser` now supports a `popoverPosition` prop.
* `AppBar.appMenuButtonPosition` prop added to configure the App Menu on the left or the right, and
  `AppMenuButton` now accepts and applies any `Button` props to customize.
* New `--xh-grid-tree-indent-px` CSS variable added to allow control over the amount of indentation
  applied to tree grid child nodes.

### 💥 Breaking Changes

* `GridModel.contextMenuFn` config replaced with a `contextMenu` parameter. The new parameter will
  allow context menus to be specified with a simple array in addition to the function specification
  currently supported.
* `GridModel.defaultContextMenuTokens` config renamed to `defaultContextMenu`.
* `Chart` and `ChartModel` have been moved from `desktop/cmp/charts` to `cmp/charts`.
* `StoreFilterField` has been moved from `desktop/cmp/store` to `cmp/store`.
* The options `nowEpsilon` and `nowString` on `RelativeTimestamp` have been renamed to `epsilon` and
  `equalString`, respectively.
* `TabRenderMode` and `TabRefreshMode` have been renamed to `RenderMode` and `RefreshMode` and moved
  to the `core` package. These enumerations are now used in the APIs for `Panel`, `TabContainer`,
  and `DashContainer`.
* `DockViewModel` now requires a function, or a HoistComponent as its `content` param. It has always
  been documented this way, but a bug in the original implementation had it accepting an actual
  element rather than a function. As now implemented, the form of the `content` param is consistent
  across `TabModel`, `DockViewModel`, and `DashViewSpec`.
* `JsonInput.showActionButtons` prop replaced with more specific `showFormatButton` and
  `showFullscreenButton` props.
* The `DataView.itemHeight` prop has been moved to `DataViewModel` where it can now be changed
  dynamically by applications.
* Desktop `AppBar.appMenuButtonOptions` prop renamed to `appMenuButtonProps` for consistency.

### 🐞 Bug Fixes

* Fixed issue where JsonInput was not receiving its `model` from context
  ([#1456](https://github.com/xh/hoist-react/issues/1456))
* Fixed issue where TreeMap would not be initialized if the TreeMapModel was created after the
  GridModel data was loaded ([#1471](https://github.com/xh/hoist-react/issues/1471))
* Fixed issue where export would create malformed file with dynamic header names
* Fixed issue where exported tree grids would have incorrect aggregate data
  ([#1447](https://github.com/xh/hoist-react/issues/1447))
* Fixed issue where resizable Panels could grow larger than desired
  ([#1498](https://github.com/xh/hoist-react/issues/1498))
* Changed RestGrid to only display export button if export is enabled
  ([#1490](https://github.com/xh/hoist-react/issues/1490))
* Fixed errors when grouping rows in Grids with `groupUseEntireRow` turned off
  ([#1520](https://github.com/xh/hoist-react/issues/1520))
* Fixed problem where charts were resized when being hidden
  ([#1528](https://github.com/xh/hoist-react/issues/1528))
* Fixed problem where charts were needlessly re-rendered, hurting performance and losing some state
  ([#1505](https://github.com/xh/hoist-react/issues/1505))
* Removed padding from Select option wrapper elements which was making it difficult for custom
  option renderers to control the padding ([1571](https://github.com/xh/hoist-react/issues/1571))
* Fixed issues with inconsistent indentation for tree grid nodes under certain conditions
  ([#1546](https://github.com/xh/hoist-react/issues/1546))
* Fixed autoFocus on NumberInput.

### 📚 Libraries

* @blueprintjs/core `3.19 -> 3.22`
* @blueprintjs/datetime `3.14 -> 3.15`
* @fortawesome/fontawesome-pro `5.11 -> 5.12`
* codemirror `5.49 -> 5.50`
* core-js `3.3 -> 3.6`
* fast-deep-equal `2.0 -> 3.1`
* filesize `5.0 -> 6.0`
* highcharts 7.2 -> 8.0`
* mobx `5.14 -> 5.15`
* react-dates `21.3 -> 21.5`
* react-dropzone `10.1 -> 10.2`
* react-windowed-select `added @ 2.0.1`

[Commit Log](https://github.com/xh/hoist-react/compare/v28.2.0...v29.0.0)

## v28.2.0 - 2019-11-08

### 🎁 New Features

* Added a `DateInput` component to the mobile toolkit. Its API supports many of the same options as
  its desktop analog with the exception of `timePrecision`, which is not yet supported.
* Added `minSize` to panelModel. A resizable panel can now be prevented from resizing to a size
  smaller than minSize. ([#1431](https://github.com/xh/hoist-react/issues/1431))

### 🐞 Bug Fixes

* Made `itemHeight` a required prop for `DataView`. This avoids an issue where agGrid went into an
  infinite loop if this value was not set.
* Fixed a problem with `RestStore` behavior when `dataRoot` changed from its default value.

[Commit Log](https://github.com/xh/hoist-react/compare/v28.1.1...v28.2.0)

## v28.1.1 - 2019-10-23

### 🐞 Bug Fixes

* Fixes a bug with default model context being set incorrectly within context inside of `Panel`.

[Commit Log](https://github.com/xh/hoist-react/compare/v28.1.0...v28.1.1)

## v28.1.0 - 2019-10-18

### 🎁 New Features

* `DateInput` supports a new `strictInputParsing` prop to enforce strict parsing of keyed-in entries
  by the underlying moment library. The default value is false, maintained the existing behavior
  where [moment will do its best](https://momentjs.com/guides/#/parsing/) to parse an entered date
  string that doesn't exactly match the specified format
* Any `DateInput` values entered that exceed any specified max/minDate will now be reset to null,
  instead of being set to the boundary date (which was surprising and potentially much less obvious
  to a user that their input had been adjusted automatically).
* `Column` and `ColumnGroup` now accept a function for `headerName`. The header will be
  automatically re-rendered when any observable properties referenced by the `headerName` function
  are modified.
* `ColumnGroup` now accepts an `align` config for setting the header text alignment
* The flag `toContext` for `uses` and `creates` has been replaced with a new flag `publishMode` that
  provides more granular control over how models are published and looked up via context. Components
  can specify `ModelPublishMode.LIMITED` to make their model available for contained components
  without it becoming the default model or exposing its sub-models.

### 🐞 Bug Fixes

* Tree columns can now specify `renderer` or `elementRenderer` configs without breaking the standard
  ag-Grid group cell renderer auto-applied to tree columns (#1397).
* Use of a custom `Column.comparator` function will no longer break agGrid-provided column header
  filter menus (#1400).
* The MS Edge browser does not return a standard Promise from `async` functions, so the the return
  of those functions did not previously have the required Hoist extensions installed on its
  prototype. Edge "native" Promises are now also polyfilled / extended as required. (#1411).
* Async `Select` combobox queries are now properly debounced as per the `queryBuffer` prop (#1416).

### ⚙️ Technical

* Grid column group headers now use a custom React component instead of the default ag-Grid column
  header, resulting in a different DOM structure and CSS classes. Existing CSS overrides of the
  ag-Grid column group headers may need to be updated to work with the new structure/classes.
* We have configured `stylelint` to enforce greater consistency in our stylesheets within this
  project. The initial linting run resulted in a large number of updates to our SASS files, almost
  exclusively whitespace changes. No functional changes are intended/expected. We have also enabled
  hooks to run both JS and style linting on pre-commit. Neither of these updates directly affects
  applications, but the same tools could be configured for apps if desired.

### 📚 Libraries

* core-js `3.2 -> 3.3`
* filesize `4.2 -> 5.0`
* http-status-codes `added @ 1.3`

[Commit Log](https://github.com/xh/hoist-react/compare/v28.0.0...v28.1.0)

## v28.0.0 - 2019-10-07

_"The one with the hooks."_

**Hoist now fully supports React functional components and hooks.** The new `hoistComponent`
function is now the recommended method for defining new components and their corresponding element
factories. See that (within HoistComponentFunctional.js) and the new `useLocalModel()` and
`useContextModel()` hooks (within [core/hooks](core/hooks)) for more information.

Along with the performance benefits and the ability to use React hooks, Hoist functional components
are designed to read and write their models via context. This allows a much less verbose
specification of component element trees.

Note that **Class-based Components remain fully supported** (by both Hoist and React) using the
familiar `@HoistComponent` decorator, but transitioning to functional components within Hoist apps
is now strongly encouraged. In particular note that Class-based Components will *not* be able to
leverage the context for model support discussed above.

### 🎁 New Features

* Resizable panels now default to not redrawing their content when resized until the resize bar is
  dropped. This offers an improved user experience for most situations, especially when layouts are
  complex. To re-enable the previous dynamic behavior, set `PanelModel.resizeWhileDragging: true`.
* The default text input shown by `XH.prompt()` now has `selectOnFocus: true` and will confirm the
  user's entry on an `<enter>` keypress (same as clicking 'OK').
* `stringExcludes` function added to form validation constraints. This allows an input value to
  block specific characters or strings, e.g. no slash "/" in a textInput for a filename.
* `constrainAll` function added to form validation constraints. This takes another constraint as its
  only argument, and applies that constraint to an array of values, rather than just to one value.
  This is useful for applying a constraint to inputs that produce arrays, such as tag pickers.
* `DateInput` now accepts LocalDates as `value`, `minDate` and `maxDate` props.
* `RelativeTimestamp` now accepts a `bind` prop to specify a model field name from which it can pull
  its timestamp. The model itself can either be passed as a prop or (better) sourced automatically
  from the parent context. Developers are encouraged to take this change to minimize re-renders of
  parent components (which often contain grids and other intensive layouts).
* `Record` now has properties and methods for accessing and iterating over children, descendants,
  and ancestors
* `Store` now has methods for retrieving the descendants and ancestors of a given Record

### 💥 Breaking Changes

* **Apps must update their dev dependencies** to the latest `@xh/hoist-dev-utils` package: v4.0+.
  This updates the versions of Babel / Webpack used in builds to their latest / current versions and
  swaps to the updated Babel recommendation of `core-js` for polyfills.
* The `allSettled` function in `@xh/promise` has been removed. Applications using this method should
  use the ECMA standard (stage-2) `Promise.allSettled` instead. This method is now fully available
  in Hoist via bundled polyfills. Note that the standard method returns an array of objects of the
  form `{status: [rejected|fulfilled], ...}`, rather than `{state: [rejected|fulfilled], ...}`.
* The `containerRef` argument for `XH.toast()` should now be a DOM element. Component instances are
  no longer supported types for this value. This is required to support functional Components
  throughout the toolkit.
* Apps that need to prevent a `StoreFilterField` from binding to a `GridModel` in context, need to
  set the `store` or `gridModel` property explicitly to null.
* The Blueprint non-standard decorators `ContextMenuTarget` and `HotkeysTarget` are no longer
  supported. Use the new hooks `useContextMenu()` and `useHotkeys()` instead. For convenience, this
  functionality has also been made available directly on `Panel` via the `contextMenu` and `hotkeys`
  props.
* `DataView` and `DataViewModel` have been moved from `/desktop/cmp/dataview` to the cross-platform
  package `/cmp/dataview`.
* `isReactElement` has been removed. Applications should use the native React API method
  `React.isValidElement` instead.

### ⚙️ Technical

* `createObservableRef()` is now available in `@xh/hoist/utils/react` package. Use this function for
  creating refs that are functionally equivalent to refs created with `React.createRef()`, yet fully
  observable. With this change the `Ref` class in the same package is now obsolete.
* Hoist now establishes a proper react "error boundary" around all application code. This means that
  errors throw when rendering will be caught and displayed in the standard Hoist exception dialog,
  and stack traces for rendering errors should be significantly less verbose.
* Not a Hoist feature, exactly, but the latest version of `@xh/hoist-dev-utils` (see below) enables
  support for the `optional chaining` (aka null safe) and `nullish coalescing` operators via their
  Babel proposal plugins. Developers are encouraged to make good use of the new syntax below:
    * conditional-chaining: `let foo = bar?.baz?.qux;`
    * nullish coalescing: `let foo = bar ?? 'someDefaultValue';`

### 🐞 Bug Fixes

* Date picker month and year controls will now work properly in `localDate` mode. (Previously would
  reset to underlying value.)
* Individual `Buttons` within a `ButtonGroupInput` will accept a disabled prop while continuing to
  respect the overall `ButtonGroupInput`'s disabled prop.
* Raised z-index level of AG-Grid tooltip to ensure tooltips for AG-Grid context menu items appear
  above the context menu.

### 📚 Libraries

* @blueprintjs/core `3.18 -> 3.19`
* @blueprintjs/datetime `3.12 -> 3.14`
* @fortawesome/fontawesome-pro `5.10 -> 5.11`
* @xh/hoist-dev-utils `3.8 -> 4.3` (multiple transitive updates to build tooling)
* ag-grid `21.1 -> 21.2`
* highcharts `7.1 -> 7.2`
* mobx `5.13 -> 5.14`
* react-transition-group `4.2 -> 4.3`
* rsvp (removed)
* store2 `2.9 -> 2.10`

[Commit Log](https://github.com/xh/hoist-react/compare/v27.1.0...v28.0.0)

## v27.1.0 - 2019-09-05

### 🎁 New Features

* `Column.exportFormat` can now be a function, which supports setting Excel formats on a per-cell
  (vs. entire column) basis by returning a conditional `exportFormat` based upon the value and / or
  record.
    * ⚠️ Note that per-cell formatting _requires_ that apps update their server to use hoist-core
      v6.3.0+ to work, although earlier versions of hoist-core _are_ backwards compatible with the
      pre-existing, column-level export formatting.
* `DataViewModel` now supports a `sortBy` config. Accepts the same inputs as `GridModel.sortBy`,
  with the caveat that only a single-level sort is supported at this time.

[Commit Log](https://github.com/xh/hoist-react/compare/v27.0.1...v27.1.0)

## v27.0.1 - 2019-08-26

### 🐞 Bug Fixes

* Fix to `Store.clear()` and `GridModel.clear()`, which delegates to the same (#1324).

[Commit Log](https://github.com/xh/hoist-react/compare/v27.0.0...v27.0.1)

## v27.0.0 - 2019-08-23

### 🎁 New Features

* A new `LocalDate` class has been added to the toolkit. This class provides client-side support for
  "business" or "calendar" days that do not have a time component. It is an immutable class that
  supports '==', '<' and '>', as well as a number of convenient manipulation functions. Support for
  the `LocalDate` class has also been added throughout the toolkit, including:
    * `Field.type` now supports an additional `localDate` option for automatic conversion of server
      data to this type when loading into a `Store`.
    * `fetchService` is aware of this class and will automatically serialize all instances of it for
      posting to the server. ⚠ NOTE that along with this change, `fetchService` and its methods such
      as `XH.fetchJson()` will now serialize regular JS Date objects as ms timestamps when provided
      in params. Previously Dates were serialized in their default `toString()` format. This would
      be a breaking change for an app that relied on that default Date serialization, but it was
      made for increased symmetry with how Hoist JSON-serializes Dates and LocalDates on the
      server-side.
    * `DateInput` can now be used to seamlessly bind to a `LocalDate` as well as a `Date`. See its
      new prop of `valueType` which can be set to `localDate` or `date` (default).
    * A new `localDateCol` config has been added to the `@xh/hoist/grid/columns` package with
      standardized rendering and formatting.
* New `TreeMap` and `SplitTreeMap` components added, to render hierarchical data in a configurable
  TreeMap visualization based on the Highcharts library. Supports optional binding to a GridModel,
  which syncs selection and expand / collapse state.
* `Column` gets a new `highlightOnChange` config. If true, the grid will highlight the cell on each
  change by flashing its background. (Currently this is a simple on/off config - future iterations
  could support a function variant or other options to customize the flash effect based on the
  old/new values.) A new CSS var `--xh-grid-cell-change-bg-highlight` can be used to customize the
  color used, app-wide or scoped to a particular grid selector. Note that columns must *not* specify
  `rendererIsComplex` (see below) if they wish to enable the new highlight flag.

### 💥 Breaking Changes

* The updating of `Store` data has been reworked to provide a simpler and more powerful API that
  allows for the applications of additions, deletions, and updates in a single transaction:
    * The signature of `Store.updateData()` has been substantially changed, and is now the main
      entry point for all updates.
    * `Store.removeRecords()` has been removed. Use `Store.updateData()` instead.
    * `Store.addData()` has been removed. Use `Store.updateData()` instead.
* `Column` takes an additional property `rendererIsComplex`. Application must set this flag to
  `true` to indicate if a column renderer uses values other than its own bound field. This change
  provides an efficiency boost by allowing ag-Grid to use its default change detection instead of
  forcing a cell refresh on any change.

### ⚙️ Technical

* `Grid` will now update the underlying ag-Grid using ag-Grid transactions rather than relying on
  agGrid `deltaRowMode`. This is intended to provide the best possible grid performance and
  generally streamline the use of the ag-Grid Api.

### 🐞 Bug Fixes

* Panel resize events are now properly throttled, avoiding extreme lagginess when resizing panels
  that contain complex components such as big grids.
* Workaround for issues with the mobile Onsen toolkit throwing errors while resetting page stack.
* Dialogs call `doCancel()` handler if cancelled via `<esc>` keypress.

### 📚 Libraries

* @xh/hoist-dev-utils `3.7 -> 3.8`
* qs `6.7 -> 6.8`
* store2 `2.8 -> 2.9`

[Commit Log](https://github.com/xh/hoist-react/compare/v26.0.1...v27.0.0)

## v26.0.1 - 2019-08-07

### 🎁 New Features

* **WebSocket support** has been added in the form of `XH.webSocketService` to establish and
  maintain a managed websocket connection with the Hoist UI server. This is implemented on the
  client via the native `WebSocket` object supported by modern browsers and relies on the
  corresponding service and management endpoints added to Hoist Core v6.1.
    * Apps must declare `webSocketsEnabled: true` in their `AppSpec` configuration to enable this
      overall functionality on the client.
    * Apps can then subscribe via the new service to updates on a requested topic and will receive
      any inbound messages for that topic via a callback.
    * The service will monitor the socket connection with a regular heartbeat and attempt to
      re-establish if dropped.
    * A new admin console snap-in provides an overview of connected websocket clients.
* The `XH.message()` and related methods such as `XH.alert()` now support more flexible
  `confirmProps` and `cancelProps` configs, each of which will be passed to their respective button
  and merged with suitable defaults. Allows use of the new `autoFocus` prop with these preconfigured
  dialogs.
    * By default, `XH.alert()` and `XH.confirm()` will auto focus the confirm button for user
      convenience.
    * The previous text/intent configs have been deprecated and the message methods will log a
      console warning if they are used (although it will continue to respect them to aid
      transitioning to the new configs).
* `GridModel` now supports a `copyCell` context menu action. See `StoreContextMenu` for more
  details.
* New `GridCountLabel` component provides an alternative to existing `StoreCountLabel`, outputting
  both overall record count and current selection count in a configurable way.
* The `Button` component accepts an `autoFocus` prop to attempt to focus on render.
* The `Checkbox` component accepts an `autoFocus` prop to attempt to focus on render.

### 💥 Breaking Changes

* `StoreCountLabel` has been moved from `/desktop/cmp/store` to the cross-platform package
  `/cmp/store`. Its `gridModel` prop has also been removed - usages with grids should likely switch
  to the new `GridCountLabel` component, noted above and imported from `/cmp/grid`.
* The API for `ClipboardButton` and `ClipboardMenuItem` has been simplified, and made implementation
  independent. Specify a single `getCopyText` function rather than the `clipboardSpec`.
  (`clipboardSpec` is an artifact from the removed `clipboard` library).
* The `XH.prompt()` and `XH.message()` input config has been updated to work as documented, with any
  initial/default value for the input sourced from `input.initialValue`. Was previously sourced from
  `input.value` (#1298).
* ChartModel `config` has been deprecated. Please use `highchartsConfig` instead.

### 🐞 Bug Fixes

* The `Select.selectOnFocus` prop is now respected when used in tandem with `enableCreate` and/or
  `queryFn` props.
* `DateInput` popup _will_ now close when input is blurred but will _not_ immediately close when
  `enableTextInput` is `false` and a month or year is clicked (#1293).
* Buttons within a grid `actionCol` now render properly in compact mode, without clipping/overflow.

### ⚙️ Technical

* `AgGridModel` will now throw an exception if any of its methods which depend on ag-Grid state are
  called before the grid has been fully initialized (ag-Grid onGridReady event has fired).
  Applications can check the new `isReady` property on `AgGridModel` before calling such methods
  to️️ verify the grid is fully initialized.

### 📚 Libraries

* @blueprintjs/core `3.17 -> 3.18`
* @blueprintjs/datetime `3.11 -> 3.12`
* @fortawesome/fontawesome `5.9 -> 5.10`
* ag-grid `21.0.1 -> 21.1.1`
* store2 `2.7 -> 2.8`
* The `clipboard` library has been replaced with the simpler `clipboard-copy` library.

[Commit Log](https://github.com/xh/hoist-react/compare/v25.2.0...v26.0.1)

## v25.2.0 - 2019-07-25

### 🎁 New Features

* `RecordAction` supports a new `secondaryText` property. When used for a Grid context menu item,
  this text appears on the right side of the menu item, usually used for displaying the shortcut key
  associated with an action.

### 🐞 Bug Fixes

* Fixed issue with loopy behavior when using `Select.selectOnFocus` and changing focus
  simultaneously with keyboard and mouse.

[Commit Log](https://github.com/xh/hoist-react/compare/v25.1.0...v25.2.0)

## v25.1.0 - 2019-07-23

### 🎁 New Features

* `JsonInput` includes buttons for toggling showing in a full-screen dialog window. Also added a
  convenience button to auto-format `JsonInput's` content.
* `DateInput` supports a new `enableTextInput` prop. When this property is set to false, `DateInput`
  will be entirely driven by the provided date picker. Additionally, `DateInput` styles have been
  improved for its various modes to more clearly convey its functionality.
* `ExportButton` will auto-disable itself if bound to an empty `GridModel`. This helper button will
  now also throw a console warning (to alert the developer) if `gridModel.enableExport != true`.

### ⚙️ Technical

* Classes decorated with `@LoadSupport` will now throw an exception out of their provided
  `loadAsync()` method if called with a parameter that's not a plain object (i.e. param is clearly
  not a `LoadSpec`). Note this might be a breaking change, in so far as it introduces additional
  validation around this pre-existing API requirement.
* Requirements for the `colorSpec` option passed to Hoist number formatters have been relaxed to
  allow partial definitions such that, for example, only negative values may receive the CSS class
  specified, without having to account for positive value styling.

### 🐞 Bug Fixes

* `RestFormModel` now submits dirty fields only when editing a record, as intended (#1245).
* `FormField` will no longer override the disabled prop of its child input if true (#1262).

### 📚 Libraries

* mobx `5.11 -> 5.13`
* Misc. patch-level updates

[Commit Log](https://github.com/xh/hoist-react/compare/v25.0.0...v25.1.0)

## v25.0.0 - 2019-07-16

### 🎁 New Features

* `Column` accepts a new `comparator` callback to customize how column cell values are sorted by the
  grid.
* Added `XH.prompt()` to show a simple message popup with a built-in, configurable HoistInput. When
  submitted by the user, its callback or resolved promise will include the input's value.
* `Select` accepts a new `selectOnFocus` prop. The behaviour is analogous to the `selectOnFocus`
  prop already in `TextInput`, `TextArea` and `NumberInput`.

### 💥 Breaking Changes

* The `fmtPercent` and `percentRenderer` methods will now multiply provided value by 100. This is
  consistent with the behavior of Excel's percentage formatting and matches the expectations of
  `ExportFormat.PCT`. Columns that were previously using `exportValue: v => v/100` as a workaround
  to the previous renderer behavior should remove this line of code.
* `DimensionChooserModel`'s `historyPreference` config has been renamed `preference`. It now
  supports saving both value and history to the same preference (existing history preferences will
  be handled).

[Commit Log](https://github.com/xh/hoist-react/compare/v24.2.0...v25.0.0)

## v24.2.0 - 2019-07-08

### 🎁 New Features

* `GridModel` accepts a new `colDefaults` configuration. Defaults provided via this object will be
  merged (deeply) into all column configs as they are instantiated.
* New `Panel.compactHeader` and `DockContainer.compactHeaders` props added to enable more compact
  and space efficient styling for headers in these components.
    * ⚠️ Note that as part of this change, internal panel header CSS class names changed slightly -
      apps that were targeting these internal selectors would need to adjust. See
      desktop/cmp/panel/impl/PanelHeader.scss for the relevant updates.
* A new `exportOptions.columns` option on `GridModel` replaces `exportOptions.includeHiddenCols`.
  The updated and more flexible config supports special strings 'VISIBLE' (default), 'ALL', and/or a
  list of specific colIds to include in an export.
    * To avoid immediate breaking changes, GridModel will log a warning on any remaining usages of
      `includeHiddenCols` but auto-set to `columns: 'ALL'` to maintain the same behavior.
* Added new preference `xhShowVersionBar` to allow more fine-grained control of when the Hoist
  version bar is showing. It defaults to `auto`, preserving the current behavior of always showing
  the footer to Hoist Admins while including it for non-admins *only* in non-production
  environments. The pref can alternatively be set to 'always' or 'never' on a per-user basis.

### 📚 Libraries

* @blueprintjs/core `3.16 -> 3.17`
* @blueprintjs/datetime `3.10 -> 3.11`
* mobx `5.10 -> 5.11`
* react-transition-group `2.8 -> 4.2`

[Commit Log](https://github.com/xh/hoist-react/compare/v24.1.1...v24.2.0)

## v24.1.1 - 2019-07-01

### 🐞 Bug Fixes

* Mobile column chooser internal layout/sizing fixed when used in certain secure mobile browsers.

[Commit Log](https://github.com/xh/hoist-react/compare/v24.1.0...v24.1.1)

## v24.1.0 - 2019-07-01

### 🎁 New Features

* `DateInput.enableClear` prop added to support built-in button to null-out a date input's value.

### 🐞 Bug Fixes

* The `Select` component now properly shows all options when the pick-list is re-shown after a
  change without first blurring the control. (Previously this interaction edge case would only show
  the option matching the current input value.) #1198
* Mobile mask component `onClick` callback prop restored - required to dismiss mobile menus when not
  tapping a menu option.
* When checking for a possible expired session within `XH.handleException()`, prompt for app login
  only for Ajax requests made to relative URLs (not e.g. remote APIs accessed via CORS). #1189

### ✨ Style

* Panel splitter collapse button more visible in dark theme. CSS vars to customize further fixed.
* The mobile app menu button has been moved to the right side of the top appBar, consistent with its
  placement in desktop apps.

### 📚 Libraries

* @blueprintjs/core `3.15 -> 3.16`
* @blueprintjs/datetime `3.9 -> 3.10`
* codemirror `5.47 -> 5.48`
* mobx `6.0 -> 6.1`

[Commit Log](https://github.com/xh/hoist-react/compare/v24.0.0...v24.1.0)

## v24.0.0 - 2019-06-24

### 🎁 New Features

#### Data

* A `StoreFilter` object has been introduced to the data API. This allows `Store` and
  `StoreFilterField` to support the ability to conditionally include all children when filtering
  hierarchical data stores, and could support additional filtering customizations in the future.
* `Store` now provides a `summaryRecord` property which can be used to expose aggregated data for
  the data it contains. The raw data for this record can be provided to `loadData()` and
  `updateData()` either via an explicit argument to these methods, or as the root node of the raw
  data provided (see `Store.loadRootAsSummary`).
* The `StoreFilterField` component accepts new optional `model` and `bind` props to allow control of
  its text value from an external model's observable.
* `pwd` is now a new supported type of `Field` in the `@xh/hoist/core/data` package.

#### Grid

* `GridModel` now supports a `showSummary` config which can be used to display its store's
  summaryRecord (see above) as either a pinned top or bottom row.
* `GridModel` also adds a `enableColumnPinning` config to enable/disable user-driven pinning. On
  desktop, if enabled, users can pin columns by dragging them to the left or right edges of the grid
  (the default ag-Grid gesture). Column pinned state is now also captured and maintained by the
  overall grid state system.
* The desktop column chooser now options in a non-modal popover when triggered from the standard
  `ColChooserButton` component. This offers a quicker and less disruptive alternative to the modal
  dialog (which is still used when launched from the grid context menu). In this popover mode,
  updates to columns are immediately reflected in the underlying grid.
* The mobile `ColChooser` has been improved significantly. It now renders displayed and available
  columns as two lists, allowing drag and drop between to update the visibility and ordering. It
  also provides an easy option to toggle pinning the first column.
* `DimensionChooser` now supports an optional empty / ungrouped configuration with a value of `[]`.
  See `DimensionChooserModel.enableClear` and `DimensionChooser.emptyText`.

#### Other Features

* Core `AutoRefreshService` added to trigger an app-wide data refresh on a configurable interval, if
  so enabled via a combination of soft-config and user preference. Auto-refresh relies on the use of
  the root `RefreshContextModel` and model-level `LoadSupport`.
* A new `LoadingIndicator` component is available as a more minimal / unobtrusive alternative to a
  modal mask. Typically configured via a new `Panel.loadingIndicator` prop, the indicator can be
  bound to a `PendingTaskModel` and will automatically show/hide a spinner and/or custom message in
  an overlay docked to the corner of the parent Panel.
* `DateInput` adds support for new `enablePicker` and `showPickerOnFocus` props, offering greater
  control over when the calendar picker is shown. The new default behaviour is to not show the
  picker on focus, instead showing it via a built-in button.
* Transitions have been disabled by default on desktop Dialog and Popover components (both are from
  the Blueprint library) and on the Hoist Mask component. This should result in a snappier user
  experience, especially when working on remote / virtual workstations. Any in-app customizations to
  disable or remove transitions can now be removed in favor of this toolkit-wide change.
* Added new `@bindable.ref` variant of the `@bindable` decorator.

### 💥 Breaking Changes

* Apps that defined and initialized their own `AutoRefreshService` service or functionality should
  leverage the new Hoist service if possible. Apps with a pre-existing custom service of the same
  name must either remove in favor of the new service or - if they have special requirements not
  covered by the Hoist implementation - rename their own service to avoid a naming conflict.
* The `StoreFilterField.onFilterChange` callback will now be passed a `StoreFilter`, rather than a
  function.
* `DateInput` now has a calendar button on the right side of the input which is 22 pixels square.
  Applications explicitly setting width or height on this component should ensure that they are
  providing enough space for it to display its contents without clipping.

### 🐞 Bug Fixes

* Performance for bulk grid selections has been greatly improved (#1157)
* Toolbars now specify a minimum height (or width when vertical) to avoid shrinking unexpectedly
  when they contain only labels or are entirely empty (but still desired to e.g. align UIs across
  multiple panels). Customize if needed via the new `--xh-tbar-min-size` CSS var.
* All Hoist Components that accept a `model` prop now have that properly documented in their
  prop-types.
* Admin Log Viewer no longer reverses its lines when not in tail mode.

### ⚙️ Technical

* The `AppSpec` config passed to `XH.renderApp()` now supports a `clientAppCode` value to compliment
  the existing `clientAppName`. Both values are now optional and defaulted from the project-wide
  `appCode` and `appName` values set via the project's Webpack config. (Note that `clientAppCode` is
  referenced by the new `AutoRefreshService` to support configurable auto-refresh intervals on a
  per-app basis.)

### 📚 Libraries

* ag-grid `20.0 -> 21.0`
* react-select `2.4 -> 3.0`
* mobx-react `5.4 -> 6.0.3`
* font-awesome `5.8 -> 5.9`
* react-beautiful-dnd `10.1.1 -> 11.0.4`

[Commit Log](https://github.com/xh/hoist-react/compare/v23.0.0...v24.0.0)

## v23.0.0 - 2019-05-30

### 🎁 New Features

* `GridModel` now accepts a config of `cellBorders`, similar to `rowBorders`
* `Panel.tbar` and `Panel.bbar` props now accept an array of Elements and will auto-generate a
  `Toolbar` to contain them, avoiding the need for the extra import of `toolbar()`.
* New functions `withDebug` and `withShortDebug` have been added to provide a terse syntax for
  adding debug messages that track the execution of specific blocks of code.
* `XH.toast()` now supports an optional `containerRef` argument that can be used for anchoring a
  toast within another component (desktop only). Can be used to display more targeted toasts within
  the relevant section of an application UI, as opposed to the edge of the screen.
* `ButtonGroupInput` accepts a new `enableClear` prop that allows the active / depressed button to
  be unselected by pressing it again - this sets the value of the input as a whole to `null`.
* Hoist Admins now always see the VersionBar in the footer.
* `Promise.track` now accepts an optional `omit` config that indicates when no tracking will be
  performed.
* `fmtNumber` now accepts an optional `prefix` config that prepends immediately before the number,
  but after the sign (`+`, `-`).
* New utility methods `forEachAsync()` and `whileAsync()` have been added to allow non-blocking
  execution of time-consuming loops.

### 💥 Breaking Changes

* The `AppOption.refreshRequired` config has been renamed to `reloadRequired` to better match the
  `XH.reloadApp()` method called to reload the entire app in the browser. Any options defined by an
  app that require it to be fully reloaded should have this renamed config set to `true`.
* The options dialog will now automatically trigger an app-wide data _refresh_ via
  `XH.refreshAppAsync()` if options have changed that don't require a _reload_.
* The `EventSupport` mixin has been removed. There are no known uses of it and it is in conflict
  with the overall reactive structure of the hoist-react API. If your app listens to the
  `appStateChanged`, `prefChange` or `prefsPushed` events you will need to adjust accordingly.

### 🐞 Bug Fixes

* `Select` will now let the user edit existing text in conditions where it is expected to be
  editable. #880
* The Admin "Config Differ" tool has been updated to reflect changes to `Record` made in v22. It is
  once again able to apply remote config values.
* A `Panel` with configs `resizable: true, collapsible: false` now renders with a splitter.
* A `Panel` with no `icon`, `title`, or `headerItems` will not render a blank header.
* `FileChooser.enableMulti` now behaves as one might expect -- true to allow multiple files in a
  single upload. Previous behavior (the ability to add multiple files to dropzone) is now controlled
  by `enableAddMulti`.

[Commit Log](https://github.com/xh/hoist-react/compare/v22.0.0...v23.0.0)

## v22.0.0 - 2019-04-29

### 🎁 New Features

* A new `DockContainer` component provides a user-friendly way to render multiple child components
  "docked" to its bottom edge. Each child view is rendered with a configurable header and controls
  to allow the user to expand it, collapse it, or optionally "pop it out" into a modal dialog.
* A new `AgGrid` component provides a much lighter Hoist wrapper around ag-Grid while maintaining
  consistent styling and layout support. This allows apps to use any features supported by ag-Grid
  without conflicting with functionality added by the core Hoist `Grid`.
    * Note that this lighter wrapper lacks a number of core Hoist features and integrations,
      including store support, grid state, enhanced column and renderer APIs, absolute value
      sorting, and more.
    * An associated `AgGridModel` provides access to to the ag-Grid APIs, minimal styling configs,
      and several utility methods for managing Grid state.
* Added `GridModel.groupSortFn` config to support custom group sorting (replaces any use of
  `agOptions.defaultGroupSortComparator`).
* The `Column.cellClass` and `Column.headerClass` configs now accept functions to dynamically
  generate custom classes based on the Record and/or Column being rendered.
* The `Record` object now provides an additional getter `Record.allChildren` to return all children
  of the record, irrespective of the current filter in place on the record's store. This supplements
  the existing `Record.children` getter, which returns only the children meeting the filter.

### 💥 Breaking Changes

* The class `LocalStore` has been renamed `Store`, and is now the main implementation and base class
  for Store Data. The extraneous abstract superclass `BaseStore` has been removed.
* `Store.dataLastUpdated` had been renamed `Store.lastUpdated` on the new class and is now a simple
  timestamp (ms) rather than a Javascript Date object.
* The constructor argument `Store.processRawData` now expects a function that *returns* a modified
  object with the necessary edits. This allows implementations to safely *clone* the raw data rather
  than mutating it.
* The method `Store.removeRecord` has been replaced with the method `Store.removeRecords`. This will
  facilitate efficient bulk deletes.

### ⚙️ Technical

* `Grid` now performs an important performance workaround when loading a new dataset that would
  result in the removal of a significant amount of existing records/rows. The underlying ag-Grid
  component has a serious bottleneck here (acknowledged as AG-2879 in their bug tracker). The Hoist
  grid wrapper will now detect when this is likely and proactively clear all data using a different
  API call before loading the new dataset.
* The implementations `Store`, `RecordSet`, and `Record` have been updated to more efficiently
  re-use existing record references when loading, updating, or filtering data in a store. This keeps
  the Record objects within a store as stable as possible, and allows additional optimizations by
  ag-Grid and its `deltaRowDataMode`.
* When loading raw data into store `Record`s, Hoist will now perform additional conversions based on
  the declared `Field.type`. The unused `Field.nullable` has been removed.
* `LocalStorageService` now uses both the `appCode` and current username for its namespace key,
  ensuring that e.g. local prefs/grid state are not overwritten across multiple app users on one OS
  profile, or when admin impersonation is active. The service will automatically perform a one-time
  migration of existing local state from the old namespace to the new. #674
* `elem` no longer skips `null` children in its calls to `React.createElement()`. These children may
  play the role of placeholders when using conditional rendering, and skipping them was causing
  React to trigger extra re-renders. This change further simplifies Hoist's element factory and
  removes an unnecessary divergence with the behavior of JSX.

### 🐞 Bug Fixes

* `Grid` exports retain sorting, including support for absolute value sorting. #1068
* Ensure `FormField`s are keyed with their model ID, so that React can properly account for dynamic
  changes to fields within a form. #1031
* Prompt for app refresh in (rare) case of mismatch between client and server-side session user.
  (This can happen during impersonation and is defended against in server-side code.) #675

[Commit Log](https://github.com/xh/hoist-react/compare/v21.0.2...v22.0.0)

## v21.0.2 - 2019-04-05

### 📚 Libraries

* Rollback ag-Grid to v20.0.0 after running into new performance issues with large datasets and
  `deltaRowDataMode`. Updates to tree filtering logic, also related to grid performance issues with
  filtered tree results returning much larger record counts.

## v21.0.0 - 2019-04-04

### 🎁 New Features

* `FetchService` fetch methods now accept a plain object as the `headers` argument. These headers
  will be merged with the default headers provided by FetchService.
* An app can also now specify default headers to be sent with every fetch request via
  `XH.fetchService.setDefaultHeaders()`. You can pass either a plain object, or a closure which
  returns one.
* `Grid` supports a new `onGridReady` prop, allowing apps to hook into the ag-Grid event callback
  without inadvertently short-circuiting the Grid's own internal handler.

### 💥 Breaking Changes

* The shortcut getter `FormModel.isNotValid` was deemed confusing and has been removed from the API.
  In most cases applications should use `!FormModel.isValid` instead; this expression will return
  `false` for the `Unknown` as well as the `NotValid` state. Applications that wish to explicitly
  test for the `NotValid` state should use the `validationState` getter.
* Multiple HoistInputs have changed their `onKeyPress` props to `onKeyDown`, including TextInput,
  NumberInput, TextArea & SearchInput. The `onKeyPress` event has been deprecated in general and has
  limitations on which keys will trigger the event to fire (i.e. it would not fire on an arrow
  keypress).
* FetchService's fetch methods no longer support `contentType` parameter. Instead, specify a custom
  content-type by setting a 'Content-Type' header using the `headers` parameter.
* FetchService's fetch methods no longer support `acceptJson` parameter. Instead, pass an {"Accept":
  "application/json"} header using the `headers` parameter.

### ✨ Style

* Black point + grid colors adjusted in dark theme to better blend with overall blue-gray tint.
* Mobile styles have been adjusted to increase the default font size and grid row height, in
  addition to a number of other smaller visual adjustments.

### 🐞 Bug Fixes

* Avoid throwing React error due to tab / routing interactions. Tab / routing / state support
  generally improved. (#1052)
* `GridModel.selectFirst()` improved to reliably select first visible record even when one or more
  groupBy levels active. (#1058)

### 📚 Libraries

* ag-Grid `~20.1 -> ~20.2` (fixes ag-grid sorting bug with treeMode)
* @blueprint/core `3.14 -> 3.15`
* @blueprint/datetime `3.7 -> 3.8`
* react-dropzone `10.0 -> 10.1`
* react-transition-group `2.6 -> 2.8`

[Commit Log](https://github.com/xh/hoist-react/compare/v20.2.1...v21.0.0)

## v20.2.1 - 2019-03-28

* Minor tweaks to grid styles - CSS var for pinned column borders, drop left/right padding on
  center-aligned grid cells.

[Commit Log](https://github.com/xh/hoist-react/compare/v20.2.0...v20.2.1)

## v20.2.0 - 2019-03-27

### 🎁 New Features

* `GridModel` exposes three new configs - `rowBorders`, `stripeRows`, and `showCellFocus` - to
  provide additional control over grid styling. The former `Grid` prop `showHover` has been
  converted to a `GridModel` config for symmetry with these other flags and more efficient
  re-rendering. Note that some grid-related CSS classes have also been modified to better conform to
  the BEM approach used elsewhere - this could be a breaking change for apps that keyed off of
  certain Hoist grid styles (not expected to be a common case).
* `Select` adds a `queryBuffer` prop to avoid over-eager calls to an async `queryFn`. This buffer is
  defaulted to 300ms to provide some out-of-the-box debouncing of keyboard input when an async query
  is provided. A longer value might be appropriate for slow / intensive queries to a remote API.

### 🐞 Bug Fixes

* A small `FormField.labelWidth` config value will now be respected, even if it is less than the
  default minWidth of 80px.
* Unnecessary re-renders of inactive tab panels now avoided.
* `Grid`'s filter will now be consistently applied to all tree grid records. Previously, the filter
  skipped deeply nested records under specific conditions.
* `Timer` no longer requires its `runFn` to be a promise, as it briefly (and unintentionally) did.
* Suppressed default browser resize handles on `textarea`.

[Commit Log](https://github.com/xh/hoist-react/compare/v20.1.1...v20.2.0)

## v20.1.1 - 2019-03-27

### 🐞 Bug Fixes

* Fix form field reset so that it will call computeValidationAsync even if revalidation is not
  triggered because the field's value did not change when reset.

[Commit Log](https://github.com/xh/hoist-react/compare/v20.1.0...v20.1.1)

## v20.1.0 - 2019-03-14

### 🎁 New Features

* Standard app options panel now includes a "Restore Defaults" button to clear all user preferences
  as well as any custom grid state, resetting the app to its default state for that user.

### 🐞 Bug Fixes

* Removed a delay from `HoistInput` blur handling, ensuring `noteBlurred()` is called as soon as the
  element loses focus. This should remove a class of bugs related to input values not flushing into
  their models quickly enough when `commitOnChange: false` and the user moves directly from an input
  to e.g. clicking a submit button. #1023
* Fix to Admin ConfigDiffer tool (missing decorator).

### ⚙️ Technical

* The `GridModel.store` config now accepts a plain object and will internally create a `LocalStore`.
  This store config can also be partially specified or even omitted entirely. GridModel will ensure
  that the store is auto-configured with all fields in configured grid columns, reducing the need
  for app code boilerplate (re)enumerating field names.
* `Timer` class reworked to allow its interval to be adjusted dynamically via `setInterval()`,
  without requiring the Timer to be re-created.

[Commit Log](https://github.com/xh/hoist-react/compare/v20.0.1...v20.1.0)

## v20.0.1 - 2019-03-08

### 🐞 Bug Fixes

* Ensure `RestStore` processes records in a standard way following a save/add operation (#1010).

[Commit Log](https://github.com/xh/hoist-react/compare/v20.0.0...v20.0.1)

## v20.0.0 - 2019-03-06

### 💥 Breaking Changes

* The `@LoadSupport` decorator has been substantially reworked and enhanced from its initial release
  in v19. It is no longer needed on the HoistComponent, but rather should be put directly on the
  owned HoistModel implementing the loading. IMPORTANT NOTE: all models should implement
  `doLoadAsync` rather than `loadAsync`. Please see `LoadSupport` for more information on this
  important change.
* `TabContainer` and `TabContainerModel` are now cross-platform. Apps should update their code to
  import both from `@xh/hoist/cmp/tab`.
* `TabContainer.switcherPosition` has been moved to `TabContainerModel`. Please note that changes to
  `switcherPosition` are not supported on mobile, where the switcher will always appear beneath the
  container.
* The `Label` component from `@xh/hoist/desktop/cmp/input` has been removed. Applications should
  consider using the basic html `label` element instead (or a `FormField` if applicable).
* The `LeftRightChooserModel` constructor no longer accepts a `leftSortBy` and `rightSortBy`
  property. The implementation of these properties was generally broken. Use `leftSorted` and
  `rightSorted` instead.

#### Mobile

* Mobile `Page` has changed - `Pages` are now wrappers around `Panels` that are designed to be used
  with a `NavigationModel` or `TabContainer`. `Page` accepts the same props as `Panel`, meaning uses
  of `loadModel` should be replaced with `mask`.
* The mobile `AppBar` title is static and defaults to the app name. If you want to display page
  titles, it is recommended to use the `title` prop on the `Page`.

### 🎁 New Features

* Enhancements to Model and Component data loading via `@LoadSupport` provides a stronger set of
  conventions and better support for distinguishing between initial loads / auto/background
  refreshes / user- driven refreshes. It also provides new patterns for ensuring application
  Services are refreshed as part of a reworked global refresh cycle.
* RestGridModel supports a new `cloneAction` to take an existing record and open the editor form in
  "add mode" with all editable fields pre-populated from the source record. The action calls
  `prepareCloneFn`, if defined on the RestGridModel, to perform any transform operations before
  rendering the form.
* Tabs in `TabContainerModel` now support an `icon` property on the desktop.
* Charts take a new optional `aspectRatio` prop.
* Added new `Column.headerTooltip` config.
* Added new method `markManaged` on `ManagedSupport`.
* Added new function decorator `debounced`.
* Added new function `applyMixin` providing support for structured creation of class decorators
  (mixins).

#### Mobile

* Column chooser support available for mobile Grids. Users can check/uncheck columns to add/remove
  them from a configurable grid and reorder the columns in the list via drag and drop. Pair
  `GridModel.enableColChooser` with a mobile `colChooserButton` to allow use.
* Added `DialogPage` to the mobile toolkit. These floating pages do not participate in navigation or
  routing, and are used for showing fullscreen views outside of the Navigator / TabContainer
  context.
* Added `Panel` to the mobile toolkit, which offers a header element with standardized styling,
  title, and icon, as well as support for top and bottom toolbars.
* The mobile `AppBar` has been updated to more closely match the desktop `AppBar`, adding `icon`,
  `leftItems`, `hideAppMenuButton` and `appMenuButtonProps` props.
* Added routing support to mobile.

### 🐞 Bug Fixes

* The HighCharts wrapper component properly resizes its chart.
* Mobile dimension chooser button properly handles overflow for longer labels.
* Sizing fixes for multi-line inputs such as textArea and jsonInput.
* NumberInput calls a `onKeyPress` prop if given.
* Layout fixes on several admin panels and detail popups.

### 📚 Libraries

* @blueprintjs/core `3.13 -> 3.14`
* @xh/hoist-dev-utils `3.5 -> 3.6`
* ag-Grid `~20.0 -> ~20.1`
* react-dropzone `~8.0 -> ~9.0`
* react-select `~2.3 -> ~2.4`
* router5 `~6.6 -> ~7.0`
* react `~16.7 -> ~16.8`

[Commit Log](https://github.com/xh/hoist-react/compare/v19.0.1...v20.0.0)

## v19.0.1 - 2019-02-12

### 🐞 Bug Fixes

* Additional updates and simplifications to `FormField` sizing of child `HoistInput` elements, for
  more reliable sizing and spacing filling behavior.

[Commit Log](https://github.com/xh/hoist-react/compare/v19.0.0...v19.0.1)

## v19.0.0 - 2019-02-08

### 🎁 New Features

* Added a new architecture for signaling the need to load / refresh new data across either the
  entire app or a section of the component hierarchy. This new system relies on React context to
  minimizes the need for explicit application wiring, and improves support for auto-refresh. See
  newly added decorator `@LoadSupport` and classes/components `RefreshContext`,
  `RefreshContextModel`, and `RefreshContextView` for more info.
* `TabContainerModel` and `TabModel` now support `refreshMode` and `renderMode` configs to allow
  better control over how inactive tabs are mounted/unmounted and how tabs handle refresh requests
  when hidden or (re)activated.
* Apps can implement `getAppOptions()` in their `AppModel` class to specify a set of app-wide
  options that should be editable via a new built-in Options dialog. This system includes built-in
  support for reading/writing options to preferences, or getting/setting their values via custom
  handlers. The toolkit handles the rendering of the dialog.
* Standard top-level app buttons - for actions such as launching the new Options dialog, switching
  themes, launching the admin client, and logging out - have been moved into a new menu accessible
  from the top-right corner of the app, leaving more space for app-specific controls in the AppBar.
* `RecordGridModel` now supports an enhanced `editors` configuration that exposes the full set of
  validation and display support from the Forms package.
* `HoistInput` sizing is now consistently implemented using `LayoutSupport`. All sizable
  `HoistInputs` now have default `width` to ensure a standard display out of the box. `JsonInput`
  and `TextArea` also have default `height`. These defaults can be overridden by declaring explicit
  `width` and `height` values, or unset by setting the prop to `null`.
* `HoistInputs` within `FormFields` will be automatically sized to fill the available space in the
  `FormField`. In these cases, it is advised to either give the `FormField` an explicit size or
  render it in a flex layout.

### 💥 Breaking Changes

* ag-Grid has been updated to v20.0.0. Most apps shouldn't require any changes - however, if you are
  using `agOptions` to set sorting, filtering or resizing properties, these may need to change:

  For the `Grid`, `agOptions.enableColResize`, `agOptions.enableSorting`
  and `agOptions.enableFilter`
  have been removed. You can replicate their effects by using `agOptions.defaultColDef`. For
  `Columns`, `suppressFilter` has been removed, an should be replaced with `filter: false`.

* `HoistAppModel.requestRefresh` and `TabContainerModel.requestRefresh` have been removed.
  Applications should use the new Refresh architecture described above instead.
* `tabRefreshMode` on TabContainer has been renamed `renderMode`.
* `TabModel.reloadOnShow` has been removed. Set the `refreshMode` property on TabContainerModel or
  TabModel to `TabRefreshMode.ON_SHOW_ALWAYS` instead.
* The mobile APIs for `TabContainerModel`, `TabModel`, and `RefreshButton` have been rewritten to
  more closely mirror the desktop API.
* The API for `RecordGridModel` editors has changed -- `type` is no longer supported. Use
  `fieldModel` and `formField` instead.
* `LocalStore.loadRawData` requires that all records presented to store have unique IDs specified.
  See `LocalStore.idSpec` for more information.

### 🐞 Bug Fixes

* SwitchInput and RadioInput now properly highlight validation errors in `minimal` mode.

### 📚 Libraries

* @blueprintjs/core `3.12 -> 3.13`
* ag-Grid `~19.1.4 -> ~20.0.0`

[Commit Log](https://github.com/xh/hoist-react/compare/v18.1.2...v19.0.0)

## v18.1.2 - 2019-01-30

### 🐞 Bug Fixes

* Grid integrations relying on column visibility (namely export, storeFilterField) now correctly
  consult updated column state from GridModel. #935
* Ensure `FieldModel.initialValue` is observable to ensure that computed dirty state (and any other
  derivations) are updated if it changes. #934
* Fixes to ensure Admin console log viewer more cleanly handles exceptions (e.g. attempting to
  auto-refresh on a log file that has been deleted).

[Commit Log](https://github.com/xh/hoist-react/compare/v18.1.1...v18.1.2)

## v18.1.1 - 2019-01-29

* Grid cell padding can be controlled via a new set of CSS vars and is reduced by default for grids
  in compact mode.
* The `addRecordAsync()` and `saveRecordAsync()` methods on `RestStore` return the updated record.

[Commit Log](https://github.com/xh/hoist-react/compare/v18.1.0...v18.1.1)

## v18.1.0 - 2019-01-28

### 🎁 New Features

* New `@managed` class field decorator can be used to mark a property as fully created/owned by its
  containing class (provided that class has installed the matching `@ManagedSupport` decorator).
    * The framework will automatically pass any `@managed` class members to `XH.safeDestroy()` on
      destroy/unmount to ensure their own `destroy()` lifecycle methods are called and any related
      resources are disposed of properly, notably MobX observables and reactions.
    * In practice, this should be used to decorate any properties on `HoistModel`, `HoistService`,
      or
      `HoistComponent` classes that hold a reference to a `HoistModel` created by that class. All of
      those core artifacts support the new decorator, `HoistModel` already provides a built-in
      `destroy()` method, and calling that method when an app is done with a Model is an important
      best practice that can now happen more reliably / easily.
* `FormModel.getData()` accepts a new single parameter `dirtyOnly` - pass true to get back only
  fields which have been modified.
* The mobile `Select` component indicates the current value with a ✅ in the drop-down list.
* Excel exports from tree grids now include the matching expand/collapse tree controls baked into
  generated Excel file.

### 🐞 Bug Fixes

* The `JsonInput` component now properly respects / indicates disabled state.

### 📚 Libraries

* Hoist-dev-utils `3.4.1 -> 3.5.0` - updated webpack and other build tool dependencies, as well as
  an improved eslint configuration.
* @blueprintjs/core `3.10 -> 3.12`
* @blueprintjs/datetime `3.5 -> 3.7`
* fontawesome `5.6 -> 5.7`
* mobx `5.8 -> 5.9`
* react-select `2.2 -> 2.3`
* Other patch updates

[Commit Log](https://github.com/xh/hoist-react/compare/v18.0.0...v18.1.0)

## v18.0.0 - 2019-01-15

### 🎁 New Features

* Form support has been substantially enhanced and restructured to provide both a cleaner API and
  new functionality:
    * `FormModel` and `FieldModel` are now concrete classes and provide the main entry point for
      specifying the contents of a form. The `Field` and `FieldSupport` decorators have been
      removed.
    * Fields and sub-forms may now be dynamically added to FormModel.
    * The validation state of a FormModel is now *immediately* available after construction and
      independent of the GUI. The triggering of the *display* of that state is now a separate
      process triggered by GUI actions such as blur.
    * `FormField` has been substantially reworked to support a read-only display and inherit common
      property settings from its containing `Form`.
    * `HoistInput` has been moved into the `input` package to clarify that these are lower level
      controls and independent of the Forms package.

* `RestGrid` now supports a `mask` prop. RestGrid loading is now masked by default.
* `Chart` component now supports a built-in zoom out gesture: click and drag from right-to-left on
  charts with x-axis zooming.
* `Select` now supports an `enableClear` prop to control the presence of an optional inline clear
  button.
* `Grid` components take `onCellClicked` and `onCellDoubleClicked` event handlers.
* A new desktop `FileChooser` wraps a preconfigured react-dropzone component to allow users to
  easily select files for upload or other client-side processing.

### 💥 Breaking Changes

* Major changes to Form (see above). `HoistInput` imports will also need to be adjusted to move from
  `form` to `input`.
* The name of the HoistInput `field` prop has been changed to `bind`. This change distinguishes the
  lower-level input package more clearly from the higher-level form package which uses it. It also
  more clearly relates the property to the associated `@bindable` annotation for models.
* A `Select` input with `enableMulti = true` will by default no longer show an inline x to clear the
  input value. Use the `enableClear` prop to re-enable.
* Column definitions are exported from the `grid` package. To ensure backwards compatibility,
  replace imports from `@xh/hoist/desktop/columns` with `@xh/hoist/desktop/cmp/grid`.

### 📚 Libraries

* React `~16.6.0 -> ~16.7.0`
* Patch version updates to multiple other dependencies.

[Commit Log](https://github.com/xh/hoist-react/compare/v17.0.0...v18.0.0)

## v17.0.0 - 2018-12-21

### 💥 Breaking Changes

* The implementation of the `model` property on `HoistComponent` has been substantially enhanced:
    * "Local" Models should now be specified on the Component class declaration by simply setting
      the
      `model` property, rather than the confusing `localModel` property.
    * HoistComponent now supports a static `modelClass` class property. If set, this property will
      allow a HoistComponent to auto-create a model internally when presented with a plain
      javascript object as its `model` prop. This is especially useful in cases like `Panel`
      and `TabContainer`, where apps often need to specify a model but do not require a reference to
      the model. Those usages can now skip importing and instantiating an instance of the
      component's model class themselves.
    * Hoist will now throw an Exception if an application attempts to changes the model on an
      existing HoistComponent instance or presents the wrong type of model to a HoistComponent where
      `modelClass` has been specified.

* `PanelSizingModel` has been renamed `PanelModel`. The class now also has the following new
  optional properties, all of which are `true` by default:
    * `showSplitter` - controls visibility of the splitter bar on the outside edge of the component.
    * `showSplitterCollapseButton` - controls visibility of the collapse button on the splitter bar.
    * `showHeaderCollapseButton` - controls visibility of a (new) collapse button in the header.

* The API methods for exporting grid data have changed and gained new features:
    * Grids must opt-in to export with the `GridModel.enableExport` config.
    * Exporting a `GridModel` is handled by the new `GridExportService`, which takes a collection of
      `exportOptions`. See `GridExportService.exportAsync` for available `exportOptions`.
    * All export entry points (`GridModel.exportAsync()`, `ExportButton` and the export context menu
      items) support `exportOptions`. Additionally, `GridModel` can be configured with default
      `exportOptions` in its config.

* The `buttonPosition` prop on `NumberInput` has been removed due to problems with the underlying
  implementation. Support for incrementing buttons on NumberInputs will be re-considered for future
  versions of Hoist.

### 🎁 New Features

* `TextInput` on desktop now supports an `enableClear` property to allow easy addition of a clear
  button at the right edge of the component.
* `TabContainer` enhancements:
    * An `omit` property can now be passed in the tab configs passed to the `TabContainerModel`
      constructor to conditionally exclude a tab from the container
    * Each `TabModel` can now be retrieved by id via the new `getTabById` method on
      `TabContainerModel`.
    * `TabModel.title` can now be changed at runtime.
    * `TabModel` now supports the following properties, which can be changed at runtime or set via
      the config:
        * `disabled` - applies a disabled style in the switcher and blocks navigation to the tab via
          user click, routing, or the API.
        * `excludeFromSwitcher` - removes the tab from the switcher, but the tab can still be
          navigated to programmatically or via routing.
* `MultiFieldRenderer` `multiFieldConfig` now supports a `delimiter` property to separate
  consecutive SubFields.
* `MultiFieldRenderer` SubFields now support a `position` property, to allow rendering in either the
  top or bottom row.
* `StoreCountLabel` now supports a new 'includeChildren' prop to control whether or not children
  records are included in the count. By default this is `false`.
* `Checkbox` now supports a `displayUnsetState` prop which may be used to display a visually
  distinct state for null values.
* `Select` now renders with a checkbox next to the selected item in its dropdown menu, instead of
  relying on highlighting. A new `hideSelectedOptionCheck` prop is available to disable.
* `RestGridModel` supports a `readonly` property.
* `DimensionChooser`, various `HoistInput` components, `Toolbar` and `ToolbarSeparator` have been
  added to the mobile component library.
* Additional environment enums for UAT and BCP, added to Hoist Core 5.4.0, are supported in the
  application footer.

### 🐞 Bug Fixes

* `NumberInput` will no longer immediately convert its shorthand value (e.g. "3m") into numeric form
  while the user remains focused on the input.
* Grid `actionCol` columns no longer render Button components for each action, relying instead on
  plain HTML / CSS markup for a significant performance improvement when there are many rows and/or
  actions per row.
* Grid exports more reliably include the appropriate file extension.
* `Select` will prevent an `<esc>` keypress from bubbling up to parent components only when its menu
  is open. (In that case, the component assumes escape was pressed to close its menu and captures
  the keypress, otherwise it should leave it alone and let it e.g. close a parent popover).

[Commit Log](https://github.com/xh/hoist-react/compare/v16.0.1...v17.0.0)

## v16.0.1 - 2018-12-12

### 🐞 Bug Fixes

* Fix to FeedbackForm allowing attempted submission with an empty message.

[Commit Log](https://github.com/xh/hoist-react/compare/v16.0.0...v16.0.1)

## v16.0.0

### 🎁 New Features

* Support for ComboBoxes and Dropdowns have been improved dramatically, via a new `Select` component
  based on react-select.
* The ag-Grid based `Grid` and `GridModel` are now available on both mobile and desktop. We have
  also added new support for multi-row/multi-field columns via the new `multiFieldRenderer` renderer
  function.
* The app initialization lifecycle has been restructured so that no App classes are constructed
  until Hoist is fully initialized.
* `Column` now supports an optional `rowHeight` property.
* `Button` now defaults to 'minimal' mode, providing a much lighter-weight visual look-and-feel to
  HoistApps. `Button` also implements `@LayoutSupport`.
* Grouping state is now saved by the grid state support on `GridModel`.
* The Hoist `DimChooser` component has been ported to hoist-react.
* `fetchService` now supports an `autoAbortKey` in its fetch methods. This can be used to
  automatically cancel obsolete requests that have been superseded by more recent variants.
* Support for new `clickableLabel` property on `FormField`.
* `RestForm` now supports a read-only view.
* Hoist now supports automatic tracking of app/page load times.

### 💥 Breaking Changes

* The new location for the cross-platform grid component is `@xh/hoist/cmp/grid`. The `columns`
  package has also moved under a new sub-package in this location.
* Hoist top-level App Structure has changed in order to improve consistency of the Model-View
  conventions, to improve the accessibility of services, and to support the improvements in app
  initialization mentioned above:
    - `XH.renderApp` now takes a new `AppSpec` configuration.
    - `XH.app` is now `XH.appModel`.
    - All services are installed directly on `XH`.
    - `@HoistApp` is now `@HoistAppModel`
* `RecordAction` has been substantially refactored and improved. These are now typically immutable
  and may be shared.
    - `prepareFn` has been replaced with a `displayFn`.
    - `actionFn` and `displayFn` now take a single object as their parameter.
* The `hide` property on `Column` has been changed to `hidden`.
* The `ColChooserButton` has been moved from the incorrect location `@xh/hoist/cmp/grid` to
  `@xh/hoist/desktop/cmp/button`. This is a desktop-only component. Apps will have to adjust these
  imports.
* `withDefaultTrue` and `withDefaultFalse` in `@xh/hoist/utils/js` have been removed. Use
  `withDefault` instead.
* `CheckBox` has been renamed `Checkbox`

### ⚙️ Technical

* ag-Grid has been upgraded to v19.1
* mobx has been upgraded to v5.6
* React has been upgraded to v16.6
* Allow browsers with proper support for Proxy (e.g Edge) to access Hoist Applications.

### 🐞 Bug Fixes

* Extensive. See full change list below.

[Commit Log](https://github.com/xh/hoist-react/compare/v15.1.2...v16.0.0)

## v15.1.2

🛠 Hotfix release to MultiSelect to cap the maximum number of options rendered by the drop-down
list. Note, this component is being replaced in Hoist v16 by the react-select library.

[Commit Log](https://github.com/xh/hoist-react/compare/v15.1.1...v15.1.2)

## v15.1.1

### 🐞 Bug Fixes

* Fix to minimal validation mode for FormField disrupting input focus.
* Fix to JsonInput disrupting input focus.

### ⚙️ Technical

* Support added for TLBR-style notation when specifying margin/padding via layoutSupport - e.g. box(
  {margin: '10 20 5 5'}).
* Tweak to lockout panel message when the user has no roles.

[Commit Log](https://github.com/xh/hoist-react/compare/v15.1.0...v15.1.1)

## v15.1.0

### 🎁 New Features

* The FormField component takes a new minimal prop to display validation errors with a tooltip only
  as opposed to an inline message string. This can be used to help reduce shifting / jumping form
  layouts as required.
* The admin-only user impersonation toolbar will now accept new/unknown users, to support certain
  SSO application implementations that can create users on the fly.

### ⚙️ Technical

* Error reporting to server w/ custom user messages is disabled if the user is not known to the
  client (edge case with errors early in app lifecycle, prior to successful authentication).

[Commit Log](https://github.com/xh/hoist-react/compare/v15.0.0...v15.1.0)

## v15.0.0

### 💥 Breaking Changes

* This update does not require any application client code changes, but does require updating the
  Hoist Core Grails plugin to >= 5.0. Hoist Core changes to how application roles are loaded and
  users are authenticated required minor changes to how JS clients bootstrap themselves and load
  user data.
* The Hoist Core HoistImplController has also been renamed to XhController, again requiring Hoist
  React adjustments to call the updated /xh/ paths for these (implementation) endpoints. Again, no
  app updates required beyond taking the latest Hoist Core plugin.

[Commit Log](https://github.com/xh/hoist-react/compare/v14.2.0...v15.0.0)

## v14.2.0

### 🎁 New Features

* Upgraded hoist-dev-utils to 3.0.3. Client builds now use the latest Webpack 4 and Babel 7 for
  noticeably faster builds and recompiles during CI and at development time.
* GridModel now has a top-level agColumnApi property to provide a direct handle on the ag-Grid
  Column API object.

### ⚙️ Technical

* Support for column groups strengthened with the addition of a dedicated ColumnGroup sibling class
  to Column. This includes additional internal refactoring to reduce unnecessary cloning of Column
  configurations and provide a more managed path for Column updates. Public APIs did not change.
  (#694)

### 📚 Libraries

* Blueprint Core `3.6.1 -> 3.7.0`
* Blueprint Datetime `3.2.0 -> 3.3.0`
* Fontawesome `5.3.x -> 5.4.x`
* MobX `5.1.2 -> 5.5.0`
* Router5 `6.5.0 -> 6.6.0`

[Commit Log](https://github.com/xh/hoist-react/compare/v14.1.3...v14.2.0)

## v14.1.3

### 🐞 Bug Fixes

* Ensure JsonInput reacts properly to value changes.

### ⚙️ Technical

* Block user pinning/unpinning in Grid via drag-and-drop - pending further work via #687.
* Support "now" as special token for dateIs min/max validation rules.
* Tweak grouped grid row background color.

[Commit Log](https://github.com/xh/hoist-react/compare/v14.1.1...v14.1.3)

## v14.1.1

### 🐞 Bug Fixes

* Fixes GridModel support for row-level grouping at same time as column grouping.

[Commit Log](https://github.com/xh/hoist-react/compare/v14.1.0...v14.1.1)

## v14.1.0

### 🎁 New Features

* GridModel now supports multiple levels of row grouping. Pass the public setGroupBy() method an
  array of string column IDs, or a falsey value / empty array to ungroup. Note that the public and
  observable groupBy property on GridModel will now always be an array, even if the grid is not
  grouped or has only a single level of grouping.
* GridModel exposes public expandAll() and collapseAll() methods for grouped / tree grids, and
  StoreContextMenu supports a new "expandCollapseAll" string token to insert context menu items.
  These are added to the default menu, but auto-hide when the grid is not in a grouped state.
* The Grid component provides a new onKeyDown prop, which takes a callback and will fire on any
  keypress targeted within the Grid. Note such a handler is not provided directly by ag-Grid.
* The Column class supports pinned as a top-level config. Supports passing true to pin to the left.

### 🐞 Bug Fixes

* Updates to Grid column widths made via ag-Grid's "autosize to fit" API are properly persisted to
  grid state.

[Commit Log](https://github.com/xh/hoist-react/compare/v14.0.0...v14.1.0)

## v14.0.0

* Along with numerous bug fixes, v14 brings with it a number of important enhancements for grids,
  including support for tree display, 'action' columns, and absolute value sorting. It also includes
  some new controls and improvement to focus display.

### 💥 Breaking Changes

* The signatures of the Column.elementRenderer and Column.renderer have been changed to be
  consistent with each other, and more extensible. Each takes two arguments -- the value to be
  rendered, and a single bundle of metadata.
* StoreContextMenuAction has been renamed to RecordAction. Its action property has been renamed to
  actionFn for consistency and clarity.
* LocalStore : The method LocalStore.processRawData no longer takes an array of all records, but
  instead takes just a single record. Applications that need to operate on all raw records in bulk
  should do so before presenting them to LocalStore. Also, LocalStores template methods for override
  have also changed substantially, and sub-classes that rely on these methods will need to be
  adjusted accordingly.

### 🎁 New Features

#### Grid

* The Store API now supports hierarchical datasets. Applications need to simply provide raw data for
  records with a "children" property containing the raw data for their children.
* Grid supports a 'TreeGrid' mode. To show a tree grid, bind the GridModel to a store containing
  hierarchical data (as above), set treeMode: true on the GridModel, and specify a column to display
  the tree controls (isTreeColumn: true)
* Grid supports absolute sorting for numerical columns. Specify absSort: true on your column config
  to enable. Clicking the grid header will now cycle through ASC > DESC > DESC (abs) sort modes.
* Grid supports an 'Actions' column for one-click record actions. See cmp/desktop/columns/actionCol.
* A new showHover prop on the desktop Grid component will highlight the hovered row with default
  styling. A new GridModel.rowClassFn callback was added to support per-row custom classes based on
  record data.
* A new ExportFormat.LONG_TEXT format has been added, along with a new Column.exportWidth config.
  This supports exporting columns that contain long text (e.g. notes) as multi-line cells within
  Excel.

#### Other Components

* RadioInput and ButtonGroupInput have been added to the desktop/cmp/form package.
* DateInput now has support for entering and displaying time values.
* NumberInput displays its unformatted value when focused.
* Focused components are now better highlighted, with additional CSS vars provided to customize as
  needed.

### 🐞 Bug Fixes

* Calls to GridModel.setGroupBy() work properly not only on the first, but also all subsequent calls
  (#644).
* Background / style issues resolved on several input components in dark theme (#657).
* Grid context menus appear properly over other floating components.

### 📚 Libraries

* React `16.5.1 -> 16.5.2`
* router5 `6.4.2 -> 6.5.0`
* CodeMirror, Highcharts, and MobX patch updates

[Commit Log](https://github.com/xh/hoist-react/compare/v13.0.0...v14.0.0)

## v13.0.0

🍀Lucky v13 brings with it a number of enhancements for forms and validation, grouped column support
in the core Grid API, a fully wrapped MultiSelect component, decorator syntax adjustments, and a
number of other fixes and enhancements.

It also includes contributions from new ExHI team members Arjun and Brendan. 🎉

### 💥 Breaking Changes

* The core `@HoistComponent`, `@HoistService`, and `@HoistModel` decorators are **no longer
  parameterized**, meaning that trailing `()` should be removed after each usage. (#586)
* The little-used `hoistComponentFactory()` method was also removed as a further simplification
  (#587).
* The `HoistField` superclass has been renamed to `HoistInput` and the various **desktop form
  control components have been renamed** to match (55afb8f). Apps using these components (which will
  likely be most apps) will need to adapt to the new names.
    * This was done to better distinguish between the input components and the upgraded Field
      concept on model classes (see below).

### 🎁 New Features

⭐️ **Forms and Fields** have been a major focus of attention, with support for structured data
fields added to Models via the `@FieldSupport` and `@field()` decorators.

* Models annotated with `@FieldSupport` can decorate member properties with `@field()`, making those
  properties observable and settable (with a generated `setXXX()` method).
* The `@field()` decorators themselves can be passed an optional display label string as well as
  zero or more *validation rules* to define required constraints on the value of the field.
* A set of predefined constraints is provided within the toolkit within the `/field/` package.
* Models using `FieldSupport` should be sure to call the `initFields()` method installed by the
  decorator within their constructor. This method can be called without arguments to generally
  initialize the field system, or it can be passed an object of field names to initial/default
  values, which will set those values on the model class properties and provide change/dirty
  detection and the ability to "reset" a form.
* A new `FormField` UI component can be used to wrap input components within a form. The `FormField`
  wrapper can accept the source model and field name, and will apply those to its child input. It
  leverages the Field model to automatically display a label, indicate required fields, and print
  validation error messages. This new component should be the building-block for most non-trivial
  forms within an application.

Other enhancements include:

* **Grid columns can be grouped**, with support for grouping added to the grid state management
  system, column chooser, and export manager (#565). To define a column group, nest column
  definitions passed to `GridModel.columns` within a wrapper object of the
  form `{headerName: 'My group', children: [...]}`.

(Note these release notes are incomplete for this version.)

[Commit Log](https://github.com/xh/hoist-react/compare/v12.1.2...v13.0.0)

## v12.1.2

### 🐞 Bug Fixes

* Fix casing on functions generated by `@settable` decorator
  (35c7daa209a4205cb011583ebf8372319716deba).

[Commit Log](https://github.com/xh/hoist-react/compare/v12.1.1...v12.1.2)

## v12.1.1

### 🐞 Bug Fixes

* Avoid passing unknown HoistField component props down to Blueprint select/checkbox controls.

### 📚 Libraries

* Rollback update of `@blueprintjs/select` package `3.1.0 -> 3.0.0` - this included breaking API
  changes and will be revisited in #558.

[Commit Log](https://github.com/xh/hoist-react/compare/v12.1.0...v12.1.1)

## v12.1.0

### 🎁 New Features

* New `@bindable` and `@settable` decorators added for MobX support. Decorating a class member
  property with `@bindable` makes it a MobX `@observable` and auto-generates a setter method on the
  class wrapped in a MobX `@action`.
* A `fontAwesomeIcon` element factory is exported for use with other FA icons not enumerated by the
  `Icon` class.
* CSS variables added to control desktop Blueprint form control margins. These remain defaulted to
  zero, but now within CSS with support for variable overrides. A Blueprint library update also
  brought some changes to certain field-related alignment and style properties. Review any form
  controls within apps to ensure they remain aligned as desired
  (8275719e66b4677ec5c68a56ccc6aa3055283457 and df667b75d41d12dba96cbd206f5736886cb2ac20).

### 🐞 Bug Fixes

* Grid cells are fully refreshed on a data update, ensuring cell renderers that rely on data other
  than their primary display field are updated (#550).
* Grid auto-sizing is run after a data update, ensuring flex columns resize to adjust for possible
  scrollbar visibility changes (#553).
* Dropdown fields can be instantiated with fewer required properties set (#541).

### 📚 Libraries

* Blueprint `3.0.1 -> 3.4.0`
* FontAwesome `5.2.0 -> 5.3.0`
* CodeMirror `5.39.2 -> 5.40.0`
* MobX `5.0.3 -> 5.1.0`
* router5 `6.3.0 -> 6.4.2`
* React `16.4.1 -> 16.4.2`

[Commit Log](https://github.com/xh/hoist-react/compare/v12.0.0...v12.1.0)

## v12.0.0

Hoist React v12 is a relatively large release, with multiple refactorings around grid columns,
`elemFactory` support, classNames, and a re-organization of classes and exports within `utils`.

### 💥 Breaking Changes

#### ⭐️ Grid Columns

**A new `Column` class describes a top-level API for columns and their supported options** and is
intended to be a cross-platform layer on top of ag-Grid and TBD mobile grid implementations.

* The desktop `GridModel` class now accepts a collection of `Column` configuration objects to define
  its available columns.
* Columns may be configured with `flex: true` to cause them to stretch all available horizontal
  space within a grid, sharing it equally with any other flex columns. However note that this should
  be used sparingly, as flex columns have some deliberate limitations to ensure stable and
  consistent behavior. Most noticeably, they cannot be resized directly by users. Often, a best
  practice will be to insert an `emptyFlexCol` configuration as the last column in a grid - this
  will avoid messy-looking gaps in the layout while not requiring a data-driven column be flexed.
* User customizations to column widths are now saved if the GridModel has been configured with a
  `stateModel` key or model instance - see `GridStateModel`.
* Columns accept a `renderer` config to format text or HTML-based output. This is a callback that is
  provided the value, the row-level record, and a metadata object with the column's `colId`. An
  `elementRenderer` config is also available for cells that should render a Component.
* An `agOptions` config key continues to provide a way to pass arbitrary options to the underlying
  ag-Grid instance (for desktop implementations). This is considered an "escape hatch" and should be
  used with care, but can provide a bridge to required ag-Grid features as the Hoist-level API
  continues to develop.
* The "factory pattern" for Column templates / defaults has been removed, replaced by a simpler
  approach that recommends exporting simple configuration partials and spreading them into
  instance-specific column configs.
* See 0798f6bb20092c59659cf888aeaf9ecb01db52a6 for primary commit.

#### ⭐️ Element Factory, LayoutSupport, BaseClassName

Hoist provides core support for creating components via a factory pattern, powered by the `elem()`
and `elemFactory()` methods. This approach remains the recommended way to instantiate component
elements, but was **simplified and streamlined**.

* The rarely used `itemSpec` argument was removed (this previously applied defaults to child items).
* Developers can now also use JSX to instantiate all Hoist-provided components while still taking
  advantage of auto-handling for layout-related properties provided by the `LayoutSupport` mixin.
    * HoistComponents should now spread **`...this.getLayoutProps()`** into their outermost rendered
      child to enable promotion of layout properties.
* All HoistComponents can now specify a **baseClassName** on their component class and should pass
  `className: this.getClassName()` down to their outermost rendered child. This allows components to
  cleanly layer on a base CSS class name with any instance-specific classes.
* See 8342d3870102ee9bda4d11774019c4928866f256 for primary commit.

#### ⭐️ Panel resizing / collapsing

**The `Panel` component now takes a `sizingModel` prop to control and encapsulate newly built-in
resizing and collapsing behavior** (#534).

* See the `PanelSizingModel` class for configurable details, including continued support for saving
  sizing / collapsed state as a user preference.
* **The standalone `Resizable` component was removed** in favor of the improved support built into
  Panel directly.

#### Other

* Two promise-related models have been combined into **a new, more powerful `PendingTaskModel`**,
  and the `LoadMask` component has been removed and consolidated into `Mask`
  (d00a5c6e8fc1e0e89c2ce3eef5f3e14cb842f3c8).
    * `Panel` now exposes a single `mask` prop that can take either a configured `mask` element or a
      simple boolean to display/remove a default mask.
* **Classes within the `utils` package have been re-organized** into more standardized and scalable
  namespaces. Imports of these classes will need to be adjusted.

### 🎁 New Features

* **The desktop Grid component now offers a `compact` mode** with configurable styling to display
  significantly more data with reduced padding and font sizes.
* The top-level `AppBar` refresh button now provides a default implementation, calling a new
  abstract `requestRefresh()` method on `HoistApp`.
* The grid column chooser can now be configured to display its column groups as initially collapsed,
  for especially large collections of columns.
* A new `XH.restoreDefaultsAsync()` method provides a centralized way to wipe out user-specific
  preferences or customizations (#508).
* Additional Blueprint `MultiSelect`, `Tag`, and `FormGroup` controls re-exported.

### 🐞 Bug Fixes

* Some components were unintentionally not exporting their Component class directly, blocking JSX
  usage. All components now export their class.
* Multiple fixes to `DayField` (#531).
* JsonField now responds properly when switching from light to dark theme (#507).
* Context menus properly filter out duplicated separators (#518).

[Commit Log](https://github.com/xh/hoist-react/compare/v11.0.0...v12.0.0)

## v11.0.0

### 💥 Breaking Changes

* **Blueprint has been upgraded to the latest 3.x release.** The primary breaking change here is the
  renaming of all `pt-` CSS classes to use a new `bp3-` prefix. Any in-app usages of the BP
  selectors will need to be updated. See the
  [Blueprint "What's New" page](http://blueprintjs.com/docs/#blueprint/whats-new-3.0).
* **FontAwesome has been upgraded to the latest 5.2 release.** Only the icons enumerated in the
  Hoist `Icon` class are now registered via the FA `library.add()` method for inclusion in bundled
  code, resulting in a significant reduction in bundle size. Apps wishing to use other FA icons not
  included by Hoist must import and register them - see the
  [FA React Readme](https://github.com/FortAwesome/react-fontawesome/blob/master/README.md) for
  details.
* **The `mobx-decorators` dependency has been removed** due to lack of official support for the
  latest MobX update, as well as limited usage within the toolkit. This package was primarily
  providing the optional `@setter` decorator, which should now be replaced as needed by dedicated
  `@action` setter methods (19cbf86138499bda959303e602a6d58f6e95cb40).

### 🎁 Enhancements

* `HoistComponent` now provides a `getClassNames()` method that will merge any `baseCls` CSS class
  names specified on the component with any instance-specific classes passed in via props (#252).
    * Components that wish to declare and support a `baseCls` should use this method to generate and
      apply a combined list of classes to their outermost rendered elements (see `Grid`).
    * Base class names have been added for relevant Hoist-provided components - e.g. `.xh-panel` and
      `.xh-grid`. These will be appended to any instance class names specified within applications
      and be available as public CSS selectors.
* Relevant `HoistField` components support inline `leftIcon` and `rightElement` props. `DayField`
  adds support for `minDay / maxDay` props.
* Styling for the built-in ag-Grid loading overlay has been simplified and improved (#401).
* Grid column definitions can now specify an `excludeFromExport` config to drop them from
  server-generated Excel/CSV exports (#485).

### 🐞 Bug Fixes

* Grid data loading and selection reactions have been hardened and better coordinated to prevent
  throwing when attempting to set a selection before data has been loaded (#484).

### 📚 Libraries

* Blueprint `2.x -> 3.x`
* FontAwesome `5.0.x -> 5.2.x`
* CodeMirror `5.37.0 -> 5.39.2`
* router5 `6.2.4 -> 6.3.0`

[Commit Log](https://github.com/xh/hoist-react/compare/v10.0.1...v11.0.0)

## v10.0.1

### 🐞 Bug Fixes

* Grid `export` context menu token now defaults to server-side 'exportExcel' export.
    * Specify the `exportLocal` token to return a menu item for local ag-Grid export.
* Columns with `field === null` skipped for server-side export (considered spacer / structural
  columns).

## v10.0.0

### 💥 Breaking Changes

* **Access to the router API has changed** with the `XH` global now exposing `router` and
  `routerState` properties and a `navigate()` method directly.
* `ToastManager` has been deprecated. Use `XH.toast` instead.
* `Message` is no longer a public class (and its API has changed). Use `XH.message/confirm/alert`
  instead.
* Export API has changed. The Built-in grid export now uses more powerful server-side support. To
  continue to use local AG based export, call method `GridModel.localExport()`. Built-in export
  needs to be enabled with the new property on `GridModel.enableExport`. See `GridModel` for more
  details.

### 🎁 Enhancements

* New Mobile controls and `AppContainer` provided services (impersonation, about, and version bars).
* Full-featured server-side Excel export for grids.

### 🐞 Bug Fixes

* Prevent automatic zooming upon input focus on mobile devices (#476).
* Clear the selection when showing the context menu for a record which is not already selected
  (#469).
* Fix to make lockout script readable by Compatibility Mode down to IE5.

### 📚 Libraries

* MobX `4.2.x -> 5.0.x`

[Commit Log](https://github.com/xh/hoist-react/compare/v9.0.0...v10.0.0)

## v9.0.0

### 💥 Breaking Changes

* **Hoist-provided mixins (decorators) have been refactored to be more granular and have been broken
  out of `HoistComponent`.**
    * New discrete mixins now exist for `LayoutSupport` and `ContextMenuSupport` - these should be
      added directly to components that require the functionality they add for auto-handling of
      layout-related props and support for showing right-click menus. The corresponding options on
      `HoistComponent` that used to enable them have been removed.
    * For consistency, we have also renamed `EventTarget -> EventSupport` and `Reactive ->
      ReactiveSupport` mixins. These both continue to be auto-applied to HoistModel and HoistService
      classes, and ReactiveSupport enabled by default in HoistComponent.
* **The Context menu API has changed.** The `ContextMenuSupport` mixin now specifies an abstract
  `getContextMenuItems()` method for component implementation (replacing the previous
  `renderContextMenu()` method). See the new [`ContextMenuItem` class for what these items support,
  as well as several static default items that can be used.
    * The top-level `AppContainer` no longer provides a default context menu, instead allowing the
      browser's own context menu to show unless an app / component author has implemented custom
      context-menu handling at any level of their component hierarchy.

### 🐞 Bug Fixes

* TabContainer active tab can become out of sync with the router state (#451)
    * ⚠️ Note this also involved a change to the `TabContainerModel` API - `activateTab()` is now
      the public method to set the active tab and ensure both the tab and the route land in the
      correct state.
* Remove unintended focused cell borders that came back with the prior ag-Grid upgrade.

[Commit Log](https://github.com/xh/hoist-react/compare/v8.0.0...v9.0.0)

## v8.0.0

Hoist React v8 brings a big set of improvements and fixes, some API and package re-organizations,
and ag-Grid upgrade, and more. 🚀

### 💥 Breaking Changes

* **Component package directories have been re-organized** to provide better symmetry between
  pre-existing "desktop" components and a new set of mobile-first component. Current desktop
  applications should replace imports from `@xh/hoist/cmp/xxx` with `@xh/hoist/desktop/cmp/xxx`.
    * Important exceptions include several classes within `@xh/hoist/cmp/layout/`, which remain
      cross-platform.
    * `Panel` and `Resizable` components have moved to their own packages in
      `@xh/hoist/desktop/cmp/panel` and `@xh/hoist/desktop/cmp/resizable`.
* **Multiple changes and improvements made to tab-related APIs and components.**
    * The `TabContainerModel` constructor API has changed, notably `children` -> `tabs`, `useRoutes`
      ->
      `route` (to specify a starting route as a string) and `switcherPosition` has moved from a
      model config to a prop on the `TabContainer` component.
    * `TabPane` and `TabPaneModel` have been renamed `Tab` and `TabModel`, respectively, with
      several related renames.
* **Application entry-point classes decorated with `@HoistApp` must implement the new getter method
  `containerClass()`** to specify the platform specific component used to wrap the app's
  `componentClass`.
    * This will typically be `@xh/hoist/[desktop|mobile]/AppContainer` depending on platform.

### 🎁 New Features

* **Tab-related APIs re-worked and improved**, including streamlined support for routing, a new
  `tabRenderMode` config on `TabContainerModel`, and better naming throughout.
* **Ag-grid updated to latest v18.x** - now using native flex for overall grid layout and sizing
  controls, along with multiple other vendor improvements.
* Additional `XH` API methods exposed for control of / integration with Router5.
* The core `@HoistComponent` decorated now installs a new `isDisplayed` getter to report on
  component visibility, taking into account the visibility of its ancestors in the component tree.
* Mobile and Desktop app package / component structure made more symmetrical (#444).
* Initial versions of multiple new mobile components added to the toolkit.
* Support added for **`IdleService` - automatic app suspension on inactivity** (#427).
* Hoist wrapper added for the low-level Blueprint **button component** - provides future hooks into
  button customizations and avoids direct BP import (#406).
* Built-in support for collecting user feedback via a dedicated dialog, convenient XH methods and
  default appBar button (#379).
* New `XH.isDevelopmentMode` constant added, true when running in local Webpack dev-server mode.
* CSS variables have been added to customize and standardize the Blueprint "intent" based styling,
  with defaults adjusted to be less distracting (#420).

### 🐞 Bug Fixes

* Preference-related events have been standardized and bugs resolved related to pushAsync() and the
  `prefChange` event (ee93290).
* Admin log viewer auto-refreshes in tail-mode (#330).
* Distracting grid "loading" overlay removed (#401).
* Clipboard button ("click-to-copy" functionality) restored (#442).

[Commit Log](https://github.com/xh/hoist-react/compare/v7.2.0...v8.0.0)

## v7.2.0

### 🎁 New Features

+ Admin console grids now outfitted with column choosers and grid state. #375
+ Additional components for Onsen UI mobile development.

### 🐞 Bug Fixes

+ Multiple improvements to the Admin console config differ. #380 #381 #392

[Commit Log](https://github.com/xh/hoist-react/compare/v7.1.0...v7.2.0)

## v7.1.0

### 🎁 New Features

* Additional kit components added for Onsen UI mobile development.

### 🐞 Bug Fixes

* Dropdown fields no longer default to `commitOnChange: true` - avoiding unexpected commits of
  type-ahead query values for the comboboxes.
* Exceptions thrown from FetchService more accurately report the remote host when unreachable, along
  with some additional enhancements to fetch exception reporting for clarity.

[Commit Log](https://github.com/xh/hoist-react/compare/v7.0.0...v7.1.0)

## v7.0.0

### 💥 Breaking Changes

* **Restructuring of core `App` concept** with change to new `@HoistApp` decorator and conventions
  around defining `App.js` and `AppComponent.js` files as core app entry points. `XH.app` now
  installed to provide access to singleton instance of primary app class. See #387.

### 🎁 New Features

* **Added `AppBar` component** to help further standardize a pattern for top-level application
  headers.
* **Added `SwitchField` and `SliderField`** form field components.
* **Kit package added for Onsen UI** - base component library for mobile development.
* **Preferences get a group field for better organization**, parity with AppConfigs. (Requires
  hoist-core 3.1.x.)

### 🐞 Bug Fixes

* Improvements to `Grid` component's interaction with underlying ag-Grid instance, avoiding extra
  renderings and unwanted loss of state. 03de0ae7

[Commit Log](https://github.com/xh/hoist-react/compare/v6.0.0...v7.0.0)

## v6.0.0

### 💥 Breaking Changes

* API for `MessageModel` has changed as part of the feature addition noted below, with `alert()` and
  `confirm()` replaced by `show()` and new `XH` convenience methods making the need for direct calls
  rare.
* `TabContainerModel` no longer takes an `orientation` prop, replaced by the more flexible
  `switcherPosition` as noted below.

### 🎁 New Features

* **Initial version of grid state** now available, supporting easy persistence of user grid column
  selections and sorting. The `GridModel` constructor now takes a `stateModel` argument, which in
  its simplest form is a string `xhStateId` used to persist grid state to local storage. See the
  `GridStateModel` class for implementation details. #331
* The **Message API** has been improved and simplified, with new `XH.confirm()` and `XH.alert()`
  methods providing an easy way to show pop-up alerts without needing to manually construct or
  maintain a `MessageModel`. #349
* **`TabContainer` components can now be controlled with a remote `TabSwitcher`** that does not need
  to be directly docked to the container itself. Specify `switcherPosition:none` on the
  `TabContainerModel` to suppress showing the switching affordance on the tabs themselves and
  instantiate a `TabSwitcher` bound to the same model to control a tabset from elsewhere in the
  component hierarchy. In particular, this enabled top-level application tab navigation to move up
  into the top toolbar, saving vertical space in the layout. #368
* `DataViewModel` supports an `emptyText` config.

### 🐞 Bugfixes

* Dropdown fields no longer fire multiple commit messages, and no longer commit partial entries
  under some circumstances. #353 and #354
* Grids resizing fixed when shrinking the containing component. #357

[Commit Log](https://github.com/xh/hoist-react/compare/v5.0.0...v6.0.0)

## v5.0.0

### 💥 Breaking Changes

* **Multi environment configs have been unwound** See these release notes/instructions for how to
  migrate: https://github.com/xh/hoist-core/releases/tag/release-3.0.0
* **Breaking change to context menus in dataviews and grids not using the default context menu:**
  StoreContextMenu no longer takes an array of items as an argument to its constructor. Instead it
  takes a configuration object with an ‘items’ key that will point to any current implementation’s
  array of items. This object can also contain an optional gridModel argument which is intended to
  support StoreContextMenuItems that may now be specified as known ‘hoist tokens’, currently limited
  to a ‘colChooser’ token.

### 🎁 New Features

* Config differ presents inline view, easier to read diffs now.
* Print Icon added!

### 🐞 Bugfixes

* Update processFailedLoad to loadData into gridModel store, Fixes #337
* Fix regression to ErrorTracking. Make errorTrackingService safer/simpler to call at any point in
  life-cycle.
* Fix broken LocalStore state.
* Tweak flex prop for charts. Side by side charts in a flexbox now auto-size themselves! Fixes #342
* Provide token parsing for storeContextMenus. Context menus are all grown up! Fixes #300

## v4.0.1

### 🐞 Bugfixes

* DataView now properly re-renders its items when properties on their records change (and the ID
  does not)

## v4.0.0

### 💥 Breaking Changes

* **The `GridModel` selection API has been reworked for clarity.** These models formerly exposed
  their selectionModel as `grid.selection` - now that getter returns the selected records. A new
  `selectedRecord` getter is also available to return a single selection, and new string shortcut
  options are available when configuring GridModel selection behavior.
* **Grid components can now take an `agOptions` prop** to pass directly to the underlying ag-grid
  component, as well as an `onRowDoubleClicked` handler function.
  16be2bfa10e5aab4ce8e7e2e20f8569979dd70d1

### 🎁 New Features

* Additional core components have been updated with built-in `layoutSupport`, allowing developers to
  set width/height/flex and other layout properties directly as top-level props for key comps such
  as Grid, DataView, and Chart. These special props are processed via `elemFactory` into a
  `layoutConfig` prop that is now passed down to the underlying wrapper div for these components.
  081fb1f3a2246a4ff624ab123c6df36c1474ed4b

### 🐞 Bugfixes

* Log viewer tail mode now working properly for long log files - #325

## v3.0.1

### 🐞 Bugfixes

* FetchService throws a dedicated exception when the server is unreachable, fixes a confusing
  failure case detailed in #315

## v3.0.0

### 💥 Breaking Changes

* **An application's `AppModel` class must now implement a new `checkAccess()` method.** This method
  is passed the current user, and the appModel should determine if that user should see the UI and
  return an object with a `hasAccess` boolean and an optional `message` string. For a return with
  `hasAccess: false`, the framework will render a lockout panel instead of the primary UI.
  974c1def99059f11528c476f04e0d8c8a0811804
    * Note that this is only a secondary level of "security" designed to avoid showing an
      unauthorized user a confusing / non-functional UI. The server or any other third-party data
      sources must always be the actual enforcer of access to data or other operations.
* **We updated the APIs for core MobX helper methods added to component/model/service classes.** In
  particular, `addReaction()` was updated to take a more declarative / clear config object.
  8169123a4a8be6940b747e816cba40bd10fa164e
    * See Reactive.js - the mixin that provides this functionality.

### 🎁 New Features

* Built-in client-side lockout support, as per above.

### 🐞 Bugfixes

* None

------------------------------------------

Copyright © 2022 Extremely Heavy Industries Inc. - all rights reserved

------------------------------------------

📫☎️🌎 info@xh.io | https://xh.io/contact<|MERGE_RESOLUTION|>--- conflicted
+++ resolved
@@ -12,6 +12,10 @@
 * The previously deprecated property `AppMenuButton.extraItems.onClick` has been removed.  Use
 `actionFn` instead.
 
+### 🎁 New Features
+
+* `PanelModel` now supports a `size` property specified in percentage as well as pixels
+  (e.g. `size: '20%'` as well as `size: 200`).
 
 ## v55.3.0 - 2023-03-03
 
@@ -1420,13 +1424,6 @@
       editors are displayed for the focused cell only or for the entire row.
 * All Hoist Components now support a `modelRef` prop. Supply a ref to this prop in order to gain a
   pointer to a Component's backing `HoistModel`.
-<<<<<<< HEAD
-* `fmtNumber()` supports new flags `withCommas` and `omitFourDigitComma` to customize the treatment of
-commas in number displays.
-* `PanelModel` now supports a `size` property specified in percentage as well as pixels
-  (e.g. `size: '20%'` as well as `size: 200`).
-
-=======
 * `DateInput` has been improved to allow more flexible parsing of user input with multiple formats.
   See the new prop `DateInput.parseStrings`.
 * New `Column.sortValue` config takes an alternate field name (as a string) to sort the column by
@@ -1447,7 +1444,6 @@
 * New `Select.enableFullscreen` prop added to the mobile component. Set to true (default on phones)
   to render the input in a full-screen modal when focused, ensuring there is enough room for the
   on-screen keyboard.
->>>>>>> 496930b1
 
 ### 💥 Breaking Changes
 
