--- conflicted
+++ resolved
@@ -12,20 +12,18 @@
 
 * Defaulted Highcharts font to Hoist default (--xh-font-family)
 
-<<<<<<< HEAD
 ### ⚙️ Technical
 
 * Removed the following previously deprecated configs as planned:
     * `AppSpec.websocketsEnabled` - enabled by default, disable via `disableWebSockets`
     * `GroupingChooserProps.popoverTitle` - use `editorTitle`
     * `RelativeTimestampProps.options` - provide directly as top-level props
-=======
+
 ## 78.1.4 - 2025-12-05
 
 ### 🐞 Bug Fixes
 
 * Fix logging during MsalClient creation.
->>>>>>> 3b6c511f
 
 ## 78.1.3 - 2025-12-04
 
