# Changelog

## v38.0.0-SNAPSHOT - unreleased

### 🎁 Technical
* Hoist v38 includes some major refactoring of our core classes to streamline
them, bring them in to conformance with the latest developments in Javascript, React,
and MobX, and allow us to  more easily provide documentation and additional features.
We have removed the use of class based decorators, in favor of a simpler, inheritance model.

In particular:
** We are introducing a new root base class called `HoistBase` which provides many of the syntax
enhancements and conventions used in Hoist for persistence, resource management, and reactivity.

** New base classes of `HoistModel` and `HoistService` replace the existing class
decorators `@HoistModel`, `@HoistService`.  We have also removed the need for the explicit
`@LoadSupport` annotation on these classes.  The presence of a defined `doLoadAsync()` method is now
sufficient to allow these objects to participate in the loading and refreshing lifecycle as before.

** We have deprecated support for class-based Components via the `@HoistComponent` class decorator.
To continue to use this decorator, please import it from the `@xh\hoist\deprecated` package.
Please note that we plan to remove `@HoistComponent` in a future version.

** Due to changes in MobX v6.0.1, all classes that host observable fields and actions will now also
need to provide a constructor containing a call to `makeObservable(this)`.  This change will
require updates to most `HoistModel`, `HoistService` classes.  See
https://michel.codes/blogs/mobx6 for more on this change and the motivation behind it.


### 🎁 New Features

[Commit Log](https://github.com/xh/hoist-react/compare/v37.2.0...develop)


## v37.2.0 - 2021-01-22

### 🎁 New Features
* New `ErrorMessage` component for standard "inline" rendering of Errors and Exceptions, with
retry support.
* `Cube` now supports an `omitFn` to allow apps to remove unwanted, single-node children.

[Commit Log](https://github.com/xh/hoist-react/compare/v37.1.0...v37.2.0)

## v37.1.0 - 2021-01-20

### 🎁 New Features

* Columns in `ColChooser` can now be filtered by their `chooserGroup`.
<<<<<<< HEAD
* New utility method `getOrCreate` for easy caching of properties on objects.
=======
* `Cube` now supports a `bucketSpecFn` config which allows dynamic bucketing and aggregation of
  rows.
>>>>>>> 65c93c04

### 🐞 Bug Fixes
* Fix issue where a `View` would create a root row even if there were no leaf rows.
* Fixed regression in `LeftRightChooser` not displaying description callout.

<<<<<<< HEAD
### 💥 Breaking Changes
* The `Ref` class, deprecated in v26, has now been removed.  Use `createObservableRef` instead.
* `@HoistComponent` has been deprecated and moved to `@xh\hoist\deprecated`
* All `HoistModel` and `HoistService` classes will have to be adjusted as described above.
* The `uses()` function (called within `hoistComponent()` factory configs for model context lookups)
no longer accepts class names as strings. Pass the class itself (or superclass) of the model you wish
to select for your component. `Uses` will throw if given any string other than "*", making
the need for any updates clear.

### 📚 Libraries
* mobx -> `5.15.7 -> 6.0.4`
* mobx-react -> `6.3.0 -> 7.0.5`


[Commit Log](https://github.com/xh/hoist-react/compare/v37.0.0...develop)
=======
[Commit Log](https://github.com/xh/hoist-react/compare/v37.0.0...v37.1.0)
>>>>>>> 65c93c04

## v37.0.0 - 2020-12-15

### 🎁 New Features

* New `GroupingChooser` component provides a new interface for selecting a list of fields
  (dimensions) for grouping APIs, offering drag-and-drop reordering and persisted favorites.
  * This is intended as a complete replacement for the existing `DimensionChooser`. That component
    should be considered deprecated and will be removed in future releases.
* New props added to `TabSwitcher`:
  * `enableOverflow` shows tabs that would normally overflow their container in a drop down menu.
  * `tabWidth`, `tabMinWidth` & `tabMaxWidth` allow flexible configuration of tab sizes within the
    switcher.
* `TabModel` now supports a bindable `tooltip`, which can be used to render strings or elements
  while hovering over tabs.
* New `Placeholder` component provides a thin wrapper around `Box` with standardized, muted styling.
* New `StoreFilterField.matchMode` prop allows customizing match to `start`, `startWord`, or `any`.
* `Select` now implements enhanced typeahead filtering of options. The default filtering is now
  based on a case-insensitive match of word starts in the label. (Previously it was based on a match
  _anywhere_ in the label _or_ value.) To customize this behavior, applications should use the new
  `filterFn` prop.
* New Admin Console Monitor > Memory tab added to view snapshots of JVM memory usage. (Requires
  Hoist Core v8.7 or greater.)
* `FormModel` and `FieldModel` gain support for Focus Management.
* New `boundInput` getter on `FieldModel` to facilitate imperative access to controls, when needed.
  This getter will return the new `HoistInputModel` interface, which support basic DOM access as
  well as standard methods for `focus()`, `blur()`, and `select()`.
* New `GridModel` config `lockColumnGroups` to allow controlling whether child columns can be moved
  outside their parent group. Defaults to `true` to maintain existing behavior.

### 💥 Breaking Changes

* New `TabContainerModel` config `switcher` replaces `switcherPosition` to allow for more flexible
  configuration of the default `TabSwitcher`.
  * Use `switcher: true` to retain default behavior.
  * Use `switcher: false` to not include a TabSwitcher. (previously `switcherPosition: 'none'`)
  * Use `switcher: {...}` to provide customisation props for the `TabSwitcher`. See `TabSwitcher`
    documentation for more information.
* The `HoistInput` base class has been removed. This change marks the completion of our efforts to
  remove all internal uses of React class-based Components in Hoist. The following adjustments are
  required:
  * Application components extending `HoistInput` should use the `useHoistInputModel` hook instead.
  * Applications getting refs to `HoistInputs` should be aware that these refs now return a ref to a
    `HoistInputModel`. In order to get the DOM element associated with the component use the new
    `domEl` property of that model rather than the`HoistComponent.getDOMNode()` method.
* Hoist grids now require ag-Grid v24.1.0 or higher - update your ag-Grid dependency in your app's
  `package.json` file. ag-Grid v24.1.0
  [lists 5 breaking changes](https://www.ag-grid.com/ag-grid-changelog/), including the two called
  out below. *Note that these cautions apply only to direct use of the ag-Grid APIs* - if your app
  is using the Hoist `Grid` and `GridModel` exclusively, there should be no need to adjust code
  around columns or grid state, as the related Hoist classes have been updated to handle these
  changes.
  * AG-4291 - Reactive Columns - the state pattern for ag-grid wrapper has changed as a result of
    this change. If your app made heavy use of saving/loading grid state, please test carefully
    after upgrade.
  * AG-1959 - Aggregation - Add additional parameters to the Custom Aggregation methods. If your app
    implements custom aggregations, they might need to be updated.

### 🔒 Security

* The data package `Field` class now sanitizes all String values during parsing, using the DOMPurify
  library to defend against XSS attacks and other issues with malformed HTML or scripting content
  loaded into `Record`s and rendered by `Grid` or other data-driven components. Please contact XH if
  you find any reason to disable this protection, or observe any unintended side effects of this
  additional processing.

### 🐞 Bug Fixes

* Fix issue where grid row striping inadvertently disabled by default for non-tree grids.
* Fix issue where grid empty text cleared on autosize.

### ✨ Style

* Default `Chart` themes reworked in both light and dark modes to better match overall Hoist theme.

### ⚙️ Technical

* Note that the included Onsen fork has been replaced with the latest Onsen release. Apps should not
  need to make any changes.
* `Cube.info` is now directly observable.
* `@managed` and `markManaged` have been enhanced to allow for the cleanup of arrays of objects as
  well as objects. This matches the existing array support in `XH.safeDestroy()`.

### 📚 Libraries

* @xh/onsenui `~0.1.2` -> onsenui `~2.11.1`
* @xh/react-onsenui `~0.1.2` -> react-onsenui `~1.11.3`
* @blueprintjs/core `3.35 -> 3.36`
* @blueprintjs/datetime `3.19 -> 3.20`
* clipboard-copy `3.1 -> 4.0`
* core-js `3.6 -> 3.8`
* dompurify `added @ 2.2`
* react `16.13 -> 17.0`
* semver `added @ 7.3`

#### 📚 Required App Library Upgrades

* ag-Grid `23.x -> 24.1`

[Commit Log](https://github.com/xh/hoist-react/compare/v36.6.1...v37.0.0)

## v36.6.1 - 2020-11-06

### 🐞 Bug Fixes

* Fix issue where grid row striping would be turned off by default for non-tree grids

[Commit Log](https://github.com/xh/hoist-react/compare/v36.6.0...v36.6.1)

## v36.6.0 - 2020-10-28

### 🎁 New Features

* New `GridModel.treeStyle` config enables more distinctive styling of tree grids, with optional
  background highlighting and ledger-line style borders on group rows.
  * ⚠ By default, tree grids will now have highlighted group rows (but no group borders). Set
    `treeStyle: 'none'` on any `GridModel` instances where you do _not_ want the new default style.
* New `DashContainerModel.extraMenuItems` config supports custom app menu items in Dashboards
* An "About" item has been added to the default app menu.
* The default `TabSwitcher` now supports scrolling, and will show overflowing tabs in a drop down
  menu.

### 🐞 Bug Fixes

* Ensure that `Button`s with `active: true` set directly (outside of a `ButtonGroupInput`) get the
  correct active/pressed styling.
* Fixed regression in `Column.tooltip` function displaying escaped HTML characters.
* Fixed issue where the utility method `calcActionColWidth` was not correctly incorporating the
  padding in the returned value.

### ⚙️ Technical

* Includes technical updates to `JsonBlob` archiving. This change requires an update to `hoist-core`
  `v8.6.1` or later, and modifications to the `xh_json_blob` table. See the
  [hoist-core changelog](https://github.com/xh/hoist-core/blob/develop/CHANGELOG.md) for further
  details.

### 📚 Libraries

* @blueprintjs/core `3.33 -> 3.35`

[Commit Log](https://github.com/xh/hoist-react/compare/v36.5.0...v36.6.0)

## v36.5.0 - 2020-10-16

### 🐞 Bug Fixes

* Fix text and hover+active background colors for header tool buttons in light theme.

### ⚙️ Technical

* Install a default simple string renderer on all columns. This provides consistency in column
  rendering, and fixes some additional issues with alignment and rendering of Grid columns
  introduced by the change to flexbox-based styling in grid cells.
* Support (optional) logout action in SSO applications.

### 📚 Libraries

* @blueprintjs/core `3.31 -> 3.33`
* @blueprintjs/datetime `3.18 -> 3.19`
* @fortawesome/fontawesome-pro `5.14 -> 5.15`
* moment `2.24 -> 2.29`
* numbro `2.2 -> 2.3`

[Commit Log](https://github.com/xh/hoist-react/compare/v36.4.0...v36.5.0)

## v36.4.0 - 2020-10-09

### 🎁 New Features

* `TabContainerModel` supports dynamically adding and removing tabs via new public methods.
* `Select` supports a new `menuWidth` prop to control the width of the dropdown.

### 🐞 Bug Fixes

* Fixed v36.3.0 regression re. horizontal alignment of Grid columns.

[Commit Log](https://github.com/xh/hoist-react/compare/v36.3.0...v36.4.0)

## v36.3.0 - 2020-10-07

### 💥 Breaking Changes

* The following CSS variables are no longer in use:
  + `--xh-grid-line-height`
  + `--xh-grid-line-height-px`
  + `--xh-grid-large-line-height`
  + `--xh-grid-large-line-height-px`
  + `--xh-grid-compact-line-height`
  + `--xh-grid-compact-line-height-px`
  + `--xh-grid-tiny-line-height`
  + `--xh-grid-tiny-line-height-px`

### ⚙️ Technical

* We have improved and simplified the vertical centering of content within Grid cells using
  flexbox-based styling, rather than the CSS variables above.

### 🎁 New Features

* `Select` now supports `hideSelectedOptions` and `closeMenuOnSelect` props.
* `XH.message()` and its variants (`XH.prompt(), XH.confirm(), XH.alert()`) all support an optional
  new config `messageKey`. This key can be used by applications to prevent popping up the same
  dialog repeatedly. Hoist will only show the last message posted for any given key.
* Misc. Improvements to organization of admin client tabs.

### 🐞 Bug Fixes

* Fixed issue with sporadic failures reading grid state using `legacyStateKey`.
* Fixed regression to the display of `autoFocus` buttons; focus rectangle restored.

[Commit Log](https://github.com/xh/hoist-react/compare/v36.2.1...v36.3.0)

## v36.2.1 - 2020-10-01

### 🐞 Bug Fixes

* Fixed issue in `LocalDate.previousWeekday()` which did not correctly handle Sunday dates.
* Fixed regression in `Grid` column header rendering for non-string headerNames.

[Commit Log](https://github.com/xh/hoist-react/compare/v36.2.0...v36.2.1)

## v36.2.0 - 2020-09-25

### 💥 Breaking Changes

* New `GridModel` config `colChooserModel` replaces `enableColChooser` to allow for more flexible
  configuration of the grid `colChooser`
  * Use `colChooserModel: true` to retain default behavior.
  * See documentation on `GridModel.ColChooserModelConfig` for more information.
* The `Grid` `hideHeaders` prop has been converted to a field on `AgGridModel` and `GridModel`. All
  grid options of this type are now on the model hierarchy, allowing consistent application code and
  developer discovery.

### 🎁 New Features

* Provides new `CustomProvider` for applications that want to use the Persistence API, but need to
  provide their own storage implementation.
* Added `restoreDefaults` action to default context menu for `GridModel`.
* Added `restoreDefaultsWarning` config to `GridModel`.
* `FormModel` has a new convenience method `setValues` for putting data into one or more fields in
  the form.
* Admin Preference and Config panels now support bulk regrouping actions.

### 🐞 Bug Fixes

* Fixed an error in implementation of `@managed` preventing proper cleanup of resources.
* Fixed a regression introduced in v36.1.0 in `FilterChooser`: Restore support for `disabled` prop.

[Commit Log](https://github.com/xh/hoist-react/compare/v36.1.0...v36.2.0)

## v36.1.0 - 2020-09-22

⚠ NOTE - apps should update to `hoist-core >= 8.3.0` when taking this hoist-react update. This is
required to support both the new `JsonBlobService` and updates to the Admin Activity and Client
Error tracking tabs described below.

### 🎁 New Features

* Added new `JsonBlobService` for saving and updating named chunks of arbitrary JSON data.
* `GridModelPersistOptions` now supports a `legacyStateKey` property. This key will identify the
  pre-v35 location for grid state, and can be used by applications to provide a more flexible
  migration of user grid state after an upgrade to Hoist v35.0.0 or greater. The value of this
  property will continue to default to 'key', preserving the existing upgrade behavior of the
  initial v35 release.
* The Admin Config and Pref diff tools now support pasting in a config for comparison instead of
  loading one from a remote server (useful for deployments where the remote config cannot be
  accessed via an XHR call).
* The `ClipboardButton.getCopyText` prop now supports async functions.
* The `Select` input supports a new `leftIcon` prop.
* `RestGrid` now supports bulk delete when multiple rows are selected.
* `RestGrid`'s `actionWarning` messages may now be specified as functions.

### 🐞 Bug Fixes

* Fixed several cases where `selectOnFocus` prop on `Select` was not working.
* `FilterChooser` auto-suggest values sourced from the *unfiltered* records on `sourceStore`.
* `RestForm` editors will now source their default label from the corresponding `Field.displayName`
  property. Previously an undocumented `label` config could be provided with each editor object -
  this has been removed.
* Improved time zone handling in the Admin Console "Activity Tracking" and "Client Errors" tabs.
  * Users will now see consistent bucketing of activity into an "App Day" that corresponds to the
    LocalDate when the event occurred in the application's timezone.
  * This day will be reported consistently regardless of the time zones of the local browser or
    deployment server.
* Resetting Grid columns to their default state (e.g. via the Column Chooser) retains enhancements
  applied from matching Store fields.
* Desktop `DateInput` now handles out-of-bounds dates without throwing exception during rendering.
* Dragging a grid column with an element-based header no longer displays `[object Object]` in the
  draggable placeholder.

### 📚 Libraries

* codemirror `5.57 -> 5.58`

[Commit Log](https://github.com/xh/hoist-react/compare/v36.0.0...v36.1.0)

## v36.0.0 - 2020-09-04

### 🎁 New Features

#### Data Filtering

We have enhanced support for filtering data in Hoist Grids, Stores, and Cubes with an upgraded
`Filter` API and a new `FilterChooser` component. This bundle of enhancements includes:

* A new `@xh/hoist/data/filter` package to support the creation of composable filters, including the
  following new classes:
  * `FieldFilter` - filters by comparing the value of a given field to one or more given candidate
    values using one of several supported operators.
  * `FunctionFilter` - filters via a custom function specified by the developer.
  * `CompoundFilter` - combines multiple filters (including other nested CompoundFilters) via an AND
    or OR operator.
* A new `FilterChooser` UI component that integrates tightly with these data package classes to
  provide a user and developer friendly autocomplete-enabled UI for filtering data based on
  dimensions (e.g. trader = jdoe, assetClass != Equities), metrics (e.g. P&L > 1m), or any
  combination thereof.
* Updates to `Store`, `StoreFilterField`, and `cube/Query` to use the new Filter API.
* A new `setFilter()` convenience method to `Grid` and `DataView`.

To get the most out of the new Filtering capabilities, developers are encouraged to add or expand
the configs for any relevant `Store.fields` to include both their `type` and a `displayName`. Many
applications might not have Field configs specified at all for their Stores, instead relying on
Store's ability to infer its Fields from Grid Column definitions.

We are looking to gradually invert this relationship, so that core information about an app's
business objects and their properties is configured once at the `data/Field` level and then made
available to related APIs and components such as grids, filters, and forms. See note in New Features
below regarding related updates to `GridModel.columns` config processing.

#### Grid

* Added new `GridModel.setColumnVisible()` method, along with `showColumn()` and `hideColumn()`
  convenience methods. Can replace calls to `applyColumnStateChanges()` when all you need to do is
  show or hide a single column.
* Elided Grid column headers now show the full `headerName` value in a tooltip.
* Grid column definitions now accept a new `displayName` config as the recommended entry point for
  defining a friendly user-facing label for a Column.
  * If the GridModel's Store has configured a `displayName` for the linked data field, the column
    will default to use that (if not otherwise specified).
  * If specified or sourced from a Field, `displayName` will be used as the default value for the
    pre-existing `headerName` and `chooserName` configs.
* Grid columns backed by a Store Field of type `number` or `int` will be right-aligned by default.
* Added new `GridModel.showGroupRowCounts` config to allow easy hiding of group row member counts
  within each full-width group row. Default is `true`, maintaining current behavior of showing the
  counts for each group.

#### Other

* Added new `AppSpec.showBrowserContextMenu` config to control whether the browser's default context
  menu will be shown if no app-specific context menu (e.g. from a grid) would be triggered.
  * ⚠ Note this new config defaults to `false`, meaning the browser context menu will *not* be
    available. Developers should set to true for apps that expect/depend on the built-in menu.
* `LocalDate` has gained several new static factories: `tomorrow()`, `yesterday()`,
  `[start/end]OfMonth()`, and `[start/end]OfYear()`.
* A new `@computeOnce` decorator allows for lazy computation and caching of the results of decorated
  class methods or getters. Used in `LocalDate` and intended for similar immutable, long-lived
  objects that can benefit from such caching.
* `CodeInput` and `JsonInput` get new `enableSearch` and `showToolbar` props. Enabling search
  provides an simple inline find feature for searching the input's contents.
* The Admin console's Monitor Status tab displays more clearly when there are no active monitors.


### 💥 Breaking Changes

* Renamed the `data/Field.label` property to `displayName`.
* Changed the `DimensionChooserModel.dimensions` config to require objects of the form `{name,
  displayName, isLeafDimension}` when provided as an `Object[]`.
  * Previously these objects were expected to be of the form `{value, label, isLeaf}`.
  * Note however that this same config can now be passed the `dimensions` directly from a configured
    `Cube` instead, which is the recommended approach and should DRY up dimension definitions for
    typical use cases.
* Changes required due to the new filter API:
  * The classes `StoreFilter` and `ValueFilter` have been removed and replaced by `FunctionFilter`
    and `FieldFilter`, respectively. In most cases apps will need to make minimal or no changes.
  * The `filters/setFilters` property on `Query` has been changed to `filter/setFilter`. In most
    case apps should not need to change anything other than the name of this property - the new
    property will continue to support array representations of multiple filters.
  * `Store` has gained a new property `filterIncludesChildren` to replace the functionality
    previously provided by `StoreFilter.includesChildren`.
  * `StoreFilterField.filterOptions` has been removed. Set `filterIncludesChildren` directly on the
    store instead.

### ✨ Style

* CSS variables for "intents" - most commonly used on buttons - have been reworked to use HSL color
  values and support several standard variations of lightness and transparency.
  * Developers are encouraged to customize intents by setting the individual HSL vars provided for
    each intent (e.g. `--intent-primary-h` to adjust the primary hue) and/or the different levels of
    lightness (e.g. `--intent-primary-l3` to adjust the default lightness).
  * ⚠ Uses of the prior intent var overrides such as `--intent-primary` will no longer work. It is
    possible to set directly via `--xh-intent-primary`, but components such as buttons will still
    use the default intent shades for variations such as hover and pressed states. Again, review and
    customize the HSL vars if required.
* Desktop `Button` styles and classes have been rationalized and reworked to allow for more
  consistent and direct styling of buttons in all their many permutations (standard/minimal/outlined
  styles * default/hovered/pressed/disabled states * light/dark themes).
  * Customized intent colors will now also be applied to outlined and minimal buttons.
  * Dedicated classes are now applied to desktop buttons based on their style and state. Developers
    can key off of these classes directly if required.

### 🐞 Bug Fixes

* Fixed `Column.tooltipElement` so that it can work if a `headerTooltip` is also specified on the
  same column.
* Fixed issue where certain values (e.g. `%`) would break in `Column.tooltipElement`.
* Fixed issue where newly loaded records in `Store` were not being frozen as promised by the API.

### 📚 Libraries

* @blueprintjs/core `3.30 -> 3.31`
* codemirror `5.56 -> 5.57`
* http-status-codes `1.4 -> 2.1`
* mobx-react `6.2 -> 6.3`
* store2 `2.11 -> 2.12`

[Commit Log](https://github.com/xh/hoist-react/compare/v35.2.1...v36.0.0)


## v35.2.1 - 2020-07-31

### 🐞 Bug Fixes

* A Grid's docked summary row is now properly cleared when its bound Store is cleared.
* Additional SVG paths added to `requiredBlueprintIcons.js` to bring back calendar scroll icons on
  the DatePicker component.
* Colors specified via the `--xh-intent-` CSS vars have been removed from minimal / outlined desktop
  `Button` components because of incompatibility with `ButtonGroupInput` component. Fix to address
  issue forthcoming. (This reverts the change made in 35.2.0 below.)

[Commit Log](https://github.com/xh/hoist-react/compare/v35.2.0...v35.2.1)


## v35.2.0 - 2020-07-21

### 🎁 New Features

* `TabContainerModel` now supports a `persistWith` config to persist the active tab.
* `TabContainerModel` now supports a `emptyText` config to display when TabContainer gets rendered
  with no children.

### ⚙️ Technical

* Supports smaller bundle sizes via a greatly reduced set of BlueprintJS icons. (Requires apps to be
  built with `@xh/hoist-dev-utils` v5.2 or greater to take advantage of this optimization.)

### 🐞 Bug Fixes

* Colors specified via the `--xh-intent-` CSS vars are now applied to minimal / outlined desktop
  `Button` components. Previously they fell through to use default Blueprint colors in these modes.
* Code input correctly handles dynamically toggling readonly/disabled state.

### 📚 Libraries

* @fortawesome/fontawesome-pro `5.13 -> 5.14`
* codemirror `5.55 -> 5.56`

[Commit Log](https://github.com/xh/hoist-react/compare/v35.1.1...v35.2.0)


## v35.1.1 - 2020-07-17

### 📚 Libraries

* @blueprintjs/core `3.29 -> 3.30`

[Commit Log](https://github.com/xh/hoist-react/compare/v35.1.0...v35.1.1)


## v35.1.0 - 2020-07-16

### 🎁 New Features

* Extend existing environment diff tool to preferences. Now, both configs and preferences may be
  diffed across servers. This feature will require an update of hoist-core to a version 8.1.0 or
  greater.
* `ExportOptions.columns` provided to `GridModel` can now be specified as a function, allowing for
  full control of columns to export, including their sort order.

### 🐞 Bug Fixes

* `GridModel`s export feature was previously excluding summary rows. These are now included.
* Fixed problems with coloring and shading algorithm in `TreeMap`.
* Fixed problems with sort order of exports in `GridModel`.
* Ensure that preferences are written to server, even if set right before navigating away from page.
* Prevent situation where a spurious exception can be sent to server when application is unloaded
  while waiting on a fetch request.

[Commit Log](https://github.com/xh/hoist-react/compare/v35.0.1...v35.1.0)


## v35.0.1 - 2020-07-02

### 🐞 Bug Fixes

* Column headers no longer allocate space for a sort arrow icon when the column has an active
  `GridSorter` in the special state of `sort: null`.
* Grid auto-sizing better accounts for margins on sort arrow icons.

[Commit Log](https://github.com/xh/hoist-react/compare/v35.0.0...v35.0.1)


## v35.0.0 - 2020-06-29

### ⚖️ Licensing Change

As of this release, Hoist is [now licensed](LICENSE.md) under the popular and permissive
[Apache 2.0 open source license](https://www.apache.org/licenses/LICENSE-2.0). Previously, Hoist was
"source available" via our public GitHub repository but still covered by a proprietary license.

We are making this change to align Hoist's licensing with our ongoing commitment to openness,
transparency and ease-of-use, and to clarify and emphasize the suitability of Hoist for use within a
wide variety of enterprise software projects. For any questions regarding this change, please
[contact us](https://xh.io/contact/).

### 🎁 New Features

* Added a new Persistence API to provide a more flexible yet consistent approach to saving state for
  Components, Models, and Services to different persistent locations such as Hoist Preferences,
  browser local storage, and Hoist Dashboard views.
  * The primary entry points for this API are the new `@PersistSupport` and `@persist` annotations.
    `@persist` can be added to any observable property on a `@PersistSupport` to make it
    automatically synchronize with a `PersistenceProvider`. Both `HoistModel` and `HoistService` are
    decorated with `@PersistSupport`.
  * This is designed to replace any app-specific code previously added to synchronize fields and
    their values to Preferences via ad-hoc initializers and reactions.
  * This same API is now used to handle state persistence for `GridStateModel`, `PanelModel`,
    `DimensionChooserModel`, and `DashContainerModel` - configurable via the new `persistWith`
    option on those classes.
* `FetchService` now installs a default timeout of 30 seconds for all requests. This can be disabled
  by setting timeout to `null`. Fetch Timeout Exceptions have also been improved to include the same
  information as other standard exceptions thrown by this service.
  * 💥 Apps that were relying on the lack of a built-in timeout for long-running requests should
    ensure they configure such calls with a longer or null timeout.
* `Store` gets new `clearFilter()` and `recordIsFiltered()` helper functions.
* The Admin console's Activity Tracking tab has been significantly upgraded to allow admins to
  better analyze both built-in and custom tracking data generated by their application. Its sibling
  Client Errors tab has also been updated with a docked detail panel.
* `CodeInput` gets new `showCopyButton` prop - set to true to provide an inline action button to
  copy the editor contents to the clipboard.
* Hoist config `xhEnableMonitoring` can be used to enable/disable the Admin monitor tab and its
  associated server-side jobs

### 💥 Breaking Changes

* Applications should update to `hoist-core` v8.0.1 or above, required to support the upgraded Admin
  Activity Tracking tab. Contact XH for assistance with this update.
* The option `PanelModel.prefName` has been removed in favor of `persistWith`. Existing user state
  will be transferred to the new format, assuming a `PersistenceProvider` of type 'pref' referring
  to the same preference is used (e.g. `persistWith: {prefKey: 'my-panel-model-prefName'}`.
* The option `GridModel.stateModel` has been removed in favor of `persistWith`. Existing user state
  will be transferred to the new format, assuming a `PersistenceProvider` of type 'localStorage'
  referring to the same key is used (e.g. `persistWith: {localStorageKey: 'my-grid-state-id'}`.
  * Use the new `GridModel.persistOptions` config for finer control over what grid state is
    persisted (replacement for stateModel configs to disable persistence of column
    state/sorting/grouping).
* The options `DimensionChooserModel.preference` and `DimensionChooserModel.historyPreference` have
  been removed in favor of `persistWith`.
* `AppSpec.idleDetectionEnabled` has been removed. App-specific Idle detection is now enabled via
  the new `xhIdleConfig` config. The old `xhIdleTimeoutMins` has also been deprecated.
* `AppSpec.idleDialogClass` has been renamed `AppSpec.idlePanel`. If specified, it should be a
  full-screen component.
* `PinPad` and `PinPadModel` have been moved to `@xh/hoist/cmp/pinpad`, and is now available for use
  with both standard and mobile toolkits.
* Third-party dependencies updated to properly reflect application-level licensing requirements.
  Applications must now import and provide their licensed version of ag-Grid, and Highcharts to
  Hoist. See file `Bootstrap.js` in Toolbox for an example.

### 🐞 Bug Fixes

* Sorting special columns generated by custom ag-Grid configurations (e.g. auto-group columns) no
  longer throws with an error.
* The `deepFreeze()` util - used to freeze data in `Record` instances - now only attempts to freeze
  a whitelist of object types that are known to be safely freezable. Custom application classes and
  other potentially-problematic objects (such as `moment` instances) are no longer frozen when
  loaded into `Record` fields.

### 📚 Libraries

Note that certain licensed third-party dependencies have been removed as direct dependencies of this
project, as per note in Breaking Changes above.

* @xh/hoist-dev-utils `4.x -> 5.x` - apps should also update to the latest 5.x release of dev-utils.
  Although license and dependency changes triggered a new major version of this dev dependency, no
  application-level changes should be required.
* @blueprintjs/core `3.28 -> 3.29`
* codemirror `5.54 -> 5.55`
* react-select `3.0 -> 3.1`

### 📚 Optional Libraries

* ag-Grid `23.0.2` > `23.2.0` (See Toolbox app for example on this upgrade)
* Highcharts `8.0.4 -> 8.1.1`

[Commit Log](https://github.com/xh/hoist-react/compare/v34.0.0...v35.0.0)


## v34.0.0 - 2020-05-26

### 🎁 New Features

* Hoist's enhanced autosizing is now enabled on all grids by default. See `GridModel` and
  `GridAutosizeService` for more details.
* New flags `XH.isPhone`, `XH.isTablet`, and `XH.isDesktop` available for device-specific switching.
  Corresponding `.xh-phone`, `.xh-tablet`, and `.xh-desktop` CSS classes are added to the document
  `body`. These flags and classes are set based on the detected device, as per its user-agent.
  * One of the two higher-level CSS classes `.xh-standard` or `.xh-mobile` will also be applied
    based on an app's use of the primary (desktop-centric) components vs mobile components - as
    declared by its `AppSpec.isMobileApp` - regardless of the detected device.
  * These changes provide more natural support for use cases such as apps that are built with
    standard components yet target/support tablet users.
* New method `Record.get()` provides an alternative API for checked data access.
* The mobile `Select` component supports the `enableFilter` and `enableCreate` props.
* `DashContainerModel` supports new `layoutLocked`, `contentLocked` and `renameLocked` modes.
* `DimensionChooser` now has the ability to persist its value and history separately.
* Enhance Hoist Admin's Activity Tracking tab.
* Enhance Hoist Admin's Client Error tab.

### 💥 Breaking Changes

* `emptyFlexCol` has been removed from the Hoist API and should simply be removed from all client
  applications. Improvements to agGrid's default rendering of empty space have made it obsolete.
* `isMobile` property on `XH` and `AppSpec` has been renamed to `isMobileApp`. All apps will need to
  update their (required) use of this flag in the app specifications within their
  `/client-app/src/apps` directory.
* The `xh-desktop` class should no longer be used to indicate a non-mobile toolkit based app. For
  this purpose, use `xh-standard` instead.

### 🐞 Bug Fixes

* Fix to Average Aggregators when used with hierarchical data.
* Fixes to Context Menu handling on `Panel` to allow better handling of `[]` and `null`.

### 📚 Libraries

* @blueprintjs/core `3.26 -> 3.28`
* @blueprintjs/datetime `3.16 -> 3.18`
* codemirror `5.53 -> 5.54`
* react-transition-group `4.3 -> 4.4`

[Commit Log](https://github.com/xh/hoist-react/compare/v33.3.0...v34.0.0)


## v33.3.0 - 2020-05-08

### ⚙️ Technical

* Additional updates to experimental autosize feature: standardization of naming, better masking
  control, and API fixes. Added new property `autosizeOptions` on `GridModel` and main entry point
  is now named `GridModel.autosizeAsync()`.

### 🐞 Bug Fixes

* `Column.hideable` will now be respected by ag-grid column drag and drop
  [#1900](https://github.com/xh/hoist-react/issues/1900)
* Fixed an issue where dragging a column would cause it to be sorted unintentionally.

[Commit Log](https://github.com/xh/hoist-react/compare/v33.2.0...v33.3.0)


## v33.2.0 - 2020-05-07

### 🎁 New Features

* Virtual column rendering has been disabled by default, as it offered a minimal performance benefit
  for most grids while compromising autosizing. See new `GridModel.useVirtualColumns` config, which
  can be set to `true` to re-enable this behavior if required.
* Any `GridModel` can now be reset to its code-prescribed defaults via the column chooser reset
  button. Previously, resetting to defaults was only possible for grids that persisted their state
  with a `GridModel.stateModel` config.

### 🐞 Bug Fixes

* Fixed several issues with new grid auto-sizing feature.
* Fixed issues with and generally improved expand/collapse column alignment in tree grids.
  * 💥 Note that this improvement introduced a minor breaking change for apps that have customized
    tree indentation via the removed `--grid-tree-indent-px` CSS var. Use `--grid-tree-indent`
    instead. Note the new var is specified in em units to scale well across grid sizing modes.

### ⚙️ Technical

* Note that the included version of Onsen has been replaced with a fork that includes updates for
  react 16.13. Apps should not need to make any changes.

### 📚 Libraries

* react `~16.8 -> ~16.13`
* onsenui `~16.8` -> @xh/onsenui `~16.13`
* react-onsenui `~16.8` -> @xh/react-onsenui `~16.13`

[Commit Log](https://github.com/xh/hoist-react/compare/v33.1.0...33.2.0)


## v33.1.0 - 2020-05-05

### 🎁 New Features

* Added smart auto-resizing of columns in `GridModel` Unlike ag-Grid's native auto-resizing support,
  Hoist's auto-resizing will also take into account collapsed rows, off-screen cells that are not
  currently rendered in the DOM, and summary rows. See the new `GridAutosizeService` for details.
  * This feature is currently marked as 'experimental' and must be enabled by passing a special
    config to the `GridModel` constructor of the form `experimental: {useHoistAutosize: true}`. In
    future versions of Hoist, we expect to make it the default behavior.
* `GridModel.autoSizeColumns()` has been renamed `GridModel.autosizeColumns()`, with lowercase 's'.
  Similarly, the `autoSizeColumns` context menu token has been renamed `autosizeColumns`.

### 🐞 Bug Fixes

* Fixed a regression with `StoreFilterField` introduced in v33.0.1.

[Commit Log](https://github.com/xh/hoist-react/compare/v33.0.2...33.1.0)


## v33.0.2 - 2020-05-01

### 🎁 New Features

* Add Hoist Cube Aggregators: `AverageAggregator` and `AverageStrictAggregator`
* `ColAutosizeButton` has been added to desktop and mobile

### 🐞 Bug Fixes

* Fixed mobile menus to constrain to the bottom of the viewport, scrolling if necessary.
  [#1862](https://github.com/xh/hoist-react/issues/1862)
* Tightened up mobile tree grid, fixed issues in mobile column chooser.
* Fixed a bug with reloading hierarchical data in `Store`.
  [#1871](https://github.com/xh/hoist-react/issues/1871)

[Commit Log](https://github.com/xh/hoist-react/compare/v33.0.1...33.0.2)


## v33.0.1 - 2020-04-29

### 🎁 New Features

* `StoreFieldField` supports dot-separated field names in a bound `GridModel`, meaning it will now
  match on columns with fields such as `address.city`.

* `Toolbar.enableOverflowMenu` now defaults to `false`. This was determined safer and more
  appropriate due to issues with the underlying Blueprint implementation, and the need to configure
  it carefully.

### 🐞 Bug Fixes

* Fixed an important bug with state management in `StoreFilterField`. See
  https://github.com/xh/hoist-react/issues/1854

* Fixed the default sort order for grids. ABS DESC should be first when present.

### 📚 Libraries

* @blueprintjs/core `3.25 -> 3.26`
* codemirror `5.52 -> 5.53`

[Commit Log](https://github.com/xh/hoist-react/compare/v33.0.0...v33.0.1)

## v33.0.0 - 2020-04-22

### 🎁 New Features

* The object returned by the `data` property on `Record` now includes the record `id`. This will
  allow for convenient access of the id with the other field values on the record.
* The `Timer` class has been enhanced and further standardized with its Hoist Core counterpart:
  * Both the `interval` and `timeout` arguments may be specified as functions, or config keys
    allowing for dynamic lookup and reconfiguration.
  * Added `intervalUnits` and `timeoutUnits` arguments.
  * `delay` can now be specified as a boolean for greater convenience.

### 💥 Breaking Changes

* We have consolidated the import location for several packages, removing unintended nested index
  files and 'sub-packages'. In particular, the following locations now provide a single index file
  for import for all of their public contents: `@xh/hoist/core`, `@xh/hoist/data`,
  `@xh/hoist/cmp/grid`, and `@xh/hoist/desktop/cmp/grid`. Applications may need to update import
  statements that referred to index files nested within these directories.
* Removed the unnecessary and confusing `values` getter on `BaseFieldModel`. This getter was not
  intended for public use and was intended for the framework's internal implementation only.
* `ColumnGroup.align` has been renamed to `ColumnGroup.headerAlign`. This avoids confusion with the
  `Column` API, where `align` refers to the alignment of cell contents within the column.

### 🐞 Bug Fixes

* Exceptions will no longer overwrite the currently shown exception in the exception dialog if the
  currently shown exception requires reloading the application.
  [#1834](https://github.com/xh/hoist-react/issues/1834)

### ⚙️ Technical

* Note that the Mobx React bindings have been updated to 6.2, and we have enabled the recommended
  "observer batching" feature as per
  [the mobx-react docs](https://github.com/mobxjs/mobx-react-lite/#observer-batching).

### 📚 Libraries

* @blueprintjs/core `3.24 -> 3.25`
* @blueprintjs/datetime `3.15 -> 3.16`
* mobx-react `6.1 -> 6.2`

[Commit Log](https://github.com/xh/hoist-react/compare/v32.0.4...v33.0.0)

## v32.0.5 - 2020-07-14

### 🐞 Bug Fixes

* Fixes a regression in which grid exports were no longer sorting rows properly.

[Commit Log](https://github.com/xh/hoist-react/compare/v32.0.4...v32.0.5)

## v32.0.4 - 2020-04-09

### 🐞 Bug Fixes

* Fixes a regression with the alignment of `ColumnGroup` headers.
* Fixes a bug with 'Copy Cell' context menu item for certain columns displaying the Record ID.
* Quiets console logging of 'routine' exceptions to 'debug' instead of 'log'.

[Commit Log](https://github.com/xh/hoist-react/compare/v32.0.3...v32.0.4)

## v32.0.3 - 2020-04-06

### 🐞 Bug Fixes

* Suppresses a console warning from ag-Grid for `GridModel`s that do not specify an `emptyText`.

[Commit Log](https://github.com/xh/hoist-react/compare/v32.0.2...v32.0.3)

## v32.0.2 - 2020-04-03

⚠ Note that this release includes a *new major version of ag-Grid*. Please consult the
[ag-Grid Changelog](https://www.ag-grid.com/ag-grid-changelog/) for versions 22-23 to review
possible breaking changes to any direct/custom use of ag-Grid APIs and props within applications.

### 🎁 New Features

* GridModel `groupSortFn` now accepts `null` to turn off sorting of group rows.
* `DockViewModel` now supports optional `width`, `height` and `collapsedWidth` configs.
* The `appMenuButton.extraItems` prop now accepts `MenuItem` configs (as before) but also React
  elements and the special string token '-' (shortcut to render a `MenuDivider`).
* Grid column `flex` param will now accept numbers, with available space divided between flex
  columns in proportion to their `flex` value.
* `Column` now supports a `sortingOrder` config to allow control of the sorting options that will be
  cycled through when the user clicks on the header.
* `PanelModel` now supports setting a `refreshMode` to control how collapsed panels respond to
  refresh requests.

### 💥 Breaking Changes

* The internal DOM structure of desktop `Panel` has changed to always include an inner frame with
  class `.xh-panel__content`. You may need to update styling that targets the inner structure of
  `Panel` via `.xh-panel`.
* The hooks `useOnResize()` and `useOnVisibleChange()` no longer take a `ref` argument. Use
  `composeRefs` to combine the ref that they return with any ref you wish to compose them with.
* The callback for `useOnResize()` will now receive an object representing the locations and
  dimensions of the element's content box. (Previously it incorrectly received an array of
  `ResizeObserver` entries that had to be de-referenced)
* `PanelModel.collapsedRenderMode` has been renamed to `PanelModel.renderMode`, to be more
  consistent with other Hoist APIs such as `TabContainer`, `DashContainer`, and `DockContainer`.


### 🐞 Bug Fixes

* Checkboxes in grid rows in Tiny sizing mode have been styled to fit correctly within the row.
* `GridStateModel` no longer saves/restores the width of non-resizable columns.
  [#1718](https://github.com/xh/hoist-react/issues/1718)
* Fixed an issue with the hooks useOnResize and useOnVisibleChange. In certain conditions these
  hooks would not be called. [#1808](https://github.com/xh/hoist-react/issues/1808)
* Inputs that accept a rightElement prop will now properly display an Icon passed as that element.
  [#1803](https://github.com/xh/hoist-react/issues/1803)

### ⚙️ Technical

* Flex columns now use the built-in ag-Grid flex functionality.

### 📚 Libraries

* ag-grid-community `removed @ 21.2`
* ag-grid-enterprise `21.2` replaced with @ag-grid-enterprise/all-modules `23.0`
* ag-grid-react `21.2` replaced with @ag-grid-community/react `23.0`
* @fortawesome/* `5.12 -> 5.13`
* codemirror `5.51 -> 5.52`
* filesize `6.0 -> 6.1`
* numbro `2.1 -> 2.2`
* react-beautiful-dnd `12.0 -> 13.0`
* store2 `2.10 -> 2.11`
* compose-react-refs `NEW 1.0.4`

[Commit Log](https://github.com/xh/hoist-react/compare/v31.0.0...v32.0.2)

## v31.0.0 - 2020-03-16

### 🎁 New Features

* The mobile `Navigator` / `NavigatorModel` API has been improved and made consistent with other
  Hoist content container APIs such as `TabContainer`, `DashContainer`, and `DockContainer`.
  * `NavigatorModel` and `PageModel` now support setting a `RenderMode` and `RefreshMode` to control
    how inactive pages are mounted/unmounted and how they respond to refresh requests.
  * `Navigator` pages are no longer required to to return `Page` components - they can now return
    any suitable component.
* `DockContainerModel` and `DockViewModel` also now support `refreshMode` and `renderMode` configs.
* `Column` now auto-sizes when double-clicking / double-tapping its header.
* `Toolbar` will now collapse overflowing items into a drop down menu. (Supported for horizontal
  toolbars only at this time.)
* Added new `xhEnableLogViewer` config (default `true`) to enable or disable the Admin Log Viewer.

#### 🎨 Icons

* Added `Icon.icon()` factory method as a new common entry point for creating new FontAwesome based
  icons in Hoist. It should typically be used instead of using the `FontAwesomeIcon` component
  directly.
* Also added a new `Icon.fileIcon()` factory. This method take a filename and returns an appropriate
  icon based on its extension.
* All Icon factories can now accept an `asHtml` parameter, as an alternative to calling the helper
  function `convertIconToSVG()` on the element. Use this to render icons as raw html where needed
  (e.g. grid renderers).
* Icons rendered as html will now preserve their styling, tooltips, and size.

### 💥 Breaking Changes

* The application's primary `HoistApplicationModel` is now instantiated and installed as
  `XH.appModel` earlier within the application initialization sequence, with construction happening
  prior to the init of the XH identity, config, and preference services.
  * This allows for a new `preAuthInitAsync()` lifecycle method to be called on the model before
    auth has completed, but could be a breaking change for appModel code that relied on these
    services for field initialization or in its constructor.
  * Such code should be moved to the core `initAsync()` method instead, which continues to be called
    after all XH-level services are initialized and ready.
* Mobile apps may need to adjust to the following updates to `NavigatorModel` and related APIs:
  * `NavigatorModel`'s `routes` constructor parameter has been renamed `pages`.
  * `NavigatorModel`'s observable `pages[]` has been renamed `stack[]`.
  * `NavigatorPageModel` has been renamed `PageModel`. Apps do not usually create `PageModels`
    directly, so this change is unlikely to require code updates.
  * `Page` has been removed from the mobile toolkit. Components that previously returned a `Page`
    for inclusion in a `Navigator` or `TabContainer` can now return any component. It is recommended
    you replace `Page` with `Panel` where appropriate.
* Icon enhancements described above removed the following public methods:
  * The `fontAwesomeIcon()` factory function (used to render icons not already enumerated by Hoist)
    has been replaced by the improved `Icon.icon()` factory - e.g. `fontAwesomeIcon({icon: ['far',
    'alicorn']}) -> Icon.icon({iconName: 'alicorn'})`.
  * The `convertIconToSvg()` utility method has been replaced by the new `asHtml` parameter on icon
    factory functions. If you need to convert an existing icon element, use `convertIconToHtml()`.
* `Toolbar` items should be provided as direct children. Wrapping Toolbar items in container
  components can result in unexpected item overflow.

### 🐞 Bug Fixes

* The `fmtDate()` utility now properly accepts, parses, and formats a string value input as
  documented.
* Mobile `PinPad` input responsiveness improved on certain browsers to avoid lag.

### ⚙️ Technical

* New lifecycle methods `preAuthInitAsync()` and `logoutAsync()` added to the `HoistAppModel`
  decorator (aka the primary `XH.appModel`).

[Commit Log](https://github.com/xh/hoist-react/compare/v30.1.0...v31.0.0)

## v30.1.0 - 2020-03-04

### 🐞 Bug Fixes

* Ensure `WebSocketService.connected` remains false until `channelKey` assigned and received from
  server.
* When empty, `DashContainer` now displays a user-friendly prompt to add an initial view.

### ⚙️ Technical

* Form validation enhanced to improve handling of asynchronous validation. Individual rules and
  constraints are now re-evaluated in parallel, allowing for improved asynchronous validation.
* `Select` will now default to selecting contents on focus if in filter or creatable mode.

[Commit Log](https://github.com/xh/hoist-react/compare/v30.0.0...30.1.0)

## v30.0.0 - 2020-02-29

### 🎁 New Features

* `GridModel` and `DataViewModel` now support `groupRowHeight`, `groupRowRenderer` and
  `groupRowElementRenderer` configs. Grouping is new in general to `DataViewModel`, which now takes
  a `groupBy` config.
  * `DataViewModel` allows for settable and multiple groupings and sorters.
  * `DataViewModel` also now supports additional configs from the underlying `GridModel` that make
    sense in a `DataView` context, such as `showHover` and `rowBorders`.
* `TabContainerModel` now accepts a `track` property (default false) for easily tracking tab views
  via Hoist's built-in activity tracking.
* The browser document title is now set to match `AppSpec.clientAppName` - helpful for projects with
  multiple javascript client apps.
* `StoreFilterField` accepts all other config options from `TextInput` (e.g. `disabled`).
* Clicking on a summary row in `Grid` now clears its record selection.
* The `@LoadSupport` decorator now provides an additional observable property `lastException`. The
  decorator also now logs load execution times and failures to `console.debug` automatically.
* Support for mobile `Panel.scrollable` prop made more robust with re-implementation of inner
  content element. Note this change included a tweak to some CSS class names for mobile `Panel`
  internals that could require adjustments if directly targeted by app stylesheets.
* Added new `useOnVisibleChange` hook.
* Columns now support a `headerAlign` config to allow headers to be aligned differently from column
  contents.

### 💥 Breaking Changes

* `Toolbar` items must be provided as direct children. Wrapping Toolbar items in container
  components can result in unexpected item overflow.
* `DataView.rowCls` prop removed, replaced by new `DataViewModel.rowClassFn` config for more
  flexibility and better symmetry with `GridModel`.
* `DataViewModel.itemRenderer` renamed to `DataViewModel.elementRenderer`
* `DataView` styling has been updated to avoid applying several unwanted styles from `Grid`. Note
  that apps might rely on these styles (intentionally or not) for their `itemRenderer` components
  and appearance and will need to adjust.
* Several CSS variables related to buttons have been renamed for consistency, and button style rules
  have been adjusted to ensure they take effect reliably across desktop and mobile buttons
  ([#1568](https://github.com/xh/hoist-react/pull/1568)).
* The optional `TreeMapModel.highchartsConfig` object will now be recursively merged with the
  top-level config generated by the Hoist model and component, where previously it was spread onto
  the generated config. This could cause a change in behavior for apps using this config to
  customize map instances, but provides more flexibility for e.g. customizing the `series`.
* The signature of `useOnResize` hook has been modified slightly for API consistency and clarity.
  Options are now passed in a configuration object.

### 🐞 Bug Fixes

* Fixed an issue where charts that are rendered while invisible would have the incorrect size.
  [#1703](https://github.com/xh/hoist-react/issues/1703)
* Fixed an issue where zeroes entered by the user in `PinPad` would be displayed as blanks.
* Fixed `fontAwesomeIcon` elem factory component to always include the default 'fa-fw' className.
  Previously, it was overridden if a `className` prop was provided.
* Fixed an issue where ConfigDiffer would always warn about deletions, even when there weren't any.
  [#1652](https://github.com/xh/hoist-react/issues/1652)
* `TextInput` will now set its value to `null` when all text is deleted and the clear icon will
  automatically hide.
* Fixed an issue where multiple buttons in a `ButtonGroupInput` could be shown as active
  simultaneously. [#1592](https://github.com/xh/hoist-react/issues/1592)
* `StoreFilterField` will again match on `Record.id` if bound to a Store or a GridModel with the
  `id` column visible. [#1697](https://github.com/xh/hoist-react/issues/1697)
* A number of fixes have been applied to `RelativeTimeStamp` and `getRelativeTimestamp`, especially
  around its handling of 'equal' or 'epsilon equal' times. Remove unintended leading whitespace from
  `getRelativeTimestamp`.

### ⚙️ Technical

* The `addReaction` and `addAutorun` methods (added to Hoist models, components, and services by the
  `ReactiveSupport` mixin) now support a configurable `debounce` argument. In many cases, this is
  preferable to the built-in MobX `delay` argument, which only provides throttling and not true
  debouncing.
* New `ChartModel.highchart` property provides a reference to the underlying HighChart component.

### 📚 Libraries

* @blueprintjs/core `3.23 -> 3.24`
* react-dates `21.7 -> 21.8`
* react-beautiful-dnd `11.0 -> 12.2`

[Commit Log](https://github.com/xh/hoist-react/compare/v29.1.0...v30.0.0)

## v29.1.0 - 2020-02-07

### 🎁 New Features

#### Grid

* The `compact` config on `GridModel` has been deprecated in favor of the more powerful `sizingMode`
  which supports the values 'large', 'standard', 'compact', or 'tiny'.
  * Each new mode has its own set of CSS variables for applications to override as needed.
  * Header and row heights are configurable for each via the `HEADER_HEIGHTS` and `ROW_HEIGHTS`
    static properties of the `AgGrid` component. These objects can be modified on init by
    applications that wish to customize the default row heights globally.
  * 💥 Note that these height config objects were previously exported as constants from AgGrid.js.
    This would be a breaking change for any apps that imported the old objects directly (considered
    unlikely).
* `GridModel` now exposes an `autoSizeColumns` method, and the Grid context menu now contains an
  `Autosize Columns` option by default.
* `Column` and `ColumnGroup` now support React elements for `headerName`.

#### Data

* The `Store` constructor now accepts a `data` argument to load data at initialization.
* The `xh/hoist/data/cube` package has been modified substantially to better integrate with the core
  data package and support observable "Views". See documentation on `Cube` for more information.

#### Other

* Added a `PinPad` component for streamlined handling of PIN entry on mobile devices.
* `FormField` now takes `tooltipPosition` and `tooltipBoundary` props for customizing minimal
  validation tooltip.
* `RecordAction.actionFn` parameters now include a `buttonEl` property containing the button element
  when used in an action column.
* Mobile Navigator component now takes an `animation` prop which can be set to 'slide' (default),
  'lift', 'fade', or 'none'. These values are passed to the underlying onsenNavigator component.
  ([#1641](https://github.com/xh/hoist-react/pull/1641))
* `AppOption` configs now accept an `omit` property for conditionally excluding options.

### 🐞 Bug Fixes

* Unselectable grid rows are now skipped during up/down keyboard navigation.
* Fix local quick filtering in `LeftRightChooser` (v29 regression).
* Fix `SplitTreeMap` - the default filtering once again splits the map across positive and negative
  values as intended (v29 regression).

### ⚙️ Technical

* `FormFields` now check that they are contained in a Hoist `Form`.

### 📚 Libraries

* @blueprintjs/core `3.22 -> 3.23`
* codemirror `5.50 -> 5.51`
* react-dates `21.5 -> 21.7`

[Commit Log](https://github.com/xh/hoist-react/compare/v29.0.0...v29.1.0)

## v29.0.0 - 2020-01-24

### 🗄️ Data Package Changes

Several changes have been made to data package (`Store` and `Record`) APIs for loading, updating,
and modifying data. They include some breaking changes, but pave the way for upcoming enhancements
to fully support inline grid editing and other new features.

Store now tracks the "committed" state of its records, which represents the data as it was loaded
(typically from the server) via `loadData()` or `updateData()`. Records are now immutable and
frozen, so they cannot be changed directly, but Store offers a new `modifyRecords()` API to apply
local modifications to data in a tracked and managed way. (Store creates new records internally to
hold both this modified data and the original, "committed" data.) This additional state tracking
allows developers to query Stores for modified or added records (e.g. to flush back to the server
and persist) as well as call new methods to revert changes (e.g. to undo a block of changes that the
user wishes to discard).

Note the following more specific changes to these related classes:

#### Record

* 💥 Record data properties are now nested within a `data` object on Record instances and are no
  longer available as top-level properties on the Record itself.
  * Calls to access data such as `rec.quantity` must be modified to `rec.data.quantity`.
  * When accessing multiple properties, destructuring provides an efficient syntax - e.g. `const
    {quantity, price} = rec.data;`.
* 💥 Records are now immutable and cannot be modified by applications directly.
  * This is a breaking change, but should only affect apps with custom inline grid editing
    implementations or similar code that modifies individual record values.
  * Calls to change data such as `rec.quantity = 100` must now be made through the Record's Store,
    e.g. `store.modifyData({id: 41, quantity: 100})`
* Record gains new getters for inspecting its state, including: `isAdd`, `isModified`, and
  `isCommitted`.

#### Store

* 💥 `noteDataUpdated()` has been removed, as out-of-band modifications to Store Records are no
  longer possible.
* 💥 Store's `idSpec` function is now called with the raw record data - previously it was passed
  source data after it had been run through the store's optional `processRawData` function. (This is
  unlikely to have a practical impact on most apps, but is included here for completeness.)
* `Store.updateData()` now accepts a flat list of raw data to process into Record additions and
  updates. Previously developers needed to call this method with an object containing add, update,
  and/or remove keys mapped to arrays. Now Store will produce an object of this shape automatically.
* `Store.refreshFilter()` method has been added to allow applications to rebuild the filtered data
  set if some application state has changed (apart from the store's data itself) which would affect
  the store filter.
* Store gains new methods for manipulating its Records and data, including `addRecords()`,
  `removeRecords()`, `modifyRecords()`, `revertRecords()`, and `revert()`. New getters have been
  added for `addedRecords`, `removedRecords`, `modifiedRecords`, and `isModified`.

#### Column

* Columns have been enhanced for provide basic support for inline-editing of record data. Further
  inline editing support enhancements are planned for upcoming Hoist releases.
* `Column.getValueFn` config added to retrieve the cell value for a Record field. The default
  implementation pulls the value from the Record's new `data` property (see above). Apps that
  specify custom `valueGetter` callbacks via `Column.agOptions` should now implement their custom
  logic in this new config.
* `Column.setValueFn` config added to support modifying the Column field's value on the underlying
  Record. The default implementation calls the new `Store.modifyRecords()` API and should be
  sufficient for the majority of cases.
* `Column.editable` config added to indicate if a column/cell should be inline-editable.

### 🎁 New Features

* Added keyboard support to ag-Grid context menus.
* Added `GridModel.setEmptyText()` to allow updates to placeholder text after initial construction.
* Added `GridModel.ensureSelectionVisible()` to scroll the currently selected row into view.
* When a `TreeMap` is bound to a `GridModel`, the grid will now respond to map selection changes by
  scrolling to ensure the selected grid row is visible.
* Added a `Column.tooltipElement` config to support fully customizable tooltip components.
* Added a `useOnResize` hook, which runs a function when a component is resized.
* Exposed an `inputRef` prop on numberInput, textArea, and textInput
* `PanelModel` now accepts a `maxSize` config.
* `RelativeTimeStamp` now support a `relativeTo` option, allowing it to display the difference
  between a timestamp and another reference time other than now. Both the component and the
  `getRelativeTimestamp()` helper function now leverage moment.js for their underlying
  implementation.
* A new `Clock` component displays the time, either local to the browser or for a configurable
  timezone.
* `LeftRightChooser` gets a new `showCounts` option to print the number of items on each side.
* `Select` inputs support a new property `enableWindowed` (desktop platform only) to improve
  rendering performance with large lists of options.
* `Select` inputs support grouped options. To use, add an attribute `options` containing an array of
  sub-options.
* `FetchService` methods support a new `timeout` option. This config chains `Promise.timeout()` to
  the promises returned by the service.
* Added alpha version of `DashContainer` for building dynamic, draggable dashboard-style layouts.
  Please note: the API for this component is subject to change - use at your own risk!
* `Select` now allows the use of objects as values.
* Added a new `xhEnableImpersonation` config to enable or disable the ability of Hoist Admins to
  impersonate other users. Note that this defaults to `false`. Apps will need to set this config to
  continue using impersonation. (Note that an update to hoist-core 6.4+ is required for this config
  to be enforced on the server.)
* `FormField` now supports a `requiredIndicator` to customize how required fields are displayed.
* Application build tags are now included in version update checks, primarily to prompt dev/QA users
  to refresh when running SNAPSHOT versions. (Note that an update to hoist-core 6.4+ is required for
  the server to emit build tag for comparison.)
* `CodeInput` component added to provide general `HoistInput` support around the CodeMirror code
  editor. The pre-existing `JsonInput` has been converted to a wrapper around this class.
* `JsonInput` now supports an `autoFocus` prop.
* `Select` now supports a `hideDropdownIndicator` prop.
* `useOnResize` hook will now ignore visibility changes, i.e. a component resizing to a size of 0.
* `DimensionChooser` now supports a `popoverPosition` prop.
* `AppBar.appMenuButtonPosition` prop added to configure the App Menu on the left or the right, and
  `AppMenuButton` now accepts and applies any `Button` props to customize.
* New `--xh-grid-tree-indent-px` CSS variable added to allow control over the amount of indentation
  applied to tree grid child nodes.

### 💥 Breaking Changes

* `GridModel.contextMenuFn` config replaced with a `contextMenu` parameter. The new parameter will
  allow context menus to be specified with a simple array in addition to the function specification
  currently supported.
* `GridModel.defaultContextMenuTokens` config renamed to `defaultContextMenu`.
* `Chart` and `ChartModel` have been moved from `desktop/cmp/charts` to `cmp/charts`.
* `StoreFilterField` has been moved from `desktop/cmp/store` to `cmp/store`.
* The options `nowEpsilon` and `nowString` on `RelativeTimestamp` have been renamed to `epsilon` and
  `equalString`, respectively.
* `TabRenderMode` and `TabRefreshMode` have been renamed to `RenderMode` and `RefreshMode` and moved
  to the `core` package. These enumerations are now used in the APIs for `Panel`, `TabContainer`,
  and `DashContainer`.
* `DockViewModel` now requires a function, or a HoistComponent as its `content` param. It has always
  been documented this way, but a bug in the original implementation had it accepting an actual
  element rather than a function. As now implemented, the form of the `content` param is consistent
  across `TabModel`, `DockViewModel`, and `DashViewSpec`.
* `JsonInput.showActionButtons` prop replaced with more specific `showFormatButton` and
  `showFullscreenButton` props.
* The `DataView.itemHeight` prop has been moved to `DataViewModel` where it can now be changed
  dynamically by applications.
* Desktop `AppBar.appMenuButtonOptions` prop renamed to `appMenuButtonProps` for consistency.

### 🐞 Bug Fixes

* Fixed issue where JsonInput was not receiving its `model` from context
  ([#1456](https://github.com/xh/hoist-react/issues/1456))
* Fixed issue where TreeMap would not be initialized if the TreeMapModel was created after the
  GridModel data was loaded ([#1471](https://github.com/xh/hoist-react/issues/1471))
* Fixed issue where export would create malformed file with dynamic header names
* Fixed issue where exported tree grids would have incorrect aggregate data
  ([#1447](https://github.com/xh/hoist-react/issues/1447))
* Fixed issue where resizable Panels could grow larger than desired
  ([#1498](https://github.com/xh/hoist-react/issues/1498))
* Changed RestGrid to only display export button if export is enabled
  ([#1490](https://github.com/xh/hoist-react/issues/1490))
* Fixed errors when grouping rows in Grids with `groupUseEntireRow` turned off
  ([#1520](https://github.com/xh/hoist-react/issues/1520))
* Fixed problem where charts were resized when being hidden
  ([#1528](https://github.com/xh/hoist-react/issues/1528))
* Fixed problem where charts were needlessly re-rendered, hurting performance and losing some state
  ([#1505](https://github.com/xh/hoist-react/issues/1505))
* Removed padding from Select option wrapper elements which was making it difficult for custom
  option renderers to control the padding ([1571](https://github.com/xh/hoist-react/issues/1571))
* Fixed issues with inconsistent indentation for tree grid nodes under certain conditions
  ([#1546](https://github.com/xh/hoist-react/issues/1546))
* Fixed autoFocus on NumberInput.

### 📚 Libraries

* @blueprintjs/core `3.19 -> 3.22`
* @blueprintjs/datetime `3.14 -> 3.15`
* @fortawesome/fontawesome-pro `5.11 -> 5.12`
* codemirror `5.49 -> 5.50`
* core-js `3.3 -> 3.6`
* fast-deep-equal `2.0 -> 3.1`
* filesize `5.0 -> 6.0`
* highcharts 7.2 -> 8.0`
* mobx `5.14 -> 5.15`
* react-dates `21.3 -> 21.5`
* react-dropzone `10.1 -> 10.2`
* react-windowed-select `added @ 2.0.1`

[Commit Log](https://github.com/xh/hoist-react/compare/v28.2.0...v29.0.0)

## v28.2.0 - 2019-11-08

### 🎁 New Features

* Added a `DateInput` component to the mobile toolkit. Its API supports many of the same options as
  its desktop analog with the exception of `timePrecision`, which is not yet supported.
* Added `minSize` to panelModel. A resizable panel can now be prevented from resizing to a size
  smaller than minSize. ([#1431](https://github.com/xh/hoist-react/issues/1431))

### 🐞 Bug Fixes

* Made `itemHeight` a required prop for `DataView`. This avoids an issue where agGrid went into an
  infinite loop if this value was not set.
* Fixed a problem with `RestStore` behavior when `dataRoot` changed from its default value.

[Commit Log](https://github.com/xh/hoist-react/compare/v28.1.1...v28.2.0)

## v28.1.1 - 2019-10-23

### 🐞 Bug Fixes

* Fixes a bug with default model context being set incorrectly within context inside of `Panel`.

[Commit Log](https://github.com/xh/hoist-react/compare/v28.1.0...v28.1.1)

## v28.1.0 - 2019-10-18

### 🎁 New Features

* `DateInput` supports a new `strictInputParsing` prop to enforce strict parsing of keyed-in entries
  by the underlying moment library. The default value is false, maintained the existing behavior
  where [moment will do its best](https://momentjs.com/guides/#/parsing/) to parse an entered date
  string that doesn't exactly match the specified format
* Any `DateInput` values entered that exceed any specified max/minDate will now be reset to null,
  instead of being set to the boundary date (which was surprising and potentially much less obvious
  to a user that their input had been adjusted automatically).
* `Column` and `ColumnGroup` now accept a function for `headerName`. The header will be
  automatically re-rendered when any observable properties referenced by the `headerName` function
  are modified.
* `ColumnGroup` now accepts an `align` config for setting the header text alignment
* The flag `toContext` for `uses` and `creates` has been replaced with a new flag `publishMode` that
  provides more granular control over how models are published and looked up via context. Components
  can specify `ModelPublishMode.LIMITED` to make their model available for contained components
  without it becoming the default model or exposing its sub-models.

### 🐞 Bug Fixes

* Tree columns can now specify `renderer` or `elementRenderer` configs without breaking the standard
  ag-Grid group cell renderer auto-applied to tree columns (#1397).
* Use of a custom `Column.comparator` function will no longer break agGrid-provided column header
  filter menus (#1400).
* The MS Edge browser does not return a standard Promise from `async` functions, so the the return
  of those functions did not previously have the required Hoist extensions installed on its
  prototype. Edge "native" Promises are now also polyfilled / extended as required. (#1411).
* Async `Select` combobox queries are now properly debounced as per the `queryBuffer` prop (#1416).

### ⚙️ Technical

* Grid column group headers now use a custom React component instead of the default ag-Grid column
  header, resulting in a different DOM structure and CSS classes. Existing CSS overrides of the
  ag-Grid column group headers may need to be updated to work with the new structure/classes.
* We have configured `stylelint` to enforce greater consistency in our stylesheets within this
  project. The initial linting run resulted in a large number of updates to our SASS files, almost
  exclusively whitespace changes. No functional changes are intended/expected. We have also enabled
  hooks to run both JS and style linting on pre-commit. Neither of these updates directly affects
  applications, but the same tools could be configured for apps if desired.

### 📚 Libraries

* core-js `3.2 -> 3.3`
* filesize `4.2 -> 5.0`
* http-status-codes `added @ 1.3`

[Commit Log](https://github.com/xh/hoist-react/compare/v28.0.0...v28.1.0)

## v28.0.0 - 2019-10-07

_"The one with the hooks."_

**Hoist now fully supports React functional components and hooks.** The new `hoistComponent`
function is now the recommended method for defining new components and their corresponding element
factories. See that (within [HoistComponentFunctional.js](core/HoistComponentFunctional.js)) and the
new `useLocalModel()` and `useContextModel()` hooks (within [core/hooks](core/hooks)) for more
information.

Along with the performance benefits and the ability to use React hooks, Hoist functional components
are designed to read and write their models via context. This allows a much less verbose
specification of component element trees.

Note that **Class-based Components remain fully supported** (by both Hoist and React) using the
familiar `@HoistComponent` decorator, but transitioning to functional components within Hoist apps
is now strongly encouraged. In particular note that Class-based Components will *not* be able to
leverage the context for model support discussed above.

### 🎁 New Features

* Resizable panels now default to not redrawing their content when resized until the resize bar is
  dropped. This offers an improved user experience for most situations, especially when layouts are
  complex. To re-enable the previous dynamic behavior, set `PanelModel.resizeWhileDragging: true`.
* The default text input shown by `XH.prompt()` now has `selectOnFocus: true` and will confirm the
  user's entry on an `<enter>` keypress (same as clicking 'OK').
* `stringExcludes` function added to form validation constraints. This allows an input value to
  block specific characters or strings, e.g. no slash "/" in a textInput for a filename.
* `constrainAll` function added to form validation constraints. This takes another constraint as its
  only argument, and applies that constraint to an array of values, rather than just to one value.
  This is useful for applying a constraint to inputs that produce arrays, such as tag pickers.
* `DateInput` now accepts LocalDates as `value`, `minDate` and `maxDate` props.
* `RelativeTimestamp` now accepts a `bind` prop to specify a model field name from which it can pull
  its timestamp. The model itself can either be passed as a prop or (better) sourced automatically
  from the parent context. Developers are encouraged to take this change to minimize re-renders of
  parent components (which often contain grids and other intensive layouts).
* `Record` now has properties and methods for accessing and iterating over children, descendants,
  and ancestors
* `Store` now has methods for retrieving the descendants and ancestors of a given Record

### 💥 Breaking Changes

* **Apps must update their dev dependencies** to the latest `@xh/hoist-dev-utils` package: v4.0+.
  This updates the versions of Babel / Webpack used in builds to their latest / current versions and
  swaps to the updated Babel recommendation of `core-js` for polyfills.
* The `allSettled` function in `@xh/promise` has been removed. Applications using this method should
  use the ECMA standard (stage-2) `Promise.allSettled` instead. This method is now fully available
  in Hoist via bundled polyfills. Note that the standard method returns an array of objects of the
  form `{status: [rejected|fulfilled], ...}`, rather than `{state: [rejected|fulfilled], ...}`.
* The `containerRef` argument for `XH.toast()` should now be a DOM element. Component instances are
  no longer supported types for this value. This is required to support functional Components
  throughout the toolkit.
* Apps that need to prevent a `StoreFilterField` from binding to a `GridModel` in context, need to
  set the `store` or `gridModel` property explicitly to null.
* The Blueprint non-standard decorators `ContextMenuTarget` and `HotkeysTarget` are no longer
  supported. Use the new hooks `useContextMenu()` and `useHotkeys()` instead. For convenience, this
  functionality has also been made available directly on `Panel` via the `contextMenu` and `hotkeys`
  props.
* `DataView` and `DataViewModel` have been moved from `/desktop/cmp/dataview` to the cross-platform
  package `/cmp/dataview`.
* `isReactElement` has been removed. Applications should use the native React API method
  `React.isValidElement` instead.

### ⚙️ Technical

* `createObservableRef()` is now available in `@xh/hoist/utils/react` package. Use this function for
  creating refs that are functionally equivalent to refs created with `React.createRef()`, yet fully
  observable. With this change the `Ref` class in the same package is now obsolete.
* Hoist now establishes a proper react "error boundary" around all application code. This means that
  errors throw when rendering will be caught and displayed in the standard Hoist exception dialog,
  and stack traces for rendering errors should be significantly less verbose.
* Not a Hoist feature, exactly, but the latest version of `@xh/hoist-dev-utils` (see below) enables
  support for the `optional chaining` (aka null safe) and `nullish coalescing` operators via their
  Babel proposal plugins. Developers are encouraged to make good use of the new syntax below:
  * conditional-chaining: `let foo = bar?.baz?.qux;`
  * nullish coalescing: `let foo = bar ?? 'someDefaultValue';`

### 🐞 Bug Fixes

* Date picker month and year controls will now work properly in `localDate` mode. (Previously would
  reset to underlying value.)
* Individual `Buttons` within a `ButtonGroupInput` will accept a disabled prop while continuing to
  respect the overall `ButtonGroupInput`'s disabled prop.
* Raised z-index level of AG-Grid tooltip to ensure tooltips for AG-Grid context menu items appear
  above the context menu.

### 📚 Libraries

* @blueprintjs/core `3.18 -> 3.19`
* @blueprintjs/datetime `3.12 -> 3.14`
* @fortawesome/fontawesome-pro `5.10 -> 5.11`
* @xh/hoist-dev-utils `3.8 -> 4.3` (multiple transitive updates to build tooling)
* ag-grid `21.1 -> 21.2`
* highcharts `7.1 -> 7.2`
* mobx `5.13 -> 5.14`
* react-transition-group `4.2 -> 4.3`
* rsvp (removed)
* store2 `2.9 -> 2.10`

[Commit Log](https://github.com/xh/hoist-react/compare/v27.1.0...v28.0.0)

## v27.1.0 - 2019-09-05

### 🎁 New Features

* `Column.exportFormat` can now be a function, which supports setting Excel formats on a per-cell
  (vs. entire column) basis by returning a conditional `exportFormat` based upon the value and / or
  record.
  * ⚠️ Note that per-cell formatting _requires_ that apps update their server to use hoist-core
    v6.3.0+ to work, although earlier versions of hoist-core _are_ backwards compatible with the
    pre-existing, column-level export formatting.
* `DataViewModel` now supports a `sortBy` config. Accepts the same inputs as `GridModel.sortBy`,
  with the caveat that only a single-level sort is supported at this time.

[Commit Log](https://github.com/xh/hoist-react/compare/v27.0.1...v27.1.0)

## v27.0.1 - 2019-08-26

### 🐞 Bug Fixes

* Fix to `Store.clear()` and `GridModel.clear()`, which delegates to the same (#1324).

[Commit Log](https://github.com/xh/hoist-react/compare/v27.0.0...v27.0.1)

## v27.0.0 - 2019-08-23

### 🎁 New Features

* A new `LocalDate` class has been added to the toolkit. This class provides client-side support for
  "business" or "calendar" days that do not have a time component. It is an immutable class that
  supports '==', '<' and '>', as well as a number of convenient manipulation functions. Support for
  the `LocalDate` class has also been added throughout the toolkit, including:
  * `Field.type` now supports an additional `localDate` option for automatic conversion of server
    data to this type when loading into a `Store`.
  * `fetchService` is aware of this class and will automatically serialize all instances of it for
    posting to the server. ⚠ NOTE that along with this change, `fetchService` and its methods such
    as `XH.fetchJson()` will now serialize regular JS Date objects as ms timestamps when provided in
    params. Previously Dates were serialized in their default `toString()` format. This would be a
    breaking change for an app that relied on that default Date serialization, but it was made for
    increased symmetry with how Hoist JSON-serializes Dates and LocalDates on the server-side.
  * `DateInput` can now be used to seamlessly bind to a `LocalDate` as well as a `Date`. See its new
    prop of `valueType` which can be set to `localDate` or `date` (default).
  * A new `localDateCol` config has been added to the `@xh/hoist/grid/columns` package with
    standardized rendering and formatting.
* New `TreeMap` and `SplitTreeMap` components added, to render hierarchical data in a configurable
  TreeMap visualization based on the Highcharts library. Supports optional binding to a GridModel,
  which syncs selection and expand / collapse state.
* `Column` gets a new `highlightOnChange` config. If true, the grid will highlight the cell on each
  change by flashing its background. (Currently this is a simple on/off config - future iterations
  could support a function variant or other options to customize the flash effect based on the
  old/new values.) A new CSS var `--xh-grid-cell-change-bg-highlight` can be used to customize the
  color used, app-wide or scoped to a particular grid selector. Note that columns must *not* specify
  `rendererIsComplex` (see below) if they wish to enable the new highlight flag.

### 💥 Breaking Changes

* The updating of `Store` data has been reworked to provide a simpler and more powerful API that
  allows for the applications of additions, deletions, and updates in a single transaction:
  * The signature of `Store.updateData()` has been substantially changed, and is now the main entry
    point for all updates.
  * `Store.removeRecords()` has been removed. Use `Store.updateData()` instead.
  * `Store.addData()` has been removed. Use `Store.updateData()` instead.
* `Column` takes an additional property `rendererIsComplex`. Application must set this flag to
  `true` to indicate if a column renderer uses values other than its own bound field. This change
  provides an efficiency boost by allowing ag-Grid to use its default change detection instead of
  forcing a cell refresh on any change.

### ⚙️ Technical

* `Grid` will now update the underlying ag-Grid using ag-Grid transactions rather than relying on
  agGrid `deltaRowMode`. This is intended to provide the best possible grid performance and
  generally streamline the use of the ag-Grid Api.

### 🐞 Bug Fixes

* Panel resize events are now properly throttled, avoiding extreme lagginess when resizing panels
  that contain complex components such as big grids.
* Workaround for issues with the mobile Onsen toolkit throwing errors while resetting page stack.
* Dialogs call `doCancel()` handler if cancelled via `<esc>` keypress.

### 📚 Libraries

* @xh/hoist-dev-utils `3.7 -> 3.8`
* qs `6.7 -> 6.8`
* store2 `2.8 -> 2.9`

[Commit Log](https://github.com/xh/hoist-react/compare/v26.0.1...v27.0.0)

## v26.0.1 - 2019-08-07

### 🎁 New Features

* **WebSocket support** has been added in the form of `XH.webSocketService` to establish and
  maintain a managed websocket connection with the Hoist UI server. This is implemented on the
  client via the native `WebSocket` object supported by modern browsers and relies on the
  corresponding service and management endpoints added to Hoist Core v6.1.
  * Apps must declare `webSocketsEnabled: true` in their `AppSpec` configuration to enable this
    overall functionality on the client.
  * Apps can then subscribe via the new service to updates on a requested topic and will receive any
    inbound messages for that topic via a callback.
  * The service will monitor the socket connection with a regular heartbeat and attempt to
    re-establish if dropped.
  * A new admin console snap-in provides an overview of connected websocket clients.
* The `XH.message()` and related methods such as `XH.alert()` now support more flexible
  `confirmProps` and `cancelProps` configs, each of which will be passed to their respective button
  and merged with suitable defaults. Allows use of the new `autoFocus` prop with these preconfigured
  dialogs.
  * By default, `XH.alert()` and `XH.confirm()` will auto focus the confirm button for user
    convenience.
  * The previous text/intent configs have been deprecated and the message methods will log a console
    warning if they are used (although it will continue to respect them to aid transitioning to the
    new configs).
* `GridModel` now supports a `copyCell` context menu action. See `StoreContextMenu` for more
  details.
* New `GridCountLabel` component provides an alternative to existing `StoreCountLabel`, outputting
  both overall record count and current selection count in a configurable way.
* The `Button` component accepts an `autoFocus` prop to attempt to focus on render.
* The `Checkbox` component accepts an `autoFocus` prop to attempt to focus on render.

### 💥 Breaking Changes

* `StoreCountLabel` has been moved from `/desktop/cmp/store` to the cross-platform package
  `/cmp/store`. Its `gridModel` prop has also been removed - usages with grids should likely switch
  to the new `GridCountLabel` component, noted above and imported from `/cmp/grid`.
* The API for `ClipboardButton` and `ClipboardMenuItem` has been simplified, and made implementation
  independent. Specify a single `getCopyText` function rather than the `clipboardSpec`.
  (`clipboardSpec` is an artifact from the removed `clipboard` library).
* The `XH.prompt()` and `XH.message()` input config has been updated to work as documented, with any
  initial/default value for the input sourced from `input.initialValue`. Was previously sourced from
  `input.value` (#1298).
* ChartModel `config` has been deprecated. Please use `highchartsConfig` instead.

### 🐞 Bug Fixes

* The `Select.selectOnFocus` prop is now respected when used in tandem with `enableCreate` and/or
  `queryFn` props.
* `DateInput` popup _will_ now close when input is blurred but will _not_ immediately close when
  `enableTextInput` is `false` and a month or year is clicked (#1293).
* Buttons within a grid `actionCol` now render properly in compact mode, without clipping/overflow.

### ⚙️ Technical

* `AgGridModel` will now throw an exception if any of its methods which depend on ag-Grid state are
  called before the grid has been fully initialized (ag-Grid onGridReady event has fired).
  Applications can check the new `isReady` property on `AgGridModel` before calling such methods to️️
  verify the grid is fully initialized.

### 📚 Libraries

* @blueprintjs/core `3.17 -> 3.18`
* @blueprintjs/datetime `3.11 -> 3.12`
* @fortawesome/fontawesome `5.9 -> 5.10`
* ag-grid `21.0.1 -> 21.1.1`
* store2 `2.7 -> 2.8`
* The `clipboard` library has been replaced with the simpler `clipboard-copy` library.

[Commit Log](https://github.com/xh/hoist-react/compare/v25.2.0...v26.0.1)

## v25.2.0 - 2019-07-25

### 🎁 New Features

* `RecordAction` supports a new `secondaryText` property. When used for a Grid context menu item,
  this text appears on the right side of the menu item, usually used for displaying the shortcut key
  associated with an action.

### 🐞 Bug Fixes

* Fixed issue with loopy behavior when using `Select.selectOnFocus` and changing focus
  simultaneously with keyboard and mouse.

[Commit Log](https://github.com/xh/hoist-react/compare/v25.1.0...v25.2.0)

## v25.1.0 - 2019-07-23

### 🎁 New Features

* `JsonInput` includes buttons for toggling showing in a full-screen dialog window. Also added a
  convenience button to auto-format `JsonInput's` content.
* `DateInput` supports a new `enableTextInput` prop. When this property is set to false, `DateInput`
  will be entirely driven by the provided date picker. Additionally, `DateInput` styles have been
  improved for its various modes to more clearly convey its functionality.
* `ExportButton` will auto-disable itself if bound to an empty `GridModel`. This helper button will
  now also throw a console warning (to alert the developer) if `gridModel.enableExport != true`.

### ⚙️ Technical

* Classes decorated with `@LoadSupport` will now throw an exception out of their provided
  `loadAsync()` method if called with a parameter that's not a plain object (i.e. param is clearly
  not a `LoadSpec`). Note this might be a breaking change, in so far as it introduces additional
  validation around this pre-existing API requirement.
* Requirements for the `colorSpec` option passed to Hoist number formatters have been relaxed to
  allow partial definitions such that, for example, only negative values may receive the CSS class
  specified, without having to account for positive value styling.

### 🐞 Bug Fixes

* `RestFormModel` now submits dirty fields only when editing a record, as intended (#1245).
* `FormField` will no longer override the disabled prop of its child input if true (#1262).

### 📚 Libraries

* mobx `5.11 -> 5.13`
* Misc. patch-level updates

[Commit Log](https://github.com/xh/hoist-react/compare/v25.0.0...v25.1.0)

## v25.0.0 - 2019-07-16

### 🎁 New Features

* `Column` accepts a new `comparator` callback to customize how column cell values are sorted by the
  grid.
* Added `XH.prompt()` to show a simple message popup with a built-in, configurable HoistInput. When
  submitted by the user, its callback or resolved promise will include the input's value.
* `Select` accepts a new `selectOnFocus` prop. The behaviour is analogous to the `selectOnFocus`
  prop already in `TextInput`, `TextArea` and `NumberInput`.

### 💥 Breaking Changes

* The `fmtPercent` and `percentRenderer` methods will now multiply provided value by 100. This is
  consistent with the behavior of Excel's percentage formatting and matches the expectations of
  `ExportFormat.PCT`. Columns that were previously using `exportValue: v => v/100` as a workaround
  to the previous renderer behavior should remove this line of code.
* `DimensionChooserModel`'s `historyPreference` config has been renamed `preference`. It now
  supports saving both value and history to the same preference (existing history preferences will
  be handled).

[Commit Log](https://github.com/xh/hoist-react/compare/v24.2.0...v25.0.0)

## v24.2.0 - 2019-07-08

### 🎁 New Features

* `GridModel` accepts a new `colDefaults` configuration. Defaults provided via this object will be
  merged (deeply) into all column configs as they are instantiated.
* New `Panel.compactHeader` and `DockContainer.compactHeaders` props added to enable more compact
  and space efficient styling for headers in these components.
  * ⚠️ Note that as part of this change, internal panel header CSS class names changed slightly -
    apps that were targeting these internal selectors would need to adjust. See
    desktop/cmp/panel/impl/PanelHeader.scss for the relevant updates.
* A new `exportOptions.columns` option on `GridModel` replaces `exportOptions.includeHiddenCols`.
  The updated and more flexible config supports special strings 'VISIBLE' (default), 'ALL', and/or a
  list of specific colIds to include in an export.
  * To avoid immediate breaking changes, GridModel will log a warning on any remaining usages of
    `includeHiddenCols` but auto-set to `columns: 'ALL'` to maintain the same behavior.
* Added new preference `xhShowVersionBar` to allow more fine-grained control of when the Hoist
  version bar is showing. It defaults to `auto`, preserving the current behavior of always showing
  the footer to Hoist Admins while including it for non-admins *only* in non-production
  environments. The pref can alternatively be set to 'always' or 'never' on a per-user basis.

### 📚 Libraries

* @blueprintjs/core `3.16 -> 3.17`
* @blueprintjs/datetime `3.10 -> 3.11`
* mobx `5.10 -> 5.11`
* react-transition-group `2.8 -> 4.2`

[Commit Log](https://github.com/xh/hoist-react/compare/v24.1.1...v24.2.0)

## v24.1.1 - 2019-07-01

### 🐞 Bug Fixes

* Mobile column chooser internal layout/sizing fixed when used in certain secure mobile browsers.

[Commit Log](https://github.com/xh/hoist-react/compare/v24.1.0...v24.1.1)

## v24.1.0 - 2019-07-01

### 🎁 New Features

* `DateInput.enableClear` prop added to support built-in button to null-out a date input's value.

### 🐞 Bug Fixes

* The `Select` component now properly shows all options when the pick-list is re-shown after a
  change without first blurring the control. (Previously this interaction edge case would only show
  the option matching the current input value.) #1198
* Mobile mask component `onClick` callback prop restored - required to dismiss mobile menus when not
  tapping a menu option.
* When checking for a possible expired session within `XH.handleException()`, prompt for app login
  only for Ajax requests made to relative URLs (not e.g. remote APIs accessed via CORS). #1189

### ✨ Style

* Panel splitter collapse button more visible in dark theme. CSS vars to customize further fixed.
* The mobile app menu button has been moved to the right side of the top appBar, consistent with its
  placement in desktop apps.

### 📚 Libraries

* @blueprintjs/core `3.15 -> 3.16`
* @blueprintjs/datetime `3.9 -> 3.10`
* codemirror `5.47 -> 5.48`
* mobx `6.0 -> 6.1`

[Commit Log](https://github.com/xh/hoist-react/compare/v24.0.0...v24.1.0)

## v24.0.0 - 2019-06-24

### 🎁 New Features

#### Data

* A `StoreFilter` object has been introduced to the data API. This allows `Store` and
  `StoreFilterField` to support the ability to conditionally include all children when filtering
  hierarchical data stores, and could support additional filtering customizations in the future.
* `Store` now provides a `summaryRecord` property which can be used to expose aggregated data for
  the data it contains. The raw data for this record can be provided to `loadData()` and
  `updateData()` either via an explicit argument to these methods, or as the root node of the raw
  data provided (see `Store.loadRootAsSummary`).
* The `StoreFilterField` component accepts new optional `model` and `bind` props to allow control of
  its text value from an external model's observable.
* `pwd` is now a new supported type of `Field` in the `@xh/hoist/core/data` package.

#### Grid

* `GridModel` now supports a `showSummary` config which can be used to display its store's
  summaryRecord (see above) as either a pinned top or bottom row.
* `GridModel` also adds a `enableColumnPinning` config to enable/disable user-driven pinning. On
  desktop, if enabled, users can pin columns by dragging them to the left or right edges of the grid
  (the default ag-Grid gesture). Column pinned state is now also captured and maintained by the
  overall grid state system.
* The desktop column chooser now options in a non-modal popover when triggered from the standard
  `ColChooserButton` component. This offers a quicker and less disruptive alternative to the modal
  dialog (which is still used when launched from the grid context menu). In this popover mode,
  updates to columns are immediately reflected in the underlying grid.
* The mobile `ColChooser` has been improved significantly. It now renders displayed and available
  columns as two lists, allowing drag and drop between to update the visibility and ordering. It
  also provides an easy option to toggle pinning the first column.
* `DimensionChooser` now supports an optional empty / ungrouped configuration with a value of `[]`.
  See `DimensionChooserModel.enableClear` and `DimensionChooser.emptyText`.

#### Other Features

* Core `AutoRefreshService` added to trigger an app-wide data refresh on a configurable interval, if
  so enabled via a combination of soft-config and user preference. Auto-refresh relies on the use of
  the root `RefreshContextModel` and model-level `LoadSupport`.
* A new `LoadingIndicator` component is available as a more minimal / unobtrusive alternative to a
  modal mask. Typically configured via a new `Panel.loadingIndicator` prop, the indicator can be
  bound to a `PendingTaskModel` and will automatically show/hide a spinner and/or custom message in
  an overlay docked to the corner of the parent Panel.
* `DateInput` adds support for new `enablePicker` and `showPickerOnFocus` props, offering greater
  control over when the calendar picker is shown. The new default behaviour is to not show the
  picker on focus, instead showing it via a built-in button.
* Transitions have been disabled by default on desktop Dialog and Popover components (both are from
  the Blueprint library) and on the Hoist Mask component. This should result in a snappier user
  experience, especially when working on remote / virtual workstations. Any in-app customizations to
  disable or remove transitions can now be removed in favor of this toolkit-wide change.
* Added new `@bindable.ref` variant of the `@bindable` decorator.

### 💥 Breaking Changes

* Apps that defined and initialized their own `AutoRefreshService` service or functionality should
  leverage the new Hoist service if possible. Apps with a pre-existing custom service of the same
  name must either remove in favor of the new service or - if they have special requirements not
  covered by the Hoist implementation - rename their own service to avoid a naming conflict.
* The `StoreFilterField.onFilterChange` callback will now be passed a `StoreFilter`, rather than a
  function.
* `DateInput` now has a calendar button on the right side of the input which is 22 pixels square.
  Applications explicitly setting width or height on this component should ensure that they are
  providing enough space for it to display its contents without clipping.

### 🐞 Bug Fixes

* Performance for bulk grid selections has been greatly improved (#1157)
* Toolbars now specify a minimum height (or width when vertical) to avoid shrinking unexpectedly
  when they contain only labels or are entirely empty (but still desired to e.g. align UIs across
  multiple panels). Customize if needed via the new `--xh-tbar-min-size` CSS var.
* All Hoist Components that accept a `model` prop now have that properly documented in their
  prop-types.
* Admin Log Viewer no longer reverses its lines when not in tail mode.

### ⚙️ Technical

* The `AppSpec` config passed to `XH.renderApp()` now supports a `clientAppCode` value to compliment
  the existing `clientAppName`. Both values are now optional and defaulted from the project-wide
  `appCode` and `appName` values set via the project's Webpack config. (Note that `clientAppCode` is
  referenced by the new `AutoRefreshService` to support configurable auto-refresh intervals on a
  per-app basis.)

### 📚 Libraries

* ag-grid `20.0 -> 21.0`
* react-select `2.4 -> 3.0`
* mobx-react `5.4 -> 6.0.3`
* font-awesome `5.8 -> 5.9`
* react-beautiful-dnd `10.1.1 -> 11.0.4`

[Commit Log](https://github.com/xh/hoist-react/compare/v23.0.0...v24.0.0)

## v23.0.0 - 2019-05-30

### 🎁 New Features

* `GridModel` now accepts a config of `cellBorders`, similar to `rowBorders`
* `Panel.tbar` and `Panel.bbar` props now accept an array of Elements and will auto-generate a
  `Toolbar` to contain them, avoiding the need for the extra import of `toolbar()`.
* New functions `withDebug` and `withShortDebug` have been added to provide a terse syntax for
  adding debug messages that track the execution of specific blocks of code.
* `XH.toast()` now supports an optional `containerRef` argument that can be used for anchoring a
  toast within another component (desktop only). Can be used to display more targeted toasts within
  the relevant section of an application UI, as opposed to the edge of the screen.
* `ButtonGroupInput` accepts a new `enableClear` prop that allows the active / depressed button to
  be unselected by pressing it again - this sets the value of the input as a whole to `null`.
* Hoist Admins now always see the VersionBar in the footer.
* `Promise.track` now accepts an optional `omit` config that indicates when no tracking will be
  performed.
* `fmtNumber` now accepts an optional `prefix` config that prepends immediately before the number,
  but after the sign (`+`, `-`).
* New utility methods `forEachAsync()` and `whileAsync()` have been added to allow non-blocking
  execution of time-consuming loops.

### 💥 Breaking Changes

* The `AppOption.refreshRequired` config has been renamed to `reloadRequired` to better match the
  `XH.reloadApp()` method called to reload the entire app in the browser. Any options defined by an
  app that require it to be fully reloaded should have this renamed config set to `true`.
* The options dialog will now automatically trigger an app-wide data _refresh_ via
  `XH.refreshAppAsync()` if options have changed that don't require a _reload_.
* The `EventSupport` mixin has been removed. There are no known uses of it and it is in conflict
  with the overall reactive structure of the hoist-react API. If your app listens to the
  `appStateChanged`, `prefChange` or `prefsPushed` events you will need to adjust accordingly.

### 🐞 Bug Fixes

* `Select` will now let the user edit existing text in conditions where it is expected to be
  editable. #880
* The Admin "Config Differ" tool has been updated to reflect changes to `Record` made in v22. It is
  once again able to apply remote config values.
* A `Panel` with configs `resizable: true, collapsible: false` now renders with a splitter.
* A `Panel` with no `icon`, `title`, or `headerItems` will not render a blank header.
* `FileChooser.enableMulti` now behaves as one might expect -- true to allow multiple files in a
  single upload. Previous behavior (the ability to add multiple files to dropzone) is now controlled
  by `enableAddMulti`.

[Commit Log](https://github.com/xh/hoist-react/compare/v22.0.0...v23.0.0)


## v22.0.0 - 2019-04-29

### 🎁 New Features

* A new `DockContainer` component provides a user-friendly way to render multiple child components
  "docked" to its bottom edge. Each child view is rendered with a configurable header and controls
  to allow the user to expand it, collapse it, or optionally "pop it out" into a modal dialog.
* A new `AgGrid` component provides a much lighter Hoist wrapper around ag-Grid while maintaining
  consistent styling and layout support. This allows apps to use any features supported by ag-Grid
  without conflicting with functionality added by the core Hoist `Grid`.
  * Note that this lighter wrapper lacks a number of core Hoist features and integrations, including
    store support, grid state, enhanced column and renderer APIs, absolute value sorting, and more.
  * An associated `AgGridModel` provides access to to the ag-Grid APIs, minimal styling configs, and
    several utility methods for managing Grid state.
* Added `GridModel.groupSortFn` config to support custom group sorting (replaces any use of
  `agOptions.defaultGroupSortComparator`).
* The `Column.cellClass` and `Column.headerClass` configs now accept functions to dynamically
  generate custom classes based on the Record and/or Column being rendered.
* The `Record` object now provides an additional getter `Record.allChildren` to return all children
  of the record, irrespective of the current filter in place on the record's store. This supplements
  the existing `Record.children` getter, which returns only the children meeting the filter.

### 💥 Breaking Changes

* The class `LocalStore` has been renamed `Store`, and is now the main implementation and base class
  for Store Data. The extraneous abstract superclass `BaseStore` has been removed.
* `Store.dataLastUpdated` had been renamed `Store.lastUpdated` on the new class and is now a simple
  timestamp (ms) rather than a Javascript Date object.
* The constructor argument `Store.processRawData` now expects a function that *returns* a modified
  object with the necessary edits. This allows implementations to safely *clone* the raw data rather
  than mutating it.
* The method `Store.removeRecord` has been replaced with the method `Store.removeRecords`. This will
  facilitate efficient bulk deletes.

### ⚙️ Technical

* `Grid` now performs an important performance workaround when loading a new dataset that would
  result in the removal of a significant amount of existing records/rows. The underlying ag-Grid
  component has a serious bottleneck here (acknowledged as AG-2879 in their bug tracker). The Hoist
  grid wrapper will now detect when this is likely and proactively clear all data using a different
  API call before loading the new dataset.
* The implementations `Store`, `RecordSet`, and `Record` have been updated to more efficiently
  re-use existing record references when loading, updating, or filtering data in a store. This keeps
  the Record objects within a store as stable as possible, and allows additional optimizations by
  ag-Grid and its `deltaRowDataMode`.
* When loading raw data into store `Record`s, Hoist will now perform additional conversions based on
  the declared `Field.type`. The unused `Field.nullable` has been removed.
* `LocalStorageService` now uses both the `appCode` and current username for its namespace key,
  ensuring that e.g. local prefs/grid state are not overwritten across multiple app users on one OS
  profile, or when admin impersonation is active. The service will automatically perform a one-time
  migration of existing local state from the old namespace to the new. #674
* `elem` no longer skips `null` children in its calls to `React.createElement()`. These children may
  play the role of placeholders when using conditional rendering, and skipping them was causing
  React to trigger extra re-renders. This change further simplifies Hoist's element factory and
  removes an unnecessary divergence with the behavior of JSX.


### 🐞 Bug Fixes

* `Grid` exports retain sorting, including support for absolute value sorting. #1068
* Ensure `FormField`s are keyed with their model ID, so that React can properly account for dynamic
  changes to fields within a form. #1031
* Prompt for app refresh in (rare) case of mismatch between client and server-side session user.
  (This can happen during impersonation and is defended against in server-side code.) #675

[Commit Log](https://github.com/xh/hoist-react/compare/v21.0.2...v22.0.0)

## v21.0.2 - 2019-04-05

### 📚 Libraries

* Rollback ag-Grid to v20.0.0 after running into new performance issues with large datasets and
  `deltaRowDataMode`. Updates to tree filtering logic, also related to grid performance issues with
  filtered tree results returning much larger record counts.

## v21.0.0 - 2019-04-04

### 🎁 New Features

* `FetchService` fetch methods now accept a plain object as the `headers` argument. These headers
  will be merged with the default headers provided by FetchService.
* An app can also now specify default headers to be sent with every fetch request via
  `XH.fetchService.setDefaultHeaders()`. You can pass either a plain object, or a closure which
  returns one.
* `Grid` supports a new `onGridReady` prop, allowing apps to hook into the ag-Grid event callback
  without inadvertently short-circuiting the Grid's own internal handler.

### 💥 Breaking Changes

* The shortcut getter `FormModel.isNotValid` was deemed confusing and has been removed from the API.
  In most cases applications should use `!FormModel.isValid` instead; this expression will return
  `false` for the `Unknown` as well as the `NotValid` state. Applications that wish to explicitly
  test for the `NotValid` state should use the `validationState` getter.
* Multiple HoistInputs have changed their `onKeyPress` props to `onKeyDown`, including TextInput,
  NumberInput, TextArea & SearchInput. The `onKeyPress` event has been deprecated in general and has
  limitations on which keys will trigger the event to fire (i.e. it would not fire on an arrow
  keypress).
* FetchService's fetch methods no longer support `contentType` parameter. Instead, specify a custom
  content-type by setting a 'Content-Type' header using the `headers` parameter.
* FetchService's fetch methods no longer support `acceptJson` parameter. Instead, pass an {"Accept":
  "application/json"} header using the `headers` parameter.

### ✨ Style

* Black point + grid colors adjusted in dark theme to better blend with overall blue-gray tint.
* Mobile styles have been adjusted to increase the default font size and grid row height, in
  addition to a number of other smaller visual adjustments.

### 🐞 Bug Fixes

* Avoid throwing React error due to tab / routing interactions. Tab / routing / state support
  generally improved. (#1052)
* `GridModel.selectFirst()` improved to reliably select first visible record even when one or more
  groupBy levels active. (#1058)

### 📚 Libraries

* ag-Grid `~20.1 -> ~20.2` (fixes ag-grid sorting bug with treeMode)
* @blueprint/core `3.14 -> 3.15`
* @blueprint/datetime `3.7 -> 3.8`
* react-dropzone `10.0 -> 10.1`
* react-transition-group `2.6 -> 2.8`

[Commit Log](https://github.com/xh/hoist-react/compare/v20.2.1...v21.0.0)

## v20.2.1 - 2019-03-28

* Minor tweaks to grid styles - CSS var for pinned column borders, drop left/right padding on
  center-aligned grid cells.

[Commit Log](https://github.com/xh/hoist-react/compare/v20.2.0...v20.2.1)

## v20.2.0 - 2019-03-27

### 🎁 New Features

* `GridModel` exposes three new configs - `rowBorders`, `stripeRows`, and `showCellFocus` - to
  provide additional control over grid styling. The former `Grid` prop `showHover` has been
  converted to a `GridModel` config for symmetry with these other flags and more efficient
  re-rendering. Note that some grid-related CSS classes have also been modified to better conform to
  the BEM approach used elsewhere - this could be a breaking change for apps that keyed off of
  certain Hoist grid styles (not expected to be a common case).
* `Select` adds a `queryBuffer` prop to avoid over-eager calls to an async `queryFn`. This buffer is
  defaulted to 300ms to provide some out-of-the-box debouncing of keyboard input when an async query
  is provided. A longer value might be appropriate for slow / intensive queries to a remote API.

### 🐞 Bug Fixes

* A small `FormField.labelWidth` config value will now be respected, even if it is less than the
  default minWidth of 80px.
* Unnecessary re-renders of inactive tab panels now avoided.
* `Grid`'s filter will now be consistently applied to all tree grid records. Previously, the filter
  skipped deeply nested records under specific conditions.
* `Timer` no longer requires its `runFn` to be a promise, as it briefly (and unintentionally) did.
* Suppressed default browser resize handles on `textarea`.

[Commit Log](https://github.com/xh/hoist-react/compare/v20.1.1...v20.2.0)

## v20.1.1 - 2019-03-27

### 🐞 Bug Fixes

* Fix form field reset so that it will call computeValidationAsync even if revalidation is not
  triggered because the field's value did not change when reset.

[Commit Log](https://github.com/xh/hoist-react/compare/v20.1.0...v20.1.1)


## v20.1.0 - 2019-03-14

### 🎁 New Features

* Standard app options panel now includes a "Restore Defaults" button to clear all user preferences
  as well as any custom grid state, resetting the app to its default state for that user.

### 🐞 Bug Fixes

* Removed a delay from `HoistInput` blur handling, ensuring `noteBlurred()` is called as soon as the
  element loses focus. This should remove a class of bugs related to input values not flushing into
  their models quickly enough when `commitOnChange: false` and the user moves directly from an input
  to e.g. clicking a submit button. #1023
* Fix to Admin ConfigDiffer tool (missing decorator).

### ⚙️ Technical

* The `GridModel.store` config now accepts a plain object and will internally create a `LocalStore`.
  This store config can also be partially specified or even omitted entirely. GridModel will ensure
  that the store is auto-configured with all fields in configured grid columns, reducing the need
  for app code boilerplate (re)enumerating field names.
* `Timer` class reworked to allow its interval to be adjusted dynamically via `setInterval()`,
  without requiring the Timer to be re-created.

[Commit Log](https://github.com/xh/hoist-react/compare/v20.0.1...v20.1.0)


## v20.0.1 - 2019-03-08

### 🐞 Bug Fixes

* Ensure `RestStore` processes records in a standard way following a save/add operation (#1010).

[Commit Log](https://github.com/xh/hoist-react/compare/v20.0.0...v20.0.1)


## v20.0.0 - 2019-03-06

### 💥 Breaking Changes

* The `@LoadSupport` decorator has been substantially reworked and enhanced from its initial release
  in v19. It is no longer needed on the HoistComponent, but rather should be put directly on the
  owned HoistModel implementing the loading. IMPORTANT NOTE: all models should implement
  `doLoadAsync` rather than `loadAsync`. Please see `LoadSupport` for more information on this
  important change.
* `TabContainer` and `TabContainerModel` are now cross-platform. Apps should update their code to
  import both from `@xh/hoist/cmp/tab`.
* `TabContainer.switcherPosition` has been moved to `TabContainerModel`. Please note that changes to
  `switcherPosition` are not supported on mobile, where the switcher will always appear beneath the
  container.
* The `Label` component from `@xh/hoist/desktop/cmp/input` has been removed. Applications should
  consider using the basic html `label` element instead (or a `FormField` if applicable).
* The `LeftRightChooserModel` constructor no longer accepts a `leftSortBy` and `rightSortBy`
  property. The implementation of these properties was generally broken. Use `leftSorted` and
  `rightSorted` instead.

#### Mobile

* Mobile `Page` has changed - `Pages` are now wrappers around `Panels` that are designed to be used
  with a `NavigationModel` or `TabContainer`. `Page` accepts the same props as `Panel`, meaning uses
  of `loadModel` should be replaced with `mask`.
* The mobile `AppBar` title is static and defaults to the app name. If you want to display page
  titles, it is recommended to use the `title` prop on the `Page`.

### 🎁 New Features

* Enhancements to Model and Component data loading via `@LoadSupport` provides a stronger set of
  conventions and better support for distinguishing between initial loads / auto/background
  refreshes / user- driven refreshes. It also provides new patterns for ensuring application
  Services are refreshed as part of a reworked global refresh cycle.
* RestGridModel supports a new `cloneAction` to take an existing record and open the editor form in
  "add mode" with all editable fields pre-populated from the source record. The action calls
  `prepareCloneFn`, if defined on the RestGridModel, to perform any transform operations before
  rendering the form.
* Tabs in `TabContainerModel` now support an `icon` property on the desktop.
* Charts take a new optional `aspectRatio` prop.
* Added new `Column.headerTooltip` config.
* Added new method `markManaged` on `ManagedSupport`.
* Added new function decorator `debounced`.
* Added new function `applyMixin` providing support for structured creation of class decorators
  (mixins).

#### Mobile

* Column chooser support available for mobile Grids. Users can check/uncheck columns to add/remove
  them from a configurable grid and reorder the columns in the list via drag and drop. Pair
  `GridModel.enableColChooser` with a mobile `colChooserButton` to allow use.
* Added `DialogPage` to the mobile toolkit. These floating pages do not participate in navigation or
  routing, and are used for showing fullscreen views outside of the Navigator / TabContainer
  context.
* Added `Panel` to the mobile toolkit, which offers a header element with standardized styling,
  title, and icon, as well as support for top and bottom toolbars.
* The mobile `AppBar` has been updated to more closely match the desktop `AppBar`, adding `icon`,
  `leftItems`, `hideAppMenuButton` and `appMenuButtonProps` props.
* Added routing support to mobile.

### 🐞 Bug Fixes

* The HighCharts wrapper component properly resizes its chart.
* Mobile dimension chooser button properly handles overflow for longer labels.
* Sizing fixes for multi-line inputs such as textArea and jsonInput.
* NumberInput calls a `onKeyPress` prop if given.
* Layout fixes on several admin panels and detail popups.

### 📚 Libraries

* @blueprintjs/core `3.13 -> 3.14`
* @xh/hoist-dev-utils `3.5 -> 3.6`
* ag-Grid `~20.0 -> ~20.1`
* react-dropzone `~8.0 -> ~9.0`
* react-select `~2.3 -> ~2.4`
* router5 `~6.6 -> ~7.0`
* react `~16.7 -> ~16.8`

[Commit Log](https://github.com/xh/hoist-react/compare/v19.0.1...v20.0.0)

## v19.0.1 - 2019-02-12

### 🐞 Bug Fixes

* Additional updates and simplifications to `FormField` sizing of child `HoistInput` elements, for
  more reliable sizing and spacing filling behavior.

[Commit Log](https://github.com/xh/hoist-react/compare/v19.0.0...v19.0.1)


## v19.0.0 - 2019-02-08

### 🎁 New Features

* Added a new architecture for signaling the need to load / refresh new data across either the
  entire app or a section of the component hierarchy. This new system relies on React context to
  minimizes the need for explicit application wiring, and improves support for auto-refresh. See
  newly added decorator `@LoadSupport` and classes/components `RefreshContext`,
  `RefreshContextModel`, and `RefreshContextView` for more info.
* `TabContainerModel` and `TabModel` now support `refreshMode` and `renderMode` configs to allow
  better control over how inactive tabs are mounted/unmounted and how tabs handle refresh requests
  when hidden or (re)activated.
* Apps can implement `getAppOptions()` in their `AppModel` class to specify a set of app-wide
  options that should be editable via a new built-in Options dialog. This system includes built-in
  support for reading/writing options to preferences, or getting/setting their values via custom
  handlers. The toolkit handles the rendering of the dialog.
* Standard top-level app buttons - for actions such as launching the new Options dialog, switching
  themes, launching the admin client, and logging out - have been moved into a new menu accessible
  from the top-right corner of the app, leaving more space for app-specific controls in the AppBar.
* `RecordGridModel` now supports an enhanced `editors` configuration that exposes the full set of
  validation and display support from the Forms package.
* `HoistInput` sizing is now consistently implemented using `LayoutSupport`. All sizable
  `HoistInputs` now have default `width` to ensure a standard display out of the box. `JsonInput`
  and `TextArea` also have default `height`. These defaults can be overridden by declaring explicit
  `width` and `height` values, or unset by setting the prop to `null`.
* `HoistInputs` within `FormFields` will be automatically sized to fill the available space in the
  `FormField`. In these cases, it is advised to either give the `FormField` an explicit size or
  render it in a flex layout.

### 💥 Breaking Changes

* ag-Grid has been updated to v20.0.0. Most apps shouldn't require any changes - however, if you are
  using `agOptions` to set sorting, filtering or resizing properties, these may need to change:

  For the `Grid`, `agOptions.enableColResize`, `agOptions.enableSorting` and `agOptions.enableFilter`
  have been removed. You can replicate their effects by using `agOptions.defaultColDef`. For
  `Columns`, `suppressFilter` has been removed, an should be replaced with `filter: false`.

* `HoistAppModel.requestRefresh` and `TabContainerModel.requestRefresh` have been removed.
  Applications should use the new Refresh architecture described above instead.
* `tabRefreshMode` on TabContainer has been renamed `renderMode`.
* `TabModel.reloadOnShow` has been removed. Set the `refreshMode` property on TabContainerModel or
  TabModel to `TabRefreshMode.ON_SHOW_ALWAYS` instead.
* The mobile APIs for `TabContainerModel`, `TabModel`, and `RefreshButton` have been rewritten to
  more closely mirror the desktop API.
* The API for `RecordGridModel` editors has changed -- `type` is no longer supported. Use
  `fieldModel` and `formField` instead.
* `LocalStore.loadRawData` requires that all records presented to store have unique IDs specified.
  See `LocalStore.idSpec` for more information.

### 🐞 Bug Fixes

* SwitchInput and RadioInput now properly highlight validation errors in `minimal` mode.

### 📚 Libraries

* @blueprintjs/core `3.12 -> 3.13`
* ag-Grid `~19.1.4 -> ~20.0.0`

[Commit Log](https://github.com/xh/hoist-react/compare/v18.1.2...v19.0.0)


## v18.1.2 - 2019-01-30

### 🐞 Bug Fixes

* Grid integrations relying on column visibility (namely export, storeFilterField) now correctly
  consult updated column state from GridModel. #935
* Ensure `FieldModel.initialValue` is observable to ensure that computed dirty state (and any other
  derivations) are updated if it changes. #934
* Fixes to ensure Admin console log viewer more cleanly handles exceptions (e.g. attempting to
  auto-refresh on a log file that has been deleted).

[Commit Log](https://github.com/xh/hoist-react/compare/v18.1.1...v18.1.2)

## v18.1.1 - 2019-01-29

* Grid cell padding can be controlled via a new set of CSS vars and is reduced by default for grids
  in compact mode.
* The `addRecordAsync()` and `saveRecordAsync()` methods on `RestStore` return the updated record.

[Commit Log](https://github.com/xh/hoist-react/compare/v18.1.0...v18.1.1)


## v18.1.0 - 2019-01-28

### 🎁 New Features

* New `@managed` class field decorator can be used to mark a property as fully created/owned by its
  containing class (provided that class has installed the matching `@ManagedSupport` decorator).
  * The framework will automatically pass any `@managed` class members to `XH.safeDestroy()` on
    destroy/unmount to ensure their own `destroy()` lifecycle methods are called and any related
    resources are disposed of properly, notably MobX observables and reactions.
  * In practice, this should be used to decorate any properties on `HoistModel`, `HoistService`, or
    `HoistComponent` classes that hold a reference to a `HoistModel` created by that class. All of
    those core artifacts support the new decorator, `HoistModel` already provides a built-in
    `destroy()` method, and calling that method when an app is done with a Model is an important
    best practice that can now happen more reliably / easily.
* `FormModel.getData()` accepts a new single parameter `dirtyOnly` - pass true to get back only
  fields which have been modified.
* The mobile `Select` component indicates the current value with a ✅ in the drop-down list.
* Excel exports from tree grids now include the matching expand/collapse tree controls baked into
  generated Excel file.

### 🐞 Bug Fixes

* The `JsonInput` component now properly respects / indicates disabled state.

### 📚 Libraries

* Hoist-dev-utils `3.4.1 -> 3.5.0` - updated webpack and other build tool dependencies, as well as
  an improved eslint configuration.
* @blueprintjs/core `3.10 -> 3.12`
* @blueprintjs/datetime `3.5 -> 3.7`
* fontawesome `5.6 -> 5.7`
* mobx `5.8 -> 5.9`
* react-select `2.2 -> 2.3`
* Other patch updates

[Commit Log](https://github.com/xh/hoist-react/compare/v18.0.0...v18.1.0)

## v18.0.0 - 2019-01-15

### 🎁 New Features

* Form support has been substantially enhanced and restructured to provide both a cleaner API and
  new functionality:
  * `FormModel` and `FieldModel` are now concrete classes and provide the main entry point for
    specifying the contents of a form. The `Field` and `FieldSupport` decorators have been removed.
  * Fields and sub-forms may now be dynamically added to FormModel.
  * The validation state of a FormModel is now *immediately* available after construction and
    independent of the GUI. The triggering of the *display* of that state is now a separate process
    triggered by GUI actions such as blur.
  * `FormField` has been substantially reworked to support a read-only display and inherit common
    property settings from its containing `Form`.
  * `HoistInput` has been moved into the `input` package to clarify that these are lower level
    controls and independent of the Forms package.

* `RestGrid` now supports a `mask` prop. RestGrid loading is now masked by default.
* `Chart` component now supports a built-in zoom out gesture: click and drag from right-to-left on
  charts with x-axis zooming.
* `Select` now supports an `enableClear` prop to control the presence of an optional inline clear
  button.
* `Grid` components take `onCellClicked` and `onCellDoubleClicked` event handlers.
* A new desktop `FileChooser` wraps a preconfigured react-dropzone component to allow users to
  easily select files for upload or other client-side processing.

### 💥 Breaking Changes

* Major changes to Form (see above). `HoistInput` imports will also need to be adjusted to move from
  `form` to `input`.
* The name of the HoistInput `field` prop has been changed to `bind`. This change distinguishes the
  lower-level input package more clearly from the higher-level form package which uses it. It also
  more clearly relates the property to the associated `@bindable` annotation for models.
* A `Select` input with `enableMulti = true` will by default no longer show an inline x to clear the
  input value. Use the `enableClear` prop to re-enable.
* Column definitions are exported from the `grid` package. To ensure backwards compatibility,
  replace imports from `@xh/hoist/desktop/columns` with `@xh/hoist/desktop/cmp/grid`.

### 📚 Libraries

* React `~16.6.0 -> ~16.7.0`
* Patch version updates to multiple other dependencies.

[Commit Log](https://github.com/xh/hoist-react/compare/v17.0.0...v18.0.0)

## v17.0.0 - 2018-12-21

### 💥 Breaking Changes

* The implementation of the `model` property on `HoistComponent` has been substantially enhanced:
  * "Local" Models should now be specified on the Component class declaration by simply setting the
    `model` property, rather than the confusing `localModel` property.
  * HoistComponent now supports a static `modelClass` class property. If set, this property will
    allow a HoistComponent to auto-create a model internally when presented with a plain javascript
    object as its `model` prop. This is especially useful in cases like `Panel` and `TabContainer`,
    where apps often need to specify a model but do not require a reference to the model. Those
    usages can now skip importing and instantiating an instance of the component's model class
    themselves.
  * Hoist will now throw an Exception if an application attempts to changes the model on an existing
    HoistComponent instance or presents the wrong type of model to a HoistComponent where
    `modelClass` has been specified.

* `PanelSizingModel` has been renamed `PanelModel`. The class now also has the following new
  optional properties, all of which are `true` by default:
  * `showSplitter` - controls visibility of the splitter bar on the outside edge of the component.
  * `showSplitterCollapseButton` - controls visibility of the collapse button on the splitter bar.
  * `showHeaderCollapseButton` - controls visibility of a (new) collapse button in the header.

* The API methods for exporting grid data have changed and gained new features:
  * Grids must opt-in to export with the `GridModel.enableExport` config.
  * Exporting a `GridModel` is handled by the new `GridExportService`, which takes a collection of
    `exportOptions`. See `GridExportService.exportAsync` for available `exportOptions`.
  * All export entry points (`GridModel.exportAsync()`, `ExportButton` and the export context menu
    items) support `exportOptions`. Additionally, `GridModel` can be configured with default
    `exportOptions` in its config.

* The `buttonPosition` prop on `NumberInput` has been removed due to problems with the underlying
  implementation. Support for incrementing buttons on NumberInputs will be re-considered for future
  versions of Hoist.

### 🎁 New Features

* `TextInput` on desktop now supports an `enableClear` property to allow easy addition of a clear
  button at the right edge of the component.
* `TabContainer` enhancements:
  * An `omit` property can now be passed in the tab configs passed to the `TabContainerModel`
    constructor to conditionally exclude a tab from the container
  * Each `TabModel` can now be retrieved by id via the new `getTabById` method on
    `TabContainerModel`.
  * `TabModel.title` can now be changed at runtime.
  * `TabModel` now supports the following properties, which can be changed at runtime or set via the
    config:
    * `disabled` - applies a disabled style in the switcher and blocks navigation to the tab via
      user click, routing, or the API.
    * `excludeFromSwitcher` - removes the tab from the switcher, but the tab can still be navigated
      to programmatically or via routing.
* `MultiFieldRenderer` `multiFieldConfig` now supports a `delimiter` property to separate
  consecutive SubFields.
* `MultiFieldRenderer` SubFields now support a `position` property, to allow rendering in either the
  top or bottom row.
* `StoreCountLabel` now supports a new 'includeChildren' prop to control whether or not children
  records are included in the count. By default this is `false`.
* `Checkbox` now supports a `displayUnsetState` prop which may be used to display a visually
  distinct state for null values.
* `Select` now renders with a checkbox next to the selected item in its dropdown menu, instead of
  relying on highlighting. A new `hideSelectedOptionCheck` prop is available to disable.
* `RestGridModel` supports a `readonly` property.
* `DimensionChooser`, various `HoistInput` components, `Toolbar` and `ToolbarSeparator` have been
  added to the mobile component library.
* Additional environment enums for UAT and BCP, added to Hoist Core 5.4.0, are supported in the
  application footer.

### 🐞 Bug Fixes

* `NumberInput` will no longer immediately convert its shorthand value (e.g. "3m") into numeric form
  while the user remains focused on the input.
* Grid `actionCol` columns no longer render Button components for each action, relying instead on
  plain HTML / CSS markup for a significant performance improvement when there are many rows and/or
  actions per row.
* Grid exports more reliably include the appropriate file extension.
* `Select` will prevent an `<esc>` keypress from bubbling up to parent components only when its menu
  is open. (In that case, the component assumes escape was pressed to close its menu and captures
  the keypress, otherwise it should leave it alone and let it e.g. close a parent popover).

[Commit Log](https://github.com/xh/hoist-react/compare/v16.0.1...v17.0.0)

## v16.0.1 - 2018-12-12

### 🐞 Bug Fixes

* Fix to FeedbackForm allowing attempted submission with an empty message.

[Commit Log](https://github.com/xh/hoist-react/compare/v16.0.0...v16.0.1)


## v16.0.0

### 🎁 New Features

* Support for ComboBoxes and Dropdowns have been improved dramatically, via a new `Select` component
  based on react-select.
* The ag-Grid based `Grid` and `GridModel` are now available on both mobile and desktop. We have
  also added new support for multi-row/multi-field columns via the new `multiFieldRenderer` renderer
  function.
* The app initialization lifecycle has been restructured so that no App classes are constructed
  until Hoist is fully initialized.
* `Column` now supports an optional `rowHeight` property.
* `Button` now defaults to 'minimal' mode, providing a much lighter-weight visual look-and-feel to
  HoistApps. `Button` also implements `@LayoutSupport`.
* Grouping state is now saved by the grid state support on `GridModel`.
* The Hoist `DimChooser` component has been ported to hoist-react.
* `fetchService` now supports an `autoAbortKey` in its fetch methods. This can be used to
  automatically cancel obsolete requests that have been superseded by more recent variants.
* Support for new `clickableLabel` property on `FormField`.
* `RestForm` now supports a read-only view.
* Hoist now supports automatic tracking of app/page load times.

### 💥 Breaking Changes

* The new location for the cross-platform grid component is `@xh/hoist/cmp/grid`. The `columns`
  package has also moved under a new sub-package in this location.
* Hoist top-level App Structure has changed in order to improve consistency of the Model-View
  conventions, to improve the accessibility of services, and to support the improvements in app
  initialization mentioned above:
  - `XH.renderApp` now takes a new `AppSpec` configuration.
  - `XH.app` is now `XH.appModel`.
  - All services are installed directly on `XH`.
  - `@HoistApp` is now `@HoistAppModel`
* `RecordAction` has been substantially refactored and improved. These are now typically immutable
  and may be shared.
  - `prepareFn` has been replaced with a `displayFn`.
  - `actionFn` and `displayFn` now take a single object as their parameter.
* The `hide` property on `Column` has been changed to `hidden`.
* The `ColChooserButton` has been moved from the incorrect location `@xh/hoist/cmp/grid` to
  `@xh/hoist/desktop/cmp/button`. This is a desktop-only component. Apps will have to adjust these
  imports.
* `withDefaultTrue` and `withDefaultFalse` in `@xh/hoist/utils/js` have been removed. Use
  `withDefault` instead.
* `CheckBox` has been renamed `Checkbox`


### ⚙️ Technical

* ag-Grid has been upgraded to v19.1
* mobx has been upgraded to v5.6
* React has been upgraded to v16.6
* Allow browsers with proper support for Proxy (e.g Edge) to access Hoist Applications.


### 🐞 Bug Fixes

* Extensive. See full change list below.

[Commit Log](https://github.com/xh/hoist-react/compare/v15.1.2...v16.0.0)


## v15.1.2

🛠 Hotfix release to MultiSelect to cap the maximum number of options rendered by the drop-down
list. Note, this component is being replaced in Hoist v16 by the react-select library.

[Commit Log](https://github.com/xh/hoist-react/compare/v15.1.1...v15.1.2)

## v15.1.1

### 🐞 Bug Fixes

* Fix to minimal validation mode for FormField disrupting input focus.
* Fix to JsonInput disrupting input focus.

### ⚙️ Technical

* Support added for TLBR-style notation when specifying margin/padding via layoutSupport - e.g.
  box({margin: '10 20 5 5'}).
* Tweak to lockout panel message when the user has no roles.

[Commit Log](https://github.com/xh/hoist-react/compare/v15.1.0...v15.1.1)


## v15.1.0

### 🎁 New Features

* The FormField component takes a new minimal prop to display validation errors with a tooltip only
  as opposed to an inline message string. This can be used to help reduce shifting / jumping form
  layouts as required.
* The admin-only user impersonation toolbar will now accept new/unknown users, to support certain
  SSO application implementations that can create users on the fly.

### ⚙️ Technical

* Error reporting to server w/ custom user messages is disabled if the user is not known to the
  client (edge case with errors early in app lifecycle, prior to successful authentication).

[Commit Log](https://github.com/xh/hoist-react/compare/v15.0.0...v15.1.0)


## v15.0.0

### 💥 Breaking Changes

* This update does not require any application client code changes, but does require updating the
  Hoist Core Grails plugin to >= 5.0. Hoist Core changes to how application roles are loaded and
  users are authenticated required minor changes to how JS clients bootstrap themselves and load
  user data.
* The Hoist Core HoistImplController has also been renamed to XhController, again requiring Hoist
  React adjustments to call the updated /xh/ paths for these (implementation) endpoints. Again, no
  app updates required beyond taking the latest Hoist Core plugin.

[Commit Log](https://github.com/xh/hoist-react/compare/v14.2.0...v15.0.0)


## v14.2.0

### 🎁 New Features

* Upgraded hoist-dev-utils to 3.0.3. Client builds now use the latest Webpack 4 and Babel 7 for
  noticeably faster builds and recompiles during CI and at development time.
* GridModel now has a top-level agColumnApi property to provide a direct handle on the ag-Grid
  Column API object.

### ⚙️ Technical

* Support for column groups strengthened with the addition of a dedicated ColumnGroup sibling class
  to Column. This includes additional internal refactoring to reduce unnecessary cloning of Column
  configurations and provide a more managed path for Column updates. Public APIs did not change.
  (#694)

### 📚 Libraries

* Blueprint Core `3.6.1 -> 3.7.0`
* Blueprint Datetime `3.2.0 -> 3.3.0`
* Fontawesome `5.3.x -> 5.4.x`
* MobX `5.1.2 -> 5.5.0`
* Router5 `6.5.0 -> 6.6.0`

[Commit Log](https://github.com/xh/hoist-react/compare/v14.1.3...v14.2.0)


## v14.1.3

### 🐞 Bug Fixes

* Ensure JsonInput reacts properly to value changes.

### ⚙️ Technical

* Block user pinning/unpinning in Grid via drag-and-drop - pending further work via #687.
* Support "now" as special token for dateIs min/max validation rules.
* Tweak grouped grid row background color.

[Commit Log](https://github.com/xh/hoist-react/compare/v14.1.1...v14.1.3)


## v14.1.1

### 🐞 Bug Fixes

* Fixes GridModel support for row-level grouping at same time as column grouping.

[Commit Log](https://github.com/xh/hoist-react/compare/v14.1.0...v14.1.1)


## v14.1.0

### 🎁 New Features

* GridModel now supports multiple levels of row grouping. Pass the public setGroupBy() method an
  array of string column IDs, or a falsey value / empty array to ungroup. Note that the public and
  observable groupBy property on GridModel will now always be an array, even if the grid is not
  grouped or has only a single level of grouping.
* GridModel exposes public expandAll() and collapseAll() methods for grouped / tree grids, and
  StoreContextMenu supports a new "expandCollapseAll" string token to insert context menu items.
  These are added to the default menu, but auto-hide when the grid is not in a grouped state.
* The Grid component provides a new onKeyDown prop, which takes a callback and will fire on any
  keypress targeted within the Grid. Note such a handler is not provided directly by ag-Grid.
* The Column class supports pinned as a top-level config. Supports passing true to pin to the left.

### 🐞 Bug Fixes

* Updates to Grid column widths made via ag-Grid's "autosize to fit" API are properly persisted to
  grid state.

[Commit Log](https://github.com/xh/hoist-react/compare/v14.0.0...v14.1.0)


## v14.0.0

* Along with numerous bug fixes, v14 brings with it a number of important enhancements for grids,
  including support for tree display, 'action' columns, and absolute value sorting. It also includes
  some new controls and improvement to focus display.

### 💥 Breaking Changes

* The signatures of the Column.elementRenderer and Column.renderer have been changed to be
  consistent with each other, and more extensible. Each takes two arguments -- the value to be
  rendered, and a single bundle of metadata.
* StoreContextMenuAction has been renamed to RecordAction. Its action property has been renamed to
  actionFn for consistency and clarity.
* LocalStore : The method LocalStore.processRawData no longer takes an array of all records, but
  instead takes just a single record. Applications that need to operate on all raw records in bulk
  should do so before presenting them to LocalStore. Also, LocalStores template methods for override
  have also changed substantially, and sub-classes that rely on these methods will need to be
  adjusted accordingly.

### 🎁 New Features

#### Grid

* The Store API now supports hierarchical datasets. Applications need to simply provide raw data for
  records with a "children" property containing the raw data for their children.
* Grid supports a 'TreeGrid' mode. To show a tree grid, bind the GridModel to a store containing
  hierarchical data (as above), set treeMode: true on the GridModel, and specify a column to display
  the tree controls (isTreeColumn: true)
* Grid supports absolute sorting for numerical columns. Specify absSort: true on your column config
  to enable. Clicking the grid header will now cycle through ASC > DESC > DESC (abs) sort modes.
* Grid supports an 'Actions' column for one-click record actions. See cmp/desktop/columns/actionCol.
* A new showHover prop on the desktop Grid component will highlight the hovered row with default
  styling. A new GridModel.rowClassFn callback was added to support per-row custom classes based on
  record data.
* A new ExportFormat.LONG_TEXT format has been added, along with a new Column.exportWidth config.
  This supports exporting columns that contain long text (e.g. notes) as multi-line cells within
  Excel.

#### Other Components

* RadioInput and ButtonGroupInput have been added to the desktop/cmp/form package.
* DateInput now has support for entering and displaying time values.
* NumberInput displays its unformatted value when focused.
* Focused components are now better highlighted, with additional CSS vars provided to customize as
  needed.

### 🐞 Bug Fixes

* Calls to GridModel.setGroupBy() work properly not only on the first, but also all subsequent calls
  (#644).
* Background / style issues resolved on several input components in dark theme (#657).
* Grid context menus appear properly over other floating components.

### 📚 Libraries

* React `16.5.1 -> 16.5.2`
* router5 `6.4.2 -> 6.5.0`
* CodeMirror, Highcharts, and MobX patch updates

[Commit Log](https://github.com/xh/hoist-react/compare/v13.0.0...v14.0.0)


## v13.0.0

🍀Lucky v13 brings with it a number of enhancements for forms and validation, grouped column support
in the core Grid API, a fully wrapped MultiSelect component, decorator syntax adjustments, and a
number of other fixes and enhancements.

It also includes contributions from new ExHI team members Arjun and Brendan. 🎉

### 💥 Breaking Changes

* The core `@HoistComponent`, `@HoistService`, and `@HoistModel` decorators are **no longer
  parameterized**, meaning that trailing `()` should be removed after each usage. (#586)
* The little-used `hoistComponentFactory()` method was also removed as a further simplification
  (#587).
* The `HoistField` superclass has been renamed to `HoistInput` and the various **desktop form
  control components have been renamed** to match (55afb8f). Apps using these components (which will
  likely be most apps) will need to adapt to the new names.
  * This was done to better distinguish between the input components and the upgraded Field concept
    on model classes (see below).

### 🎁 New Features

⭐️ **Forms and Fields** have been a major focus of attention, with support for structured data
fields added to Models via the `@FieldSupport` and `@field()` decorators.
* Models annotated with `@FieldSupport` can decorate member properties with `@field()`, making those
  properties observable and settable (with a generated `setXXX()` method).
* The `@field()` decorators themselves can be passed an optional display label string as well as
  zero or more *validation rules* to define required constraints on the value of the field.
* A set of predefined constraints is provided within the toolkit within the `/field/` package.
* Models using `FieldSupport` should be sure to call the `initFields()` method installed by the
  decorator within their constructor. This method can be called without arguments to generally
  initialize the field system, or it can be passed an object of field names to initial/default
  values, which will set those values on the model class properties and provide change/dirty
  detection and the ability to "reset" a form.
* A new `FormField` UI component can be used to wrap input components within a form. The `FormField`
  wrapper can accept the source model and field name, and will apply those to its child input. It
  leverages the Field model to automatically display a label, indicate required fields, and print
  validation error messages. This new component should be the building-block for most non-trivial
  forms within an application.

Other enhancements include:
* **Grid columns can be grouped**, with support for grouping added to the grid state management
  system, column chooser, and export manager (#565). To define a column group, nest column
  definitions passed to `GridModel.columns` within a wrapper object of the form `{headerName: 'My
  group', children: [...]}`.

(Note these release notes are incomplete for this version.)

[Commit Log](https://github.com/xh/hoist-react/compare/v12.1.2...v13.0.0)


## v12.1.2

### 🐞 Bug Fixes

* Fix casing on functions generated by `@settable` decorator
  (35c7daa209a4205cb011583ebf8372319716deba).

[Commit Log](https://github.com/xh/hoist-react/compare/v12.1.1...v12.1.2)


## v12.1.1

### 🐞 Bug Fixes

* Avoid passing unknown HoistField component props down to Blueprint select/checkbox controls.

### 📚 Libraries

* Rollback update of `@blueprintjs/select` package `3.1.0 -> 3.0.0` - this included breaking API
  changes and will be revisited in #558.

[Commit Log](https://github.com/xh/hoist-react/compare/v12.1.0...v12.1.1)


## v12.1.0

### 🎁 New Features

* New `@bindable` and `@settable` decorators added for MobX support. Decorating a class member
  property with `@bindable` makes it a MobX `@observable` and auto-generates a setter method on the
  class wrapped in a MobX `@action`.
* A `fontAwesomeIcon` element factory is exported for use with other FA icons not enumerated by the
  `Icon` class.
* CSS variables added to control desktop Blueprint form control margins. These remain defaulted to
  zero, but now within CSS with support for variable overrides. A Blueprint library update also
  brought some changes to certain field-related alignment and style properties. Review any form
  controls within apps to ensure they remain aligned as desired
  (8275719e66b4677ec5c68a56ccc6aa3055283457 and df667b75d41d12dba96cbd206f5736886cb2ac20).

### 🐞 Bug Fixes

* Grid cells are fully refreshed on a data update, ensuring cell renderers that rely on data other
  than their primary display field are updated (#550).
* Grid auto-sizing is run after a data update, ensuring flex columns resize to adjust for possible
  scrollbar visibility changes (#553).
* Dropdown fields can be instantiated with fewer required properties set (#541).

### 📚 Libraries

* Blueprint `3.0.1 -> 3.4.0`
* FontAwesome `5.2.0 -> 5.3.0`
* CodeMirror `5.39.2 -> 5.40.0`
* MobX `5.0.3 -> 5.1.0`
* router5 `6.3.0 -> 6.4.2`
* React `16.4.1 -> 16.4.2`

[Commit Log](https://github.com/xh/hoist-react/compare/v12.0.0...v12.1.0)


## v12.0.0

Hoist React v12 is a relatively large release, with multiple refactorings around grid columns,
`elemFactory` support, classNames, and a re-organization of classes and exports within `utils`.

### 💥 Breaking Changes

#### ⭐️ Grid Columns

**A new `Column` class describes a top-level API for columns and their supported options** and is
intended to be a cross-platform layer on top of ag-Grid and TBD mobile grid implementations.
* The desktop `GridModel` class now accepts a collection of `Column` configuration objects to define
  its available columns.
* Columns may be configured with `flex: true` to cause them to stretch all available horizontal
  space within a grid, sharing it equally with any other flex columns. However note that this should
  be used sparingly, as flex columns have some deliberate limitations to ensure stable and
  consistent behavior. Most noticeably, they cannot be resized directly by users. Often, a best
  practice will be to insert an `emptyFlexCol` configuration as the last column in a grid - this
  will avoid messy-looking gaps in the layout while not requiring a data-driven column be flexed.
* User customizations to column widths are now saved if the GridModel has been configured with a
  `stateModel` key or model instance - see `GridStateModel`.
* Columns accept a `renderer` config to format text or HTML-based output. This is a callback that is
  provided the value, the row-level record, and a metadata object with the column's `colId`. An
  `elementRenderer` config is also available for cells that should render a Component.
* An `agOptions` config key continues to provide a way to pass arbitrary options to the underlying
  ag-Grid instance (for desktop implementations). This is considered an "escape hatch" and should be
  used with care, but can provide a bridge to required ag-Grid features as the Hoist-level API
  continues to develop.
* The "factory pattern" for Column templates / defaults has been removed, replaced by a simpler
  approach that recommends exporting simple configuration partials and spreading them into
  instance-specific column configs.
* See 0798f6bb20092c59659cf888aeaf9ecb01db52a6 for primary commit.

#### ⭐️ Element Factory, LayoutSupport, BaseClassName

Hoist provides core support for creating components via a factory pattern, powered by the `elem()`
and `elemFactory()` methods. This approach remains the recommended way to instantiate component
elements, but was **simplified and streamlined**.
* The rarely used `itemSpec` argument was removed (this previously applied defaults to child items).
* Developers can now also use JSX to instantiate all Hoist-provided components while still taking
  advantage of auto-handling for layout-related properties provided by the `LayoutSupport` mixin.
  * HoistComponents should now spread **`...this.getLayoutProps()`** into their outermost rendered
    child to enable promotion of layout properties.
* All HoistComponents can now specify a **baseClassName** on their component class and should pass
  `className: this.getClassName()` down to their outermost rendered child. This allows components to
  cleanly layer on a base CSS class name with any instance-specific classes.
* See 8342d3870102ee9bda4d11774019c4928866f256 for primary commit.

#### ⭐️ Panel resizing / collapsing

**The `Panel` component now takes a `sizingModel` prop to control and encapsulate newly built-in
resizing and collapsing behavior** (#534).
* See the `PanelSizingModel` class for configurable details, including continued support for saving
  sizing / collapsed state as a user preference.
* **The standalone `Resizable` component was removed** in favor of the improved support built into
  Panel directly.

#### Other

* Two promise-related models have been combined into **a new, more powerful `PendingTaskModel`**,
  and the `LoadMask` component has been removed and consolidated into `Mask`
  (d00a5c6e8fc1e0e89c2ce3eef5f3e14cb842f3c8).
  * `Panel` now exposes a single `mask` prop that can take either a configured `mask` element or a
    simple boolean to display/remove a default mask.
* **Classes within the `utils` package have been re-organized** into more standardized and scalable
  namespaces. Imports of these classes will need to be adjusted.

### 🎁 New Features

* **The desktop Grid component now offers a `compact` mode** with configurable styling to display
  significantly more data with reduced padding and font sizes.
* The top-level `AppBar` refresh button now provides a default implementation, calling a new
  abstract `requestRefresh()` method on `HoistApp`.
* The grid column chooser can now be configured to display its column groups as initially collapsed,
  for especially large collections of columns.
* A new `XH.restoreDefaultsAsync()` method provides a centralized way to wipe out user-specific
  preferences or customizations (#508).
* Additional Blueprint `MultiSelect`, `Tag`, and `FormGroup` controls re-exported.

### 🐞 Bug Fixes

* Some components were unintentionally not exporting their Component class directly, blocking JSX
  usage. All components now export their class.
* Multiple fixes to `DayField` (#531).
* JsonField now responds properly when switching from light to dark theme (#507).
* Context menus properly filter out duplicated separators (#518).

[Commit Log](https://github.com/xh/hoist-react/compare/v11.0.0...v12.0.0)


## v11.0.0

### 💥 Breaking Changes

* **Blueprint has been upgraded to the latest 3.x release.** The primary breaking change here is the
  renaming of all `pt-` CSS classes to use a new `bp3-` prefix. Any in-app usages of the BP
  selectors will need to be updated. See the
  [Blueprint "What's New" page](http://blueprintjs.com/docs/#blueprint/whats-new-3.0).
* **FontAwesome has been upgraded to the latest 5.2 release.** Only the icons enumerated in the
  Hoist `Icon` class are now registered via the FA `library.add()` method for inclusion in bundled
  code, resulting in a significant reduction in bundle size. Apps wishing to use other FA icons not
  included by Hoist must import and register them - see the
  [FA React Readme](https://github.com/FortAwesome/react-fontawesome/blob/master/README.md) for
  details.
* **The `mobx-decorators` dependency has been removed** due to lack of official support for the
  latest MobX update, as well as limited usage within the toolkit. This package was primarily
  providing the optional `@setter` decorator, which should now be replaced as needed by dedicated
  `@action` setter methods (19cbf86138499bda959303e602a6d58f6e95cb40).

### 🎁 Enhancements

* `HoistComponent` now provides a `getClassNames()` method that will merge any `baseCls` CSS class
  names specified on the component with any instance-specific classes passed in via props (#252).
  * Components that wish to declare and support a `baseCls` should use this method to generate and
    apply a combined list of classes to their outermost rendered elements (see `Grid`).
  * Base class names have been added for relevant Hoist-provided components - e.g. `.xh-panel` and
    `.xh-grid`. These will be appended to any instance class names specified within applications and
    be available as public CSS selectors.
* Relevant `HoistField` components support inline `leftIcon` and `rightElement` props. `DayField`
  adds support for `minDay / maxDay` props.
* Styling for the built-in ag-Grid loading overlay has been simplified and improved (#401).
* Grid column definitions can now specify an `excludeFromExport` config to drop them from
  server-generated Excel/CSV exports (#485).

### 🐞 Bug Fixes

* Grid data loading and selection reactions have been hardened and better coordinated to prevent
  throwing when attempting to set a selection before data has been loaded (#484).

### 📚 Libraries

* Blueprint `2.x -> 3.x`
* FontAwesome `5.0.x -> 5.2.x`
* CodeMirror `5.37.0 -> 5.39.2`
* router5 `6.2.4 -> 6.3.0`

[Commit Log](https://github.com/xh/hoist-react/compare/v10.0.1...v11.0.0)


## v10.0.1

### 🐞 Bug Fixes

* Grid `export` context menu token now defaults to server-side 'exportExcel' export.
  * Specify the `exportLocal` token to return a menu item for local ag-Grid export.
* Columns with `field === null` skipped for server-side export (considered spacer / structural
  columns).

## v10.0.0

### 💥 Breaking Changes

* **Access to the router API has changed** with the `XH` global now exposing `router` and
  `routerState` properties and a `navigate()` method directly.
* `ToastManager` has been deprecated. Use `XH.toast` instead.
* `Message` is no longer a public class (and its API has changed). Use `XH.message/confirm/alert`
  instead.
* Export API has changed. The Built-in grid export now uses more powerful server-side support. To
  continue to use local AG based export, call method `GridModel.localExport()`. Built-in export
  needs to be enabled with the new property on `GridModel.enableExport`. See `GridModel` for more
  details.

### 🎁 Enhancements

* New Mobile controls and `AppContainer` provided services (impersonation, about, and version bars).
* Full-featured server-side Excel export for grids.

### 🐞 Bug Fixes

* Prevent automatic zooming upon input focus on mobile devices (#476).
* Clear the selection when showing the context menu for a record which is not already selected
  (#469).
* Fix to make lockout script readable by Compatibility Mode down to IE5.

### 📚 Libraries

* MobX `4.2.x -> 5.0.x`

[Commit Log](https://github.com/xh/hoist-react/compare/v9.0.0...v10.0.0)


## v9.0.0

### 💥 Breaking Changes

* **Hoist-provided mixins (decorators) have been refactored to be more granular and have been broken
  out of `HoistComponent`.**
  * New discrete mixins now exist for `LayoutSupport` and `ContextMenuSupport` - these should be
    added directly to components that require the functionality they add for auto-handling of
    layout-related props and support for showing right-click menus. The corresponding options on
    `HoistComponent` that used to enable them have been removed.
  * For consistency, we have also renamed `EventTarget -> EventSupport` and `Reactive ->
    ReactiveSupport` mixins. These both continue to be auto-applied to HoistModel and HoistService
    classes, and ReactiveSupport enabled by default in HoistComponent.
* **The Context menu API has changed.** The `ContextMenuSupport` mixin now specifies an abstract
  `getContextMenuItems()` method for component implementation (replacing the previous
  `renderContextMenu()` method). See the new [`ContextMenuItem` class for what these items support,
  as well as several static default items that can be used.
  * The top-level `AppContainer` no longer provides a default context menu, instead allowing the
    browser's own context menu to show unless an app / component author has implemented custom
    context-menu handling at any level of their component hierarchy.

### 🐞 Bug Fixes

* TabContainer active tab can become out of sync with the router state (#451)
  * ⚠️ Note this also involved a change to the `TabContainerModel` API - `activateTab()` is now the
    public method to set the active tab and ensure both the tab and the route land in the correct
    state.
* Remove unintended focused cell borders that came back with the prior ag-Grid upgrade.

[Commit Log](https://github.com/xh/hoist-react/compare/v8.0.0...v9.0.0)


## v8.0.0

Hoist React v8 brings a big set of improvements and fixes, some API and package re-organizations,
and ag-Grid upgrade, and more. 🚀

### 💥 Breaking Changes

* **Component package directories have been re-organized** to provide better symmetry between
  pre-existing "desktop" components and a new set of mobile-first component. Current desktop
  applications should replace imports from `@xh/hoist/cmp/xxx` with `@xh/hoist/desktop/cmp/xxx`.
  * Important exceptions include several classes within `@xh/hoist/cmp/layout/`, which remain
    cross-platform.
  * `Panel` and `Resizable` components have moved to their own packages in
    `@xh/hoist/desktop/cmp/panel` and `@xh/hoist/desktop/cmp/resizable`.
* **Multiple changes and improvements made to tab-related APIs and components.**
  * The `TabContainerModel` constructor API has changed, notably `children` -> `tabs`, `useRoutes` ->
    `route` (to specify a starting route as a string) and `switcherPosition` has moved from a model
    config to a prop on the `TabContainer` component.
  * `TabPane` and `TabPaneModel` have been renamed `Tab` and `TabModel`, respectively, with several
    related renames.
* **Application entry-point classes decorated with `@HoistApp` must implement the new getter method
  `containerClass()`** to specify the platform specific component used to wrap the app's
  `componentClass`.
  * This will typically be `@xh/hoist/[desktop|mobile]/AppContainer` depending on platform.

### 🎁 New Features

* **Tab-related APIs re-worked and improved**, including streamlined support for routing, a new
  `tabRenderMode` config on `TabContainerModel`, and better naming throughout.
* **Ag-grid updated to latest v18.x** - now using native flex for overall grid layout and sizing
  controls, along with multiple other vendor improvements.
* Additional `XH` API methods exposed for control of / integration with Router5.
* The core `@HoistComponent` decorated now installs a new `isDisplayed` getter to report on
  component visibility, taking into account the visibility of its ancestors in the component tree.
* Mobile and Desktop app package / component structure made more symmetrical (#444).
* Initial versions of multiple new mobile components added to the toolkit.
* Support added for **`IdleService` - automatic app suspension on inactivity** (#427).
* Hoist wrapper added for the low-level Blueprint **button component** - provides future hooks into
  button customizations and avoids direct BP import (#406).
* Built-in support for collecting user feedback via a dedicated dialog, convenient XH methods and
  default appBar button (#379).
* New `XH.isDevelopmentMode` constant added, true when running in local Webpack dev-server mode.
* CSS variables have been added to customize and standardize the Blueprint "intent" based styling,
  with defaults adjusted to be less distracting (#420).

### 🐞 Bug Fixes

* Preference-related events have been standardized and bugs resolved related to pushAsync() and the
  `prefChange` event (ee93290).
* Admin log viewer auto-refreshes in tail-mode (#330).
* Distracting grid "loading" overlay removed (#401).
* Clipboard button ("click-to-copy" functionality) restored (#442).

[Commit Log](https://github.com/xh/hoist-react/compare/v7.2.0...v8.0.0)

## v7.2.0

### 🎁 New Features

+ Admin console grids now outfitted with column choosers and grid state. #375
+ Additional components for Onsen UI mobile development.

### 🐞 Bug Fixes

+ Multiple improvements to the Admin console config differ. #380 #381 #392

[Commit Log](https://github.com/xh/hoist-react/compare/v7.1.0...v7.2.0)

## v7.1.0

### 🎁 New Features

* Additional kit components added for Onsen UI mobile development.

### 🐞 Bug Fixes

* Dropdown fields no longer default to `commitOnChange: true` - avoiding unexpected commits of
  type-ahead query values for the comboboxes.
* Exceptions thrown from FetchService more accurately report the remote host when unreachable, along
  with some additional enhancements to fetch exception reporting for clarity.

[Commit Log](https://github.com/xh/hoist-react/compare/v7.0.0...v7.1.0)

## v7.0.0

### 💥 Breaking Changes

* **Restructuring of core `App` concept** with change to new `@HoistApp` decorator and conventions
  around defining `App.js` and `AppComponent.js` files as core app entry points. `XH.app` now
  installed to provide access to singleton instance of primary app class. See #387.

### 🎁 New Features

* **Added `AppBar` component** to help further standardize a pattern for top-level application
  headers.
* **Added `SwitchField` and `SliderField`** form field components.
* **Kit package added for Onsen UI** - base component library for mobile development.
* **Preferences get a group field for better organization**, parity with AppConfigs. (Requires
  hoist-core 3.1.x.)

### 🐞 Bug Fixes

* Improvements to `Grid` component's interaction with underlying ag-Grid instance, avoiding extra
  renderings and unwanted loss of state. 03de0ae7

[Commit Log](https://github.com/xh/hoist-react/compare/v6.0.0...v7.0.0)


## v6.0.0

### 💥 Breaking Changes

* API for `MessageModel` has changed as part of the feature addition noted below, with `alert()` and
  `confirm()` replaced by `show()` and new `XH` convenience methods making the need for direct calls
  rare.
* `TabContainerModel` no longer takes an `orientation` prop, replaced by the more flexible
  `switcherPosition` as noted below.

### 🎁 New Features

* **Initial version of grid state** now available, supporting easy persistence of user grid column
  selections and sorting. The `GridModel` constructor now takes a `stateModel` argument, which in
  its simplest form is a string `xhStateId` used to persist grid state to local storage. See the
  `GridStateModel` class for implementation details. #331
* The **Message API** has been improved and simplified, with new `XH.confirm()` and `XH.alert()`
  methods providing an easy way to show pop-up alerts without needing to manually construct or
  maintain a `MessageModel`. #349
* **`TabContainer` components can now be controlled with a remote `TabSwitcher`** that does not need
  to be directly docked to the container itself. Specify `switcherPosition:none` on the
  `TabContainerModel` to suppress showing the switching affordance on the tabs themselves and
  instantiate a `TabSwitcher` bound to the same model to control a tabset from elsewhere in the
  component hierarchy. In particular, this enabled top-level application tab navigation to move up
  into the top toolbar, saving vertical space in the layout. #368
* `DataViewModel` supports an `emptyText` config.

### 🐞 Bugfixes

* Dropdown fields no longer fire multiple commit messages, and no longer commit partial entries
  under some circumstances. #353 and #354
* Grids resizing fixed when shrinking the containing component. #357

[Commit Log](https://github.com/xh/hoist-react/compare/v5.0.0...v6.0.0)


## v5.0.0

### 💥 Breaking Changes

* **Multi environment configs have been unwound** See these release notes/instructions for how to
  migrate: https://github.com/xh/hoist-core/releases/tag/release-3.0.0
* **Breaking change to context menus in dataviews and grids not using the default context menu:**
  StoreContextMenu no longer takes an array of items as an argument to its constructor. Instead it
  takes a configuration object with an ‘items’ key that will point to any current implementation’s
  array of items. This object can also contain an optional gridModel argument which is intended to
  support StoreContextMenuItems that may now be specified as known ‘hoist tokens’, currently limited
  to a ‘colChooser’ token.

### 🎁 New Features

* Config differ presents inline view, easier to read diffs now.
* Print Icon added!

### 🐞 Bugfixes

* Update processFailedLoad to loadData into gridModel store, Fixes #337
* Fix regression to ErrorTracking. Make errorTrackingService safer/simpler to call at any point in
  life-cycle.
* Fix broken LocalStore state.
* Tweak flex prop for charts. Side by side charts in a flexbox now auto-size themselves! Fixes #342
* Provide token parsing for storeContextMenus. Context menus are all grown up! Fixes #300

## v4.0.1

### 🐞 Bugfixes

* DataView now properly re-renders its items when properties on their records change (and the ID
  does not)


## v4.0.0

### 💥 Breaking Changes

* **The `GridModel` selection API has been reworked for clarity.** These models formerly exposed
  their selectionModel as `grid.selection` - now that getter returns the selected records. A new
  `selectedRecord` getter is also available to return a single selection, and new string shortcut
  options are available when configuring GridModel selection behavior.
* **Grid components can now take an `agOptions` prop** to pass directly to the underlying ag-grid
  component, as well as an `onRowDoubleClicked` handler function.
  16be2bfa10e5aab4ce8e7e2e20f8569979dd70d1

### 🎁 New Features

* Additional core components have been updated with built-in `layoutSupport`, allowing developers to
  set width/height/flex and other layout properties directly as top-level props for key comps such
  as Grid, DataView, and Chart. These special props are processed via `elemFactory` into a
  `layoutConfig` prop that is now passed down to the underlying wrapper div for these components.
  081fb1f3a2246a4ff624ab123c6df36c1474ed4b

### 🐞 Bugfixes

* Log viewer tail mode now working properly for long log files - #325


## v3.0.1

### 🐞 Bugfixes

* FetchService throws a dedicated exception when the server is unreachable, fixes a confusing
  failure case detailed in #315


## v3.0.0

### 💥 Breaking Changes

* **An application's `AppModel` class must now implement a new `checkAccess()` method.** This method
  is passed the current user, and the appModel should determine if that user should see the UI and
  return an object with a `hasAccess` boolean and an optional `message` string. For a return with
  `hasAccess: false`, the framework will render a lockout panel instead of the primary UI.
  974c1def99059f11528c476f04e0d8c8a0811804
  * Note that this is only a secondary level of "security" designed to avoid showing an unauthorized
    user a confusing / non-functional UI. The server or any other third-party data sources must
    always be the actual enforcer of access to data or other operations.
* **We updated the APIs for core MobX helper methods added to component/model/service classes.** In
  particular, `addReaction()` was updated to take a more declarative / clear config object.
  8169123a4a8be6940b747e816cba40bd10fa164e
  * See Reactive.js - the mixin that provides this functionality.

### 🎁 New Features

* Built-in client-side lockout support, as per above.

### 🐞 Bugfixes

* None

------------------------------------------

Copyright © 2020 Extremely Heavy Industries Inc. - all rights reserved

------------------------------------------

📫☎️🌎 info@xh.io | https://xh.io/contact<|MERGE_RESOLUTION|>--- conflicted
+++ resolved
@@ -28,36 +28,8 @@
 
 
 ### 🎁 New Features
-
-[Commit Log](https://github.com/xh/hoist-react/compare/v37.2.0...develop)
-
-
-## v37.2.0 - 2021-01-22
-
-### 🎁 New Features
-* New `ErrorMessage` component for standard "inline" rendering of Errors and Exceptions, with
-retry support.
-* `Cube` now supports an `omitFn` to allow apps to remove unwanted, single-node children.
-
-[Commit Log](https://github.com/xh/hoist-react/compare/v37.1.0...v37.2.0)
-
-## v37.1.0 - 2021-01-20
-
-### 🎁 New Features
-
-* Columns in `ColChooser` can now be filtered by their `chooserGroup`.
-<<<<<<< HEAD
 * New utility method `getOrCreate` for easy caching of properties on objects.
-=======
-* `Cube` now supports a `bucketSpecFn` config which allows dynamic bucketing and aggregation of
-  rows.
->>>>>>> 65c93c04
-
-### 🐞 Bug Fixes
-* Fix issue where a `View` would create a root row even if there were no leaf rows.
-* Fixed regression in `LeftRightChooser` not displaying description callout.
-
-<<<<<<< HEAD
+
 ### 💥 Breaking Changes
 * The `Ref` class, deprecated in v26, has now been removed.  Use `createObservableRef` instead.
 * `@HoistComponent` has been deprecated and moved to `@xh\hoist\deprecated`
@@ -71,11 +43,32 @@
 * mobx -> `5.15.7 -> 6.0.4`
 * mobx-react -> `6.3.0 -> 7.0.5`
 
-
-[Commit Log](https://github.com/xh/hoist-react/compare/v37.0.0...develop)
-=======
+[Commit Log](https://github.com/xh/hoist-react/compare/v37.2.0...develop)
+
+
+## v37.2.0 - 2021-01-22
+
+### 🎁 New Features
+* New `ErrorMessage` component for standard "inline" rendering of Errors and Exceptions, with
+retry support.
+* `Cube` now supports an `omitFn` to allow apps to remove unwanted, single-node children.
+
+[Commit Log](https://github.com/xh/hoist-react/compare/v37.1.0...v37.2.0)
+
+## v37.1.0 - 2021-01-20
+
+### 🎁 New Features
+
+* Columns in `ColChooser` can now be filtered by their `chooserGroup`.
+* `Cube` now supports a `bucketSpecFn` config which allows dynamic bucketing and aggregation of
+  rows.
+
+### 🐞 Bug Fixes
+
+* Fix issue where a `View` would create a root row even if there were no leaf rows.
+* Fixed regression in `LeftRightChooser` not displaying description callout.
+
 [Commit Log](https://github.com/xh/hoist-react/compare/v37.0.0...v37.1.0)
->>>>>>> 65c93c04
 
 ## v37.0.0 - 2020-12-15
 
