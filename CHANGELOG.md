# Changelog

## v50.0.0-SNAPSHOT - unreleased

### 🐞 New Features

* A `DashCanvasViewModel` now supports `headerItems` and `extraMenuItems`

[Commit Log](https://github.com/xh/hoist-react/compare/v49.0.0...develop)

## v49.0.0 - 2022-05-24

### 🐞 New Features

* Improved desktop `NumberInput`:
    * Re-implemented `min` and `max` props to properly constrain the value entered and fix several
      bugs with the underlying Blueprint control.
    * Fixed the `precision` prop to be fully respected - values emitted by the input are now
      truncated to the specified precision, if set.
    * Added additional debouncing to keep the value more stable while a user is typing.
* Added new `getAppMenuButtonExtraItems()` extension point on `@xh/hoist/admin/AppModel` to allow
  customization of the Admin Console's app menu.
* Devs can now hide the Admin > General > Users tab by setting `hideUsersTab: true` within a new,
  optional `xhAdminAppConfig` soft-config.
* Added new `SplitTreeMapModel.showSplitter` config to insert a four pixel buffer between the
  component's nested maps. Useful for visualizations with both positive and negative heat values on
  each side, to keep the two sides clearly distinguished from each other.
* New `xhChangelogConfig.limitToRoles` soft-config allows the in-app changelog (aka release notes)
  to be gated to a subset of users based on their role.
<<<<<<< HEAD
* Add support for Map and WeakMap collections in LangUtils.getOrCreate
* Added `TabContainerModel.refreshContextModel`, allowing apps to programmatically load a TabContainer.
=======
* Add support for `Map` and `WeakMap` collections in `LangUtils.getOrCreate()`.
* Mobile `textInput` now accepts an `enableClear` property with a default value of false.
>>>>>>> 463f16b8

### 💥 Breaking Changes

* `GridModel.groupRowElementRenderer` and `DataViewModel.groupRowElementRenderer` have been removed,
  please use `groupRowRenderer` instead. It must now return a React Element rather than an HTML
  string (plain strings are also OK, but any formatting must be done via React).
* Model classes passed to `HoistComponents` or configured in their factory must now
  extend `HoistModel`. This has long been a core assumption, but was not previously enforced.
* Nested model instances stored at properties with a `_` prefix are now considered private and will
  not be auto-wired or returned by model lookups. This should not affect most apps, but will require
  minor changes for apps that were binding components to non-standard or "private" models.
* Hoist will now throw if `Store.summaryRecord` does not have a unique ID.

### 🐞 Bug Fixes

* Fixed a bug with Panel drag-to-resize within iframes on Windows.
* Worked around an Ag-Grid bug where the grid would render incorrectly on certain sorting changes,
  specifically for abs sort columns, leaving mis-aligned rows and gaps in the grid body layout.
* Fixed a bug in `SelectEditor` that would cause the grid to lose keyboard focus during editing.

### ⚙️ Technical

* Hoist now protects against custom Grid renderers that may throw by catching the error and printing
  an "#ERROR" placeholder token in the affected cell.
* `TreeMapModel.valueRenderer` and `heatRenderer` callbacks are now passed the `StoreRecord` as a
  second argument.
* Includes a new, additional `index-manifest.html` static file required for compatibility with the
  upcoming `hoist-dev-utils v6.0` release (but remains compatible with current/older dev-utils).

### 📚 Libraries

* mobx-react-lite `3.3 -> 3.4`

[Commit Log](https://github.com/xh/hoist-react/compare/v48.0.1...v49.0.0)

## v48.0.1 - 2022-04-22

### 🐞 Bug Fixes

* Improve default rendering to call `toString()` on non-react elements returned by renderers.
* Fixed issue with `model` property missing from `Model.componentProps` under certain conditions.

[Commit Log](https://github.com/xh/hoist-react/compare/v48.0.0...v48.0.1)

## v48.0.0 - 2022-04-21

### 🎁 New Features

* A new `DashCanvas` layout component for creating scrollable dashboards that allow users to
  manually place and size their widgets using a grid-based layout. Note that this component is in
  beta and its API is subject to change.
* FontAwesome upgraded to v6. This includes redesigns of the majority of bundled icons - please
  check your app's icon usages carefully.
* Enhancements to admin log viewer. Log file metadata (size & last modified) available with
  optional upgrade to `hoist-core >= 13.2`.
* Mobile `Dialog` will scroll internally if taller than the screen.
* Configs passed to `XH.message()` and its variants now take an optional `className` to apply to the
  message dialog.
* `fmtQuantity` now displays values greater than one billion with `b` unit, similar to current
  handling of millions with `m`.

### 💥 Breaking Changes

* Hoist now requires ag-Grid v27.2.0 or higher - update your ag-Grid dependency in your app's
  `package.json` file. See the [ag-Grid Changelog](https://www.ag-grid.com/changelog) for details.
  NOTE that ag-Grid 27 includes a big breaking change to render cell contents via native React
  elements rather than HTML, along with other major API changes. To accommodate these changes, the
  following changes are required in Hoist apps:
    * `Column.renderer` must now return a React Element rather than an HTML string (plain strings
      are also OK, but any formatting must be done via React). Please review your app grids and
      update any custom renderers accordingly. `Column.elementRenderer` has been removed.
    * `DataViewModel.elementRenderer` has been renamed `DataViewModel.renderer`.
    * Formatter methods and renderers (e.g. `fmtNumber`, `numberRenderer`, etc.) now return React
      Elements by default. The `asElement` option to these functions has been removed. Use the
      new `asHtml` option to return an HTML string where required.
    * The `isPopup` argument to `useInlineEditorModel()` has been removed. If you want to display
      your inline editor in a popup, you must set the new flag `Column.editorIsPopup` to `true`.
* Deprecated message configs `confirmText`, `confirmIntent`, `cancelText`, `cancelIntent` have been
  removed.

### 🐞 Bug Fixes

* Set ag-Grid's `suppressLastEmptyLineOnPaste` to true to work around a bug with Excel (Windows)
  that adds an empty line beneath the range pasted from the clipboard in editable grids.
* Fixes an issue where `NumberInput` would initially render blank values if `max` or `min` were
  set.
* Fixes an issue where tree maps would always show green for a `heatValue` of zero.

### 📚 Libraries

* @fortawesome/fontawesome-pro `5.14 -> 6.1`
* mobx `6.3 -> 6.5`
* mobx-react-lite `3.2 -> 3.3`

[Commit Log](https://github.com/xh/hoist-react/compare/v47.1.2...v48.0.0)

## v47.1.2 - 2022-04-01

### 🐞 Bug Fixes

* `FieldFilter`'s check of `committedData` is now null safe. A record with no `committedData` will
  not be filtered out.

[Commit Log](https://github.com/xh/hoist-react/compare/v47.1.1...v47.1.2)

## v47.1.1 - 2022-03-26

### 🎁 New Features

* New "sync with system" theme option - sets the Hoist theme to light/dark based on the user's OS.
* Added `cancelAlign` config to `XH.message()` and variants. Customize to "left" to render
  Cancel and Confirm actions separated by a filler.
* Added `GridModel.restoreDefaultsFn`, an optional function called after `restoreDefaultsAsync`.
  Allows apps to run additional, app-specific logic after a grid has been reset (e.g. resetting
  other, related preferences or state not managed by `GridModel` directly).
* Added `AppSpec.lockoutPanel`, allowing apps to specify a custom component.

### 🐞 Bug Fixes

* Fixed column auto-sizing when `headerName` is/returns an element.
* Fixed bug where subforms were not properly registering as dirty.
* Fixed an issue where `Select` inputs would commit `null` whilst clearing the text input.
* Fixed `Clock` component bug introduced in v47 (configured timezone was not respected).

### 📚 Libraries

* @blueprintjs/core `3.53 -> 3.54`
* @blueprintjs/datetime `3.23 -> 3.24`

[Commit Log](https://github.com/xh/hoist-react/compare/v47.0.1...v47.1.1)

## v47.0.1 - 2022-03-06

### 🐞 Bug Fixes

* Fix to mobile `ColChooser` error re. internal model handling.

[Commit Log](https://github.com/xh/hoist-react/compare/v47.0.0...v47.0.1)

## v47.0.0 - 2022-03-04

### 🎁 New Features

* Version 47 provides new features to simplify the wiring of models to each other and the components
  they render. In particular, it formalizes the existing concept of "linked" HoistModels - models
  created by Hoist via the `creates` directive or the `useLocalModel` hook - and provides them with
  the following new features:
    - an observable `componentProps` property with access to the props of their rendered component.
    - a `lookupModel()` method and a `@lookup` decorator that can be used to acquire references to
      other HoistModels that are ancestors of the model in the component hierarchy.
    - new `onLinked()` and `afterLinked()` lifecycle methods, called when the model's associated
      component is first rendered.
* As before, linked models are auto-loaded and registered for refreshes within the `RefreshContext`
  they reside in, as well as destroyed when their linked component is unmounted. Also note that the
  new features described above are all "opt-in" and should be fully backward compatible with
  existing application code.
* Hoist will now more clearly alert if a model specified via the `uses()` directive cannot be
  resolved. A new `optional` config (default false) supports components with optional models.
* New support in Cube views for aggregators that depend on rows in the data set other than their
  direct children. See new property `Aggregator.dependOnChildrenOnly` and new `AggregationContext`
  argument passed to `Aggregator.aggregate()` and `Aggregator.replace()`
* Clarified internal CSS classes and styling for `FormField`.
    * ⚠️ Note that as part of this change, the `xh-form-field-fill` class name is no longer in use.
      Apps should check for any styles for that class and replace with `.xh-form-field-inner--flex`.

### 🐞 Bug Fixes

* Fixed an issue where the menu would flash open and closed when clicking on the `FilterChooser`
  favorites button.

### 💥 Breaking Changes

* Dashboard widgets no longer receive the `viewModel` prop. Access to the `DashViewModel` within a
  widget should be obtained using either the lookup decorator (i.e. `@lookup(DashViewModel)`)
  or the `lookupModel()` method.

### 📚 Libraries

* @blueprintjs/core `3.52 -> 3.53`

[Commit Log](https://github.com/xh/hoist-react/compare/v46.1.2...v47.0.0)

## v46.1.2 - 2022-02-18

### 🐞 Bug Fixes

* Fixed an issue where column autosize can reset column order under certain circumstances.

[Commit Log](https://github.com/xh/hoist-react/compare/v46.1.1...v46.1.2)

## v46.1.1 - 2022-02-15

### 🐞 Bug Fixes

* Prevent `onClick` for disabled mobile `Buttons`.

[Commit Log](https://github.com/xh/hoist-react/compare/v46.1.0...v46.1.1)

## v46.1.0 - 2022-02-07

### Technical

* This release modifies our workaround to handle the ag-Grid v26 changes to cast all of their node
  ids to strings. The initial approach in v46.0.0 - matching the ag-Grid behavior by casting all
  `StoreRecord` ids to strings - was deemed too problematic for applications and has been reverted.
  Numerical ids in Store are once again fully supported.
* To accommodate the ag-Grid changes, applications that are using ag-Grid APIs (e.g.
  `agApi.getNode()`) should be sure to use the new property `StoreRecord.agId` to locate and compare
  records. We expect such usages to be rare in application code.

### 🎁 New Features

* `XH.showFeedbackDialog()` now takes an optional message to pre-populate within the dialog.
* Admins can now force suspension of individual client apps from the Server > WebSockets tab.
  Intended to e.g. force an app to stop refreshing an expensive query or polling an endpoint removed
  in a new release. Requires websockets to be enabled on both server and client.
* `FormField`s no longer need to specify a child input, and will simply render their readonly
  version if no child is specified. This simplifies the common use-case of fields/forms that are
  always readonly.

### 🐞 Bug Fixes

* `FormField` no longer throw if given a child that did not have `propTypes`.

[Commit Log](https://github.com/xh/hoist-react/compare/v46.0.0...v46.1.0)

## v46.0.0 - 2022-01-25

### 🎁 New Features

* `ExceptionHandler` provides a collection of overridable static properties, allowing you to set
  app-wide default behaviour for exception handling.
* `XH.handleException()` takes new `alertType` option to render error alerts via the familiar
  `dialog` or new `toast` UI.
* `XH.toast()` takes new `actionButtonProps` option to render an action button within a toast.
* New `GridModel.highlightRowOnClick` config adds a temporary highlight class to grid rows on user
  click/tap. Intended to improve UI feedback - especially on mobile, where it's enabled by default.
* New `GridModel.isInEditingMode` observable tracks inline editing start/stop with a built-in
  debounce, avoiding rapid cycling when e.g. tabbing between cells.
* `NumberInput` now supports a new `scaleFactor` prop which will be applied when converting between
  the internal and external values.
* `FilterChooser` now displays more minimal field name suggestions when first focused, as well as a
  new, configurable usage hint (`FilterChooserModel.introHelpText`) above those suggestions.

### 💥 Breaking Changes

* Hoist now requires ag-Grid v26.2.0 or higher - update your ag-Grid dependency in your app's
  `package.json` file. See the [ag-Grid Changelog](https://www.ag-grid.com/changelog) for details.
* ~~`StoreRecord.id` must now be a String. Integers IDs were previously supported, but will be cast
  Strings during record creation.~~
    * ~~Apps using numeric record IDs for internal or server-side APIs will need to be reviewed and
      updated to handle/convert string values.~~
    * ~~This change was necessitated by a change to Ag-Grid, which now also requires String IDs for
      its row node APIs.~~
    * NOTE - the change above to require string IDs was unwound in v46.1.
* `LocalDate` methods `toString()`, `toJSON()`, `valueOf()`, and `isoString()` now all return the
  standard ISO format `YYYY-MM-DD`, consistent with built-in `Date.toISOString()`. Prior versions
  returned`YYYYMMDD`.
* The `stringifyErrorSafely` function has been moved from the `@xh/hoist/exception` package to a
  public method on `XH.exceptionHandler`. (No/little impact expected on app code.)

### 🐞 Bug Fixes

* Fix to incorrect viewport orientation reporting due to laggy mobile resize events and DOM APIs.

[Commit Log](https://github.com/xh/hoist-react/compare/v45.0.2...v46.0.0)

## v45.0.2 - 2022-01-13

### 🎁 New Features

* `FilterChooser` has new `menuWidth` prop, allowing you to specify as width for the dropdown menu
  that is different from the control.

### 🐞 Bug Fixes

* Fixed cache clearing method on Admin Console's Server > Services tab.
* Several fixes to behavior of `GridAutosizeMode.MANAGED`

[Commit Log](https://github.com/xh/hoist-react/compare/v45.0.1...v45.0.2)

## v45.0.1 - 2022-01-07

### 🐞 Bug Fixes

* Fixed a minor bug preventing Hoist apps from running on mobile Blackberry Access (Android)
  browsers

### ⚙️ Technical

* New flag `Store.experimental.castIdToString`

[Commit Log](https://github.com/xh/hoist-react/compare/v45.0.0...v45.0.1)

## v45.0.0 - 2022-01-05

### 🎁 New Features

* Grid filters configured with `GridFilterFieldSpec.enableValues` offer autocomplete suggestions
  for 'Equals' and 'Not Equals' filters.
* `GridFilterFieldSpec` has new `values` and `forceSelection` configs.
* `FilterChooser` displays a list of fields configured for filtering to improve the usability /
  discoverability of the control. Enabled by default, but can be disabled via
  new `suggestFieldsWhenEmpty` model config.
* `TreeMap` uses lightest shading for zero heat, reserving grey for nil.
* New property `Store.reuseRecords` controls if records should be reused across loads based on
  sharing identical (by reference) raw data. NOTE - this behavior was previously always enabled, but
  can be problematic under certain conditions and is not necessary for most applications. Apps with
  large datasets that want to continue to use this caching should set this flag explicitly.
* Grid column filters tweaked with several improvements to usability and styling.
* `LocalDate.get()` now supports both 'YYYY-MM-DD' and 'YYYYMMDD' inputs.
* Mobile `Button` has new `intent`, `minimal` and `outlined` props.

### 💥 Breaking Changes

* `FilterChooserFieldSpec.suggestValues` has been renamed `enableValues`, and now only accepts a
  boolean.
* `Column.exportFormat`, `Column.exportWidth` and the `ExportFormat` enum have been renamed
  `Column.excelFormat`, `Column.excelWidth` and `ExcelFormat` respectively.
* `Store.reuseRecords` must now be explicitly set on Stores with large datasets that wish to cache
  records by raw data identity (see above).
* `Record` class renamed to `StoreRecord` in anticipation of upcoming changes to JavaScript standard
  and to improve compatibility with TypeScript.
    * Not expected to have much or any impact on application code, except potentially JSDoc typings.
* Mobile `Button` no longer supports `modifier` prop. Use `minimal` and `outlined` instead.
* The following deprecated APIs were removed:
    * GridModel.selection
    * GridModel.selectedRecordId
    * StoreSelectionModel.records
    * StoreSelectionModel.ids
    * StoreSelectionModel.singleRecord
    * StoreSelectionModel.selectedRecordId
    * DataViewModel.selection
    * DataViewModel.selectedRecordId
    * RestGridModel.selection
    * LogUtils.withShortDebug
    * Promise.start

### 🐞 Bug Fixes

* `DashContainer` overflow menu still displays when the optional menu button is enabled.
* Charts in fullscreen mode now exit fullscreen mode gracefully before re-rendering.

### 📚 Libraries

* @popperjs/core `2.10 -> 2.11`
* codemirror `5.63 -> 6.65`
* http-status-codes `2.1 -> 2.2`
* prop-types `15.7 -> 15.8`
* store2 `2.12 -> 2.13`
* ua-parser-js `0.7 -> 1.0.2` (re-enables auto-patch updates)

[Commit Log](https://github.com/xh/hoist-react/compare/v44.3.0...v45.0.0)

## v44.3.0 - 2021-12-15

### 🐞 Bug Fixes

* Fixes issue with columns failing to resize on first try.
* Fixes issue preventing use of context menus on iPad.

### 📚 Libraries

* @blueprintjs/core `3.51 -> 3.52`

* [Commit Log](https://github.com/xh/hoist-react/compare/v44.2.0...v44.3.0)

## v44.2.0 - 2021-12-07

### 🎁 New Features

* Desktop inline grid editor `Select` now commits the value immediately on selection.
* `DashContainerModel` now supports an observable `showMenuButton` config which will display a
  button in the stack header for showing the context menu
* Added `GridAutosizeMode.MANAGED` to autosize Grid columns on data or `sizingMode` changes, unless
  the user has manually modified their column widths.
* Copying from Grids to the clipboard will now use the value provided by the `exportValue`
  property on the column.
* Refresh application hotkey is now built into hoist's global hotkeys (shift + r).
* Non-SSO applications will now automatically reload when a request fails due to session timeout.
* New utility methods `withInfo` and `logInfo` provide variants of the existing `withDebug` and
  `logDebug` methods, but log at the more verbose `console.log` level.

### 🐞 Bug Fixes

* Desktop panel splitter can now be dragged over an `iframe` and reliably resize the panel.
* Ensure scrollbar does not appear on multi-select in toolbar when not needed.
* `XH.isPortrait` property fixed so that it no longer changes due to the appearance of the mobile
  keyboard.

[Commit Log](https://github.com/xh/hoist-react/compare/v44.1.0...v44.2.0)

## v44.1.0 - 2021-11-08

### 🎁 New Features

* Changes to App Options are now tracked in the admin activity tab.
* New Server > Environment tab added to Admin Console to display UI server environment variables and
  JVM system properties. (Requires `hoist-core >= 10.1` to enable this optional feature.)
* Provided observable getters `XH.viewportSize`, `XH.isPortrait` and `XH.isLandscape` to allow apps
  to react to changes in viewport size and orientation.

### 🐞 Bug Fixes

* Desktop inline grid editor `DateInput` now reliably shows its date picker pop-up aligned with the
  grid cell under edit.
* Desktop `Select.hideDropdownIndicator` now defaults to `true` on tablet devices due to UX bugs
  with the select library component and touch devices.
* Ensure `Column.autosizeBufferPx` is respected if provided.

### ✨ Style

* New `--xh-menu-item` CSS vars added, with tweaks to default desktop menu styling.
* Highlight background color added to mobile menu items while pressed.

[Commit Log](https://github.com/xh/hoist-react/compare/v44.0.0...v44.1.0)

## v44.0.0 - 2021-10-26

⚠ NOTE - apps must update to `hoist-core >= 10.0.0` when taking this hoist-react update.

### 🎁 New Features

* TileFrame now supports new `onLayoutChange` callback prop.

### 🐞 Bug Fixes

* Field Filters in data package now act only on the `committed` value of the record. This stabilizes
  filtering behavior in editable grids.
* `JsonBlobService.updateAsync()` now supports data modifications with `null` values.
* Fixes an issue with Alert Banner not broadcasting to all users.
* Selected option in `Select` now scrolls into view on menu open.

### 💥 Breaking Changes

* Update required to `hoist-core >= 10.0.0` due to changes in `JsonBlobService` APIs and the
  addition of new, dedicated endpoints for Alert Banner management.

[Commit Log](https://github.com/xh/hoist-react/compare/v43.2.0...v44.0.0)

## v43.2.0 - 2021-10-14

### 🎁 New Features

* Admins can now configure an app-wide alert banner via a new tab in the Hoist Admin console.
  Intended to alert users about planned maintenance / downtime, known problems with data or upstream
  systems, and other similar use cases.
* Minor re-org of the Hoist Admin console tabs. Panels relating primarily to server-side features
  (including logging) are now grouped under a top-level "Server" tab. Configs have moved under
  "General" with the new Alert Banner feature.

### 🐞 Bug Fixes

* Always enforce a minimal `wait()` within `GridModel.autosizeAsync()` to ensure that the Grid has
  reacted to any data changes and ag-Grid accurately reports on expanded rows to measure.

[Commit Log](https://github.com/xh/hoist-react/compare/v43.1.0...v43.2.0)

## v43.1.0 - 2021-10-04

### 🎁 New Features

* The Admin Console log viewer now supports downloading log files.
    * Note apps must update to `hoist-core >= v10.0` to enable this feature.
    * Core upgrade is _not_ a general requirement of this Hoist React release.
* The `field` key in the constructor for `Column` will now accept an Object with field defaults, as
  an alternative to the field name. This form allows the auto-construction of fully-defined `Field`
  objects from the column specification.

### 🐞 Bug Fixes

* `GridModel` no longer mutates any `selModel` or `colChooser` config objects provided to its
  constructor, resolving an edge-case bug where re-using the same object for either of these configs
  across multiple GridModel instances (e.g. as a shared set of defaults) would break.
* Grid autosizing tweaked to improve size estimation for indented tree rows and on mobile.

### 📚 Libraries

* @blueprintjs/core `3.50 -> 3.51`

[Commit Log](https://github.com/xh/hoist-react/compare/v43.0.2...v43.1.0)

## v43.0.2 - 2021-10-04

### 🐞 Bug Fixes

* Fix (important) to ensure static preload spinner loaded from the intended path.
    * Please also update to latest `hoist-dev-utils >= 5.11.1` if possible.
    * Avoids issue where loading an app on a nested route could trigger double-loading of app
      assets.

[Commit Log](https://github.com/xh/hoist-react/compare/v43.0.1...v43.0.2)

## v43.0.1 - 2021-10-04

### 🎁 New Features

* New `GridFindField` component that enables users to search through a Grid and select rows that
  match the entered search term, _without_ applying any filtering. Especially useful for grids with
  aggregations or other logic that preclude client-side filtering of the data.
* Tree grid rows can be expanded / collapsed by clicking anywhere on the row. The new
  `GridModel.clicksToExpand` config can be used to control how many clicks will toggle the row.
  Defaults to double-click for desktop, and single tap for mobile - set to 0 to disable entirely.
* Added `GridModel.onCellContextMenu` handler. Note that for mobile (phone) apps, this handler fires
  on the "long press" (aka "tap and hold") gesture. This means it can be used as an alternate event
  for actions like drilling into a record detail, especially for parent rows on tree grids, where
  single tap will by default expand/collapse the node.
* In the `@xh/hoist/desktop/grid` package, `CheckboxEditor` has been renamed `BooleanEditor`. This
  new component supports a `quickToggle` prop which allows for more streamlined inline editing of
  boolean values.
* `LoadSpec` now supports a new `meta` property. Use this property to pass app-specific metadata
  through the `LoadSupport` loading and refresh lifecycle.
* A spinner is now shown while the app downloads and parses its javascript - most noticeable when
  loading a new (uncached) version, especially on a slower mobile connection. (Requires
  `@xh/hoist-dev-utils` v5.11 or greater to enable.)
* Log Levels now include information on when the custom config was last updated and by whom.
    * Note apps must update their server-side to `hoist-core v10.0` or greater to persist the date
      and username associated with the config (although this is _not_ a general or hard requirement
      for taking this version of hoist-react).

### ⚙️ Technical

* Removed `DEFAULT_SORTING_ORDER` static from `Column` class in favor of three new preset constants:
  `ASC_FIRST`, `DESC_FIRST`, and `ABS_DESC_FIRST`. Hoist will now default sorting order on columns
  based on field type. Sorting order can still be manually set via `Column.sortingOrder`.

### 🐞 Bug Fixes

* The ag-grid grid property `stopEditingWhenCellsLoseFocus` is now enabled by default to ensure
  values are committed to the Store if the user clicks somewhere outside the grid while editing a
  cell.
* Triggering inline editing of text or select editor cells by typing characters will no longer lose
  the first character pressed.

### ✨ Style

* New `TreeStyle.COLORS` and `TreeStyle.COLORS_AND_BORDERS` tree grid styles have been added. Use
  the `--xh-grid-tree-group-color-level-*` CSS vars to customize colors as needed.
* `TreeStyle.HIGHLIGHTS` and `TreeStyle.HIGHLIGHTS_AND_BORDERS` now highlight row nodes on a
  gradient according to their depth.
* Default colors for masks and dialog backdrops have been adjusted, with less obtrusive colors used
  for masks via `--xh-mask-bg` and a darker `--xh-backdrop-bg` var now used behind dialogs.
* Mobile-specific styles and CSS vars for panel and dialog title background have been tweaked to use
  desktop defaults, and mobile dialogs now respect `--xh-popup-*` vars as expected.

### 💥 Breaking Changes

* In the `@xh/hoist/desktop/grid` package, `CheckboxEditor` has been renamed `BooleanEditor`.

### ⚙️ Technical

* The `xhLastReadChangelog` preference will not save SNAPSHOT versions to ensure the user continues
  to see the 'What's New?' notification for non-SNAPSHOT releases.

### 📚 Libraries

* @blueprintjs/core `3.49 -> 3.50`
* codemirror `5.62 -> 5.63`

[Commit Log](https://github.com/xh/hoist-react/compare/v42.6.0...v43.0.1)

## v42.6.0 - 2021-09-17

### 🎁 New Features

* New `Column.autosizeBufferPx` config applies column-specific autosize buffer and overrides
  `GridAutosizeOptions.bufferPx`.
* `Select` input now supports new `maxMenuHeight` prop.

### 🐞 Bug Fixes

* Fixes issue with incorrect Grid auto-sizing for Grids with certain row and cell styles.
* Grid sizing mode styles no longer conflict with custom use of `groupUseEntireRow: false` within
  `agOptions`.
* Fixes an issue on iOS where `NumberInput` would incorrectly bring up a text keyboard.

### ✨ Style

* Reduced default Grid header and group row heights to minimize their use of vertical space,
  especially at larger sizing modes. As before, apps can override via the `AgGrid.HEADER_HEIGHTS`
  and `AgGrid.GROUP_ROW_HEIGHTS` static properties. The reduction in height does not apply to group
  rows that do not use the entire width of the row.
* Restyled Grid header rows with `--xh-grid-bg` and `--xh-text-color-muted` for a more minimal look
  overall. As before, use the `--xh-grid-header-*` CSS vars to customize if needed.

[Commit Log](https://github.com/xh/hoist-react/compare/v42.5.0...v42.6.0)

## v42.5.0 - 2021-09-10

### 🎁 New Features

* Provide applications with the ability to override default logic for "restore defaults". This
  allows complex and device-specific sub-apps to perform more targeted and complete clearing of user
  state. See new overridable method `HoistAppModel.restoreDefaultsAsync` for more information.

### 🐞 Bug Fixes

* Improved coverage of Fetch `abort` errors.
* The in-app changelog will no longer prompt the user with the "What's New" button if category-based
  filtering results in a version without any release notes.

### ✨ Style

* New CSS vars added to support easier customization of desktop Tab font/size/color. Tabs now
  respect standard `--xh-font-size` by default.

### 📚 Libraries

* @blueprintjs/core `3.48 -> 3.49`
* @popperjs/core `2.9 -> 2.10`

[Commit Log](https://github.com/xh/hoist-react/compare/v42.4.0...v42.5.0)

## v42.4.0 - 2021-09-03

### 🎁 New Features

* New `GridFilterModel.commitOnChange` config (default `true`) applies updated filters as soon as
  they are changed within the pop-up menu. Set to `false` for large datasets or whenever filtering
  is a more intensive operation.
* Mobile `Select` input now supports async `queryFn` prop for parity with desktop.
* `TreeMapModel` now supports new `maxLabels` config for improved performance.

### ✨ Style

* Hoist's default font is now [Inter](https://rsms.me/inter/), shipped and bundled via the
  `inter-ui` npm package. Inter is a modern, open-source font that leverages optical sizing to
  ensure maximum readability, even at very small sizes (e.g. `sizingMode: 'tiny'`). It's also a
  "variable" font, meaning it supports any weights from 1-1000 with a single font file download.
* Default Grid header heights have been reduced for a more compact display and greater
  differentiation between header and data rows. As before, apps can customize the pixel heights used
  by overwriting the `AgGrid.HEADER_HEIGHTS` static, typically within `Bootstrap.js`.

### ⚙️ Technical

* Mobile pull-to-refresh/swipe-to-go-back gestures now disabled over charts to avoid disrupting
  their own swipe-based zooming and panning features.

[Commit Log](https://github.com/xh/hoist-react/compare/v42.2.0...v42.4.0)

## v42.2.0 - 2021-08-27

### 🎁 New Features

* Charts now hide scrollbar, rangeSelector, navigator, and export buttons and show axis labels when
  printing or exporting images.

[Commit Log](https://github.com/xh/hoist-react/compare/v42.1.1...v42.2.0)

## v42.1.1 - 2021-08-20

* Update new `XH.sizingMode` support to store distinct values for the selected sizing mode on
  desktop, tablet, and mobile (phone) platforms.
* Additional configuration supported for newly-introduced `AppOption` preset components.

### 📚 Libraries

* @blueprintjs/core `3.47 -> 3.48`

[Commit Log](https://github.com/xh/hoist-react/compare/v42.1.0...v42.1.1)

## v42.1.0 - 2021-08-19

### 🎁 New Features

* Added observable `XH.sizingMode` to govern app-wide `sizingMode`. `GridModel`s will bind to this
  `sizingMode` by default. Apps that have already implemented custom solutions around a centralized
  `sizingMode` should endeavor to unwind in favor of this.
    * ⚠ NOTE - this change requires a new application preference be defined - `xhSizingMode`. This
      should be a JSON pref, with a suggested default value of `{}`.
* Added `GridAutosizeMode.ON_SIZING_MODE_CHANGE` to autosize Grid columns whenever
  `GridModel.sizingMode` changes - it is now the default `GridAutosizeOptions.mode`.
* Added a library of reusable `AppOption` preset components, including `ThemeAppOption`,
  `SizingModeAppOption` and `AutoRefreshAppOptions`. Apps that have implemented custom `AppOption`
  controls to manage these Hoist-provided options should consider migrating to these defaults.
* `Icon` factories now support `intent`.
* `TreeMapModel` and `SplitTreeMapModel` now supports a `theme` config, accepting the strings
  'light' or 'dark'. Leave it undefined to use the global theme.
* Various usability improvements and simplifications to `GroupingChooser`.

### 🐞 Bug Fixes

* Fixed an issue preventing `FormField` labels from rendering if `fieldDefaults` was undefined.

### ✨ Style

* New `Badge.compact` prop sets size to half that of parent element when true (default false). The
  `position` prop has been removed in favor of customizing placement of the component.

[Commit Log](https://github.com/xh/hoist-react/compare/v42.0.0...v42.1.0)

## v42.0.0 - 2021-08-13

### 🎁 New Features

* Column-level filtering is now officially supported for desktop grids!
    * New `GridModel.filterModel` config accepts a config object to customize filtering options, or
      `true` to enable grid-based filtering with defaults.
    * New `Column.filterable` config enables a customized header menu with filtering options. The
      new control offers two tabs - a "Values" tab for an enumerated "set-type" filter and a "
      Custom" tab to support more complex queries with multiple clauses.
* New `TaskObserver` replaces existing `PendingTaskModel`, providing improved support for joining
  and masking multiple asynchronous tasks.
* Mobile `NavigatorModel` provides a new 'pull down' gesture to trigger an app-wide data refresh.
  This gesture is enabled by default, but can be disabled via the `pullDownToRefresh` flag.
* `RecordAction` now supports a `className` config.
* `Chart` provides a default context menu with its standard menu button actions, including a new
  'Copy to Clipboard' action.

### 💥 Breaking Changes

* `FilterChooserModel.sourceStore` and `FilterChooserModel.targetStore` have been renamed
  `FilterChooserModel.valueSource` and `FilterChooserModel.bind` respectively. Furthermore, both
  configs now support either a `Store` or a cube `View`. This is to provide a common API with the
  new `GridFilterModel` filtering described above.
* `GridModel.setFilter()` and `DataViewModel.setFilter()` have been removed. Either configure your
  grid with a `GridFilterModel`, or set the filter on the underlying `Store` instead.
* `FunctionFilter` now requires a `key` property.
* `PendingTaskModel` has been replaced by the new `TaskObserver` in `@xh/hoist/core`.
    * ⚠ NOTE - `TaskObserver` instances should be created via the provided static factory methods
      and
      _not_ directly via the `new` keyword. `TaskObserver.trackLast()` can be used as a drop-in
      replacement for `new PendingTaskModel()`.
* The `model` prop on `LoadingIndicator` and `Mask` has been replaced with `bind`. Provide one or
  more `TaskObserver`s to this prop.

### ⚙️ Technical

* `GridModel` has a new `selectedIds` getter to get the IDs of currently selected records. To
  provide consistency across models, the following getters have been deprecated and renamed:
    + `selectedRecordId` has been renamed `selectedId` in `GridModel`, `StoreSelectionModel`, and
      `DataViewModel`
    + `selection` has been renamed `selectedRecords` in `GridModel`, `DataViewModel`, and
      `RestGridModel`
    + `singleRecord`, `records`, and `ids` have been renamed `selectedRecord`, `selectedRecords`,
      and
      `selectedIds`, respectively, in `StoreSelectionModel`

### ✨ Style

* Higher contrast on grid context menus for improved legibility.

[Commit Log](https://github.com/xh/hoist-react/compare/v41.3.0...v42.0.0)

## v41.3.0 - 2021-08-09

### 🎁 New Features

* New `Cube` aggregators `ChildCountAggregator` and `LeafCountAggregator`.
* Mobile `NavigatorModel` provides a new "swipe" gesture to go back in the page stack. This is
  enabled by default, but may be turned off via the new `swipeToGoBack` prop.
* Client error reports now include the full URL for additional troubleshooting context.
    * Note apps must update their server-side to `hoist-core v9.3` or greater to persist URLs with
      error reports (although this is _not_ a general or hard requirement for taking this version of
      hoist-react).

[Commit Log](https://github.com/xh/hoist-react/compare/v41.2.0...v41.3.0)

## v41.2.0 - 2021-07-30

### 🎁 New Features

* New `GridModel.rowClassRules` and `Column.cellClassRules` configs added. Previously apps needed to
  use `agOptions` to dynamically apply and remove CSS classes using either of these options - now
  they are fully supported by Hoist.
    * ⚠ Note that, to avoid conflicts with internal usages of these configs, Hoist will check and
      throw if either is passed via `agOptions`. Apps only need to move their configs to the new
      location - the shape of the rules object does *not* need to change.
* New `GridAutosizeOptions.includeCollapsedChildren` config controls whether values from collapsed
  (i.e. hidden) child records should be measured when computing column sizes. Default of `false`
  improves autosize performance for large tree grids and should generally match user expectations
  around WYSIWYG autosizing.
* New `GridModel.beginEditAsync()` and `endEditAsync()` APIs added to start/stop inline editing.
    * ⚠ Note that - in a minor breaking change - the function form of the `Column.editable` config
      is no longer passed an `agParams` argument, as editing might now begin and need to be
      evaluated outside the context of an AG-Grid event.
* New `GridModel.clicksToEdit` config controls the number of clicks required to trigger
  inline-editing of a grid cell. Default remains 2 (double click ).
* Timeouts are now configurable on grid exports via a new `exportOptions.timeout` config.
* Toasts may now be dismissed programmatically - use the new `ToastModel` returned by the
  `XH.toast()` API and its variants.
* `Form` supports setting readonlyRenderer in `fieldDefaults` prop.
* New utility hook `useCached` provides a more flexible variant of `React.useCallback`.

### 🐞 Bug Fixes

* Inline grid editing supports passing of JSX editor components.
* `GridExportService` catches any exceptions thrown during export preparation and warns the user
  that something went wrong.
* GridModel with 'disabled' selection no longer shows "ghost" selection when using keyboard.
* Tree grids now style "parent" rows consistently with highlights/borders if requested, even for
  mixed-depth trees where some rows have children at a given level and others do not.

### ⚙️ Technical

* `FetchService` will now actively `abort()` fetch requests that it is abandoning due to its own
  `timeout` option. This allows the browser to release the associated resources associated with
  these requests.
* The `start()` function in `@xh/hoist/promise` has been deprecated. Use `wait()` instead, which can
  now be called without any args to establish a Promise chain and/or introduce a minimal amount of
  asynchronousity.
* ⚠ Note that the raw `AgGrid` component no longer enhances the native keyboard handling provided by
  ag-Grid. All Hoist key handling customizations are now limited to `Grid`. If you wish to provide
  custom handling in a raw `AgGrid` component, see the example here:
  https://www.ag-grid.com/javascript-grid/row-selection/#example-selection-with-keyboard-arrow-keys

### ✨ Style

* The red and green color values applied in dark mode have been lightened for improved legibility.
* The default `colorSpec` config for number formatters has changed to use new dedicated CSS classes
  and variables.
* New/renamed CSS vars `--xh-grid-selected-row-bg` and `--xh-grid-selected-row-text-color` now used
  to style selected grid rows.
    * ⚠ Note the `--xh-grid-bg-highlight` CSS var has been removed.
* New `.xh-cell--editable` CSS class applied to cells with inline editing enabled.
    * ⚠ Grid CSS class `.xh-invalid-cell` has been renamed to `.xh-cell--invalid` for consistency -
      any app style overrides should update to this new classname.

### 📚 Libraries

* core-js `3.15 -> 3.16`

[Commit Log](https://github.com/xh/hoist-react/compare/v41.1.0...v41.2.0)

## v41.1.0 - 2021-07-23

### 🎁 New Features

* Button to expand / collapse all rows within a tree grid now added by default to the primary tree
  column header. (New `Column.headerHasExpandCollapse` property provided to disable.)
* New `@logWithDebug` annotation provides easy timed logging of method execution (via `withDebug`).
* New `AppSpec.disableXssProtection` config allows default disabling of Field-level XSS protection
  across the app. Intended for secure, internal apps with tight performance tolerances.
* `Constraint` callbacks are now provided with a `record` property when validating Store data and a
  `fieldModel` property when validating Form data.
* New `Badge` component allows a styled badge to be placed inline with text/title, e.g. to show a
  counter or status indicator within a tab title or menu item.
* Updated `TreeMap` color scheme, with a dedicated set of colors for dark mode.
* New XH convenience methods `successToast()`, `warningToast()`, and `dangerToast()` show toast
  alerts with matching intents and appropriate icons.
    * ⚠ Note that the default `XH.toast()` call now shows a toast with the primary (blue) intent and
      no icon. Previously toasts displayed by default with a success (green) intent and checkmark.
* GridModel provides a public API method `setColumnState` for taking a previously saved copy of
  gridModel.columnState and applying it back to a GridModel in one call.

### 🐞 Bug Fixes

* Fixed an issue preventing export of very large (>100k rows) grids.
* Fixed an issue where updating summary data in a Store without also updating other data would not
  update the bound grid.
* Intent styles now properly applied to minimal buttons within `Panel.headerItems`.
* Improved `GridModel` async selection methods to ensure they do not wait forever if grid does not
  mount.
* Fixed an issue preventing dragging the chart navigator range in a dialog.

### ⚙️ Technical

* New `Exception.timeout()` util to throw exceptions explicitly marked as timeouts, used by
  `Promise.timeout` extension.
* `withShortDebug` has been deprecated. Use `withDebug` instead, which has the identical behavior.
  This API simplification mirrors a recent change to `hoist-core`.

### ✨ Style

* If the first child of a `Placeholder` component is a Hoist icon, it will not automatically be
  styled to 4x size with reduced opacity. (See new Toolbox example under the "Other" tab.)

### 📚 Libraries

* @blueprintjs/core `3.46 -> 3.47`
* dompurify `2.2 -> 2.3`

[Commit Log](https://github.com/xh/hoist-react/compare/v41.0.0...v41.1.0)

## v41.0.0 - 2021-07-01

### 🎁 New Features

* Inline editing of Grid/Record data is now officially supported:
    + New `Column.editor` config accepts an editor component to enable managed editing of the cells
      in that column. New `CheckboxEditor`, `DateEditor`, `NumberEditor`, `SelectEditor`
      , `TextAreaEditor`
      and `TextEditor` components wrap their corresponding HoistInputs with the required hook-based
      API and can be passed to this new config directly.
    + `Store` now contains built-in support for validation of its uncommitted records. To enable,
      specify the new `rules` property on the `Field`s in your `Store`. Note that these rules and
      constraints use the same API as the forms package, and rules and constraints may be shared
      between the `data` and `form` packages freely.
    + `GridModel` will automatically display editors and record validation messages as the user
      moves between cells and records. The new `GridModel.fullRowEditing` config controls whether
      editors are displayed for the focused cell only or for the entire row.
* All Hoist Components now support a `modelRef` prop. Supply a ref to this prop in order to gain a
  pointer to a Component's backing `HoistModel`.
* `DateInput` has been improved to allow more flexible parsing of user input with multiple formats.
  See the new prop `DateInput.parseStrings`.
* New `Column.sortValue` config takes an alternate field name (as a string) to sort the column by
  that field's value, or a function to produce a custom cell-level value for comparison. The values
  produced by this property will be also passed to any custom comparator, if one is defined.
* New `GridModel.hideEmptyTextBeforeLoad` config prevents showing the `emptyText` until the store
  has been loaded at least once. Apps that depend on showing `emptyText` before first load should
  set this property to `false`.
* `ExpandCollapseButton` now works for grouped grids in addition to tree grids.
* `FieldModel.initialValue` config now accepts functions, allowing for just-in-time initialization
  of Form data (e.g. to pre-populate a Date field with the current time).
* `TreeMapModel` and `SplitTreeMapModel` now support a `maxHeat` config, which can be used to
  provide a stable absolute maximum brightness (positive or negative) within the entire TreeMap.
* `ErrorMessage` will now automatically look for an `error` property on its primary context model.
* `fmtNumber()` supports new flags `withCommas` and `omitFourDigitComma` to customize the treatment
  of commas in number displays.
* `isValidJson` function added to form validation constraints.
* New `Select.enableFullscreen` prop added to the mobile component. Set to true (default on phones)
  to render the input in a full-screen modal when focused, ensuring there is enough room for the
  on-screen keyboard.

### 💥 Breaking Changes

* Removed support for class-based Hoist Components via the `@HoistComponent` decorator (deprecated
  in v38). Use functional components created via the `hoistCmp()` factory instead.
* Removed `DimensionChooser` (deprecated in v37). Use `GroupingChooser` instead.
* Changed the behavior of `FormModel.init()` to always re-initialize *all* fields. (Previously, it
  would only initialize fields explicitly passed via its single argument). We believe that this is
  more in line with developer expectations and will allow the removal of app workarounds to force a
  reset of all values. Most apps using FormModel should not need to change, but please review and
  test any usages of this particular method.
* Replaced the `Grid`, `DataView`, and `RestGrid` props below with new configurable fields on
  `GridModel`, `DataViewModel`, and `RestGridModel`, respectively. This further consolidates grid
  options into the model layer, allowing for more consistent application code and developer
  discovery.
    + `onKeyDown`
    + `onRowClicked`
    + `onRowDoubleClicked`
    + `onCellClicked`
    + `onCellDoubleClicked`
* Renamed the confusing and ambiguous property name `labelAlign` in several components:
    + `FormField`: `labelAlign` has been renamed to `labelTextAlign`
    + `SwitchInput`, `RadioInput`, and `Checkbox`: `labelAlign` has been renamed `labelSide`.
* Renamed all CSS variables beginning with `--navbar` to start with `--appbar`, matching the Hoist
  component name.
* Removed `TreeMapModel.colorMode` value 'balanced'. Use the new `maxHeat` config to prevent outlier
  values from dominating the color range of the TreeMap.
* The classes `Rule` and `ValidationState` and all constraint functions (e.g. `required`,
  `validEmail`, `numberIs`, etc.) have been moved from the `cmp\form` package to the `data` package.
* Hoist grids now require ag-Grid v25.3.0 or higher - update your ag-Grid dependency in your app's
  `package.json` file. See the [ag-Grid Changelog](https://www.ag-grid.com/ag-grid-changelog/) for
  details.
* Hoist charts now require Highcharts v9.1.0 or higher - update your Highcharts dependency in your
  app's `package.json` file. See the
  [Highcharts Changelog](https://www.highcharts.com/changelog/#highcharts-stock) for details.

### 🐞 Bug Fixes

* Fixed disable behavior for Hoist-provided button components using popover.
* Fixed default disabling of autocomplete within `TextInput`.
* Squelched console warning re. precision/stepSize emitted by Blueprint-based `numberInput`.

### ⚙️ Technical

* Improved exception serialization to better handle `LocalDate` and similar custom JS classes.
* Re-exported Blueprint `EditableText` component (w/elemFactory wrapper) from `kit/blueprint`.

### 📚 Libraries

* @blueprintjs/core `3.44 -> 3.46`
* codemirror `5.60 -> 5.62`
* core-js `3.10 -> 3.15`
* filesize `6.2 -> 6.4`
* mobx `6.1 -> 6.3`
* react-windowed-select `3.0 -> 3.1`

[Commit Log](https://github.com/xh/hoist-react/compare/v40.0.0...v41.0.0)

## v40.0.0 - 2021-04-22

⚠ Please ensure your `@xh/hoist-dev-utils` dependency is >= v5.7.0. This is required to support the
new changelog feature described below. Even if you are not yet using the feature, you must update
your dev-utils dependency for your project to build.

### 🎁 New Features

* Added support for displaying an in-app changelog (release notes) to the user. See the new
  `ChangelogService` for details and instructions on how to enable.
* Added `XH.showBanner()` to display a configurable banner across the top of viewport, as another
  non-modal alternative for attention-getting application alerts.
* New method `XH.showException()` uses Hoist's built-in exception display to show exceptions that
  have already been handled directly by application code. Use as an alternative to
  `XH.handleException()`.
* `XH.track()` supports a new `oncePerSession` option. This flag can be set by applications to avoid
  duplicate tracking messages for certain types of activity.
* Mobile `NavigatorModel` now supports a `track` flag to automatically track user page views,
  equivalent to the existing `track` flag on `TabContainerModel`. Both implementations now use the
  new `oncePerSession` flag to avoid duplicate messages as a user browses within a session.
* New `Spinner` component returns a simple img-based spinner as an animated PNG, available in two
  sizes. Used for the platform-specific `Mask` and `LoadingIndicator` components. Replaces previous
  SVG-based implementations to mitigate rendering performance issues over remote connections.

### 💥 Breaking Changes

* `Store` now creates a shared object to hold the default values for every `Field` and uses this
  object as the prototype for the `data` property of every `Record` instance.
    * Only non-default values are explicitly written to `Record.data`, making for a more efficient
      representation of default values and improving the performance of `Record` change detection.
    * Note this means that `Record.data` *no longer* contains keys for *all* fields as
      `own-enumerable` properties.
    * Applications requiring a full enumeration of all values should call the
      new `Record.getValues()`
      method, which returns a new and fully populated object suitable for spreading or cloning.
    * This behavior was previously available via `Store.experimental.shareDefaults` but is now
      always enabled.
* For API consistency with the new `showBanner()` util, the `actionFn` prop for the recently-added
  `ErrorMessage` component has been deprecated. Specify as an `onClick` handler within the
  component's `actionButtonProps` prop instead.
* The `GridModel.experimental.externalSort` flag has been promoted from an experiment to a
  fully-supported config. Default remains `false`, but apps that were using this flag must now pass
  it directly: `new GridModel({externalSort: true, ...})`.
* Hoist re-exports and wrappers for the Blueprint `Spinner` and Onsen `ProgressCircular` components
  have been removed, in favor of the new Hoist `Spinner` component mentioned above.
* Min version for `@xh/hoist-dev-utils` is now v5.7.0, as per above.

### 🐞 Bug Fixes

* Formatters in the `@xh/hoist/format` package no longer modify their options argument.
* `TileFrame` edge-case bug fixed where the appearance of an internal scrollbar could thrash layout
  calculations.
* XSS protection (dompurify processing) disabled on selected REST editor grids within the Hoist
  Admin console. Avoids content within configs and JSON blobs being unintentionally mangled.

### ⚙️ Technical

* Improvements to exception serialization, especially for any raw javascript `Error` thrown by
  client-side code.

### ✨ Style

* Buttons nested inline within desktop input components (e.g. clear buttons) tweaked to avoid
  odd-looking background highlight on hover.
* Background highlight color of minimal/outlined buttons tweaked for dark theme.
* `CodeInput` respects standard XH theme vars for its background-color and (monospace) font family.
  Its built-in toolbar has also been made compact and slightly re-organized.

### 📚 Libraries

* @blueprintjs/core `3.41 -> 3.44`
* @blueprintjs/datetime `3.21 -> 3.23`
* classnames `2.2 -> 2.3`
* codemirror `5.59 -> 5.60`
* core-js `3.9 -> 3.10`
* filesize `6.1 -> 6.2`
* qs `6.9 -> 6.10`
* react-beautiful-dnd `13.0 -> 13.1`
* react-select `4.2 -> 4.3`

[Commit Log](https://github.com/xh/hoist-react/compare/v39.0.1...v40.0.0)

## v39.0.1 - 2021-03-24

### 🐞 Bug Fixes

* Fixes regression preventing the loading of the Activity Tab in the Hoist Admin console.
* Fixes icon alignment in `DateInput`.

[Commit Log](https://github.com/xh/hoist-react/compare/v39.0.0...v39.0.1)

## v39.0.0 - 2021-03-23

### 🎁 New Features

#### Components + Props

* New `TileFrame` layout component renders a collection of child items using a layout that balances
  filling the available space against maintaining tile width / height ratio.
* Desktop `Toolbar` accepts new `compact` prop. Set to `true` to render the toolbar with reduced
  height and font-size.
* New `StoreFilterField` prop `autoApply` allows developers to more easily use `StoreFilterField` in
  conjunction with other filters or custom logic. Set to `false` and specify an `onFilterChange`
  callback to take full control of filter application.
* New `RestGrid` prop `formClassName` allows custom CSS class to be applied to its managed
  `RestForm` dialog.

#### Models + Configs

* New property `selectedRecordId` on `StoreSelectionModel`, `GridModel`, and `DataViewModel`.
  Observe this instead of `selectedRecord` when you wish to track only the `id` of the selected
  record and not changes to its data.
* `TreeMapModel.colorMode` config supports new value `wash`, which retains the positive and negative
  color while ignoring the intensity of the heat value.
* New method `ChartModel.updateHighchartsConfig()` provides a more convenient API for changing a
  chart's configuration post-construction.
* New `Column.omit` config supports conditionally excluding a column from its `GridModel`.

#### Services + Utils

* New method `FetchService.setDefaultTimeout()`.
* New convenience getter `LocalDate.isToday`.
* `HoistBase.addReaction()` now accepts convenient string values for its `equals` flag.

### 💥 Breaking Changes

* The method `HoistAppModel.preAuthInitAsync()` has been renamed to `preAuthAsync()` and should now
  be defined as `static` within apps that implement it to run custom pre-authentication routines.
    * This change allows Hoist to defer construction of the `AppModel` until Hoist itself has been
      initialized, and also better reflects the special status of this function and when it is
      called in the Hoist lifecycle.
* Hoist grids now require ag-Grid v25.1.0 or higher - update your ag-Grid dependency in your app's
  `package.json` file. See the [ag-Grid Changelog](https://www.ag-grid.com/ag-grid-changelog/) for
  details.

### ⚙️ Technical

* Improvements to behavior/performance of apps in hidden/inactive browser tabs. See the
  [page visibility API reference](https://developer.mozilla.org/en-US/docs/Web/API/Page_Visibility_API)
  for details. Now, when the browser tab is hidden:
    * Auto-refresh is suspended.
    * The `forEachAsync()` and `whileAsync()` utils run synchronously, without inserting waits that
      would be overly throttled by the browser.
* Updates to support compatibility with agGrid 25.1.0.
* Improved serialization of `LoadSpec` instances within error report stacktraces.

### 📚 Libraries

* @blueprintjs/core `3.39 -> 3.41`
* @blueprintjs/datetime `3.20 -> 3.21`
* @popperjs/core `2.8 -> 2.9`
* core-js `3.8 -> 3.9`
* react-select `4.1 -> 4.2`

[Commit Log](https://github.com/xh/hoist-react/compare/v38.3.0...v39.0.0)

## v38.3.0 - 2021-03-03

### 🎁 New Features

* New `Store.freezeData` and `Store.idEncodesTreePath` configs added as performance optimizations
  when loading very large data sets (50k+ rows).
* New `ColChooserModel.autosizeOnCommit` config triggers an autosize run whenever the chooser is
  closed. (Defaulted to true on mobile.)

[Commit Log](https://github.com/xh/hoist-react/compare/v38.2.0...v38.3.0)

## v38.2.0 - 2021-03-01

### 🐞 Bug Fixes

* Fix to edge-case where `Grid` would lose its selection if set on the model prior to the component
  mounting and ag-Grid full rendering.
* Fix to prevent unintended triggering of app auto-refresh immediately after init.

### ⚙️ Technical

* New config `Cube.fieldDefaults` - matches same config added to `Store` in prior release.
* App auto-refresh interval keys off of last *completed* refresh cycle if there is one. Avoids
  over-eager refresh when cycle is fast relative to the time it takes to do the refresh.
* New experimental property `Store.experimental.shareDefaults`. If true, `Record.data` will be
  created with default values for all fields stored on a prototype, with only non-default values
  stored on `data` directly. This can yield major performance improvements for stores with sparsely
  populated records (i.e. many records with default values). Note that when set, the `data` property
  on `Record` will no longer contain keys for *all* fields as `own-enumerable` properties. This may
  be a breaking change for some applications.

[Commit Log](https://github.com/xh/hoist-react/compare/v38.1.1...v38.2.0)

## v38.1.1 - 2021-02-26

### ⚙️ Technical

* New config `Store.fieldDefaults` supports defaulting config options for all `Field` instances
  created by a `Store`.

[Commit Log](https://github.com/xh/hoist-react/compare/v38.1.0...v38.1.1)

## v38.1.0 - 2021-02-24

⚠ Please ensure your `@xh/hoist-dev-utils` dependency is >= v5.6.0. This is required to successfully
resolve and bundle transitive dependencies of the upgraded `react-select` library.

### 🐞 Bug Fixes

* A collapsible `Panel` will now restore its user specified-size when re-opened. Previously the
  panel would be reset to the default size.
* `Store.lastLoaded` property now initialized to `null`. Previously this property had been set to
  the construction time of the Store.
* Tweak to `Grid` style rules to ensure sufficient specificity of rules related to indenting child
  rows within tree grids.
* Improvements to parsing of `Field`s of type 'int': we now correctly parse values presented in
  exponential notation and coerce `NaN` values to `null`.

### 🎁 New Features

* `GridModel` has new async variants of existing methods: `selectFirstAsync`, `selectAsync`, and
  `ensureSelectionVisibleAsync`. These methods build-in the necessary waiting for the underlying
  grid implementation to be ready and fully rendered to ensure reliable selection. In addition, the
  first two methods will internally call the third. The existing non-async counterparts for these
  methods have been deprecated.
* GridModel has a new convenience method `preSelectFirstAsync` for initializing the selection in
  grids, without disturbing any existing selection.
* Added new `Store.loadTreeData` config (default `true`) to enable or disable building of nested
  Records when the raw data elements being loaded have a `children` property.
* Cube `View` now detects and properly handles streaming updates to source data that include changes
  to row dimensions as well as measures.*
* `DataViewModel.itemHeight` can now be a function that returns a pixel height.
* The `LoadSpec` object passed to `doLoadAsync()` is now a defined class with additional properties
  `isStale`, `isObsolete` and `loadNumber`. Use these properties to abandon out-of-order
  asynchronous returns from the server.
    * 💥 NOTE that calls to `loadAsync()` no longer accept a plain object for their `loadSpec`
      parameter. Application code such as `fooModel.loadAsync({isRefresh: true})` should be updated
      to use the wrapper APIs provided by `LoadSupport` - e.g. `fooModel.refreshAsync()`. (This was
      already the best practice, but is now enforced.)
* New `autoHeight` property on grid `Column`. When set the grid will increase the row height
  dynamically to accommodate cell content in this column.

### 📚 Libraries

* @blueprintjs/core `3.38 -> 3.39`
* react-select `3.1 -> 4.1`
* react-windowed-select `2.0 -> 3.0`

[Commit Log](https://github.com/xh/hoist-react/compare/v38.0.0...v38.1.0)

## v38.0.0 - 2021-02-04

Hoist v38 includes major refactoring to streamline core classes, bring the toolkit into closer
alignment with the latest developments in Javascript, React, and MobX, and allow us to more easily
provide documentation and additional features. Most notably, we have removed the use of class based
decorators, in favor of a simpler inheritance-based approach to defining models and services.

* We are introducing a new root superclass `HoistBase` which provides many of the syntax
  enhancements and conventions used throughout Hoist for persistence, resource management, and
  reactivity.
* New base classes of `HoistModel` and `HoistService` replace the existing class decorators
  `@HoistModel` and `@HoistService`. Application models and services should now `extend` these base
  classes instead of applying the (now removed) decorators. For your application's `AppModel`,
  extend the new `HoistAppModel` superclass.
* We have also removed the need for the explicit `@LoadSupport` annotation on these classes. The
  presence of a defined `doLoadAsync()` method is now sufficient to allow classes extending
  `HoistModel` and `HoistService` to participate in the loading and refreshing lifecycle as before.
* We have deprecated support for class-based Components via the `@HoistComponent` class decorator.
  To continue to use this decorator, please import it from the `@xh\hoist\deprecated` package.
  Please note that we plan to remove `@HoistComponent` in a future version.
* Due to changes in MobX v6.0.1, all classes that host observable fields and actions will now also
  need to provide a constructor containing a call to `makeObservable(this)`. This change will
  require updates to most `HoistModel` and `HoistService` classes. See
  [this article from MobX](https://michel.codes/blogs/mobx6) for more on this change and the
  motivation behind it.

### 🎁 New Features

* New utility method `getOrCreate` for easy caching of properties on objects.
* The `Menu` system on mobile has been reworked to be more consistent with desktop. A new
  `MenuButton` component has been added to the mobile framework, which renders a `Menu` of
  `MenuItems` next to the `MenuButton`. This change also includes the removal of `AppMenuModel` (see
  Breaking Changes).
* Added `ExpandCollapseButton` to the mobile toolkit, to expand / collapse all rows in a tree grid.
* Added `Popover` to the mobile toolkit, a component to display floating content next to a target
  element. Its API is based on the Blueprint `Popover` component used on desktop.
* `StoreFilterField` now matches the rendered string values for `date` and `localDate` fields when
  linked to a properly configured `GridModel`.
* `GroupingChooser` gets several minor usability improvements + clearer support for an empty /
  ungrouped state, when so enabled.

### 💥 Breaking Changes

* All `HoistModel` and `HoistService` classes must be adjusted as described above.
* `@HoistComponent` has been deprecated and moved to `@xh\hoist\deprecated`
* Hoist grids now require ag-Grid v25.0.1 or higher - if your app uses ag-Grid, update your ag-Grid
  dependency in your app's `package.json` file.
* The `uses()` function (called within `hoistComponent()` factory configs for model context lookups)
  and the `useContextModel()` function no longer accept class names as strings. Pass the class
  itself (or superclass) of the model you wish to select for your component. `Uses` will throw if
  given any string other than "*", making the need for any updates clear in that case.
* The `Ref` class, deprecated in v26, has now been removed. Use `createObservableRef` instead.
* `AppMenuModel` has been removed. The `AppMenuButton` is now configured via
  `AppBar.appMenuButtonProps`. As with desktop, menu items can be added with
  `AppBar.appMenuButtonProps.extraItems[]`

### ⚙️ Technical

* We have removed the experimental flags `useTransactions`, and `deltaSort` from `GridModel`. The
  former has been the default behavior for Hoist for several releases, and the latter is obsolete.

### 📚 Libraries

* @blueprintjs/core `3.36 -> 3.38`
* codemirror `5.58 -> 5.59`
* mobx `5.15 -> 6.1`
* mobx-react `6.3 -> 7.1`

[Commit Log](https://github.com/xh/hoist-react/compare/v37.2.0...v38.0.0)

## v37.2.0 - 2021-01-22

### 🎁 New Features

* New `ErrorMessage` component for standard "inline" rendering of Errors and Exceptions, with retry
  support.
* `Cube` now supports an `omitFn` to allow apps to remove unwanted, single-node children.

[Commit Log](https://github.com/xh/hoist-react/compare/v37.1.0...v37.2.0)

## v37.1.0 - 2021-01-20

### 🎁 New Features

* Columns in `ColChooser` can now be filtered by their `chooserGroup`.
* `Cube` now supports a `bucketSpecFn` config which allows dynamic bucketing and aggregation of
  rows.

### 🐞 Bug Fixes

* Fix issue where a `View` would create a root row even if there were no leaf rows.
* Fixed regression in `LeftRightChooser` not displaying description callout.

[Commit Log](https://github.com/xh/hoist-react/compare/v37.0.0...v37.1.0)

## v37.0.0 - 2020-12-15

### 🎁 New Features

* New `GroupingChooser` component provides a new interface for selecting a list of fields
  (dimensions) for grouping APIs, offering drag-and-drop reordering and persisted favorites.
    * This is intended as a complete replacement for the existing `DimensionChooser`. That component
      should be considered deprecated and will be removed in future releases.
* New props added to `TabSwitcher`:
    * `enableOverflow` shows tabs that would normally overflow their container in a drop down menu.
    * `tabWidth`, `tabMinWidth` & `tabMaxWidth` allow flexible configuration of tab sizes within the
      switcher.
* `TabModel` now supports a bindable `tooltip`, which can be used to render strings or elements
  while hovering over tabs.
* New `Placeholder` component provides a thin wrapper around `Box` with standardized, muted styling.
* New `StoreFilterField.matchMode` prop allows customizing match to `start`, `startWord`, or `any`.
* `Select` now implements enhanced typeahead filtering of options. The default filtering is now
  based on a case-insensitive match of word starts in the label. (Previously it was based on a match
  _anywhere_ in the label _or_ value.) To customize this behavior, applications should use the new
  `filterFn` prop.
* New Admin Console Monitor > Memory tab added to view snapshots of JVM memory usage. (Requires
  Hoist Core v8.7 or greater.)
* `FormModel` and `FieldModel` gain support for Focus Management.
* New `boundInput` getter on `FieldModel` to facilitate imperative access to controls, when needed.
  This getter will return the new `HoistInputModel` interface, which support basic DOM access as
  well as standard methods for `focus()`, `blur()`, and `select()`.
* New `GridModel` config `lockColumnGroups` to allow controlling whether child columns can be moved
  outside their parent group. Defaults to `true` to maintain existing behavior.

### 💥 Breaking Changes

* New `TabContainerModel` config `switcher` replaces `switcherPosition` to allow for more flexible
  configuration of the default `TabSwitcher`.
    * Use `switcher: true` to retain default behavior.
    * Use `switcher: false` to not include a TabSwitcher. (previously `switcherPosition: 'none'`)
    * Use `switcher: {...}` to provide customisation props for the `TabSwitcher`. See `TabSwitcher`
      documentation for more information.
* The `HoistInput` base class has been removed. This change marks the completion of our efforts to
  remove all internal uses of React class-based Components in Hoist. The following adjustments are
  required:
    * Application components extending `HoistInput` should use the `useHoistInputModel` hook
      instead.
    * Applications getting refs to `HoistInputs` should be aware that these refs now return a ref to
      a
      `HoistInputModel`. In order to get the DOM element associated with the component use the new
      `domEl` property of that model rather than the`HoistComponent.getDOMNode()` method.
* Hoist grids now require ag-Grid v24.1.0 or higher - update your ag-Grid dependency in your app's
  `package.json` file. ag-Grid v24.1.0
  [lists 5 breaking changes](https://www.ag-grid.com/ag-grid-changelog/), including the two called
  out below. *Note that these cautions apply only to direct use of the ag-Grid APIs* - if your app
  is using the Hoist `Grid` and `GridModel` exclusively, there should be no need to adjust code
  around columns or grid state, as the related Hoist classes have been updated to handle these
  changes.
    * AG-4291 - Reactive Columns - the state pattern for ag-grid wrapper has changed as a result of
      this change. If your app made heavy use of saving/loading grid state, please test carefully
      after upgrade.
    * AG-1959 - Aggregation - Add additional parameters to the Custom Aggregation methods. If your
      app implements custom aggregations, they might need to be updated.

### 🔒 Security

* The data package `Field` class now sanitizes all String values during parsing, using the DOMPurify
  library to defend against XSS attacks and other issues with malformed HTML or scripting content
  loaded into `Record`s and rendered by `Grid` or other data-driven components. Please contact XH if
  you find any reason to disable this protection, or observe any unintended side effects of this
  additional processing.

### 🐞 Bug Fixes

* Fix issue where grid row striping inadvertently disabled by default for non-tree grids.
* Fix issue where grid empty text cleared on autosize.

### ✨ Style

* Default `Chart` themes reworked in both light and dark modes to better match overall Hoist theme.

### ⚙️ Technical

* Note that the included Onsen fork has been replaced with the latest Onsen release. Apps should not
  need to make any changes.
* `Cube.info` is now directly observable.
* `@managed` and `markManaged` have been enhanced to allow for the cleanup of arrays of objects as
  well as objects. This matches the existing array support in `XH.safeDestroy()`.

### 📚 Libraries

* @xh/onsenui `~0.1.2` -> onsenui `~2.11.1`
* @xh/react-onsenui `~0.1.2` -> react-onsenui `~1.11.3`
* @blueprintjs/core `3.35 -> 3.36`
* @blueprintjs/datetime `3.19 -> 3.20`
* clipboard-copy `3.1 -> 4.0`
* core-js `3.6 -> 3.8`
* dompurify `added @ 2.2`
* react `16.13 -> 17.0`
* semver `added @ 7.3`

[Commit Log](https://github.com/xh/hoist-react/compare/v36.6.1...v37.0.0)

## v36.6.1 - 2020-11-06

### 🐞 Bug Fixes

* Fix issue where grid row striping would be turned off by default for non-tree grids

[Commit Log](https://github.com/xh/hoist-react/compare/v36.6.0...v36.6.1)

## v36.6.0 - 2020-10-28

### 🎁 New Features

* New `GridModel.treeStyle` config enables more distinctive styling of tree grids, with optional
  background highlighting and ledger-line style borders on group rows.
    * ⚠ By default, tree grids will now have highlighted group rows (but no group borders). Set
      `treeStyle: 'none'` on any `GridModel` instances where you do _not_ want the new default
      style.
* New `DashContainerModel.extraMenuItems` config supports custom app menu items in Dashboards
* An "About" item has been added to the default app menu.
* The default `TabSwitcher` now supports scrolling, and will show overflowing tabs in a drop down
  menu.

### 🐞 Bug Fixes

* Ensure that `Button`s with `active: true` set directly (outside of a `ButtonGroupInput`) get the
  correct active/pressed styling.
* Fixed regression in `Column.tooltip` function displaying escaped HTML characters.
* Fixed issue where the utility method `calcActionColWidth` was not correctly incorporating the
  padding in the returned value.

### ⚙️ Technical

* Includes technical updates to `JsonBlob` archiving. This change requires an update to `hoist-core`
  `v8.6.1` or later, and modifications to the `xh_json_blob` table. See the
  [hoist-core changelog](https://github.com/xh/hoist-core/blob/develop/CHANGELOG.md) for further
  details.

### 📚 Libraries

* @blueprintjs/core `3.33 -> 3.35`

[Commit Log](https://github.com/xh/hoist-react/compare/v36.5.0...v36.6.0)

## v36.5.0 - 2020-10-16

### 🐞 Bug Fixes

* Fix text and hover+active background colors for header tool buttons in light theme.

### ⚙️ Technical

* Install a default simple string renderer on all columns. This provides consistency in column
  rendering, and fixes some additional issues with alignment and rendering of Grid columns
  introduced by the change to flexbox-based styling in grid cells.
* Support (optional) logout action in SSO applications.

### 📚 Libraries

* @blueprintjs/core `3.31 -> 3.33`
* @blueprintjs/datetime `3.18 -> 3.19`
* @fortawesome/fontawesome-pro `5.14 -> 5.15`
* moment `2.24 -> 2.29`
* numbro `2.2 -> 2.3`

[Commit Log](https://github.com/xh/hoist-react/compare/v36.4.0...v36.5.0)

## v36.4.0 - 2020-10-09

### 🎁 New Features

* `TabContainerModel` supports dynamically adding and removing tabs via new public methods.
* `Select` supports a new `menuWidth` prop to control the width of the dropdown.

### 🐞 Bug Fixes

* Fixed v36.3.0 regression re. horizontal alignment of Grid columns.

[Commit Log](https://github.com/xh/hoist-react/compare/v36.3.0...v36.4.0)

## v36.3.0 - 2020-10-07

### 💥 Breaking Changes

* The following CSS variables are no longer in use:
    + `--xh-grid-line-height`
    + `--xh-grid-line-height-px`
    + `--xh-grid-large-line-height`
    + `--xh-grid-large-line-height-px`
    + `--xh-grid-compact-line-height`
    + `--xh-grid-compact-line-height-px`
    + `--xh-grid-tiny-line-height`
    + `--xh-grid-tiny-line-height-px`

### ⚙️ Technical

* We have improved and simplified the vertical centering of content within Grid cells using
  flexbox-based styling, rather than the CSS variables above.

### 🎁 New Features

* `Select` now supports `hideSelectedOptions` and `closeMenuOnSelect` props.
* `XH.message()` and its variants (`XH.prompt(), XH.confirm(), XH.alert()`) all support an optional
  new config `messageKey`. This key can be used by applications to prevent popping up the same
  dialog repeatedly. Hoist will only show the last message posted for any given key.
* Misc. Improvements to organization of admin client tabs.

### 🐞 Bug Fixes

* Fixed issue with sporadic failures reading grid state using `legacyStateKey`.
* Fixed regression to the display of `autoFocus` buttons; focus rectangle restored.

[Commit Log](https://github.com/xh/hoist-react/compare/v36.2.1...v36.3.0)

## v36.2.1 - 2020-10-01

### 🐞 Bug Fixes

* Fixed issue in `LocalDate.previousWeekday()` which did not correctly handle Sunday dates.
* Fixed regression in `Grid` column header rendering for non-string headerNames.

[Commit Log](https://github.com/xh/hoist-react/compare/v36.2.0...v36.2.1)

## v36.2.0 - 2020-09-25

### 💥 Breaking Changes

* New `GridModel` config `colChooserModel` replaces `enableColChooser` to allow for more flexible
  configuration of the grid `colChooser`
    * Use `colChooserModel: true` to retain default behavior.
    * See documentation on `GridModel.ColChooserModelConfig` for more information.
* The `Grid` `hideHeaders` prop has been converted to a field on `AgGridModel` and `GridModel`. All
  grid options of this type are now on the model hierarchy, allowing consistent application code and
  developer discovery.

### 🎁 New Features

* Provides new `CustomProvider` for applications that want to use the Persistence API, but need to
  provide their own storage implementation.
* Added `restoreDefaults` action to default context menu for `GridModel`.
* Added `restoreDefaultsWarning` config to `GridModel`.
* `FormModel` has a new convenience method `setValues` for putting data into one or more fields in
  the form.
* Admin Preference and Config panels now support bulk regrouping actions.

### 🐞 Bug Fixes

* Fixed an error in implementation of `@managed` preventing proper cleanup of resources.
* Fixed a regression introduced in v36.1.0 in `FilterChooser`: Restore support for `disabled` prop.

[Commit Log](https://github.com/xh/hoist-react/compare/v36.1.0...v36.2.0)

## v36.1.0 - 2020-09-22

⚠ NOTE - apps should update to `hoist-core >= 8.3.0` when taking this hoist-react update. This is
required to support both the new `JsonBlobService` and updates to the Admin Activity and Client
Error tracking tabs described below.

### 🎁 New Features

* Added new `JsonBlobService` for saving and updating named chunks of arbitrary JSON data.
* `GridModelPersistOptions` now supports a `legacyStateKey` property. This key will identify the
  pre-v35 location for grid state, and can be used by applications to provide a more flexible
  migration of user grid state after an upgrade to Hoist v35.0.0 or greater. The value of this
  property will continue to default to 'key', preserving the existing upgrade behavior of the
  initial v35 release.
* The Admin Config and Pref diff tools now support pasting in a config for comparison instead of
  loading one from a remote server (useful for deployments where the remote config cannot be
  accessed via an XHR call).
* The `ClipboardButton.getCopyText` prop now supports async functions.
* The `Select` input supports a new `leftIcon` prop.
* `RestGrid` now supports bulk delete when multiple rows are selected.
* `RestGrid`'s `actionWarning` messages may now be specified as functions.

### 🐞 Bug Fixes

* Fixed several cases where `selectOnFocus` prop on `Select` was not working.
* `FilterChooser` auto-suggest values sourced from the *unfiltered* records on `sourceStore`.
* `RestForm` editors will now source their default label from the corresponding `Field.displayName`
  property. Previously an undocumented `label` config could be provided with each editor object -
  this has been removed.
* Improved time zone handling in the Admin Console "Activity Tracking" and "Client Errors" tabs.
    * Users will now see consistent bucketing of activity into an "App Day" that corresponds to the
      LocalDate when the event occurred in the application's timezone.
    * This day will be reported consistently regardless of the time zones of the local browser or
      deployment server.
* Resetting Grid columns to their default state (e.g. via the Column Chooser) retains enhancements
  applied from matching Store fields.
* Desktop `DateInput` now handles out-of-bounds dates without throwing exception during rendering.
* Dragging a grid column with an element-based header no longer displays `[object Object]` in the
  draggable placeholder.

### 📚 Libraries

* codemirror `5.57 -> 5.58`

[Commit Log](https://github.com/xh/hoist-react/compare/v36.0.0...v36.1.0)

## v36.0.0 - 2020-09-04

### 🎁 New Features

#### Data Filtering

We have enhanced support for filtering data in Hoist Grids, Stores, and Cubes with an upgraded
`Filter` API and a new `FilterChooser` component. This bundle of enhancements includes:

* A new `@xh/hoist/data/filter` package to support the creation of composable filters, including the
  following new classes:
    * `FieldFilter` - filters by comparing the value of a given field to one or more given candidate
      values using one of several supported operators.
    * `FunctionFilter` - filters via a custom function specified by the developer.
    * `CompoundFilter` - combines multiple filters (including other nested CompoundFilters) via an
      AND or OR operator.
* A new `FilterChooser` UI component that integrates tightly with these data package classes to
  provide a user and developer friendly autocomplete-enabled UI for filtering data based on
  dimensions (e.g. trader = jdoe, assetClass != Equities), metrics (e.g. P&L > 1m), or any
  combination thereof.
* Updates to `Store`, `StoreFilterField`, and `cube/Query` to use the new Filter API.
* A new `setFilter()` convenience method to `Grid` and `DataView`.

To get the most out of the new Filtering capabilities, developers are encouraged to add or expand
the configs for any relevant `Store.fields` to include both their `type` and a `displayName`. Many
applications might not have Field configs specified at all for their Stores, instead relying on
Store's ability to infer its Fields from Grid Column definitions.

We are looking to gradually invert this relationship, so that core information about an app's
business objects and their properties is configured once at the `data/Field` level and then made
available to related APIs and components such as grids, filters, and forms. See note in New Features
below regarding related updates to `GridModel.columns` config processing.

#### Grid

* Added new `GridModel.setColumnVisible()` method, along with `showColumn()` and `hideColumn()`
  convenience methods. Can replace calls to `applyColumnStateChanges()` when all you need to do is
  show or hide a single column.
* Elided Grid column headers now show the full `headerName` value in a tooltip.
* Grid column definitions now accept a new `displayName` config as the recommended entry point for
  defining a friendly user-facing label for a Column.
    * If the GridModel's Store has configured a `displayName` for the linked data field, the column
      will default to use that (if not otherwise specified).
    * If specified or sourced from a Field, `displayName` will be used as the default value for the
      pre-existing `headerName` and `chooserName` configs.
* Grid columns backed by a Store Field of type `number` or `int` will be right-aligned by default.
* Added new `GridModel.showGroupRowCounts` config to allow easy hiding of group row member counts
  within each full-width group row. Default is `true`, maintaining current behavior of showing the
  counts for each group.

#### Other

* Added new `AppSpec.showBrowserContextMenu` config to control whether the browser's default context
  menu will be shown if no app-specific context menu (e.g. from a grid) would be triggered.
    * ⚠ Note this new config defaults to `false`, meaning the browser context menu will *not* be
      available. Developers should set to true for apps that expect/depend on the built-in menu.
* `LocalDate` has gained several new static factories: `tomorrow()`, `yesterday()`,
  `[start/end]OfMonth()`, and `[start/end]OfYear()`.
* A new `@computeOnce` decorator allows for lazy computation and caching of the results of decorated
  class methods or getters. Used in `LocalDate` and intended for similar immutable, long-lived
  objects that can benefit from such caching.
* `CodeInput` and `JsonInput` get new `enableSearch` and `showToolbar` props. Enabling search
  provides an simple inline find feature for searching the input's contents.
* The Admin console's Monitor Status tab displays more clearly when there are no active monitors.

### 💥 Breaking Changes

* Renamed the `data/Field.label` property to `displayName`.
* Changed the `DimensionChooserModel.dimensions` config to require objects of the
  form `{name, displayName, isLeafDimension}` when provided as an `Object[]`.
    * Previously these objects were expected to be of the form `{value, label, isLeaf}`.
    * Note however that this same config can now be passed the `dimensions` directly from a
      configured
      `Cube` instead, which is the recommended approach and should DRY up dimension definitions for
      typical use cases.
* Changes required due to the new filter API:
    * The classes `StoreFilter` and `ValueFilter` have been removed and replaced by `FunctionFilter`
      and `FieldFilter`, respectively. In most cases apps will need to make minimal or no changes.
    * The `filters/setFilters` property on `Query` has been changed to `filter/setFilter`. In most
      case apps should not need to change anything other than the name of this property - the new
      property will continue to support array representations of multiple filters.
    * `Store` has gained a new property `filterIncludesChildren` to replace the functionality
      previously provided by `StoreFilter.includesChildren`.
    * `StoreFilterField.filterOptions` has been removed. Set `filterIncludesChildren` directly on
      the store instead.

### ✨ Style

* CSS variables for "intents" - most commonly used on buttons - have been reworked to use HSL color
  values and support several standard variations of lightness and transparency.
    * Developers are encouraged to customize intents by setting the individual HSL vars provided for
      each intent (e.g. `--intent-primary-h` to adjust the primary hue) and/or the different levels
      of lightness (e.g. `--intent-primary-l3` to adjust the default lightness).
    * ⚠ Uses of the prior intent var overrides such as `--intent-primary` will no longer work. It is
      possible to set directly via `--xh-intent-primary`, but components such as buttons will still
      use the default intent shades for variations such as hover and pressed states. Again, review
      and customize the HSL vars if required.
* Desktop `Button` styles and classes have been rationalized and reworked to allow for more
  consistent and direct styling of buttons in all their many permutations (standard/minimal/outlined
  styles * default/hovered/pressed/disabled states * light/dark themes).
    * Customized intent colors will now also be applied to outlined and minimal buttons.
    * Dedicated classes are now applied to desktop buttons based on their style and state.
      Developers can key off of these classes directly if required.

### 🐞 Bug Fixes

* Fixed `Column.tooltipElement` so that it can work if a `headerTooltip` is also specified on the
  same column.
* Fixed issue where certain values (e.g. `%`) would break in `Column.tooltipElement`.
* Fixed issue where newly loaded records in `Store` were not being frozen as promised by the API.

### 📚 Libraries

* @blueprintjs/core `3.30 -> 3.31`
* codemirror `5.56 -> 5.57`
* http-status-codes `1.4 -> 2.1`
* mobx-react `6.2 -> 6.3`
* store2 `2.11 -> 2.12`

[Commit Log](https://github.com/xh/hoist-react/compare/v35.2.1...v36.0.0)

## v35.2.1 - 2020-07-31

### 🐞 Bug Fixes

* A Grid's docked summary row is now properly cleared when its bound Store is cleared.
* Additional SVG paths added to `requiredBlueprintIcons.js` to bring back calendar scroll icons on
  the DatePicker component.
* Colors specified via the `--xh-intent-` CSS vars have been removed from minimal / outlined desktop
  `Button` components because of incompatibility with `ButtonGroupInput` component. Fix to address
  issue forthcoming. (This reverts the change made in 35.2.0 below.)

[Commit Log](https://github.com/xh/hoist-react/compare/v35.2.0...v35.2.1)

## v35.2.0 - 2020-07-21

### 🎁 New Features

* `TabContainerModel` now supports a `persistWith` config to persist the active tab.
* `TabContainerModel` now supports a `emptyText` config to display when TabContainer gets rendered
  with no children.

### ⚙️ Technical

* Supports smaller bundle sizes via a greatly reduced set of BlueprintJS icons. (Requires apps to be
  built with `@xh/hoist-dev-utils` v5.2 or greater to take advantage of this optimization.)

### 🐞 Bug Fixes

* Colors specified via the `--xh-intent-` CSS vars are now applied to minimal / outlined desktop
  `Button` components. Previously they fell through to use default Blueprint colors in these modes.
* Code input correctly handles dynamically toggling readonly/disabled state.

### 📚 Libraries

* @fortawesome/fontawesome-pro `5.13 -> 5.14`
* codemirror `5.55 -> 5.56`

[Commit Log](https://github.com/xh/hoist-react/compare/v35.1.1...v35.2.0)

## v35.1.1 - 2020-07-17

### 📚 Libraries

* @blueprintjs/core `3.29 -> 3.30`

[Commit Log](https://github.com/xh/hoist-react/compare/v35.1.0...v35.1.1)

## v35.1.0 - 2020-07-16

### 🎁 New Features

* Extend existing environment diff tool to preferences. Now, both configs and preferences may be
  diffed across servers. This feature will require an update of hoist-core to a version 8.1.0 or
  greater.
* `ExportOptions.columns` provided to `GridModel` can now be specified as a function, allowing for
  full control of columns to export, including their sort order.

### 🐞 Bug Fixes

* `GridModel`s export feature was previously excluding summary rows. These are now included.
* Fixed problems with coloring and shading algorithm in `TreeMap`.
* Fixed problems with sort order of exports in `GridModel`.
* Ensure that preferences are written to server, even if set right before navigating away from page.
* Prevent situation where a spurious exception can be sent to server when application is unloaded
  while waiting on a fetch request.

[Commit Log](https://github.com/xh/hoist-react/compare/v35.0.1...v35.1.0)

## v35.0.1 - 2020-07-02

### 🐞 Bug Fixes

* Column headers no longer allocate space for a sort arrow icon when the column has an active
  `GridSorter` in the special state of `sort: null`.
* Grid auto-sizing better accounts for margins on sort arrow icons.

[Commit Log](https://github.com/xh/hoist-react/compare/v35.0.0...v35.0.1)

## v35.0.0 - 2020-06-29

### ⚖️ Licensing Change

As of this release, Hoist is [now licensed](LICENSE.md) under the popular and permissive
[Apache 2.0 open source license](https://www.apache.org/licenses/LICENSE-2.0). Previously, Hoist was
"source available" via our public GitHub repository but still covered by a proprietary license.

We are making this change to align Hoist's licensing with our ongoing commitment to openness,
transparency and ease-of-use, and to clarify and emphasize the suitability of Hoist for use within a
wide variety of enterprise software projects. For any questions regarding this change, please
[contact us](https://xh.io/contact/).

### 🎁 New Features

* Added a new Persistence API to provide a more flexible yet consistent approach to saving state for
  Components, Models, and Services to different persistent locations such as Hoist Preferences,
  browser local storage, and Hoist Dashboard views.
    * The primary entry points for this API are the new `@PersistSupport` and `@persist`
      annotations.
      `@persist` can be added to any observable property on a `@PersistSupport` to make it
      automatically synchronize with a `PersistenceProvider`. Both `HoistModel` and `HoistService`
      are decorated with `@PersistSupport`.
    * This is designed to replace any app-specific code previously added to synchronize fields and
      their values to Preferences via ad-hoc initializers and reactions.
    * This same API is now used to handle state persistence for `GridStateModel`, `PanelModel`,
      `DimensionChooserModel`, and `DashContainerModel` - configurable via the new `persistWith`
      option on those classes.
* `FetchService` now installs a default timeout of 30 seconds for all requests. This can be disabled
  by setting timeout to `null`. Fetch Timeout Exceptions have also been improved to include the same
  information as other standard exceptions thrown by this service.
    * 💥 Apps that were relying on the lack of a built-in timeout for long-running requests should
      ensure they configure such calls with a longer or null timeout.
* `Store` gets new `clearFilter()` and `recordIsFiltered()` helper functions.
* The Admin console's Activity Tracking tab has been significantly upgraded to allow admins to
  better analyze both built-in and custom tracking data generated by their application. Its sibling
  Client Errors tab has also been updated with a docked detail panel.
* `CodeInput` gets new `showCopyButton` prop - set to true to provide an inline action button to
  copy the editor contents to the clipboard.
* Hoist config `xhEnableMonitoring` can be used to enable/disable the Admin monitor tab and its
  associated server-side jobs

### 💥 Breaking Changes

* Applications should update to `hoist-core` v8.0.1 or above, required to support the upgraded Admin
  Activity Tracking tab. Contact XH for assistance with this update.
* The option `PanelModel.prefName` has been removed in favor of `persistWith`. Existing user state
  will be transferred to the new format, assuming a `PersistenceProvider` of type 'pref' referring
  to the same preference is used (e.g. `persistWith: {prefKey: 'my-panel-model-prefName'}`.
* The option `GridModel.stateModel` has been removed in favor of `persistWith`. Existing user state
  will be transferred to the new format, assuming a `PersistenceProvider` of type 'localStorage'
  referring to the same key is used (e.g. `persistWith: {localStorageKey: 'my-grid-state-id'}`.
    * Use the new `GridModel.persistOptions` config for finer control over what grid state is
      persisted (replacement for stateModel configs to disable persistence of column
      state/sorting/grouping).
* The options `DimensionChooserModel.preference` and `DimensionChooserModel.historyPreference` have
  been removed in favor of `persistWith`.
* `AppSpec.idleDetectionEnabled` has been removed. App-specific Idle detection is now enabled via
  the new `xhIdleConfig` config. The old `xhIdleTimeoutMins` has also been deprecated.
* `AppSpec.idleDialogClass` has been renamed `AppSpec.idlePanel`. If specified, it should be a
  full-screen component.
* `PinPad` and `PinPadModel` have been moved to `@xh/hoist/cmp/pinpad`, and is now available for use
  with both standard and mobile toolkits.
* Third-party dependencies updated to properly reflect application-level licensing requirements.
  Applications must now import and provide their licensed version of ag-Grid, and Highcharts to
  Hoist. See file `Bootstrap.js` in Toolbox for an example.

### 🐞 Bug Fixes

* Sorting special columns generated by custom ag-Grid configurations (e.g. auto-group columns) no
  longer throws with an error.
* The `deepFreeze()` util - used to freeze data in `Record` instances - now only attempts to freeze
  a whitelist of object types that are known to be safely freezable. Custom application classes and
  other potentially-problematic objects (such as `moment` instances) are no longer frozen when
  loaded into `Record` fields.

### 📚 Libraries

Note that certain licensed third-party dependencies have been removed as direct dependencies of this
project, as per note in Breaking Changes above.

* @xh/hoist-dev-utils `4.x -> 5.x` - apps should also update to the latest 5.x release of dev-utils.
  Although license and dependency changes triggered a new major version of this dev dependency, no
  application-level changes should be required.
* @blueprintjs/core `3.28 -> 3.29`
* codemirror `5.54 -> 5.55`
* react-select `3.0 -> 3.1`

### 📚 Optional Libraries

* ag-Grid `23.0.2` > `23.2.0` (See Toolbox app for example on this upgrade)
* Highcharts `8.0.4 -> 8.1.1`

[Commit Log](https://github.com/xh/hoist-react/compare/v34.0.0...v35.0.0)

## v34.0.0 - 2020-05-26

### 🎁 New Features

* Hoist's enhanced autosizing is now enabled on all grids by default. See `GridModel` and
  `GridAutosizeService` for more details.
* New flags `XH.isPhone`, `XH.isTablet`, and `XH.isDesktop` available for device-specific switching.
  Corresponding `.xh-phone`, `.xh-tablet`, and `.xh-desktop` CSS classes are added to the document
  `body`. These flags and classes are set based on the detected device, as per its user-agent.
    * One of the two higher-level CSS classes `.xh-standard` or `.xh-mobile` will also be applied
      based on an app's use of the primary (desktop-centric) components vs mobile components - as
      declared by its `AppSpec.isMobileApp` - regardless of the detected device.
    * These changes provide more natural support for use cases such as apps that are built with
      standard components yet target/support tablet users.
* New method `Record.get()` provides an alternative API for checked data access.
* The mobile `Select` component supports the `enableFilter` and `enableCreate` props.
* `DashContainerModel` supports new `layoutLocked`, `contentLocked` and `renameLocked` modes.
* `DimensionChooser` now has the ability to persist its value and history separately.
* Enhance Hoist Admin's Activity Tracking tab.
* Enhance Hoist Admin's Client Error tab.

### 💥 Breaking Changes

* `emptyFlexCol` has been removed from the Hoist API and should simply be removed from all client
  applications. Improvements to agGrid's default rendering of empty space have made it obsolete.
* `isMobile` property on `XH` and `AppSpec` has been renamed to `isMobileApp`. All apps will need to
  update their (required) use of this flag in the app specifications within their
  `/client-app/src/apps` directory.
* The `xh-desktop` class should no longer be used to indicate a non-mobile toolkit based app. For
  this purpose, use `xh-standard` instead.

### 🐞 Bug Fixes

* Fix to Average Aggregators when used with hierarchical data.
* Fixes to Context Menu handling on `Panel` to allow better handling of `[]` and `null`.

### 📚 Libraries

* @blueprintjs/core `3.26 -> 3.28`
* @blueprintjs/datetime `3.16 -> 3.18`
* codemirror `5.53 -> 5.54`
* react-transition-group `4.3 -> 4.4`

[Commit Log](https://github.com/xh/hoist-react/compare/v33.3.0...v34.0.0)

## v33.3.0 - 2020-05-08

### ⚙️ Technical

* Additional updates to experimental autosize feature: standardization of naming, better masking
  control, and API fixes. Added new property `autosizeOptions` on `GridModel` and main entry point
  is now named `GridModel.autosizeAsync()`.

### 🐞 Bug Fixes

* `Column.hideable` will now be respected by ag-grid column drag and drop
  [#1900](https://github.com/xh/hoist-react/issues/1900)
* Fixed an issue where dragging a column would cause it to be sorted unintentionally.

[Commit Log](https://github.com/xh/hoist-react/compare/v33.2.0...v33.3.0)

## v33.2.0 - 2020-05-07

### 🎁 New Features

* Virtual column rendering has been disabled by default, as it offered a minimal performance benefit
  for most grids while compromising autosizing. See new `GridModel.useVirtualColumns` config, which
  can be set to `true` to re-enable this behavior if required.
* Any `GridModel` can now be reset to its code-prescribed defaults via the column chooser reset
  button. Previously, resetting to defaults was only possible for grids that persisted their state
  with a `GridModel.stateModel` config.

### 🐞 Bug Fixes

* Fixed several issues with new grid auto-sizing feature.
* Fixed issues with and generally improved expand/collapse column alignment in tree grids.
    * 💥 Note that this improvement introduced a minor breaking change for apps that have customized
      tree indentation via the removed `--grid-tree-indent-px` CSS var. Use `--grid-tree-indent`
      instead. Note the new var is specified in em units to scale well across grid sizing modes.

### ⚙️ Technical

* Note that the included version of Onsen has been replaced with a fork that includes updates for
  react 16.13. Apps should not need to make any changes.

### 📚 Libraries

* react `~16.8 -> ~16.13`
* onsenui `~16.8` -> @xh/onsenui `~16.13`
* react-onsenui `~16.8` -> @xh/react-onsenui `~16.13`

[Commit Log](https://github.com/xh/hoist-react/compare/v33.1.0...33.2.0)

## v33.1.0 - 2020-05-05

### 🎁 New Features

* Added smart auto-resizing of columns in `GridModel` Unlike ag-Grid's native auto-resizing support,
  Hoist's auto-resizing will also take into account collapsed rows, off-screen cells that are not
  currently rendered in the DOM, and summary rows. See the new `GridAutosizeService` for details.
    * This feature is currently marked as 'experimental' and must be enabled by passing a special
      config to the `GridModel` constructor of the form `experimental: {useHoistAutosize: true}`. In
      future versions of Hoist, we expect to make it the default behavior.
* `GridModel.autoSizeColumns()` has been renamed `GridModel.autosizeColumns()`, with lowercase 's'.
  Similarly, the `autoSizeColumns` context menu token has been renamed `autosizeColumns`.

### 🐞 Bug Fixes

* Fixed a regression with `StoreFilterField` introduced in v33.0.1.

[Commit Log](https://github.com/xh/hoist-react/compare/v33.0.2...33.1.0)

## v33.0.2 - 2020-05-01

### 🎁 New Features

* Add Hoist Cube Aggregators: `AverageAggregator` and `AverageStrictAggregator`
* `ColAutosizeButton` has been added to desktop and mobile

### 🐞 Bug Fixes

* Fixed mobile menus to constrain to the bottom of the viewport, scrolling if necessary.
  [#1862](https://github.com/xh/hoist-react/issues/1862)
* Tightened up mobile tree grid, fixed issues in mobile column chooser.
* Fixed a bug with reloading hierarchical data in `Store`.
  [#1871](https://github.com/xh/hoist-react/issues/1871)

[Commit Log](https://github.com/xh/hoist-react/compare/v33.0.1...33.0.2)

## v33.0.1 - 2020-04-29

### 🎁 New Features

* `StoreFieldField` supports dot-separated field names in a bound `GridModel`, meaning it will now
  match on columns with fields such as `address.city`.

* `Toolbar.enableOverflowMenu` now defaults to `false`. This was determined safer and more
  appropriate due to issues with the underlying Blueprint implementation, and the need to configure
  it carefully.

### 🐞 Bug Fixes

* Fixed an important bug with state management in `StoreFilterField`. See
  https://github.com/xh/hoist-react/issues/1854

* Fixed the default sort order for grids. ABS DESC should be first when present.

### 📚 Libraries

* @blueprintjs/core `3.25 -> 3.26`
* codemirror `5.52 -> 5.53`

[Commit Log](https://github.com/xh/hoist-react/compare/v33.0.0...v33.0.1)

## v33.0.0 - 2020-04-22

### 🎁 New Features

* The object returned by the `data` property on `Record` now includes the record `id`. This will
  allow for convenient access of the id with the other field values on the record.
* The `Timer` class has been enhanced and further standardized with its Hoist Core counterpart:
    * Both the `interval` and `timeout` arguments may be specified as functions, or config keys
      allowing for dynamic lookup and reconfiguration.
    * Added `intervalUnits` and `timeoutUnits` arguments.
    * `delay` can now be specified as a boolean for greater convenience.

### 💥 Breaking Changes

* We have consolidated the import location for several packages, removing unintended nested index
  files and 'sub-packages'. In particular, the following locations now provide a single index file
  for import for all of their public contents: `@xh/hoist/core`, `@xh/hoist/data`,
  `@xh/hoist/cmp/grid`, and `@xh/hoist/desktop/cmp/grid`. Applications may need to update import
  statements that referred to index files nested within these directories.
* Removed the unnecessary and confusing `values` getter on `BaseFieldModel`. This getter was not
  intended for public use and was intended for the framework's internal implementation only.
* `ColumnGroup.align` has been renamed to `ColumnGroup.headerAlign`. This avoids confusion with the
  `Column` API, where `align` refers to the alignment of cell contents within the column.

### 🐞 Bug Fixes

* Exceptions will no longer overwrite the currently shown exception in the exception dialog if the
  currently shown exception requires reloading the application.
  [#1834](https://github.com/xh/hoist-react/issues/1834)

### ⚙️ Technical

* Note that the Mobx React bindings have been updated to 6.2, and we have enabled the recommended
  "observer batching" feature as per
  [the mobx-react docs](https://github.com/mobxjs/mobx-react-lite/#observer-batching).

### 📚 Libraries

* @blueprintjs/core `3.24 -> 3.25`
* @blueprintjs/datetime `3.15 -> 3.16`
* mobx-react `6.1 -> 6.2`

[Commit Log](https://github.com/xh/hoist-react/compare/v32.0.4...v33.0.0)

## v32.0.5 - 2020-07-14

### 🐞 Bug Fixes

* Fixes a regression in which grid exports were no longer sorting rows properly.

[Commit Log](https://github.com/xh/hoist-react/compare/v32.0.4...v32.0.5)

## v32.0.4 - 2020-04-09

### 🐞 Bug Fixes

* Fixes a regression with the alignment of `ColumnGroup` headers.
* Fixes a bug with 'Copy Cell' context menu item for certain columns displaying the Record ID.
* Quiets console logging of 'routine' exceptions to 'debug' instead of 'log'.

[Commit Log](https://github.com/xh/hoist-react/compare/v32.0.3...v32.0.4)

## v32.0.3 - 2020-04-06

### 🐞 Bug Fixes

* Suppresses a console warning from ag-Grid for `GridModel`s that do not specify an `emptyText`.

[Commit Log](https://github.com/xh/hoist-react/compare/v32.0.2...v32.0.3)

## v32.0.2 - 2020-04-03

⚠ Note that this release includes a *new major version of ag-Grid*. Please consult the
[ag-Grid Changelog](https://www.ag-grid.com/ag-grid-changelog/) for versions 22-23 to review
possible breaking changes to any direct/custom use of ag-Grid APIs and props within applications.

### 🎁 New Features

* GridModel `groupSortFn` now accepts `null` to turn off sorting of group rows.
* `DockViewModel` now supports optional `width`, `height` and `collapsedWidth` configs.
* The `appMenuButton.extraItems` prop now accepts `MenuItem` configs (as before) but also React
  elements and the special string token '-' (shortcut to render a `MenuDivider`).
* Grid column `flex` param will now accept numbers, with available space divided between flex
  columns in proportion to their `flex` value.
* `Column` now supports a `sortingOrder` config to allow control of the sorting options that will be
  cycled through when the user clicks on the header.
* `PanelModel` now supports setting a `refreshMode` to control how collapsed panels respond to
  refresh requests.

### 💥 Breaking Changes

* The internal DOM structure of desktop `Panel` has changed to always include an inner frame with
  class `.xh-panel__content`. You may need to update styling that targets the inner structure of
  `Panel` via `.xh-panel`.
* The hooks `useOnResize()` and `useOnVisibleChange()` no longer take a `ref` argument. Use
  `composeRefs` to combine the ref that they return with any ref you wish to compose them with.
* The callback for `useOnResize()` will now receive an object representing the locations and
  dimensions of the element's content box. (Previously it incorrectly received an array of
  `ResizeObserver` entries that had to be de-referenced)
* `PanelModel.collapsedRenderMode` has been renamed to `PanelModel.renderMode`, to be more
  consistent with other Hoist APIs such as `TabContainer`, `DashContainer`, and `DockContainer`.

### 🐞 Bug Fixes

* Checkboxes in grid rows in Tiny sizing mode have been styled to fit correctly within the row.
* `GridStateModel` no longer saves/restores the width of non-resizable columns.
  [#1718](https://github.com/xh/hoist-react/issues/1718)
* Fixed an issue with the hooks useOnResize and useOnVisibleChange. In certain conditions these
  hooks would not be called. [#1808](https://github.com/xh/hoist-react/issues/1808)
* Inputs that accept a rightElement prop will now properly display an Icon passed as that element.
  [#1803](https://github.com/xh/hoist-react/issues/1803)

### ⚙️ Technical

* Flex columns now use the built-in ag-Grid flex functionality.

### 📚 Libraries

* ag-grid-community `removed @ 21.2`
* ag-grid-enterprise `21.2` replaced with @ag-grid-enterprise/all-modules `23.0`
* ag-grid-react `21.2` replaced with @ag-grid-community/react `23.0`
* @fortawesome/* `5.12 -> 5.13`
* codemirror `5.51 -> 5.52`
* filesize `6.0 -> 6.1`
* numbro `2.1 -> 2.2`
* react-beautiful-dnd `12.0 -> 13.0`
* store2 `2.10 -> 2.11`
* compose-react-refs `NEW 1.0.4`

[Commit Log](https://github.com/xh/hoist-react/compare/v31.0.0...v32.0.2)

## v31.0.0 - 2020-03-16

### 🎁 New Features

* The mobile `Navigator` / `NavigatorModel` API has been improved and made consistent with other
  Hoist content container APIs such as `TabContainer`, `DashContainer`, and `DockContainer`.
    * `NavigatorModel` and `PageModel` now support setting a `RenderMode` and `RefreshMode` to
      control how inactive pages are mounted/unmounted and how they respond to refresh requests.
    * `Navigator` pages are no longer required to to return `Page` components - they can now return
      any suitable component.
* `DockContainerModel` and `DockViewModel` also now support `refreshMode` and `renderMode` configs.
* `Column` now auto-sizes when double-clicking / double-tapping its header.
* `Toolbar` will now collapse overflowing items into a drop down menu. (Supported for horizontal
  toolbars only at this time.)
* Added new `xhEnableLogViewer` config (default `true`) to enable or disable the Admin Log Viewer.

#### 🎨 Icons

* Added `Icon.icon()` factory method as a new common entry point for creating new FontAwesome based
  icons in Hoist. It should typically be used instead of using the `FontAwesomeIcon` component
  directly.
* Also added a new `Icon.fileIcon()` factory. This method take a filename and returns an appropriate
  icon based on its extension.
* All Icon factories can now accept an `asHtml` parameter, as an alternative to calling the helper
  function `convertIconToSVG()` on the element. Use this to render icons as raw html where needed
  (e.g. grid renderers).
* Icons rendered as html will now preserve their styling, tooltips, and size.

### 💥 Breaking Changes

* The application's primary `HoistApplicationModel` is now instantiated and installed as
  `XH.appModel` earlier within the application initialization sequence, with construction happening
  prior to the init of the XH identity, config, and preference services.
    * This allows for a new `preAuthInitAsync()` lifecycle method to be called on the model before
      auth has completed, but could be a breaking change for appModel code that relied on these
      services for field initialization or in its constructor.
    * Such code should be moved to the core `initAsync()` method instead, which continues to be
      called after all XH-level services are initialized and ready.
* Mobile apps may need to adjust to the following updates to `NavigatorModel` and related APIs:
    * `NavigatorModel`'s `routes` constructor parameter has been renamed `pages`.
    * `NavigatorModel`'s observable `pages[]` has been renamed `stack[]`.
    * `NavigatorPageModel` has been renamed `PageModel`. Apps do not usually create `PageModels`
      directly, so this change is unlikely to require code updates.
    * `Page` has been removed from the mobile toolkit. Components that previously returned a `Page`
      for inclusion in a `Navigator` or `TabContainer` can now return any component. It is
      recommended you replace `Page` with `Panel` where appropriate.
* Icon enhancements described above removed the following public methods:
    * The `fontAwesomeIcon()` factory function (used to render icons not already enumerated by
      Hoist)
      has been replaced by the improved `Icon.icon()` factory - e.g. `fontAwesomeIcon({icon: ['far',
      'alicorn']}) -> Icon.icon({iconName: 'alicorn'})`.
    * The `convertIconToSvg()` utility method has been replaced by the new `asHtml` parameter on
      icon factory functions. If you need to convert an existing icon element,
      use `convertIconToHtml()`.
* `Toolbar` items should be provided as direct children. Wrapping Toolbar items in container
  components can result in unexpected item overflow.

### 🐞 Bug Fixes

* The `fmtDate()` utility now properly accepts, parses, and formats a string value input as
  documented.
* Mobile `PinPad` input responsiveness improved on certain browsers to avoid lag.

### ⚙️ Technical

* New lifecycle methods `preAuthInitAsync()` and `logoutAsync()` added to the `HoistAppModel`
  decorator (aka the primary `XH.appModel`).

[Commit Log](https://github.com/xh/hoist-react/compare/v30.1.0...v31.0.0)

## v30.1.0 - 2020-03-04

### 🐞 Bug Fixes

* Ensure `WebSocketService.connected` remains false until `channelKey` assigned and received from
  server.
* When empty, `DashContainer` now displays a user-friendly prompt to add an initial view.

### ⚙️ Technical

* Form validation enhanced to improve handling of asynchronous validation. Individual rules and
  constraints are now re-evaluated in parallel, allowing for improved asynchronous validation.
* `Select` will now default to selecting contents on focus if in filter or creatable mode.

[Commit Log](https://github.com/xh/hoist-react/compare/v30.0.0...30.1.0)

## v30.0.0 - 2020-02-29

### 🎁 New Features

* `GridModel` and `DataViewModel` now support `groupRowHeight`, `groupRowRenderer` and
  `groupRowElementRenderer` configs. Grouping is new in general to `DataViewModel`, which now takes
  a `groupBy` config.
    * `DataViewModel` allows for settable and multiple groupings and sorters.
    * `DataViewModel` also now supports additional configs from the underlying `GridModel` that make
      sense in a `DataView` context, such as `showHover` and `rowBorders`.
* `TabContainerModel` now accepts a `track` property (default false) for easily tracking tab views
  via Hoist's built-in activity tracking.
* The browser document title is now set to match `AppSpec.clientAppName` - helpful for projects with
  multiple javascript client apps.
* `StoreFilterField` accepts all other config options from `TextInput` (e.g. `disabled`).
* Clicking on a summary row in `Grid` now clears its record selection.
* The `@LoadSupport` decorator now provides an additional observable property `lastException`. The
  decorator also now logs load execution times and failures to `console.debug` automatically.
* Support for mobile `Panel.scrollable` prop made more robust with re-implementation of inner
  content element. Note this change included a tweak to some CSS class names for mobile `Panel`
  internals that could require adjustments if directly targeted by app stylesheets.
* Added new `useOnVisibleChange` hook.
* Columns now support a `headerAlign` config to allow headers to be aligned differently from column
  contents.

### 💥 Breaking Changes

* `Toolbar` items must be provided as direct children. Wrapping Toolbar items in container
  components can result in unexpected item overflow.
* `DataView.rowCls` prop removed, replaced by new `DataViewModel.rowClassFn` config for more
  flexibility and better symmetry with `GridModel`.
* `DataViewModel.itemRenderer` renamed to `DataViewModel.elementRenderer`
* `DataView` styling has been updated to avoid applying several unwanted styles from `Grid`. Note
  that apps might rely on these styles (intentionally or not) for their `itemRenderer` components
  and appearance and will need to adjust.
* Several CSS variables related to buttons have been renamed for consistency, and button style rules
  have been adjusted to ensure they take effect reliably across desktop and mobile buttons
  ([#1568](https://github.com/xh/hoist-react/pull/1568)).
* The optional `TreeMapModel.highchartsConfig` object will now be recursively merged with the
  top-level config generated by the Hoist model and component, where previously it was spread onto
  the generated config. This could cause a change in behavior for apps using this config to
  customize map instances, but provides more flexibility for e.g. customizing the `series`.
* The signature of `useOnResize` hook has been modified slightly for API consistency and clarity.
  Options are now passed in a configuration object.

### 🐞 Bug Fixes

* Fixed an issue where charts that are rendered while invisible would have the incorrect size.
  [#1703](https://github.com/xh/hoist-react/issues/1703)
* Fixed an issue where zeroes entered by the user in `PinPad` would be displayed as blanks.
* Fixed `fontAwesomeIcon` elem factory component to always include the default 'fa-fw' className.
  Previously, it was overridden if a `className` prop was provided.
* Fixed an issue where ConfigDiffer would always warn about deletions, even when there weren't any.
  [#1652](https://github.com/xh/hoist-react/issues/1652)
* `TextInput` will now set its value to `null` when all text is deleted and the clear icon will
  automatically hide.
* Fixed an issue where multiple buttons in a `ButtonGroupInput` could be shown as active
  simultaneously. [#1592](https://github.com/xh/hoist-react/issues/1592)
* `StoreFilterField` will again match on `Record.id` if bound to a Store or a GridModel with the
  `id` column visible. [#1697](https://github.com/xh/hoist-react/issues/1697)
* A number of fixes have been applied to `RelativeTimeStamp` and `getRelativeTimestamp`, especially
  around its handling of 'equal' or 'epsilon equal' times. Remove unintended leading whitespace from
  `getRelativeTimestamp`.

### ⚙️ Technical

* The `addReaction` and `addAutorun` methods (added to Hoist models, components, and services by the
  `ReactiveSupport` mixin) now support a configurable `debounce` argument. In many cases, this is
  preferable to the built-in MobX `delay` argument, which only provides throttling and not true
  debouncing.
* New `ChartModel.highchart` property provides a reference to the underlying HighChart component.

### 📚 Libraries

* @blueprintjs/core `3.23 -> 3.24`
* react-dates `21.7 -> 21.8`
* react-beautiful-dnd `11.0 -> 12.2`

[Commit Log](https://github.com/xh/hoist-react/compare/v29.1.0...v30.0.0)

## v29.1.0 - 2020-02-07

### 🎁 New Features

#### Grid

* The `compact` config on `GridModel` has been deprecated in favor of the more powerful `sizingMode`
  which supports the values 'large', 'standard', 'compact', or 'tiny'.
    * Each new mode has its own set of CSS variables for applications to override as needed.
    * Header and row heights are configurable for each via the `HEADER_HEIGHTS` and `ROW_HEIGHTS`
      static properties of the `AgGrid` component. These objects can be modified on init by
      applications that wish to customize the default row heights globally.
    * 💥 Note that these height config objects were previously exported as constants from AgGrid.js.
      This would be a breaking change for any apps that imported the old objects directly (
      considered unlikely).
* `GridModel` now exposes an `autoSizeColumns` method, and the Grid context menu now contains an
  `Autosize Columns` option by default.
* `Column` and `ColumnGroup` now support React elements for `headerName`.

#### Data

* The `Store` constructor now accepts a `data` argument to load data at initialization.
* The `xh/hoist/data/cube` package has been modified substantially to better integrate with the core
  data package and support observable "Views". See documentation on `Cube` for more information.

#### Other

* Added a `PinPad` component for streamlined handling of PIN entry on mobile devices.
* `FormField` now takes `tooltipPosition` and `tooltipBoundary` props for customizing minimal
  validation tooltip.
* `RecordAction.actionFn` parameters now include a `buttonEl` property containing the button element
  when used in an action column.
* Mobile Navigator component now takes an `animation` prop which can be set to 'slide' (default),
  'lift', 'fade', or 'none'. These values are passed to the underlying onsenNavigator component.
  ([#1641](https://github.com/xh/hoist-react/pull/1641))
* `AppOption` configs now accept an `omit` property for conditionally excluding options.

### 🐞 Bug Fixes

* Unselectable grid rows are now skipped during up/down keyboard navigation.
* Fix local quick filtering in `LeftRightChooser` (v29 regression).
* Fix `SplitTreeMap` - the default filtering once again splits the map across positive and negative
  values as intended (v29 regression).

### ⚙️ Technical

* `FormFields` now check that they are contained in a Hoist `Form`.

### 📚 Libraries

* @blueprintjs/core `3.22 -> 3.23`
* codemirror `5.50 -> 5.51`
* react-dates `21.5 -> 21.7`

[Commit Log](https://github.com/xh/hoist-react/compare/v29.0.0...v29.1.0)

## v29.0.0 - 2020-01-24

### 🗄️ Data Package Changes

Several changes have been made to data package (`Store` and `Record`) APIs for loading, updating,
and modifying data. They include some breaking changes, but pave the way for upcoming enhancements
to fully support inline grid editing and other new features.

Store now tracks the "committed" state of its records, which represents the data as it was loaded
(typically from the server) via `loadData()` or `updateData()`. Records are now immutable and
frozen, so they cannot be changed directly, but Store offers a new `modifyRecords()` API to apply
local modifications to data in a tracked and managed way. (Store creates new records internally to
hold both this modified data and the original, "committed" data.) This additional state tracking
allows developers to query Stores for modified or added records (e.g. to flush back to the server
and persist) as well as call new methods to revert changes (e.g. to undo a block of changes that the
user wishes to discard).

Note the following more specific changes to these related classes:

#### Record

* 💥 Record data properties are now nested within a `data` object on Record instances and are no
  longer available as top-level properties on the Record itself.
    * Calls to access data such as `rec.quantity` must be modified to `rec.data.quantity`.
    * When accessing multiple properties, destructuring provides an efficient syntax -
      e.g. `const {quantity, price} = rec.data;`.
* 💥 Records are now immutable and cannot be modified by applications directly.
    * This is a breaking change, but should only affect apps with custom inline grid editing
      implementations or similar code that modifies individual record values.
    * Calls to change data such as `rec.quantity = 100` must now be made through the Record's Store,
      e.g. `store.modifyData({id: 41, quantity: 100})`
* Record gains new getters for inspecting its state, including: `isAdd`, `isModified`, and
  `isCommitted`.

#### Store

* 💥 `noteDataUpdated()` has been removed, as out-of-band modifications to Store Records are no
  longer possible.
* 💥 Store's `idSpec` function is now called with the raw record data - previously it was passed
  source data after it had been run through the store's optional `processRawData` function. (This is
  unlikely to have a practical impact on most apps, but is included here for completeness.)
* `Store.updateData()` now accepts a flat list of raw data to process into Record additions and
  updates. Previously developers needed to call this method with an object containing add, update,
  and/or remove keys mapped to arrays. Now Store will produce an object of this shape automatically.
* `Store.refreshFilter()` method has been added to allow applications to rebuild the filtered data
  set if some application state has changed (apart from the store's data itself) which would affect
  the store filter.
* Store gains new methods for manipulating its Records and data, including `addRecords()`,
  `removeRecords()`, `modifyRecords()`, `revertRecords()`, and `revert()`. New getters have been
  added for `addedRecords`, `removedRecords`, `modifiedRecords`, and `isModified`.

#### Column

* Columns have been enhanced for provide basic support for inline-editing of record data. Further
  inline editing support enhancements are planned for upcoming Hoist releases.
* `Column.getValueFn` config added to retrieve the cell value for a Record field. The default
  implementation pulls the value from the Record's new `data` property (see above). Apps that
  specify custom `valueGetter` callbacks via `Column.agOptions` should now implement their custom
  logic in this new config.
* `Column.setValueFn` config added to support modifying the Column field's value on the underlying
  Record. The default implementation calls the new `Store.modifyRecords()` API and should be
  sufficient for the majority of cases.
* `Column.editable` config added to indicate if a column/cell should be inline-editable.

### 🎁 New Features

* Added keyboard support to ag-Grid context menus.
* Added `GridModel.setEmptyText()` to allow updates to placeholder text after initial construction.
* Added `GridModel.ensureSelectionVisible()` to scroll the currently selected row into view.
* When a `TreeMap` is bound to a `GridModel`, the grid will now respond to map selection changes by
  scrolling to ensure the selected grid row is visible.
* Added a `Column.tooltipElement` config to support fully customizable tooltip components.
* Added a `useOnResize` hook, which runs a function when a component is resized.
* Exposed an `inputRef` prop on numberInput, textArea, and textInput
* `PanelModel` now accepts a `maxSize` config.
* `RelativeTimeStamp` now support a `relativeTo` option, allowing it to display the difference
  between a timestamp and another reference time other than now. Both the component and the
  `getRelativeTimestamp()` helper function now leverage moment.js for their underlying
  implementation.
* A new `Clock` component displays the time, either local to the browser or for a configurable
  timezone.
* `LeftRightChooser` gets a new `showCounts` option to print the number of items on each side.
* `Select` inputs support a new property `enableWindowed` (desktop platform only) to improve
  rendering performance with large lists of options.
* `Select` inputs support grouped options. To use, add an attribute `options` containing an array of
  sub-options.
* `FetchService` methods support a new `timeout` option. This config chains `Promise.timeout()` to
  the promises returned by the service.
* Added alpha version of `DashContainer` for building dynamic, draggable dashboard-style layouts.
  Please note: the API for this component is subject to change - use at your own risk!
* `Select` now allows the use of objects as values.
* Added a new `xhEnableImpersonation` config to enable or disable the ability of Hoist Admins to
  impersonate other users. Note that this defaults to `false`. Apps will need to set this config to
  continue using impersonation. (Note that an update to hoist-core 6.4+ is required for this config
  to be enforced on the server.)
* `FormField` now supports a `requiredIndicator` to customize how required fields are displayed.
* Application build tags are now included in version update checks, primarily to prompt dev/QA users
  to refresh when running SNAPSHOT versions. (Note that an update to hoist-core 6.4+ is required for
  the server to emit build tag for comparison.)
* `CodeInput` component added to provide general `HoistInput` support around the CodeMirror code
  editor. The pre-existing `JsonInput` has been converted to a wrapper around this class.
* `JsonInput` now supports an `autoFocus` prop.
* `Select` now supports a `hideDropdownIndicator` prop.
* `useOnResize` hook will now ignore visibility changes, i.e. a component resizing to a size of 0.
* `DimensionChooser` now supports a `popoverPosition` prop.
* `AppBar.appMenuButtonPosition` prop added to configure the App Menu on the left or the right, and
  `AppMenuButton` now accepts and applies any `Button` props to customize.
* New `--xh-grid-tree-indent-px` CSS variable added to allow control over the amount of indentation
  applied to tree grid child nodes.

### 💥 Breaking Changes

* `GridModel.contextMenuFn` config replaced with a `contextMenu` parameter. The new parameter will
  allow context menus to be specified with a simple array in addition to the function specification
  currently supported.
* `GridModel.defaultContextMenuTokens` config renamed to `defaultContextMenu`.
* `Chart` and `ChartModel` have been moved from `desktop/cmp/charts` to `cmp/charts`.
* `StoreFilterField` has been moved from `desktop/cmp/store` to `cmp/store`.
* The options `nowEpsilon` and `nowString` on `RelativeTimestamp` have been renamed to `epsilon` and
  `equalString`, respectively.
* `TabRenderMode` and `TabRefreshMode` have been renamed to `RenderMode` and `RefreshMode` and moved
  to the `core` package. These enumerations are now used in the APIs for `Panel`, `TabContainer`,
  and `DashContainer`.
* `DockViewModel` now requires a function, or a HoistComponent as its `content` param. It has always
  been documented this way, but a bug in the original implementation had it accepting an actual
  element rather than a function. As now implemented, the form of the `content` param is consistent
  across `TabModel`, `DockViewModel`, and `DashViewSpec`.
* `JsonInput.showActionButtons` prop replaced with more specific `showFormatButton` and
  `showFullscreenButton` props.
* The `DataView.itemHeight` prop has been moved to `DataViewModel` where it can now be changed
  dynamically by applications.
* Desktop `AppBar.appMenuButtonOptions` prop renamed to `appMenuButtonProps` for consistency.

### 🐞 Bug Fixes

* Fixed issue where JsonInput was not receiving its `model` from context
  ([#1456](https://github.com/xh/hoist-react/issues/1456))
* Fixed issue where TreeMap would not be initialized if the TreeMapModel was created after the
  GridModel data was loaded ([#1471](https://github.com/xh/hoist-react/issues/1471))
* Fixed issue where export would create malformed file with dynamic header names
* Fixed issue where exported tree grids would have incorrect aggregate data
  ([#1447](https://github.com/xh/hoist-react/issues/1447))
* Fixed issue where resizable Panels could grow larger than desired
  ([#1498](https://github.com/xh/hoist-react/issues/1498))
* Changed RestGrid to only display export button if export is enabled
  ([#1490](https://github.com/xh/hoist-react/issues/1490))
* Fixed errors when grouping rows in Grids with `groupUseEntireRow` turned off
  ([#1520](https://github.com/xh/hoist-react/issues/1520))
* Fixed problem where charts were resized when being hidden
  ([#1528](https://github.com/xh/hoist-react/issues/1528))
* Fixed problem where charts were needlessly re-rendered, hurting performance and losing some state
  ([#1505](https://github.com/xh/hoist-react/issues/1505))
* Removed padding from Select option wrapper elements which was making it difficult for custom
  option renderers to control the padding ([1571](https://github.com/xh/hoist-react/issues/1571))
* Fixed issues with inconsistent indentation for tree grid nodes under certain conditions
  ([#1546](https://github.com/xh/hoist-react/issues/1546))
* Fixed autoFocus on NumberInput.

### 📚 Libraries

* @blueprintjs/core `3.19 -> 3.22`
* @blueprintjs/datetime `3.14 -> 3.15`
* @fortawesome/fontawesome-pro `5.11 -> 5.12`
* codemirror `5.49 -> 5.50`
* core-js `3.3 -> 3.6`
* fast-deep-equal `2.0 -> 3.1`
* filesize `5.0 -> 6.0`
* highcharts 7.2 -> 8.0`
* mobx `5.14 -> 5.15`
* react-dates `21.3 -> 21.5`
* react-dropzone `10.1 -> 10.2`
* react-windowed-select `added @ 2.0.1`

[Commit Log](https://github.com/xh/hoist-react/compare/v28.2.0...v29.0.0)

## v28.2.0 - 2019-11-08

### 🎁 New Features

* Added a `DateInput` component to the mobile toolkit. Its API supports many of the same options as
  its desktop analog with the exception of `timePrecision`, which is not yet supported.
* Added `minSize` to panelModel. A resizable panel can now be prevented from resizing to a size
  smaller than minSize. ([#1431](https://github.com/xh/hoist-react/issues/1431))

### 🐞 Bug Fixes

* Made `itemHeight` a required prop for `DataView`. This avoids an issue where agGrid went into an
  infinite loop if this value was not set.
* Fixed a problem with `RestStore` behavior when `dataRoot` changed from its default value.

[Commit Log](https://github.com/xh/hoist-react/compare/v28.1.1...v28.2.0)

## v28.1.1 - 2019-10-23

### 🐞 Bug Fixes

* Fixes a bug with default model context being set incorrectly within context inside of `Panel`.

[Commit Log](https://github.com/xh/hoist-react/compare/v28.1.0...v28.1.1)

## v28.1.0 - 2019-10-18

### 🎁 New Features

* `DateInput` supports a new `strictInputParsing` prop to enforce strict parsing of keyed-in entries
  by the underlying moment library. The default value is false, maintained the existing behavior
  where [moment will do its best](https://momentjs.com/guides/#/parsing/) to parse an entered date
  string that doesn't exactly match the specified format
* Any `DateInput` values entered that exceed any specified max/minDate will now be reset to null,
  instead of being set to the boundary date (which was surprising and potentially much less obvious
  to a user that their input had been adjusted automatically).
* `Column` and `ColumnGroup` now accept a function for `headerName`. The header will be
  automatically re-rendered when any observable properties referenced by the `headerName` function
  are modified.
* `ColumnGroup` now accepts an `align` config for setting the header text alignment
* The flag `toContext` for `uses` and `creates` has been replaced with a new flag `publishMode` that
  provides more granular control over how models are published and looked up via context. Components
  can specify `ModelPublishMode.LIMITED` to make their model available for contained components
  without it becoming the default model or exposing its sub-models.

### 🐞 Bug Fixes

* Tree columns can now specify `renderer` or `elementRenderer` configs without breaking the standard
  ag-Grid group cell renderer auto-applied to tree columns (#1397).
* Use of a custom `Column.comparator` function will no longer break agGrid-provided column header
  filter menus (#1400).
* The MS Edge browser does not return a standard Promise from `async` functions, so the the return
  of those functions did not previously have the required Hoist extensions installed on its
  prototype. Edge "native" Promises are now also polyfilled / extended as required. (#1411).
* Async `Select` combobox queries are now properly debounced as per the `queryBuffer` prop (#1416).

### ⚙️ Technical

* Grid column group headers now use a custom React component instead of the default ag-Grid column
  header, resulting in a different DOM structure and CSS classes. Existing CSS overrides of the
  ag-Grid column group headers may need to be updated to work with the new structure/classes.
* We have configured `stylelint` to enforce greater consistency in our stylesheets within this
  project. The initial linting run resulted in a large number of updates to our SASS files, almost
  exclusively whitespace changes. No functional changes are intended/expected. We have also enabled
  hooks to run both JS and style linting on pre-commit. Neither of these updates directly affects
  applications, but the same tools could be configured for apps if desired.

### 📚 Libraries

* core-js `3.2 -> 3.3`
* filesize `4.2 -> 5.0`
* http-status-codes `added @ 1.3`

[Commit Log](https://github.com/xh/hoist-react/compare/v28.0.0...v28.1.0)

## v28.0.0 - 2019-10-07

_"The one with the hooks."_

**Hoist now fully supports React functional components and hooks.** The new `hoistComponent`
function is now the recommended method for defining new components and their corresponding element
factories. See that (within HoistComponentFunctional.js) and the new `useLocalModel()` and
`useContextModel()` hooks (within [core/hooks](core/hooks)) for more information.

Along with the performance benefits and the ability to use React hooks, Hoist functional components
are designed to read and write their models via context. This allows a much less verbose
specification of component element trees.

Note that **Class-based Components remain fully supported** (by both Hoist and React) using the
familiar `@HoistComponent` decorator, but transitioning to functional components within Hoist apps
is now strongly encouraged. In particular note that Class-based Components will *not* be able to
leverage the context for model support discussed above.

### 🎁 New Features

* Resizable panels now default to not redrawing their content when resized until the resize bar is
  dropped. This offers an improved user experience for most situations, especially when layouts are
  complex. To re-enable the previous dynamic behavior, set `PanelModel.resizeWhileDragging: true`.
* The default text input shown by `XH.prompt()` now has `selectOnFocus: true` and will confirm the
  user's entry on an `<enter>` keypress (same as clicking 'OK').
* `stringExcludes` function added to form validation constraints. This allows an input value to
  block specific characters or strings, e.g. no slash "/" in a textInput for a filename.
* `constrainAll` function added to form validation constraints. This takes another constraint as its
  only argument, and applies that constraint to an array of values, rather than just to one value.
  This is useful for applying a constraint to inputs that produce arrays, such as tag pickers.
* `DateInput` now accepts LocalDates as `value`, `minDate` and `maxDate` props.
* `RelativeTimestamp` now accepts a `bind` prop to specify a model field name from which it can pull
  its timestamp. The model itself can either be passed as a prop or (better) sourced automatically
  from the parent context. Developers are encouraged to take this change to minimize re-renders of
  parent components (which often contain grids and other intensive layouts).
* `Record` now has properties and methods for accessing and iterating over children, descendants,
  and ancestors
* `Store` now has methods for retrieving the descendants and ancestors of a given Record

### 💥 Breaking Changes

* **Apps must update their dev dependencies** to the latest `@xh/hoist-dev-utils` package: v4.0+.
  This updates the versions of Babel / Webpack used in builds to their latest / current versions and
  swaps to the updated Babel recommendation of `core-js` for polyfills.
* The `allSettled` function in `@xh/promise` has been removed. Applications using this method should
  use the ECMA standard (stage-2) `Promise.allSettled` instead. This method is now fully available
  in Hoist via bundled polyfills. Note that the standard method returns an array of objects of the
  form `{status: [rejected|fulfilled], ...}`, rather than `{state: [rejected|fulfilled], ...}`.
* The `containerRef` argument for `XH.toast()` should now be a DOM element. Component instances are
  no longer supported types for this value. This is required to support functional Components
  throughout the toolkit.
* Apps that need to prevent a `StoreFilterField` from binding to a `GridModel` in context, need to
  set the `store` or `gridModel` property explicitly to null.
* The Blueprint non-standard decorators `ContextMenuTarget` and `HotkeysTarget` are no longer
  supported. Use the new hooks `useContextMenu()` and `useHotkeys()` instead. For convenience, this
  functionality has also been made available directly on `Panel` via the `contextMenu` and `hotkeys`
  props.
* `DataView` and `DataViewModel` have been moved from `/desktop/cmp/dataview` to the cross-platform
  package `/cmp/dataview`.
* `isReactElement` has been removed. Applications should use the native React API method
  `React.isValidElement` instead.

### ⚙️ Technical

* `createObservableRef()` is now available in `@xh/hoist/utils/react` package. Use this function for
  creating refs that are functionally equivalent to refs created with `React.createRef()`, yet fully
  observable. With this change the `Ref` class in the same package is now obsolete.
* Hoist now establishes a proper react "error boundary" around all application code. This means that
  errors throw when rendering will be caught and displayed in the standard Hoist exception dialog,
  and stack traces for rendering errors should be significantly less verbose.
* Not a Hoist feature, exactly, but the latest version of `@xh/hoist-dev-utils` (see below) enables
  support for the `optional chaining` (aka null safe) and `nullish coalescing` operators via their
  Babel proposal plugins. Developers are encouraged to make good use of the new syntax below:
    * conditional-chaining: `let foo = bar?.baz?.qux;`
    * nullish coalescing: `let foo = bar ?? 'someDefaultValue';`

### 🐞 Bug Fixes

* Date picker month and year controls will now work properly in `localDate` mode. (Previously would
  reset to underlying value.)
* Individual `Buttons` within a `ButtonGroupInput` will accept a disabled prop while continuing to
  respect the overall `ButtonGroupInput`'s disabled prop.
* Raised z-index level of AG-Grid tooltip to ensure tooltips for AG-Grid context menu items appear
  above the context menu.

### 📚 Libraries

* @blueprintjs/core `3.18 -> 3.19`
* @blueprintjs/datetime `3.12 -> 3.14`
* @fortawesome/fontawesome-pro `5.10 -> 5.11`
* @xh/hoist-dev-utils `3.8 -> 4.3` (multiple transitive updates to build tooling)
* ag-grid `21.1 -> 21.2`
* highcharts `7.1 -> 7.2`
* mobx `5.13 -> 5.14`
* react-transition-group `4.2 -> 4.3`
* rsvp (removed)
* store2 `2.9 -> 2.10`

[Commit Log](https://github.com/xh/hoist-react/compare/v27.1.0...v28.0.0)

## v27.1.0 - 2019-09-05

### 🎁 New Features

* `Column.exportFormat` can now be a function, which supports setting Excel formats on a per-cell
  (vs. entire column) basis by returning a conditional `exportFormat` based upon the value and / or
  record.
    * ⚠️ Note that per-cell formatting _requires_ that apps update their server to use hoist-core
      v6.3.0+ to work, although earlier versions of hoist-core _are_ backwards compatible with the
      pre-existing, column-level export formatting.
* `DataViewModel` now supports a `sortBy` config. Accepts the same inputs as `GridModel.sortBy`,
  with the caveat that only a single-level sort is supported at this time.

[Commit Log](https://github.com/xh/hoist-react/compare/v27.0.1...v27.1.0)

## v27.0.1 - 2019-08-26

### 🐞 Bug Fixes

* Fix to `Store.clear()` and `GridModel.clear()`, which delegates to the same (#1324).

[Commit Log](https://github.com/xh/hoist-react/compare/v27.0.0...v27.0.1)

## v27.0.0 - 2019-08-23

### 🎁 New Features

* A new `LocalDate` class has been added to the toolkit. This class provides client-side support for
  "business" or "calendar" days that do not have a time component. It is an immutable class that
  supports '==', '<' and '>', as well as a number of convenient manipulation functions. Support for
  the `LocalDate` class has also been added throughout the toolkit, including:
    * `Field.type` now supports an additional `localDate` option for automatic conversion of server
      data to this type when loading into a `Store`.
    * `fetchService` is aware of this class and will automatically serialize all instances of it for
      posting to the server. ⚠ NOTE that along with this change, `fetchService` and its methods such
      as `XH.fetchJson()` will now serialize regular JS Date objects as ms timestamps when provided
      in params. Previously Dates were serialized in their default `toString()` format. This would
      be a breaking change for an app that relied on that default Date serialization, but it was
      made for increased symmetry with how Hoist JSON-serializes Dates and LocalDates on the
      server-side.
    * `DateInput` can now be used to seamlessly bind to a `LocalDate` as well as a `Date`. See its
      new prop of `valueType` which can be set to `localDate` or `date` (default).
    * A new `localDateCol` config has been added to the `@xh/hoist/grid/columns` package with
      standardized rendering and formatting.
* New `TreeMap` and `SplitTreeMap` components added, to render hierarchical data in a configurable
  TreeMap visualization based on the Highcharts library. Supports optional binding to a GridModel,
  which syncs selection and expand / collapse state.
* `Column` gets a new `highlightOnChange` config. If true, the grid will highlight the cell on each
  change by flashing its background. (Currently this is a simple on/off config - future iterations
  could support a function variant or other options to customize the flash effect based on the
  old/new values.) A new CSS var `--xh-grid-cell-change-bg-highlight` can be used to customize the
  color used, app-wide or scoped to a particular grid selector. Note that columns must *not* specify
  `rendererIsComplex` (see below) if they wish to enable the new highlight flag.

### 💥 Breaking Changes

* The updating of `Store` data has been reworked to provide a simpler and more powerful API that
  allows for the applications of additions, deletions, and updates in a single transaction:
    * The signature of `Store.updateData()` has been substantially changed, and is now the main
      entry point for all updates.
    * `Store.removeRecords()` has been removed. Use `Store.updateData()` instead.
    * `Store.addData()` has been removed. Use `Store.updateData()` instead.
* `Column` takes an additional property `rendererIsComplex`. Application must set this flag to
  `true` to indicate if a column renderer uses values other than its own bound field. This change
  provides an efficiency boost by allowing ag-Grid to use its default change detection instead of
  forcing a cell refresh on any change.

### ⚙️ Technical

* `Grid` will now update the underlying ag-Grid using ag-Grid transactions rather than relying on
  agGrid `deltaRowMode`. This is intended to provide the best possible grid performance and
  generally streamline the use of the ag-Grid Api.

### 🐞 Bug Fixes

* Panel resize events are now properly throttled, avoiding extreme lagginess when resizing panels
  that contain complex components such as big grids.
* Workaround for issues with the mobile Onsen toolkit throwing errors while resetting page stack.
* Dialogs call `doCancel()` handler if cancelled via `<esc>` keypress.

### 📚 Libraries

* @xh/hoist-dev-utils `3.7 -> 3.8`
* qs `6.7 -> 6.8`
* store2 `2.8 -> 2.9`

[Commit Log](https://github.com/xh/hoist-react/compare/v26.0.1...v27.0.0)

## v26.0.1 - 2019-08-07

### 🎁 New Features

* **WebSocket support** has been added in the form of `XH.webSocketService` to establish and
  maintain a managed websocket connection with the Hoist UI server. This is implemented on the
  client via the native `WebSocket` object supported by modern browsers and relies on the
  corresponding service and management endpoints added to Hoist Core v6.1.
    * Apps must declare `webSocketsEnabled: true` in their `AppSpec` configuration to enable this
      overall functionality on the client.
    * Apps can then subscribe via the new service to updates on a requested topic and will receive
      any inbound messages for that topic via a callback.
    * The service will monitor the socket connection with a regular heartbeat and attempt to
      re-establish if dropped.
    * A new admin console snap-in provides an overview of connected websocket clients.
* The `XH.message()` and related methods such as `XH.alert()` now support more flexible
  `confirmProps` and `cancelProps` configs, each of which will be passed to their respective button
  and merged with suitable defaults. Allows use of the new `autoFocus` prop with these preconfigured
  dialogs.
    * By default, `XH.alert()` and `XH.confirm()` will auto focus the confirm button for user
      convenience.
    * The previous text/intent configs have been deprecated and the message methods will log a
      console warning if they are used (although it will continue to respect them to aid
      transitioning to the new configs).
* `GridModel` now supports a `copyCell` context menu action. See `StoreContextMenu` for more
  details.
* New `GridCountLabel` component provides an alternative to existing `StoreCountLabel`, outputting
  both overall record count and current selection count in a configurable way.
* The `Button` component accepts an `autoFocus` prop to attempt to focus on render.
* The `Checkbox` component accepts an `autoFocus` prop to attempt to focus on render.

### 💥 Breaking Changes

* `StoreCountLabel` has been moved from `/desktop/cmp/store` to the cross-platform package
  `/cmp/store`. Its `gridModel` prop has also been removed - usages with grids should likely switch
  to the new `GridCountLabel` component, noted above and imported from `/cmp/grid`.
* The API for `ClipboardButton` and `ClipboardMenuItem` has been simplified, and made implementation
  independent. Specify a single `getCopyText` function rather than the `clipboardSpec`.
  (`clipboardSpec` is an artifact from the removed `clipboard` library).
* The `XH.prompt()` and `XH.message()` input config has been updated to work as documented, with any
  initial/default value for the input sourced from `input.initialValue`. Was previously sourced from
  `input.value` (#1298).
* ChartModel `config` has been deprecated. Please use `highchartsConfig` instead.

### 🐞 Bug Fixes

* The `Select.selectOnFocus` prop is now respected when used in tandem with `enableCreate` and/or
  `queryFn` props.
* `DateInput` popup _will_ now close when input is blurred but will _not_ immediately close when
  `enableTextInput` is `false` and a month or year is clicked (#1293).
* Buttons within a grid `actionCol` now render properly in compact mode, without clipping/overflow.

### ⚙️ Technical

* `AgGridModel` will now throw an exception if any of its methods which depend on ag-Grid state are
  called before the grid has been fully initialized (ag-Grid onGridReady event has fired).
  Applications can check the new `isReady` property on `AgGridModel` before calling such methods
  to️️ verify the grid is fully initialized.

### 📚 Libraries

* @blueprintjs/core `3.17 -> 3.18`
* @blueprintjs/datetime `3.11 -> 3.12`
* @fortawesome/fontawesome `5.9 -> 5.10`
* ag-grid `21.0.1 -> 21.1.1`
* store2 `2.7 -> 2.8`
* The `clipboard` library has been replaced with the simpler `clipboard-copy` library.

[Commit Log](https://github.com/xh/hoist-react/compare/v25.2.0...v26.0.1)

## v25.2.0 - 2019-07-25

### 🎁 New Features

* `RecordAction` supports a new `secondaryText` property. When used for a Grid context menu item,
  this text appears on the right side of the menu item, usually used for displaying the shortcut key
  associated with an action.

### 🐞 Bug Fixes

* Fixed issue with loopy behavior when using `Select.selectOnFocus` and changing focus
  simultaneously with keyboard and mouse.

[Commit Log](https://github.com/xh/hoist-react/compare/v25.1.0...v25.2.0)

## v25.1.0 - 2019-07-23

### 🎁 New Features

* `JsonInput` includes buttons for toggling showing in a full-screen dialog window. Also added a
  convenience button to auto-format `JsonInput's` content.
* `DateInput` supports a new `enableTextInput` prop. When this property is set to false, `DateInput`
  will be entirely driven by the provided date picker. Additionally, `DateInput` styles have been
  improved for its various modes to more clearly convey its functionality.
* `ExportButton` will auto-disable itself if bound to an empty `GridModel`. This helper button will
  now also throw a console warning (to alert the developer) if `gridModel.enableExport != true`.

### ⚙️ Technical

* Classes decorated with `@LoadSupport` will now throw an exception out of their provided
  `loadAsync()` method if called with a parameter that's not a plain object (i.e. param is clearly
  not a `LoadSpec`). Note this might be a breaking change, in so far as it introduces additional
  validation around this pre-existing API requirement.
* Requirements for the `colorSpec` option passed to Hoist number formatters have been relaxed to
  allow partial definitions such that, for example, only negative values may receive the CSS class
  specified, without having to account for positive value styling.

### 🐞 Bug Fixes

* `RestFormModel` now submits dirty fields only when editing a record, as intended (#1245).
* `FormField` will no longer override the disabled prop of its child input if true (#1262).

### 📚 Libraries

* mobx `5.11 -> 5.13`
* Misc. patch-level updates

[Commit Log](https://github.com/xh/hoist-react/compare/v25.0.0...v25.1.0)

## v25.0.0 - 2019-07-16

### 🎁 New Features

* `Column` accepts a new `comparator` callback to customize how column cell values are sorted by the
  grid.
* Added `XH.prompt()` to show a simple message popup with a built-in, configurable HoistInput. When
  submitted by the user, its callback or resolved promise will include the input's value.
* `Select` accepts a new `selectOnFocus` prop. The behaviour is analogous to the `selectOnFocus`
  prop already in `TextInput`, `TextArea` and `NumberInput`.

### 💥 Breaking Changes

* The `fmtPercent` and `percentRenderer` methods will now multiply provided value by 100. This is
  consistent with the behavior of Excel's percentage formatting and matches the expectations of
  `ExportFormat.PCT`. Columns that were previously using `exportValue: v => v/100` as a workaround
  to the previous renderer behavior should remove this line of code.
* `DimensionChooserModel`'s `historyPreference` config has been renamed `preference`. It now
  supports saving both value and history to the same preference (existing history preferences will
  be handled).

[Commit Log](https://github.com/xh/hoist-react/compare/v24.2.0...v25.0.0)

## v24.2.0 - 2019-07-08

### 🎁 New Features

* `GridModel` accepts a new `colDefaults` configuration. Defaults provided via this object will be
  merged (deeply) into all column configs as they are instantiated.
* New `Panel.compactHeader` and `DockContainer.compactHeaders` props added to enable more compact
  and space efficient styling for headers in these components.
    * ⚠️ Note that as part of this change, internal panel header CSS class names changed slightly -
      apps that were targeting these internal selectors would need to adjust. See
      desktop/cmp/panel/impl/PanelHeader.scss for the relevant updates.
* A new `exportOptions.columns` option on `GridModel` replaces `exportOptions.includeHiddenCols`.
  The updated and more flexible config supports special strings 'VISIBLE' (default), 'ALL', and/or a
  list of specific colIds to include in an export.
    * To avoid immediate breaking changes, GridModel will log a warning on any remaining usages of
      `includeHiddenCols` but auto-set to `columns: 'ALL'` to maintain the same behavior.
* Added new preference `xhShowVersionBar` to allow more fine-grained control of when the Hoist
  version bar is showing. It defaults to `auto`, preserving the current behavior of always showing
  the footer to Hoist Admins while including it for non-admins *only* in non-production
  environments. The pref can alternatively be set to 'always' or 'never' on a per-user basis.

### 📚 Libraries

* @blueprintjs/core `3.16 -> 3.17`
* @blueprintjs/datetime `3.10 -> 3.11`
* mobx `5.10 -> 5.11`
* react-transition-group `2.8 -> 4.2`

[Commit Log](https://github.com/xh/hoist-react/compare/v24.1.1...v24.2.0)

## v24.1.1 - 2019-07-01

### 🐞 Bug Fixes

* Mobile column chooser internal layout/sizing fixed when used in certain secure mobile browsers.

[Commit Log](https://github.com/xh/hoist-react/compare/v24.1.0...v24.1.1)

## v24.1.0 - 2019-07-01

### 🎁 New Features

* `DateInput.enableClear` prop added to support built-in button to null-out a date input's value.

### 🐞 Bug Fixes

* The `Select` component now properly shows all options when the pick-list is re-shown after a
  change without first blurring the control. (Previously this interaction edge case would only show
  the option matching the current input value.) #1198
* Mobile mask component `onClick` callback prop restored - required to dismiss mobile menus when not
  tapping a menu option.
* When checking for a possible expired session within `XH.handleException()`, prompt for app login
  only for Ajax requests made to relative URLs (not e.g. remote APIs accessed via CORS). #1189

### ✨ Style

* Panel splitter collapse button more visible in dark theme. CSS vars to customize further fixed.
* The mobile app menu button has been moved to the right side of the top appBar, consistent with its
  placement in desktop apps.

### 📚 Libraries

* @blueprintjs/core `3.15 -> 3.16`
* @blueprintjs/datetime `3.9 -> 3.10`
* codemirror `5.47 -> 5.48`
* mobx `6.0 -> 6.1`

[Commit Log](https://github.com/xh/hoist-react/compare/v24.0.0...v24.1.0)

## v24.0.0 - 2019-06-24

### 🎁 New Features

#### Data

* A `StoreFilter` object has been introduced to the data API. This allows `Store` and
  `StoreFilterField` to support the ability to conditionally include all children when filtering
  hierarchical data stores, and could support additional filtering customizations in the future.
* `Store` now provides a `summaryRecord` property which can be used to expose aggregated data for
  the data it contains. The raw data for this record can be provided to `loadData()` and
  `updateData()` either via an explicit argument to these methods, or as the root node of the raw
  data provided (see `Store.loadRootAsSummary`).
* The `StoreFilterField` component accepts new optional `model` and `bind` props to allow control of
  its text value from an external model's observable.
* `pwd` is now a new supported type of `Field` in the `@xh/hoist/core/data` package.

#### Grid

* `GridModel` now supports a `showSummary` config which can be used to display its store's
  summaryRecord (see above) as either a pinned top or bottom row.
* `GridModel` also adds a `enableColumnPinning` config to enable/disable user-driven pinning. On
  desktop, if enabled, users can pin columns by dragging them to the left or right edges of the grid
  (the default ag-Grid gesture). Column pinned state is now also captured and maintained by the
  overall grid state system.
* The desktop column chooser now options in a non-modal popover when triggered from the standard
  `ColChooserButton` component. This offers a quicker and less disruptive alternative to the modal
  dialog (which is still used when launched from the grid context menu). In this popover mode,
  updates to columns are immediately reflected in the underlying grid.
* The mobile `ColChooser` has been improved significantly. It now renders displayed and available
  columns as two lists, allowing drag and drop between to update the visibility and ordering. It
  also provides an easy option to toggle pinning the first column.
* `DimensionChooser` now supports an optional empty / ungrouped configuration with a value of `[]`.
  See `DimensionChooserModel.enableClear` and `DimensionChooser.emptyText`.

#### Other Features

* Core `AutoRefreshService` added to trigger an app-wide data refresh on a configurable interval, if
  so enabled via a combination of soft-config and user preference. Auto-refresh relies on the use of
  the root `RefreshContextModel` and model-level `LoadSupport`.
* A new `LoadingIndicator` component is available as a more minimal / unobtrusive alternative to a
  modal mask. Typically configured via a new `Panel.loadingIndicator` prop, the indicator can be
  bound to a `PendingTaskModel` and will automatically show/hide a spinner and/or custom message in
  an overlay docked to the corner of the parent Panel.
* `DateInput` adds support for new `enablePicker` and `showPickerOnFocus` props, offering greater
  control over when the calendar picker is shown. The new default behaviour is to not show the
  picker on focus, instead showing it via a built-in button.
* Transitions have been disabled by default on desktop Dialog and Popover components (both are from
  the Blueprint library) and on the Hoist Mask component. This should result in a snappier user
  experience, especially when working on remote / virtual workstations. Any in-app customizations to
  disable or remove transitions can now be removed in favor of this toolkit-wide change.
* Added new `@bindable.ref` variant of the `@bindable` decorator.

### 💥 Breaking Changes

* Apps that defined and initialized their own `AutoRefreshService` service or functionality should
  leverage the new Hoist service if possible. Apps with a pre-existing custom service of the same
  name must either remove in favor of the new service or - if they have special requirements not
  covered by the Hoist implementation - rename their own service to avoid a naming conflict.
* The `StoreFilterField.onFilterChange` callback will now be passed a `StoreFilter`, rather than a
  function.
* `DateInput` now has a calendar button on the right side of the input which is 22 pixels square.
  Applications explicitly setting width or height on this component should ensure that they are
  providing enough space for it to display its contents without clipping.

### 🐞 Bug Fixes

* Performance for bulk grid selections has been greatly improved (#1157)
* Toolbars now specify a minimum height (or width when vertical) to avoid shrinking unexpectedly
  when they contain only labels or are entirely empty (but still desired to e.g. align UIs across
  multiple panels). Customize if needed via the new `--xh-tbar-min-size` CSS var.
* All Hoist Components that accept a `model` prop now have that properly documented in their
  prop-types.
* Admin Log Viewer no longer reverses its lines when not in tail mode.

### ⚙️ Technical

* The `AppSpec` config passed to `XH.renderApp()` now supports a `clientAppCode` value to compliment
  the existing `clientAppName`. Both values are now optional and defaulted from the project-wide
  `appCode` and `appName` values set via the project's Webpack config. (Note that `clientAppCode` is
  referenced by the new `AutoRefreshService` to support configurable auto-refresh intervals on a
  per-app basis.)

### 📚 Libraries

* ag-grid `20.0 -> 21.0`
* react-select `2.4 -> 3.0`
* mobx-react `5.4 -> 6.0.3`
* font-awesome `5.8 -> 5.9`
* react-beautiful-dnd `10.1.1 -> 11.0.4`

[Commit Log](https://github.com/xh/hoist-react/compare/v23.0.0...v24.0.0)

## v23.0.0 - 2019-05-30

### 🎁 New Features

* `GridModel` now accepts a config of `cellBorders`, similar to `rowBorders`
* `Panel.tbar` and `Panel.bbar` props now accept an array of Elements and will auto-generate a
  `Toolbar` to contain them, avoiding the need for the extra import of `toolbar()`.
* New functions `withDebug` and `withShortDebug` have been added to provide a terse syntax for
  adding debug messages that track the execution of specific blocks of code.
* `XH.toast()` now supports an optional `containerRef` argument that can be used for anchoring a
  toast within another component (desktop only). Can be used to display more targeted toasts within
  the relevant section of an application UI, as opposed to the edge of the screen.
* `ButtonGroupInput` accepts a new `enableClear` prop that allows the active / depressed button to
  be unselected by pressing it again - this sets the value of the input as a whole to `null`.
* Hoist Admins now always see the VersionBar in the footer.
* `Promise.track` now accepts an optional `omit` config that indicates when no tracking will be
  performed.
* `fmtNumber` now accepts an optional `prefix` config that prepends immediately before the number,
  but after the sign (`+`, `-`).
* New utility methods `forEachAsync()` and `whileAsync()` have been added to allow non-blocking
  execution of time-consuming loops.

### 💥 Breaking Changes

* The `AppOption.refreshRequired` config has been renamed to `reloadRequired` to better match the
  `XH.reloadApp()` method called to reload the entire app in the browser. Any options defined by an
  app that require it to be fully reloaded should have this renamed config set to `true`.
* The options dialog will now automatically trigger an app-wide data _refresh_ via
  `XH.refreshAppAsync()` if options have changed that don't require a _reload_.
* The `EventSupport` mixin has been removed. There are no known uses of it and it is in conflict
  with the overall reactive structure of the hoist-react API. If your app listens to the
  `appStateChanged`, `prefChange` or `prefsPushed` events you will need to adjust accordingly.

### 🐞 Bug Fixes

* `Select` will now let the user edit existing text in conditions where it is expected to be
  editable. #880
* The Admin "Config Differ" tool has been updated to reflect changes to `Record` made in v22. It is
  once again able to apply remote config values.
* A `Panel` with configs `resizable: true, collapsible: false` now renders with a splitter.
* A `Panel` with no `icon`, `title`, or `headerItems` will not render a blank header.
* `FileChooser.enableMulti` now behaves as one might expect -- true to allow multiple files in a
  single upload. Previous behavior (the ability to add multiple files to dropzone) is now controlled
  by `enableAddMulti`.

[Commit Log](https://github.com/xh/hoist-react/compare/v22.0.0...v23.0.0)

## v22.0.0 - 2019-04-29

### 🎁 New Features

* A new `DockContainer` component provides a user-friendly way to render multiple child components
  "docked" to its bottom edge. Each child view is rendered with a configurable header and controls
  to allow the user to expand it, collapse it, or optionally "pop it out" into a modal dialog.
* A new `AgGrid` component provides a much lighter Hoist wrapper around ag-Grid while maintaining
  consistent styling and layout support. This allows apps to use any features supported by ag-Grid
  without conflicting with functionality added by the core Hoist `Grid`.
    * Note that this lighter wrapper lacks a number of core Hoist features and integrations,
      including store support, grid state, enhanced column and renderer APIs, absolute value
      sorting, and more.
    * An associated `AgGridModel` provides access to to the ag-Grid APIs, minimal styling configs,
      and several utility methods for managing Grid state.
* Added `GridModel.groupSortFn` config to support custom group sorting (replaces any use of
  `agOptions.defaultGroupSortComparator`).
* The `Column.cellClass` and `Column.headerClass` configs now accept functions to dynamically
  generate custom classes based on the Record and/or Column being rendered.
* The `Record` object now provides an additional getter `Record.allChildren` to return all children
  of the record, irrespective of the current filter in place on the record's store. This supplements
  the existing `Record.children` getter, which returns only the children meeting the filter.

### 💥 Breaking Changes

* The class `LocalStore` has been renamed `Store`, and is now the main implementation and base class
  for Store Data. The extraneous abstract superclass `BaseStore` has been removed.
* `Store.dataLastUpdated` had been renamed `Store.lastUpdated` on the new class and is now a simple
  timestamp (ms) rather than a Javascript Date object.
* The constructor argument `Store.processRawData` now expects a function that *returns* a modified
  object with the necessary edits. This allows implementations to safely *clone* the raw data rather
  than mutating it.
* The method `Store.removeRecord` has been replaced with the method `Store.removeRecords`. This will
  facilitate efficient bulk deletes.

### ⚙️ Technical

* `Grid` now performs an important performance workaround when loading a new dataset that would
  result in the removal of a significant amount of existing records/rows. The underlying ag-Grid
  component has a serious bottleneck here (acknowledged as AG-2879 in their bug tracker). The Hoist
  grid wrapper will now detect when this is likely and proactively clear all data using a different
  API call before loading the new dataset.
* The implementations `Store`, `RecordSet`, and `Record` have been updated to more efficiently
  re-use existing record references when loading, updating, or filtering data in a store. This keeps
  the Record objects within a store as stable as possible, and allows additional optimizations by
  ag-Grid and its `deltaRowDataMode`.
* When loading raw data into store `Record`s, Hoist will now perform additional conversions based on
  the declared `Field.type`. The unused `Field.nullable` has been removed.
* `LocalStorageService` now uses both the `appCode` and current username for its namespace key,
  ensuring that e.g. local prefs/grid state are not overwritten across multiple app users on one OS
  profile, or when admin impersonation is active. The service will automatically perform a one-time
  migration of existing local state from the old namespace to the new. #674
* `elem` no longer skips `null` children in its calls to `React.createElement()`. These children may
  play the role of placeholders when using conditional rendering, and skipping them was causing
  React to trigger extra re-renders. This change further simplifies Hoist's element factory and
  removes an unnecessary divergence with the behavior of JSX.

### 🐞 Bug Fixes

* `Grid` exports retain sorting, including support for absolute value sorting. #1068
* Ensure `FormField`s are keyed with their model ID, so that React can properly account for dynamic
  changes to fields within a form. #1031
* Prompt for app refresh in (rare) case of mismatch between client and server-side session user.
  (This can happen during impersonation and is defended against in server-side code.) #675

[Commit Log](https://github.com/xh/hoist-react/compare/v21.0.2...v22.0.0)

## v21.0.2 - 2019-04-05

### 📚 Libraries

* Rollback ag-Grid to v20.0.0 after running into new performance issues with large datasets and
  `deltaRowDataMode`. Updates to tree filtering logic, also related to grid performance issues with
  filtered tree results returning much larger record counts.

## v21.0.0 - 2019-04-04

### 🎁 New Features

* `FetchService` fetch methods now accept a plain object as the `headers` argument. These headers
  will be merged with the default headers provided by FetchService.
* An app can also now specify default headers to be sent with every fetch request via
  `XH.fetchService.setDefaultHeaders()`. You can pass either a plain object, or a closure which
  returns one.
* `Grid` supports a new `onGridReady` prop, allowing apps to hook into the ag-Grid event callback
  without inadvertently short-circuiting the Grid's own internal handler.

### 💥 Breaking Changes

* The shortcut getter `FormModel.isNotValid` was deemed confusing and has been removed from the API.
  In most cases applications should use `!FormModel.isValid` instead; this expression will return
  `false` for the `Unknown` as well as the `NotValid` state. Applications that wish to explicitly
  test for the `NotValid` state should use the `validationState` getter.
* Multiple HoistInputs have changed their `onKeyPress` props to `onKeyDown`, including TextInput,
  NumberInput, TextArea & SearchInput. The `onKeyPress` event has been deprecated in general and has
  limitations on which keys will trigger the event to fire (i.e. it would not fire on an arrow
  keypress).
* FetchService's fetch methods no longer support `contentType` parameter. Instead, specify a custom
  content-type by setting a 'Content-Type' header using the `headers` parameter.
* FetchService's fetch methods no longer support `acceptJson` parameter. Instead, pass an {"Accept":
  "application/json"} header using the `headers` parameter.

### ✨ Style

* Black point + grid colors adjusted in dark theme to better blend with overall blue-gray tint.
* Mobile styles have been adjusted to increase the default font size and grid row height, in
  addition to a number of other smaller visual adjustments.

### 🐞 Bug Fixes

* Avoid throwing React error due to tab / routing interactions. Tab / routing / state support
  generally improved. (#1052)
* `GridModel.selectFirst()` improved to reliably select first visible record even when one or more
  groupBy levels active. (#1058)

### 📚 Libraries

* ag-Grid `~20.1 -> ~20.2` (fixes ag-grid sorting bug with treeMode)
* @blueprint/core `3.14 -> 3.15`
* @blueprint/datetime `3.7 -> 3.8`
* react-dropzone `10.0 -> 10.1`
* react-transition-group `2.6 -> 2.8`

[Commit Log](https://github.com/xh/hoist-react/compare/v20.2.1...v21.0.0)

## v20.2.1 - 2019-03-28

* Minor tweaks to grid styles - CSS var for pinned column borders, drop left/right padding on
  center-aligned grid cells.

[Commit Log](https://github.com/xh/hoist-react/compare/v20.2.0...v20.2.1)

## v20.2.0 - 2019-03-27

### 🎁 New Features

* `GridModel` exposes three new configs - `rowBorders`, `stripeRows`, and `showCellFocus` - to
  provide additional control over grid styling. The former `Grid` prop `showHover` has been
  converted to a `GridModel` config for symmetry with these other flags and more efficient
  re-rendering. Note that some grid-related CSS classes have also been modified to better conform to
  the BEM approach used elsewhere - this could be a breaking change for apps that keyed off of
  certain Hoist grid styles (not expected to be a common case).
* `Select` adds a `queryBuffer` prop to avoid over-eager calls to an async `queryFn`. This buffer is
  defaulted to 300ms to provide some out-of-the-box debouncing of keyboard input when an async query
  is provided. A longer value might be appropriate for slow / intensive queries to a remote API.

### 🐞 Bug Fixes

* A small `FormField.labelWidth` config value will now be respected, even if it is less than the
  default minWidth of 80px.
* Unnecessary re-renders of inactive tab panels now avoided.
* `Grid`'s filter will now be consistently applied to all tree grid records. Previously, the filter
  skipped deeply nested records under specific conditions.
* `Timer` no longer requires its `runFn` to be a promise, as it briefly (and unintentionally) did.
* Suppressed default browser resize handles on `textarea`.

[Commit Log](https://github.com/xh/hoist-react/compare/v20.1.1...v20.2.0)

## v20.1.1 - 2019-03-27

### 🐞 Bug Fixes

* Fix form field reset so that it will call computeValidationAsync even if revalidation is not
  triggered because the field's value did not change when reset.

[Commit Log](https://github.com/xh/hoist-react/compare/v20.1.0...v20.1.1)

## v20.1.0 - 2019-03-14

### 🎁 New Features

* Standard app options panel now includes a "Restore Defaults" button to clear all user preferences
  as well as any custom grid state, resetting the app to its default state for that user.

### 🐞 Bug Fixes

* Removed a delay from `HoistInput` blur handling, ensuring `noteBlurred()` is called as soon as the
  element loses focus. This should remove a class of bugs related to input values not flushing into
  their models quickly enough when `commitOnChange: false` and the user moves directly from an input
  to e.g. clicking a submit button. #1023
* Fix to Admin ConfigDiffer tool (missing decorator).

### ⚙️ Technical

* The `GridModel.store` config now accepts a plain object and will internally create a `LocalStore`.
  This store config can also be partially specified or even omitted entirely. GridModel will ensure
  that the store is auto-configured with all fields in configured grid columns, reducing the need
  for app code boilerplate (re)enumerating field names.
* `Timer` class reworked to allow its interval to be adjusted dynamically via `setInterval()`,
  without requiring the Timer to be re-created.

[Commit Log](https://github.com/xh/hoist-react/compare/v20.0.1...v20.1.0)

## v20.0.1 - 2019-03-08

### 🐞 Bug Fixes

* Ensure `RestStore` processes records in a standard way following a save/add operation (#1010).

[Commit Log](https://github.com/xh/hoist-react/compare/v20.0.0...v20.0.1)

## v20.0.0 - 2019-03-06

### 💥 Breaking Changes

* The `@LoadSupport` decorator has been substantially reworked and enhanced from its initial release
  in v19. It is no longer needed on the HoistComponent, but rather should be put directly on the
  owned HoistModel implementing the loading. IMPORTANT NOTE: all models should implement
  `doLoadAsync` rather than `loadAsync`. Please see `LoadSupport` for more information on this
  important change.
* `TabContainer` and `TabContainerModel` are now cross-platform. Apps should update their code to
  import both from `@xh/hoist/cmp/tab`.
* `TabContainer.switcherPosition` has been moved to `TabContainerModel`. Please note that changes to
  `switcherPosition` are not supported on mobile, where the switcher will always appear beneath the
  container.
* The `Label` component from `@xh/hoist/desktop/cmp/input` has been removed. Applications should
  consider using the basic html `label` element instead (or a `FormField` if applicable).
* The `LeftRightChooserModel` constructor no longer accepts a `leftSortBy` and `rightSortBy`
  property. The implementation of these properties was generally broken. Use `leftSorted` and
  `rightSorted` instead.

#### Mobile

* Mobile `Page` has changed - `Pages` are now wrappers around `Panels` that are designed to be used
  with a `NavigationModel` or `TabContainer`. `Page` accepts the same props as `Panel`, meaning uses
  of `loadModel` should be replaced with `mask`.
* The mobile `AppBar` title is static and defaults to the app name. If you want to display page
  titles, it is recommended to use the `title` prop on the `Page`.

### 🎁 New Features

* Enhancements to Model and Component data loading via `@LoadSupport` provides a stronger set of
  conventions and better support for distinguishing between initial loads / auto/background
  refreshes / user- driven refreshes. It also provides new patterns for ensuring application
  Services are refreshed as part of a reworked global refresh cycle.
* RestGridModel supports a new `cloneAction` to take an existing record and open the editor form in
  "add mode" with all editable fields pre-populated from the source record. The action calls
  `prepareCloneFn`, if defined on the RestGridModel, to perform any transform operations before
  rendering the form.
* Tabs in `TabContainerModel` now support an `icon` property on the desktop.
* Charts take a new optional `aspectRatio` prop.
* Added new `Column.headerTooltip` config.
* Added new method `markManaged` on `ManagedSupport`.
* Added new function decorator `debounced`.
* Added new function `applyMixin` providing support for structured creation of class decorators
  (mixins).

#### Mobile

* Column chooser support available for mobile Grids. Users can check/uncheck columns to add/remove
  them from a configurable grid and reorder the columns in the list via drag and drop. Pair
  `GridModel.enableColChooser` with a mobile `colChooserButton` to allow use.
* Added `DialogPage` to the mobile toolkit. These floating pages do not participate in navigation or
  routing, and are used for showing fullscreen views outside of the Navigator / TabContainer
  context.
* Added `Panel` to the mobile toolkit, which offers a header element with standardized styling,
  title, and icon, as well as support for top and bottom toolbars.
* The mobile `AppBar` has been updated to more closely match the desktop `AppBar`, adding `icon`,
  `leftItems`, `hideAppMenuButton` and `appMenuButtonProps` props.
* Added routing support to mobile.

### 🐞 Bug Fixes

* The HighCharts wrapper component properly resizes its chart.
* Mobile dimension chooser button properly handles overflow for longer labels.
* Sizing fixes for multi-line inputs such as textArea and jsonInput.
* NumberInput calls a `onKeyPress` prop if given.
* Layout fixes on several admin panels and detail popups.

### 📚 Libraries

* @blueprintjs/core `3.13 -> 3.14`
* @xh/hoist-dev-utils `3.5 -> 3.6`
* ag-Grid `~20.0 -> ~20.1`
* react-dropzone `~8.0 -> ~9.0`
* react-select `~2.3 -> ~2.4`
* router5 `~6.6 -> ~7.0`
* react `~16.7 -> ~16.8`

[Commit Log](https://github.com/xh/hoist-react/compare/v19.0.1...v20.0.0)

## v19.0.1 - 2019-02-12

### 🐞 Bug Fixes

* Additional updates and simplifications to `FormField` sizing of child `HoistInput` elements, for
  more reliable sizing and spacing filling behavior.

[Commit Log](https://github.com/xh/hoist-react/compare/v19.0.0...v19.0.1)

## v19.0.0 - 2019-02-08

### 🎁 New Features

* Added a new architecture for signaling the need to load / refresh new data across either the
  entire app or a section of the component hierarchy. This new system relies on React context to
  minimizes the need for explicit application wiring, and improves support for auto-refresh. See
  newly added decorator `@LoadSupport` and classes/components `RefreshContext`,
  `RefreshContextModel`, and `RefreshContextView` for more info.
* `TabContainerModel` and `TabModel` now support `refreshMode` and `renderMode` configs to allow
  better control over how inactive tabs are mounted/unmounted and how tabs handle refresh requests
  when hidden or (re)activated.
* Apps can implement `getAppOptions()` in their `AppModel` class to specify a set of app-wide
  options that should be editable via a new built-in Options dialog. This system includes built-in
  support for reading/writing options to preferences, or getting/setting their values via custom
  handlers. The toolkit handles the rendering of the dialog.
* Standard top-level app buttons - for actions such as launching the new Options dialog, switching
  themes, launching the admin client, and logging out - have been moved into a new menu accessible
  from the top-right corner of the app, leaving more space for app-specific controls in the AppBar.
* `RecordGridModel` now supports an enhanced `editors` configuration that exposes the full set of
  validation and display support from the Forms package.
* `HoistInput` sizing is now consistently implemented using `LayoutSupport`. All sizable
  `HoistInputs` now have default `width` to ensure a standard display out of the box. `JsonInput`
  and `TextArea` also have default `height`. These defaults can be overridden by declaring explicit
  `width` and `height` values, or unset by setting the prop to `null`.
* `HoistInputs` within `FormFields` will be automatically sized to fill the available space in the
  `FormField`. In these cases, it is advised to either give the `FormField` an explicit size or
  render it in a flex layout.

### 💥 Breaking Changes

* ag-Grid has been updated to v20.0.0. Most apps shouldn't require any changes - however, if you are
  using `agOptions` to set sorting, filtering or resizing properties, these may need to change:

  For the `Grid`, `agOptions.enableColResize`, `agOptions.enableSorting`
  and `agOptions.enableFilter`
  have been removed. You can replicate their effects by using `agOptions.defaultColDef`. For
  `Columns`, `suppressFilter` has been removed, an should be replaced with `filter: false`.

* `HoistAppModel.requestRefresh` and `TabContainerModel.requestRefresh` have been removed.
  Applications should use the new Refresh architecture described above instead.
* `tabRefreshMode` on TabContainer has been renamed `renderMode`.
* `TabModel.reloadOnShow` has been removed. Set the `refreshMode` property on TabContainerModel or
  TabModel to `TabRefreshMode.ON_SHOW_ALWAYS` instead.
* The mobile APIs for `TabContainerModel`, `TabModel`, and `RefreshButton` have been rewritten to
  more closely mirror the desktop API.
* The API for `RecordGridModel` editors has changed -- `type` is no longer supported. Use
  `fieldModel` and `formField` instead.
* `LocalStore.loadRawData` requires that all records presented to store have unique IDs specified.
  See `LocalStore.idSpec` for more information.

### 🐞 Bug Fixes

* SwitchInput and RadioInput now properly highlight validation errors in `minimal` mode.

### 📚 Libraries

* @blueprintjs/core `3.12 -> 3.13`
* ag-Grid `~19.1.4 -> ~20.0.0`

[Commit Log](https://github.com/xh/hoist-react/compare/v18.1.2...v19.0.0)

## v18.1.2 - 2019-01-30

### 🐞 Bug Fixes

* Grid integrations relying on column visibility (namely export, storeFilterField) now correctly
  consult updated column state from GridModel. #935
* Ensure `FieldModel.initialValue` is observable to ensure that computed dirty state (and any other
  derivations) are updated if it changes. #934
* Fixes to ensure Admin console log viewer more cleanly handles exceptions (e.g. attempting to
  auto-refresh on a log file that has been deleted).

[Commit Log](https://github.com/xh/hoist-react/compare/v18.1.1...v18.1.2)

## v18.1.1 - 2019-01-29

* Grid cell padding can be controlled via a new set of CSS vars and is reduced by default for grids
  in compact mode.
* The `addRecordAsync()` and `saveRecordAsync()` methods on `RestStore` return the updated record.

[Commit Log](https://github.com/xh/hoist-react/compare/v18.1.0...v18.1.1)

## v18.1.0 - 2019-01-28

### 🎁 New Features

* New `@managed` class field decorator can be used to mark a property as fully created/owned by its
  containing class (provided that class has installed the matching `@ManagedSupport` decorator).
    * The framework will automatically pass any `@managed` class members to `XH.safeDestroy()` on
      destroy/unmount to ensure their own `destroy()` lifecycle methods are called and any related
      resources are disposed of properly, notably MobX observables and reactions.
    * In practice, this should be used to decorate any properties on `HoistModel`, `HoistService`,
      or
      `HoistComponent` classes that hold a reference to a `HoistModel` created by that class. All of
      those core artifacts support the new decorator, `HoistModel` already provides a built-in
      `destroy()` method, and calling that method when an app is done with a Model is an important
      best practice that can now happen more reliably / easily.
* `FormModel.getData()` accepts a new single parameter `dirtyOnly` - pass true to get back only
  fields which have been modified.
* The mobile `Select` component indicates the current value with a ✅ in the drop-down list.
* Excel exports from tree grids now include the matching expand/collapse tree controls baked into
  generated Excel file.

### 🐞 Bug Fixes

* The `JsonInput` component now properly respects / indicates disabled state.

### 📚 Libraries

* Hoist-dev-utils `3.4.1 -> 3.5.0` - updated webpack and other build tool dependencies, as well as
  an improved eslint configuration.
* @blueprintjs/core `3.10 -> 3.12`
* @blueprintjs/datetime `3.5 -> 3.7`
* fontawesome `5.6 -> 5.7`
* mobx `5.8 -> 5.9`
* react-select `2.2 -> 2.3`
* Other patch updates

[Commit Log](https://github.com/xh/hoist-react/compare/v18.0.0...v18.1.0)

## v18.0.0 - 2019-01-15

### 🎁 New Features

* Form support has been substantially enhanced and restructured to provide both a cleaner API and
  new functionality:
    * `FormModel` and `FieldModel` are now concrete classes and provide the main entry point for
      specifying the contents of a form. The `Field` and `FieldSupport` decorators have been
      removed.
    * Fields and sub-forms may now be dynamically added to FormModel.
    * The validation state of a FormModel is now *immediately* available after construction and
      independent of the GUI. The triggering of the *display* of that state is now a separate
      process triggered by GUI actions such as blur.
    * `FormField` has been substantially reworked to support a read-only display and inherit common
      property settings from its containing `Form`.
    * `HoistInput` has been moved into the `input` package to clarify that these are lower level
      controls and independent of the Forms package.

* `RestGrid` now supports a `mask` prop. RestGrid loading is now masked by default.
* `Chart` component now supports a built-in zoom out gesture: click and drag from right-to-left on
  charts with x-axis zooming.
* `Select` now supports an `enableClear` prop to control the presence of an optional inline clear
  button.
* `Grid` components take `onCellClicked` and `onCellDoubleClicked` event handlers.
* A new desktop `FileChooser` wraps a preconfigured react-dropzone component to allow users to
  easily select files for upload or other client-side processing.

### 💥 Breaking Changes

* Major changes to Form (see above). `HoistInput` imports will also need to be adjusted to move from
  `form` to `input`.
* The name of the HoistInput `field` prop has been changed to `bind`. This change distinguishes the
  lower-level input package more clearly from the higher-level form package which uses it. It also
  more clearly relates the property to the associated `@bindable` annotation for models.
* A `Select` input with `enableMulti = true` will by default no longer show an inline x to clear the
  input value. Use the `enableClear` prop to re-enable.
* Column definitions are exported from the `grid` package. To ensure backwards compatibility,
  replace imports from `@xh/hoist/desktop/columns` with `@xh/hoist/desktop/cmp/grid`.

### 📚 Libraries

* React `~16.6.0 -> ~16.7.0`
* Patch version updates to multiple other dependencies.

[Commit Log](https://github.com/xh/hoist-react/compare/v17.0.0...v18.0.0)

## v17.0.0 - 2018-12-21

### 💥 Breaking Changes

* The implementation of the `model` property on `HoistComponent` has been substantially enhanced:
    * "Local" Models should now be specified on the Component class declaration by simply setting
      the
      `model` property, rather than the confusing `localModel` property.
    * HoistComponent now supports a static `modelClass` class property. If set, this property will
      allow a HoistComponent to auto-create a model internally when presented with a plain
      javascript object as its `model` prop. This is especially useful in cases like `Panel`
      and `TabContainer`, where apps often need to specify a model but do not require a reference to
      the model. Those usages can now skip importing and instantiating an instance of the
      component's model class themselves.
    * Hoist will now throw an Exception if an application attempts to changes the model on an
      existing HoistComponent instance or presents the wrong type of model to a HoistComponent where
      `modelClass` has been specified.

* `PanelSizingModel` has been renamed `PanelModel`. The class now also has the following new
  optional properties, all of which are `true` by default:
    * `showSplitter` - controls visibility of the splitter bar on the outside edge of the component.
    * `showSplitterCollapseButton` - controls visibility of the collapse button on the splitter bar.
    * `showHeaderCollapseButton` - controls visibility of a (new) collapse button in the header.

* The API methods for exporting grid data have changed and gained new features:
    * Grids must opt-in to export with the `GridModel.enableExport` config.
    * Exporting a `GridModel` is handled by the new `GridExportService`, which takes a collection of
      `exportOptions`. See `GridExportService.exportAsync` for available `exportOptions`.
    * All export entry points (`GridModel.exportAsync()`, `ExportButton` and the export context menu
      items) support `exportOptions`. Additionally, `GridModel` can be configured with default
      `exportOptions` in its config.

* The `buttonPosition` prop on `NumberInput` has been removed due to problems with the underlying
  implementation. Support for incrementing buttons on NumberInputs will be re-considered for future
  versions of Hoist.

### 🎁 New Features

* `TextInput` on desktop now supports an `enableClear` property to allow easy addition of a clear
  button at the right edge of the component.
* `TabContainer` enhancements:
    * An `omit` property can now be passed in the tab configs passed to the `TabContainerModel`
      constructor to conditionally exclude a tab from the container
    * Each `TabModel` can now be retrieved by id via the new `getTabById` method on
      `TabContainerModel`.
    * `TabModel.title` can now be changed at runtime.
    * `TabModel` now supports the following properties, which can be changed at runtime or set via
      the config:
        * `disabled` - applies a disabled style in the switcher and blocks navigation to the tab via
          user click, routing, or the API.
        * `excludeFromSwitcher` - removes the tab from the switcher, but the tab can still be
          navigated to programmatically or via routing.
* `MultiFieldRenderer` `multiFieldConfig` now supports a `delimiter` property to separate
  consecutive SubFields.
* `MultiFieldRenderer` SubFields now support a `position` property, to allow rendering in either the
  top or bottom row.
* `StoreCountLabel` now supports a new 'includeChildren' prop to control whether or not children
  records are included in the count. By default this is `false`.
* `Checkbox` now supports a `displayUnsetState` prop which may be used to display a visually
  distinct state for null values.
* `Select` now renders with a checkbox next to the selected item in its dropdown menu, instead of
  relying on highlighting. A new `hideSelectedOptionCheck` prop is available to disable.
* `RestGridModel` supports a `readonly` property.
* `DimensionChooser`, various `HoistInput` components, `Toolbar` and `ToolbarSeparator` have been
  added to the mobile component library.
* Additional environment enums for UAT and BCP, added to Hoist Core 5.4.0, are supported in the
  application footer.

### 🐞 Bug Fixes

* `NumberInput` will no longer immediately convert its shorthand value (e.g. "3m") into numeric form
  while the user remains focused on the input.
* Grid `actionCol` columns no longer render Button components for each action, relying instead on
  plain HTML / CSS markup for a significant performance improvement when there are many rows and/or
  actions per row.
* Grid exports more reliably include the appropriate file extension.
* `Select` will prevent an `<esc>` keypress from bubbling up to parent components only when its menu
  is open. (In that case, the component assumes escape was pressed to close its menu and captures
  the keypress, otherwise it should leave it alone and let it e.g. close a parent popover).

[Commit Log](https://github.com/xh/hoist-react/compare/v16.0.1...v17.0.0)

## v16.0.1 - 2018-12-12

### 🐞 Bug Fixes

* Fix to FeedbackForm allowing attempted submission with an empty message.

[Commit Log](https://github.com/xh/hoist-react/compare/v16.0.0...v16.0.1)

## v16.0.0

### 🎁 New Features

* Support for ComboBoxes and Dropdowns have been improved dramatically, via a new `Select` component
  based on react-select.
* The ag-Grid based `Grid` and `GridModel` are now available on both mobile and desktop. We have
  also added new support for multi-row/multi-field columns via the new `multiFieldRenderer` renderer
  function.
* The app initialization lifecycle has been restructured so that no App classes are constructed
  until Hoist is fully initialized.
* `Column` now supports an optional `rowHeight` property.
* `Button` now defaults to 'minimal' mode, providing a much lighter-weight visual look-and-feel to
  HoistApps. `Button` also implements `@LayoutSupport`.
* Grouping state is now saved by the grid state support on `GridModel`.
* The Hoist `DimChooser` component has been ported to hoist-react.
* `fetchService` now supports an `autoAbortKey` in its fetch methods. This can be used to
  automatically cancel obsolete requests that have been superseded by more recent variants.
* Support for new `clickableLabel` property on `FormField`.
* `RestForm` now supports a read-only view.
* Hoist now supports automatic tracking of app/page load times.

### 💥 Breaking Changes

* The new location for the cross-platform grid component is `@xh/hoist/cmp/grid`. The `columns`
  package has also moved under a new sub-package in this location.
* Hoist top-level App Structure has changed in order to improve consistency of the Model-View
  conventions, to improve the accessibility of services, and to support the improvements in app
  initialization mentioned above:
    - `XH.renderApp` now takes a new `AppSpec` configuration.
    - `XH.app` is now `XH.appModel`.
    - All services are installed directly on `XH`.
    - `@HoistApp` is now `@HoistAppModel`
* `RecordAction` has been substantially refactored and improved. These are now typically immutable
  and may be shared.
    - `prepareFn` has been replaced with a `displayFn`.
    - `actionFn` and `displayFn` now take a single object as their parameter.
* The `hide` property on `Column` has been changed to `hidden`.
* The `ColChooserButton` has been moved from the incorrect location `@xh/hoist/cmp/grid` to
  `@xh/hoist/desktop/cmp/button`. This is a desktop-only component. Apps will have to adjust these
  imports.
* `withDefaultTrue` and `withDefaultFalse` in `@xh/hoist/utils/js` have been removed. Use
  `withDefault` instead.
* `CheckBox` has been renamed `Checkbox`

### ⚙️ Technical

* ag-Grid has been upgraded to v19.1
* mobx has been upgraded to v5.6
* React has been upgraded to v16.6
* Allow browsers with proper support for Proxy (e.g Edge) to access Hoist Applications.

### 🐞 Bug Fixes

* Extensive. See full change list below.

[Commit Log](https://github.com/xh/hoist-react/compare/v15.1.2...v16.0.0)

## v15.1.2

🛠 Hotfix release to MultiSelect to cap the maximum number of options rendered by the drop-down
list. Note, this component is being replaced in Hoist v16 by the react-select library.

[Commit Log](https://github.com/xh/hoist-react/compare/v15.1.1...v15.1.2)

## v15.1.1

### 🐞 Bug Fixes

* Fix to minimal validation mode for FormField disrupting input focus.
* Fix to JsonInput disrupting input focus.

### ⚙️ Technical

* Support added for TLBR-style notation when specifying margin/padding via layoutSupport - e.g. box(
  {margin: '10 20 5 5'}).
* Tweak to lockout panel message when the user has no roles.

[Commit Log](https://github.com/xh/hoist-react/compare/v15.1.0...v15.1.1)

## v15.1.0

### 🎁 New Features

* The FormField component takes a new minimal prop to display validation errors with a tooltip only
  as opposed to an inline message string. This can be used to help reduce shifting / jumping form
  layouts as required.
* The admin-only user impersonation toolbar will now accept new/unknown users, to support certain
  SSO application implementations that can create users on the fly.

### ⚙️ Technical

* Error reporting to server w/ custom user messages is disabled if the user is not known to the
  client (edge case with errors early in app lifecycle, prior to successful authentication).

[Commit Log](https://github.com/xh/hoist-react/compare/v15.0.0...v15.1.0)

## v15.0.0

### 💥 Breaking Changes

* This update does not require any application client code changes, but does require updating the
  Hoist Core Grails plugin to >= 5.0. Hoist Core changes to how application roles are loaded and
  users are authenticated required minor changes to how JS clients bootstrap themselves and load
  user data.
* The Hoist Core HoistImplController has also been renamed to XhController, again requiring Hoist
  React adjustments to call the updated /xh/ paths for these (implementation) endpoints. Again, no
  app updates required beyond taking the latest Hoist Core plugin.

[Commit Log](https://github.com/xh/hoist-react/compare/v14.2.0...v15.0.0)

## v14.2.0

### 🎁 New Features

* Upgraded hoist-dev-utils to 3.0.3. Client builds now use the latest Webpack 4 and Babel 7 for
  noticeably faster builds and recompiles during CI and at development time.
* GridModel now has a top-level agColumnApi property to provide a direct handle on the ag-Grid
  Column API object.

### ⚙️ Technical

* Support for column groups strengthened with the addition of a dedicated ColumnGroup sibling class
  to Column. This includes additional internal refactoring to reduce unnecessary cloning of Column
  configurations and provide a more managed path for Column updates. Public APIs did not change.
  (#694)

### 📚 Libraries

* Blueprint Core `3.6.1 -> 3.7.0`
* Blueprint Datetime `3.2.0 -> 3.3.0`
* Fontawesome `5.3.x -> 5.4.x`
* MobX `5.1.2 -> 5.5.0`
* Router5 `6.5.0 -> 6.6.0`

[Commit Log](https://github.com/xh/hoist-react/compare/v14.1.3...v14.2.0)

## v14.1.3

### 🐞 Bug Fixes

* Ensure JsonInput reacts properly to value changes.

### ⚙️ Technical

* Block user pinning/unpinning in Grid via drag-and-drop - pending further work via #687.
* Support "now" as special token for dateIs min/max validation rules.
* Tweak grouped grid row background color.

[Commit Log](https://github.com/xh/hoist-react/compare/v14.1.1...v14.1.3)

## v14.1.1

### 🐞 Bug Fixes

* Fixes GridModel support for row-level grouping at same time as column grouping.

[Commit Log](https://github.com/xh/hoist-react/compare/v14.1.0...v14.1.1)

## v14.1.0

### 🎁 New Features

* GridModel now supports multiple levels of row grouping. Pass the public setGroupBy() method an
  array of string column IDs, or a falsey value / empty array to ungroup. Note that the public and
  observable groupBy property on GridModel will now always be an array, even if the grid is not
  grouped or has only a single level of grouping.
* GridModel exposes public expandAll() and collapseAll() methods for grouped / tree grids, and
  StoreContextMenu supports a new "expandCollapseAll" string token to insert context menu items.
  These are added to the default menu, but auto-hide when the grid is not in a grouped state.
* The Grid component provides a new onKeyDown prop, which takes a callback and will fire on any
  keypress targeted within the Grid. Note such a handler is not provided directly by ag-Grid.
* The Column class supports pinned as a top-level config. Supports passing true to pin to the left.

### 🐞 Bug Fixes

* Updates to Grid column widths made via ag-Grid's "autosize to fit" API are properly persisted to
  grid state.

[Commit Log](https://github.com/xh/hoist-react/compare/v14.0.0...v14.1.0)

## v14.0.0

* Along with numerous bug fixes, v14 brings with it a number of important enhancements for grids,
  including support for tree display, 'action' columns, and absolute value sorting. It also includes
  some new controls and improvement to focus display.

### 💥 Breaking Changes

* The signatures of the Column.elementRenderer and Column.renderer have been changed to be
  consistent with each other, and more extensible. Each takes two arguments -- the value to be
  rendered, and a single bundle of metadata.
* StoreContextMenuAction has been renamed to RecordAction. Its action property has been renamed to
  actionFn for consistency and clarity.
* LocalStore : The method LocalStore.processRawData no longer takes an array of all records, but
  instead takes just a single record. Applications that need to operate on all raw records in bulk
  should do so before presenting them to LocalStore. Also, LocalStores template methods for override
  have also changed substantially, and sub-classes that rely on these methods will need to be
  adjusted accordingly.

### 🎁 New Features

#### Grid

* The Store API now supports hierarchical datasets. Applications need to simply provide raw data for
  records with a "children" property containing the raw data for their children.
* Grid supports a 'TreeGrid' mode. To show a tree grid, bind the GridModel to a store containing
  hierarchical data (as above), set treeMode: true on the GridModel, and specify a column to display
  the tree controls (isTreeColumn: true)
* Grid supports absolute sorting for numerical columns. Specify absSort: true on your column config
  to enable. Clicking the grid header will now cycle through ASC > DESC > DESC (abs) sort modes.
* Grid supports an 'Actions' column for one-click record actions. See cmp/desktop/columns/actionCol.
* A new showHover prop on the desktop Grid component will highlight the hovered row with default
  styling. A new GridModel.rowClassFn callback was added to support per-row custom classes based on
  record data.
* A new ExportFormat.LONG_TEXT format has been added, along with a new Column.exportWidth config.
  This supports exporting columns that contain long text (e.g. notes) as multi-line cells within
  Excel.

#### Other Components

* RadioInput and ButtonGroupInput have been added to the desktop/cmp/form package.
* DateInput now has support for entering and displaying time values.
* NumberInput displays its unformatted value when focused.
* Focused components are now better highlighted, with additional CSS vars provided to customize as
  needed.

### 🐞 Bug Fixes

* Calls to GridModel.setGroupBy() work properly not only on the first, but also all subsequent calls
  (#644).
* Background / style issues resolved on several input components in dark theme (#657).
* Grid context menus appear properly over other floating components.

### 📚 Libraries

* React `16.5.1 -> 16.5.2`
* router5 `6.4.2 -> 6.5.0`
* CodeMirror, Highcharts, and MobX patch updates

[Commit Log](https://github.com/xh/hoist-react/compare/v13.0.0...v14.0.0)

## v13.0.0

🍀Lucky v13 brings with it a number of enhancements for forms and validation, grouped column support
in the core Grid API, a fully wrapped MultiSelect component, decorator syntax adjustments, and a
number of other fixes and enhancements.

It also includes contributions from new ExHI team members Arjun and Brendan. 🎉

### 💥 Breaking Changes

* The core `@HoistComponent`, `@HoistService`, and `@HoistModel` decorators are **no longer
  parameterized**, meaning that trailing `()` should be removed after each usage. (#586)
* The little-used `hoistComponentFactory()` method was also removed as a further simplification
  (#587).
* The `HoistField` superclass has been renamed to `HoistInput` and the various **desktop form
  control components have been renamed** to match (55afb8f). Apps using these components (which will
  likely be most apps) will need to adapt to the new names.
    * This was done to better distinguish between the input components and the upgraded Field
      concept on model classes (see below).

### 🎁 New Features

⭐️ **Forms and Fields** have been a major focus of attention, with support for structured data
fields added to Models via the `@FieldSupport` and `@field()` decorators.

* Models annotated with `@FieldSupport` can decorate member properties with `@field()`, making those
  properties observable and settable (with a generated `setXXX()` method).
* The `@field()` decorators themselves can be passed an optional display label string as well as
  zero or more *validation rules* to define required constraints on the value of the field.
* A set of predefined constraints is provided within the toolkit within the `/field/` package.
* Models using `FieldSupport` should be sure to call the `initFields()` method installed by the
  decorator within their constructor. This method can be called without arguments to generally
  initialize the field system, or it can be passed an object of field names to initial/default
  values, which will set those values on the model class properties and provide change/dirty
  detection and the ability to "reset" a form.
* A new `FormField` UI component can be used to wrap input components within a form. The `FormField`
  wrapper can accept the source model and field name, and will apply those to its child input. It
  leverages the Field model to automatically display a label, indicate required fields, and print
  validation error messages. This new component should be the building-block for most non-trivial
  forms within an application.

Other enhancements include:

* **Grid columns can be grouped**, with support for grouping added to the grid state management
  system, column chooser, and export manager (#565). To define a column group, nest column
  definitions passed to `GridModel.columns` within a wrapper object of the
  form `{headerName: 'My group', children: [...]}`.

(Note these release notes are incomplete for this version.)

[Commit Log](https://github.com/xh/hoist-react/compare/v12.1.2...v13.0.0)

## v12.1.2

### 🐞 Bug Fixes

* Fix casing on functions generated by `@settable` decorator
  (35c7daa209a4205cb011583ebf8372319716deba).

[Commit Log](https://github.com/xh/hoist-react/compare/v12.1.1...v12.1.2)

## v12.1.1

### 🐞 Bug Fixes

* Avoid passing unknown HoistField component props down to Blueprint select/checkbox controls.

### 📚 Libraries

* Rollback update of `@blueprintjs/select` package `3.1.0 -> 3.0.0` - this included breaking API
  changes and will be revisited in #558.

[Commit Log](https://github.com/xh/hoist-react/compare/v12.1.0...v12.1.1)

## v12.1.0

### 🎁 New Features

* New `@bindable` and `@settable` decorators added for MobX support. Decorating a class member
  property with `@bindable` makes it a MobX `@observable` and auto-generates a setter method on the
  class wrapped in a MobX `@action`.
* A `fontAwesomeIcon` element factory is exported for use with other FA icons not enumerated by the
  `Icon` class.
* CSS variables added to control desktop Blueprint form control margins. These remain defaulted to
  zero, but now within CSS with support for variable overrides. A Blueprint library update also
  brought some changes to certain field-related alignment and style properties. Review any form
  controls within apps to ensure they remain aligned as desired
  (8275719e66b4677ec5c68a56ccc6aa3055283457 and df667b75d41d12dba96cbd206f5736886cb2ac20).

### 🐞 Bug Fixes

* Grid cells are fully refreshed on a data update, ensuring cell renderers that rely on data other
  than their primary display field are updated (#550).
* Grid auto-sizing is run after a data update, ensuring flex columns resize to adjust for possible
  scrollbar visibility changes (#553).
* Dropdown fields can be instantiated with fewer required properties set (#541).

### 📚 Libraries

* Blueprint `3.0.1 -> 3.4.0`
* FontAwesome `5.2.0 -> 5.3.0`
* CodeMirror `5.39.2 -> 5.40.0`
* MobX `5.0.3 -> 5.1.0`
* router5 `6.3.0 -> 6.4.2`
* React `16.4.1 -> 16.4.2`

[Commit Log](https://github.com/xh/hoist-react/compare/v12.0.0...v12.1.0)

## v12.0.0

Hoist React v12 is a relatively large release, with multiple refactorings around grid columns,
`elemFactory` support, classNames, and a re-organization of classes and exports within `utils`.

### 💥 Breaking Changes

#### ⭐️ Grid Columns

**A new `Column` class describes a top-level API for columns and their supported options** and is
intended to be a cross-platform layer on top of ag-Grid and TBD mobile grid implementations.

* The desktop `GridModel` class now accepts a collection of `Column` configuration objects to define
  its available columns.
* Columns may be configured with `flex: true` to cause them to stretch all available horizontal
  space within a grid, sharing it equally with any other flex columns. However note that this should
  be used sparingly, as flex columns have some deliberate limitations to ensure stable and
  consistent behavior. Most noticeably, they cannot be resized directly by users. Often, a best
  practice will be to insert an `emptyFlexCol` configuration as the last column in a grid - this
  will avoid messy-looking gaps in the layout while not requiring a data-driven column be flexed.
* User customizations to column widths are now saved if the GridModel has been configured with a
  `stateModel` key or model instance - see `GridStateModel`.
* Columns accept a `renderer` config to format text or HTML-based output. This is a callback that is
  provided the value, the row-level record, and a metadata object with the column's `colId`. An
  `elementRenderer` config is also available for cells that should render a Component.
* An `agOptions` config key continues to provide a way to pass arbitrary options to the underlying
  ag-Grid instance (for desktop implementations). This is considered an "escape hatch" and should be
  used with care, but can provide a bridge to required ag-Grid features as the Hoist-level API
  continues to develop.
* The "factory pattern" for Column templates / defaults has been removed, replaced by a simpler
  approach that recommends exporting simple configuration partials and spreading them into
  instance-specific column configs.
* See 0798f6bb20092c59659cf888aeaf9ecb01db52a6 for primary commit.

#### ⭐️ Element Factory, LayoutSupport, BaseClassName

Hoist provides core support for creating components via a factory pattern, powered by the `elem()`
and `elemFactory()` methods. This approach remains the recommended way to instantiate component
elements, but was **simplified and streamlined**.

* The rarely used `itemSpec` argument was removed (this previously applied defaults to child items).
* Developers can now also use JSX to instantiate all Hoist-provided components while still taking
  advantage of auto-handling for layout-related properties provided by the `LayoutSupport` mixin.
    * HoistComponents should now spread **`...this.getLayoutProps()`** into their outermost rendered
      child to enable promotion of layout properties.
* All HoistComponents can now specify a **baseClassName** on their component class and should pass
  `className: this.getClassName()` down to their outermost rendered child. This allows components to
  cleanly layer on a base CSS class name with any instance-specific classes.
* See 8342d3870102ee9bda4d11774019c4928866f256 for primary commit.

#### ⭐️ Panel resizing / collapsing

**The `Panel` component now takes a `sizingModel` prop to control and encapsulate newly built-in
resizing and collapsing behavior** (#534).

* See the `PanelSizingModel` class for configurable details, including continued support for saving
  sizing / collapsed state as a user preference.
* **The standalone `Resizable` component was removed** in favor of the improved support built into
  Panel directly.

#### Other

* Two promise-related models have been combined into **a new, more powerful `PendingTaskModel`**,
  and the `LoadMask` component has been removed and consolidated into `Mask`
  (d00a5c6e8fc1e0e89c2ce3eef5f3e14cb842f3c8).
    * `Panel` now exposes a single `mask` prop that can take either a configured `mask` element or a
      simple boolean to display/remove a default mask.
* **Classes within the `utils` package have been re-organized** into more standardized and scalable
  namespaces. Imports of these classes will need to be adjusted.

### 🎁 New Features

* **The desktop Grid component now offers a `compact` mode** with configurable styling to display
  significantly more data with reduced padding and font sizes.
* The top-level `AppBar` refresh button now provides a default implementation, calling a new
  abstract `requestRefresh()` method on `HoistApp`.
* The grid column chooser can now be configured to display its column groups as initially collapsed,
  for especially large collections of columns.
* A new `XH.restoreDefaultsAsync()` method provides a centralized way to wipe out user-specific
  preferences or customizations (#508).
* Additional Blueprint `MultiSelect`, `Tag`, and `FormGroup` controls re-exported.

### 🐞 Bug Fixes

* Some components were unintentionally not exporting their Component class directly, blocking JSX
  usage. All components now export their class.
* Multiple fixes to `DayField` (#531).
* JsonField now responds properly when switching from light to dark theme (#507).
* Context menus properly filter out duplicated separators (#518).

[Commit Log](https://github.com/xh/hoist-react/compare/v11.0.0...v12.0.0)

## v11.0.0

### 💥 Breaking Changes

* **Blueprint has been upgraded to the latest 3.x release.** The primary breaking change here is the
  renaming of all `pt-` CSS classes to use a new `bp3-` prefix. Any in-app usages of the BP
  selectors will need to be updated. See the
  [Blueprint "What's New" page](http://blueprintjs.com/docs/#blueprint/whats-new-3.0).
* **FontAwesome has been upgraded to the latest 5.2 release.** Only the icons enumerated in the
  Hoist `Icon` class are now registered via the FA `library.add()` method for inclusion in bundled
  code, resulting in a significant reduction in bundle size. Apps wishing to use other FA icons not
  included by Hoist must import and register them - see the
  [FA React Readme](https://github.com/FortAwesome/react-fontawesome/blob/master/README.md) for
  details.
* **The `mobx-decorators` dependency has been removed** due to lack of official support for the
  latest MobX update, as well as limited usage within the toolkit. This package was primarily
  providing the optional `@setter` decorator, which should now be replaced as needed by dedicated
  `@action` setter methods (19cbf86138499bda959303e602a6d58f6e95cb40).

### 🎁 Enhancements

* `HoistComponent` now provides a `getClassNames()` method that will merge any `baseCls` CSS class
  names specified on the component with any instance-specific classes passed in via props (#252).
    * Components that wish to declare and support a `baseCls` should use this method to generate and
      apply a combined list of classes to their outermost rendered elements (see `Grid`).
    * Base class names have been added for relevant Hoist-provided components - e.g. `.xh-panel` and
      `.xh-grid`. These will be appended to any instance class names specified within applications
      and be available as public CSS selectors.
* Relevant `HoistField` components support inline `leftIcon` and `rightElement` props. `DayField`
  adds support for `minDay / maxDay` props.
* Styling for the built-in ag-Grid loading overlay has been simplified and improved (#401).
* Grid column definitions can now specify an `excludeFromExport` config to drop them from
  server-generated Excel/CSV exports (#485).

### 🐞 Bug Fixes

* Grid data loading and selection reactions have been hardened and better coordinated to prevent
  throwing when attempting to set a selection before data has been loaded (#484).

### 📚 Libraries

* Blueprint `2.x -> 3.x`
* FontAwesome `5.0.x -> 5.2.x`
* CodeMirror `5.37.0 -> 5.39.2`
* router5 `6.2.4 -> 6.3.0`

[Commit Log](https://github.com/xh/hoist-react/compare/v10.0.1...v11.0.0)

## v10.0.1

### 🐞 Bug Fixes

* Grid `export` context menu token now defaults to server-side 'exportExcel' export.
    * Specify the `exportLocal` token to return a menu item for local ag-Grid export.
* Columns with `field === null` skipped for server-side export (considered spacer / structural
  columns).

## v10.0.0

### 💥 Breaking Changes

* **Access to the router API has changed** with the `XH` global now exposing `router` and
  `routerState` properties and a `navigate()` method directly.
* `ToastManager` has been deprecated. Use `XH.toast` instead.
* `Message` is no longer a public class (and its API has changed). Use `XH.message/confirm/alert`
  instead.
* Export API has changed. The Built-in grid export now uses more powerful server-side support. To
  continue to use local AG based export, call method `GridModel.localExport()`. Built-in export
  needs to be enabled with the new property on `GridModel.enableExport`. See `GridModel` for more
  details.

### 🎁 Enhancements

* New Mobile controls and `AppContainer` provided services (impersonation, about, and version bars).
* Full-featured server-side Excel export for grids.

### 🐞 Bug Fixes

* Prevent automatic zooming upon input focus on mobile devices (#476).
* Clear the selection when showing the context menu for a record which is not already selected
  (#469).
* Fix to make lockout script readable by Compatibility Mode down to IE5.

### 📚 Libraries

* MobX `4.2.x -> 5.0.x`

[Commit Log](https://github.com/xh/hoist-react/compare/v9.0.0...v10.0.0)

## v9.0.0

### 💥 Breaking Changes

* **Hoist-provided mixins (decorators) have been refactored to be more granular and have been broken
  out of `HoistComponent`.**
    * New discrete mixins now exist for `LayoutSupport` and `ContextMenuSupport` - these should be
      added directly to components that require the functionality they add for auto-handling of
      layout-related props and support for showing right-click menus. The corresponding options on
      `HoistComponent` that used to enable them have been removed.
    * For consistency, we have also renamed `EventTarget -> EventSupport` and `Reactive ->
      ReactiveSupport` mixins. These both continue to be auto-applied to HoistModel and HoistService
      classes, and ReactiveSupport enabled by default in HoistComponent.
* **The Context menu API has changed.** The `ContextMenuSupport` mixin now specifies an abstract
  `getContextMenuItems()` method for component implementation (replacing the previous
  `renderContextMenu()` method). See the new [`ContextMenuItem` class for what these items support,
  as well as several static default items that can be used.
    * The top-level `AppContainer` no longer provides a default context menu, instead allowing the
      browser's own context menu to show unless an app / component author has implemented custom
      context-menu handling at any level of their component hierarchy.

### 🐞 Bug Fixes

* TabContainer active tab can become out of sync with the router state (#451)
    * ⚠️ Note this also involved a change to the `TabContainerModel` API - `activateTab()` is now
      the public method to set the active tab and ensure both the tab and the route land in the
      correct state.
* Remove unintended focused cell borders that came back with the prior ag-Grid upgrade.

[Commit Log](https://github.com/xh/hoist-react/compare/v8.0.0...v9.0.0)

## v8.0.0

Hoist React v8 brings a big set of improvements and fixes, some API and package re-organizations,
and ag-Grid upgrade, and more. 🚀

### 💥 Breaking Changes

* **Component package directories have been re-organized** to provide better symmetry between
  pre-existing "desktop" components and a new set of mobile-first component. Current desktop
  applications should replace imports from `@xh/hoist/cmp/xxx` with `@xh/hoist/desktop/cmp/xxx`.
    * Important exceptions include several classes within `@xh/hoist/cmp/layout/`, which remain
      cross-platform.
    * `Panel` and `Resizable` components have moved to their own packages in
      `@xh/hoist/desktop/cmp/panel` and `@xh/hoist/desktop/cmp/resizable`.
* **Multiple changes and improvements made to tab-related APIs and components.**
    * The `TabContainerModel` constructor API has changed, notably `children` -> `tabs`, `useRoutes`
      ->
      `route` (to specify a starting route as a string) and `switcherPosition` has moved from a
      model config to a prop on the `TabContainer` component.
    * `TabPane` and `TabPaneModel` have been renamed `Tab` and `TabModel`, respectively, with
      several related renames.
* **Application entry-point classes decorated with `@HoistApp` must implement the new getter method
  `containerClass()`** to specify the platform specific component used to wrap the app's
  `componentClass`.
    * This will typically be `@xh/hoist/[desktop|mobile]/AppContainer` depending on platform.

### 🎁 New Features

* **Tab-related APIs re-worked and improved**, including streamlined support for routing, a new
  `tabRenderMode` config on `TabContainerModel`, and better naming throughout.
* **Ag-grid updated to latest v18.x** - now using native flex for overall grid layout and sizing
  controls, along with multiple other vendor improvements.
* Additional `XH` API methods exposed for control of / integration with Router5.
* The core `@HoistComponent` decorated now installs a new `isDisplayed` getter to report on
  component visibility, taking into account the visibility of its ancestors in the component tree.
* Mobile and Desktop app package / component structure made more symmetrical (#444).
* Initial versions of multiple new mobile components added to the toolkit.
* Support added for **`IdleService` - automatic app suspension on inactivity** (#427).
* Hoist wrapper added for the low-level Blueprint **button component** - provides future hooks into
  button customizations and avoids direct BP import (#406).
* Built-in support for collecting user feedback via a dedicated dialog, convenient XH methods and
  default appBar button (#379).
* New `XH.isDevelopmentMode` constant added, true when running in local Webpack dev-server mode.
* CSS variables have been added to customize and standardize the Blueprint "intent" based styling,
  with defaults adjusted to be less distracting (#420).

### 🐞 Bug Fixes

* Preference-related events have been standardized and bugs resolved related to pushAsync() and the
  `prefChange` event (ee93290).
* Admin log viewer auto-refreshes in tail-mode (#330).
* Distracting grid "loading" overlay removed (#401).
* Clipboard button ("click-to-copy" functionality) restored (#442).

[Commit Log](https://github.com/xh/hoist-react/compare/v7.2.0...v8.0.0)

## v7.2.0

### 🎁 New Features

+ Admin console grids now outfitted with column choosers and grid state. #375
+ Additional components for Onsen UI mobile development.

### 🐞 Bug Fixes

+ Multiple improvements to the Admin console config differ. #380 #381 #392

[Commit Log](https://github.com/xh/hoist-react/compare/v7.1.0...v7.2.0)

## v7.1.0

### 🎁 New Features

* Additional kit components added for Onsen UI mobile development.

### 🐞 Bug Fixes

* Dropdown fields no longer default to `commitOnChange: true` - avoiding unexpected commits of
  type-ahead query values for the comboboxes.
* Exceptions thrown from FetchService more accurately report the remote host when unreachable, along
  with some additional enhancements to fetch exception reporting for clarity.

[Commit Log](https://github.com/xh/hoist-react/compare/v7.0.0...v7.1.0)

## v7.0.0

### 💥 Breaking Changes

* **Restructuring of core `App` concept** with change to new `@HoistApp` decorator and conventions
  around defining `App.js` and `AppComponent.js` files as core app entry points. `XH.app` now
  installed to provide access to singleton instance of primary app class. See #387.

### 🎁 New Features

* **Added `AppBar` component** to help further standardize a pattern for top-level application
  headers.
* **Added `SwitchField` and `SliderField`** form field components.
* **Kit package added for Onsen UI** - base component library for mobile development.
* **Preferences get a group field for better organization**, parity with AppConfigs. (Requires
  hoist-core 3.1.x.)

### 🐞 Bug Fixes

* Improvements to `Grid` component's interaction with underlying ag-Grid instance, avoiding extra
  renderings and unwanted loss of state. 03de0ae7

[Commit Log](https://github.com/xh/hoist-react/compare/v6.0.0...v7.0.0)

## v6.0.0

### 💥 Breaking Changes

* API for `MessageModel` has changed as part of the feature addition noted below, with `alert()` and
  `confirm()` replaced by `show()` and new `XH` convenience methods making the need for direct calls
  rare.
* `TabContainerModel` no longer takes an `orientation` prop, replaced by the more flexible
  `switcherPosition` as noted below.

### 🎁 New Features

* **Initial version of grid state** now available, supporting easy persistence of user grid column
  selections and sorting. The `GridModel` constructor now takes a `stateModel` argument, which in
  its simplest form is a string `xhStateId` used to persist grid state to local storage. See the
  `GridStateModel` class for implementation details. #331
* The **Message API** has been improved and simplified, with new `XH.confirm()` and `XH.alert()`
  methods providing an easy way to show pop-up alerts without needing to manually construct or
  maintain a `MessageModel`. #349
* **`TabContainer` components can now be controlled with a remote `TabSwitcher`** that does not need
  to be directly docked to the container itself. Specify `switcherPosition:none` on the
  `TabContainerModel` to suppress showing the switching affordance on the tabs themselves and
  instantiate a `TabSwitcher` bound to the same model to control a tabset from elsewhere in the
  component hierarchy. In particular, this enabled top-level application tab navigation to move up
  into the top toolbar, saving vertical space in the layout. #368
* `DataViewModel` supports an `emptyText` config.

### 🐞 Bugfixes

* Dropdown fields no longer fire multiple commit messages, and no longer commit partial entries
  under some circumstances. #353 and #354
* Grids resizing fixed when shrinking the containing component. #357

[Commit Log](https://github.com/xh/hoist-react/compare/v5.0.0...v6.0.0)

## v5.0.0

### 💥 Breaking Changes

* **Multi environment configs have been unwound** See these release notes/instructions for how to
  migrate: https://github.com/xh/hoist-core/releases/tag/release-3.0.0
* **Breaking change to context menus in dataviews and grids not using the default context menu:**
  StoreContextMenu no longer takes an array of items as an argument to its constructor. Instead it
  takes a configuration object with an ‘items’ key that will point to any current implementation’s
  array of items. This object can also contain an optional gridModel argument which is intended to
  support StoreContextMenuItems that may now be specified as known ‘hoist tokens’, currently limited
  to a ‘colChooser’ token.

### 🎁 New Features

* Config differ presents inline view, easier to read diffs now.
* Print Icon added!

### 🐞 Bugfixes

* Update processFailedLoad to loadData into gridModel store, Fixes #337
* Fix regression to ErrorTracking. Make errorTrackingService safer/simpler to call at any point in
  life-cycle.
* Fix broken LocalStore state.
* Tweak flex prop for charts. Side by side charts in a flexbox now auto-size themselves! Fixes #342
* Provide token parsing for storeContextMenus. Context menus are all grown up! Fixes #300

## v4.0.1

### 🐞 Bugfixes

* DataView now properly re-renders its items when properties on their records change (and the ID
  does not)

## v4.0.0

### 💥 Breaking Changes

* **The `GridModel` selection API has been reworked for clarity.** These models formerly exposed
  their selectionModel as `grid.selection` - now that getter returns the selected records. A new
  `selectedRecord` getter is also available to return a single selection, and new string shortcut
  options are available when configuring GridModel selection behavior.
* **Grid components can now take an `agOptions` prop** to pass directly to the underlying ag-grid
  component, as well as an `onRowDoubleClicked` handler function.
  16be2bfa10e5aab4ce8e7e2e20f8569979dd70d1

### 🎁 New Features

* Additional core components have been updated with built-in `layoutSupport`, allowing developers to
  set width/height/flex and other layout properties directly as top-level props for key comps such
  as Grid, DataView, and Chart. These special props are processed via `elemFactory` into a
  `layoutConfig` prop that is now passed down to the underlying wrapper div for these components.
  081fb1f3a2246a4ff624ab123c6df36c1474ed4b

### 🐞 Bugfixes

* Log viewer tail mode now working properly for long log files - #325

## v3.0.1

### 🐞 Bugfixes

* FetchService throws a dedicated exception when the server is unreachable, fixes a confusing
  failure case detailed in #315

## v3.0.0

### 💥 Breaking Changes

* **An application's `AppModel` class must now implement a new `checkAccess()` method.** This method
  is passed the current user, and the appModel should determine if that user should see the UI and
  return an object with a `hasAccess` boolean and an optional `message` string. For a return with
  `hasAccess: false`, the framework will render a lockout panel instead of the primary UI.
  974c1def99059f11528c476f04e0d8c8a0811804
    * Note that this is only a secondary level of "security" designed to avoid showing an
      unauthorized user a confusing / non-functional UI. The server or any other third-party data
      sources must always be the actual enforcer of access to data or other operations.
* **We updated the APIs for core MobX helper methods added to component/model/service classes.** In
  particular, `addReaction()` was updated to take a more declarative / clear config object.
  8169123a4a8be6940b747e816cba40bd10fa164e
    * See Reactive.js - the mixin that provides this functionality.

### 🎁 New Features

* Built-in client-side lockout support, as per above.

### 🐞 Bugfixes

* None

------------------------------------------

Copyright © 2021 Extremely Heavy Industries Inc. - all rights reserved

------------------------------------------

📫☎️🌎 info@xh.io | https://xh.io/contact<|MERGE_RESOLUTION|>--- conflicted
+++ resolved
@@ -5,6 +5,7 @@
 ### 🐞 New Features
 
 * A `DashCanvasViewModel` now supports `headerItems` and `extraMenuItems`
+* Added `TabContainerModel.refreshContextModel`, allowing apps to programmatically load a TabContainer.
 
 [Commit Log](https://github.com/xh/hoist-react/compare/v49.0.0...develop)
 
@@ -27,13 +28,8 @@
   each side, to keep the two sides clearly distinguished from each other.
 * New `xhChangelogConfig.limitToRoles` soft-config allows the in-app changelog (aka release notes)
   to be gated to a subset of users based on their role.
-<<<<<<< HEAD
-* Add support for Map and WeakMap collections in LangUtils.getOrCreate
-* Added `TabContainerModel.refreshContextModel`, allowing apps to programmatically load a TabContainer.
-=======
 * Add support for `Map` and `WeakMap` collections in `LangUtils.getOrCreate()`.
 * Mobile `textInput` now accepts an `enableClear` property with a default value of false.
->>>>>>> 463f16b8
 
 ### 💥 Breaking Changes
 
