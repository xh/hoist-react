--- conflicted
+++ resolved
@@ -15,6 +15,7 @@
 * Mobile `NavigatorModel` provides a new 'pull down' gesture to refresh the app.
   This gesture is enabled by default, but can be disabled via the `pullDownToRefresh` flag.
 * `RecordAction` now supports a `className` config.
+* New `selectedIds` getter on `GridModel` to get the IDs of currently selected records.
 
 ### 💥 Breaking Changes
 
@@ -28,24 +29,6 @@
 * `PendingTaskModel` has been replaced by the new `TaskObserver` in `@xh/hoist/core`.
 * The `model` prop on `LoadingIndicator` and `Mask` has been replaced with `bind`.  Provide one or
   more `TaskObserver`s to this prop.
-
-### ✨ Style
-* Higher contrast on grid context menus for improved legibility.
-
-
-[Commit Log](https://github.com/xh/hoist-react/compare/v41.3.0...develop)
-
-## v41.3.0 - 2021-08-09
-
-### 🎁 New Features
-
-* New `Cube` aggregators `ChildCountAggregator` and `LeafCountAggregator`.
-<<<<<<< HEAD
-* Mobile `NavigatorModel` provides a new "swipe" gesture to go back in the page stack.
-This is enabled by default, but may be turned off via the new `swipeToGoBack` prop.
-* New `selectedIds` getter on `GridModel` to get the IDs of currently selected records.
-
-### 💥 Breaking Changes
 * Renamed similar getters for consistency in several models:
     + `selectedRecordId` has been renamed to `selectedId` in `GridModel`, `StoreSelectionModel`, and
       `DataViewModel`
@@ -54,14 +37,23 @@
     + `singleRecord`, `records`, and `ids` have been renamed to `selectedRecord`, `selectedRecords`,
       and `selectedIds`, respectively, in `StoreSelectionModel`
 
-=======
+### ✨ Style
+* Higher contrast on grid context menus for improved legibility.
+
+
+[Commit Log](https://github.com/xh/hoist-react/compare/v41.3.0...develop)
+
+## v41.3.0 - 2021-08-09
+
+### 🎁 New Features
+
+* New `Cube` aggregators `ChildCountAggregator` and `LeafCountAggregator`.
 * Mobile `NavigatorModel` provides a new "swipe" gesture to go back in the page stack. This is
   enabled by default, but may be turned off via the new `swipeToGoBack` prop.
 * Client error reports now include the full URL for additional troubleshooting context.
   * Note apps must update their server-side to `hoist-core v9.3` or greater to persist URLs with
     error reports (although this is _not_ a general or hard requirement for taking this version of
     hoist-react).
->>>>>>> 5286f129
 
 [Commit Log](https://github.com/xh/hoist-react/compare/v41.2.0...v41.3.0)
 
