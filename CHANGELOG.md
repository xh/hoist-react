# Changelog

## v48.0.1 - 2022-04-22

### 🐞 Bug Fixes

* Improve default rendering to call `toString()` on non-react elements returned by renderers.
* Fixed issue with `model` property missing from `Model.componentProps` under certain conditions.

[Commit Log](https://github.com/xh/hoist-react/compare/v48.0.0...v48.0.1)

## v48.0.0 - 2022-04-21

### 🎁 New Features

* A new `DashCanvas` layout component for creating scrollable dashboards that allow users to
  manually place and size their widgets using a grid-based layout. Note that this component is in
  beta and its API is subject to change.
* FontAwesome upgraded to v6. This includes redesigns of the majority of bundled icons - please
  check your app's icon usages carefully.
* Enhancements to admin log viewer. Log file metadata (size & last modified) available with
  optional upgrade to `hoist-core >= 13.2`.
* Mobile `Dialog` will scroll internally if taller than the screen.
* Configs passed to `XH.message()` and its variants now take an optional `className` to apply to the
  message dialog.
* `fmtQuantity` now displays values greater than one billion with `b` unit, similar to current
  handling of millions with `m`.

### 💥 Breaking Changes

* Hoist now requires ag-Grid v27.2.0 or higher - update your ag-Grid dependency in your app's
  `package.json` file. See the [ag-Grid Changelog](https://www.ag-grid.com/changelog) for details.
  NOTE that ag-Grid 27 includes a big breaking change to render cell contents via native React
  elements rather than HTML, along with other major API changes. To accommodate these changes, the
  following changes are required in Hoist apps:
    * `Column.renderer` must now return a React Element rather than an HTML string (plain strings
      are also OK, but any formatting must be done via React). Please review your app grids and
      update any custom renderers accordingly. `Column.elementRenderer` has been removed.
    * `DataViewModel.elementRenderer` has been renamed `DataViewModel.renderer`.
    * Formatter methods and renderers (e.g. `fmtNumber`, `numberRenderer`, etc.) now return React
      Elements by default. The `asElement` option to these functions has been removed. Use the
      new `asHtml` option to return an HTML string where required.
    * The `isPopup` argument to `useInlineEditorModel()` has been removed. If you want to display
      your inline editor in a popup, you must set the new flag `Column.editorIsPopup` to `true`.
* Deprecated message configs `confirmText`, `confirmIntent`, `cancelText`, `cancelIntent` have been
  removed.

### 🐞 Bug Fixes

* Set ag-Grid's `suppressLastEmptyLineOnPaste` to true to work around a bug with Excel (Windows)
  that adds an empty line beneath the range pasted from the clipboard in editable grids.
* Fixes an issue where `NumberInput` would initially render blank values if `max` or `min` were
  set.
* Fixes an issue where tree maps would always show green for a `heatValue` of zero.

### 📚 Libraries
<<<<<<< HEAD
* react `17.0.1 > 18.0.0`
* react-dom `17.0.1 > 18.0.0`
=======

* @fortawesome/fontawesome-pro `5.14 -> 6.1`
>>>>>>> 3b222a72
* mobx `6.3 -> 6.5`
* mobx-react-lite `3.2 -> 3.3`

[Commit Log](https://github.com/xh/hoist-react/compare/v47.1.2...v48.0.0)

## v47.1.2 - 2022-04-01

### 🐞 Bug Fixes

* `FieldFilter`'s check of `committedData` is now null safe. A record with no `committedData` will
  not be filtered out.

[Commit Log](https://github.com/xh/hoist-react/compare/v47.1.1...v47.1.2)

## v47.1.1 - 2022-03-26

### 🎁 New Features

* New "sync with system" theme option - sets the Hoist theme to light/dark based on the user's OS.
* Added `cancelAlign` config to `XH.message()` and variants. Customize to "left" to render
  Cancel and Confirm actions separated by a filler.
* Added `GridModel.restoreDefaultsFn`, an optional function called after `restoreDefaultsAsync`.
  Allows apps to run additional, app-specific logic after a grid has been reset (e.g. resetting
  other, related preferences or state not managed by `GridModel` directly).
* Added `AppSpec.lockoutPanel`, allowing apps to specify a custom component.

### 🐞 Bug Fixes

* Fixed column auto-sizing when `headerName` is/returns an element.
* Fixed bug where subforms were not properly registering as dirty.
* Fixed an issue where `Select` inputs would commit `null` whilst clearing the text input.
* Fixed `Clock` component bug introduced in v47 (configured timezone was not respected).

### 📚 Libraries

* @blueprintjs/core `3.53 -> 3.54`
* @blueprintjs/datetime `3.23 -> 3.24`

[Commit Log](https://github.com/xh/hoist-react/compare/v47.0.1...v47.1.1)

## v47.0.1 - 2022-03-06

### 🐞 Bug Fixes

* Fix to mobile `ColChooser` error re. internal model handling.

[Commit Log](https://github.com/xh/hoist-react/compare/v47.0.0...v47.0.1)

## v47.0.0 - 2022-03-04

### 🎁 New Features

* Version 47 provides new features to simplify the wiring of models to each other and the components
  they render. In particular, it formalizes the existing concept of "linked" HoistModels - models
  created by Hoist via the `creates` directive or the `useLocalModel` hook - and provides them with
  the following new features:
    - an observable `componentProps` property with access to the props of their rendered component.
    - a `lookupModel()` method and a `@lookup` decorator that can be used to acquire references to
      other HoistModels that are ancestors of the model in the component hierarchy.
    - new `onLinked()` and `afterLinked()` lifecycle methods, called when the model's associated
      component is first rendered.
* As before, linked models are auto-loaded and registered for refreshes within the `RefreshContext`
  they reside in, as well as destroyed when their linked component is unmounted. Also note that the
  new features described above are all "opt-in" and should be fully backward compatible with
  existing application code.
* Hoist will now more clearly alert if a model specified via the `uses()` directive cannot be
  resolved. A new `optional` config (default false) supports components with optional models.
* New support in Cube views for aggregators that depend on rows in the data set other than their
  direct children. See new property `Aggregator.dependOnChildrenOnly` and new `AggregationContext`
  argument passed to `Aggregator.aggregate()` and `Aggregator.replace()`
* Clarified internal CSS classes and styling for `FormField`.
    * ⚠️ Note that as part of this change, the `xh-form-field-fill` class name is no longer in use.
      Apps should check for any styles for that class and replace with `.xh-form-field-inner--flex`.

### 🐞 Bug Fixes

* Fixed an issue where the menu would flash open and closed when clicking on the `FilterChooser`
  favorites button.

### 💥 Breaking Changes

* Dashboard widgets no longer receive the `viewModel` prop. Access to the `DashViewModel` within a
  widget should be obtained using either the lookup decorator (i.e. `@lookup(DashViewModel)`)
  or the `lookupModel()` method.

### 📚 Libraries

* @blueprintjs/core `3.52 -> 3.53`

[Commit Log](https://github.com/xh/hoist-react/compare/v46.1.2...v47.0.0)

## v46.1.2 - 2022-02-18

### 🐞 Bug Fixes

* Fixed an issue where column autosize can reset column order under certain circumstances.

[Commit Log](https://github.com/xh/hoist-react/compare/v46.1.1...v46.1.2)

## v46.1.1 - 2022-02-15

### 🐞 Bug Fixes

* Prevent `onClick` for disabled mobile `Buttons`.

[Commit Log](https://github.com/xh/hoist-react/compare/v46.1.0...v46.1.1)

## v46.1.0 - 2022-02-07

### Technical

* This release modifies our workaround to handle the ag-Grid v26 changes to cast all of their node
  ids to strings. The initial approach in v46.0.0 - matching the ag-Grid behavior by casting all
  `StoreRecord` ids to strings - was deemed too problematic for applications and has been reverted.
  Numerical ids in Store are once again fully supported.
* To accommodate the ag-Grid changes, applications that are using ag-Grid APIs (e.g.
  `agApi.getNode()`) should be sure to use the new property `StoreRecord.agId` to locate and compare
  records. We expect such usages to be rare in application code.

### 🎁 New Features

* `XH.showFeedbackDialog()` now takes an optional message to pre-populate within the dialog.
* Admins can now force suspension of individual client apps from the Server > WebSockets tab.
  Intended to e.g. force an app to stop refreshing an expensive query or polling an endpoint removed
  in a new release. Requires websockets to be enabled on both server and client.
* `FormField`s no longer need to specify a child input, and will simply render their readonly
  version if no child is specified. This simplifies the common use-case of fields/forms that are
  always readonly.

### 🐞 Bug Fixes

* `FormField` no longer throw if given a child that did not have `propTypes`.

[Commit Log](https://github.com/xh/hoist-react/compare/v46.0.0...v46.1.0)

## v46.0.0 - 2022-01-25

### 🎁 New Features

* `ExceptionHandler` provides a collection of overridable static properties, allowing you to set
  app-wide default behaviour for exception handling.
* `XH.handleException()` takes new `alertType` option to render error alerts via the familiar
  `dialog` or new `toast` UI.
* `XH.toast()` takes new `actionButtonProps` option to render an action button within a toast.
* New `GridModel.highlightRowOnClick` config adds a temporary highlight class to grid rows on user
  click/tap. Intended to improve UI feedback - especially on mobile, where it's enabled by default.
* New `GridModel.isInEditingMode` observable tracks inline editing start/stop with a built-in
  debounce, avoiding rapid cycling when e.g. tabbing between cells.
* `NumberInput` now supports a new `scaleFactor` prop which will be applied when converting between
  the internal and external values.
* `FilterChooser` now displays more minimal field name suggestions when first focused, as well as a
  new, configurable usage hint (`FilterChooserModel.introHelpText`) above those suggestions.

### 💥 Breaking Changes

* Hoist now requires ag-Grid v26.2.0 or higher - update your ag-Grid dependency in your app's
  `package.json` file. See the [ag-Grid Changelog](https://www.ag-grid.com/changelog) for details.
* `StoreRecord.id` must now be a String. Integers IDs were previously supported, but will be cast
  Strings during record creation.
    * Apps using numeric record IDs for internal or server-side APIs will need to be reviewed and
      updated to handle/convert string values.
    * This change was necessitated by a change to Ag-Grid, which now also requires String IDs for
      its row node APIs.
* `LocalDate` methods `toString()`, `toJSON()`, `valueOf()`, and `isoString()` now all return the
  standard ISO format `YYYY-MM-DD`, consistent with built-in `Date.toISOString()`. Prior versions
  returned`YYYYMMDD`.
* The `stringifyErrorSafely` function has been moved from the `@xh/hoist/exception` package to a
  public method on `XH.exceptionHandler`. (No/little impact expected on app code.)

### 🐞 Bug Fixes

* Fix to incorrect viewport orientation reporting due to laggy mobile resize events and DOM APIs.

[Commit Log](https://github.com/xh/hoist-react/compare/v45.0.2...v46.0.0)

## v45.0.2 - 2022-01-13

### 🎁 New Features

* `FilterChooser` has new `menuWidth` prop, allowing you to specify as width for the dropdown menu
  that is different from the control.

### 🐞 Bug Fixes

* Fixed cache clearing method on Admin Console's Server > Services tab.
* Several fixes to behavior of `GridAutosizeMode.MANAGED`

[Commit Log](https://github.com/xh/hoist-react/compare/v45.0.1...v45.0.2)

## v45.0.1 - 2022-01-07

### 🐞 Bug Fixes

* Fixed a minor bug preventing Hoist apps from running on mobile Blackberry Access (Android)
  browsers

### ⚙️ Technical

* New flag `Store.experimental.castIdToString`

[Commit Log](https://github.com/xh/hoist-react/compare/v45.0.0...v45.0.1)

## v45.0.0 - 2022-01-05

### 🎁 New Features

* Grid filters configured with `GridFilterFieldSpec.enableValues` offer autocomplete suggestions
  for 'Equals' and 'Not Equals' filters.
* `GridFilterFieldSpec` has new `values` and `forceSelection` configs.
* `FilterChooser` displays a list of fields configured for filtering to improve the usability /
  discoverability of the control. Enabled by default, but can be disabled via
  new `suggestFieldsWhenEmpty` model config.
* `TreeMap` uses lightest shading for zero heat, reserving grey for nil.
* New property `Store.reuseRecords` controls if records should be reused across loads based on
  sharing identical (by reference) raw data. NOTE - this behavior was previously always enabled, but
  can be problematic under certain conditions and is not necessary for most applications. Apps with
  large datasets that want to continue to use this caching should set this flag explicitly.
* Grid column filters tweaked with several improvements to usability and styling.
* `LocalDate.get()` now supports both 'YYYY-MM-DD' and 'YYYYMMDD' inputs.
* Mobile `Button` has new `intent`, `minimal` and `outlined` props.

### 💥 Breaking Changes

* `FilterChooserFieldSpec.suggestValues` has been renamed `enableValues`, and now only accepts a
  boolean.
* `Column.exportFormat`, `Column.exportWidth` and the `ExportFormat` enum have been renamed
  `Column.excelFormat`, `Column.excelWidth` and `ExcelFormat` respectively.
* `Store.reuseRecords` must now be explicitly set on Stores with large datasets that wish to cache
  records by raw data identity (see above).
* `Record` class renamed to `StoreRecord` in anticipation of upcoming changes to JavaScript standard
  and to improve compatibility with TypeScript.
    * Not expected to have much or any impact on application code, except potentially JSDoc typings.
* Mobile `Button` no longer supports `modifier` prop. Use `minimal` and `outlined` instead.
* The following deprecated APIs were removed:
    * GridModel.selection
    * GridModel.selectedRecordId
    * StoreSelectionModel.records
    * StoreSelectionModel.ids
    * StoreSelectionModel.singleRecord
    * StoreSelectionModel.selectedRecordId
    * DataViewModel.selection
    * DataViewModel.selectedRecordId
    * RestGridModel.selection
    * LogUtils.withShortDebug
    * Promise.start

### 🐞 Bug Fixes

* `DashContainer` overflow menu still displays when the optional menu button is enabled.
* Charts in fullscreen mode now exit fullscreen mode gracefully before re-rendering.

### 📚 Libraries

* @popperjs/core `2.10 -> 2.11`
* codemirror `5.63 -> 6.65`
* http-status-codes `2.1 -> 2.2`
* prop-types `15.7 -> 15.8`
* store2 `2.12 -> 2.13`
* ua-parser-js `0.7 -> 1.0.2` (re-enables auto-patch updates)

[Commit Log](https://github.com/xh/hoist-react/compare/v44.3.0...v45.0.0)

## v44.3.0 - 2021-12-15

### 🐞 Bug Fixes

* Fixes issue with columns failing to resize on first try.
* Fixes issue preventing use of context menus on iPad.

### 📚 Libraries

* @blueprintjs/core `3.51 -> 3.52`

* [Commit Log](https://github.com/xh/hoist-react/compare/v44.2.0...v44.3.0)

## v44.2.0 - 2021-12-07

### 🎁 New Features

* Desktop inline grid editor `Select` now commits the value immediately on selection.
* `DashContainerModel` now supports an observable `showMenuButton` config which will display a
  button in the stack header for showing the context menu
* Added `GridAutosizeMode.MANAGED` to autosize Grid columns on data or `sizingMode` changes, unless
  the user has manually modified their column widths.
* Copying from Grids to the clipboard will now use the value provided by the `exportValue`
  property on the column.
* Refresh application hotkey is now built into hoist's global hotkeys (shift + r).
* Non-SSO applications will now automatically reload when a request fails due to session timeout.
* New utility methods `withInfo` and `logInfo` provide variants of the existing `withDebug` and
  `logDebug` methods, but log at the more verbose `console.log` level.

### 🐞 Bug Fixes

* Desktop panel splitter can now be dragged over an `iframe` and reliably resize the panel.
* Ensure scrollbar does not appear on multi-select in toolbar when not needed.
* `XH.isPortrait` property fixed so that it no longer changes due to the appearance of the mobile
  keyboard.

[Commit Log](https://github.com/xh/hoist-react/compare/v44.1.0...v44.2.0)

## v44.1.0 - 2021-11-08

### 🎁 New Features

* Changes to App Options are now tracked in the admin activity tab.
* New Server > Environment tab added to Admin Console to display UI server environment variables and
  JVM system properties. (Requires `hoist-core >= 10.1` to enable this optional feature.)
* Provided observable getters `XH.viewportSize`, `XH.isPortrait` and `XH.isLandscape` to allow apps
  to react to changes in viewport size and orientation.

### 🐞 Bug Fixes

* Desktop inline grid editor `DateInput` now reliably shows its date picker pop-up aligned with the
  grid cell under edit.
* Desktop `Select.hideDropdownIndicator` now defaults to `true` on tablet devices due to UX bugs
  with the select library component and touch devices.
* Ensure `Column.autosizeBufferPx` is respected if provided.

### ✨ Style

* New `--xh-menu-item` CSS vars added, with tweaks to default desktop menu styling.
* Highlight background color added to mobile menu items while pressed.

[Commit Log](https://github.com/xh/hoist-react/compare/v44.0.0...v44.1.0)

## v44.0.0 - 2021-10-26

⚠ NOTE - apps must update to `hoist-core >= 10.0.0` when taking this hoist-react update.

### 🎁 New Features

* TileFrame now supports new `onLayoutChange` callback prop.

### 🐞 Bug Fixes

* Field Filters in data package now act only on the `committed` value of the record. This stabilizes
  filtering behavior in editable grids.
* `JsonBlobService.updateAsync()` now supports data modifications with `null` values.
* Fixes an issue with Alert Banner not broadcasting to all users.
* Selected option in `Select` now scrolls into view on menu open.

### 💥 Breaking Changes

* Update required to `hoist-core >= 10.0.0` due to changes in `JsonBlobService` APIs and the
  addition of new, dedicated endpoints for Alert Banner management.

[Commit Log](https://github.com/xh/hoist-react/compare/v43.2.0...v44.0.0)

## v43.2.0 - 2021-10-14

### 🎁 New Features

* Admins can now configure an app-wide alert banner via a new tab in the Hoist Admin console.
  Intended to alert users about planned maintenance / downtime, known problems with data or upstream
  systems, and other similar use cases.
* Minor re-org of the Hoist Admin console tabs. Panels relating primarily to server-side features
  (including logging) are now grouped under a top-level "Server" tab. Configs have moved under
  "General" with the new Alert Banner feature.

### 🐞 Bug Fixes

* Always enforce a minimal `wait()` within `GridModel.autosizeAsync()` to ensure that the Grid has
  reacted to any data changes and ag-Grid accurately reports on expanded rows to measure.

[Commit Log](https://github.com/xh/hoist-react/compare/v43.1.0...v43.2.0)

## v43.1.0 - 2021-10-04

### 🎁 New Features

* The Admin Console log viewer now supports downloading log files.
    * Note apps must update to `hoist-core >= v10.0` to enable this feature.
    * Core upgrade is _not_ a general requirement of this Hoist React release.
* The `field` key in the constructor for `Column` will now accept an Object with field defaults, as
  an alternative to the field name. This form allows the auto-construction of fully-defined `Field`
  objects from the column specification.

### 🐞 Bug Fixes

* `GridModel` no longer mutates any `selModel` or `colChooser` config objects provided to its
  constructor, resolving an edge-case bug where re-using the same object for either of these configs
  across multiple GridModel instances (e.g. as a shared set of defaults) would break.
* Grid autosizing tweaked to improve size estimation for indented tree rows and on mobile.

### 📚 Libraries

* @blueprintjs/core `3.50 -> 3.51`

[Commit Log](https://github.com/xh/hoist-react/compare/v43.0.2...v43.1.0)

## v43.0.2 - 2021-10-04

### 🐞 Bug Fixes

* Fix (important) to ensure static preload spinner loaded from the intended path.
    * Please also update to latest `hoist-dev-utils >= 5.11.1` if possible.
    * Avoids issue where loading an app on a nested route could trigger double-loading of app
      assets.

[Commit Log](https://github.com/xh/hoist-react/compare/v43.0.1...v43.0.2)

## v43.0.1 - 2021-10-04

### 🎁 New Features

* New `GridFindField` component that enables users to search through a Grid and select rows that
  match the entered search term, _without_ applying any filtering. Especially useful for grids with
  aggregations or other logic that preclude client-side filtering of the data.
* Tree grid rows can be expanded / collapsed by clicking anywhere on the row. The new
  `GridModel.clicksToExpand` config can be used to control how many clicks will toggle the row.
  Defaults to double-click for desktop, and single tap for mobile - set to 0 to disable entirely.
* Added `GridModel.onCellContextMenu` handler. Note that for mobile (phone) apps, this handler fires
  on the "long press" (aka "tap and hold") gesture. This means it can be used as an alternate event
  for actions like drilling into a record detail, especially for parent rows on tree grids, where
  single tap will by default expand/collapse the node.
* In the `@xh/hoist/desktop/grid` package, `CheckboxEditor` has been renamed `BooleanEditor`. This
  new component supports a `quickToggle` prop which allows for more streamlined inline editing of
  boolean values.
* `LoadSpec` now supports a new `meta` property. Use this property to pass app-specific metadata
  through the `LoadSupport` loading and refresh lifecycle.
* A spinner is now shown while the app downloads and parses its javascript - most noticeable when
  loading a new (uncached) version, especially on a slower mobile connection. (Requires
  `@xh/hoist-dev-utils` v5.11 or greater to enable.)
* Log Levels now include information on when the custom config was last updated and by whom.
    * Note apps must update their server-side to `hoist-core v10.0` or greater to persist the date
      and username associated with the config (although this is _not_ a general or hard requirement
      for taking this version of hoist-react).

### ⚙️ Technical

* Removed `DEFAULT_SORTING_ORDER` static from `Column` class in favor of three new preset constants:
  `ASC_FIRST`, `DESC_FIRST`, and `ABS_DESC_FIRST`. Hoist will now default sorting order on columns
  based on field type. Sorting order can still be manually set via `Column.sortingOrder`.

### 🐞 Bug Fixes

* The ag-grid grid property `stopEditingWhenCellsLoseFocus` is now enabled by default to ensure
  values are committed to the Store if the user clicks somewhere outside the grid while editing a
  cell.
* Triggering inline editing of text or select editor cells by typing characters will no longer lose
  the first character pressed.

### ✨ Style

* New `TreeStyle.COLORS` and `TreeStyle.COLORS_AND_BORDERS` tree grid styles have been added. Use
  the `--xh-grid-tree-group-color-level-*` CSS vars to customize colors as needed.
* `TreeStyle.HIGHLIGHTS` and `TreeStyle.HIGHLIGHTS_AND_BORDERS` now highlight row nodes on a
  gradient according to their depth.
* Default colors for masks and dialog backdrops have been adjusted, with less obtrusive colors used
  for masks via `--xh-mask-bg` and a darker `--xh-backdrop-bg` var now used behind dialogs.
* Mobile-specific styles and CSS vars for panel and dialog title background have been tweaked to use
  desktop defaults, and mobile dialogs now respect `--xh-popup-*` vars as expected.

### 💥 Breaking Changes

* In the `@xh/hoist/desktop/grid` package, `CheckboxEditor` has been renamed `BooleanEditor`.

### ⚙️ Technical

* The `xhLastReadChangelog` preference will not save SNAPSHOT versions to ensure the user continues
  to see the 'What's New?' notification for non-SNAPSHOT releases.

### 📚 Libraries

* @blueprintjs/core `3.49 -> 3.50`
* codemirror `5.62 -> 5.63`

[Commit Log](https://github.com/xh/hoist-react/compare/v42.6.0...v43.0.1)

## v42.6.0 - 2021-09-17

### 🎁 New Features

* New `Column.autosizeBufferPx` config applies column-specific autosize buffer and overrides
  `GridAutosizeOptions.bufferPx`.
* `Select` input now supports new `maxMenuHeight` prop.

### 🐞 Bug Fixes

* Fixes issue with incorrect Grid auto-sizing for Grids with certain row and cell styles.
* Grid sizing mode styles no longer conflict with custom use of `groupUseEntireRow: false` within
  `agOptions`.
* Fixes an issue on iOS where `NumberInput` would incorrectly bring up a text keyboard.

### ✨ Style

* Reduced default Grid header and group row heights to minimize their use of vertical space,
  especially at larger sizing modes. As before, apps can override via the `AgGrid.HEADER_HEIGHTS`
  and `AgGrid.GROUP_ROW_HEIGHTS` static properties. The reduction in height does not apply to group
  rows that do not use the entire width of the row.
* Restyled Grid header rows with `--xh-grid-bg` and `--xh-text-color-muted` for a more minimal look
  overall. As before, use the `--xh-grid-header-*` CSS vars to customize if needed.

[Commit Log](https://github.com/xh/hoist-react/compare/v42.5.0...v42.6.0)

## v42.5.0 - 2021-09-10

### 🎁 New Features

* Provide applications with the ability to override default logic for "restore defaults". This
  allows complex and device-specific sub-apps to perform more targeted and complete clearing of user
  state. See new overridable method `HoistAppModel.restoreDefaultsAsync` for more information.

### 🐞 Bug Fixes

* Improved coverage of Fetch `abort` errors.
* The in-app changelog will no longer prompt the user with the "What's New" button if category-based
  filtering results in a version without any release notes.

### ✨ Style

* New CSS vars added to support easier customization of desktop Tab font/size/color. Tabs now
  respect standard `--xh-font-size` by default.

### 📚 Libraries

* @blueprintjs/core `3.48 -> 3.49`
* @popperjs/core `2.9 -> 2.10`

[Commit Log](https://github.com/xh/hoist-react/compare/v42.4.0...v42.5.0)

## v42.4.0 - 2021-09-03

### 🎁 New Features

* New `GridFilterModel.commitOnChange` config (default `true`) applies updated filters as soon as
  they are changed within the pop-up menu. Set to `false` for large datasets or whenever filtering
  is a more intensive operation.
* Mobile `Select` input now supports async `queryFn` prop for parity with desktop.
* `TreeMapModel` now supports new `maxLabels` config for improved performance.

### ✨ Style

* Hoist's default font is now [Inter](https://rsms.me/inter/), shipped and bundled via the
  `inter-ui` npm package. Inter is a modern, open-source font that leverages optical sizing to
  ensure maximum readability, even at very small sizes (e.g. `sizingMode: 'tiny'`). It's also a
  "variable" font, meaning it supports any weights from 1-1000 with a single font file download.
* Default Grid header heights have been reduced for a more compact display and greater
  differentiation between header and data rows. As before, apps can customize the pixel heights used
  by overwriting the `AgGrid.HEADER_HEIGHTS` static, typically within `Bootstrap.js`.

### ⚙️ Technical

* Mobile pull-to-refresh/swipe-to-go-back gestures now disabled over charts to avoid disrupting
  their own swipe-based zooming and panning features.

[Commit Log](https://github.com/xh/hoist-react/compare/v42.2.0...v42.4.0)

## v42.2.0 - 2021-08-27

### 🎁 New Features

* Charts now hide scrollbar, rangeSelector, navigator, and export buttons and show axis labels when
  printing or exporting images.

[Commit Log](https://github.com/xh/hoist-react/compare/v42.1.1...v42.2.0)

## v42.1.1 - 2021-08-20

* Update new `XH.sizingMode` support to store distinct values for the selected sizing mode on
  desktop, tablet, and mobile (phone) platforms.
* Additional configuration supported for newly-introduced `AppOption` preset components.

### 📚 Libraries

* @blueprintjs/core `3.47 -> 3.48`

[Commit Log](https://github.com/xh/hoist-react/compare/v42.1.0...v42.1.1)

## v42.1.0 - 2021-08-19

### 🎁 New Features

* Added observable `XH.sizingMode` to govern app-wide `sizingMode`. `GridModel`s will bind to this
  `sizingMode` by default. Apps that have already implemented custom solutions around a centralized
  `sizingMode` should endeavor to unwind in favor of this.
    * ⚠ NOTE - this change requires a new application preference be defined - `xhSizingMode`. This
      should be a JSON pref, with a suggested default value of `{}`.
* Added `GridAutosizeMode.ON_SIZING_MODE_CHANGE` to autosize Grid columns whenever
  `GridModel.sizingMode` changes - it is now the default `GridAutosizeOptions.mode`.
* Added a library of reusable `AppOption` preset components, including `ThemeAppOption`,
  `SizingModeAppOption` and `AutoRefreshAppOptions`. Apps that have implemented custom `AppOption`
  controls to manage these Hoist-provided options should consider migrating to these defaults.
* `Icon` factories now support `intent`.
* `TreeMapModel` and `SplitTreeMapModel` now supports a `theme` config, accepting the strings
  'light' or 'dark'. Leave it undefined to use the global theme.
* Various usability improvements and simplifications to `GroupingChooser`.

### 🐞 Bug Fixes

* Fixed an issue preventing `FormField` labels from rendering if `fieldDefaults` was undefined.

### ✨ Style

* New `Badge.compact` prop sets size to half that of parent element when true (default false). The
  `position` prop has been removed in favor of customizing placement of the component.

[Commit Log](https://github.com/xh/hoist-react/compare/v42.0.0...v42.1.0)

## v42.0.0 - 2021-08-13

### 🎁 New Features

* Column-level filtering is now officially supported for desktop grids!
    * New `GridModel.filterModel` config accepts a config object to customize filtering options, or
      `true` to enable grid-based filtering with defaults.
    * New `Column.filterable` config enables a customized header menu with filtering options. The
      new control offers two tabs - a "Values" tab for an enumerated "set-type" filter and a "
      Custom" tab to support more complex queries with multiple clauses.
* New `TaskObserver` replaces existing `PendingTaskModel`, providing improved support for joining
  and masking multiple asynchronous tasks.
* Mobile `NavigatorModel` provides a new 'pull down' gesture to trigger an app-wide data refresh.
  This gesture is enabled by default, but can be disabled via the `pullDownToRefresh` flag.
* `RecordAction` now supports a `className` config.
* `Chart` provides a default context menu with its standard menu button actions, including a new
  'Copy to Clipboard' action.

### 💥 Breaking Changes

* `FilterChooserModel.sourceStore` and `FilterChooserModel.targetStore` have been renamed
  `FilterChooserModel.valueSource` and `FilterChooserModel.bind` respectively. Furthermore, both
  configs now support either a `Store` or a cube `View`. This is to provide a common API with the
  new `GridFilterModel` filtering described above.
* `GridModel.setFilter()` and `DataViewModel.setFilter()` have been removed. Either configure your
  grid with a `GridFilterModel`, or set the filter on the underlying `Store` instead.
* `FunctionFilter` now requires a `key` property.
* `PendingTaskModel` has been replaced by the new `TaskObserver` in `@xh/hoist/core`.
    * ⚠ NOTE - `TaskObserver` instances should be created via the provided static factory methods
      and
      _not_ directly via the `new` keyword. `TaskObserver.trackLast()` can be used as a drop-in
      replacement for `new PendingTaskModel()`.
* The `model` prop on `LoadingIndicator` and `Mask` has been replaced with `bind`. Provide one or
  more `TaskObserver`s to this prop.

### ⚙️ Technical

* `GridModel` has a new `selectedIds` getter to get the IDs of currently selected records. To
  provide consistency across models, the following getters have been deprecated and renamed:
    + `selectedRecordId` has been renamed `selectedId` in `GridModel`, `StoreSelectionModel`, and
      `DataViewModel`
    + `selection` has been renamed `selectedRecords` in `GridModel`, `DataViewModel`, and
      `RestGridModel`
    + `singleRecord`, `records`, and `ids` have been renamed `selectedRecord`, `selectedRecords`,
      and
      `selectedIds`, respectively, in `StoreSelectionModel`

### ✨ Style

* Higher contrast on grid context menus for improved legibility.

[Commit Log](https://github.com/xh/hoist-react/compare/v41.3.0...v42.0.0)

## v41.3.0 - 2021-08-09

### 🎁 New Features

* New `Cube` aggregators `ChildCountAggregator` and `LeafCountAggregator`.
* Mobile `NavigatorModel` provides a new "swipe" gesture to go back in the page stack. This is
  enabled by default, but may be turned off via the new `swipeToGoBack` prop.
* Client error reports now include the full URL for additional troubleshooting context.
    * Note apps must update their server-side to `hoist-core v9.3` or greater to persist URLs with
      error reports (although this is _not_ a general or hard requirement for taking this version of
      hoist-react).

[Commit Log](https://github.com/xh/hoist-react/compare/v41.2.0...v41.3.0)

## v41.2.0 - 2021-07-30

### 🎁 New Features

* New `GridModel.rowClassRules` and `Column.cellClassRules` configs added. Previously apps needed to
  use `agOptions` to dynamically apply and remove CSS classes using either of these options - now
  they are fully supported by Hoist.
    * ⚠ Note that, to avoid conflicts with internal usages of these configs, Hoist will check and
      throw if either is passed via `agOptions`. Apps only need to move their configs to the new
      location - the shape of the rules object does *not* need to change.
* New `GridAutosizeOptions.includeCollapsedChildren` config controls whether values from collapsed
  (i.e. hidden) child records should be measured when computing column sizes. Default of `false`
  improves autosize performance for large tree grids and should generally match user expectations
  around WYSIWYG autosizing.
* New `GridModel.beginEditAsync()` and `endEditAsync()` APIs added to start/stop inline editing.
    * ⚠ Note that - in a minor breaking change - the function form of the `Column.editable` config
      is no longer passed an `agParams` argument, as editing might now begin and need to be
      evaluated outside the context of an AG-Grid event.
* New `GridModel.clicksToEdit` config controls the number of clicks required to trigger
  inline-editing of a grid cell. Default remains 2 (double click ).
* Timeouts are now configurable on grid exports via a new `exportOptions.timeout` config.
* Toasts may now be dismissed programmatically - use the new `ToastModel` returned by the
  `XH.toast()` API and its variants.
* `Form` supports setting readonlyRenderer in `fieldDefaults` prop.
* New utility hook `useCached` provides a more flexible variant of `React.useCallback`.

### 🐞 Bug Fixes

* Inline grid editing supports passing of JSX editor components.
* `GridExportService` catches any exceptions thrown during export preparation and warns the user
  that something went wrong.
* GridModel with 'disabled' selection no longer shows "ghost" selection when using keyboard.
* Tree grids now style "parent" rows consistently with highlights/borders if requested, even for
  mixed-depth trees where some rows have children at a given level and others do not.

### ⚙️ Technical

* `FetchService` will now actively `abort()` fetch requests that it is abandoning due to its own
  `timeout` option. This allows the browser to release the associated resources associated with
  these requests.
* The `start()` function in `@xh/hoist/promise` has been deprecated. Use `wait()` instead, which can
  now be called without any args to establish a Promise chain and/or introduce a minimal amount of
  asynchronousity.
* ⚠ Note that the raw `AgGrid` component no longer enhances the native keyboard handling provided by
  ag-Grid. All Hoist key handling customizations are now limited to `Grid`. If you wish to provide
  custom handling in a raw `AgGrid` component, see the example here:
  https://www.ag-grid.com/javascript-grid/row-selection/#example-selection-with-keyboard-arrow-keys

### ✨ Style

* The red and green color values applied in dark mode have been lightened for improved legibility.
* The default `colorSpec` config for number formatters has changed to use new dedicated CSS classes
  and variables.
* New/renamed CSS vars `--xh-grid-selected-row-bg` and `--xh-grid-selected-row-text-color` now used
  to style selected grid rows.
    * ⚠ Note the `--xh-grid-bg-highlight` CSS var has been removed.
* New `.xh-cell--editable` CSS class applied to cells with inline editing enabled.
    * ⚠ Grid CSS class `.xh-invalid-cell` has been renamed to `.xh-cell--invalid` for consistency -
      any app style overrides should update to this new classname.

### 📚 Libraries

* core-js `3.15 -> 3.16`

[Commit Log](https://github.com/xh/hoist-react/compare/v41.1.0...v41.2.0)

## v41.1.0 - 2021-07-23

### 🎁 New Features

* Button to expand / collapse all rows within a tree grid now added by default to the primary tree
  column header. (New `Column.headerHasExpandCollapse` property provided to disable.)
* New `@logWithDebug` annotation provides easy timed logging of method execution (via `withDebug`).
* New `AppSpec.disableXssProtection` config allows default disabling of Field-level XSS protection
  across the app. Intended for secure, internal apps with tight performance tolerances.
* `Constraint` callbacks are now provided with a `record` property when validating Store data and a
  `fieldModel` property when validating Form data.
* New `Badge` component allows a styled badge to be placed inline with text/title, e.g. to show a
  counter or status indicator within a tab title or menu item.
* Updated `TreeMap` color scheme, with a dedicated set of colors for dark mode.
* New XH convenience methods `successToast()`, `warningToast()`, and `dangerToast()` show toast
  alerts with matching intents and appropriate icons.
    * ⚠ Note that the default `XH.toast()` call now shows a toast with the primary (blue) intent and
      no icon. Previously toasts displayed by default with a success (green) intent and checkmark.
* GridModel provides a public API method `setColumnState` for taking a previously saved copy of
  gridModel.columnState and applying it back to a GridModel in one call.

### 🐞 Bug Fixes

* Fixed an issue preventing export of very large (>100k rows) grids.
* Fixed an issue where updating summary data in a Store without also updating other data would not
  update the bound grid.
* Intent styles now properly applied to minimal buttons within `Panel.headerItems`.
* Improved `GridModel` async selection methods to ensure they do not wait forever if grid does not
  mount.
* Fixed an issue preventing dragging the chart navigator range in a dialog.

### ⚙️ Technical

* New `Exception.timeout()` util to throw exceptions explicitly marked as timeouts, used by
  `Promise.timeout` extension.
* `withShortDebug` has been deprecated. Use `withDebug` instead, which has the identical behavior.
  This API simplification mirrors a recent change to `hoist-core`.

### ✨ Style

* If the first child of a `Placeholder` component is a Hoist icon, it will not automatically be
  styled to 4x size with reduced opacity. (See new Toolbox example under the "Other" tab.)

### 📚 Libraries

* @blueprintjs/core `3.46 -> 3.47`
* dompurify `2.2 -> 2.3`

[Commit Log](https://github.com/xh/hoist-react/compare/v41.0.0...v41.1.0)

## v41.0.0 - 2021-07-01

### 🎁 New Features

* Inline editing of Grid/Record data is now officially supported:
    + New `Column.editor` config accepts an editor component to enable managed editing of the cells
      in that column. New `CheckboxEditor`, `DateEditor`, `NumberEditor`, `SelectEditor`
      , `TextAreaEditor`
      and `TextEditor` components wrap their corresponding HoistInputs with the required hook-based
      API and can be passed to this new config directly.
    + `Store` now contains built-in support for validation of its uncommitted records. To enable,
      specify the new `rules` property on the `Field`s in your `Store`. Note that these rules and
      constraints use the same API as the forms package, and rules and constraints may be shared
      between the `data` and `form` packages freely.
    + `GridModel` will automatically display editors and record validation messages as the user
      moves between cells and records. The new `GridModel.fullRowEditing` config controls whether
      editors are displayed for the focused cell only or for the entire row.
* All Hoist Components now support a `modelRef` prop. Supply a ref to this prop in order to gain a
  pointer to a Component's backing `HoistModel`.
* `DateInput` has been improved to allow more flexible parsing of user input with multiple formats.
  See the new prop `DateInput.parseStrings`.
* New `Column.sortValue` config takes an alternate field name (as a string) to sort the column by
  that field's value, or a function to produce a custom cell-level value for comparison. The values
  produced by this property will be also passed to any custom comparator, if one is defined.
* New `GridModel.hideEmptyTextBeforeLoad` config prevents showing the `emptyText` until the store
  has been loaded at least once. Apps that depend on showing `emptyText` before first load should
  set this property to `false`.
* `ExpandCollapseButton` now works for grouped grids in addition to tree grids.
* `FieldModel.initialValue` config now accepts functions, allowing for just-in-time initialization
  of Form data (e.g. to pre-populate a Date field with the current time).
* `TreeMapModel` and `SplitTreeMapModel` now support a `maxHeat` config, which can be used to
  provide a stable absolute maximum brightness (positive or negative) within the entire TreeMap.
* `ErrorMessage` will now automatically look for an `error` property on its primary context model.
* `fmtNumber()` supports new flags `withCommas` and `omitFourDigitComma` to customize the treatment
  of commas in number displays.
* `isValidJson` function added to form validation constraints.
* New `Select.enableFullscreen` prop added to the mobile component. Set to true (default on phones)
  to render the input in a full-screen modal when focused, ensuring there is enough room for the
  on-screen keyboard.

### 💥 Breaking Changes

* Removed support for class-based Hoist Components via the `@HoistComponent` decorator (deprecated
  in v38). Use functional components created via the `hoistCmp()` factory instead.
* Removed `DimensionChooser` (deprecated in v37). Use `GroupingChooser` instead.
* Changed the behavior of `FormModel.init()` to always re-initialize *all* fields. (Previously, it
  would only initialize fields explicitly passed via its single argument). We believe that this is
  more in line with developer expectations and will allow the removal of app workarounds to force a
  reset of all values. Most apps using FormModel should not need to change, but please review and
  test any usages of this particular method.
* Replaced the `Grid`, `DataView`, and `RestGrid` props below with new configurable fields on
  `GridModel`, `DataViewModel`, and `RestGridModel`, respectively. This further consolidates grid
  options into the model layer, allowing for more consistent application code and developer
  discovery.
    + `onKeyDown`
    + `onRowClicked`
    + `onRowDoubleClicked`
    + `onCellClicked`
    + `onCellDoubleClicked`
* Renamed the confusing and ambiguous property name `labelAlign` in several components:
    + `FormField`: `labelAlign` has been renamed to `labelTextAlign`
    + `SwitchInput`, `RadioInput`, and `Checkbox`: `labelAlign` has been renamed `labelSide`.
* Renamed all CSS variables beginning with `--navbar` to start with `--appbar`, matching the Hoist
  component name.
* Removed `TreeMapModel.colorMode` value 'balanced'. Use the new `maxHeat` config to prevent outlier
  values from dominating the color range of the TreeMap.
* The classes `Rule` and `ValidationState` and all constraint functions (e.g. `required`,
  `validEmail`, `numberIs`, etc.) have been moved from the `cmp\form` package to the `data` package.
* Hoist grids now require ag-Grid v25.3.0 or higher - update your ag-Grid dependency in your app's
  `package.json` file. See the [ag-Grid Changelog](https://www.ag-grid.com/ag-grid-changelog/) for
  details.
* Hoist charts now require Highcharts v9.1.0 or higher - update your Highcharts dependency in your
  app's `package.json` file. See the
  [Highcharts Changelog](https://www.highcharts.com/changelog/#highcharts-stock) for details.

### 🐞 Bug Fixes

* Fixed disable behavior for Hoist-provided button components using popover.
* Fixed default disabling of autocomplete within `TextInput`.
* Squelched console warning re. precision/stepSize emitted by Blueprint-based `numberInput`.

### ⚙️ Technical

* Improved exception serialization to better handle `LocalDate` and similar custom JS classes.
* Re-exported Blueprint `EditableText` component (w/elemFactory wrapper) from `kit/blueprint`.

### 📚 Libraries

* @blueprintjs/core `3.44 -> 3.46`
* codemirror `5.60 -> 5.62`
* core-js `3.10 -> 3.15`
* filesize `6.2 -> 6.4`
* mobx `6.1 -> 6.3`
* react-windowed-select `3.0 -> 3.1`

[Commit Log](https://github.com/xh/hoist-react/compare/v40.0.0...v41.0.0)

## v40.0.0 - 2021-04-22

⚠ Please ensure your `@xh/hoist-dev-utils` dependency is >= v5.7.0. This is required to support the
new changelog feature described below. Even if you are not yet using the feature, you must update
your dev-utils dependency for your project to build.

### 🎁 New Features

* Added support for displaying an in-app changelog (release notes) to the user. See the new
  `ChangelogService` for details and instructions on how to enable.
* Added `XH.showBanner()` to display a configurable banner across the top of viewport, as another
  non-modal alternative for attention-getting application alerts.
* New method `XH.showException()` uses Hoist's built-in exception display to show exceptions that
  have already been handled directly by application code. Use as an alternative to
  `XH.handleException()`.
* `XH.track()` supports a new `oncePerSession` option. This flag can be set by applications to avoid
  duplicate tracking messages for certain types of activity.
* Mobile `NavigatorModel` now supports a `track` flag to automatically track user page views,
  equivalent to the existing `track` flag on `TabContainerModel`. Both implementations now use the
  new `oncePerSession` flag to avoid duplicate messages as a user browses within a session.
* New `Spinner` component returns a simple img-based spinner as an animated PNG, available in two
  sizes. Used for the platform-specific `Mask` and `LoadingIndicator` components. Replaces previous
  SVG-based implementations to mitigate rendering performance issues over remote connections.

### 💥 Breaking Changes

* `Store` now creates a shared object to hold the default values for every `Field` and uses this
  object as the prototype for the `data` property of every `Record` instance.
    * Only non-default values are explicitly written to `Record.data`, making for a more efficient
      representation of default values and improving the performance of `Record` change detection.
    * Note this means that `Record.data` *no longer* contains keys for *all* fields as
      `own-enumerable` properties.
    * Applications requiring a full enumeration of all values should call the
      new `Record.getValues()`
      method, which returns a new and fully populated object suitable for spreading or cloning.
    * This behavior was previously available via `Store.experimental.shareDefaults` but is now
      always enabled.
* For API consistency with the new `showBanner()` util, the `actionFn` prop for the recently-added
  `ErrorMessage` component has been deprecated. Specify as an `onClick` handler within the
  component's `actionButtonProps` prop instead.
* The `GridModel.experimental.externalSort` flag has been promoted from an experiment to a
  fully-supported config. Default remains `false`, but apps that were using this flag must now pass
  it directly: `new GridModel({externalSort: true, ...})`.
* Hoist re-exports and wrappers for the Blueprint `Spinner` and Onsen `ProgressCircular` components
  have been removed, in favor of the new Hoist `Spinner` component mentioned above.
* Min version for `@xh/hoist-dev-utils` is now v5.7.0, as per above.

### 🐞 Bug Fixes

* Formatters in the `@xh/hoist/format` package no longer modify their options argument.
* `TileFrame` edge-case bug fixed where the appearance of an internal scrollbar could thrash layout
  calculations.
* XSS protection (dompurify processing) disabled on selected REST editor grids within the Hoist
  Admin console. Avoids content within configs and JSON blobs being unintentionally mangled.

### ⚙️ Technical

* Improvements to exception serialization, especially for any raw javascript `Error` thrown by
  client-side code.

### ✨ Style

* Buttons nested inline within desktop input components (e.g. clear buttons) tweaked to avoid
  odd-looking background highlight on hover.
* Background highlight color of minimal/outlined buttons tweaked for dark theme.
* `CodeInput` respects standard XH theme vars for its background-color and (monospace) font family.
  Its built-in toolbar has also been made compact and slightly re-organized.

### 📚 Libraries

* @blueprintjs/core `3.41 -> 3.44`
* @blueprintjs/datetime `3.21 -> 3.23`
* classnames `2.2 -> 2.3`
* codemirror `5.59 -> 5.60`
* core-js `3.9 -> 3.10`
* filesize `6.1 -> 6.2`
* qs `6.9 -> 6.10`
* react-beautiful-dnd `13.0 -> 13.1`
* react-select `4.2 -> 4.3`

[Commit Log](https://github.com/xh/hoist-react/compare/v39.0.1...v40.0.0)

## v39.0.1 - 2021-03-24

### 🐞 Bug Fixes

* Fixes regression preventing the loading of the Activity Tab in the Hoist Admin console.
* Fixes icon alignment in `DateInput`.

[Commit Log](https://github.com/xh/hoist-react/compare/v39.0.0...v39.0.1)

## v39.0.0 - 2021-03-23

### 🎁 New Features

#### Components + Props

* New `TileFrame` layout component renders a collection of child items using a layout that balances
  filling the available space against maintaining tile width / height ratio.
* Desktop `Toolbar` accepts new `compact` prop. Set to `true` to render the toolbar with reduced
  height and font-size.
* New `StoreFilterField` prop `autoApply` allows developers to more easily use `StoreFilterField` in
  conjunction with other filters or custom logic. Set to `false` and specify an `onFilterChange`
  callback to take full control of filter application.
* New `RestGrid` prop `formClassName` allows custom CSS class to be applied to its managed
  `RestForm` dialog.

#### Models + Configs

* New property `selectedRecordId` on `StoreSelectionModel`, `GridModel`, and `DataViewModel`.
  Observe this instead of `selectedRecord` when you wish to track only the `id` of the selected
  record and not changes to its data.
* `TreeMapModel.colorMode` config supports new value `wash`, which retains the positive and negative
  color while ignoring the intensity of the heat value.
* New method `ChartModel.updateHighchartsConfig()` provides a more convenient API for changing a
  chart's configuration post-construction.
* New `Column.omit` config supports conditionally excluding a column from its `GridModel`.

#### Services + Utils

* New method `FetchService.setDefaultTimeout()`.
* New convenience getter `LocalDate.isToday`.
* `HoistBase.addReaction()` now accepts convenient string values for its `equals` flag.

### 💥 Breaking Changes

* The method `HoistAppModel.preAuthInitAsync()` has been renamed to `preAuthAsync()` and should now
  be defined as `static` within apps that implement it to run custom pre-authentication routines.
    * This change allows Hoist to defer construction of the `AppModel` until Hoist itself has been
      initialized, and also better reflects the special status of this function and when it is
      called in the Hoist lifecycle.
* Hoist grids now require ag-Grid v25.1.0 or higher - update your ag-Grid dependency in your app's
  `package.json` file. See the [ag-Grid Changelog](https://www.ag-grid.com/ag-grid-changelog/) for
  details.

### ⚙️ Technical

* Improvements to behavior/performance of apps in hidden/inactive browser tabs. See the
  [page visibility API reference](https://developer.mozilla.org/en-US/docs/Web/API/Page_Visibility_API)
  for details. Now, when the browser tab is hidden:
    * Auto-refresh is suspended.
    * The `forEachAsync()` and `whileAsync()` utils run synchronously, without inserting waits that
      would be overly throttled by the browser.
* Updates to support compatibility with agGrid 25.1.0.
* Improved serialization of `LoadSpec` instances within error report stacktraces.

### 📚 Libraries

* @blueprintjs/core `3.39 -> 3.41`
* @blueprintjs/datetime `3.20 -> 3.21`
* @popperjs/core `2.8 -> 2.9`
* core-js `3.8 -> 3.9`
* react-select `4.1 -> 4.2`

[Commit Log](https://github.com/xh/hoist-react/compare/v38.3.0...v39.0.0)

## v38.3.0 - 2021-03-03

### 🎁 New Features

* New `Store.freezeData` and `Store.idEncodesTreePath` configs added as performance optimizations
  when loading very large data sets (50k+ rows).
* New `ColChooserModel.autosizeOnCommit` config triggers an autosize run whenever the chooser is
  closed. (Defaulted to true on mobile.)

[Commit Log](https://github.com/xh/hoist-react/compare/v38.2.0...v38.3.0)

## v38.2.0 - 2021-03-01

### 🐞 Bug Fixes

* Fix to edge-case where `Grid` would lose its selection if set on the model prior to the component
  mounting and ag-Grid full rendering.
* Fix to prevent unintended triggering of app auto-refresh immediately after init.

### ⚙️ Technical

* New config `Cube.fieldDefaults` - matches same config added to `Store` in prior release.
* App auto-refresh interval keys off of last *completed* refresh cycle if there is one. Avoids
  over-eager refresh when cycle is fast relative to the time it takes to do the refresh.
* New experimental property `Store.experimental.shareDefaults`. If true, `Record.data` will be
  created with default values for all fields stored on a prototype, with only non-default values
  stored on `data` directly. This can yield major performance improvements for stores with sparsely
  populated records (i.e. many records with default values). Note that when set, the `data` property
  on `Record` will no longer contain keys for *all* fields as `own-enumerable` properties. This may
  be a breaking change for some applications.

[Commit Log](https://github.com/xh/hoist-react/compare/v38.1.1...v38.2.0)

## v38.1.1 - 2021-02-26

### ⚙️ Technical

* New config `Store.fieldDefaults` supports defaulting config options for all `Field` instances
  created by a `Store`.

[Commit Log](https://github.com/xh/hoist-react/compare/v38.1.0...v38.1.1)

## v38.1.0 - 2021-02-24

⚠ Please ensure your `@xh/hoist-dev-utils` dependency is >= v5.6.0. This is required to successfully
resolve and bundle transitive dependencies of the upgraded `react-select` library.

### 🐞 Bug Fixes

* A collapsible `Panel` will now restore its user specified-size when re-opened. Previously the
  panel would be reset to the default size.
* `Store.lastLoaded` property now initialized to `null`. Previously this property had been set to
  the construction time of the Store.
* Tweak to `Grid` style rules to ensure sufficient specificity of rules related to indenting child
  rows within tree grids.
* Improvements to parsing of `Field`s of type 'int': we now correctly parse values presented in
  exponential notation and coerce `NaN` values to `null`.

### 🎁 New Features

* `GridModel` has new async variants of existing methods: `selectFirstAsync`, `selectAsync`, and
  `ensureSelectionVisibleAsync`. These methods build-in the necessary waiting for the underlying
  grid implementation to be ready and fully rendered to ensure reliable selection. In addition, the
  first two methods will internally call the third. The existing non-async counterparts for these
  methods have been deprecated.
* GridModel has a new convenience method `preSelectFirstAsync` for initializing the selection in
  grids, without disturbing any existing selection.
* Added new `Store.loadTreeData` config (default `true`) to enable or disable building of nested
  Records when the raw data elements being loaded have a `children` property.
* Cube `View` now detects and properly handles streaming updates to source data that include changes
  to row dimensions as well as measures.*
* `DataViewModel.itemHeight` can now be a function that returns a pixel height.
* The `LoadSpec` object passed to `doLoadAsync()` is now a defined class with additional properties
  `isStale`, `isObsolete` and `loadNumber`. Use these properties to abandon out-of-order
  asynchronous returns from the server.
    * 💥 NOTE that calls to `loadAsync()` no longer accept a plain object for their `loadSpec`
      parameter. Application code such as `fooModel.loadAsync({isRefresh: true})` should be updated
      to use the wrapper APIs provided by `LoadSupport` - e.g. `fooModel.refreshAsync()`. (This was
      already the best practice, but is now enforced.)
* New `autoHeight` property on grid `Column`. When set the grid will increase the row height
  dynamically to accommodate cell content in this column.

### 📚 Libraries

* @blueprintjs/core `3.38 -> 3.39`
* react-select `3.1 -> 4.1`
* react-windowed-select `2.0 -> 3.0`

[Commit Log](https://github.com/xh/hoist-react/compare/v38.0.0...v38.1.0)

## v38.0.0 - 2021-02-04

Hoist v38 includes major refactoring to streamline core classes, bring the toolkit into closer
alignment with the latest developments in Javascript, React, and MobX, and allow us to more easily
provide documentation and additional features. Most notably, we have removed the use of class based
decorators, in favor of a simpler inheritance-based approach to defining models and services.

* We are introducing a new root superclass `HoistBase` which provides many of the syntax
  enhancements and conventions used throughout Hoist for persistence, resource management, and
  reactivity.
* New base classes of `HoistModel` and `HoistService` replace the existing class decorators
  `@HoistModel` and `@HoistService`. Application models and services should now `extend` these base
  classes instead of applying the (now removed) decorators. For your application's `AppModel`,
  extend the new `HoistAppModel` superclass.
* We have also removed the need for the explicit `@LoadSupport` annotation on these classes. The
  presence of a defined `doLoadAsync()` method is now sufficient to allow classes extending
  `HoistModel` and `HoistService` to participate in the loading and refreshing lifecycle as before.
* We have deprecated support for class-based Components via the `@HoistComponent` class decorator.
  To continue to use this decorator, please import it from the `@xh\hoist\deprecated` package.
  Please note that we plan to remove `@HoistComponent` in a future version.
* Due to changes in MobX v6.0.1, all classes that host observable fields and actions will now also
  need to provide a constructor containing a call to `makeObservable(this)`. This change will
  require updates to most `HoistModel` and `HoistService` classes. See
  [this article from MobX](https://michel.codes/blogs/mobx6) for more on this change and the
  motivation behind it.

### 🎁 New Features

* New utility method `getOrCreate` for easy caching of properties on objects.
* The `Menu` system on mobile has been reworked to be more consistent with desktop. A new
  `MenuButton` component has been added to the mobile framework, which renders a `Menu` of
  `MenuItems` next to the `MenuButton`. This change also includes the removal of `AppMenuModel` (see
  Breaking Changes).
* Added `ExpandCollapseButton` to the mobile toolkit, to expand / collapse all rows in a tree grid.
* Added `Popover` to the mobile toolkit, a component to display floating content next to a target
  element. Its API is based on the Blueprint `Popover` component used on desktop.
* `StoreFilterField` now matches the rendered string values for `date` and `localDate` fields when
  linked to a properly configured `GridModel`.
* `GroupingChooser` gets several minor usability improvements + clearer support for an empty /
  ungrouped state, when so enabled.

### 💥 Breaking Changes

* All `HoistModel` and `HoistService` classes must be adjusted as described above.
* `@HoistComponent` has been deprecated and moved to `@xh\hoist\deprecated`
* Hoist grids now require ag-Grid v25.0.1 or higher - if your app uses ag-Grid, update your ag-Grid
  dependency in your app's `package.json` file.
* The `uses()` function (called within `hoistComponent()` factory configs for model context lookups)
  and the `useContextModel()` function no longer accept class names as strings. Pass the class
  itself (or superclass) of the model you wish to select for your component. `Uses` will throw if
  given any string other than "*", making the need for any updates clear in that case.
* The `Ref` class, deprecated in v26, has now been removed. Use `createObservableRef` instead.
* `AppMenuModel` has been removed. The `AppMenuButton` is now configured via
  `AppBar.appMenuButtonProps`. As with desktop, menu items can be added with
  `AppBar.appMenuButtonProps.extraItems[]`

### ⚙️ Technical

* We have removed the experimental flags `useTransactions`, and `deltaSort` from `GridModel`. The
  former has been the default behavior for Hoist for several releases, and the latter is obsolete.

### 📚 Libraries

* @blueprintjs/core `3.36 -> 3.38`
* codemirror `5.58 -> 5.59`
* mobx `5.15 -> 6.1`
* mobx-react `6.3 -> 7.1`

[Commit Log](https://github.com/xh/hoist-react/compare/v37.2.0...v38.0.0)

## v37.2.0 - 2021-01-22

### 🎁 New Features

* New `ErrorMessage` component for standard "inline" rendering of Errors and Exceptions, with retry
  support.
* `Cube` now supports an `omitFn` to allow apps to remove unwanted, single-node children.

[Commit Log](https://github.com/xh/hoist-react/compare/v37.1.0...v37.2.0)

## v37.1.0 - 2021-01-20

### 🎁 New Features

* Columns in `ColChooser` can now be filtered by their `chooserGroup`.
* `Cube` now supports a `bucketSpecFn` config which allows dynamic bucketing and aggregation of
  rows.

### 🐞 Bug Fixes

* Fix issue where a `View` would create a root row even if there were no leaf rows.
* Fixed regression in `LeftRightChooser` not displaying description callout.

[Commit Log](https://github.com/xh/hoist-react/compare/v37.0.0...v37.1.0)

## v37.0.0 - 2020-12-15

### 🎁 New Features

* New `GroupingChooser` component provides a new interface for selecting a list of fields
  (dimensions) for grouping APIs, offering drag-and-drop reordering and persisted favorites.
    * This is intended as a complete replacement for the existing `DimensionChooser`. That component
      should be considered deprecated and will be removed in future releases.
* New props added to `TabSwitcher`:
    * `enableOverflow` shows tabs that would normally overflow their container in a drop down menu.
    * `tabWidth`, `tabMinWidth` & `tabMaxWidth` allow flexible configuration of tab sizes within the
      switcher.
* `TabModel` now supports a bindable `tooltip`, which can be used to render strings or elements
  while hovering over tabs.
* New `Placeholder` component provides a thin wrapper around `Box` with standardized, muted styling.
* New `StoreFilterField.matchMode` prop allows customizing match to `start`, `startWord`, or `any`.
* `Select` now implements enhanced typeahead filtering of options. The default filtering is now
  based on a case-insensitive match of word starts in the label. (Previously it was based on a match
  _anywhere_ in the label _or_ value.) To customize this behavior, applications should use the new
  `filterFn` prop.
* New Admin Console Monitor > Memory tab added to view snapshots of JVM memory usage. (Requires
  Hoist Core v8.7 or greater.)
* `FormModel` and `FieldModel` gain support for Focus Management.
* New `boundInput` getter on `FieldModel` to facilitate imperative access to controls, when needed.
  This getter will return the new `HoistInputModel` interface, which support basic DOM access as
  well as standard methods for `focus()`, `blur()`, and `select()`.
* New `GridModel` config `lockColumnGroups` to allow controlling whether child columns can be moved
  outside their parent group. Defaults to `true` to maintain existing behavior.

### 💥 Breaking Changes

* New `TabContainerModel` config `switcher` replaces `switcherPosition` to allow for more flexible
  configuration of the default `TabSwitcher`.
    * Use `switcher: true` to retain default behavior.
    * Use `switcher: false` to not include a TabSwitcher. (previously `switcherPosition: 'none'`)
    * Use `switcher: {...}` to provide customisation props for the `TabSwitcher`. See `TabSwitcher`
      documentation for more information.
* The `HoistInput` base class has been removed. This change marks the completion of our efforts to
  remove all internal uses of React class-based Components in Hoist. The following adjustments are
  required:
    * Application components extending `HoistInput` should use the `useHoistInputModel` hook
      instead.
    * Applications getting refs to `HoistInputs` should be aware that these refs now return a ref to
      a
      `HoistInputModel`. In order to get the DOM element associated with the component use the new
      `domEl` property of that model rather than the`HoistComponent.getDOMNode()` method.
* Hoist grids now require ag-Grid v24.1.0 or higher - update your ag-Grid dependency in your app's
  `package.json` file. ag-Grid v24.1.0
  [lists 5 breaking changes](https://www.ag-grid.com/ag-grid-changelog/), including the two called
  out below. *Note that these cautions apply only to direct use of the ag-Grid APIs* - if your app
  is using the Hoist `Grid` and `GridModel` exclusively, there should be no need to adjust code
  around columns or grid state, as the related Hoist classes have been updated to handle these
  changes.
    * AG-4291 - Reactive Columns - the state pattern for ag-grid wrapper has changed as a result of
      this change. If your app made heavy use of saving/loading grid state, please test carefully
      after upgrade.
    * AG-1959 - Aggregation - Add additional parameters to the Custom Aggregation methods. If your
      app implements custom aggregations, they might need to be updated.

### 🔒 Security

* The data package `Field` class now sanitizes all String values during parsing, using the DOMPurify
  library to defend against XSS attacks and other issues with malformed HTML or scripting content
  loaded into `Record`s and rendered by `Grid` or other data-driven components. Please contact XH if
  you find any reason to disable this protection, or observe any unintended side effects of this
  additional processing.

### 🐞 Bug Fixes

* Fix issue where grid row striping inadvertently disabled by default for non-tree grids.
* Fix issue where grid empty text cleared on autosize.

### ✨ Style

* Default `Chart` themes reworked in both light and dark modes to better match overall Hoist theme.

### ⚙️ Technical

* Note that the included Onsen fork has been replaced with the latest Onsen release. Apps should not
  need to make any changes.
* `Cube.info` is now directly observable.
* `@managed` and `markManaged` have been enhanced to allow for the cleanup of arrays of objects as
  well as objects. This matches the existing array support in `XH.safeDestroy()`.

### 📚 Libraries

* @xh/onsenui `~0.1.2` -> onsenui `~2.11.1`
* @xh/react-onsenui `~0.1.2` -> react-onsenui `~1.11.3`
* @blueprintjs/core `3.35 -> 3.36`
* @blueprintjs/datetime `3.19 -> 3.20`
* clipboard-copy `3.1 -> 4.0`
* core-js `3.6 -> 3.8`
* dompurify `added @ 2.2`
* react `16.13 -> 17.0`
* semver `added @ 7.3`

[Commit Log](https://github.com/xh/hoist-react/compare/v36.6.1...v37.0.0)

## v36.6.1 - 2020-11-06

### 🐞 Bug Fixes

* Fix issue where grid row striping would be turned off by default for non-tree grids

[Commit Log](https://github.com/xh/hoist-react/compare/v36.6.0...v36.6.1)

## v36.6.0 - 2020-10-28

### 🎁 New Features

* New `GridModel.treeStyle` config enables more distinctive styling of tree grids, with optional
  background highlighting and ledger-line style borders on group rows.
    * ⚠ By default, tree grids will now have highlighted group rows (but no group borders). Set
      `treeStyle: 'none'` on any `GridModel` instances where you do _not_ want the new default
      style.
* New `DashContainerModel.extraMenuItems` config supports custom app menu items in Dashboards
* An "About" item has been added to the default app menu.
* The default `TabSwitcher` now supports scrolling, and will show overflowing tabs in a drop down
  menu.

### 🐞 Bug Fixes

* Ensure that `Button`s with `active: true` set directly (outside of a `ButtonGroupInput`) get the
  correct active/pressed styling.
* Fixed regression in `Column.tooltip` function displaying escaped HTML characters.
* Fixed issue where the utility method `calcActionColWidth` was not correctly incorporating the
  padding in the returned value.

### ⚙️ Technical

* Includes technical updates to `JsonBlob` archiving. This change requires an update to `hoist-core`
  `v8.6.1` or later, and modifications to the `xh_json_blob` table. See the
  [hoist-core changelog](https://github.com/xh/hoist-core/blob/develop/CHANGELOG.md) for further
  details.

### 📚 Libraries

* @blueprintjs/core `3.33 -> 3.35`

[Commit Log](https://github.com/xh/hoist-react/compare/v36.5.0...v36.6.0)

## v36.5.0 - 2020-10-16

### 🐞 Bug Fixes

* Fix text and hover+active background colors for header tool buttons in light theme.

### ⚙️ Technical

* Install a default simple string renderer on all columns. This provides consistency in column
  rendering, and fixes some additional issues with alignment and rendering of Grid columns
  introduced by the change to flexbox-based styling in grid cells.
* Support (optional) logout action in SSO applications.

### 📚 Libraries

* @blueprintjs/core `3.31 -> 3.33`
* @blueprintjs/datetime `3.18 -> 3.19`
* @fortawesome/fontawesome-pro `5.14 -> 5.15`
* moment `2.24 -> 2.29`
* numbro `2.2 -> 2.3`

[Commit Log](https://github.com/xh/hoist-react/compare/v36.4.0...v36.5.0)

## v36.4.0 - 2020-10-09

### 🎁 New Features

* `TabContainerModel` supports dynamically adding and removing tabs via new public methods.
* `Select` supports a new `menuWidth` prop to control the width of the dropdown.

### 🐞 Bug Fixes

* Fixed v36.3.0 regression re. horizontal alignment of Grid columns.

[Commit Log](https://github.com/xh/hoist-react/compare/v36.3.0...v36.4.0)

## v36.3.0 - 2020-10-07

### 💥 Breaking Changes

* The following CSS variables are no longer in use:
    + `--xh-grid-line-height`
    + `--xh-grid-line-height-px`
    + `--xh-grid-large-line-height`
    + `--xh-grid-large-line-height-px`
    + `--xh-grid-compact-line-height`
    + `--xh-grid-compact-line-height-px`
    + `--xh-grid-tiny-line-height`
    + `--xh-grid-tiny-line-height-px`

### ⚙️ Technical

* We have improved and simplified the vertical centering of content within Grid cells using
  flexbox-based styling, rather than the CSS variables above.

### 🎁 New Features

* `Select` now supports `hideSelectedOptions` and `closeMenuOnSelect` props.
* `XH.message()` and its variants (`XH.prompt(), XH.confirm(), XH.alert()`) all support an optional
  new config `messageKey`. This key can be used by applications to prevent popping up the same
  dialog repeatedly. Hoist will only show the last message posted for any given key.
* Misc. Improvements to organization of admin client tabs.

### 🐞 Bug Fixes

* Fixed issue with sporadic failures reading grid state using `legacyStateKey`.
* Fixed regression to the display of `autoFocus` buttons; focus rectangle restored.

[Commit Log](https://github.com/xh/hoist-react/compare/v36.2.1...v36.3.0)

## v36.2.1 - 2020-10-01

### 🐞 Bug Fixes

* Fixed issue in `LocalDate.previousWeekday()` which did not correctly handle Sunday dates.
* Fixed regression in `Grid` column header rendering for non-string headerNames.

[Commit Log](https://github.com/xh/hoist-react/compare/v36.2.0...v36.2.1)

## v36.2.0 - 2020-09-25

### 💥 Breaking Changes

* New `GridModel` config `colChooserModel` replaces `enableColChooser` to allow for more flexible
  configuration of the grid `colChooser`
    * Use `colChooserModel: true` to retain default behavior.
    * See documentation on `GridModel.ColChooserModelConfig` for more information.
* The `Grid` `hideHeaders` prop has been converted to a field on `AgGridModel` and `GridModel`. All
  grid options of this type are now on the model hierarchy, allowing consistent application code and
  developer discovery.

### 🎁 New Features

* Provides new `CustomProvider` for applications that want to use the Persistence API, but need to
  provide their own storage implementation.
* Added `restoreDefaults` action to default context menu for `GridModel`.
* Added `restoreDefaultsWarning` config to `GridModel`.
* `FormModel` has a new convenience method `setValues` for putting data into one or more fields in
  the form.
* Admin Preference and Config panels now support bulk regrouping actions.

### 🐞 Bug Fixes

* Fixed an error in implementation of `@managed` preventing proper cleanup of resources.
* Fixed a regression introduced in v36.1.0 in `FilterChooser`: Restore support for `disabled` prop.

[Commit Log](https://github.com/xh/hoist-react/compare/v36.1.0...v36.2.0)

## v36.1.0 - 2020-09-22

⚠ NOTE - apps should update to `hoist-core >= 8.3.0` when taking this hoist-react update. This is
required to support both the new `JsonBlobService` and updates to the Admin Activity and Client
Error tracking tabs described below.

### 🎁 New Features

* Added new `JsonBlobService` for saving and updating named chunks of arbitrary JSON data.
* `GridModelPersistOptions` now supports a `legacyStateKey` property. This key will identify the
  pre-v35 location for grid state, and can be used by applications to provide a more flexible
  migration of user grid state after an upgrade to Hoist v35.0.0 or greater. The value of this
  property will continue to default to 'key', preserving the existing upgrade behavior of the
  initial v35 release.
* The Admin Config and Pref diff tools now support pasting in a config for comparison instead of
  loading one from a remote server (useful for deployments where the remote config cannot be
  accessed via an XHR call).
* The `ClipboardButton.getCopyText` prop now supports async functions.
* The `Select` input supports a new `leftIcon` prop.
* `RestGrid` now supports bulk delete when multiple rows are selected.
* `RestGrid`'s `actionWarning` messages may now be specified as functions.

### 🐞 Bug Fixes

* Fixed several cases where `selectOnFocus` prop on `Select` was not working.
* `FilterChooser` auto-suggest values sourced from the *unfiltered* records on `sourceStore`.
* `RestForm` editors will now source their default label from the corresponding `Field.displayName`
  property. Previously an undocumented `label` config could be provided with each editor object -
  this has been removed.
* Improved time zone handling in the Admin Console "Activity Tracking" and "Client Errors" tabs.
    * Users will now see consistent bucketing of activity into an "App Day" that corresponds to the
      LocalDate when the event occurred in the application's timezone.
    * This day will be reported consistently regardless of the time zones of the local browser or
      deployment server.
* Resetting Grid columns to their default state (e.g. via the Column Chooser) retains enhancements
  applied from matching Store fields.
* Desktop `DateInput` now handles out-of-bounds dates without throwing exception during rendering.
* Dragging a grid column with an element-based header no longer displays `[object Object]` in the
  draggable placeholder.

### 📚 Libraries

* codemirror `5.57 -> 5.58`

[Commit Log](https://github.com/xh/hoist-react/compare/v36.0.0...v36.1.0)

## v36.0.0 - 2020-09-04

### 🎁 New Features

#### Data Filtering

We have enhanced support for filtering data in Hoist Grids, Stores, and Cubes with an upgraded
`Filter` API and a new `FilterChooser` component. This bundle of enhancements includes:

* A new `@xh/hoist/data/filter` package to support the creation of composable filters, including the
  following new classes:
    * `FieldFilter` - filters by comparing the value of a given field to one or more given candidate
      values using one of several supported operators.
    * `FunctionFilter` - filters via a custom function specified by the developer.
    * `CompoundFilter` - combines multiple filters (including other nested CompoundFilters) via an
      AND or OR operator.
* A new `FilterChooser` UI component that integrates tightly with these data package classes to
  provide a user and developer friendly autocomplete-enabled UI for filtering data based on
  dimensions (e.g. trader = jdoe, assetClass != Equities), metrics (e.g. P&L > 1m), or any
  combination thereof.
* Updates to `Store`, `StoreFilterField`, and `cube/Query` to use the new Filter API.
* A new `setFilter()` convenience method to `Grid` and `DataView`.

To get the most out of the new Filtering capabilities, developers are encouraged to add or expand
the configs for any relevant `Store.fields` to include both their `type` and a `displayName`. Many
applications might not have Field configs specified at all for their Stores, instead relying on
Store's ability to infer its Fields from Grid Column definitions.

We are looking to gradually invert this relationship, so that core information about an app's
business objects and their properties is configured once at the `data/Field` level and then made
available to related APIs and components such as grids, filters, and forms. See note in New Features
below regarding related updates to `GridModel.columns` config processing.

#### Grid

* Added new `GridModel.setColumnVisible()` method, along with `showColumn()` and `hideColumn()`
  convenience methods. Can replace calls to `applyColumnStateChanges()` when all you need to do is
  show or hide a single column.
* Elided Grid column headers now show the full `headerName` value in a tooltip.
* Grid column definitions now accept a new `displayName` config as the recommended entry point for
  defining a friendly user-facing label for a Column.
    * If the GridModel's Store has configured a `displayName` for the linked data field, the column
      will default to use that (if not otherwise specified).
    * If specified or sourced from a Field, `displayName` will be used as the default value for the
      pre-existing `headerName` and `chooserName` configs.
* Grid columns backed by a Store Field of type `number` or `int` will be right-aligned by default.
* Added new `GridModel.showGroupRowCounts` config to allow easy hiding of group row member counts
  within each full-width group row. Default is `true`, maintaining current behavior of showing the
  counts for each group.

#### Other

* Added new `AppSpec.showBrowserContextMenu` config to control whether the browser's default context
  menu will be shown if no app-specific context menu (e.g. from a grid) would be triggered.
    * ⚠ Note this new config defaults to `false`, meaning the browser context menu will *not* be
      available. Developers should set to true for apps that expect/depend on the built-in menu.
* `LocalDate` has gained several new static factories: `tomorrow()`, `yesterday()`,
  `[start/end]OfMonth()`, and `[start/end]OfYear()`.
* A new `@computeOnce` decorator allows for lazy computation and caching of the results of decorated
  class methods or getters. Used in `LocalDate` and intended for similar immutable, long-lived
  objects that can benefit from such caching.
* `CodeInput` and `JsonInput` get new `enableSearch` and `showToolbar` props. Enabling search
  provides an simple inline find feature for searching the input's contents.
* The Admin console's Monitor Status tab displays more clearly when there are no active monitors.

### 💥 Breaking Changes

* Renamed the `data/Field.label` property to `displayName`.
* Changed the `DimensionChooserModel.dimensions` config to require objects of the
  form `{name, displayName, isLeafDimension}` when provided as an `Object[]`.
    * Previously these objects were expected to be of the form `{value, label, isLeaf}`.
    * Note however that this same config can now be passed the `dimensions` directly from a
      configured
      `Cube` instead, which is the recommended approach and should DRY up dimension definitions for
      typical use cases.
* Changes required due to the new filter API:
    * The classes `StoreFilter` and `ValueFilter` have been removed and replaced by `FunctionFilter`
      and `FieldFilter`, respectively. In most cases apps will need to make minimal or no changes.
    * The `filters/setFilters` property on `Query` has been changed to `filter/setFilter`. In most
      case apps should not need to change anything other than the name of this property - the new
      property will continue to support array representations of multiple filters.
    * `Store` has gained a new property `filterIncludesChildren` to replace the functionality
      previously provided by `StoreFilter.includesChildren`.
    * `StoreFilterField.filterOptions` has been removed. Set `filterIncludesChildren` directly on
      the store instead.

### ✨ Style

* CSS variables for "intents" - most commonly used on buttons - have been reworked to use HSL color
  values and support several standard variations of lightness and transparency.
    * Developers are encouraged to customize intents by setting the individual HSL vars provided for
      each intent (e.g. `--intent-primary-h` to adjust the primary hue) and/or the different levels
      of lightness (e.g. `--intent-primary-l3` to adjust the default lightness).
    * ⚠ Uses of the prior intent var overrides such as `--intent-primary` will no longer work. It is
      possible to set directly via `--xh-intent-primary`, but components such as buttons will still
      use the default intent shades for variations such as hover and pressed states. Again, review
      and customize the HSL vars if required.
* Desktop `Button` styles and classes have been rationalized and reworked to allow for more
  consistent and direct styling of buttons in all their many permutations (standard/minimal/outlined
  styles * default/hovered/pressed/disabled states * light/dark themes).
    * Customized intent colors will now also be applied to outlined and minimal buttons.
    * Dedicated classes are now applied to desktop buttons based on their style and state.
      Developers can key off of these classes directly if required.

### 🐞 Bug Fixes

* Fixed `Column.tooltipElement` so that it can work if a `headerTooltip` is also specified on the
  same column.
* Fixed issue where certain values (e.g. `%`) would break in `Column.tooltipElement`.
* Fixed issue where newly loaded records in `Store` were not being frozen as promised by the API.

### 📚 Libraries

* @blueprintjs/core `3.30 -> 3.31`
* codemirror `5.56 -> 5.57`
* http-status-codes `1.4 -> 2.1`
* mobx-react `6.2 -> 6.3`
* store2 `2.11 -> 2.12`

[Commit Log](https://github.com/xh/hoist-react/compare/v35.2.1...v36.0.0)

## v35.2.1 - 2020-07-31

### 🐞 Bug Fixes

* A Grid's docked summary row is now properly cleared when its bound Store is cleared.
* Additional SVG paths added to `requiredBlueprintIcons.js` to bring back calendar scroll icons on
  the DatePicker component.
* Colors specified via the `--xh-intent-` CSS vars have been removed from minimal / outlined desktop
  `Button` components because of incompatibility with `ButtonGroupInput` component. Fix to address
  issue forthcoming. (This reverts the change made in 35.2.0 below.)

[Commit Log](https://github.com/xh/hoist-react/compare/v35.2.0...v35.2.1)

## v35.2.0 - 2020-07-21

### 🎁 New Features

* `TabContainerModel` now supports a `persistWith` config to persist the active tab.
* `TabContainerModel` now supports a `emptyText` config to display when TabContainer gets rendered
  with no children.

### ⚙️ Technical

* Supports smaller bundle sizes via a greatly reduced set of BlueprintJS icons. (Requires apps to be
  built with `@xh/hoist-dev-utils` v5.2 or greater to take advantage of this optimization.)

### 🐞 Bug Fixes

* Colors specified via the `--xh-intent-` CSS vars are now applied to minimal / outlined desktop
  `Button` components. Previously they fell through to use default Blueprint colors in these modes.
* Code input correctly handles dynamically toggling readonly/disabled state.

### 📚 Libraries

* @fortawesome/fontawesome-pro `5.13 -> 5.14`
* codemirror `5.55 -> 5.56`

[Commit Log](https://github.com/xh/hoist-react/compare/v35.1.1...v35.2.0)

## v35.1.1 - 2020-07-17

### 📚 Libraries

* @blueprintjs/core `3.29 -> 3.30`

[Commit Log](https://github.com/xh/hoist-react/compare/v35.1.0...v35.1.1)

## v35.1.0 - 2020-07-16

### 🎁 New Features

* Extend existing environment diff tool to preferences. Now, both configs and preferences may be
  diffed across servers. This feature will require an update of hoist-core to a version 8.1.0 or
  greater.
* `ExportOptions.columns` provided to `GridModel` can now be specified as a function, allowing for
  full control of columns to export, including their sort order.

### 🐞 Bug Fixes

* `GridModel`s export feature was previously excluding summary rows. These are now included.
* Fixed problems with coloring and shading algorithm in `TreeMap`.
* Fixed problems with sort order of exports in `GridModel`.
* Ensure that preferences are written to server, even if set right before navigating away from page.
* Prevent situation where a spurious exception can be sent to server when application is unloaded
  while waiting on a fetch request.

[Commit Log](https://github.com/xh/hoist-react/compare/v35.0.1...v35.1.0)

## v35.0.1 - 2020-07-02

### 🐞 Bug Fixes

* Column headers no longer allocate space for a sort arrow icon when the column has an active
  `GridSorter` in the special state of `sort: null`.
* Grid auto-sizing better accounts for margins on sort arrow icons.

[Commit Log](https://github.com/xh/hoist-react/compare/v35.0.0...v35.0.1)

## v35.0.0 - 2020-06-29

### ⚖️ Licensing Change

As of this release, Hoist is [now licensed](LICENSE.md) under the popular and permissive
[Apache 2.0 open source license](https://www.apache.org/licenses/LICENSE-2.0). Previously, Hoist was
"source available" via our public GitHub repository but still covered by a proprietary license.

We are making this change to align Hoist's licensing with our ongoing commitment to openness,
transparency and ease-of-use, and to clarify and emphasize the suitability of Hoist for use within a
wide variety of enterprise software projects. For any questions regarding this change, please
[contact us](https://xh.io/contact/).

### 🎁 New Features

* Added a new Persistence API to provide a more flexible yet consistent approach to saving state for
  Components, Models, and Services to different persistent locations such as Hoist Preferences,
  browser local storage, and Hoist Dashboard views.
    * The primary entry points for this API are the new `@PersistSupport` and `@persist`
      annotations.
      `@persist` can be added to any observable property on a `@PersistSupport` to make it
      automatically synchronize with a `PersistenceProvider`. Both `HoistModel` and `HoistService`
      are decorated with `@PersistSupport`.
    * This is designed to replace any app-specific code previously added to synchronize fields and
      their values to Preferences via ad-hoc initializers and reactions.
    * This same API is now used to handle state persistence for `GridStateModel`, `PanelModel`,
      `DimensionChooserModel`, and `DashContainerModel` - configurable via the new `persistWith`
      option on those classes.
* `FetchService` now installs a default timeout of 30 seconds for all requests. This can be disabled
  by setting timeout to `null`. Fetch Timeout Exceptions have also been improved to include the same
  information as other standard exceptions thrown by this service.
    * 💥 Apps that were relying on the lack of a built-in timeout for long-running requests should
      ensure they configure such calls with a longer or null timeout.
* `Store` gets new `clearFilter()` and `recordIsFiltered()` helper functions.
* The Admin console's Activity Tracking tab has been significantly upgraded to allow admins to
  better analyze both built-in and custom tracking data generated by their application. Its sibling
  Client Errors tab has also been updated with a docked detail panel.
* `CodeInput` gets new `showCopyButton` prop - set to true to provide an inline action button to
  copy the editor contents to the clipboard.
* Hoist config `xhEnableMonitoring` can be used to enable/disable the Admin monitor tab and its
  associated server-side jobs

### 💥 Breaking Changes

* Applications should update to `hoist-core` v8.0.1 or above, required to support the upgraded Admin
  Activity Tracking tab. Contact XH for assistance with this update.
* The option `PanelModel.prefName` has been removed in favor of `persistWith`. Existing user state
  will be transferred to the new format, assuming a `PersistenceProvider` of type 'pref' referring
  to the same preference is used (e.g. `persistWith: {prefKey: 'my-panel-model-prefName'}`.
* The option `GridModel.stateModel` has been removed in favor of `persistWith`. Existing user state
  will be transferred to the new format, assuming a `PersistenceProvider` of type 'localStorage'
  referring to the same key is used (e.g. `persistWith: {localStorageKey: 'my-grid-state-id'}`.
    * Use the new `GridModel.persistOptions` config for finer control over what grid state is
      persisted (replacement for stateModel configs to disable persistence of column
      state/sorting/grouping).
* The options `DimensionChooserModel.preference` and `DimensionChooserModel.historyPreference` have
  been removed in favor of `persistWith`.
* `AppSpec.idleDetectionEnabled` has been removed. App-specific Idle detection is now enabled via
  the new `xhIdleConfig` config. The old `xhIdleTimeoutMins` has also been deprecated.
* `AppSpec.idleDialogClass` has been renamed `AppSpec.idlePanel`. If specified, it should be a
  full-screen component.
* `PinPad` and `PinPadModel` have been moved to `@xh/hoist/cmp/pinpad`, and is now available for use
  with both standard and mobile toolkits.
* Third-party dependencies updated to properly reflect application-level licensing requirements.
  Applications must now import and provide their licensed version of ag-Grid, and Highcharts to
  Hoist. See file `Bootstrap.js` in Toolbox for an example.

### 🐞 Bug Fixes

* Sorting special columns generated by custom ag-Grid configurations (e.g. auto-group columns) no
  longer throws with an error.
* The `deepFreeze()` util - used to freeze data in `Record` instances - now only attempts to freeze
  a whitelist of object types that are known to be safely freezable. Custom application classes and
  other potentially-problematic objects (such as `moment` instances) are no longer frozen when
  loaded into `Record` fields.

### 📚 Libraries

Note that certain licensed third-party dependencies have been removed as direct dependencies of this
project, as per note in Breaking Changes above.

* @xh/hoist-dev-utils `4.x -> 5.x` - apps should also update to the latest 5.x release of dev-utils.
  Although license and dependency changes triggered a new major version of this dev dependency, no
  application-level changes should be required.
* @blueprintjs/core `3.28 -> 3.29`
* codemirror `5.54 -> 5.55`
* react-select `3.0 -> 3.1`

### 📚 Optional Libraries

* ag-Grid `23.0.2` > `23.2.0` (See Toolbox app for example on this upgrade)
* Highcharts `8.0.4 -> 8.1.1`

[Commit Log](https://github.com/xh/hoist-react/compare/v34.0.0...v35.0.0)

## v34.0.0 - 2020-05-26

### 🎁 New Features

* Hoist's enhanced autosizing is now enabled on all grids by default. See `GridModel` and
  `GridAutosizeService` for more details.
* New flags `XH.isPhone`, `XH.isTablet`, and `XH.isDesktop` available for device-specific switching.
  Corresponding `.xh-phone`, `.xh-tablet`, and `.xh-desktop` CSS classes are added to the document
  `body`. These flags and classes are set based on the detected device, as per its user-agent.
    * One of the two higher-level CSS classes `.xh-standard` or `.xh-mobile` will also be applied
      based on an app's use of the primary (desktop-centric) components vs mobile components - as
      declared by its `AppSpec.isMobileApp` - regardless of the detected device.
    * These changes provide more natural support for use cases such as apps that are built with
      standard components yet target/support tablet users.
* New method `Record.get()` provides an alternative API for checked data access.
* The mobile `Select` component supports the `enableFilter` and `enableCreate` props.
* `DashContainerModel` supports new `layoutLocked`, `contentLocked` and `renameLocked` modes.
* `DimensionChooser` now has the ability to persist its value and history separately.
* Enhance Hoist Admin's Activity Tracking tab.
* Enhance Hoist Admin's Client Error tab.

### 💥 Breaking Changes

* `emptyFlexCol` has been removed from the Hoist API and should simply be removed from all client
  applications. Improvements to agGrid's default rendering of empty space have made it obsolete.
* `isMobile` property on `XH` and `AppSpec` has been renamed to `isMobileApp`. All apps will need to
  update their (required) use of this flag in the app specifications within their
  `/client-app/src/apps` directory.
* The `xh-desktop` class should no longer be used to indicate a non-mobile toolkit based app. For
  this purpose, use `xh-standard` instead.

### 🐞 Bug Fixes

* Fix to Average Aggregators when used with hierarchical data.
* Fixes to Context Menu handling on `Panel` to allow better handling of `[]` and `null`.

### 📚 Libraries

* @blueprintjs/core `3.26 -> 3.28`
* @blueprintjs/datetime `3.16 -> 3.18`
* codemirror `5.53 -> 5.54`
* react-transition-group `4.3 -> 4.4`

[Commit Log](https://github.com/xh/hoist-react/compare/v33.3.0...v34.0.0)

## v33.3.0 - 2020-05-08

### ⚙️ Technical

* Additional updates to experimental autosize feature: standardization of naming, better masking
  control, and API fixes. Added new property `autosizeOptions` on `GridModel` and main entry point
  is now named `GridModel.autosizeAsync()`.

### 🐞 Bug Fixes

* `Column.hideable` will now be respected by ag-grid column drag and drop
  [#1900](https://github.com/xh/hoist-react/issues/1900)
* Fixed an issue where dragging a column would cause it to be sorted unintentionally.

[Commit Log](https://github.com/xh/hoist-react/compare/v33.2.0...v33.3.0)

## v33.2.0 - 2020-05-07

### 🎁 New Features

* Virtual column rendering has been disabled by default, as it offered a minimal performance benefit
  for most grids while compromising autosizing. See new `GridModel.useVirtualColumns` config, which
  can be set to `true` to re-enable this behavior if required.
* Any `GridModel` can now be reset to its code-prescribed defaults via the column chooser reset
  button. Previously, resetting to defaults was only possible for grids that persisted their state
  with a `GridModel.stateModel` config.

### 🐞 Bug Fixes

* Fixed several issues with new grid auto-sizing feature.
* Fixed issues with and generally improved expand/collapse column alignment in tree grids.
    * 💥 Note that this improvement introduced a minor breaking change for apps that have customized
      tree indentation via the removed `--grid-tree-indent-px` CSS var. Use `--grid-tree-indent`
      instead. Note the new var is specified in em units to scale well across grid sizing modes.

### ⚙️ Technical

* Note that the included version of Onsen has been replaced with a fork that includes updates for
  react 16.13. Apps should not need to make any changes.

### 📚 Libraries

* react `~16.8 -> ~16.13`
* onsenui `~16.8` -> @xh/onsenui `~16.13`
* react-onsenui `~16.8` -> @xh/react-onsenui `~16.13`

[Commit Log](https://github.com/xh/hoist-react/compare/v33.1.0...33.2.0)

## v33.1.0 - 2020-05-05

### 🎁 New Features

* Added smart auto-resizing of columns in `GridModel` Unlike ag-Grid's native auto-resizing support,
  Hoist's auto-resizing will also take into account collapsed rows, off-screen cells that are not
  currently rendered in the DOM, and summary rows. See the new `GridAutosizeService` for details.
    * This feature is currently marked as 'experimental' and must be enabled by passing a special
      config to the `GridModel` constructor of the form `experimental: {useHoistAutosize: true}`. In
      future versions of Hoist, we expect to make it the default behavior.
* `GridModel.autoSizeColumns()` has been renamed `GridModel.autosizeColumns()`, with lowercase 's'.
  Similarly, the `autoSizeColumns` context menu token has been renamed `autosizeColumns`.

### 🐞 Bug Fixes

* Fixed a regression with `StoreFilterField` introduced in v33.0.1.

[Commit Log](https://github.com/xh/hoist-react/compare/v33.0.2...33.1.0)

## v33.0.2 - 2020-05-01

### 🎁 New Features

* Add Hoist Cube Aggregators: `AverageAggregator` and `AverageStrictAggregator`
* `ColAutosizeButton` has been added to desktop and mobile

### 🐞 Bug Fixes

* Fixed mobile menus to constrain to the bottom of the viewport, scrolling if necessary.
  [#1862](https://github.com/xh/hoist-react/issues/1862)
* Tightened up mobile tree grid, fixed issues in mobile column chooser.
* Fixed a bug with reloading hierarchical data in `Store`.
  [#1871](https://github.com/xh/hoist-react/issues/1871)

[Commit Log](https://github.com/xh/hoist-react/compare/v33.0.1...33.0.2)

## v33.0.1 - 2020-04-29

### 🎁 New Features

* `StoreFieldField` supports dot-separated field names in a bound `GridModel`, meaning it will now
  match on columns with fields such as `address.city`.

* `Toolbar.enableOverflowMenu` now defaults to `false`. This was determined safer and more
  appropriate due to issues with the underlying Blueprint implementation, and the need to configure
  it carefully.

### 🐞 Bug Fixes

* Fixed an important bug with state management in `StoreFilterField`. See
  https://github.com/xh/hoist-react/issues/1854

* Fixed the default sort order for grids. ABS DESC should be first when present.

### 📚 Libraries

* @blueprintjs/core `3.25 -> 3.26`
* codemirror `5.52 -> 5.53`

[Commit Log](https://github.com/xh/hoist-react/compare/v33.0.0...v33.0.1)

## v33.0.0 - 2020-04-22

### 🎁 New Features

* The object returned by the `data` property on `Record` now includes the record `id`. This will
  allow for convenient access of the id with the other field values on the record.
* The `Timer` class has been enhanced and further standardized with its Hoist Core counterpart:
    * Both the `interval` and `timeout` arguments may be specified as functions, or config keys
      allowing for dynamic lookup and reconfiguration.
    * Added `intervalUnits` and `timeoutUnits` arguments.
    * `delay` can now be specified as a boolean for greater convenience.

### 💥 Breaking Changes

* We have consolidated the import location for several packages, removing unintended nested index
  files and 'sub-packages'. In particular, the following locations now provide a single index file
  for import for all of their public contents: `@xh/hoist/core`, `@xh/hoist/data`,
  `@xh/hoist/cmp/grid`, and `@xh/hoist/desktop/cmp/grid`. Applications may need to update import
  statements that referred to index files nested within these directories.
* Removed the unnecessary and confusing `values` getter on `BaseFieldModel`. This getter was not
  intended for public use and was intended for the framework's internal implementation only.
* `ColumnGroup.align` has been renamed to `ColumnGroup.headerAlign`. This avoids confusion with the
  `Column` API, where `align` refers to the alignment of cell contents within the column.

### 🐞 Bug Fixes

* Exceptions will no longer overwrite the currently shown exception in the exception dialog if the
  currently shown exception requires reloading the application.
  [#1834](https://github.com/xh/hoist-react/issues/1834)

### ⚙️ Technical

* Note that the Mobx React bindings have been updated to 6.2, and we have enabled the recommended
  "observer batching" feature as per
  [the mobx-react docs](https://github.com/mobxjs/mobx-react-lite/#observer-batching).

### 📚 Libraries

* @blueprintjs/core `3.24 -> 3.25`
* @blueprintjs/datetime `3.15 -> 3.16`
* mobx-react `6.1 -> 6.2`

[Commit Log](https://github.com/xh/hoist-react/compare/v32.0.4...v33.0.0)

## v32.0.5 - 2020-07-14

### 🐞 Bug Fixes

* Fixes a regression in which grid exports were no longer sorting rows properly.

[Commit Log](https://github.com/xh/hoist-react/compare/v32.0.4...v32.0.5)

## v32.0.4 - 2020-04-09

### 🐞 Bug Fixes

* Fixes a regression with the alignment of `ColumnGroup` headers.
* Fixes a bug with 'Copy Cell' context menu item for certain columns displaying the Record ID.
* Quiets console logging of 'routine' exceptions to 'debug' instead of 'log'.

[Commit Log](https://github.com/xh/hoist-react/compare/v32.0.3...v32.0.4)

## v32.0.3 - 2020-04-06

### 🐞 Bug Fixes

* Suppresses a console warning from ag-Grid for `GridModel`s that do not specify an `emptyText`.

[Commit Log](https://github.com/xh/hoist-react/compare/v32.0.2...v32.0.3)

## v32.0.2 - 2020-04-03

⚠ Note that this release includes a *new major version of ag-Grid*. Please consult the
[ag-Grid Changelog](https://www.ag-grid.com/ag-grid-changelog/) for versions 22-23 to review
possible breaking changes to any direct/custom use of ag-Grid APIs and props within applications.

### 🎁 New Features

* GridModel `groupSortFn` now accepts `null` to turn off sorting of group rows.
* `DockViewModel` now supports optional `width`, `height` and `collapsedWidth` configs.
* The `appMenuButton.extraItems` prop now accepts `MenuItem` configs (as before) but also React
  elements and the special string token '-' (shortcut to render a `MenuDivider`).
* Grid column `flex` param will now accept numbers, with available space divided between flex
  columns in proportion to their `flex` value.
* `Column` now supports a `sortingOrder` config to allow control of the sorting options that will be
  cycled through when the user clicks on the header.
* `PanelModel` now supports setting a `refreshMode` to control how collapsed panels respond to
  refresh requests.

### 💥 Breaking Changes

* The internal DOM structure of desktop `Panel` has changed to always include an inner frame with
  class `.xh-panel__content`. You may need to update styling that targets the inner structure of
  `Panel` via `.xh-panel`.
* The hooks `useOnResize()` and `useOnVisibleChange()` no longer take a `ref` argument. Use
  `composeRefs` to combine the ref that they return with any ref you wish to compose them with.
* The callback for `useOnResize()` will now receive an object representing the locations and
  dimensions of the element's content box. (Previously it incorrectly received an array of
  `ResizeObserver` entries that had to be de-referenced)
* `PanelModel.collapsedRenderMode` has been renamed to `PanelModel.renderMode`, to be more
  consistent with other Hoist APIs such as `TabContainer`, `DashContainer`, and `DockContainer`.

### 🐞 Bug Fixes

* Checkboxes in grid rows in Tiny sizing mode have been styled to fit correctly within the row.
* `GridStateModel` no longer saves/restores the width of non-resizable columns.
  [#1718](https://github.com/xh/hoist-react/issues/1718)
* Fixed an issue with the hooks useOnResize and useOnVisibleChange. In certain conditions these
  hooks would not be called. [#1808](https://github.com/xh/hoist-react/issues/1808)
* Inputs that accept a rightElement prop will now properly display an Icon passed as that element.
  [#1803](https://github.com/xh/hoist-react/issues/1803)

### ⚙️ Technical

* Flex columns now use the built-in ag-Grid flex functionality.

### 📚 Libraries

* ag-grid-community `removed @ 21.2`
* ag-grid-enterprise `21.2` replaced with @ag-grid-enterprise/all-modules `23.0`
* ag-grid-react `21.2` replaced with @ag-grid-community/react `23.0`
* @fortawesome/* `5.12 -> 5.13`
* codemirror `5.51 -> 5.52`
* filesize `6.0 -> 6.1`
* numbro `2.1 -> 2.2`
* react-beautiful-dnd `12.0 -> 13.0`
* store2 `2.10 -> 2.11`
* compose-react-refs `NEW 1.0.4`

[Commit Log](https://github.com/xh/hoist-react/compare/v31.0.0...v32.0.2)

## v31.0.0 - 2020-03-16

### 🎁 New Features

* The mobile `Navigator` / `NavigatorModel` API has been improved and made consistent with other
  Hoist content container APIs such as `TabContainer`, `DashContainer`, and `DockContainer`.
    * `NavigatorModel` and `PageModel` now support setting a `RenderMode` and `RefreshMode` to
      control how inactive pages are mounted/unmounted and how they respond to refresh requests.
    * `Navigator` pages are no longer required to to return `Page` components - they can now return
      any suitable component.
* `DockContainerModel` and `DockViewModel` also now support `refreshMode` and `renderMode` configs.
* `Column` now auto-sizes when double-clicking / double-tapping its header.
* `Toolbar` will now collapse overflowing items into a drop down menu. (Supported for horizontal
  toolbars only at this time.)
* Added new `xhEnableLogViewer` config (default `true`) to enable or disable the Admin Log Viewer.

#### 🎨 Icons

* Added `Icon.icon()` factory method as a new common entry point for creating new FontAwesome based
  icons in Hoist. It should typically be used instead of using the `FontAwesomeIcon` component
  directly.
* Also added a new `Icon.fileIcon()` factory. This method take a filename and returns an appropriate
  icon based on its extension.
* All Icon factories can now accept an `asHtml` parameter, as an alternative to calling the helper
  function `convertIconToSVG()` on the element. Use this to render icons as raw html where needed
  (e.g. grid renderers).
* Icons rendered as html will now preserve their styling, tooltips, and size.

### 💥 Breaking Changes

* The application's primary `HoistApplicationModel` is now instantiated and installed as
  `XH.appModel` earlier within the application initialization sequence, with construction happening
  prior to the init of the XH identity, config, and preference services.
    * This allows for a new `preAuthInitAsync()` lifecycle method to be called on the model before
      auth has completed, but could be a breaking change for appModel code that relied on these
      services for field initialization or in its constructor.
    * Such code should be moved to the core `initAsync()` method instead, which continues to be
      called after all XH-level services are initialized and ready.
* Mobile apps may need to adjust to the following updates to `NavigatorModel` and related APIs:
    * `NavigatorModel`'s `routes` constructor parameter has been renamed `pages`.
    * `NavigatorModel`'s observable `pages[]` has been renamed `stack[]`.
    * `NavigatorPageModel` has been renamed `PageModel`. Apps do not usually create `PageModels`
      directly, so this change is unlikely to require code updates.
    * `Page` has been removed from the mobile toolkit. Components that previously returned a `Page`
      for inclusion in a `Navigator` or `TabContainer` can now return any component. It is
      recommended you replace `Page` with `Panel` where appropriate.
* Icon enhancements described above removed the following public methods:
    * The `fontAwesomeIcon()` factory function (used to render icons not already enumerated by
      Hoist)
      has been replaced by the improved `Icon.icon()` factory - e.g. `fontAwesomeIcon({icon: ['far',
      'alicorn']}) -> Icon.icon({iconName: 'alicorn'})`.
    * The `convertIconToSvg()` utility method has been replaced by the new `asHtml` parameter on
      icon factory functions. If you need to convert an existing icon element,
      use `convertIconToHtml()`.
* `Toolbar` items should be provided as direct children. Wrapping Toolbar items in container
  components can result in unexpected item overflow.

### 🐞 Bug Fixes

* The `fmtDate()` utility now properly accepts, parses, and formats a string value input as
  documented.
* Mobile `PinPad` input responsiveness improved on certain browsers to avoid lag.

### ⚙️ Technical

* New lifecycle methods `preAuthInitAsync()` and `logoutAsync()` added to the `HoistAppModel`
  decorator (aka the primary `XH.appModel`).

[Commit Log](https://github.com/xh/hoist-react/compare/v30.1.0...v31.0.0)

## v30.1.0 - 2020-03-04

### 🐞 Bug Fixes

* Ensure `WebSocketService.connected` remains false until `channelKey` assigned and received from
  server.
* When empty, `DashContainer` now displays a user-friendly prompt to add an initial view.

### ⚙️ Technical

* Form validation enhanced to improve handling of asynchronous validation. Individual rules and
  constraints are now re-evaluated in parallel, allowing for improved asynchronous validation.
* `Select` will now default to selecting contents on focus if in filter or creatable mode.

[Commit Log](https://github.com/xh/hoist-react/compare/v30.0.0...30.1.0)

## v30.0.0 - 2020-02-29

### 🎁 New Features

* `GridModel` and `DataViewModel` now support `groupRowHeight`, `groupRowRenderer` and
  `groupRowElementRenderer` configs. Grouping is new in general to `DataViewModel`, which now takes
  a `groupBy` config.
    * `DataViewModel` allows for settable and multiple groupings and sorters.
    * `DataViewModel` also now supports additional configs from the underlying `GridModel` that make
      sense in a `DataView` context, such as `showHover` and `rowBorders`.
* `TabContainerModel` now accepts a `track` property (default false) for easily tracking tab views
  via Hoist's built-in activity tracking.
* The browser document title is now set to match `AppSpec.clientAppName` - helpful for projects with
  multiple javascript client apps.
* `StoreFilterField` accepts all other config options from `TextInput` (e.g. `disabled`).
* Clicking on a summary row in `Grid` now clears its record selection.
* The `@LoadSupport` decorator now provides an additional observable property `lastException`. The
  decorator also now logs load execution times and failures to `console.debug` automatically.
* Support for mobile `Panel.scrollable` prop made more robust with re-implementation of inner
  content element. Note this change included a tweak to some CSS class names for mobile `Panel`
  internals that could require adjustments if directly targeted by app stylesheets.
* Added new `useOnVisibleChange` hook.
* Columns now support a `headerAlign` config to allow headers to be aligned differently from column
  contents.

### 💥 Breaking Changes

* `Toolbar` items must be provided as direct children. Wrapping Toolbar items in container
  components can result in unexpected item overflow.
* `DataView.rowCls` prop removed, replaced by new `DataViewModel.rowClassFn` config for more
  flexibility and better symmetry with `GridModel`.
* `DataViewModel.itemRenderer` renamed to `DataViewModel.elementRenderer`
* `DataView` styling has been updated to avoid applying several unwanted styles from `Grid`. Note
  that apps might rely on these styles (intentionally or not) for their `itemRenderer` components
  and appearance and will need to adjust.
* Several CSS variables related to buttons have been renamed for consistency, and button style rules
  have been adjusted to ensure they take effect reliably across desktop and mobile buttons
  ([#1568](https://github.com/xh/hoist-react/pull/1568)).
* The optional `TreeMapModel.highchartsConfig` object will now be recursively merged with the
  top-level config generated by the Hoist model and component, where previously it was spread onto
  the generated config. This could cause a change in behavior for apps using this config to
  customize map instances, but provides more flexibility for e.g. customizing the `series`.
* The signature of `useOnResize` hook has been modified slightly for API consistency and clarity.
  Options are now passed in a configuration object.

### 🐞 Bug Fixes

* Fixed an issue where charts that are rendered while invisible would have the incorrect size.
  [#1703](https://github.com/xh/hoist-react/issues/1703)
* Fixed an issue where zeroes entered by the user in `PinPad` would be displayed as blanks.
* Fixed `fontAwesomeIcon` elem factory component to always include the default 'fa-fw' className.
  Previously, it was overridden if a `className` prop was provided.
* Fixed an issue where ConfigDiffer would always warn about deletions, even when there weren't any.
  [#1652](https://github.com/xh/hoist-react/issues/1652)
* `TextInput` will now set its value to `null` when all text is deleted and the clear icon will
  automatically hide.
* Fixed an issue where multiple buttons in a `ButtonGroupInput` could be shown as active
  simultaneously. [#1592](https://github.com/xh/hoist-react/issues/1592)
* `StoreFilterField` will again match on `Record.id` if bound to a Store or a GridModel with the
  `id` column visible. [#1697](https://github.com/xh/hoist-react/issues/1697)
* A number of fixes have been applied to `RelativeTimeStamp` and `getRelativeTimestamp`, especially
  around its handling of 'equal' or 'epsilon equal' times. Remove unintended leading whitespace from
  `getRelativeTimestamp`.

### ⚙️ Technical

* The `addReaction` and `addAutorun` methods (added to Hoist models, components, and services by the
  `ReactiveSupport` mixin) now support a configurable `debounce` argument. In many cases, this is
  preferable to the built-in MobX `delay` argument, which only provides throttling and not true
  debouncing.
* New `ChartModel.highchart` property provides a reference to the underlying HighChart component.

### 📚 Libraries

* @blueprintjs/core `3.23 -> 3.24`
* react-dates `21.7 -> 21.8`
* react-beautiful-dnd `11.0 -> 12.2`

[Commit Log](https://github.com/xh/hoist-react/compare/v29.1.0...v30.0.0)

## v29.1.0 - 2020-02-07

### 🎁 New Features

#### Grid

* The `compact` config on `GridModel` has been deprecated in favor of the more powerful `sizingMode`
  which supports the values 'large', 'standard', 'compact', or 'tiny'.
    * Each new mode has its own set of CSS variables for applications to override as needed.
    * Header and row heights are configurable for each via the `HEADER_HEIGHTS` and `ROW_HEIGHTS`
      static properties of the `AgGrid` component. These objects can be modified on init by
      applications that wish to customize the default row heights globally.
    * 💥 Note that these height config objects were previously exported as constants from AgGrid.js.
      This would be a breaking change for any apps that imported the old objects directly (
      considered unlikely).
* `GridModel` now exposes an `autoSizeColumns` method, and the Grid context menu now contains an
  `Autosize Columns` option by default.
* `Column` and `ColumnGroup` now support React elements for `headerName`.

#### Data

* The `Store` constructor now accepts a `data` argument to load data at initialization.
* The `xh/hoist/data/cube` package has been modified substantially to better integrate with the core
  data package and support observable "Views". See documentation on `Cube` for more information.

#### Other

* Added a `PinPad` component for streamlined handling of PIN entry on mobile devices.
* `FormField` now takes `tooltipPosition` and `tooltipBoundary` props for customizing minimal
  validation tooltip.
* `RecordAction.actionFn` parameters now include a `buttonEl` property containing the button element
  when used in an action column.
* Mobile Navigator component now takes an `animation` prop which can be set to 'slide' (default),
  'lift', 'fade', or 'none'. These values are passed to the underlying onsenNavigator component.
  ([#1641](https://github.com/xh/hoist-react/pull/1641))
* `AppOption` configs now accept an `omit` property for conditionally excluding options.

### 🐞 Bug Fixes

* Unselectable grid rows are now skipped during up/down keyboard navigation.
* Fix local quick filtering in `LeftRightChooser` (v29 regression).
* Fix `SplitTreeMap` - the default filtering once again splits the map across positive and negative
  values as intended (v29 regression).

### ⚙️ Technical

* `FormFields` now check that they are contained in a Hoist `Form`.

### 📚 Libraries

* @blueprintjs/core `3.22 -> 3.23`
* codemirror `5.50 -> 5.51`
* react-dates `21.5 -> 21.7`

[Commit Log](https://github.com/xh/hoist-react/compare/v29.0.0...v29.1.0)

## v29.0.0 - 2020-01-24

### 🗄️ Data Package Changes

Several changes have been made to data package (`Store` and `Record`) APIs for loading, updating,
and modifying data. They include some breaking changes, but pave the way for upcoming enhancements
to fully support inline grid editing and other new features.

Store now tracks the "committed" state of its records, which represents the data as it was loaded
(typically from the server) via `loadData()` or `updateData()`. Records are now immutable and
frozen, so they cannot be changed directly, but Store offers a new `modifyRecords()` API to apply
local modifications to data in a tracked and managed way. (Store creates new records internally to
hold both this modified data and the original, "committed" data.) This additional state tracking
allows developers to query Stores for modified or added records (e.g. to flush back to the server
and persist) as well as call new methods to revert changes (e.g. to undo a block of changes that the
user wishes to discard).

Note the following more specific changes to these related classes:

#### Record

* 💥 Record data properties are now nested within a `data` object on Record instances and are no
  longer available as top-level properties on the Record itself.
    * Calls to access data such as `rec.quantity` must be modified to `rec.data.quantity`.
    * When accessing multiple properties, destructuring provides an efficient syntax -
      e.g. `const {quantity, price} = rec.data;`.
* 💥 Records are now immutable and cannot be modified by applications directly.
    * This is a breaking change, but should only affect apps with custom inline grid editing
      implementations or similar code that modifies individual record values.
    * Calls to change data such as `rec.quantity = 100` must now be made through the Record's Store,
      e.g. `store.modifyData({id: 41, quantity: 100})`
* Record gains new getters for inspecting its state, including: `isAdd`, `isModified`, and
  `isCommitted`.

#### Store

* 💥 `noteDataUpdated()` has been removed, as out-of-band modifications to Store Records are no
  longer possible.
* 💥 Store's `idSpec` function is now called with the raw record data - previously it was passed
  source data after it had been run through the store's optional `processRawData` function. (This is
  unlikely to have a practical impact on most apps, but is included here for completeness.)
* `Store.updateData()` now accepts a flat list of raw data to process into Record additions and
  updates. Previously developers needed to call this method with an object containing add, update,
  and/or remove keys mapped to arrays. Now Store will produce an object of this shape automatically.
* `Store.refreshFilter()` method has been added to allow applications to rebuild the filtered data
  set if some application state has changed (apart from the store's data itself) which would affect
  the store filter.
* Store gains new methods for manipulating its Records and data, including `addRecords()`,
  `removeRecords()`, `modifyRecords()`, `revertRecords()`, and `revert()`. New getters have been
  added for `addedRecords`, `removedRecords`, `modifiedRecords`, and `isModified`.

#### Column

* Columns have been enhanced for provide basic support for inline-editing of record data. Further
  inline editing support enhancements are planned for upcoming Hoist releases.
* `Column.getValueFn` config added to retrieve the cell value for a Record field. The default
  implementation pulls the value from the Record's new `data` property (see above). Apps that
  specify custom `valueGetter` callbacks via `Column.agOptions` should now implement their custom
  logic in this new config.
* `Column.setValueFn` config added to support modifying the Column field's value on the underlying
  Record. The default implementation calls the new `Store.modifyRecords()` API and should be
  sufficient for the majority of cases.
* `Column.editable` config added to indicate if a column/cell should be inline-editable.

### 🎁 New Features

* Added keyboard support to ag-Grid context menus.
* Added `GridModel.setEmptyText()` to allow updates to placeholder text after initial construction.
* Added `GridModel.ensureSelectionVisible()` to scroll the currently selected row into view.
* When a `TreeMap` is bound to a `GridModel`, the grid will now respond to map selection changes by
  scrolling to ensure the selected grid row is visible.
* Added a `Column.tooltipElement` config to support fully customizable tooltip components.
* Added a `useOnResize` hook, which runs a function when a component is resized.
* Exposed an `inputRef` prop on numberInput, textArea, and textInput
* `PanelModel` now accepts a `maxSize` config.
* `RelativeTimeStamp` now support a `relativeTo` option, allowing it to display the difference
  between a timestamp and another reference time other than now. Both the component and the
  `getRelativeTimestamp()` helper function now leverage moment.js for their underlying
  implementation.
* A new `Clock` component displays the time, either local to the browser or for a configurable
  timezone.
* `LeftRightChooser` gets a new `showCounts` option to print the number of items on each side.
* `Select` inputs support a new property `enableWindowed` (desktop platform only) to improve
  rendering performance with large lists of options.
* `Select` inputs support grouped options. To use, add an attribute `options` containing an array of
  sub-options.
* `FetchService` methods support a new `timeout` option. This config chains `Promise.timeout()` to
  the promises returned by the service.
* Added alpha version of `DashContainer` for building dynamic, draggable dashboard-style layouts.
  Please note: the API for this component is subject to change - use at your own risk!
* `Select` now allows the use of objects as values.
* Added a new `xhEnableImpersonation` config to enable or disable the ability of Hoist Admins to
  impersonate other users. Note that this defaults to `false`. Apps will need to set this config to
  continue using impersonation. (Note that an update to hoist-core 6.4+ is required for this config
  to be enforced on the server.)
* `FormField` now supports a `requiredIndicator` to customize how required fields are displayed.
* Application build tags are now included in version update checks, primarily to prompt dev/QA users
  to refresh when running SNAPSHOT versions. (Note that an update to hoist-core 6.4+ is required for
  the server to emit build tag for comparison.)
* `CodeInput` component added to provide general `HoistInput` support around the CodeMirror code
  editor. The pre-existing `JsonInput` has been converted to a wrapper around this class.
* `JsonInput` now supports an `autoFocus` prop.
* `Select` now supports a `hideDropdownIndicator` prop.
* `useOnResize` hook will now ignore visibility changes, i.e. a component resizing to a size of 0.
* `DimensionChooser` now supports a `popoverPosition` prop.
* `AppBar.appMenuButtonPosition` prop added to configure the App Menu on the left or the right, and
  `AppMenuButton` now accepts and applies any `Button` props to customize.
* New `--xh-grid-tree-indent-px` CSS variable added to allow control over the amount of indentation
  applied to tree grid child nodes.

### 💥 Breaking Changes

* `GridModel.contextMenuFn` config replaced with a `contextMenu` parameter. The new parameter will
  allow context menus to be specified with a simple array in addition to the function specification
  currently supported.
* `GridModel.defaultContextMenuTokens` config renamed to `defaultContextMenu`.
* `Chart` and `ChartModel` have been moved from `desktop/cmp/charts` to `cmp/charts`.
* `StoreFilterField` has been moved from `desktop/cmp/store` to `cmp/store`.
* The options `nowEpsilon` and `nowString` on `RelativeTimestamp` have been renamed to `epsilon` and
  `equalString`, respectively.
* `TabRenderMode` and `TabRefreshMode` have been renamed to `RenderMode` and `RefreshMode` and moved
  to the `core` package. These enumerations are now used in the APIs for `Panel`, `TabContainer`,
  and `DashContainer`.
* `DockViewModel` now requires a function, or a HoistComponent as its `content` param. It has always
  been documented this way, but a bug in the original implementation had it accepting an actual
  element rather than a function. As now implemented, the form of the `content` param is consistent
  across `TabModel`, `DockViewModel`, and `DashViewSpec`.
* `JsonInput.showActionButtons` prop replaced with more specific `showFormatButton` and
  `showFullscreenButton` props.
* The `DataView.itemHeight` prop has been moved to `DataViewModel` where it can now be changed
  dynamically by applications.
* Desktop `AppBar.appMenuButtonOptions` prop renamed to `appMenuButtonProps` for consistency.

### 🐞 Bug Fixes

* Fixed issue where JsonInput was not receiving its `model` from context
  ([#1456](https://github.com/xh/hoist-react/issues/1456))
* Fixed issue where TreeMap would not be initialized if the TreeMapModel was created after the
  GridModel data was loaded ([#1471](https://github.com/xh/hoist-react/issues/1471))
* Fixed issue where export would create malformed file with dynamic header names
* Fixed issue where exported tree grids would have incorrect aggregate data
  ([#1447](https://github.com/xh/hoist-react/issues/1447))
* Fixed issue where resizable Panels could grow larger than desired
  ([#1498](https://github.com/xh/hoist-react/issues/1498))
* Changed RestGrid to only display export button if export is enabled
  ([#1490](https://github.com/xh/hoist-react/issues/1490))
* Fixed errors when grouping rows in Grids with `groupUseEntireRow` turned off
  ([#1520](https://github.com/xh/hoist-react/issues/1520))
* Fixed problem where charts were resized when being hidden
  ([#1528](https://github.com/xh/hoist-react/issues/1528))
* Fixed problem where charts were needlessly re-rendered, hurting performance and losing some state
  ([#1505](https://github.com/xh/hoist-react/issues/1505))
* Removed padding from Select option wrapper elements which was making it difficult for custom
  option renderers to control the padding ([1571](https://github.com/xh/hoist-react/issues/1571))
* Fixed issues with inconsistent indentation for tree grid nodes under certain conditions
  ([#1546](https://github.com/xh/hoist-react/issues/1546))
* Fixed autoFocus on NumberInput.

### 📚 Libraries

* @blueprintjs/core `3.19 -> 3.22`
* @blueprintjs/datetime `3.14 -> 3.15`
* @fortawesome/fontawesome-pro `5.11 -> 5.12`
* codemirror `5.49 -> 5.50`
* core-js `3.3 -> 3.6`
* fast-deep-equal `2.0 -> 3.1`
* filesize `5.0 -> 6.0`
* highcharts 7.2 -> 8.0`
* mobx `5.14 -> 5.15`
* react-dates `21.3 -> 21.5`
* react-dropzone `10.1 -> 10.2`
* react-windowed-select `added @ 2.0.1`

[Commit Log](https://github.com/xh/hoist-react/compare/v28.2.0...v29.0.0)

## v28.2.0 - 2019-11-08

### 🎁 New Features

* Added a `DateInput` component to the mobile toolkit. Its API supports many of the same options as
  its desktop analog with the exception of `timePrecision`, which is not yet supported.
* Added `minSize` to panelModel. A resizable panel can now be prevented from resizing to a size
  smaller than minSize. ([#1431](https://github.com/xh/hoist-react/issues/1431))

### 🐞 Bug Fixes

* Made `itemHeight` a required prop for `DataView`. This avoids an issue where agGrid went into an
  infinite loop if this value was not set.
* Fixed a problem with `RestStore` behavior when `dataRoot` changed from its default value.

[Commit Log](https://github.com/xh/hoist-react/compare/v28.1.1...v28.2.0)

## v28.1.1 - 2019-10-23

### 🐞 Bug Fixes

* Fixes a bug with default model context being set incorrectly within context inside of `Panel`.

[Commit Log](https://github.com/xh/hoist-react/compare/v28.1.0...v28.1.1)

## v28.1.0 - 2019-10-18

### 🎁 New Features

* `DateInput` supports a new `strictInputParsing` prop to enforce strict parsing of keyed-in entries
  by the underlying moment library. The default value is false, maintained the existing behavior
  where [moment will do its best](https://momentjs.com/guides/#/parsing/) to parse an entered date
  string that doesn't exactly match the specified format
* Any `DateInput` values entered that exceed any specified max/minDate will now be reset to null,
  instead of being set to the boundary date (which was surprising and potentially much less obvious
  to a user that their input had been adjusted automatically).
* `Column` and `ColumnGroup` now accept a function for `headerName`. The header will be
  automatically re-rendered when any observable properties referenced by the `headerName` function
  are modified.
* `ColumnGroup` now accepts an `align` config for setting the header text alignment
* The flag `toContext` for `uses` and `creates` has been replaced with a new flag `publishMode` that
  provides more granular control over how models are published and looked up via context. Components
  can specify `ModelPublishMode.LIMITED` to make their model available for contained components
  without it becoming the default model or exposing its sub-models.

### 🐞 Bug Fixes

* Tree columns can now specify `renderer` or `elementRenderer` configs without breaking the standard
  ag-Grid group cell renderer auto-applied to tree columns (#1397).
* Use of a custom `Column.comparator` function will no longer break agGrid-provided column header
  filter menus (#1400).
* The MS Edge browser does not return a standard Promise from `async` functions, so the the return
  of those functions did not previously have the required Hoist extensions installed on its
  prototype. Edge "native" Promises are now also polyfilled / extended as required. (#1411).
* Async `Select` combobox queries are now properly debounced as per the `queryBuffer` prop (#1416).

### ⚙️ Technical

* Grid column group headers now use a custom React component instead of the default ag-Grid column
  header, resulting in a different DOM structure and CSS classes. Existing CSS overrides of the
  ag-Grid column group headers may need to be updated to work with the new structure/classes.
* We have configured `stylelint` to enforce greater consistency in our stylesheets within this
  project. The initial linting run resulted in a large number of updates to our SASS files, almost
  exclusively whitespace changes. No functional changes are intended/expected. We have also enabled
  hooks to run both JS and style linting on pre-commit. Neither of these updates directly affects
  applications, but the same tools could be configured for apps if desired.

### 📚 Libraries

* core-js `3.2 -> 3.3`
* filesize `4.2 -> 5.0`
* http-status-codes `added @ 1.3`

[Commit Log](https://github.com/xh/hoist-react/compare/v28.0.0...v28.1.0)

## v28.0.0 - 2019-10-07

_"The one with the hooks."_

**Hoist now fully supports React functional components and hooks.** The new `hoistComponent`
function is now the recommended method for defining new components and their corresponding element
factories. See that (within HoistComponentFunctional.js) and the new `useLocalModel()` and
`useContextModel()` hooks (within [core/hooks](core/hooks)) for more information.

Along with the performance benefits and the ability to use React hooks, Hoist functional components
are designed to read and write their models via context. This allows a much less verbose
specification of component element trees.

Note that **Class-based Components remain fully supported** (by both Hoist and React) using the
familiar `@HoistComponent` decorator, but transitioning to functional components within Hoist apps
is now strongly encouraged. In particular note that Class-based Components will *not* be able to
leverage the context for model support discussed above.

### 🎁 New Features

* Resizable panels now default to not redrawing their content when resized until the resize bar is
  dropped. This offers an improved user experience for most situations, especially when layouts are
  complex. To re-enable the previous dynamic behavior, set `PanelModel.resizeWhileDragging: true`.
* The default text input shown by `XH.prompt()` now has `selectOnFocus: true` and will confirm the
  user's entry on an `<enter>` keypress (same as clicking 'OK').
* `stringExcludes` function added to form validation constraints. This allows an input value to
  block specific characters or strings, e.g. no slash "/" in a textInput for a filename.
* `constrainAll` function added to form validation constraints. This takes another constraint as its
  only argument, and applies that constraint to an array of values, rather than just to one value.
  This is useful for applying a constraint to inputs that produce arrays, such as tag pickers.
* `DateInput` now accepts LocalDates as `value`, `minDate` and `maxDate` props.
* `RelativeTimestamp` now accepts a `bind` prop to specify a model field name from which it can pull
  its timestamp. The model itself can either be passed as a prop or (better) sourced automatically
  from the parent context. Developers are encouraged to take this change to minimize re-renders of
  parent components (which often contain grids and other intensive layouts).
* `Record` now has properties and methods for accessing and iterating over children, descendants,
  and ancestors
* `Store` now has methods for retrieving the descendants and ancestors of a given Record

### 💥 Breaking Changes

* **Apps must update their dev dependencies** to the latest `@xh/hoist-dev-utils` package: v4.0+.
  This updates the versions of Babel / Webpack used in builds to their latest / current versions and
  swaps to the updated Babel recommendation of `core-js` for polyfills.
* The `allSettled` function in `@xh/promise` has been removed. Applications using this method should
  use the ECMA standard (stage-2) `Promise.allSettled` instead. This method is now fully available
  in Hoist via bundled polyfills. Note that the standard method returns an array of objects of the
  form `{status: [rejected|fulfilled], ...}`, rather than `{state: [rejected|fulfilled], ...}`.
* The `containerRef` argument for `XH.toast()` should now be a DOM element. Component instances are
  no longer supported types for this value. This is required to support functional Components
  throughout the toolkit.
* Apps that need to prevent a `StoreFilterField` from binding to a `GridModel` in context, need to
  set the `store` or `gridModel` property explicitly to null.
* The Blueprint non-standard decorators `ContextMenuTarget` and `HotkeysTarget` are no longer
  supported. Use the new hooks `useContextMenu()` and `useHotkeys()` instead. For convenience, this
  functionality has also been made available directly on `Panel` via the `contextMenu` and `hotkeys`
  props.
* `DataView` and `DataViewModel` have been moved from `/desktop/cmp/dataview` to the cross-platform
  package `/cmp/dataview`.
* `isReactElement` has been removed. Applications should use the native React API method
  `React.isValidElement` instead.

### ⚙️ Technical

* `createObservableRef()` is now available in `@xh/hoist/utils/react` package. Use this function for
  creating refs that are functionally equivalent to refs created with `React.createRef()`, yet fully
  observable. With this change the `Ref` class in the same package is now obsolete.
* Hoist now establishes a proper react "error boundary" around all application code. This means that
  errors throw when rendering will be caught and displayed in the standard Hoist exception dialog,
  and stack traces for rendering errors should be significantly less verbose.
* Not a Hoist feature, exactly, but the latest version of `@xh/hoist-dev-utils` (see below) enables
  support for the `optional chaining` (aka null safe) and `nullish coalescing` operators via their
  Babel proposal plugins. Developers are encouraged to make good use of the new syntax below:
    * conditional-chaining: `let foo = bar?.baz?.qux;`
    * nullish coalescing: `let foo = bar ?? 'someDefaultValue';`

### 🐞 Bug Fixes

* Date picker month and year controls will now work properly in `localDate` mode. (Previously would
  reset to underlying value.)
* Individual `Buttons` within a `ButtonGroupInput` will accept a disabled prop while continuing to
  respect the overall `ButtonGroupInput`'s disabled prop.
* Raised z-index level of AG-Grid tooltip to ensure tooltips for AG-Grid context menu items appear
  above the context menu.

### 📚 Libraries

* @blueprintjs/core `3.18 -> 3.19`
* @blueprintjs/datetime `3.12 -> 3.14`
* @fortawesome/fontawesome-pro `5.10 -> 5.11`
* @xh/hoist-dev-utils `3.8 -> 4.3` (multiple transitive updates to build tooling)
* ag-grid `21.1 -> 21.2`
* highcharts `7.1 -> 7.2`
* mobx `5.13 -> 5.14`
* react-transition-group `4.2 -> 4.3`
* rsvp (removed)
* store2 `2.9 -> 2.10`

[Commit Log](https://github.com/xh/hoist-react/compare/v27.1.0...v28.0.0)

## v27.1.0 - 2019-09-05

### 🎁 New Features

* `Column.exportFormat` can now be a function, which supports setting Excel formats on a per-cell
  (vs. entire column) basis by returning a conditional `exportFormat` based upon the value and / or
  record.
    * ⚠️ Note that per-cell formatting _requires_ that apps update their server to use hoist-core
      v6.3.0+ to work, although earlier versions of hoist-core _are_ backwards compatible with the
      pre-existing, column-level export formatting.
* `DataViewModel` now supports a `sortBy` config. Accepts the same inputs as `GridModel.sortBy`,
  with the caveat that only a single-level sort is supported at this time.

[Commit Log](https://github.com/xh/hoist-react/compare/v27.0.1...v27.1.0)

## v27.0.1 - 2019-08-26

### 🐞 Bug Fixes

* Fix to `Store.clear()` and `GridModel.clear()`, which delegates to the same (#1324).

[Commit Log](https://github.com/xh/hoist-react/compare/v27.0.0...v27.0.1)

## v27.0.0 - 2019-08-23

### 🎁 New Features

* A new `LocalDate` class has been added to the toolkit. This class provides client-side support for
  "business" or "calendar" days that do not have a time component. It is an immutable class that
  supports '==', '<' and '>', as well as a number of convenient manipulation functions. Support for
  the `LocalDate` class has also been added throughout the toolkit, including:
    * `Field.type` now supports an additional `localDate` option for automatic conversion of server
      data to this type when loading into a `Store`.
    * `fetchService` is aware of this class and will automatically serialize all instances of it for
      posting to the server. ⚠ NOTE that along with this change, `fetchService` and its methods such
      as `XH.fetchJson()` will now serialize regular JS Date objects as ms timestamps when provided
      in params. Previously Dates were serialized in their default `toString()` format. This would
      be a breaking change for an app that relied on that default Date serialization, but it was
      made for increased symmetry with how Hoist JSON-serializes Dates and LocalDates on the
      server-side.
    * `DateInput` can now be used to seamlessly bind to a `LocalDate` as well as a `Date`. See its
      new prop of `valueType` which can be set to `localDate` or `date` (default).
    * A new `localDateCol` config has been added to the `@xh/hoist/grid/columns` package with
      standardized rendering and formatting.
* New `TreeMap` and `SplitTreeMap` components added, to render hierarchical data in a configurable
  TreeMap visualization based on the Highcharts library. Supports optional binding to a GridModel,
  which syncs selection and expand / collapse state.
* `Column` gets a new `highlightOnChange` config. If true, the grid will highlight the cell on each
  change by flashing its background. (Currently this is a simple on/off config - future iterations
  could support a function variant or other options to customize the flash effect based on the
  old/new values.) A new CSS var `--xh-grid-cell-change-bg-highlight` can be used to customize the
  color used, app-wide or scoped to a particular grid selector. Note that columns must *not* specify
  `rendererIsComplex` (see below) if they wish to enable the new highlight flag.

### 💥 Breaking Changes

* The updating of `Store` data has been reworked to provide a simpler and more powerful API that
  allows for the applications of additions, deletions, and updates in a single transaction:
    * The signature of `Store.updateData()` has been substantially changed, and is now the main
      entry point for all updates.
    * `Store.removeRecords()` has been removed. Use `Store.updateData()` instead.
    * `Store.addData()` has been removed. Use `Store.updateData()` instead.
* `Column` takes an additional property `rendererIsComplex`. Application must set this flag to
  `true` to indicate if a column renderer uses values other than its own bound field. This change
  provides an efficiency boost by allowing ag-Grid to use its default change detection instead of
  forcing a cell refresh on any change.

### ⚙️ Technical

* `Grid` will now update the underlying ag-Grid using ag-Grid transactions rather than relying on
  agGrid `deltaRowMode`. This is intended to provide the best possible grid performance and
  generally streamline the use of the ag-Grid Api.

### 🐞 Bug Fixes

* Panel resize events are now properly throttled, avoiding extreme lagginess when resizing panels
  that contain complex components such as big grids.
* Workaround for issues with the mobile Onsen toolkit throwing errors while resetting page stack.
* Dialogs call `doCancel()` handler if cancelled via `<esc>` keypress.

### 📚 Libraries

* @xh/hoist-dev-utils `3.7 -> 3.8`
* qs `6.7 -> 6.8`
* store2 `2.8 -> 2.9`

[Commit Log](https://github.com/xh/hoist-react/compare/v26.0.1...v27.0.0)

## v26.0.1 - 2019-08-07

### 🎁 New Features

* **WebSocket support** has been added in the form of `XH.webSocketService` to establish and
  maintain a managed websocket connection with the Hoist UI server. This is implemented on the
  client via the native `WebSocket` object supported by modern browsers and relies on the
  corresponding service and management endpoints added to Hoist Core v6.1.
    * Apps must declare `webSocketsEnabled: true` in their `AppSpec` configuration to enable this
      overall functionality on the client.
    * Apps can then subscribe via the new service to updates on a requested topic and will receive
      any inbound messages for that topic via a callback.
    * The service will monitor the socket connection with a regular heartbeat and attempt to
      re-establish if dropped.
    * A new admin console snap-in provides an overview of connected websocket clients.
* The `XH.message()` and related methods such as `XH.alert()` now support more flexible
  `confirmProps` and `cancelProps` configs, each of which will be passed to their respective button
  and merged with suitable defaults. Allows use of the new `autoFocus` prop with these preconfigured
  dialogs.
    * By default, `XH.alert()` and `XH.confirm()` will auto focus the confirm button for user
      convenience.
    * The previous text/intent configs have been deprecated and the message methods will log a
      console warning if they are used (although it will continue to respect them to aid
      transitioning to the new configs).
* `GridModel` now supports a `copyCell` context menu action. See `StoreContextMenu` for more
  details.
* New `GridCountLabel` component provides an alternative to existing `StoreCountLabel`, outputting
  both overall record count and current selection count in a configurable way.
* The `Button` component accepts an `autoFocus` prop to attempt to focus on render.
* The `Checkbox` component accepts an `autoFocus` prop to attempt to focus on render.

### 💥 Breaking Changes

* `StoreCountLabel` has been moved from `/desktop/cmp/store` to the cross-platform package
  `/cmp/store`. Its `gridModel` prop has also been removed - usages with grids should likely switch
  to the new `GridCountLabel` component, noted above and imported from `/cmp/grid`.
* The API for `ClipboardButton` and `ClipboardMenuItem` has been simplified, and made implementation
  independent. Specify a single `getCopyText` function rather than the `clipboardSpec`.
  (`clipboardSpec` is an artifact from the removed `clipboard` library).
* The `XH.prompt()` and `XH.message()` input config has been updated to work as documented, with any
  initial/default value for the input sourced from `input.initialValue`. Was previously sourced from
  `input.value` (#1298).
* ChartModel `config` has been deprecated. Please use `highchartsConfig` instead.

### 🐞 Bug Fixes

* The `Select.selectOnFocus` prop is now respected when used in tandem with `enableCreate` and/or
  `queryFn` props.
* `DateInput` popup _will_ now close when input is blurred but will _not_ immediately close when
  `enableTextInput` is `false` and a month or year is clicked (#1293).
* Buttons within a grid `actionCol` now render properly in compact mode, without clipping/overflow.

### ⚙️ Technical

* `AgGridModel` will now throw an exception if any of its methods which depend on ag-Grid state are
  called before the grid has been fully initialized (ag-Grid onGridReady event has fired).
  Applications can check the new `isReady` property on `AgGridModel` before calling such methods
  to️️ verify the grid is fully initialized.

### 📚 Libraries

* @blueprintjs/core `3.17 -> 3.18`
* @blueprintjs/datetime `3.11 -> 3.12`
* @fortawesome/fontawesome `5.9 -> 5.10`
* ag-grid `21.0.1 -> 21.1.1`
* store2 `2.7 -> 2.8`
* The `clipboard` library has been replaced with the simpler `clipboard-copy` library.

[Commit Log](https://github.com/xh/hoist-react/compare/v25.2.0...v26.0.1)

## v25.2.0 - 2019-07-25

### 🎁 New Features

* `RecordAction` supports a new `secondaryText` property. When used for a Grid context menu item,
  this text appears on the right side of the menu item, usually used for displaying the shortcut key
  associated with an action.

### 🐞 Bug Fixes

* Fixed issue with loopy behavior when using `Select.selectOnFocus` and changing focus
  simultaneously with keyboard and mouse.

[Commit Log](https://github.com/xh/hoist-react/compare/v25.1.0...v25.2.0)

## v25.1.0 - 2019-07-23

### 🎁 New Features

* `JsonInput` includes buttons for toggling showing in a full-screen dialog window. Also added a
  convenience button to auto-format `JsonInput's` content.
* `DateInput` supports a new `enableTextInput` prop. When this property is set to false, `DateInput`
  will be entirely driven by the provided date picker. Additionally, `DateInput` styles have been
  improved for its various modes to more clearly convey its functionality.
* `ExportButton` will auto-disable itself if bound to an empty `GridModel`. This helper button will
  now also throw a console warning (to alert the developer) if `gridModel.enableExport != true`.

### ⚙️ Technical

* Classes decorated with `@LoadSupport` will now throw an exception out of their provided
  `loadAsync()` method if called with a parameter that's not a plain object (i.e. param is clearly
  not a `LoadSpec`). Note this might be a breaking change, in so far as it introduces additional
  validation around this pre-existing API requirement.
* Requirements for the `colorSpec` option passed to Hoist number formatters have been relaxed to
  allow partial definitions such that, for example, only negative values may receive the CSS class
  specified, without having to account for positive value styling.

### 🐞 Bug Fixes

* `RestFormModel` now submits dirty fields only when editing a record, as intended (#1245).
* `FormField` will no longer override the disabled prop of its child input if true (#1262).

### 📚 Libraries

* mobx `5.11 -> 5.13`
* Misc. patch-level updates

[Commit Log](https://github.com/xh/hoist-react/compare/v25.0.0...v25.1.0)

## v25.0.0 - 2019-07-16

### 🎁 New Features

* `Column` accepts a new `comparator` callback to customize how column cell values are sorted by the
  grid.
* Added `XH.prompt()` to show a simple message popup with a built-in, configurable HoistInput. When
  submitted by the user, its callback or resolved promise will include the input's value.
* `Select` accepts a new `selectOnFocus` prop. The behaviour is analogous to the `selectOnFocus`
  prop already in `TextInput`, `TextArea` and `NumberInput`.

### 💥 Breaking Changes

* The `fmtPercent` and `percentRenderer` methods will now multiply provided value by 100. This is
  consistent with the behavior of Excel's percentage formatting and matches the expectations of
  `ExportFormat.PCT`. Columns that were previously using `exportValue: v => v/100` as a workaround
  to the previous renderer behavior should remove this line of code.
* `DimensionChooserModel`'s `historyPreference` config has been renamed `preference`. It now
  supports saving both value and history to the same preference (existing history preferences will
  be handled).

[Commit Log](https://github.com/xh/hoist-react/compare/v24.2.0...v25.0.0)

## v24.2.0 - 2019-07-08

### 🎁 New Features

* `GridModel` accepts a new `colDefaults` configuration. Defaults provided via this object will be
  merged (deeply) into all column configs as they are instantiated.
* New `Panel.compactHeader` and `DockContainer.compactHeaders` props added to enable more compact
  and space efficient styling for headers in these components.
    * ⚠️ Note that as part of this change, internal panel header CSS class names changed slightly -
      apps that were targeting these internal selectors would need to adjust. See
      desktop/cmp/panel/impl/PanelHeader.scss for the relevant updates.
* A new `exportOptions.columns` option on `GridModel` replaces `exportOptions.includeHiddenCols`.
  The updated and more flexible config supports special strings 'VISIBLE' (default), 'ALL', and/or a
  list of specific colIds to include in an export.
    * To avoid immediate breaking changes, GridModel will log a warning on any remaining usages of
      `includeHiddenCols` but auto-set to `columns: 'ALL'` to maintain the same behavior.
* Added new preference `xhShowVersionBar` to allow more fine-grained control of when the Hoist
  version bar is showing. It defaults to `auto`, preserving the current behavior of always showing
  the footer to Hoist Admins while including it for non-admins *only* in non-production
  environments. The pref can alternatively be set to 'always' or 'never' on a per-user basis.

### 📚 Libraries

* @blueprintjs/core `3.16 -> 3.17`
* @blueprintjs/datetime `3.10 -> 3.11`
* mobx `5.10 -> 5.11`
* react-transition-group `2.8 -> 4.2`

[Commit Log](https://github.com/xh/hoist-react/compare/v24.1.1...v24.2.0)

## v24.1.1 - 2019-07-01

### 🐞 Bug Fixes

* Mobile column chooser internal layout/sizing fixed when used in certain secure mobile browsers.

[Commit Log](https://github.com/xh/hoist-react/compare/v24.1.0...v24.1.1)

## v24.1.0 - 2019-07-01

### 🎁 New Features

* `DateInput.enableClear` prop added to support built-in button to null-out a date input's value.

### 🐞 Bug Fixes

* The `Select` component now properly shows all options when the pick-list is re-shown after a
  change without first blurring the control. (Previously this interaction edge case would only show
  the option matching the current input value.) #1198
* Mobile mask component `onClick` callback prop restored - required to dismiss mobile menus when not
  tapping a menu option.
* When checking for a possible expired session within `XH.handleException()`, prompt for app login
  only for Ajax requests made to relative URLs (not e.g. remote APIs accessed via CORS). #1189

### ✨ Style

* Panel splitter collapse button more visible in dark theme. CSS vars to customize further fixed.
* The mobile app menu button has been moved to the right side of the top appBar, consistent with its
  placement in desktop apps.

### 📚 Libraries

* @blueprintjs/core `3.15 -> 3.16`
* @blueprintjs/datetime `3.9 -> 3.10`
* codemirror `5.47 -> 5.48`
* mobx `6.0 -> 6.1`

[Commit Log](https://github.com/xh/hoist-react/compare/v24.0.0...v24.1.0)

## v24.0.0 - 2019-06-24

### 🎁 New Features

#### Data

* A `StoreFilter` object has been introduced to the data API. This allows `Store` and
  `StoreFilterField` to support the ability to conditionally include all children when filtering
  hierarchical data stores, and could support additional filtering customizations in the future.
* `Store` now provides a `summaryRecord` property which can be used to expose aggregated data for
  the data it contains. The raw data for this record can be provided to `loadData()` and
  `updateData()` either via an explicit argument to these methods, or as the root node of the raw
  data provided (see `Store.loadRootAsSummary`).
* The `StoreFilterField` component accepts new optional `model` and `bind` props to allow control of
  its text value from an external model's observable.
* `pwd` is now a new supported type of `Field` in the `@xh/hoist/core/data` package.

#### Grid

* `GridModel` now supports a `showSummary` config which can be used to display its store's
  summaryRecord (see above) as either a pinned top or bottom row.
* `GridModel` also adds a `enableColumnPinning` config to enable/disable user-driven pinning. On
  desktop, if enabled, users can pin columns by dragging them to the left or right edges of the grid
  (the default ag-Grid gesture). Column pinned state is now also captured and maintained by the
  overall grid state system.
* The desktop column chooser now options in a non-modal popover when triggered from the standard
  `ColChooserButton` component. This offers a quicker and less disruptive alternative to the modal
  dialog (which is still used when launched from the grid context menu). In this popover mode,
  updates to columns are immediately reflected in the underlying grid.
* The mobile `ColChooser` has been improved significantly. It now renders displayed and available
  columns as two lists, allowing drag and drop between to update the visibility and ordering. It
  also provides an easy option to toggle pinning the first column.
* `DimensionChooser` now supports an optional empty / ungrouped configuration with a value of `[]`.
  See `DimensionChooserModel.enableClear` and `DimensionChooser.emptyText`.

#### Other Features

* Core `AutoRefreshService` added to trigger an app-wide data refresh on a configurable interval, if
  so enabled via a combination of soft-config and user preference. Auto-refresh relies on the use of
  the root `RefreshContextModel` and model-level `LoadSupport`.
* A new `LoadingIndicator` component is available as a more minimal / unobtrusive alternative to a
  modal mask. Typically configured via a new `Panel.loadingIndicator` prop, the indicator can be
  bound to a `PendingTaskModel` and will automatically show/hide a spinner and/or custom message in
  an overlay docked to the corner of the parent Panel.
* `DateInput` adds support for new `enablePicker` and `showPickerOnFocus` props, offering greater
  control over when the calendar picker is shown. The new default behaviour is to not show the
  picker on focus, instead showing it via a built-in button.
* Transitions have been disabled by default on desktop Dialog and Popover components (both are from
  the Blueprint library) and on the Hoist Mask component. This should result in a snappier user
  experience, especially when working on remote / virtual workstations. Any in-app customizations to
  disable or remove transitions can now be removed in favor of this toolkit-wide change.
* Added new `@bindable.ref` variant of the `@bindable` decorator.

### 💥 Breaking Changes

* Apps that defined and initialized their own `AutoRefreshService` service or functionality should
  leverage the new Hoist service if possible. Apps with a pre-existing custom service of the same
  name must either remove in favor of the new service or - if they have special requirements not
  covered by the Hoist implementation - rename their own service to avoid a naming conflict.
* The `StoreFilterField.onFilterChange` callback will now be passed a `StoreFilter`, rather than a
  function.
* `DateInput` now has a calendar button on the right side of the input which is 22 pixels square.
  Applications explicitly setting width or height on this component should ensure that they are
  providing enough space for it to display its contents without clipping.

### 🐞 Bug Fixes

* Performance for bulk grid selections has been greatly improved (#1157)
* Toolbars now specify a minimum height (or width when vertical) to avoid shrinking unexpectedly
  when they contain only labels or are entirely empty (but still desired to e.g. align UIs across
  multiple panels). Customize if needed via the new `--xh-tbar-min-size` CSS var.
* All Hoist Components that accept a `model` prop now have that properly documented in their
  prop-types.
* Admin Log Viewer no longer reverses its lines when not in tail mode.

### ⚙️ Technical

* The `AppSpec` config passed to `XH.renderApp()` now supports a `clientAppCode` value to compliment
  the existing `clientAppName`. Both values are now optional and defaulted from the project-wide
  `appCode` and `appName` values set via the project's Webpack config. (Note that `clientAppCode` is
  referenced by the new `AutoRefreshService` to support configurable auto-refresh intervals on a
  per-app basis.)

### 📚 Libraries

* ag-grid `20.0 -> 21.0`
* react-select `2.4 -> 3.0`
* mobx-react `5.4 -> 6.0.3`
* font-awesome `5.8 -> 5.9`
* react-beautiful-dnd `10.1.1 -> 11.0.4`

[Commit Log](https://github.com/xh/hoist-react/compare/v23.0.0...v24.0.0)

## v23.0.0 - 2019-05-30

### 🎁 New Features

* `GridModel` now accepts a config of `cellBorders`, similar to `rowBorders`
* `Panel.tbar` and `Panel.bbar` props now accept an array of Elements and will auto-generate a
  `Toolbar` to contain them, avoiding the need for the extra import of `toolbar()`.
* New functions `withDebug` and `withShortDebug` have been added to provide a terse syntax for
  adding debug messages that track the execution of specific blocks of code.
* `XH.toast()` now supports an optional `containerRef` argument that can be used for anchoring a
  toast within another component (desktop only). Can be used to display more targeted toasts within
  the relevant section of an application UI, as opposed to the edge of the screen.
* `ButtonGroupInput` accepts a new `enableClear` prop that allows the active / depressed button to
  be unselected by pressing it again - this sets the value of the input as a whole to `null`.
* Hoist Admins now always see the VersionBar in the footer.
* `Promise.track` now accepts an optional `omit` config that indicates when no tracking will be
  performed.
* `fmtNumber` now accepts an optional `prefix` config that prepends immediately before the number,
  but after the sign (`+`, `-`).
* New utility methods `forEachAsync()` and `whileAsync()` have been added to allow non-blocking
  execution of time-consuming loops.

### 💥 Breaking Changes

* The `AppOption.refreshRequired` config has been renamed to `reloadRequired` to better match the
  `XH.reloadApp()` method called to reload the entire app in the browser. Any options defined by an
  app that require it to be fully reloaded should have this renamed config set to `true`.
* The options dialog will now automatically trigger an app-wide data _refresh_ via
  `XH.refreshAppAsync()` if options have changed that don't require a _reload_.
* The `EventSupport` mixin has been removed. There are no known uses of it and it is in conflict
  with the overall reactive structure of the hoist-react API. If your app listens to the
  `appStateChanged`, `prefChange` or `prefsPushed` events you will need to adjust accordingly.

### 🐞 Bug Fixes

* `Select` will now let the user edit existing text in conditions where it is expected to be
  editable. #880
* The Admin "Config Differ" tool has been updated to reflect changes to `Record` made in v22. It is
  once again able to apply remote config values.
* A `Panel` with configs `resizable: true, collapsible: false` now renders with a splitter.
* A `Panel` with no `icon`, `title`, or `headerItems` will not render a blank header.
* `FileChooser.enableMulti` now behaves as one might expect -- true to allow multiple files in a
  single upload. Previous behavior (the ability to add multiple files to dropzone) is now controlled
  by `enableAddMulti`.

[Commit Log](https://github.com/xh/hoist-react/compare/v22.0.0...v23.0.0)

## v22.0.0 - 2019-04-29

### 🎁 New Features

* A new `DockContainer` component provides a user-friendly way to render multiple child components
  "docked" to its bottom edge. Each child view is rendered with a configurable header and controls
  to allow the user to expand it, collapse it, or optionally "pop it out" into a modal dialog.
* A new `AgGrid` component provides a much lighter Hoist wrapper around ag-Grid while maintaining
  consistent styling and layout support. This allows apps to use any features supported by ag-Grid
  without conflicting with functionality added by the core Hoist `Grid`.
    * Note that this lighter wrapper lacks a number of core Hoist features and integrations,
      including store support, grid state, enhanced column and renderer APIs, absolute value
      sorting, and more.
    * An associated `AgGridModel` provides access to to the ag-Grid APIs, minimal styling configs,
      and several utility methods for managing Grid state.
* Added `GridModel.groupSortFn` config to support custom group sorting (replaces any use of
  `agOptions.defaultGroupSortComparator`).
* The `Column.cellClass` and `Column.headerClass` configs now accept functions to dynamically
  generate custom classes based on the Record and/or Column being rendered.
* The `Record` object now provides an additional getter `Record.allChildren` to return all children
  of the record, irrespective of the current filter in place on the record's store. This supplements
  the existing `Record.children` getter, which returns only the children meeting the filter.

### 💥 Breaking Changes

* The class `LocalStore` has been renamed `Store`, and is now the main implementation and base class
  for Store Data. The extraneous abstract superclass `BaseStore` has been removed.
* `Store.dataLastUpdated` had been renamed `Store.lastUpdated` on the new class and is now a simple
  timestamp (ms) rather than a Javascript Date object.
* The constructor argument `Store.processRawData` now expects a function that *returns* a modified
  object with the necessary edits. This allows implementations to safely *clone* the raw data rather
  than mutating it.
* The method `Store.removeRecord` has been replaced with the method `Store.removeRecords`. This will
  facilitate efficient bulk deletes.

### ⚙️ Technical

* `Grid` now performs an important performance workaround when loading a new dataset that would
  result in the removal of a significant amount of existing records/rows. The underlying ag-Grid
  component has a serious bottleneck here (acknowledged as AG-2879 in their bug tracker). The Hoist
  grid wrapper will now detect when this is likely and proactively clear all data using a different
  API call before loading the new dataset.
* The implementations `Store`, `RecordSet`, and `Record` have been updated to more efficiently
  re-use existing record references when loading, updating, or filtering data in a store. This keeps
  the Record objects within a store as stable as possible, and allows additional optimizations by
  ag-Grid and its `deltaRowDataMode`.
* When loading raw data into store `Record`s, Hoist will now perform additional conversions based on
  the declared `Field.type`. The unused `Field.nullable` has been removed.
* `LocalStorageService` now uses both the `appCode` and current username for its namespace key,
  ensuring that e.g. local prefs/grid state are not overwritten across multiple app users on one OS
  profile, or when admin impersonation is active. The service will automatically perform a one-time
  migration of existing local state from the old namespace to the new. #674
* `elem` no longer skips `null` children in its calls to `React.createElement()`. These children may
  play the role of placeholders when using conditional rendering, and skipping them was causing
  React to trigger extra re-renders. This change further simplifies Hoist's element factory and
  removes an unnecessary divergence with the behavior of JSX.

### 🐞 Bug Fixes

* `Grid` exports retain sorting, including support for absolute value sorting. #1068
* Ensure `FormField`s are keyed with their model ID, so that React can properly account for dynamic
  changes to fields within a form. #1031
* Prompt for app refresh in (rare) case of mismatch between client and server-side session user.
  (This can happen during impersonation and is defended against in server-side code.) #675

[Commit Log](https://github.com/xh/hoist-react/compare/v21.0.2...v22.0.0)

## v21.0.2 - 2019-04-05

### 📚 Libraries

* Rollback ag-Grid to v20.0.0 after running into new performance issues with large datasets and
  `deltaRowDataMode`. Updates to tree filtering logic, also related to grid performance issues with
  filtered tree results returning much larger record counts.

## v21.0.0 - 2019-04-04

### 🎁 New Features

* `FetchService` fetch methods now accept a plain object as the `headers` argument. These headers
  will be merged with the default headers provided by FetchService.
* An app can also now specify default headers to be sent with every fetch request via
  `XH.fetchService.setDefaultHeaders()`. You can pass either a plain object, or a closure which
  returns one.
* `Grid` supports a new `onGridReady` prop, allowing apps to hook into the ag-Grid event callback
  without inadvertently short-circuiting the Grid's own internal handler.

### 💥 Breaking Changes

* The shortcut getter `FormModel.isNotValid` was deemed confusing and has been removed from the API.
  In most cases applications should use `!FormModel.isValid` instead; this expression will return
  `false` for the `Unknown` as well as the `NotValid` state. Applications that wish to explicitly
  test for the `NotValid` state should use the `validationState` getter.
* Multiple HoistInputs have changed their `onKeyPress` props to `onKeyDown`, including TextInput,
  NumberInput, TextArea & SearchInput. The `onKeyPress` event has been deprecated in general and has
  limitations on which keys will trigger the event to fire (i.e. it would not fire on an arrow
  keypress).
* FetchService's fetch methods no longer support `contentType` parameter. Instead, specify a custom
  content-type by setting a 'Content-Type' header using the `headers` parameter.
* FetchService's fetch methods no longer support `acceptJson` parameter. Instead, pass an {"Accept":
  "application/json"} header using the `headers` parameter.

### ✨ Style

* Black point + grid colors adjusted in dark theme to better blend with overall blue-gray tint.
* Mobile styles have been adjusted to increase the default font size and grid row height, in
  addition to a number of other smaller visual adjustments.

### 🐞 Bug Fixes

* Avoid throwing React error due to tab / routing interactions. Tab / routing / state support
  generally improved. (#1052)
* `GridModel.selectFirst()` improved to reliably select first visible record even when one or more
  groupBy levels active. (#1058)

### 📚 Libraries

* ag-Grid `~20.1 -> ~20.2` (fixes ag-grid sorting bug with treeMode)
* @blueprint/core `3.14 -> 3.15`
* @blueprint/datetime `3.7 -> 3.8`
* react-dropzone `10.0 -> 10.1`
* react-transition-group `2.6 -> 2.8`

[Commit Log](https://github.com/xh/hoist-react/compare/v20.2.1...v21.0.0)

## v20.2.1 - 2019-03-28

* Minor tweaks to grid styles - CSS var for pinned column borders, drop left/right padding on
  center-aligned grid cells.

[Commit Log](https://github.com/xh/hoist-react/compare/v20.2.0...v20.2.1)

## v20.2.0 - 2019-03-27

### 🎁 New Features

* `GridModel` exposes three new configs - `rowBorders`, `stripeRows`, and `showCellFocus` - to
  provide additional control over grid styling. The former `Grid` prop `showHover` has been
  converted to a `GridModel` config for symmetry with these other flags and more efficient
  re-rendering. Note that some grid-related CSS classes have also been modified to better conform to
  the BEM approach used elsewhere - this could be a breaking change for apps that keyed off of
  certain Hoist grid styles (not expected to be a common case).
* `Select` adds a `queryBuffer` prop to avoid over-eager calls to an async `queryFn`. This buffer is
  defaulted to 300ms to provide some out-of-the-box debouncing of keyboard input when an async query
  is provided. A longer value might be appropriate for slow / intensive queries to a remote API.

### 🐞 Bug Fixes

* A small `FormField.labelWidth` config value will now be respected, even if it is less than the
  default minWidth of 80px.
* Unnecessary re-renders of inactive tab panels now avoided.
* `Grid`'s filter will now be consistently applied to all tree grid records. Previously, the filter
  skipped deeply nested records under specific conditions.
* `Timer` no longer requires its `runFn` to be a promise, as it briefly (and unintentionally) did.
* Suppressed default browser resize handles on `textarea`.

[Commit Log](https://github.com/xh/hoist-react/compare/v20.1.1...v20.2.0)

## v20.1.1 - 2019-03-27

### 🐞 Bug Fixes

* Fix form field reset so that it will call computeValidationAsync even if revalidation is not
  triggered because the field's value did not change when reset.

[Commit Log](https://github.com/xh/hoist-react/compare/v20.1.0...v20.1.1)

## v20.1.0 - 2019-03-14

### 🎁 New Features

* Standard app options panel now includes a "Restore Defaults" button to clear all user preferences
  as well as any custom grid state, resetting the app to its default state for that user.

### 🐞 Bug Fixes

* Removed a delay from `HoistInput` blur handling, ensuring `noteBlurred()` is called as soon as the
  element loses focus. This should remove a class of bugs related to input values not flushing into
  their models quickly enough when `commitOnChange: false` and the user moves directly from an input
  to e.g. clicking a submit button. #1023
* Fix to Admin ConfigDiffer tool (missing decorator).

### ⚙️ Technical

* The `GridModel.store` config now accepts a plain object and will internally create a `LocalStore`.
  This store config can also be partially specified or even omitted entirely. GridModel will ensure
  that the store is auto-configured with all fields in configured grid columns, reducing the need
  for app code boilerplate (re)enumerating field names.
* `Timer` class reworked to allow its interval to be adjusted dynamically via `setInterval()`,
  without requiring the Timer to be re-created.

[Commit Log](https://github.com/xh/hoist-react/compare/v20.0.1...v20.1.0)

## v20.0.1 - 2019-03-08

### 🐞 Bug Fixes

* Ensure `RestStore` processes records in a standard way following a save/add operation (#1010).

[Commit Log](https://github.com/xh/hoist-react/compare/v20.0.0...v20.0.1)

## v20.0.0 - 2019-03-06

### 💥 Breaking Changes

* The `@LoadSupport` decorator has been substantially reworked and enhanced from its initial release
  in v19. It is no longer needed on the HoistComponent, but rather should be put directly on the
  owned HoistModel implementing the loading. IMPORTANT NOTE: all models should implement
  `doLoadAsync` rather than `loadAsync`. Please see `LoadSupport` for more information on this
  important change.
* `TabContainer` and `TabContainerModel` are now cross-platform. Apps should update their code to
  import both from `@xh/hoist/cmp/tab`.
* `TabContainer.switcherPosition` has been moved to `TabContainerModel`. Please note that changes to
  `switcherPosition` are not supported on mobile, where the switcher will always appear beneath the
  container.
* The `Label` component from `@xh/hoist/desktop/cmp/input` has been removed. Applications should
  consider using the basic html `label` element instead (or a `FormField` if applicable).
* The `LeftRightChooserModel` constructor no longer accepts a `leftSortBy` and `rightSortBy`
  property. The implementation of these properties was generally broken. Use `leftSorted` and
  `rightSorted` instead.

#### Mobile

* Mobile `Page` has changed - `Pages` are now wrappers around `Panels` that are designed to be used
  with a `NavigationModel` or `TabContainer`. `Page` accepts the same props as `Panel`, meaning uses
  of `loadModel` should be replaced with `mask`.
* The mobile `AppBar` title is static and defaults to the app name. If you want to display page
  titles, it is recommended to use the `title` prop on the `Page`.

### 🎁 New Features

* Enhancements to Model and Component data loading via `@LoadSupport` provides a stronger set of
  conventions and better support for distinguishing between initial loads / auto/background
  refreshes / user- driven refreshes. It also provides new patterns for ensuring application
  Services are refreshed as part of a reworked global refresh cycle.
* RestGridModel supports a new `cloneAction` to take an existing record and open the editor form in
  "add mode" with all editable fields pre-populated from the source record. The action calls
  `prepareCloneFn`, if defined on the RestGridModel, to perform any transform operations before
  rendering the form.
* Tabs in `TabContainerModel` now support an `icon` property on the desktop.
* Charts take a new optional `aspectRatio` prop.
* Added new `Column.headerTooltip` config.
* Added new method `markManaged` on `ManagedSupport`.
* Added new function decorator `debounced`.
* Added new function `applyMixin` providing support for structured creation of class decorators
  (mixins).

#### Mobile

* Column chooser support available for mobile Grids. Users can check/uncheck columns to add/remove
  them from a configurable grid and reorder the columns in the list via drag and drop. Pair
  `GridModel.enableColChooser` with a mobile `colChooserButton` to allow use.
* Added `DialogPage` to the mobile toolkit. These floating pages do not participate in navigation or
  routing, and are used for showing fullscreen views outside of the Navigator / TabContainer
  context.
* Added `Panel` to the mobile toolkit, which offers a header element with standardized styling,
  title, and icon, as well as support for top and bottom toolbars.
* The mobile `AppBar` has been updated to more closely match the desktop `AppBar`, adding `icon`,
  `leftItems`, `hideAppMenuButton` and `appMenuButtonProps` props.
* Added routing support to mobile.

### 🐞 Bug Fixes

* The HighCharts wrapper component properly resizes its chart.
* Mobile dimension chooser button properly handles overflow for longer labels.
* Sizing fixes for multi-line inputs such as textArea and jsonInput.
* NumberInput calls a `onKeyPress` prop if given.
* Layout fixes on several admin panels and detail popups.

### 📚 Libraries

* @blueprintjs/core `3.13 -> 3.14`
* @xh/hoist-dev-utils `3.5 -> 3.6`
* ag-Grid `~20.0 -> ~20.1`
* react-dropzone `~8.0 -> ~9.0`
* react-select `~2.3 -> ~2.4`
* router5 `~6.6 -> ~7.0`
* react `~16.7 -> ~16.8`

[Commit Log](https://github.com/xh/hoist-react/compare/v19.0.1...v20.0.0)

## v19.0.1 - 2019-02-12

### 🐞 Bug Fixes

* Additional updates and simplifications to `FormField` sizing of child `HoistInput` elements, for
  more reliable sizing and spacing filling behavior.

[Commit Log](https://github.com/xh/hoist-react/compare/v19.0.0...v19.0.1)

## v19.0.0 - 2019-02-08

### 🎁 New Features

* Added a new architecture for signaling the need to load / refresh new data across either the
  entire app or a section of the component hierarchy. This new system relies on React context to
  minimizes the need for explicit application wiring, and improves support for auto-refresh. See
  newly added decorator `@LoadSupport` and classes/components `RefreshContext`,
  `RefreshContextModel`, and `RefreshContextView` for more info.
* `TabContainerModel` and `TabModel` now support `refreshMode` and `renderMode` configs to allow
  better control over how inactive tabs are mounted/unmounted and how tabs handle refresh requests
  when hidden or (re)activated.
* Apps can implement `getAppOptions()` in their `AppModel` class to specify a set of app-wide
  options that should be editable via a new built-in Options dialog. This system includes built-in
  support for reading/writing options to preferences, or getting/setting their values via custom
  handlers. The toolkit handles the rendering of the dialog.
* Standard top-level app buttons - for actions such as launching the new Options dialog, switching
  themes, launching the admin client, and logging out - have been moved into a new menu accessible
  from the top-right corner of the app, leaving more space for app-specific controls in the AppBar.
* `RecordGridModel` now supports an enhanced `editors` configuration that exposes the full set of
  validation and display support from the Forms package.
* `HoistInput` sizing is now consistently implemented using `LayoutSupport`. All sizable
  `HoistInputs` now have default `width` to ensure a standard display out of the box. `JsonInput`
  and `TextArea` also have default `height`. These defaults can be overridden by declaring explicit
  `width` and `height` values, or unset by setting the prop to `null`.
* `HoistInputs` within `FormFields` will be automatically sized to fill the available space in the
  `FormField`. In these cases, it is advised to either give the `FormField` an explicit size or
  render it in a flex layout.

### 💥 Breaking Changes

* ag-Grid has been updated to v20.0.0. Most apps shouldn't require any changes - however, if you are
  using `agOptions` to set sorting, filtering or resizing properties, these may need to change:

  For the `Grid`, `agOptions.enableColResize`, `agOptions.enableSorting`
  and `agOptions.enableFilter`
  have been removed. You can replicate their effects by using `agOptions.defaultColDef`. For
  `Columns`, `suppressFilter` has been removed, an should be replaced with `filter: false`.

* `HoistAppModel.requestRefresh` and `TabContainerModel.requestRefresh` have been removed.
  Applications should use the new Refresh architecture described above instead.
* `tabRefreshMode` on TabContainer has been renamed `renderMode`.
* `TabModel.reloadOnShow` has been removed. Set the `refreshMode` property on TabContainerModel or
  TabModel to `TabRefreshMode.ON_SHOW_ALWAYS` instead.
* The mobile APIs for `TabContainerModel`, `TabModel`, and `RefreshButton` have been rewritten to
  more closely mirror the desktop API.
* The API for `RecordGridModel` editors has changed -- `type` is no longer supported. Use
  `fieldModel` and `formField` instead.
* `LocalStore.loadRawData` requires that all records presented to store have unique IDs specified.
  See `LocalStore.idSpec` for more information.

### 🐞 Bug Fixes

* SwitchInput and RadioInput now properly highlight validation errors in `minimal` mode.

### 📚 Libraries

* @blueprintjs/core `3.12 -> 3.13`
* ag-Grid `~19.1.4 -> ~20.0.0`

[Commit Log](https://github.com/xh/hoist-react/compare/v18.1.2...v19.0.0)

## v18.1.2 - 2019-01-30

### 🐞 Bug Fixes

* Grid integrations relying on column visibility (namely export, storeFilterField) now correctly
  consult updated column state from GridModel. #935
* Ensure `FieldModel.initialValue` is observable to ensure that computed dirty state (and any other
  derivations) are updated if it changes. #934
* Fixes to ensure Admin console log viewer more cleanly handles exceptions (e.g. attempting to
  auto-refresh on a log file that has been deleted).

[Commit Log](https://github.com/xh/hoist-react/compare/v18.1.1...v18.1.2)

## v18.1.1 - 2019-01-29

* Grid cell padding can be controlled via a new set of CSS vars and is reduced by default for grids
  in compact mode.
* The `addRecordAsync()` and `saveRecordAsync()` methods on `RestStore` return the updated record.

[Commit Log](https://github.com/xh/hoist-react/compare/v18.1.0...v18.1.1)

## v18.1.0 - 2019-01-28

### 🎁 New Features

* New `@managed` class field decorator can be used to mark a property as fully created/owned by its
  containing class (provided that class has installed the matching `@ManagedSupport` decorator).
    * The framework will automatically pass any `@managed` class members to `XH.safeDestroy()` on
      destroy/unmount to ensure their own `destroy()` lifecycle methods are called and any related
      resources are disposed of properly, notably MobX observables and reactions.
    * In practice, this should be used to decorate any properties on `HoistModel`, `HoistService`,
      or
      `HoistComponent` classes that hold a reference to a `HoistModel` created by that class. All of
      those core artifacts support the new decorator, `HoistModel` already provides a built-in
      `destroy()` method, and calling that method when an app is done with a Model is an important
      best practice that can now happen more reliably / easily.
* `FormModel.getData()` accepts a new single parameter `dirtyOnly` - pass true to get back only
  fields which have been modified.
* The mobile `Select` component indicates the current value with a ✅ in the drop-down list.
* Excel exports from tree grids now include the matching expand/collapse tree controls baked into
  generated Excel file.

### 🐞 Bug Fixes

* The `JsonInput` component now properly respects / indicates disabled state.

### 📚 Libraries

* Hoist-dev-utils `3.4.1 -> 3.5.0` - updated webpack and other build tool dependencies, as well as
  an improved eslint configuration.
* @blueprintjs/core `3.10 -> 3.12`
* @blueprintjs/datetime `3.5 -> 3.7`
* fontawesome `5.6 -> 5.7`
* mobx `5.8 -> 5.9`
* react-select `2.2 -> 2.3`
* Other patch updates

[Commit Log](https://github.com/xh/hoist-react/compare/v18.0.0...v18.1.0)

## v18.0.0 - 2019-01-15

### 🎁 New Features

* Form support has been substantially enhanced and restructured to provide both a cleaner API and
  new functionality:
    * `FormModel` and `FieldModel` are now concrete classes and provide the main entry point for
      specifying the contents of a form. The `Field` and `FieldSupport` decorators have been
      removed.
    * Fields and sub-forms may now be dynamically added to FormModel.
    * The validation state of a FormModel is now *immediately* available after construction and
      independent of the GUI. The triggering of the *display* of that state is now a separate
      process triggered by GUI actions such as blur.
    * `FormField` has been substantially reworked to support a read-only display and inherit common
      property settings from its containing `Form`.
    * `HoistInput` has been moved into the `input` package to clarify that these are lower level
      controls and independent of the Forms package.

* `RestGrid` now supports a `mask` prop. RestGrid loading is now masked by default.
* `Chart` component now supports a built-in zoom out gesture: click and drag from right-to-left on
  charts with x-axis zooming.
* `Select` now supports an `enableClear` prop to control the presence of an optional inline clear
  button.
* `Grid` components take `onCellClicked` and `onCellDoubleClicked` event handlers.
* A new desktop `FileChooser` wraps a preconfigured react-dropzone component to allow users to
  easily select files for upload or other client-side processing.

### 💥 Breaking Changes

* Major changes to Form (see above). `HoistInput` imports will also need to be adjusted to move from
  `form` to `input`.
* The name of the HoistInput `field` prop has been changed to `bind`. This change distinguishes the
  lower-level input package more clearly from the higher-level form package which uses it. It also
  more clearly relates the property to the associated `@bindable` annotation for models.
* A `Select` input with `enableMulti = true` will by default no longer show an inline x to clear the
  input value. Use the `enableClear` prop to re-enable.
* Column definitions are exported from the `grid` package. To ensure backwards compatibility,
  replace imports from `@xh/hoist/desktop/columns` with `@xh/hoist/desktop/cmp/grid`.

### 📚 Libraries

* React `~16.6.0 -> ~16.7.0`
* Patch version updates to multiple other dependencies.

[Commit Log](https://github.com/xh/hoist-react/compare/v17.0.0...v18.0.0)

## v17.0.0 - 2018-12-21

### 💥 Breaking Changes

* The implementation of the `model` property on `HoistComponent` has been substantially enhanced:
    * "Local" Models should now be specified on the Component class declaration by simply setting
      the
      `model` property, rather than the confusing `localModel` property.
    * HoistComponent now supports a static `modelClass` class property. If set, this property will
      allow a HoistComponent to auto-create a model internally when presented with a plain
      javascript object as its `model` prop. This is especially useful in cases like `Panel`
      and `TabContainer`, where apps often need to specify a model but do not require a reference to
      the model. Those usages can now skip importing and instantiating an instance of the
      component's model class themselves.
    * Hoist will now throw an Exception if an application attempts to changes the model on an
      existing HoistComponent instance or presents the wrong type of model to a HoistComponent where
      `modelClass` has been specified.

* `PanelSizingModel` has been renamed `PanelModel`. The class now also has the following new
  optional properties, all of which are `true` by default:
    * `showSplitter` - controls visibility of the splitter bar on the outside edge of the component.
    * `showSplitterCollapseButton` - controls visibility of the collapse button on the splitter bar.
    * `showHeaderCollapseButton` - controls visibility of a (new) collapse button in the header.

* The API methods for exporting grid data have changed and gained new features:
    * Grids must opt-in to export with the `GridModel.enableExport` config.
    * Exporting a `GridModel` is handled by the new `GridExportService`, which takes a collection of
      `exportOptions`. See `GridExportService.exportAsync` for available `exportOptions`.
    * All export entry points (`GridModel.exportAsync()`, `ExportButton` and the export context menu
      items) support `exportOptions`. Additionally, `GridModel` can be configured with default
      `exportOptions` in its config.

* The `buttonPosition` prop on `NumberInput` has been removed due to problems with the underlying
  implementation. Support for incrementing buttons on NumberInputs will be re-considered for future
  versions of Hoist.

### 🎁 New Features

* `TextInput` on desktop now supports an `enableClear` property to allow easy addition of a clear
  button at the right edge of the component.
* `TabContainer` enhancements:
    * An `omit` property can now be passed in the tab configs passed to the `TabContainerModel`
      constructor to conditionally exclude a tab from the container
    * Each `TabModel` can now be retrieved by id via the new `getTabById` method on
      `TabContainerModel`.
    * `TabModel.title` can now be changed at runtime.
    * `TabModel` now supports the following properties, which can be changed at runtime or set via
      the config:
        * `disabled` - applies a disabled style in the switcher and blocks navigation to the tab via
          user click, routing, or the API.
        * `excludeFromSwitcher` - removes the tab from the switcher, but the tab can still be
          navigated to programmatically or via routing.
* `MultiFieldRenderer` `multiFieldConfig` now supports a `delimiter` property to separate
  consecutive SubFields.
* `MultiFieldRenderer` SubFields now support a `position` property, to allow rendering in either the
  top or bottom row.
* `StoreCountLabel` now supports a new 'includeChildren' prop to control whether or not children
  records are included in the count. By default this is `false`.
* `Checkbox` now supports a `displayUnsetState` prop which may be used to display a visually
  distinct state for null values.
* `Select` now renders with a checkbox next to the selected item in its dropdown menu, instead of
  relying on highlighting. A new `hideSelectedOptionCheck` prop is available to disable.
* `RestGridModel` supports a `readonly` property.
* `DimensionChooser`, various `HoistInput` components, `Toolbar` and `ToolbarSeparator` have been
  added to the mobile component library.
* Additional environment enums for UAT and BCP, added to Hoist Core 5.4.0, are supported in the
  application footer.

### 🐞 Bug Fixes

* `NumberInput` will no longer immediately convert its shorthand value (e.g. "3m") into numeric form
  while the user remains focused on the input.
* Grid `actionCol` columns no longer render Button components for each action, relying instead on
  plain HTML / CSS markup for a significant performance improvement when there are many rows and/or
  actions per row.
* Grid exports more reliably include the appropriate file extension.
* `Select` will prevent an `<esc>` keypress from bubbling up to parent components only when its menu
  is open. (In that case, the component assumes escape was pressed to close its menu and captures
  the keypress, otherwise it should leave it alone and let it e.g. close a parent popover).

[Commit Log](https://github.com/xh/hoist-react/compare/v16.0.1...v17.0.0)

## v16.0.1 - 2018-12-12

### 🐞 Bug Fixes

* Fix to FeedbackForm allowing attempted submission with an empty message.

[Commit Log](https://github.com/xh/hoist-react/compare/v16.0.0...v16.0.1)

## v16.0.0

### 🎁 New Features

* Support for ComboBoxes and Dropdowns have been improved dramatically, via a new `Select` component
  based on react-select.
* The ag-Grid based `Grid` and `GridModel` are now available on both mobile and desktop. We have
  also added new support for multi-row/multi-field columns via the new `multiFieldRenderer` renderer
  function.
* The app initialization lifecycle has been restructured so that no App classes are constructed
  until Hoist is fully initialized.
* `Column` now supports an optional `rowHeight` property.
* `Button` now defaults to 'minimal' mode, providing a much lighter-weight visual look-and-feel to
  HoistApps. `Button` also implements `@LayoutSupport`.
* Grouping state is now saved by the grid state support on `GridModel`.
* The Hoist `DimChooser` component has been ported to hoist-react.
* `fetchService` now supports an `autoAbortKey` in its fetch methods. This can be used to
  automatically cancel obsolete requests that have been superseded by more recent variants.
* Support for new `clickableLabel` property on `FormField`.
* `RestForm` now supports a read-only view.
* Hoist now supports automatic tracking of app/page load times.

### 💥 Breaking Changes

* The new location for the cross-platform grid component is `@xh/hoist/cmp/grid`. The `columns`
  package has also moved under a new sub-package in this location.
* Hoist top-level App Structure has changed in order to improve consistency of the Model-View
  conventions, to improve the accessibility of services, and to support the improvements in app
  initialization mentioned above:
    - `XH.renderApp` now takes a new `AppSpec` configuration.
    - `XH.app` is now `XH.appModel`.
    - All services are installed directly on `XH`.
    - `@HoistApp` is now `@HoistAppModel`
* `RecordAction` has been substantially refactored and improved. These are now typically immutable
  and may be shared.
    - `prepareFn` has been replaced with a `displayFn`.
    - `actionFn` and `displayFn` now take a single object as their parameter.
* The `hide` property on `Column` has been changed to `hidden`.
* The `ColChooserButton` has been moved from the incorrect location `@xh/hoist/cmp/grid` to
  `@xh/hoist/desktop/cmp/button`. This is a desktop-only component. Apps will have to adjust these
  imports.
* `withDefaultTrue` and `withDefaultFalse` in `@xh/hoist/utils/js` have been removed. Use
  `withDefault` instead.
* `CheckBox` has been renamed `Checkbox`

### ⚙️ Technical

* ag-Grid has been upgraded to v19.1
* mobx has been upgraded to v5.6
* React has been upgraded to v16.6
* Allow browsers with proper support for Proxy (e.g Edge) to access Hoist Applications.

### 🐞 Bug Fixes

* Extensive. See full change list below.

[Commit Log](https://github.com/xh/hoist-react/compare/v15.1.2...v16.0.0)

## v15.1.2

🛠 Hotfix release to MultiSelect to cap the maximum number of options rendered by the drop-down
list. Note, this component is being replaced in Hoist v16 by the react-select library.

[Commit Log](https://github.com/xh/hoist-react/compare/v15.1.1...v15.1.2)

## v15.1.1

### 🐞 Bug Fixes

* Fix to minimal validation mode for FormField disrupting input focus.
* Fix to JsonInput disrupting input focus.

### ⚙️ Technical

* Support added for TLBR-style notation when specifying margin/padding via layoutSupport - e.g. box(
  {margin: '10 20 5 5'}).
* Tweak to lockout panel message when the user has no roles.

[Commit Log](https://github.com/xh/hoist-react/compare/v15.1.0...v15.1.1)

## v15.1.0

### 🎁 New Features

* The FormField component takes a new minimal prop to display validation errors with a tooltip only
  as opposed to an inline message string. This can be used to help reduce shifting / jumping form
  layouts as required.
* The admin-only user impersonation toolbar will now accept new/unknown users, to support certain
  SSO application implementations that can create users on the fly.

### ⚙️ Technical

* Error reporting to server w/ custom user messages is disabled if the user is not known to the
  client (edge case with errors early in app lifecycle, prior to successful authentication).

[Commit Log](https://github.com/xh/hoist-react/compare/v15.0.0...v15.1.0)

## v15.0.0

### 💥 Breaking Changes

* This update does not require any application client code changes, but does require updating the
  Hoist Core Grails plugin to >= 5.0. Hoist Core changes to how application roles are loaded and
  users are authenticated required minor changes to how JS clients bootstrap themselves and load
  user data.
* The Hoist Core HoistImplController has also been renamed to XhController, again requiring Hoist
  React adjustments to call the updated /xh/ paths for these (implementation) endpoints. Again, no
  app updates required beyond taking the latest Hoist Core plugin.

[Commit Log](https://github.com/xh/hoist-react/compare/v14.2.0...v15.0.0)

## v14.2.0

### 🎁 New Features

* Upgraded hoist-dev-utils to 3.0.3. Client builds now use the latest Webpack 4 and Babel 7 for
  noticeably faster builds and recompiles during CI and at development time.
* GridModel now has a top-level agColumnApi property to provide a direct handle on the ag-Grid
  Column API object.

### ⚙️ Technical

* Support for column groups strengthened with the addition of a dedicated ColumnGroup sibling class
  to Column. This includes additional internal refactoring to reduce unnecessary cloning of Column
  configurations and provide a more managed path for Column updates. Public APIs did not change.
  (#694)

### 📚 Libraries

* Blueprint Core `3.6.1 -> 3.7.0`
* Blueprint Datetime `3.2.0 -> 3.3.0`
* Fontawesome `5.3.x -> 5.4.x`
* MobX `5.1.2 -> 5.5.0`
* Router5 `6.5.0 -> 6.6.0`

[Commit Log](https://github.com/xh/hoist-react/compare/v14.1.3...v14.2.0)

## v14.1.3

### 🐞 Bug Fixes

* Ensure JsonInput reacts properly to value changes.

### ⚙️ Technical

* Block user pinning/unpinning in Grid via drag-and-drop - pending further work via #687.
* Support "now" as special token for dateIs min/max validation rules.
* Tweak grouped grid row background color.

[Commit Log](https://github.com/xh/hoist-react/compare/v14.1.1...v14.1.3)

## v14.1.1

### 🐞 Bug Fixes

* Fixes GridModel support for row-level grouping at same time as column grouping.

[Commit Log](https://github.com/xh/hoist-react/compare/v14.1.0...v14.1.1)

## v14.1.0

### 🎁 New Features

* GridModel now supports multiple levels of row grouping. Pass the public setGroupBy() method an
  array of string column IDs, or a falsey value / empty array to ungroup. Note that the public and
  observable groupBy property on GridModel will now always be an array, even if the grid is not
  grouped or has only a single level of grouping.
* GridModel exposes public expandAll() and collapseAll() methods for grouped / tree grids, and
  StoreContextMenu supports a new "expandCollapseAll" string token to insert context menu items.
  These are added to the default menu, but auto-hide when the grid is not in a grouped state.
* The Grid component provides a new onKeyDown prop, which takes a callback and will fire on any
  keypress targeted within the Grid. Note such a handler is not provided directly by ag-Grid.
* The Column class supports pinned as a top-level config. Supports passing true to pin to the left.

### 🐞 Bug Fixes

* Updates to Grid column widths made via ag-Grid's "autosize to fit" API are properly persisted to
  grid state.

[Commit Log](https://github.com/xh/hoist-react/compare/v14.0.0...v14.1.0)

## v14.0.0

* Along with numerous bug fixes, v14 brings with it a number of important enhancements for grids,
  including support for tree display, 'action' columns, and absolute value sorting. It also includes
  some new controls and improvement to focus display.

### 💥 Breaking Changes

* The signatures of the Column.elementRenderer and Column.renderer have been changed to be
  consistent with each other, and more extensible. Each takes two arguments -- the value to be
  rendered, and a single bundle of metadata.
* StoreContextMenuAction has been renamed to RecordAction. Its action property has been renamed to
  actionFn for consistency and clarity.
* LocalStore : The method LocalStore.processRawData no longer takes an array of all records, but
  instead takes just a single record. Applications that need to operate on all raw records in bulk
  should do so before presenting them to LocalStore. Also, LocalStores template methods for override
  have also changed substantially, and sub-classes that rely on these methods will need to be
  adjusted accordingly.

### 🎁 New Features

#### Grid

* The Store API now supports hierarchical datasets. Applications need to simply provide raw data for
  records with a "children" property containing the raw data for their children.
* Grid supports a 'TreeGrid' mode. To show a tree grid, bind the GridModel to a store containing
  hierarchical data (as above), set treeMode: true on the GridModel, and specify a column to display
  the tree controls (isTreeColumn: true)
* Grid supports absolute sorting for numerical columns. Specify absSort: true on your column config
  to enable. Clicking the grid header will now cycle through ASC > DESC > DESC (abs) sort modes.
* Grid supports an 'Actions' column for one-click record actions. See cmp/desktop/columns/actionCol.
* A new showHover prop on the desktop Grid component will highlight the hovered row with default
  styling. A new GridModel.rowClassFn callback was added to support per-row custom classes based on
  record data.
* A new ExportFormat.LONG_TEXT format has been added, along with a new Column.exportWidth config.
  This supports exporting columns that contain long text (e.g. notes) as multi-line cells within
  Excel.

#### Other Components

* RadioInput and ButtonGroupInput have been added to the desktop/cmp/form package.
* DateInput now has support for entering and displaying time values.
* NumberInput displays its unformatted value when focused.
* Focused components are now better highlighted, with additional CSS vars provided to customize as
  needed.

### 🐞 Bug Fixes

* Calls to GridModel.setGroupBy() work properly not only on the first, but also all subsequent calls
  (#644).
* Background / style issues resolved on several input components in dark theme (#657).
* Grid context menus appear properly over other floating components.

### 📚 Libraries

* React `16.5.1 -> 16.5.2`
* router5 `6.4.2 -> 6.5.0`
* CodeMirror, Highcharts, and MobX patch updates

[Commit Log](https://github.com/xh/hoist-react/compare/v13.0.0...v14.0.0)

## v13.0.0

🍀Lucky v13 brings with it a number of enhancements for forms and validation, grouped column support
in the core Grid API, a fully wrapped MultiSelect component, decorator syntax adjustments, and a
number of other fixes and enhancements.

It also includes contributions from new ExHI team members Arjun and Brendan. 🎉

### 💥 Breaking Changes

* The core `@HoistComponent`, `@HoistService`, and `@HoistModel` decorators are **no longer
  parameterized**, meaning that trailing `()` should be removed after each usage. (#586)
* The little-used `hoistComponentFactory()` method was also removed as a further simplification
  (#587).
* The `HoistField` superclass has been renamed to `HoistInput` and the various **desktop form
  control components have been renamed** to match (55afb8f). Apps using these components (which will
  likely be most apps) will need to adapt to the new names.
    * This was done to better distinguish between the input components and the upgraded Field
      concept on model classes (see below).

### 🎁 New Features

⭐️ **Forms and Fields** have been a major focus of attention, with support for structured data
fields added to Models via the `@FieldSupport` and `@field()` decorators.

* Models annotated with `@FieldSupport` can decorate member properties with `@field()`, making those
  properties observable and settable (with a generated `setXXX()` method).
* The `@field()` decorators themselves can be passed an optional display label string as well as
  zero or more *validation rules* to define required constraints on the value of the field.
* A set of predefined constraints is provided within the toolkit within the `/field/` package.
* Models using `FieldSupport` should be sure to call the `initFields()` method installed by the
  decorator within their constructor. This method can be called without arguments to generally
  initialize the field system, or it can be passed an object of field names to initial/default
  values, which will set those values on the model class properties and provide change/dirty
  detection and the ability to "reset" a form.
* A new `FormField` UI component can be used to wrap input components within a form. The `FormField`
  wrapper can accept the source model and field name, and will apply those to its child input. It
  leverages the Field model to automatically display a label, indicate required fields, and print
  validation error messages. This new component should be the building-block for most non-trivial
  forms within an application.

Other enhancements include:

* **Grid columns can be grouped**, with support for grouping added to the grid state management
  system, column chooser, and export manager (#565). To define a column group, nest column
  definitions passed to `GridModel.columns` within a wrapper object of the
  form `{headerName: 'My group', children: [...]}`.

(Note these release notes are incomplete for this version.)

[Commit Log](https://github.com/xh/hoist-react/compare/v12.1.2...v13.0.0)

## v12.1.2

### 🐞 Bug Fixes

* Fix casing on functions generated by `@settable` decorator
  (35c7daa209a4205cb011583ebf8372319716deba).

[Commit Log](https://github.com/xh/hoist-react/compare/v12.1.1...v12.1.2)

## v12.1.1

### 🐞 Bug Fixes

* Avoid passing unknown HoistField component props down to Blueprint select/checkbox controls.

### 📚 Libraries

* Rollback update of `@blueprintjs/select` package `3.1.0 -> 3.0.0` - this included breaking API
  changes and will be revisited in #558.

[Commit Log](https://github.com/xh/hoist-react/compare/v12.1.0...v12.1.1)

## v12.1.0

### 🎁 New Features

* New `@bindable` and `@settable` decorators added for MobX support. Decorating a class member
  property with `@bindable` makes it a MobX `@observable` and auto-generates a setter method on the
  class wrapped in a MobX `@action`.
* A `fontAwesomeIcon` element factory is exported for use with other FA icons not enumerated by the
  `Icon` class.
* CSS variables added to control desktop Blueprint form control margins. These remain defaulted to
  zero, but now within CSS with support for variable overrides. A Blueprint library update also
  brought some changes to certain field-related alignment and style properties. Review any form
  controls within apps to ensure they remain aligned as desired
  (8275719e66b4677ec5c68a56ccc6aa3055283457 and df667b75d41d12dba96cbd206f5736886cb2ac20).

### 🐞 Bug Fixes

* Grid cells are fully refreshed on a data update, ensuring cell renderers that rely on data other
  than their primary display field are updated (#550).
* Grid auto-sizing is run after a data update, ensuring flex columns resize to adjust for possible
  scrollbar visibility changes (#553).
* Dropdown fields can be instantiated with fewer required properties set (#541).

### 📚 Libraries

* Blueprint `3.0.1 -> 3.4.0`
* FontAwesome `5.2.0 -> 5.3.0`
* CodeMirror `5.39.2 -> 5.40.0`
* MobX `5.0.3 -> 5.1.0`
* router5 `6.3.0 -> 6.4.2`
* React `16.4.1 -> 16.4.2`

[Commit Log](https://github.com/xh/hoist-react/compare/v12.0.0...v12.1.0)

## v12.0.0

Hoist React v12 is a relatively large release, with multiple refactorings around grid columns,
`elemFactory` support, classNames, and a re-organization of classes and exports within `utils`.

### 💥 Breaking Changes

#### ⭐️ Grid Columns

**A new `Column` class describes a top-level API for columns and their supported options** and is
intended to be a cross-platform layer on top of ag-Grid and TBD mobile grid implementations.

* The desktop `GridModel` class now accepts a collection of `Column` configuration objects to define
  its available columns.
* Columns may be configured with `flex: true` to cause them to stretch all available horizontal
  space within a grid, sharing it equally with any other flex columns. However note that this should
  be used sparingly, as flex columns have some deliberate limitations to ensure stable and
  consistent behavior. Most noticeably, they cannot be resized directly by users. Often, a best
  practice will be to insert an `emptyFlexCol` configuration as the last column in a grid - this
  will avoid messy-looking gaps in the layout while not requiring a data-driven column be flexed.
* User customizations to column widths are now saved if the GridModel has been configured with a
  `stateModel` key or model instance - see `GridStateModel`.
* Columns accept a `renderer` config to format text or HTML-based output. This is a callback that is
  provided the value, the row-level record, and a metadata object with the column's `colId`. An
  `elementRenderer` config is also available for cells that should render a Component.
* An `agOptions` config key continues to provide a way to pass arbitrary options to the underlying
  ag-Grid instance (for desktop implementations). This is considered an "escape hatch" and should be
  used with care, but can provide a bridge to required ag-Grid features as the Hoist-level API
  continues to develop.
* The "factory pattern" for Column templates / defaults has been removed, replaced by a simpler
  approach that recommends exporting simple configuration partials and spreading them into
  instance-specific column configs.
* See 0798f6bb20092c59659cf888aeaf9ecb01db52a6 for primary commit.

#### ⭐️ Element Factory, LayoutSupport, BaseClassName

Hoist provides core support for creating components via a factory pattern, powered by the `elem()`
and `elemFactory()` methods. This approach remains the recommended way to instantiate component
elements, but was **simplified and streamlined**.

* The rarely used `itemSpec` argument was removed (this previously applied defaults to child items).
* Developers can now also use JSX to instantiate all Hoist-provided components while still taking
  advantage of auto-handling for layout-related properties provided by the `LayoutSupport` mixin.
    * HoistComponents should now spread **`...this.getLayoutProps()`** into their outermost rendered
      child to enable promotion of layout properties.
* All HoistComponents can now specify a **baseClassName** on their component class and should pass
  `className: this.getClassName()` down to their outermost rendered child. This allows components to
  cleanly layer on a base CSS class name with any instance-specific classes.
* See 8342d3870102ee9bda4d11774019c4928866f256 for primary commit.

#### ⭐️ Panel resizing / collapsing

**The `Panel` component now takes a `sizingModel` prop to control and encapsulate newly built-in
resizing and collapsing behavior** (#534).

* See the `PanelSizingModel` class for configurable details, including continued support for saving
  sizing / collapsed state as a user preference.
* **The standalone `Resizable` component was removed** in favor of the improved support built into
  Panel directly.

#### Other

* Two promise-related models have been combined into **a new, more powerful `PendingTaskModel`**,
  and the `LoadMask` component has been removed and consolidated into `Mask`
  (d00a5c6e8fc1e0e89c2ce3eef5f3e14cb842f3c8).
    * `Panel` now exposes a single `mask` prop that can take either a configured `mask` element or a
      simple boolean to display/remove a default mask.
* **Classes within the `utils` package have been re-organized** into more standardized and scalable
  namespaces. Imports of these classes will need to be adjusted.

### 🎁 New Features

* **The desktop Grid component now offers a `compact` mode** with configurable styling to display
  significantly more data with reduced padding and font sizes.
* The top-level `AppBar` refresh button now provides a default implementation, calling a new
  abstract `requestRefresh()` method on `HoistApp`.
* The grid column chooser can now be configured to display its column groups as initially collapsed,
  for especially large collections of columns.
* A new `XH.restoreDefaultsAsync()` method provides a centralized way to wipe out user-specific
  preferences or customizations (#508).
* Additional Blueprint `MultiSelect`, `Tag`, and `FormGroup` controls re-exported.

### 🐞 Bug Fixes

* Some components were unintentionally not exporting their Component class directly, blocking JSX
  usage. All components now export their class.
* Multiple fixes to `DayField` (#531).
* JsonField now responds properly when switching from light to dark theme (#507).
* Context menus properly filter out duplicated separators (#518).

[Commit Log](https://github.com/xh/hoist-react/compare/v11.0.0...v12.0.0)

## v11.0.0

### 💥 Breaking Changes

* **Blueprint has been upgraded to the latest 3.x release.** The primary breaking change here is the
  renaming of all `pt-` CSS classes to use a new `bp3-` prefix. Any in-app usages of the BP
  selectors will need to be updated. See the
  [Blueprint "What's New" page](http://blueprintjs.com/docs/#blueprint/whats-new-3.0).
* **FontAwesome has been upgraded to the latest 5.2 release.** Only the icons enumerated in the
  Hoist `Icon` class are now registered via the FA `library.add()` method for inclusion in bundled
  code, resulting in a significant reduction in bundle size. Apps wishing to use other FA icons not
  included by Hoist must import and register them - see the
  [FA React Readme](https://github.com/FortAwesome/react-fontawesome/blob/master/README.md) for
  details.
* **The `mobx-decorators` dependency has been removed** due to lack of official support for the
  latest MobX update, as well as limited usage within the toolkit. This package was primarily
  providing the optional `@setter` decorator, which should now be replaced as needed by dedicated
  `@action` setter methods (19cbf86138499bda959303e602a6d58f6e95cb40).

### 🎁 Enhancements

* `HoistComponent` now provides a `getClassNames()` method that will merge any `baseCls` CSS class
  names specified on the component with any instance-specific classes passed in via props (#252).
    * Components that wish to declare and support a `baseCls` should use this method to generate and
      apply a combined list of classes to their outermost rendered elements (see `Grid`).
    * Base class names have been added for relevant Hoist-provided components - e.g. `.xh-panel` and
      `.xh-grid`. These will be appended to any instance class names specified within applications
      and be available as public CSS selectors.
* Relevant `HoistField` components support inline `leftIcon` and `rightElement` props. `DayField`
  adds support for `minDay / maxDay` props.
* Styling for the built-in ag-Grid loading overlay has been simplified and improved (#401).
* Grid column definitions can now specify an `excludeFromExport` config to drop them from
  server-generated Excel/CSV exports (#485).

### 🐞 Bug Fixes

* Grid data loading and selection reactions have been hardened and better coordinated to prevent
  throwing when attempting to set a selection before data has been loaded (#484).

### 📚 Libraries

* Blueprint `2.x -> 3.x`
* FontAwesome `5.0.x -> 5.2.x`
* CodeMirror `5.37.0 -> 5.39.2`
* router5 `6.2.4 -> 6.3.0`

[Commit Log](https://github.com/xh/hoist-react/compare/v10.0.1...v11.0.0)

## v10.0.1

### 🐞 Bug Fixes

* Grid `export` context menu token now defaults to server-side 'exportExcel' export.
    * Specify the `exportLocal` token to return a menu item for local ag-Grid export.
* Columns with `field === null` skipped for server-side export (considered spacer / structural
  columns).

## v10.0.0

### 💥 Breaking Changes

* **Access to the router API has changed** with the `XH` global now exposing `router` and
  `routerState` properties and a `navigate()` method directly.
* `ToastManager` has been deprecated. Use `XH.toast` instead.
* `Message` is no longer a public class (and its API has changed). Use `XH.message/confirm/alert`
  instead.
* Export API has changed. The Built-in grid export now uses more powerful server-side support. To
  continue to use local AG based export, call method `GridModel.localExport()`. Built-in export
  needs to be enabled with the new property on `GridModel.enableExport`. See `GridModel` for more
  details.

### 🎁 Enhancements

* New Mobile controls and `AppContainer` provided services (impersonation, about, and version bars).
* Full-featured server-side Excel export for grids.

### 🐞 Bug Fixes

* Prevent automatic zooming upon input focus on mobile devices (#476).
* Clear the selection when showing the context menu for a record which is not already selected
  (#469).
* Fix to make lockout script readable by Compatibility Mode down to IE5.

### 📚 Libraries

* MobX `4.2.x -> 5.0.x`

[Commit Log](https://github.com/xh/hoist-react/compare/v9.0.0...v10.0.0)

## v9.0.0

### 💥 Breaking Changes

* **Hoist-provided mixins (decorators) have been refactored to be more granular and have been broken
  out of `HoistComponent`.**
    * New discrete mixins now exist for `LayoutSupport` and `ContextMenuSupport` - these should be
      added directly to components that require the functionality they add for auto-handling of
      layout-related props and support for showing right-click menus. The corresponding options on
      `HoistComponent` that used to enable them have been removed.
    * For consistency, we have also renamed `EventTarget -> EventSupport` and `Reactive ->
      ReactiveSupport` mixins. These both continue to be auto-applied to HoistModel and HoistService
      classes, and ReactiveSupport enabled by default in HoistComponent.
* **The Context menu API has changed.** The `ContextMenuSupport` mixin now specifies an abstract
  `getContextMenuItems()` method for component implementation (replacing the previous
  `renderContextMenu()` method). See the new [`ContextMenuItem` class for what these items support,
  as well as several static default items that can be used.
    * The top-level `AppContainer` no longer provides a default context menu, instead allowing the
      browser's own context menu to show unless an app / component author has implemented custom
      context-menu handling at any level of their component hierarchy.

### 🐞 Bug Fixes

* TabContainer active tab can become out of sync with the router state (#451)
    * ⚠️ Note this also involved a change to the `TabContainerModel` API - `activateTab()` is now
      the public method to set the active tab and ensure both the tab and the route land in the
      correct state.
* Remove unintended focused cell borders that came back with the prior ag-Grid upgrade.

[Commit Log](https://github.com/xh/hoist-react/compare/v8.0.0...v9.0.0)

## v8.0.0

Hoist React v8 brings a big set of improvements and fixes, some API and package re-organizations,
and ag-Grid upgrade, and more. 🚀

### 💥 Breaking Changes

* **Component package directories have been re-organized** to provide better symmetry between
  pre-existing "desktop" components and a new set of mobile-first component. Current desktop
  applications should replace imports from `@xh/hoist/cmp/xxx` with `@xh/hoist/desktop/cmp/xxx`.
    * Important exceptions include several classes within `@xh/hoist/cmp/layout/`, which remain
      cross-platform.
    * `Panel` and `Resizable` components have moved to their own packages in
      `@xh/hoist/desktop/cmp/panel` and `@xh/hoist/desktop/cmp/resizable`.
* **Multiple changes and improvements made to tab-related APIs and components.**
    * The `TabContainerModel` constructor API has changed, notably `children` -> `tabs`, `useRoutes`
      ->
      `route` (to specify a starting route as a string) and `switcherPosition` has moved from a
      model config to a prop on the `TabContainer` component.
    * `TabPane` and `TabPaneModel` have been renamed `Tab` and `TabModel`, respectively, with
      several related renames.
* **Application entry-point classes decorated with `@HoistApp` must implement the new getter method
  `containerClass()`** to specify the platform specific component used to wrap the app's
  `componentClass`.
    * This will typically be `@xh/hoist/[desktop|mobile]/AppContainer` depending on platform.

### 🎁 New Features

* **Tab-related APIs re-worked and improved**, including streamlined support for routing, a new
  `tabRenderMode` config on `TabContainerModel`, and better naming throughout.
* **Ag-grid updated to latest v18.x** - now using native flex for overall grid layout and sizing
  controls, along with multiple other vendor improvements.
* Additional `XH` API methods exposed for control of / integration with Router5.
* The core `@HoistComponent` decorated now installs a new `isDisplayed` getter to report on
  component visibility, taking into account the visibility of its ancestors in the component tree.
* Mobile and Desktop app package / component structure made more symmetrical (#444).
* Initial versions of multiple new mobile components added to the toolkit.
* Support added for **`IdleService` - automatic app suspension on inactivity** (#427).
* Hoist wrapper added for the low-level Blueprint **button component** - provides future hooks into
  button customizations and avoids direct BP import (#406).
* Built-in support for collecting user feedback via a dedicated dialog, convenient XH methods and
  default appBar button (#379).
* New `XH.isDevelopmentMode` constant added, true when running in local Webpack dev-server mode.
* CSS variables have been added to customize and standardize the Blueprint "intent" based styling,
  with defaults adjusted to be less distracting (#420).

### 🐞 Bug Fixes

* Preference-related events have been standardized and bugs resolved related to pushAsync() and the
  `prefChange` event (ee93290).
* Admin log viewer auto-refreshes in tail-mode (#330).
* Distracting grid "loading" overlay removed (#401).
* Clipboard button ("click-to-copy" functionality) restored (#442).

[Commit Log](https://github.com/xh/hoist-react/compare/v7.2.0...v8.0.0)

## v7.2.0

### 🎁 New Features

+ Admin console grids now outfitted with column choosers and grid state. #375
+ Additional components for Onsen UI mobile development.

### 🐞 Bug Fixes

+ Multiple improvements to the Admin console config differ. #380 #381 #392

[Commit Log](https://github.com/xh/hoist-react/compare/v7.1.0...v7.2.0)

## v7.1.0

### 🎁 New Features

* Additional kit components added for Onsen UI mobile development.

### 🐞 Bug Fixes

* Dropdown fields no longer default to `commitOnChange: true` - avoiding unexpected commits of
  type-ahead query values for the comboboxes.
* Exceptions thrown from FetchService more accurately report the remote host when unreachable, along
  with some additional enhancements to fetch exception reporting for clarity.

[Commit Log](https://github.com/xh/hoist-react/compare/v7.0.0...v7.1.0)

## v7.0.0

### 💥 Breaking Changes

* **Restructuring of core `App` concept** with change to new `@HoistApp` decorator and conventions
  around defining `App.js` and `AppComponent.js` files as core app entry points. `XH.app` now
  installed to provide access to singleton instance of primary app class. See #387.

### 🎁 New Features

* **Added `AppBar` component** to help further standardize a pattern for top-level application
  headers.
* **Added `SwitchField` and `SliderField`** form field components.
* **Kit package added for Onsen UI** - base component library for mobile development.
* **Preferences get a group field for better organization**, parity with AppConfigs. (Requires
  hoist-core 3.1.x.)

### 🐞 Bug Fixes

* Improvements to `Grid` component's interaction with underlying ag-Grid instance, avoiding extra
  renderings and unwanted loss of state. 03de0ae7

[Commit Log](https://github.com/xh/hoist-react/compare/v6.0.0...v7.0.0)

## v6.0.0

### 💥 Breaking Changes

* API for `MessageModel` has changed as part of the feature addition noted below, with `alert()` and
  `confirm()` replaced by `show()` and new `XH` convenience methods making the need for direct calls
  rare.
* `TabContainerModel` no longer takes an `orientation` prop, replaced by the more flexible
  `switcherPosition` as noted below.

### 🎁 New Features

* **Initial version of grid state** now available, supporting easy persistence of user grid column
  selections and sorting. The `GridModel` constructor now takes a `stateModel` argument, which in
  its simplest form is a string `xhStateId` used to persist grid state to local storage. See the
  `GridStateModel` class for implementation details. #331
* The **Message API** has been improved and simplified, with new `XH.confirm()` and `XH.alert()`
  methods providing an easy way to show pop-up alerts without needing to manually construct or
  maintain a `MessageModel`. #349
* **`TabContainer` components can now be controlled with a remote `TabSwitcher`** that does not need
  to be directly docked to the container itself. Specify `switcherPosition:none` on the
  `TabContainerModel` to suppress showing the switching affordance on the tabs themselves and
  instantiate a `TabSwitcher` bound to the same model to control a tabset from elsewhere in the
  component hierarchy. In particular, this enabled top-level application tab navigation to move up
  into the top toolbar, saving vertical space in the layout. #368
* `DataViewModel` supports an `emptyText` config.

### 🐞 Bugfixes

* Dropdown fields no longer fire multiple commit messages, and no longer commit partial entries
  under some circumstances. #353 and #354
* Grids resizing fixed when shrinking the containing component. #357

[Commit Log](https://github.com/xh/hoist-react/compare/v5.0.0...v6.0.0)

## v5.0.0

### 💥 Breaking Changes

* **Multi environment configs have been unwound** See these release notes/instructions for how to
  migrate: https://github.com/xh/hoist-core/releases/tag/release-3.0.0
* **Breaking change to context menus in dataviews and grids not using the default context menu:**
  StoreContextMenu no longer takes an array of items as an argument to its constructor. Instead it
  takes a configuration object with an ‘items’ key that will point to any current implementation’s
  array of items. This object can also contain an optional gridModel argument which is intended to
  support StoreContextMenuItems that may now be specified as known ‘hoist tokens’, currently limited
  to a ‘colChooser’ token.

### 🎁 New Features

* Config differ presents inline view, easier to read diffs now.
* Print Icon added!

### 🐞 Bugfixes

* Update processFailedLoad to loadData into gridModel store, Fixes #337
* Fix regression to ErrorTracking. Make errorTrackingService safer/simpler to call at any point in
  life-cycle.
* Fix broken LocalStore state.
* Tweak flex prop for charts. Side by side charts in a flexbox now auto-size themselves! Fixes #342
* Provide token parsing for storeContextMenus. Context menus are all grown up! Fixes #300

## v4.0.1

### 🐞 Bugfixes

* DataView now properly re-renders its items when properties on their records change (and the ID
  does not)

## v4.0.0

### 💥 Breaking Changes

* **The `GridModel` selection API has been reworked for clarity.** These models formerly exposed
  their selectionModel as `grid.selection` - now that getter returns the selected records. A new
  `selectedRecord` getter is also available to return a single selection, and new string shortcut
  options are available when configuring GridModel selection behavior.
* **Grid components can now take an `agOptions` prop** to pass directly to the underlying ag-grid
  component, as well as an `onRowDoubleClicked` handler function.
  16be2bfa10e5aab4ce8e7e2e20f8569979dd70d1

### 🎁 New Features

* Additional core components have been updated with built-in `layoutSupport`, allowing developers to
  set width/height/flex and other layout properties directly as top-level props for key comps such
  as Grid, DataView, and Chart. These special props are processed via `elemFactory` into a
  `layoutConfig` prop that is now passed down to the underlying wrapper div for these components.
  081fb1f3a2246a4ff624ab123c6df36c1474ed4b

### 🐞 Bugfixes

* Log viewer tail mode now working properly for long log files - #325

## v3.0.1

### 🐞 Bugfixes

* FetchService throws a dedicated exception when the server is unreachable, fixes a confusing
  failure case detailed in #315

## v3.0.0

### 💥 Breaking Changes

* **An application's `AppModel` class must now implement a new `checkAccess()` method.** This method
  is passed the current user, and the appModel should determine if that user should see the UI and
  return an object with a `hasAccess` boolean and an optional `message` string. For a return with
  `hasAccess: false`, the framework will render a lockout panel instead of the primary UI.
  974c1def99059f11528c476f04e0d8c8a0811804
    * Note that this is only a secondary level of "security" designed to avoid showing an
      unauthorized user a confusing / non-functional UI. The server or any other third-party data
      sources must always be the actual enforcer of access to data or other operations.
* **We updated the APIs for core MobX helper methods added to component/model/service classes.** In
  particular, `addReaction()` was updated to take a more declarative / clear config object.
  8169123a4a8be6940b747e816cba40bd10fa164e
    * See Reactive.js - the mixin that provides this functionality.

### 🎁 New Features

* Built-in client-side lockout support, as per above.

### 🐞 Bugfixes

* None

------------------------------------------

Copyright © 2021 Extremely Heavy Industries Inc. - all rights reserved

------------------------------------------

📫☎️🌎 info@xh.io | https://xh.io/contact<|MERGE_RESOLUTION|>--- conflicted
+++ resolved
@@ -1,4 +1,10 @@
 # Changelog
+
+## v49.0.0-SNAPSHOT - unreleased
+
+### 📚 Libraries
+* react `17.0.1 > 18.0.0`
+* react-dom `17.0.1 > 18.0.0`
 
 ## v48.0.1 - 2022-04-22
 
@@ -54,13 +60,8 @@
 * Fixes an issue where tree maps would always show green for a `heatValue` of zero.
 
 ### 📚 Libraries
-<<<<<<< HEAD
-* react `17.0.1 > 18.0.0`
-* react-dom `17.0.1 > 18.0.0`
-=======
 
 * @fortawesome/fontawesome-pro `5.14 -> 6.1`
->>>>>>> 3b222a72
 * mobx `6.3 -> 6.5`
 * mobx-react-lite `3.2 -> 3.3`
 
