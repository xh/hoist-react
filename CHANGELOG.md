--- conflicted
+++ resolved
@@ -1,6 +1,11 @@
 # Changelog
 
 ## 57.0.0-SNAPSHOT - unreleased
+
+### 🎁 New Features
+
+* Improved filtering of `date` `fieldType` to end of day when operator is '>' or '<='. Developers
+  will need to indicate `localDate` as the `fieldSpec.fieldType` to trigger this behavior.
 
 ## 56.5.0 - 2023-05-26
 
@@ -8,14 +13,6 @@
 
 * Added `regexOption` and `caseSensitive` props to the `LogDisplayModel`. (Case-sensitive search
   requires `hoist-core >= v16.2.0`).
-<<<<<<< HEAD
-* Improved filtering of `date` `fieldType` to end of day when operator is '>' or '<='. Developers
-  will need to indicate `localDate` as the `fieldSpec.fieldType` to trigger this behavior.
-
-### 🎁 New Features
-
-=======
->>>>>>> bc80732e
 * Added new `GroupingChooserModel.commitOnChange` config - enable to update the observable grouping
   value as the user adjusts their choices within the control. Default behavior is unchanged,
   requiring user to dismiss the popover to commit the new value.
