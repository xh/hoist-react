--- conflicted
+++ resolved
@@ -2,15 +2,13 @@
 
 ## v37.0.0-SNAPSHOT - unreleased
 
-<<<<<<< HEAD
 ### 🎁 New Features
 
 * Admin Preference and Config panels now provide bulk regrouping actions.
-=======
+
 ### 🐞 Bug Fixes
 
 * Fixed a regression introduced in v36.1.0 in `FilterChooser`. Now supports `disabled` prop.
->>>>>>> 4986fda2
 
 [Commit Log](https://github.com/xh/hoist-react/compare/v36.1.0...develop)
 
