# Changelog

## v28.0.0-SNAPSHOT - Unreleased

### 🎁 New Features

* Hoist now fully supports React functional components and hooks. See the new function
  `hoistComponent` for more information. While functional components and hooks are considered
  essential forward-looking patterns in the React world, Class-based Components remain fully
  supported (by both Hoist and React) using the familiar `@HoistComponent` decorator.
* The default text input shown by `XH.prompt()` now has `selectOnFocus: true` and will confirm the
  user's entry on an <enter> keypress (same as clicking 'OK').
<<<<<<< HEAD
* `stringExcludesAll` function added to form validation constraints.  This allows
   an input value to block specific characters or strings, e.g. no slash "/" in a textInput for
   a filename.
* `constrainAll` function added to form validation constraints.  This takes another
   constraint as its only argument, and applies that constraint to an array of values,
   rather than just to one value.  This is useful for applying a constraint to inputs that produce
   arrays, such as tag pickers.
=======
* `DateInput` will now accept LocalDates as `minDate` and `maxDate` props.
>>>>>>> dc645366
* Individual `Buttons` within a `ButtonGroupInput` will accept a disabled prop while continuing to
  respect the overall `ButtonGroupInput`'s disabled prop.

### 💥 Breaking Changes

* The `containerRef` argument for `XH.toast()` should now be a DOM element. Component instances are
  no longer supported types for this value. This is required to support functional Components
  throughout the toolkit.
  
### 🐞 Bug Fixes

* Date picker month and year controls will now work properly in LocalDate mode. (Previously would reset to underlying value)

[Commit Log](https://github.com/exhi/hoist-react/compare/v27.1.0...develop)

## v27.1.0 - 2019-09-05

### 🎁 New Features

* `Column.exportFormat` can now be a function, which supports setting Excel formats on a per-cell
  (vs. entire column) basis by returning a conditional `exportFormat` based upon the value and / or
  record.
  * ⚠️ Note that per-cell formatting _requires_ that apps update their server to use hoist-core
    v6.3.0+ to work, although earlier versions of hoist-core _are_ backwards compatible with the
    pre-existing, column-level export formatting.
* `DataViewModel` now supports a `sortBy` config. Accepts the same inputs as `GridModel.sortBy`,
  with the caveat that only a single-level sort is supported at this time.

[Commit Log](https://github.com/exhi/hoist-react/compare/v27.0.1...v27.1.0)

## v27.0.1 - 2019-08-26

### 🐞 Bug Fixes

* Fix to `Store.clear()` and `GridModel.clear()`, which delegates to the same (#1324).

[Commit Log](https://github.com/exhi/hoist-react/compare/v27.0.0...v27.0.1)

## v27.0.0 - 2019-08-23

### 🎁 New Features

* A new `LocalDate` class has been added to the toolkit. This class provides client-side support for
  "business" or "calendar" days that do not have a time component. It is an immutable class that
  supports '==', '<' and '>', as well as a number of convenient manipulation functions. Support for
  the `LocalDate` class has also been added throughout the toolkit, including:
  * `Field.type` now supports an additional `localDate` option for automatic conversion of server
    data to this type when loading into a `Store`.
  * `fetchService` is aware of this class and will automatically serialize all instances of it for
    posting to the server. ⚠ NOTE that along with this change, `fetchService` and its methods such
    as `XH.fetchJson()` will now serialize regular JS Date objects as ms timestamps when provided in
    params. Previously Dates were serialized in their default `toString()` format. This would be a
    breaking change for an app that relied on that default Date serialization, but it was made for
    increased symmetry with how Hoist JSON-serializes Dates and LocalDates on the server-side.
  * `DateInput` can now be used to seamlessly bind to a `LocalDate` as well as a `Date`. See its new
    prop of `valueType` which can be set to `localDate` or `date` (default).
  * A new `localDateCol` config has been added to the `@xh/hoist/grid/columns` package with
    standardized rendering and formatting.
* New `TreeMap` and `SplitTreeMap` components added, to render hierarchical data in a configurable
  TreeMap visualization based on the Highcharts library. Supports optional binding to a GridModel,
  which syncs selection and expand / collapse state.
* `Column` gets a new `highlightOnChange` config. If true, the grid will highlight the cell on each
  change by flashing its background. (Currently this is a simple on/off config - future iterations
  could support a function variant or other options to customize the flash effect based on the
  old/new values.) A new CSS var `--xh-grid-cell-change-bg-highlight` can be used to customize the
  color used, app-wide or scoped to a particular grid selector. Note that columns must *not* specify
  `rendererIsComplex` (see below) if they wish to enable the new highlight flag.

### 💥 Breaking Changes

* The updating of `Store` data has been reworked to provide a simpler and more powerful API that
  allows for the applications of additions, deletions, and updates in a single transaction:
  * The signature of `Store.updateData()` has been substantially changed, and is now the main entry
    point for all updates.
  * `Store.removeRecords()` has been removed. Use `Store.updateData()` instead.
  * `Store.addData()` has been removed. Use `Store.updateData()` instead.
* `Column` takes an additional property `rendererIsComplex`. Application must set this flag to
  `true` to indicate if a column renderer uses values other than its own bound field. This change
  provides an efficiency boost by allowing ag-Grid to use its default change detection instead of
  forcing a cell refresh on any change.

### ⚙️ Technical

* `Grid` will now update the underlying ag-Grid using ag-Grid transactions rather than relying on
  agGrid `deltaRowMode`. This is intended to provide the best possible grid performance and
  generally streamline the use of the ag-Grid Api.

### 🐞 Bug Fixes

* Panel resize events are now properly throttled, avoiding extreme lagginess when resizing panels
  that contain complex components such as big grids.
* Workaround for issues with the mobile Onsen toolkit throwing errors while resetting page stack.
* Dialogs call `doCancel()` handler if cancelled via <escape> key.

### 📚 Libraries

* @xh/hoist-dev-utils `3.7 -> 3.8`
* qs `6.7 -> 6.8`
* store2 `2.8 -> 2.9`

[Commit Log](https://github.com/exhi/hoist-react/compare/v26.0.1...v27.0.0)

## v26.0.1 - 2019-08-07

### 🎁 New Features

* **WebSocket support** has been added in the form of `XH.webSocketService` to establish and
  maintain a managed websocket connection with the Hoist UI server. This is implemented on the
  client via the native `WebSocket` object supported by modern browsers and relies on the
  corresponding service and management endpoints added to Hoist Core v6.1.
  * Apps must declare `webSocketsEnabled: true` in their `AppSpec` configuration to enable this
    overall functionality on the client.
  * Apps can then subscribe via the new service to updates on a requested topic and will receive any
    inbound messages for that topic via a callback.
  * The service will monitor the socket connection with a regular heartbeat and attempt to
    re-establish if dropped.
  * A new admin console snap-in provides an overview of connected websocket clients.
* The `XH.message()` and related methods such as `XH.alert()` now support more flexible
  `confirmProps` and `cancelProps` configs, each of which will be passed to their respective button
  and merged with suitable defaults. Allows use of the new `autoFocus` prop with these preconfigured
  dialogs.
  * By default, `XH.alert()` and `XH.confirm()` will auto focus the confirm button for user
    convenience.
  * The previous text/intent configs have been deprecated and the message methods will log a console
    warning if they are used (although it will continue to respect them to aid transitioning to the
    new configs).
* `GridModel` now supports a `copyCell` context menu action. See `StoreContextMenu` for more
  details.
* New `GridCountLabel` component provides an alternative to existing `StoreCountLabel`, outputting
  both overall record count and current selection count in a configurable way.
* The `Button` component accepts an `autoFocus` prop to attempt to focus on render.
* The `Checkbox` component accepts an `autoFocus` prop to attempt to focus on render.

### 💥 Breaking Changes

* `StoreCountLabel` has been moved from `/desktop/cmp/store` to the cross-platform package
  `/cmp/store`. Its `gridModel` prop has also been removed - usages with grids should likely switch
  to the new `GridCountLabel` component, noted above and imported from `/cmp/grid`.
* The API for `ClipboardButton` and `ClipboardMenuItem` has been simplified, and made implementation
  independent. Specify a single `getCopyText` function rather than the `clipboardSpec`.
  (`clipboardSpec` is an artifact from the removed `clipboard` library).
* The `XH.prompt()` and `XH.message()` input config has been updated to work as documented, with any
  initial/default value for the input sourced from `input.initialValue`. Was previously sourced from
  `input.value` (#1298).
* ChartModel `config` has been deprecated. Please use `highchartsConfig` instead.

### 🐞 Bug Fixes

* The `Select.selectOnFocus` prop is now respected when used in tandem with `enableCreate` and/or
  `queryFn` props.
* `DateInput` popup _will_ now close when input is blurred but will _not_ immediately close when
  `enableTextInput` is `false` and a month or year is clicked (#1293).
* Buttons within a grid `actionCol` now render properly in compact mode, without clipping/overflow.

### ⚙️ Technical

* `AgGridModel` will now throw an exception if any of its methods which depend on ag-Grid state are
  called before the grid has been fully initialized (ag-Grid onGridReady event has fired).
  Applications can check the new `isReady` property on `AgGridModel` before calling such methods to
  verify the grid is fully initialized.

### 📚 Libraries

* @blueprintjs/core `3.17 -> 3.18`
* @blueprintjs/datetime `3.11 -> 3.12`
* @fortawesome/fontawesome `5.9 -> 5.10`
* ag-grid `21.0.1 -> 21.1.1`
* store2 `2.7 -> 2.8`
* The `clipboard` library has been replaced with the simpler `clipboard-copy` library.

[Commit Log](https://github.com/exhi/hoist-react/compare/v25.2.0...v26.0.1)

## v25.2.0 - 2019-07-25

### 🎁 New Features

* `RecordAction` supports a new `secondaryText` property. When used for a Grid context menu item,
  this text appears on the right side of the menu item, usually used for displaying the shortcut key
  associated with an action.

### 🐞 Bug Fixes

* Fixed issue with loopy behavior when using `Select.selectOnFocus` and changing focus
  simultaneously with keyboard and mouse.

[Commit Log](https://github.com/exhi/hoist-react/compare/v25.1.0...v25.2.0)

## v25.1.0 - 2019-07-23

### 🎁 New Features

* `JsonInput` includes buttons for toggling showing in a full-screen dialog window. Also added a
  convenience button to auto-format `JsonInput's` content.
* `DateInput` supports a new `enableTextInput` prop. When this property is set to false, `DateInput`
  will be entirely driven by the provided date picker. Additionally, `DateInput` styles have been
  improved for its various modes to more clearly convey its functionality.
* `ExportButton` will auto-disable itself if bound to an empty `GridModel`. This helper button will
  now also throw a console warning (to alert the developer) if `gridModel.enableExport != true`.

### ⚙️ Technical

* Classes decorated with `@LoadSupport` will now throw an exception out of their provided
  `loadAsync()` method if called with a parameter that's not a plain object (i.e. param is clearly
  not a `LoadSpec`). Note this might be a breaking change, in so far as it introduces additional
  validation around this pre-existing API requirement.
* Requirements for the `colorSpec` option passed to Hoist number formatters have been relaxed to
  allow partial definitions such that, for example, only negative values may receive the CSS class
  specified, without having to account for positive value styling.

### 🐞 Bug Fixes

* `RestFormModel` now submits dirty fields only when editing a record, as intended (#1245).
* `FormField` will no longer override the disabled prop of its child input if true (#1262).

### 📚 Libraries

* mobx `5.11 -> 5.13`
* Misc. patch-level updates

[Commit Log](https://github.com/exhi/hoist-react/compare/v25.0.0...v25.1.0)

## v25.0.0 - 2019-07-16

### 🎁 New Features

* `Column` accepts a new `comparator` callback to customize how column cell values are sorted by the
  grid.
* Added `XH.prompt()` to show a simple message popup with a built-in, configurable HoistInput. When
  submitted by the user, its callback or resolved promise will include the input's value.
* `Select` accepts a new `selectOnFocus` prop. The behaviour is analogous to the `selectOnFocus`
  prop already in `TextInput`, `TextArea` and `NumberInput`.

### 💥 Breaking Changes

* The `fmtPercent` and `percentRenderer` methods will now multiply provided value by 100. This is
  consistent with the behavior of Excel's percentage formatting and matches the expectations of
  `ExportFormat.PCT`. Columns that were previously using `exportValue: v => v/100` as a workaround
  to the previous renderer behavior should remove this line of code.
* `DimensionChooserModel`'s `historyPreference` config has been renamed `preference`. It now
  supports saving both value and history to the same preference (existing history preferences will
  be handled).

[Commit Log](https://github.com/exhi/hoist-react/compare/v24.2.0...v25.0.0)

## v24.2.0 - 2019-07-08

### 🎁 New Features

* `GridModel` accepts a new `colDefaults` configuration. Defaults provided via this object will be
  merged (deeply) into all column configs as they are instantiated.
* New `Panel.compactHeader` and `DockContainer.compactHeaders` props added to enable more compact
  and space efficient styling for headers in these components.
  * ⚠️ Note that as part of this change, internal panel header CSS class names changed slightly -
    apps that were targeting these internal selectors would need to adjust. See
    desktop/cmp/panel/impl/PanelHeader.scss for the relevant updates.
* A new `exportOptions.columns` option on `GridModel` replaces `exportOptions.includeHiddenCols`.
  The updated and more flexible config supports special strings 'VISIBLE' (default), 'ALL', and/or a
  list of specific colIds to include in an export.
  * To avoid immediate breaking changes, GridModel will log a warning on any remaining usages of
    `includeHiddenCols` but auto-set to `columns: 'ALL'` to maintain the same behavior.
* Added new preference `xhShowVersionBar` to allow more fine-grained control of when the Hoist
  version bar is showing. It defaults to `auto`, preserving the current behavior of always showing
  the footer to Hoist Admins while including it for non-admins *only* in non-production
  environments. The pref can alternatively be set to 'always' or 'never' on a per-user basis.

### 📚 Libraries

* @blueprintjs/core `3.16 -> 3.17`
* @blueprintjs/datetime `3.10 -> 3.11`
* mobx `5.10 -> 5.11`
* react-transition-group `2.8 -> 4.2`

[Commit Log](https://github.com/exhi/hoist-react/compare/v24.1.1...v24.2.0)

## v24.1.1 - 2019-07-01

### 🐞 Bug Fixes

* Mobile column chooser internal layout/sizing fixed when used in certain secure mobile browsers.

[Commit Log](https://github.com/exhi/hoist-react/compare/v24.1.0...v24.1.1)

## v24.1.0 - 2019-07-01

### 🎁 New Features

* `DateInput.enableClear` prop added to support built-in button to null-out a date input's value.

### 🐞 Bug Fixes

* The `Select` component now properly shows all options when the pick-list is re-shown after a
  change without first blurring the control. (Previously this interaction edge case would only show
  the option matching the current input value.) #1198
* Mobile mask component `onClick` callback prop restored - required to dismiss mobile menus when not
  tapping a menu option.
* When checking for a possible expired session within `XH.handleException()`, prompt for app login
  only for Ajax requests made to relative URLs (not e.g. remote APIs accessed via CORS). #1189

### ✨ Style

* Panel splitter collapse button more visible in dark theme. CSS vars to customize further fixed.
* The mobile app menu button has been moved to the right side of the top appBar, consistent with its
  placement in desktop apps.

### 📚 Libraries

* @blueprintjs/core `3.15 -> 3.16`
* @blueprintjs/datetime `3.9 -> 3.10`
* codemirror `5.47 -> 5.48`
* mobx `6.0 -> 6.1`

[Commit Log](https://github.com/exhi/hoist-react/compare/v24.0.0...v24.1.0)

## v24.0.0 - 2019-06-24

### 🎁 New Features

#### Data

* A `StoreFilter` object has been introduced to the data API. This allows `Store` and
  `StoreFilterField` to support the ability to conditionally include all children when filtering
  hierarchical data stores, and could support additional filtering customizations in the future.
* `Store` now provides a `summaryRecord` property which can be used to expose aggregated data for
  the data it contains. The raw data for this record can be provided to `loadData()` and
  `updateData()` either via an explicit argument to these methods, or as the root node of the raw
  data provided (see `Store.loadRootAsSummary`).
* The `StoreFilterField` component accepts new optional `model` and `bind` props to allow control of
  its text value from an external model's observable.
* `pwd` is now a new supported type of `Field` in the `@xh/hoist/core/data` package.

#### Grid

* `GridModel` now supports a `showSummary` config which can be used to display its store's
  summaryRecord (see above) as either a pinned top or bottom row.
* `GridModel` also adds a `enableColumnPinning` config to enable/disable user-driven pinning. On
  desktop, if enabled, users can pin columns by dragging them to the left or right edges of the grid
  (the default ag-Grid gesture). Column pinned state is now also captured and maintained by the
  overall grid state system.
* The desktop column chooser now options in a non-modal popover when triggered from the standard
  `ColChooserButton` component. This offers a quicker and less disruptive alternative to the modal
  dialog (which is still used when launched from the grid context menu). In this popover mode,
  updates to columns are immediately reflected in the underlying grid.
* The mobile `ColChooser` has been improved significantly. It now renders displayed and available
  columns as two lists, allowing drag and drop between to update the visibility and ordering. It
  also provides an easy option to toggle pinning the first column.
* `DimensionChooser` now supports an optional empty / ungrouped configuration with a value of `[]`.
  See `DimensionChooserModel.enableClear` and `DimensionChooser.emptyText`.

#### Other Features

* Core `AutoRefreshService` added to trigger an app-wide data refresh on a configurable interval, if
  so enabled via a combination of soft-config and user preference. Auto-refresh relies on the use of
  the root `RefreshContextModel` and model-level `LoadSupport`.
* A new `LoadingIndicator` component is available as a more minimal / unobtrusive alternative to a
  modal mask. Typically configured via a new `Panel.loadingIndicator` prop, the indicator can be
  bound to a `PendingTaskModel` and will automatically show/hide a spinner and/or custom message in
  an overlay docked to the corner of the parent Panel.
* `DateInput` adds support for new `enablePicker` and `showPickerOnFocus` props, offering greater
  control over when the calendar picker is shown. The new default behaviour is to not show the
  picker on focus, instead showing it via a built-in button.
* Transitions have been disabled by default on desktop Dialog and Popover components (both are from
  the Blueprint library) and on the Hoist Mask component. This should result in a snappier user
  experience, especially when working on remote / virtual workstations. Any in-app customizations to
  disable or remove transitions can now be removed in favor of this toolkit-wide change.
* Added new `@bindable.ref` variant of the `@bindable` decorator.

### 💥 Breaking Changes

* Apps that defined and initialized their own `AutoRefreshService` service or functionality should
  leverage the new Hoist service if possible. Apps with a pre-existing custom service of the same
  name must either remove in favor of the new service or - if they have special requirements not
  covered by the Hoist implementation - rename their own service to avoid a naming conflict.
* The `StoreFilterField.onFilterChange` callback will now be passed a `StoreFilter`, rather than a
  function.
* `DateInput` now has a calendar button on the right side of the input which is 22 pixels square.
  Applications explicitly setting width or height on this component should ensure that they are
  providing enough space for it to display its contents without clipping.

### 🐞 Bug Fixes

* Performance for bulk grid selections has been greatly improved (#1157)
* Toolbars now specify a minimum height (or width when vertical) to avoid shrinking unexpectedly
  when they contain only labels or are entirely empty (but still desired to e.g. align UIs across
  multiple panels). Customize if needed via the new `--xh-tbar-min-size` CSS var.
* All Hoist Components that accept a `model` prop now have that properly documented in their
  prop-types.
* Admin Log Viewer no longer reverses its lines when not in tail mode.

### ⚙️ Technical

* The `AppSpec` config passed to `XH.renderApp()` now supports a `clientAppCode` value to compliment
  the existing `clientAppName`. Both values are now optional and defaulted from the project-wide
  `appCode` and `appName` values set via the project's Webpack config. (Note that `clientAppCode` is
  referenced by the new `AutoRefreshService` to support configurable auto-refresh intervals on a
  per-app basis.)

### 📚 Libraries

* ag-grid `20.0 -> 21.0`
* react-select `2.4 -> 3.0`
* mobx-react `5.4 -> 6.0.3`
* font-awesome `5.8 -> 5.9`
* react-beautiful-dnd `10.1.1 -> 11.0.4`

[Commit Log](https://github.com/exhi/hoist-react/compare/v23.0.0...v24.0.0)

## v23.0.0 - 2019-05-30

### 🎁 New Features

* `GridModel` now accepts a config of `cellBorders`, similar to `rowBorders`
* `Panel.tbar` and `Panel.bbar` props now accept an array of Elements and will auto-generate a
  `Toolbar` to contain them, avoiding the need for the extra import of `toolbar()`.
* New functions `withDebug` and `withShortDebug` have been added to provide a terse syntax for
  adding debug messages that track the execution of specific blocks of code.
* `XH.toast()` now supports an optional `containerRef` argument that can be used for anchoring a
  toast within another component (desktop only). Can be used to display more targeted toasts within
  the relevant section of an application UI, as opposed to the edge of the screen.
* `ButtonGroupInput` accepts a new `enableClear` prop that allows the active / depressed button to
  be unselected by pressing it again - this sets the value of the input as a whole to `null`.
* Hoist Admins now always see the VersionBar in the footer.
* `Promise.track` now accepts an optional `omit` config that indicates when no tracking will be
  performed.
* `fmtNumber` now accepts an optional `prefix` config that prepends immediately before the number,
  but after the sign (`+`, `-`).
* New utility methods `forEachAsync()` and `whileAsync()` have been added to allow non-blocking
  execution of time-consuming loops.

### 💥 Breaking Changes

* The `AppOption.refreshRequired` config has been renamed to `reloadRequired` to better match the
  `XH.reloadApp()` method called to reload the entire app in the browser. Any options defined by an
  app that require it to be fully reloaded should have this renamed config set to `true`.
* The options dialog will now automatically trigger an app-wide data _refresh_ via
  `XH.refreshAppAsync()` if options have changed that don't require a _reload_.
* The `EventSupport` mixin has been removed. There are no known uses of it and it is in conflict
  with the overall reactive structure of the hoist-react API. If your app listens to the
  `appStateChanged`, `prefChange` or `prefsPushed` events you will need to adjust accordingly.

### 🐞 Bug Fixes

* `Select` will now let the user edit existing text in conditions where it is expected to be
  editable. #880
* The Admin "Config Differ" tool has been updated to reflect changes to `Record` made in v22. It is
  once again able to apply remote config values.
* A `Panel` with configs `resizable: true, collapsible: false` now renders with a splitter.
* A `Panel` with no `icon`, `title`, or `headerItems` will not render a blank header.
* `FileChooser.enableMulti` now behaves as one might expect -- true to allow multiple files in a
  single upload. Previous behavior (the ability to add multiple files to dropzone) is now controlled
  by `enableAddMulti`.

[Commit Log](https://github.com/exhi/hoist-react/compare/v22.0.0...v23.0.0)


## v22.0.0 - 2019-04-29

### 🎁 New Features

* A new `DockContainer` component provides a user-friendly way to render multiple child components
  "docked" to its bottom edge. Each child view is rendered with a configurable header and controls
  to allow the user to expand it, collapse it, or optionally "pop it out" into a modal dialog.
* A new `AgGrid` component provides a much lighter Hoist wrapper around ag-Grid while maintaining
  consistent styling and layout support. This allows apps to use any features supported by ag-Grid
  without conflicting with functionality added by the core Hoist `Grid`.
  * Note that this lighter wrapper lacks a number of core Hoist features and integrations, including
    store support, grid state, enhanced column and renderer APIs, absolute value sorting, and more.
  * An associated `AgGridModel` provides access to to the ag-Grid APIs, minimal styling configs, and
    several utility methods for managing Grid state.
* Added `GridModel.groupSortFn` config to support custom group sorting (replaces any use of
  `agOptions.defaultGroupSortComparator`).
* The `Column.cellClass` and `Column.headerClass` configs now accept functions to dynamically
  generate custom classes based on the Record and/or Column being rendered.
* The `Record` object now provides an additional getter `Record.allChildren` to return all children
  of the record, irrespective of the current filter in place on the record's store. This supplements
  the existing `Record.children` getter, which returns only the children meeting the filter.

### 💥 Breaking Changes

* The class `LocalStore` has been renamed `Store`, and is now the main implementation and base class
  for Store Data. The extraneous abstract superclass `BaseStore` has been removed.
* `Store.dataLastUpdated` had been renamed `Store.lastUpdated` on the new class and is now a simple
  timestamp (ms) rather than a Javascript Date object.
* The constructor argument `Store.processRawData` now expects a function that *returns* a modified
  object with the necessary edits. This allows implementations to safely *clone* the raw data rather
  than mutating it.
* The method `Store.removeRecord` has been replaced with the method `Store.removeRecords`. This will
  facilitate efficient bulk deletes.

### ⚙️ Technical

* `Grid` now performs an important performance workaround when loading a new dataset that would
  result in the removal of a significant amount of existing records/rows. The underlying ag-Grid
  component has a serious bottleneck here (acknowledged as AG-2879 in their bug tracker). The Hoist
  grid wrapper will now detect when this is likely and proactively clear all data using a different
  API call before loading the new dataset.
* The implementations `Store`, `RecordSet`, and `Record` have been updated to more efficiently
  re-use existing record references when loading, updating, or filtering data in a store. This keeps
  the Record objects within a store as stable as possible, and allows additional optimizations by
  ag-Grid and its `deltaRowDataMode`.
* When loading raw data into store `Record`s, Hoist will now perform additional conversions based on
  the declared `Field.type`. The unused `Field.nullable` has been removed.
* `LocalStorageService` now uses both the `appCode` and current username for its namespace key,
  ensuring that e.g. local prefs/grid state are not overwritten across multiple app users on one OS
  profile, or when admin impersonation is active. The service will automatically perform a one-time
  migration of existing local state from the old namespace to the new. #674
* `elem` no longer skips `null` children in its calls to `React.createElement()`. These children may
  play the role of placeholders when using conditional rendering, and skipping them was causing
  React to trigger extra re-renders. This change further simplifies Hoist's element factory and
  removes an unnecessary divergence with the behavior of JSX.


### 🐞 Bug Fixes

* `Grid` exports retain sorting, including support for absolute value sorting. #1068
* Ensure `FormField`s are keyed with their model ID, so that React can properly account for dynamic
  changes to fields within a form. #1031
* Prompt for app refresh in (rare) case of mismatch between client and server-side session user.
  (This can happen during impersonation and is defended against in server-side code.) #675

[Commit Log](https://github.com/exhi/hoist-react/compare/v21.0.2...v22.0.0)

## v21.0.2 - 2019-04-05

### 📚 Libraries

* Rollback ag-Grid to v20.0.0 after running into new performance issues with large datasets and
  `deltaRowDataMode`. Updates to tree filtering logic, also related to grid performance issues with
  filtered tree results returning much larger record counts.

## v21.0.0 - 2019-04-04

### 🎁 New Features

* `FetchService` fetch methods now accept a plain object as the `headers` argument. These headers
  will be merged with the default headers provided by FetchService.
* An app can also now specify default headers to be sent with every fetch request via
  `XH.fetchService.setDefaultHeaders()`. You can pass either a plain object, or a closure which
  returns one.
* `Grid` supports a new `onGridReady` prop, allowing apps to hook into the ag-Grid event callback
  without inadvertently short-circuiting the Grid's own internal handler.

### 💥 Breaking Changes

* The shortcut getter `FormModel.isNotValid` was deemed confusing and has been removed from the API.
  In most cases applications should use `!FormModel.isValid` instead; this expression will return
  `false` for the `Unknown` as well as the `NotValid` state. Applications that wish to explicitly
  test for the `NotValid` state should use the `validationState` getter.
* Multiple HoistInputs have changed their `onKeyPress` props to `onKeyDown`, including TextInput,
  NumberInput, TextArea & SearchInput. The `onKeyPress` event has been deprecated in general and has
  limitations on which keys will trigger the event to fire (i.e. it would not fire on an arrow
  keypress).
* FetchService's fetch methods no longer support `contentType` parameter. Instead, specify a custom
  content-type by setting a 'Content-Type' header using the `headers` parameter.
* FetchService's fetch methods no longer support `acceptJson` parameter. Instead, pass an {"Accept":
  "application/json"} header using the `headers` parameter.

### ✨ Style

* Black point + grid colors adjusted in dark theme to better blend with overall blue-gray tint.
* Mobile styles have been adjusted to increase the default font size and grid row height, in
  addition to a number of other smaller visual adjustments.

### 🐞 Bug Fixes

* Avoid throwing React error due to tab / routing interactions. Tab / routing / state support
  generally improved. (#1052)
* `GridModel.selectFirst()` improved to reliably select first visible record even when one or more
  groupBy levels active. (#1058)

### 📚 Libraries

* ag-Grid `~20.1 -> ~20.2` (fixes ag-grid sorting bug with treeMode)
* @blueprint/core `3.14 -> 3.15`
* @blueprint/datetime `3.7 -> 3.8`
* react-dropzone `10.0 -> 10.1`
* react-transition-group `2.6 -> 2.8`

[Commit Log](https://github.com/exhi/hoist-react/compare/v20.2.1...v21.0.0)

## v20.2.1 - 2019-03-28

* Minor tweaks to grid styles - CSS var for pinned column borders, drop left/right padding on
  center-aligned grid cells.

[Commit Log](https://github.com/exhi/hoist-react/compare/v20.2.0...v20.2.1)

## v20.2.0 - 2019-03-27

### 🎁 New Features

* `GridModel` exposes three new configs - `rowBorders`, `stripeRows`, and `showCellFocus` - to
  provide additional control over grid styling. The former `Grid` prop `showHover` has been
  converted to a `GridModel` config for symmetry with these other flags and more efficient
  re-rendering. Note that some grid-related CSS classes have also been modified to better conform to
  the BEM approach used elsewhere - this could be a breaking change for apps that keyed off of
  certain Hoist grid styles (not expected to be a common case).
* `Select` adds a `queryBuffer` prop to avoid over-eager calls to an async `queryFn`. This buffer is
  defaulted to 300ms to provide some out-of-the-box debouncing of keyboard input when an async query
  is provided. A longer value might be appropriate for slow / intensive queries to a remote API.

### 🐞 Bug Fixes

* A small `FormField.labelWidth` config value will now be respected, even if it is less than the
  default minWidth of 80px.
* Unnecessary re-renders of inactive tab panels now avoided.
* `Grid`'s filter will now be consistently applied to all tree grid records. Previously, the filter
  skipped deeply nested records under specific conditions.
* `Timer` no longer requires its `runFn` to be a promise, as it briefly (and unintentionally) did.
* Suppressed default browser resize handles on `textarea`.

[Commit Log](https://github.com/exhi/hoist-react/compare/v20.1.1...v20.2.0)

## v20.1.1 - 2019-03-27

### 🐞 Bug Fixes

* Fix form field reset so that it will call computeValidationAsync even if revalidation is not
  triggered because the field's value did not change when reset.

[Commit Log](https://github.com/exhi/hoist-react/compare/v20.1.0...v20.1.1)


## v20.1.0 - 2019-03-14

### 🎁 New Features

* Standard app options panel now includes a "Restore Defaults" button to clear all user preferences
  as well as any custom grid state, resetting the app to its default state for that user.

### 🐞 Bug Fixes

* Removed a delay from `HoistInput` blur handling, ensuring `noteBlurred()` is called as soon as the
  element loses focus. This should remove a class of bugs related to input values not flushing into
  their models quickly enough when `commitOnChange: false` and the user moves directly from an input
  to e.g. clicking a submit button. #1023
* Fix to Admin ConfigDiffer tool (missing decorator).

### ⚙️ Technical

* The `GridModel.store` config now accepts a plain object and will internally create a `LocalStore`.
  This store config can also be partially specified or even omitted entirely. GridModel will ensure
  that the store is auto-configured with all fields in configured grid columns, reducing the need
  for app code boilerplate (re)enumerating field names.
* `Timer` class reworked to allow its interval to be adjusted dynamically via `setInterval()`,
  without requiring the Timer to be re-created.

[Commit Log](https://github.com/exhi/hoist-react/compare/v20.0.1...v20.1.0)


## v20.0.1 - 2019-03-08

### 🐞 Bug Fixes

* Ensure `RestStore` processes records in a standard way following a save/add operation (#1010).

[Commit Log](https://github.com/exhi/hoist-react/compare/v20.0.0...v20.0.1)


## v20.0.0 - 2019-03-06

### 💥 Breaking Changes

* The `@LoadSupport` decorator has been substantially reworked and enhanced from its initial release
  in v19. It is no longer needed on the HoistComponent, but rather should be put directly on the
  owned HoistModel implementing the loading. IMPORTANT NOTE: all models should implement
  `doLoadAsync` rather than `loadAsync`. Please see `LoadSupport` for more information on this
  important change.
* `TabContainer` and `TabContainerModel` are now cross-platform. Apps should update their code to
  import both from `@xh/hoist/cmp/tab`.
* `TabContainer.switcherPosition` has been moved to `TabContainerModel`. Please note that changes to
  `switcherPosition` are not supported on mobile, where the switcher will always appear beneath the
  container.
* The `Label` component from `@xh/hoist/desktop/cmp/input` has been removed. Applications should
  consider using the basic html `label` element instead (or a `FormField` if applicable).
* The `LeftRightChooserModel` constructor no longer accepts a `leftSortBy` and `rightSortBy`
  property. The implementation of these properties was generally broken. Use `leftSorted` and
  `rightSorted` instead.

#### Mobile

* Mobile `Page` has changed - `Pages` are now wrappers around `Panels` that are designed to be used
  with a `NavigationModel` or `TabContainer`. `Page` accepts the same props as `Panel`, meaning uses
  of `loadModel` should be replaced with `mask`.
* The mobile `AppBar` title is static and defaults to the app name. If you want to display page
  titles, it is recommended to use the `title` prop on the `Page`.

### 🎁 New Features

* Enhancements to Model and Component data loading via `@LoadSupport` provides a stronger set of
  conventions and better support for distinguishing between initial loads / auto/background
  refreshes / user- driven refreshes. It also provides new patterns for ensuring application
  Services are refreshed as part of a reworked global refresh cycle.
* RestGridModel supports a new `cloneAction` to take an existing record and open the editor form in
  "add mode" with all editable fields pre-populated from the source record. The action calls
  `prepareCloneFn`, if defined on the RestGridModel, to perform any transform operations before
  rendering the form.
* Tabs in `TabContainerModel` now support an `icon` property on the desktop.
* Charts take a new optional `aspectRatio` prop.
* Added new `Column.headerTooltip` config.
* Added new method `markManaged` on `ManagedSupport`.
* Added new function decorator `debounced`.
* Added new function `applyMixin` providing support for structured creation of class decorators
  (mixins).

#### Mobile

* Column chooser support available for mobile Grids. Users can check/uncheck columns to add/remove
  them from a configurable grid and reorder the columns in the list via drag and drop. Pair
  `GridModel.enableColChooser` with a mobile `colChooserButton` to allow use.
* Added `DialogPage` to the mobile toolkit. These floating pages do not participate in navigation or
  routing, and are used for showing fullscreen views outside of the Navigator / TabContainer
  context.
* Added `Panel` to the mobile toolkit, which offers a header element with standardized styling,
  title, and icon, as well as support for top and bottom toolbars.
* The mobile `AppBar` has been updated to more closely match the desktop `AppBar`, adding `icon`,
  `leftItems`, `hideAppMenuButton` and `appMenuButtonProps` props.
* Added routing support to mobile.

### 🐞 Bug Fixes

* The HighCharts wrapper component properly resizes its chart.
* Mobile dimension chooser button properly handles overflow for longer labels.
* Sizing fixes for multi-line inputs such as textArea and jsonInput.
* NumberInput calls a `onKeyPress` prop if given.
* Layout fixes on several admin panels and detail popups.

### 📚 Libraries

* @blueprintjs/core `3.13 -> 3.14`
* @xh/hoist-dev-utils `3.5 -> 3.6`
* ag-Grid `~20.0 -> ~20.1`
* react-dropzone `~8.0 -> ~9.0`
* react-select `~2.3 -> ~2.4`
* router5 `~6.6 -> ~7.0`
* react `~16.7 -> ~16.8`

[Commit Log](https://github.com/exhi/hoist-react/compare/v19.0.1...v20.0.0)

## v19.0.1 - 2019-02-12

### 🐞 Bug Fixes

* Additional updates and simplifications to `FormField` sizing of child `HoistInput` elements, for
  more reliable sizing and spacing filling behavior.

[Commit Log](https://github.com/exhi/hoist-react/compare/v19.0.0...v19.0.1)


## v19.0.0 - 2019-02-08

### 🎁 New Features

* Added a new architecture for signaling the need to load / refresh new data across either the
  entire app or a section of the component hierarchy. This new system relies on React context to
  minimizes the need for explicit application wiring, and improves support for auto-refresh. See
  newly added decorator `@LoadSupport` and classes/components `RefreshContext`,
  `RefreshContextModel`, and `RefreshContextView` for more info.
* `TabContainerModel` and `TabModel` now support `refreshMode` and `renderMode` configs to allow
  better control over how inactive tabs are mounted/unmounted and how tabs handle refresh requests
  when hidden or (re)activated.
* Apps can implement `getAppOptions()` in their `AppModel` class to specify a set of app-wide
  options that should be editable via a new built-in Options dialog. This system includes built-in
  support for reading/writing options to preferences, or getting/setting their values via custom
  handlers. The toolkit handles the rendering of the dialog.
* Standard top-level app buttons - for actions such as launching the new Options dialog, switching
  themes, launching the admin client, and logging out - have been moved into a new menu accessible
  from the top-right corner of the app, leaving more space for app-specific controls in the AppBar.
* `RecordGridModel` now supports an enhanced `editors` configuration that exposes the full set of
  validation and display support from the Forms package.
* `HoistInput` sizing is now consistently implemented using `LayoutSupport`. All sizable
  `HoistInputs` now have default `width` to ensure a standard display out of the box. `JsonInput`
  and `TextArea` also have default `height`. These defaults can be overridden by declaring explicit
  `width` and `height` values, or unset by setting the prop to `null`.
* `HoistInputs` within `FormFields` will be automatically sized to fill the available space in the
  `FormField`. In these cases, it is advised to either give the `FormField` an explicit size or
  render it in a flex layout.

### 💥 Breaking Changes

* ag-Grid has been updated to v20.0.0. Most apps shouldn't require any changes - however, if you are
  using `agOptions` to set sorting, filtering or resizing properties, these may need to change:

  For the `Grid`, `agOptions.enableColResize`, `agOptions.enableSorting` and `agOptions.enableFilter`
  have been removed. You can replicate their effects by using `agOptions.defaultColDef`. For
  `Columns`, `suppressFilter` has been removed, an should be replaced with `filter: false`.

* `HoistAppModel.requestRefresh` and `TabContainerModel.requestRefresh` have been removed.
  Applications should use the new Refresh architecture described above instead.
* `tabRefreshMode` on TabContainer has been renamed `renderMode`.
* `TabModel.reloadOnShow` has been removed. Set the `refreshMode` property on TabContainerModel or
  TabModel to `TabRefreshMode.ON_SHOW_ALWAYS` instead.
* The mobile APIs for `TabContainerModel`, `TabModel`, and `RefreshButton` have been rewritten to
  more closely mirror the desktop API.
* The API for `RecordGridModel` editors has changed -- `type` is no longer supported. Use
  `fieldModel` and `formField` intead.
* `LocalStore.loadRawData` requires that all records presented to store have unique IDs specified.
  See `LocalStore.idSpec` for more information.

### 🐞 Bug Fixes

* SwitchInput and RadioInput now properly highlight validation errors in `minimal` mode.

### 📚 Libraries

* @blueprintjs/core `3.12 -> 3.13`
* ag-Grid `~19.1.4 -> ~20.0.0`

[Commit Log](https://github.com/exhi/hoist-react/compare/v18.1.2...v19.0.0)


## v18.1.2 - 2019-01-30

### 🐞 Bug Fixes

* Grid integrations relying on column visibility (namely export, storeFilterField) now correctly
  consult updated column state from GridModel. #935
* Ensure `FieldModel.initialValue` is observable to ensure that computed dirty state (and any other
  derivations) are updated if it changes. #934
* Fixes to ensure Admin console log viewer more cleanly handles exceptions (e.g. attempting to
  auto-refresh on a log file that has been deleted).

[Commit Log](https://github.com/exhi/hoist-react/compare/v18.1.1...v18.1.2)

## v18.1.1 - 2019-01-29

* Grid cell padding can be controlled via a new set of CSS vars and is reduced by default for grids
  in compact mode.
* The `addRecordAsync()` and `saveRecordAsync()` methods on `RestStore` return the updated record.

[Commit Log](https://github.com/exhi/hoist-react/compare/v18.1.0...v18.1.1)


## v18.1.0 - 2019-01-28

### 🎁 New Features

* New `@managed` class field decorator can be used to mark a property as fully created/owned by its
  containing class (provided that class has installed the matching `@ManagedSupport` decorator).
  * The framework will automatically pass any `@managed` class members to `XH.safeDestroy()` on
    destroy/unmount to ensure their own `destroy()` lifecycle methods are called and any related
    resources are disposed of properly, notably MobX observables and reactions.
  * In practice, this should be used to decorate any properties on `HoistModel`, `HoistService`, or
    `HoistComponent` classes that hold a reference to a `HoistModel` created by that class. All of
    those core artifacts support the new decorator, `HoistModel` already provides a built-in
    `destroy()` method, and calling that method when an app is done with a Model is an important
    best practice that can now happen more reliably / easily.
* `FormModel.getData()` accepts a new single parameter `dirtyOnly` - pass true to get back only
  fields which have been modified.
* The mobile `Select` component indicates the current value with a ✅ in the drop-down list.
* Excel exports from tree grids now include the matching expand/collapse tree controls baked into
  generated Excel file.

### 🐞 Bug Fixes

* The `JsonInput` component now properly respects / indicates disabled state.

### 📚 Libraries

* Hoist-dev-utils `3.4.1 -> 3.5.0` - updated webpack and other build tool dependencies, as well as
  an improved eslint configuration.
* @blueprintjs/core `3.10 -> 3.12`
* @blueprintjs/datetime `3.5 -> 3.7`
* fontawesome `5.6 -> 5.7`
* mobx `5.8 -> 5.9`
* react-select `2.2 -> 2.3`
* Other patch updates

[Commit Log](https://github.com/exhi/hoist-react/compare/v18.0.0...v18.1.0)

## v18.0.0 - 2019-01-15

### 🎁 New Features

* Form support has been substantially enhanced and restructured to provide both a cleaner API and
  new functionality:
  * `FormModel` and `FieldModel` are now concrete classes and provide the main entry point for
    specifying the contents of a form. The `Field` and `FieldSupport` decorators have been removed.
  * Fields and sub-forms may now be dynamically added to FormModel.
  * The validation state of a FormModel is now *immediately* available after construction and
    independent of the GUI. The triggering of the *display* of that state is now a separate process
    triggered by GUI actions such as blur.
  * `FormField` has been substantially reworked to support a read-only display and inherit common
    property settings from its containing `Form`.
  * `HoistInput` has been moved into the `input` package to clarify that these are lower level
    controls and independent of the Forms package.

* `RestGrid` now supports a `mask` prop. RestGrid loading is now masked by default.
* `Chart` component now supports a built-in zoom out gesture: click and drag from right-to-left on
  charts with x-axis zooming.
* `Select` now supports an `enableClear` prop to control the presence of an optional inline clear
  button.
* `Grid` components take `onCellClicked` and `onCellDoubleClicked` event handlers.
* A new desktop `FileChooser` wraps a preconfigured react-dropzone component to allow users to
  easily select files for upload or other client-side processing.

### 💥 Breaking Changes

* Major changes to Form (see above). `HoistInput` imports will also need to be adjusted to move from
  `form` to `input`.
* The name of the HoistInput `field` prop has been changed to `bind`. This change distinguishes the
  lower-level input package more clearly from the higher-level form package which uses it. It also
  more clearly relates the property to the associated `@bindable` annotation for models.
* A `Select` input with `enableMulti = true` will by default no longer show an inline x to clear the
  input value. Use the `enableClear` prop to re-enable.
* Column definitions are exported from the `grid` package. To ensure backwards compatibility,
  replace imports from `@xh/hoist/desktop/columns` with `@xh/hoist/desktop/cmp/grid`.

### 📚 Libraries

* React `~16.6.0 -> ~16.7.0`
* Patch version updates to multiple other dependencies.

[Commit Log](https://github.com/exhi/hoist-react/compare/v17.0.0...v18.0.0)

## v17.0.0 - 2018-12-21

### 💥 Breaking Changes

* The implementation of the `model` property on `HoistComponent` has been substantially enhanced:
  *  "Local" Models should now be specified on the Component class declaration by simply setting the
     `model` property, rather than the confusing `localModel` property.
  *  HoistComponent now supports a static `modelClass` class property. If set, this property will
     allow a HoistComponent to auto-create a model internally when presented with a plain javascript
     object as its `model` prop. This is especially useful in cases like `Panel` and `TabContainer`,
     where apps often need to specify a model but do not require a reference to the model. Those
     usages can now skip importing and instantiating an instance of the component's model class
     themselves.
  *  Hoist will now throw an Exception if an application attempts to changes the model on an
     existing HoistComponent instance or presents the wrong type of model to a HoistComponent where
     `modelClass` has been specified.

* `PanelSizingModel` has been renamed `PanelModel`. The class now also has the following new
  optional properties, all of which are `true` by default:
  * `showSplitter` - controls visibility of the splitter bar on the outside edge of the component.
  * `showSplitterCollapseButton` - controls visibility of the collapse button on the splitter bar.
  * `showHeaderCollapseButton` - controls visibility of a (new) collapse button in the header.

* The API methods for exporting grid data have changed and gained new features:
  * Grids must opt-in to export with the `GridModel.enableExport` config.
  * Exporting a `GridModel` is handled by the new `GridExportService`, which takes a collection of
    `exportOptions`. See `GridExportService.exportAsync` for available `exportOptions`.
  * All export entry points (`GridModel.exportAsync()`, `ExportButton` and the export context menu
    items) support `exportOptions`. Additionally, `GridModel` can be configured with default
    `exportOptions` in its config.

* The `buttonPosition` prop on `NumberInput` has been removed due to problems with the underlying
  implementation. Support for incrementing buttons on NumberInputs will be re-considered for future
  versions of Hoist.

### 🎁 New Features

* `TextInput` on desktop now supports an `enableClear` property to allow easy addition of a clear
  button at the right edge of the component.
* `TabContainer` enhancements:
  * An `omit` property can now be passed in the tab configs passed to the `TabContainerModel`
    constructor to conditionally exclude a tab from the container
  * Each `TabModel` can now be retrieved by id via the new `getTabById` method on
    `TabContainerModel`.
  * `TabModel.title` can now be changed at runtime.
  * `TabModel` now supports the following properties, which can be changed at runtime or set via the
    config:
    * `disabled` - applies a disabled style in the switcher and blocks navigation to the tab via
      user click, routing, or the API.
    * `excludeFromSwitcher` - removes the tab from the switcher, but the tab can still be navigated
      to programmatically or via routing.
* `MultiFieldRenderer` `multiFieldConfig` now supports a `delimiter` property to separate
  consecutive SubFields.
* `MultiFieldRenderer` SubFields now support a `position` property, to allow rendering in either the
  top or bottom row.
* `StoreCountLabel` now supports a new 'includeChildren' prop to control whether or not children
  records are included in the count. By default this is `false`.
* `Checkbox` now supports a `displayUnsetState` prop which may be used to display a visually
  distinct state for null values.
* `Select` now renders with a checkbox next to the selected item in its drowndown menu, instead of
  relying on highlighting. A new `hideSelectedOptionCheck` prop is available to disable.
* `RestGridModel` supports a `readonly` property.
* `DimensionChooser`, various `HoistInput` components, `Toolbar` and `ToolbarSeparator` have been
  added to the mobile component library.
* Additional environment enums for UAT and BCP, added to Hoist Core 5.4.0, are supported in the
  application footer.

### 🐞 Bug Fixes

* `NumberInput` will no longer immediately convert its shorthand value (e.g. "3m") into numeric form
  while the user remains focused on the input.
* Grid `actionCol` columns no longer render Button components for each action, relying instead on
  plain HTML / CSS markup for a significant performance improvement when there are many rows and/or
  actions per row.
* Grid exports more reliably include the appropriate file extension.
* `Select` will prevent an `<esc>` keypress from bubbling up to parent components only when its menu
  is open. (In that case, the component assumes escape was pressed to close its menu and captures
  the keypress, otherwise it should leave it alone and let it e.g. close a parent popover).

[Commit Log](https://github.com/exhi/hoist-react/compare/v16.0.1...v17.0.0)

## v16.0.1 - 2018-12-12

### 🐞 Bug Fixes

* Fix to FeedbackForm allowing attempted submission with an empty message.

[Commit Log](https://github.com/exhi/hoist-react/compare/v16.0.0...v16.0.1)


## v16.0.0

### 🎁 New Features

* Support for ComboBoxes and Dropdowns have been improved dramatically, via a new `Select` component
  based on react-select.
* The ag-Grid based `Grid` and `GridModel` are now available on both mobile and desktop. We have
  also added new support for multi-row/multi-field columns via the new `multiFieldRenderer` renderer
  function.
* The app initialization lifecycle has been restructured so that no App classes are constructed
  until Hoist is fully initialized.
* `Column` now supports an optional `rowHeight` property.
* `Button` now defaults to 'minimal' mode, providing a much lighter-weight visual look-and-feel to
  HoistApps. `Button` also implements `@LayoutSupport`.
* Grouping state is now saved by the grid state support on `GridModel`.
* The Hoist `DimChooser` component has been ported to hoist-react.
* `fetchService` now supports an `autoAbortKey` in its fetch methods. This can be used to
  automatically cancel obsolete requests that have been superceded by more recent variants.
* Support for new `clickableLabel` property on `FormField`.
* `RestForm` now supports a read-only view.
* Hoist now supports automatic tracking of app/page load times.

### 💥 Breaking Changes

* The new location for the cross-platform grid component is `@xh/hoist/cmp/grid`. The `columns`
  package has also moved under a new sub-package in this location.
* Hoist top-level App Structure has changed in order to improve consistency of the Model-View
  conventions, to improve the accessibility of services, and to support the improvements in app
  initialization mentioned above:
  - `XH.renderApp` now takes a new `AppSpec` configuration.
  - `XH.app` is now `XH.appModel`.
  - All services are installed directly on `XH`.
  - `@HoistApp` is now `@HoistAppModel`
* `RecordAction` has been substantially refactored and improved. These are now typically immutable
  and may be shared.
  - `prepareFn` has been replaced with a `displayFn`.
  - `actionFn` and `displayFn` now take a single object as their parameter.
* The `hide` property on `Column` has been changed to `hidden`.
* The `ColChooserButton` has been moved from the incorrect location `@xh/hoist/cmp/grid` to
  `@xh/hoist/desktop/cmp/button`. This is a desktop-only component. Apps will have to adjust these
  imports.
* `withDefaultTrue` and `withDefaultFalse` in `@xh/hoist/utils/js` have been removed. Use
  `withDefault` instead.
* `CheckBox` has been renamed `Checkbox`


### ⚙️ Technical

* ag-Grid has been upgraded to v19.1
* mobx has been upgraded to v5.6
* React has been upgraded to v16.6
* Allow browsers with proper support for Proxy (e.g Edge) to access Hoist Applications.


### 🐞 Bug Fixes

* Extensive. See full change list below.

[Commit Log](https://github.com/exhi/hoist-react/compare/v15.1.2...v16.0.0)


## v15.1.2

🛠 Hotfix release to MultiSelect to cap the maximum number of options rendered by the drop-down
list. Note, this component is being replaced in Hoist v16 by the react-select library.

[Commit Log](https://github.com/exhi/hoist-react/compare/v15.1.1...v15.1.2)

## v15.1.1

### 🐞 Bug Fixes

* Fix to minimal validation mode for FormField disrupting input focus.
* Fix to JsonInput disrupting input focus.

### ⚙️ Technical

* Support added for TLBR-style notation when specifying margin/padding via layoutSupport - e.g.
  box({margin: '10 20 5 5'}).
* Tweak to lockout panel message when the user has no roles.

[Commit Log](https://github.com/exhi/hoist-react/compare/v15.1.0...v15.1.1)


## v15.1.0

### 🎁 New Features

* The FormField component takes a new minimal prop to display validation errors with a tooltip only
  as opposed to an inline message string. This can be used to help reduce shifting / jumping form
  layouts as required.
* The admin-only user impersonation toolbar will now accept new/unknown users, to support certain
  SSO application implementations that can create users on the fly.

### ⚙️ Technical

* Error reporting to server w/ custom user messages is disabled if the user is not known to the
  client (edge case with errors early in app lifecycle, prior to successful authentication).

[Commit Log](https://github.com/exhi/hoist-react/compare/v15.0.0...v15.1.0)


## v15.0.0

### 💥 Breaking Changes

* This update does not require any application client code changes, but does require updating the
  Hoist Core Grails plugin to >= 5.0. Hoist Core changes to how application roles are loaded and
  users are authenticated required minor changes to how JS clients bootstrap themselves and load
  user data.
* The Hoist Core HoistImplController has also been renamed to XhController, again requiring Hoist
  React adjustments to call the updated /xh/ paths for these (implementation) endpoints. Again, no
  app updates required beyond taking the latest Hoist Core plugin.

[Commit Log](https://github.com/exhi/hoist-react/compare/v14.2.0...v15.0.0)


## v14.2.0

### 🎁 New Features

* Upgraded hoist-dev-utils to 3.0.3. Client builds now use the latest Webpack 4 and Babel 7 for
  noticeably faster builds and recompiles during CI and at development time.
* GridModel now has a top-level agColumnApi property to provide a direct handle on the ag-Grid
  Column API object.

### ⚙️ Technical

* Support for column groups strengthened with the addition of a dedicated ColumnGroup sibling class
  to Column. This includes additional internal refactoring to reduce unnecessary cloning of Column
  configurations and provide a more managed path for Column updates. Public APIs did not change.
  (#694)

### 📚 Libraries

* Blueprint Core `3.6.1 -> 3.7.0`
* Blueprint Datetime `3.2.0 -> 3.3.0`
* Fontawesome `5.3.x -> 5.4.x`
* MobX `5.1.2 -> 5.5.0`
* Router5 `6.5.0 -> 6.6.0`

[Commit Log](https://github.com/exhi/hoist-react/compare/v14.1.3...v14.2.0)


## v14.1.3

### 🐞 Bug Fixes

* Ensure JsonInput reacts properly to value changes.

### ⚙️ Technical

* Block user pinning/unpinning in Grid via drag-and-drop - pending further work via #687.
* Support "now" as special token for dateIs min/max validation rules.
* Tweak grouped grid row background color.

[Commit Log](https://github.com/exhi/hoist-react/compare/v14.1.1...v14.1.3)


## v14.1.1

### 🐞 Bug Fixes

* Fixes GridModel support for row-level grouping at same time as column grouping.

[Commit Log](https://github.com/exhi/hoist-react/compare/v14.1.0...v14.1.1)


## v14.1.0

### 🎁 New Features

* GridModel now supports multiple levels of row grouping. Pass the public setGroupBy() method an
  array of string column IDs, or a falsey value / empty array to ungroup. Note that the public and
  observable groupBy property on GridModel will now always be an array, even if the grid is not
  grouped or has only a single level of grouping.
* GridModel exposes public expandAll() and collapseAll() methods for grouped / tree grids, and
  StoreContextMenu supports a new "expandCollapseAll" string token to insert context menu items.
  These are added to the default menu, but auto-hide when the grid is not in a grouped state.
* The Grid component provides a new onKeyDown prop, which takes a callback and will fire on any
  keypress targeted within the Grid. Note such a handler is not provided directly by ag-Grid.
* The Column class supports pinned as a top-level config. Supports passing true to pin to the left.

### 🐞 Bug Fixes

* Updates to Grid column widths made via ag-Grid's "autosize to fit" API are properly persisted to
  grid state.

[Commit Log](https://github.com/exhi/hoist-react/compare/v14.0.0...v14.1.0)


## v14.0.0

* Along with numerous bug fixes, v14 brings with it a number of important enhancements for grids,
  including support for tree display, 'action' columns, and absolute value sorting. It also includes
  some new controls and improvement to focus display.

### 💥 Breaking Changes

* The signatures of the Column.elementRenderer and Column.renderer have been changed to be
  consistent with each other, and more extensible. Each takes two arguments -- the value to be
  rendered, and a single bundle of metadata.
* StoreContextMenuAction has been renamed to RecordAction. Its action property has been renamed to
  actionFn for consistency and clarity.
* LocalStore : The method LocalStore.processRawData no longer takes an array of all records, but
  instead takes just a single record. Applications that need to operate on all raw records in bulk
  should do so before presenting them to LocalStore. Also, LocalStores template methods for override
  have also changed substantially, and sub-classes that rely on these methods will need to be
  adjusted accordingly.

### 🎁 New Features

#### Grid

* The Store API now supports hierarchical datasets. Applications need to simply provide raw data for
  records with a "children" property containing the raw data for their children.
* Grid supports a 'TreeGrid' mode. To show a tree grid, bind the GridModel to a store containing
  hierarchical data (as above), set treeMode: true on the GridModel, and specify a column to display
  the tree controls (isTreeColumn: true)
* Grid supports absolute sorting for numerical columns. Specify absSort: true on your column config
  to enable. Clicking the grid header will now cycle through ASC > DESC > DESC (abs) sort modes.
* Grid supports an 'Actions' column for one-click record actions. See cmp/desktop/columns/actionCol.
* A new showHover prop on the desktop Grid component will highlight the hovered row with default
  styling. A new GridModel.rowClassFn callback was added to support per-row custom classes based on
  record data.
* A new ExportFormat.LONG_TEXT format has been added, along with a new Column.exportWidth config.
  This supports exporting columns that contain long text (e.g. notes) as multi-line cells within
  Excel.

#### Other Components

* RadioInput and ButtonGroupInputhave been added to the desktop/cmp/form package.
* DateInput now has support for entering and displaying time values.
* NumberInput displays its unformatted value when focused.
* Focused components are now better highlighted, with additional CSS vars provided to customize as
  needed.

### 🐞 Bug Fixes

* Calls to GridModel.setGroupBy() work properly not only on the first, but also all subsequent calls
  (#644).
* Background / style issues resolved on several input components in dark theme (#657).
* Grid context menus appear properly over other floating components.

### 📚 Libraries

* React `16.5.1 -> 16.5.2`
* router5 `6.4.2 -> 6.5.0`
* CodeMirror, Highcharts, and MobX patch updates

[Commit Log](https://github.com/exhi/hoist-react/compare/v13.0.0...v14.0.0)


## v13.0.0

🍀Lucky v13 brings with it a number of enhancements for forms and validation, grouped column
support in the core Grid API, a fully wrapped MultiSelect component, decorator syntax adjustments,
and a number of other fixes and enhancements.

It also includes contributions from new ExHI team members Arjun and Brendan. 🎉

### 💥 Breaking Changes

* The core `@HoistComponent`, `@HoistService`, and `@HoistModel` decorators are **no longer
  parameterized**, meaning that trailing `()` should be removed after each usage. (#586)
* The little-used `hoistComponentFactory()` method was also removed as a further simplification
  (#587).
* The `HoistField` superclass has been renamed to `HoistInput` and the various **desktop form
  control components have been renamed** to match (55afb8f). Apps using these components (which will
  likely be most apps) will need to adapt to the new names.
  * This was done to better distinguish between the input components and the upgraded Field concept
    on model classes (see below).

### 🎁 New Features

⭐️ **Forms and Fields** have been a major focus of attention, with support for structured data
fields added to Models via the `@FieldSupport` and `@field()` decorators.
* Models annotated with `@FieldSupport` can decorate member properties with `@field()`, making those
  properties observable and settable (with a generated `setXXX()` method).
* The `@field()` decorators themselves can be passed an optional display label string as well as
  zero or more *validation rules* to define required constraints on the value of the field.
* A set of predefined constraints is provided within the toolkit within the `/field/` package.
* Models using `FieldSupport` should be sure to call the `initFields()` method installed by the
  decorator within their constructor. This method can be called without arguments to generally
  initialize the field system, or it can be passed an object of field names to initial/default
  values, which will set those values on the model class properties and provide change/dirty
  detection and the ability to "reset" a form.
* A new `FormField` UI component can be used to wrap input components within a form. The `FormField`
  wrapper can accept the source model and field name, and will apply those to its child input. It
  leverages the Field model to automatically display a label, indicate required fields, and print
  validation error messages. This new component should be the building-block for most non-trivial
  forms within an application.

Other enhancements include:
* **Grid columns can be grouped**, with support for grouping added to the grid state management
  system, column chooser, and export manager (#565). To define a column group, nest column
  definitions passed to `GridModel.columns` within a wrapper object of the form `{headerName: 'My
  group', children: [...]}`.

(Note these release notes are incomplete for this version.)

[Commit Log](https://github.com/exhi/hoist-react/compare/v12.1.2...v13.0.0)


## v12.1.2

### 🐞 Bug Fixes

* Fix casing on functions generated by `@settable` decorator
  (35c7daa209a4205cb011583ebf8372319716deba).

[Commit Log](https://github.com/exhi/hoist-react/compare/v12.1.1...v12.1.2)


## v12.1.1

### 🐞 Bug Fixes

* Avoid passing unknown HoistField component props down to Blueprint select/checkbox controls.

### 📚 Libraries

* Rollback update of `@blueprintjs/select` package `3.1.0 -> 3.0.0` - this included breaking API
  changes and will be revisited in #558.

[Commit Log](https://github.com/exhi/hoist-react/compare/v12.1.0...v12.1.1)


## v12.1.0

### 🎁 New Features

* New `@bindable` and `@settable` decorators added for MobX support. Decorating a class member
  property with `@bindable` makes it a MobX `@observable` and auto-generates a setter method on the
  class wrapped in a MobX `@action`.
* A `fontAwesomeIcon` element factory is exported for use with other FA icons not enumerated by the
  `Icon` class.
* CSS variables added to control desktop Blueprint form control margins. These remain defaulted to
  zero, but now within CSS with support for variable overrides. A Blueprint library update also
  brought some changes to certain field-related alignment and style properties. Review any form
  controls within apps to ensure they remain aligned as desired
  (8275719e66b4677ec5c68a56ccc6aa3055283457 and df667b75d41d12dba96cbd206f5736886cb2ac20).

### 🐞 Bug Fixes

* Grid cells are fully refreshed on a data update, ensuring cell renderers that rely on data other
  than their primary display field are updated (#550).
* Grid auto-sizing is run after a data update, ensuring flex columns resize to adjust for possible
  scrollbar visibility changes (#553).
* Dropdown fields can be instantiated with fewer required properties set (#541).

### 📚 Libraries

* Blueprint `3.0.1 -> 3.4.0`
* FontAwesome `5.2.0 -> 5.3.0`
* CodeMirror `5.39.2 -> 5.40.0`
* MobX `5.0.3 -> 5.1.0`
* router5 `6.3.0 -> 6.4.2`
* React `16.4.1 -> 16.4.2`

[Commit Log](https://github.com/exhi/hoist-react/compare/v12.0.0...v12.1.0)


## v12.0.0

Hoist React v12 is a relatively large release, with multiple refactorings around grid columns,
`elemFactory` support, classNames, and a re-organization of classes and exports within `utils`.

### 💥 Breaking Changes

#### ⭐️ Grid Columns

**A new `Column` class describes a top-level API for columns and their supported options** and is
intended to be a cross-platform layer on top of ag-Grid and TBD mobile grid implementations.
* The desktop `GridModel` class now accepts a collection of `Column` configuration objects to define
  its available columns.
* Columns may be configured with `flex: true` to cause them to stretch all available horizontal
  space within a grid, sharing it equally with any other flex columns. However note that this should
  be used sparingly, as flex columns have some deliberate limitations to ensure stable and
  consistent behavior. Most noticeably, they cannot be resized directly by users. Often, a best
  practice will be to insert an `emptyFlexCol` configuration as the last column in a grid - this
  will avoid messy-looking gaps in the layout while not requiring a data-driven column be flexed.
* User customizations to column widths are now saved if the GridModel has been configured with a
  `stateModel` key or model instance - see `GridStateModel`.
* Columns accept a `renderer` config to format text or HTML-based output. This is a callback that is
  provided the value, the row-level record, and a metadata object with the column's `colId`. An
  `elementRenderer` config is also available for cells that should render a Component.
* An `agOptions` config key continues to provide a way to pass arbitrary options to the underlying
  ag-Grid instance (for desktop implementations). This is considered an "escape hatch" and should be
  used with care, but can provide a bridge to required ag-Grid features as the Hoist-level API
  continues to develop.
* The "factory pattern" for Column templates / defaults has been removed, replaced by a simpler
  approach that recommends exporting simple configuration partials and spreading them into
  instance-specific column configs.
  [See the Admin app for some examples](https://github.com/exhi/hoist-react/blob/a1b14ac6d41aa8f8108a518218ce889fe5596780/admin/tabs/activity/tracking/ActivityGridModel.js#L42)
  of this pattern.
* See 0798f6bb20092c59659cf888aeaf9ecb01db52a6 for primary commit.

#### ⭐️ Element Factory, LayoutSupport, BaseClassName

Hoist provides core support for creating components via a factory pattern, powered by the `elem()`
and `elemFactory()` methods. This approach remains the recommended way to instantiate component
elements, but was **simplified and streamlined**.
* The rarely used `itemSpec` argument was removed (this previously applied defaults to child items).
* Developers can now also use JSX to instantiate all Hoist-provided components while still taking
  advantage of auto-handling for layout-related properties provided by the `LayoutSupport` mixin.
  * HoistComponents should now spread **`...this.getLayoutProps()`** into their outermost rendered
    child to enable promotion of layout properties.
* All HoistComponents can now specify a **baseClassName** on their component class and should pass
  `className: this.getClassName()` down to their outermost rendered child. This allows components to
  cleanly layer on a base CSS class name with any instance-specific classes.
* See 8342d3870102ee9bda4d11774019c4928866f256 for primary commit.

#### ⭐️ Panel resizing / collapsing

**The `Panel` component now takes a `sizingModel` prop to control and encapsulate newly built-in
resizing and collapsing behavior** (#534).
* See the `PanelSizingModel` class for configurable details, including continued support for saving
  sizing / collapsed state as a user preference.
* **The standalone `Resizable` component was removed** in favor of the improved support built into
  Panel directly.

#### Other

* Two promise-related models have been combined into **a new, more powerful `PendingTaskModel`**,
  and the `LoadMask` component has been removed and consolidated into `Mask`
  (d00a5c6e8fc1e0e89c2ce3eef5f3e14cb842f3c8).
  * `Panel` now exposes a single `mask` prop that can take either a configured `mask` element or a
    simple boolean to display/remove a default mask.
* **Classes within the `utils` package have been re-organized** into more standardized and scalable
  namespaces. Imports of these classes will need to be adjusted.

### 🎁 New Features

* **The desktop Grid component now offers a `compact` mode** with configurable styling to display
  significantly more data with reduced padding and font sizes.
* The top-level `AppBar` refresh button now provides a default implementation, calling a new
  abstract `requestRefresh()` method on `HoistApp`.
* The grid column chooser can now be configured to display its column groups as initially collapsed,
  for especially large collections of columns.
* A new `XH.restoreDefaultsAsync()` method provides a centralized way to wipe out user-specific
  preferences or customizations (#508).
* Additional Blueprint `MultiSelect`, `Tag`, and `FormGroup` controls re-exported.

### 🐞 Bug Fixes

* Some components were unintentionally not exporting their Component class directly, blocking JSX
  usage. All components now export their class.
* Multiple fixes to `DayField` (#531).
* JsonField now responds properly when switching from light to dark theme (#507).
* Context menus properly filter out duplicated separators (#518).

[Commit Log](https://github.com/exhi/hoist-react/compare/v11.0.0...v12.0.0)


## v11.0.0

### 💥 Breaking Changes

* **Blueprint has been upgraded to the latest 3.x release.** The primary breaking change here is the
  renaming of all `pt-` CSS classes to use a new `bp3-` prefix. Any in-app usages of the BP
  selectors will need to be updated. See the
  [Blueprint "What's New" page](http://blueprintjs.com/docs/#blueprint/whats-new-3.0).
* **FontAwesome has been upgraded to the latest 5.2 release.** Only the icons enumerated in the
  Hoist `Icon` class are now registered via the FA `library.add()` method for inclusion in bundled
  code, resulting in a significant reduction in bundle size. Apps wishing to use other FA icons not
  included by Hoist must import and register them - see the
  [FA React Readme](https://github.com/FortAwesome/react-fontawesome/blob/master/README.md) for
  details.
* **The `mobx-decorators` dependency has been removed** due to lack of official support for the
  latest MobX update, as well as limited usage within the toolkit. This package was primarily
  providing the optional `@setter` decorator, which should now be replaced as needed by dedicated
  `@action` setter methods (19cbf86138499bda959303e602a6d58f6e95cb40).

### 🎁 Enhancements

* `HoistComponent` now provides a `getClassNames()` method that will merge any `baseCls` CSS class
  names specified on the component with any instance-specific classes passed in via props (#252).
  * Components that wish to declare and support a `baseCls` should use this method to generate and
    apply a combined list of classes to their outermost rendered elements (see `Grid`).
  * Base class names have been added for relevant Hoist-provided components - e.g. `.xh-panel` and
    `.xh-grid`. These will be appended to any instance class names specified within applications and
    be available as public CSS selectors.
* Relevant `HoistField` components support inline `leftIcon` and `rightElement` props. `DayField`
  adds support for `minDay / maxDay` props.
* Styling for the built-in ag-Grid loading overlay has been simplified and improved (#401).
* Grid column definitions can now specify an `excludeFromExport` config to drop them from
  server-generated Excel/CSV exports (#485).

### 🐞 Bug Fixes

* Grid data loading and selection reactions have been hardened and better coordinated to prevent
  throwing when attempting to set a selection before data has been loaded (#484).

### 📚 Libraries

* Blueprint `2.x -> 3.x`
* FontAwesome `5.0.x -> 5.2.x`
* CodeMirror `5.37.0 -> 5.39.2`
* router5 `6.2.4 -> 6.3.0`

[Commit Log](https://github.com/exhi/hoist-react/compare/v10.0.1...v11.0.0)


## v10.0.1

### 🐞 Bug Fixes

* Grid `export` context menu token now defaults to server-side 'exportExcel' export.
  * Specify the `exportLocal` token to return a menu item for local ag-Grid export.
* Columns with `field === null` skipped for server-side export (considered spacer / structural
  columns).

## v10.0.0

### 💥 Breaking Changes

* **Access to the router API has changed** with the `XH` global now exposing `router` and
  `routerState` properties and a `navigate()` method directly.
* `ToastManager` has been deprecated. Use `XH.toast` instead.
* `Message` is no longer a public class (and its API has changed). Use `XH.message/confirm/alert`
  instead.
*  Export API has changed. The Built-in grid export now uses more powerful server-side support. To
   continue to use local AG based export, call method `GridModel.localExport()`. Built-in export
   needs to be enabled with the new property on `GridModel.enableExport`. See `GridModel` for more
   details.

### 🎁 Enhancements

* New Mobile controls and `AppContainer` provided services (impersonation, about, and version bars).
* Full-featured server-side Excel export for grids.

### 🐞 Bug Fixes

* Prevent automatic zooming upon input focus on mobile devices (#476).
* Clear the selection when showing the context menu for a record which is not already selected
  (#469).
* Fix to make lockout script readable by Compatibility Mode down to IE5.

### 📚 Libraries

* MobX `4.2.x -> 5.0.x`

[Commit Log](https://github.com/exhi/hoist-react/compare/v9.0.0...v10.0.0)


## v9.0.0

### 💥 Breaking Changes

* **Hoist-provided mixins (decorators) have been refactored to be more granular and have been broken
  out of `HoistComponent`.**
  * New discrete mixins now exist for `LayoutSupport` and `ContextMenuSupport` - these should be
    added directly to components that require the functionality they add for auto-handling of
    layout-related props and support for showing right-click menus. The corresponding options on
    `HoistComponent` that used to enable them have been removed.
  * For consistency, we have also renamed `EventTarget -> EventSupport` and `Reactive ->
    ReactiveSupport` mixins. These both continue to be auto-applied to HoistModel and HoistService
    classes, and ReactiveSupport enabled by default in HoistComponent.
* **The Context menu API has changed.** The
  [`ContextMenuSupport` mixin](https://github.com/exhi/hoist-react/blob/develop/desktop/cmp/contextmenu/ContextMenuSupport.js)
  now specifies an abstract `getContextMenuItems()` method for component implementation (replacing
  the previous `renderContextMenu()` method). See the new
  [`ContextMenuItem` class](https://github.com/exhi/hoist-react/blob/develop/desktop/cmp/contextmenu/ContextMenuItem.js)
  for what these items support, as well as several static default items that can be used.
  * The top-level `AppContainer` no longer provides a default context menu, instead allowing the
    browser's own context menu to show unless an app / component author has implemented custom
    context-menu handling at any level of their component hierarchy.

### 🐞 Bug Fixes

* TabContainer active tab can become out of sync with the router state (#451)
  * ⚠️ Note this also involved a change to the `TabContainerModel` API - `activateTab()` is now the
    public method to set the active tab and ensure both the tab and the route land in the correct
    state.
* Remove unintended focused cell borders that came back with the prior ag-Grid upgrade.

[Commit Log](https://github.com/exhi/hoist-react/compare/v8.0.0...v9.0.0)


## v8.0.0

Hoist React v8 brings a big set of improvements and fixes, some API and package re-organizations,
and ag-Grid upgrade, and more. 🚀

### 💥 Breaking Changes

* **Component package directories have been re-organized** to provide better symmetry between
  pre-existing "desktop" components and a new set of mobile-first component. Current desktop
  applications should replace imports from `@xh/hoist/cmp/xxx` with `@xh/hoist/desktop/cmp/xxx`.
  * Important exceptions include several classes within `@xh/hoist/cmp/layout/`, which remain
    cross-platform.
  * `Panel` and `Resizable` components have moved to their own packages in
    `@xh/hoist/desktop/cmp/panel` and `@xh/hoist/desktop/cmp/resizable`.
* **Multiple changes and improvements made to tab-related APIs and components.**
  * The `TabContainerModel` constructor API has changed, notably `children` -> `tabs`, `useRoutes` ->
    `route` (to specify a starting route as a string) and `switcherPosition` has moved from a model
    config to a prop on the `TabContainer` component.
  * `TabPane` and `TabPaneModel` have been renamed `Tab` and `TabModel`, respectively, with several
    related renames.
* **Application entry-point classes decorated with `@HoistApp` must implement the new getter method
  `containerClass()`** to specify the platform specific component used to wrap the app's
  `componentClass`.
  * This will typically be `@xh/hoist/[desktop|mobile]/AppContainer` depending on platform.

### 🎁 New Features

* **Tab-related APIs re-worked and improved**, including streamlined support for routing, a new
  `tabRenderMode` config on `TabContainerModel`, and better naming throughout.
* **Ag-grid updated to latest v18.x** - now using native flex for overall grid layout and sizing
  controls, along with multiple other vendor improvements.
* Additional `XH` API methods exposed for control of / integration with Router5.
* The core `@HoistComponent` decorated now installs a new `isDisplayed` getter to report on
  component visibility, taking into account the visibility of its ancestors in the component tree.
* Mobile and Desktop app package / component structure made more symmetrical (#444).
* Initial versions of multiple new mobile components added to the toolkit.
* Support added for **`IdleService` - automatic app suspension on inactivity** (#427).
* Hoist wrapper added for the low-level Blueprint **button component** - provides future hooks into
  button customizations and avoids direct BP import (#406).
* Built-in support for collecting user feedback via a dedicated dialog, convenient XH methods and
  default appBar button (#379).
* New `XH.isDevelopmentMode` constant added, true when running in local Webpack dev-server mode.
* CSS variables have been added to customize and standardize the Blueprint "intent" based styling,
  with defaults adjusted to be less distracting (#420).

### 🐞 Bug Fixes

* Preference-related events have been standardized and bugs resolved related to pushAsync() and the
  `prefChange` event (ee93290).
* Admin log viewer auto-refreshes in tail-mode (#330).
* Distracting grid "loading" overlay removed (#401).
* Clipboard button ("click-to-copy" functionality) restored (#442).

[Commit Log](https://github.com/exhi/hoist-react/compare/v7.2.0...v8.0.0)

## v7.2.0

### 🎁 New Features

+ Admin console grids now outfitted with column choosers and grid state. #375
+ Additional components for Onsen UI mobile development.

### 🐞 Bug Fixes

+ Multiple improvements to the Admin console config differ. #380 #381 #392

[Commit Log](https://github.com/exhi/hoist-react/compare/v7.1.0...v7.2.0)

## v7.1.0

### 🎁 New Features

* Additional kit components added for Onsen UI mobile development.

### 🐞 Bug Fixes

* Dropdown fields no longer default to `commitOnChange: true` - avoiding unexpected commits of
  type-ahead query values for the comboboxes.
* Exceptions thrown from FetchService more accurately report the remote host when unreachable, along
  with some additional enhancements to fetch exception reporting for clarity.

[Commit Log](https://github.com/exhi/hoist-react/compare/v7.0.0...v7.1.0)

## v7.0.0

### 💥 Breaking Changes

* **Restructuring of core `App` concept** with change to new `@HoistApp` decorator and conventions
  around defining `App.js` and `AppComponent.js` files as core app entry points. `XH.app` now
  installed to provide access to singleton instance of primary app class. See #387.

### 🎁 New Features

* **Added `AppBar` component** to help further standardize a pattern for top-level application
  headers.
* **Added `SwitchField` and `SliderField`** form field components.
* **Kit package added for Onsen UI** - base component library for mobile development.
* **Preferences get a group field for better organization**, parity with AppConfigs. (Requires
  hoist-core 3.1.x.)

### 🐞 Bug Fixes

* Improvements to `Grid` component's interaction with underlying ag-Grid instance, avoiding extra
  renderings and unwanted loss of state. 03de0ae7

[Commit Log](https://github.com/exhi/hoist-react/compare/v6.0.0...v7.0.0)


## v6.0.0

### 💥 Breaking Changes

* API for `MessageModel` has changed as part of the feature addition noted below, with `alert()` and
  `confirm()` replaced by `show()` and new `XH` convenience methods making the need for direct calls
  rare.
* `TabContainerModel` no longer takes an `orientation` prop, replaced by the more flexible
  `switcherPosition` as noted below.

### 🎁 New Features

* **Initial version of grid state** now available, supporting easy persistence of user grid column
  selections and sorting. The `GridModel` constructor now takes a `stateModel` argument, which in
  its simplest form is a string `xhStateId` used to persist grid state to local storage. See the
  [`GridStateModel` class](https://github.com/exhi/hoist-react/blob/develop/cmp/grid/GridStateModel.js)
  for implementation details. #331
* The **Message API** has been improved and simplified, with new `XH.confirm()` and `XH.alert()`
  methods providing an easy way to show pop-up alerts without needing to manually construct or
  maintain a `MessageModel`. #349
* **`TabContainer` components can now be controlled with a remote `TabSwitcher`** that does not need
  to be directly docked to the container itself. Specify `switcherPosition:none` on the
  `TabContainerModel` to suppress showing the switching affordance on the tabs themselves and
  instantiate a `TabSwitcher` bound to the same model to control a tabset from elsewhere in the
  component hierarchy. In particular, this enabled top-level application tab navigation to move up
  into the top toolbar, saving vertical space in the layout. #368
* `DataViewModel` supports an `emptyText` config.

### 🐞 Bugfixes

* Dropdown fields no longer fire multiple commit messages, and no longer commit partial entries
  under some circumstances. #353 and #354
* Grids resizing fixed when shrinking the containing component. #357

[Commit Log](https://github.com/exhi/hoist-react/compare/v5.0.0...v6.0.0)


## v5.0.0

### 💥 Breaking Changes

* **Multi environment configs have been unwound** See these release notes/instructions for how to
  migrate: https://github.com/exhi/hoist-core/releases/tag/release-3.0.0
* **Breaking change to context menus in dataviews and grids not using the default context menu:**
  StoreContextMenu no longer takes an array of items as an argument to its constructor. Instead it
  takes a configuration object with an ‘items’ key that will point to any current implementation’s
  array of items. This object can also contain an optional gridModel argument which is intended to
  support StoreContextMenuItems that may now be specified as known ‘hoist tokens’, currently limited
  to a ‘colChooser’ token.

### 🎁 New Features

* Config differ presents inline view, easier to read diffs now.
* Print Icon added!

### 🐞 Bugfixes

* Update processFailedLoad to loadData into gridModel store, Fixes #337
* Fix regression to ErrorTracking. Make errorTrackingService safer/simpler to call at any point in
  life-cycle.
*  Fix broken LocalStore state.
* Tweak flex prop for charts. Side by side charts in a flexbox now auto-size themselves! Fixes #342
* Provide token parsing for storeContextMenus. Context menus are all grown up! Fixes #300

## v4.0.1

### 🐞 Bugfixes

* DataView now properly re-renders its items when properties on their records change (and the ID
  does not)


## v4.0.0

### 💥 Breaking Changes

* **The `GridModel` selection API has been reworked for clarity.** These models formerly exposed
  their selectionModel as `grid.selection` - now that getter returns the selected records. A new
  `selectedRecord` getter is also available to return a single selection, and new string shortcut
  options are available when configuring GridModel selection behavior.
* **Grid components can now take an `agOptions` prop** to pass directly to the underlying ag-grid
  component, as well as an `onRowDoubleClicked` handler function.
  16be2bfa10e5aab4ce8e7e2e20f8569979dd70d1

### 🎁 New Features

* Additional core components have been updated with built-in `layoutSupport`, allowing developers to
  set width/height/flex and other layout properties directly as top-level props for key comps such
  as Grid, DataView, and Chart. These special props are processed via `elemFactory` into a
  `layoutConfig` prop that is now passed down to the underlying wrapper div for these components.
  081fb1f3a2246a4ff624ab123c6df36c1474ed4b

### 🐞 Bugfixes

* Log viewer tail mode now working properly for long log files - #325


## v3.0.1

### 🐞 Bugfixes

* FetchService throws a dedicated exception when the server is unreachable, fixes a confusing
  failure case detailed in #315


## v3.0.0

### 💥 Breaking Changes

* **An application's `AppModel` class must now implement a new `checkAccess()` method.** This method
  is passed the current user, and the appModel should determine if that user should see the UI and
  return an object with a `hasAccess` boolean and an optional `message` string. For a return with
  `hasAccess: false`, the framework will render a lockout panel instead of the primary UI.
  974c1def99059f11528c476f04e0d8c8a0811804
  * Note that this is only a secondary level of "security" designed to avoid showing an unauthorized
    user a confusing / non-functional UI. The server or any other third-party data sources must
    always be the actual enforcer of access to data or other operations.
* **We updated the APIs for core MobX helper methods added to component/model/service classes.** In
  particular, `addReaction()` was updated to take a more declarative / clear config object.
  8169123a4a8be6940b747e816cba40bd10fa164e
  * See Reactive.js - the mixin that provides this functionality.

### 🎁 New Features

* Built-in client-side lockout support, as per above.

### 🐞 Bugfixes

* None<|MERGE_RESOLUTION|>--- conflicted
+++ resolved
@@ -10,7 +10,6 @@
   supported (by both Hoist and React) using the familiar `@HoistComponent` decorator.
 * The default text input shown by `XH.prompt()` now has `selectOnFocus: true` and will confirm the
   user's entry on an <enter> keypress (same as clicking 'OK').
-<<<<<<< HEAD
 * `stringExcludesAll` function added to form validation constraints.  This allows
    an input value to block specific characters or strings, e.g. no slash "/" in a textInput for
    a filename.
@@ -18,9 +17,7 @@
    constraint as its only argument, and applies that constraint to an array of values,
    rather than just to one value.  This is useful for applying a constraint to inputs that produce
    arrays, such as tag pickers.
-=======
 * `DateInput` will now accept LocalDates as `minDate` and `maxDate` props.
->>>>>>> dc645366
 * Individual `Buttons` within a `ButtonGroupInput` will accept a disabled prop while continuing to
   respect the overall `ButtonGroupInput`'s disabled prop.
 
