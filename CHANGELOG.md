--- conflicted
+++ resolved
@@ -1,8 +1,6 @@
 # Changelog
 
 ## 75.0-SNAPSHOT - Unreleased
-
-<<<<<<< HEAD
 
 ### 🎁 New Features
 
@@ -10,14 +8,10 @@
   Replaces the use of the `agOptions.groupDefaultExpanded` on the component.
     * Most recently chosen level is persistable with other grid state.
     * Default grid context menu has a menu item to trigger bulk expand/collapse to particular depth
-     level for multi-level (e.g. depth > 2) grids.  To enable, implement the `GridModel.levelLabels`
-     property for your grid.
-=======
-### 🎁 New Features
-
+      level for multi-level (e.g. depth > 2) grids.  To enable, implement the `GridModel.levelLabels`
+      property for your grid.
 * Added new `GroupingChooserModel.sortDimensions` config - can be set to false to respect the order
   in which dimensions are provided to the model.
->>>>>>> c8f94a15
 
 ### 🐞 Bug Fixes
 
