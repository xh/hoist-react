--- conflicted
+++ resolved
@@ -15,13 +15,10 @@
 * New `@logWithDebug` annotation provides easy timed logging of method execution (via `withDebug`).
 * New `AppSpec.disableXssProtection` config allows default disabling of Field-level XSS protection
   across the app. Intended for secure, internal apps with tight performance tolerances.
-<<<<<<< HEAD
 * New `Badge` component allows a styled badge to be placed inline with text/title, such as in a tab.
   It can receive intent and position as additional props.
-=======
 * New `Column.headerHasExpandCollapse` property gives tree grids the option to show expand/collapse
   all icon in the header.
->>>>>>> ade14df9
 
 ### 💥 Breaking Changes
 
