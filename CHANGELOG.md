# Changelog

## v45.0.0-SNAPSHOT - unreleased

* [Commit Log](https://github.com/xh/hoist-react/compare/v44.3.0...develop)


## v44.3.0 - 2021-12-15

### 🐞 Bug Fixes
* Fixes issue with columns failing to resize on first try.
* Fixes issue preventing use of context menus on iPad.

### 📚 Libraries

* @blueprintjs/core `3.51 -> 3.52`

* [Commit Log](https://github.com/xh/hoist-react/compare/v44.2.0...v44.3.0)

## v44.2.0 - 2021-12-07

### 🎁 New Features

* Desktop inline grid editor `Select` now commits the value immediately on selection.
* `DashContainerModel` now supports an observable `showMenuButton` config which will display a
  button in the stack header for showing the context menu
<<<<<<< HEAD
* Mobile `Button` has new `intent`, `minimal` and `outlined` props.

### 💥 Breaking Changes

* Mobile `Button` no longer supports `modifier` prop. Use `minimal` and `outlined` instead.
=======
* Added `GridAutosizeMode.MANAGED` to autosize Grid columns on data or `sizingMode` changes, unless
  the user has manually modified their column widths.
* Copying from Grids to the clipboard will now use the value provided by the `exportValue`
  property on the column.
* Refresh application hotkey is now built into hoist's global hotkeys (shift + r).
* Non-SSO applications will now automatically reload when a request fails due to session timeout.
* New utility methods `withInfo` and `logInfo` provide variants of the existing `withDebug` and
  `logDebug` methods, but log at the more verbose `console.log` level.
>>>>>>> 2f7c2745

### 🐞 Bug Fixes

* Desktop panel splitter can now be dragged over an `iframe` and reliably resize the panel.
* Ensure scrollbar does not appear on multi-select in toolbar when not needed.
* `XH.isPortrait` property fixed so that it no longer changes due to the appearance of the
  mobile keyboard.

[Commit Log](https://github.com/xh/hoist-react/compare/v44.1.0...v44.2.0)

## v44.1.0 - 2021-11-08

### 🎁 New Features

* Changes to App Options are now tracked in the admin activity tab.
* New Server > Environment tab added to Admin Console to display UI server environment variables and
  JVM system properties. (Requires `hoist-core >= 10.1` to enable this optional feature.)
* Provided observable getters `XH.viewportSize`, `XH.isPortrait` and `XH.isLandscape` to allow apps
  to react to changes in viewport size and orientation.

### 🐞 Bug Fixes

* Desktop inline grid editor `DateInput` now reliably shows its date picker pop-up aligned with the
  grid cell under edit.
* Desktop `Select.hideDropdownIndicator` now defaults to `true` on tablet devices due to UX bugs
  with the select library component and touch devices.
* Ensure `Column.autosizeBufferPx` is respected if provided.

### ✨ Style

* New `--xh-menu-item` CSS vars added, with tweaks to default desktop menu styling.
* Highlight background color added to mobile menu items while pressed.

[Commit Log](https://github.com/xh/hoist-react/compare/v44.0.0...v44.1.0)

## v44.0.0 - 2021-10-26

⚠ NOTE - apps must update to `hoist-core >= 10.0.0` when taking this hoist-react update.

### 🎁 New Features

* TileFrame now supports new `onLayoutChange` callback prop.

### 🐞 Bug Fixes

* Field Filters in data package now act only on the `committed` value of the record. This stabilizes
  filtering behavior in editable grids.
* `JsonBlobService.updateAsync()` now supports data modifications with `null` values.
* Fixes an issue with Alert Banner not broadcasting to all users.
* Selected option in `Select` now scrolls into view on menu open.

### 💥 Breaking Changes

* Update required to `hoist-core >= 10.0.0` due to changes in `JsonBlobService` APIs and the
  addition of new, dedicated endpoints for Alert Banner management.

[Commit Log](https://github.com/xh/hoist-react/compare/v43.2.0...v44.0.0)

## v43.2.0 - 2021-10-14

### 🎁 New Features

* Admins can now configure an app-wide alert banner via a new tab in the Hoist Admin console.
  Intended to alert users about planned maintenance / downtime, known problems with data or upstream
  systems, and other similar use cases.
* Minor re-org of the Hoist Admin console tabs. Panels relating primarily to server-side features
  (including logging) are now grouped under a top-level "Server" tab. Configs have moved under
  "General" with the new Alert Banner feature.

### 🐞 Bug Fixes

* Always enforce a minimal `wait()` within `GridModel.autosizeAsync()` to ensure that the Grid has
  reacted to any data changes and ag-Grid accurately reports on expanded rows to measure.

[Commit Log](https://github.com/xh/hoist-react/compare/v43.1.0...v43.2.0)

## v43.1.0 - 2021-10-04

### 🎁 New Features

* The Admin Console log viewer now supports downloading log files.
  * Note apps must update to `hoist-core >= v10.0` to enable this feature.
  * Core upgrade is _not_ a general requirement of this Hoist React release.
* The `field` key in the constructor for `Column` will now accept an Object with field defaults, as
  an alternative to the field name. This form allows the auto-construction of fully-defined `Field`
  objects from the column specification.

### 🐞 Bug Fixes

* `GridModel` no longer mutates any `selModel` or `colChooser` config objects provided to its
  constructor, resolving an edge-case bug where re-using the same object for either of these configs
  across multiple GridModel instances (e.g. as a shared set of defaults) would break.
* Grid autosizing tweaked to improve size estimation for indented tree rows and on mobile.

### 📚 Libraries

* @blueprintjs/core `3.50 -> 3.51`

[Commit Log](https://github.com/xh/hoist-react/compare/v43.0.2...v43.1.0)

## v43.0.2 - 2021-10-04

### 🐞 Bug Fixes

* Fix (important) to ensure static preload spinner loaded from the intended path.
  * Please also update to latest `hoist-dev-utils >= 5.11.1` if possible.
  * Avoids issue where loading an app on a nested route could trigger double-loading of app assets.

[Commit Log](https://github.com/xh/hoist-react/compare/v43.0.1...v43.0.2)

## v43.0.1 - 2021-10-04

### 🎁 New Features

* New `GridFindField` component that enables users to search through a Grid and select rows that
  match the entered search term, _without_ applying any filtering. Especially useful for grids with
  aggregations or other logic that preclude client-side filtering of the data.
* Tree grid rows can be expanded / collapsed by clicking anywhere on the row. The new
  `GridModel.clicksToExpand` config can be used to control how many clicks will toggle the row.
  Defaults to double-click for desktop, and single tap for mobile - set to 0 to disable entirely.
* Added `GridModel.onCellContextMenu` handler. Note that for mobile (phone) apps, this handler fires
  on the "long press" (aka "tap and hold") gesture. This means it can be used as an alternate event
  for actions like drilling into a record detail, especially for parent rows on tree grids, where
  single tap will by default expand/collapse the node.
* In the `@xh/hoist/desktop/grid` package, `CheckboxEditor` has been renamed `BooleanEditor`. This
  new component supports a `quickToggle` prop which allows for more streamlined inline editing of
  boolean values.
* `LoadSpec` now supports a new `meta` property. Use this property to pass app-specific metadata
  through the `LoadSupport` loading and refresh lifecycle.
* A spinner is now shown while the app downloads and parses its javascript - most noticeable when
  loading a new (uncached) version, especially on a slower mobile connection. (Requires
  `@xh/hoist-dev-utils` v5.11 or greater to enable.)
* Log Levels now include information on when the custom config was last updated and by whom.
  * Note apps must update their server-side to `hoist-core v10.0` or greater to persist the date and
    username associated with the config (although this is _not_ a general or hard requirement for
    taking this version of hoist-react).

### ⚙️ Technical

* Removed `DEFAULT_SORTING_ORDER` static from `Column` class in favor of three new preset constants:
  `ASC_FIRST`, `DESC_FIRST`, and `ABS_DESC_FIRST`. Hoist will now default sorting order on columns
  based on field type. Sorting order can still be manually set via `Column.sortingOrder`.

### 🐞 Bug Fixes

* The ag-grid grid property `stopEditingWhenCellsLoseFocus` is now enabled by default to ensure
  values are committed to the Store if the user clicks somewhere outside the grid while editing a
  cell.
* Triggering inline editing of text or select editor cells by typing characters will no longer lose
  the first character pressed.

### ✨ Style

* New `TreeStyle.COLORS` and `TreeStyle.COLORS_AND_BORDERS` tree grid styles have been added. Use
  the `--xh-grid-tree-group-color-level-*` CSS vars to customize colors as needed.
* `TreeStyle.HIGHLIGHTS` and `TreeStyle.HIGHLIGHTS_AND_BORDERS` now highlight row nodes on a
  gradient according to their depth.
* Default colors for masks and dialog backdrops have been adjusted, with less obtrusive colors used
  for masks via `--xh-mask-bg` and a darker `--xh-backdrop-bg` var now used behind dialogs.
* Mobile-specific styles and CSS vars for panel and dialog title background have been tweaked to use
  desktop defaults, and mobile dialogs now respect `--xh-popup-*` vars as expected.

### 💥 Breaking Changes

* In the `@xh/hoist/desktop/grid` package, `CheckboxEditor` has been renamed `BooleanEditor`.

### ⚙️ Technical

* The `xhLastReadChangelog` preference will not save SNAPSHOT versions to ensure the user continues
  to see the 'What's New?' notification for non-SNAPSHOT releases.

### 📚 Libraries

* @blueprintjs/core `3.49 -> 3.50`
* codemirror `5.62 -> 5.63`

[Commit Log](https://github.com/xh/hoist-react/compare/v42.6.0...v43.0.1)

## v42.6.0 - 2021-09-17

### 🎁 New Features

* New `Column.autosizeBufferPx` config applies column-specific autosize buffer and overrides
  `GridAutosizeOptions.bufferPx`.
* `Select` input now supports new `maxMenuHeight` prop.

### 🐞 Bug Fixes

* Fixes issue with incorrect Grid auto-sizing for Grids with certain row and cell styles.
* Grid sizing mode styles no longer conflict with custom use of `groupUseEntireRow: false` within
  `agOptions`.
* Fixes an issue on iOS where `NumberInput` would incorrectly bring up a text keyboard.

### ✨ Style

* Reduced default Grid header and group row heights to minimize their use of vertical space,
  especially at larger sizing modes. As before, apps can override via the `AgGrid.HEADER_HEIGHTS`
  and `AgGrid.GROUP_ROW_HEIGHTS` static properties. The reduction in height does not apply to group
  rows that do not use the entire width of the row.
* Restyled Grid header rows with `--xh-grid-bg` and `--xh-text-color-muted` for a more minimal look
  overall. As before, use the `--xh-grid-header-*` CSS vars to customize if needed.

[Commit Log](https://github.com/xh/hoist-react/compare/v42.5.0...v42.6.0)

## v42.5.0 - 2021-09-10

### 🎁 New Features

* Provide applications with the ability to override default logic for "restore defaults". This
  allows complex and device-specific sub-apps to perform more targeted and complete clearing of user
  state. See new overridable method `HoistAppModel.restoreDefaultsAsync` for more information.

### 🐞 Bug Fixes

* Improved coverage of Fetch `abort` errors.
* The in-app changelog will no longer prompt the user with the "What's New" button if category-based
  filtering results in a version without any release notes.

### ✨ Style

* New CSS vars added to support easier customization of desktop Tab font/size/color. Tabs now
  respect standard `--xh-font-size` by default.

### 📚 Libraries

* @blueprintjs/core `3.48 -> 3.49`
* @popperjs/core `2.9 -> 2.10`

[Commit Log](https://github.com/xh/hoist-react/compare/v42.4.0...v42.5.0)

## v42.4.0 - 2021-09-03

### 🎁 New Features

* New `GridFilterModel.commitOnChange` config (default `true`) applies updated filters as soon as
  they are changed within the pop-up menu. Set to `false` for large datasets or whenever filtering
  is a more intensive operation.
* Mobile `Select` input now supports async `queryFn` prop for parity with desktop.
* `TreeMapModel` now supports new `maxLabels` config for improved performance.

### ✨ Style

* Hoist's default font is now [Inter](https://rsms.me/inter/), shipped and bundled via the
  `inter-ui` npm package. Inter is a modern, open-source font that leverages optical sizing to
  ensure maximum readability, even at very small sizes (e.g. `sizingMode: 'tiny'`). It's also a
  "variable" font, meaning it supports any weights from 1-1000 with a single font file download.
* Default Grid header heights have been reduced for a more compact display and greater
  differentiation between header and data rows. As before, apps can customize the pixel heights used
  by overwriting the `AgGrid.HEADER_HEIGHTS` static, typically within `Bootstrap.js`.

### ⚙️ Technical

* Mobile pull-to-refresh/swipe-to-go-back gestures now disabled over charts to avoid disrupting
  their own swipe-based zooming and panning features.

[Commit Log](https://github.com/xh/hoist-react/compare/v42.2.0...v42.4.0)

## v42.2.0 - 2021-08-27

### 🎁 New Features

* Charts now hide scrollbar, rangeSelector, navigator, and export buttons and show axis labels when
  printing or exporting images.

[Commit Log](https://github.com/xh/hoist-react/compare/v42.1.1...v42.2.0)

## v42.1.1 - 2021-08-20

* Update new `XH.sizingMode` support to store distinct values for the selected sizing mode on
  desktop, tablet, and mobile (phone) platforms.
* Additional configuration supported for newly-introduced `AppOption` preset components.

### 📚 Libraries

* @blueprintjs/core `3.47 -> 3.48`

[Commit Log](https://github.com/xh/hoist-react/compare/v42.1.0...v42.1.1)

## v42.1.0 - 2021-08-19

### 🎁 New Features

* Added observable `XH.sizingMode` to govern app-wide `sizingMode`. `GridModel`s will bind to this
  `sizingMode` by default. Apps that have already implemented custom solutions around a centralized
  `sizingMode` should endeavor to unwind in favor of this.
  * ⚠ NOTE - this change requires a new application preference be defined - `xhSizingMode`. This
    should be a JSON pref, with a suggested default value of `{}`.
* Added `GridAutosizeMode.ON_SIZING_MODE_CHANGE` to autosize Grid columns whenever
  `GridModel.sizingMode` changes - it is now the default `GridAutosizeOptions.mode`.
* Added a library of reusable `AppOption` preset components, including `ThemeAppOption`,
  `SizingModeAppOption` and `AutoRefreshAppOptions`. Apps that have implemented custom `AppOption`
  controls to manage these Hoist-provided options should consider migrating to these defaults.
* `Icon` factories now support `intent`.
* `TreeMapModel` and `SplitTreeMapModel` now supports a `theme` config, accepting the strings
  'light' or 'dark'. Leave it undefined to use the global theme.
* Various usability improvements and simplifications to `GroupingChooser`.

### 🐞 Bug Fixes

* Fixed an issue preventing `FormField` labels from rendering if `fieldDefaults` was undefined.

### ✨ Style

* New `Badge.compact` prop sets size to half that of parent element when true (default false). The
  `position` prop has been removed in favor of customizing placement of the component.

[Commit Log](https://github.com/xh/hoist-react/compare/v42.0.0...v42.1.0)

## v42.0.0 - 2021-08-13

### 🎁 New Features

* Column-level filtering is now officially supported for desktop grids!
  * New `GridModel.filterModel` config accepts a config object to customize filtering options, or
    `true` to enable grid-based filtering with defaults.
  * New `Column.filterable` config enables a customized header menu with filtering options. The new
    control offers two tabs - a "Values" tab for an enumerated "set-type" filter and a "Custom" tab
    to support more complex queries with multiple clauses.
* New `TaskObserver` replaces existing `PendingTaskModel`, providing improved support for joining
  and masking multiple asynchronous tasks.
* Mobile `NavigatorModel` provides a new 'pull down' gesture to trigger an app-wide data refresh.
  This gesture is enabled by default, but can be disabled via the `pullDownToRefresh` flag.
* `RecordAction` now supports a `className` config.
* `Chart` provides a default context menu with its standard menu button actions, including a new
  'Copy to Clipboard' action.

### 💥 Breaking Changes

* `FilterChooserModel.sourceStore` and `FilterChooserModel.targetStore` have been renamed
  `FilterChooserModel.valueSource` and `FilterChooserModel.bind` respectively. Furthermore, both
  configs now support either a `Store` or a cube `View`. This is to provide a common API with the
  new `GridFilterModel` filtering described above.
* `GridModel.setFilter()` and `DataViewModel.setFilter()` have been removed. Either configure your
  grid with a `GridFilterModel`, or set the filter on the underlying `Store` instead.
* `FunctionFilter` now requires a `key` property.
* `PendingTaskModel` has been replaced by the new `TaskObserver` in `@xh/hoist/core`.
  * ⚠ NOTE - `TaskObserver` instances should be created via the provided static factory methods and
    _not_ directly via the `new` keyword. `TaskObserver.trackLast()` can be used as a drop-in
    replacement for `new PendingTaskModel()`.
* The `model` prop on `LoadingIndicator` and `Mask` has been replaced with `bind`. Provide one or
  more `TaskObserver`s to this prop.

### ⚙️ Technical

* `GridModel` has a new `selectedIds` getter to get the IDs of currently selected records. To
  provide consistency across models, the following getters have been deprecated and renamed:
  + `selectedRecordId` has been renamed `selectedId` in `GridModel`, `StoreSelectionModel`, and
    `DataViewModel`
  + `selection` has been renamed `selectedRecords` in `GridModel`, `DataViewModel`, and
    `RestGridModel`
  + `singleRecord`, `records`, and `ids` have been renamed `selectedRecord`, `selectedRecords`, and
    `selectedIds`, respectively, in `StoreSelectionModel`

### ✨ Style

* Higher contrast on grid context menus for improved legibility.


[Commit Log](https://github.com/xh/hoist-react/compare/v41.3.0...v42.0.0)

## v41.3.0 - 2021-08-09

### 🎁 New Features

* New `Cube` aggregators `ChildCountAggregator` and `LeafCountAggregator`.
* Mobile `NavigatorModel` provides a new "swipe" gesture to go back in the page stack. This is
  enabled by default, but may be turned off via the new `swipeToGoBack` prop.
* Client error reports now include the full URL for additional troubleshooting context.
  * Note apps must update their server-side to `hoist-core v9.3` or greater to persist URLs with
    error reports (although this is _not_ a general or hard requirement for taking this version of
    hoist-react).

[Commit Log](https://github.com/xh/hoist-react/compare/v41.2.0...v41.3.0)

## v41.2.0 - 2021-07-30

### 🎁 New Features

* New `GridModel.rowClassRules` and `Column.cellClassRules` configs added. Previously apps needed to
  use `agOptions` to dynamically apply and remove CSS classes using either of these options - now
  they are fully supported by Hoist.
  * ⚠ Note that, to avoid conflicts with internal usages of these configs, Hoist will check and
    throw if either is passed via `agOptions`. Apps only need to move their configs to the new
    location - the shape of the rules object does *not* need to change.
* New `GridAutosizeOptions.includeCollapsedChildren` config controls whether values from collapsed
  (i.e. hidden) child records should be measured when computing column sizes. Default of `false`
  improves autosize performance for large tree grids and should generally match user expectations
  around WYSIWYG autosizing.
* New `GridModel.beginEditAsync()` and `endEditAsync()` APIs added to start/stop inline editing.
  * ⚠ Note that - in a minor breaking change - the function form of the `Column.editable` config is
    no longer passed an `agParams` argument, as editing might now begin and need to be evaluated
    outside the context of an AG-Grid event.
* New `GridModel.clicksToEdit` config controls the number of clicks required to trigger
  inline-editing of a grid cell. Default remains 2 (double click ).
* Timeouts are now configurable on grid exports via a new `exportOptions.timeout` config.
* Toasts may now be dismissed programmatically - use the new `ToastModel` returned by the
  `XH.toast()` API and its variants.
* `Form` supports setting readonlyRenderer in `fieldDefaults` prop.
* New utility hook `useCached` provides a more flexible variant of `React.useCallback`.

### 🐞 Bug Fixes

* Inline grid editing supports passing of JSX editor components.
* `GridExportService` catches any exceptions thrown during export preparation and warns the user
  that something went wrong.
* GridModel with 'disabled' selection no longer shows "ghost" selection when using keyboard.
* Tree grids now style "parent" rows consistently with highlights/borders if requested, even for
  mixed-depth trees where some rows have children at a given level and others do not.

### ⚙️ Technical

* `FetchService` will now actively `abort()` fetch requests that it is abandoning due to its own
  `timeout` option. This allows the browser to release the associated resources associated with
  these requests.
* The `start()` function in `@xh/hoist/promise` has been deprecated. Use `wait()` instead, which can
  now be called without any args to establish a Promise chain and/or introduce a minimal amount of
  asynchronousity.
* ⚠ Note that the raw `AgGrid` component no longer enhances the native keyboard handling provided by
  ag-Grid. All Hoist key handling customizations are now limited to `Grid`. If you wish to provide
  custom handling in a raw `AgGrid` component, see the example here:
  https://www.ag-grid.com/javascript-grid/row-selection/#example-selection-with-keyboard-arrow-keys


### ✨ Style

* The red and green color values applied in dark mode have been lightened for improved legibility.
* The default `colorSpec` config for number formatters has changed to use new dedicated CSS classes
  and variables.
* New/renamed CSS vars `--xh-grid-selected-row-bg` and `--xh-grid-selected-row-text-color` now used
  to style selected grid rows.
  * ⚠ Note the `--xh-grid-bg-highlight` CSS var has been removed.
* New `.xh-cell--editable` CSS class applied to cells with inline editing enabled.
  * ⚠ Grid CSS class `.xh-invalid-cell` has been renamed to `.xh-cell--invalid` for consistency -
    any app style overrides should update to this new classname.

### 📚 Libraries

* core-js `3.15 -> 3.16`

[Commit Log](https://github.com/xh/hoist-react/compare/v41.1.0...v41.2.0)

## v41.1.0 - 2021-07-23

### 🎁 New Features

* Button to expand / collapse all rows within a tree grid now added by default to the primary tree
  column header. (New `Column.headerHasExpandCollapse` property provided to disable.)
* New `@logWithDebug` annotation provides easy timed logging of method execution (via `withDebug`).
* New `AppSpec.disableXssProtection` config allows default disabling of Field-level XSS protection
  across the app. Intended for secure, internal apps with tight performance tolerances.
* `Constraint` callbacks are now provided with a `record` property when validating Store data and a
  `fieldModel` property when validating Form data.
* New `Badge` component allows a styled badge to be placed inline with text/title, e.g. to show a
  counter or status indicator within a tab title or menu item.
* Updated `TreeMap` color scheme, with a dedicated set of colors for dark mode.
* New XH convenience methods `successToast()`, `warningToast()`, and `dangerToast()` show toast
  alerts with matching intents and appropriate icons.
  * ⚠ Note that the default `XH.toast()` call now shows a toast with the primary (blue) intent and
    no icon. Previously toasts displayed by default with a success (green) intent and checkmark.
* GridModel provides a public API method `setColumnState` for taking a previously saved copy of
  gridModel.columnState and applying it back to a GridModel in one call.

### 🐞 Bug Fixes

* Fixed an issue preventing export of very large (>100k rows) grids.
* Fixed an issue where updating summary data in a Store without also updating other data would not
  update the bound grid.
* Intent styles now properly applied to minimal buttons within `Panel.headerItems`.
* Improved `GridModel` async selection methods to ensure they do not wait forever if grid does not
  mount.
* Fixed an issue preventing dragging the chart navigator range in a dialog.

### ⚙️ Technical

* New `Exception.timeout()` util to throw exceptions explicitly marked as timeouts, used by
  `Promise.timeout` extension.
* `withShortDebug` has been deprecated. Use `withDebug` instead, which has the identical behavior.
  This API simplification mirrors a recent change to `hoist-core`.

### ✨ Style

* If the first child of a `Placeholder` component is a Hoist icon, it will not automatically be
  styled to 4x size with reduced opacity. (See new Toolbox example under the "Other" tab.)

### 📚 Libraries

* @blueprintjs/core `3.46 -> 3.47`
* dompurify `2.2 -> 2.3`

[Commit Log](https://github.com/xh/hoist-react/compare/v41.0.0...v41.1.0)

## v41.0.0 - 2021-07-01

### 🎁 New Features

* Inline editing of Grid/Record data is now officially supported:
  + New `Column.editor` config accepts an editor component to enable managed editing of the cells in
    that column. New `CheckboxEditor`, `DateEditor`, `NumberEditor`, `SelectEditor`, `TextAreaEditor`
    and `TextEditor` components wrap their corresponding HoistInputs with the required hook-based
    API and can be passed to this new config directly.
  + `Store` now contains built-in support for validation of its uncommitted records. To enable,
    specify the new `rules` property on the `Field`s in your `Store`. Note that these rules and
    constraints use the same API as the forms package, and rules and constraints may be shared
    between the `data` and `form` packages freely.
  + `GridModel` will automatically display editors and record validation messages as the user moves
    between cells and records. The new `GridModel.fullRowEditing` config controls whether editors
    are displayed for the focused cell only or for the entire row.
* All Hoist Components now support a `modelRef` prop. Supply a ref to this prop in order to gain a
  pointer to a Component's backing `HoistModel`.
* `DateInput` has been improved to allow more flexible parsing of user input with multiple formats.
  See the new prop `DateInput.parseStrings`.
* New `Column.sortValue` config takes an alternate field name (as a string) to sort the column by
  that field's value, or a function to produce a custom cell-level value for comparison. The values
  produced by this property will be also passed to any custom comparator, if one is defined.
* New `GridModel.hideEmptyTextBeforeLoad` config prevents showing the `emptyText` until the store
  has been loaded at least once. Apps that depend on showing `emptyText` before first load should
  set this property to `false`.
* `ExpandCollapseButton` now works for grouped grids in addition to tree grids.
* `FieldModel.initialValue` config now accepts functions, allowing for just-in-time initialization
  of Form data (e.g. to pre-populate a Date field with the current time).
* `TreeMapModel` and `SplitTreeMapModel` now support a `maxHeat` config, which can be used to
  provide a stable absolute maximum brightness (positive or negative) within the entire TreeMap.
* `ErrorMessage` will now automatically look for an `error` property on its primary context model.
* `fmtNumber()` supports new flags `withCommas` and `omitFourDigitComma` to customize the treatment
  of commas in number displays.
* `isValidJson` function added to form validation constraints.
* New `Select.enableFullscreen` prop added to the mobile component. Set to true (default on phones)
  to render the input in a full-screen modal when focused, ensuring there is enough room for the
  on-screen keyboard.

### 💥 Breaking Changes

* Removed support for class-based Hoist Components via the `@HoistComponent` decorator (deprecated
  in v38). Use functional components created via the `hoistCmp()` factory instead.
* Removed `DimensionChooser` (deprecated in v37). Use `GroupingChooser` instead.
* Changed the behavior of `FormModel.init()` to always re-initialize *all* fields. (Previously, it
  would only initialize fields explicitly passed via its single argument). We believe that this is
  more in line with developer expectations and will allow the removal of app workarounds to force a
  reset of all values. Most apps using FormModel should not need to change, but please review and
  test any usages of this particular method.
* Replaced the `Grid`, `DataView`, and `RestGrid` props below with new configurable fields on
  `GridModel`, `DataViewModel`, and `RestGridModel`, respectively. This further consolidates grid
  options into the model layer, allowing for more consistent application code and developer
  discovery.
  + `onKeyDown`
  + `onRowClicked`
  + `onRowDoubleClicked`
  + `onCellClicked`
  + `onCellDoubleClicked`
* Renamed the confusing and ambiguous property name `labelAlign` in several components:
  + `FormField`: `labelAlign` has been renamed to `labelTextAlign`
  + `SwitchInput`, `RadioInput`, and `Checkbox`: `labelAlign` has been renamed `labelSide`.
* Renamed all CSS variables beginning with `--navbar` to start with `--appbar`, matching the Hoist
  component name.
* Removed `TreeMapModel.colorMode` value 'balanced'. Use the new `maxHeat` config to prevent outlier
  values from dominating the color range of the TreeMap.
* The classes `Rule` and `ValidationState` and all constraint functions (e.g. `required`,
  `validEmail`, `numberIs`, etc.) have been moved from the `cmp\form` package to the `data` package.
* Hoist grids now require ag-Grid v25.3.0 or higher - update your ag-Grid dependency in your app's
  `package.json` file. See the [ag-Grid Changelog](https://www.ag-grid.com/ag-grid-changelog/) for
  details.
* Hoist charts now require Highcharts v9.1.0 or higher - update your Highcharts dependency in your
  app's `package.json` file. See the
  [Highcharts Changelog](https://www.highcharts.com/changelog/#highcharts-stock) for details.

### 🐞 Bug Fixes

* Fixed disable behavior for Hoist-provided button components using popover.
* Fixed default disabling of autocomplete within `TextInput`.
* Squelched console warning re. precision/stepSize emitted by Blueprint-based `numberInput`.

### ⚙️ Technical

* Improved exception serialization to better handle `LocalDate` and similar custom JS classes.
* Re-exported Blueprint `EditableText` component (w/elemFactory wrapper) from `kit/blueprint`.

### 📚 Libraries

* @blueprintjs/core `3.44 -> 3.46`
* codemirror `5.60 -> 5.62`
* core-js `3.10 -> 3.15`
* filesize `6.2 -> 6.4`
* mobx `6.1 -> 6.3`
* react-windowed-select `3.0 -> 3.1`

[Commit Log](https://github.com/xh/hoist-react/compare/v40.0.0...v41.0.0)

## v40.0.0 - 2021-04-22

⚠ Please ensure your `@xh/hoist-dev-utils` dependency is >= v5.7.0. This is required to support the
new changelog feature described below. Even if you are not yet using the feature, you must update
your dev-utils dependency for your project to build.

### 🎁 New Features

* Added support for displaying an in-app changelog (release notes) to the user. See the new
  `ChangelogService` for details and instructions on how to enable.
* Added `XH.showBanner()` to display a configurable banner across the top of viewport, as another
  non-modal alternative for attention-getting application alerts.
* New method `XH.showException()` uses Hoist's built-in exception display to show exceptions that
  have already been handled directly by application code. Use as an alternative to
  `XH.handleException()`.
* `XH.track()` supports a new `oncePerSession` option. This flag can be set by applications to avoid
  duplicate tracking messages for certain types of activity.
* Mobile `NavigatorModel` now supports a `track` flag to automatically track user page views,
  equivalent to the existing `track` flag on `TabContainerModel`. Both implementations now use the
  new `oncePerSession` flag to avoid duplicate messages as a user browses within a session.
* New `Spinner` component returns a simple img-based spinner as an animated PNG, available in two
  sizes. Used for the platform-specific `Mask` and `LoadingIndicator` components. Replaces previous
  SVG-based implementations to mitigate rendering performance issues over remote connections.

### 💥 Breaking Changes

* `Store` now creates a shared object to hold the default values for every `Field` and uses this
  object as the prototype for the `data` property of every `Record` instance.
  * Only non-default values are explicitly written to `Record.data`, making for a more efficient
    representation of default values and improving the performance of `Record` change detection.
  * Note this means that `Record.data` *no longer* contains keys for *all* fields as
    `own-enumerable` properties.
  * Applications requiring a full enumeration of all values should call the new `Record.getValues()`
    method, which returns a new and fully populated object suitable for spreading or cloning.
  * This behavior was previously available via `Store.experimental.shareDefaults` but is now always
    enabled.
* For API consistency with the new `showBanner()` util, the `actionFn` prop for the recently-added
  `ErrorMessage` component has been deprecated. Specify as an `onClick` handler within the
  component's `actionButtonProps` prop instead.
* The `GridModel.experimental.externalSort` flag has been promoted from an experiment to a
  fully-supported config. Default remains `false`, but apps that were using this flag must now pass
  it directly: `new GridModel({externalSort: true, ...})`.
* Hoist re-exports and wrappers for the Blueprint `Spinner` and Onsen `ProgressCircular` components
  have been removed, in favor of the new Hoist `Spinner` component mentioned above.
* Min version for `@xh/hoist-dev-utils` is now v5.7.0, as per above.

### 🐞 Bug Fixes

* Formatters in the `@xh/hoist/format` package no longer modify their options argument.
* `TileFrame` edge-case bug fixed where the appearance of an internal scrollbar could thrash layout
  calculations.
* XSS protection (dompurify processing) disabled on selected REST editor grids within the Hoist
  Admin console. Avoids content within configs and JSON blobs being unintentionally mangled.

### ⚙️ Technical

* Improvements to exception serialization, especially for any raw javascript `Error` thrown by
  client-side code.

### ✨ Style

* Buttons nested inline within desktop input components (e.g. clear buttons) tweaked to avoid
  odd-looking background highlight on hover.
* Background highlight color of minimal/outlined buttons tweaked for dark theme.
* `CodeInput` respects standard XH theme vars for its background-color and (monospace) font family.
  Its built-in toolbar has also been made compact and slightly re-organized.

### 📚 Libraries

* @blueprintjs/core `3.41 -> 3.44`
* @blueprintjs/datetime `3.21 -> 3.23`
* classnames `2.2 -> 2.3`
* codemirror `5.59 -> 5.60`
* core-js `3.9 -> 3.10`
* filesize `6.1 -> 6.2`
* qs `6.9 -> 6.10`
* react-beautiful-dnd `13.0 -> 13.1`
* react-select `4.2 -> 4.3`

[Commit Log](https://github.com/xh/hoist-react/compare/v39.0.1...v40.0.0)

## v39.0.1 - 2021-03-24

### 🐞 Bug Fixes

* Fixes regression preventing the loading of the Activity Tab in the Hoist Admin console.
* Fixes icon alignment in `DateInput`.

[Commit Log](https://github.com/xh/hoist-react/compare/v39.0.0...v39.0.1)


## v39.0.0 - 2021-03-23

### 🎁 New Features

#### Components + Props

* New `TileFrame` layout component renders a collection of child items using a layout that balances
  filling the available space against maintaining tile width / height ratio.
* Desktop `Toolbar` accepts new `compact` prop. Set to `true` to render the toolbar with reduced
  height and font-size.
* New `StoreFilterField` prop `autoApply` allows developers to more easily use `StoreFilterField` in
  conjunction with other filters or custom logic. Set to `false` and specify an `onFilterChange`
  callback to take full control of filter application.
* New `RestGrid` prop `formClassName` allows custom CSS class to be applied to its managed
  `RestForm` dialog.

#### Models + Configs

* New property `selectedRecordId` on `StoreSelectionModel`, `GridModel`, and `DataViewModel`. Observe
  this instead of `selectedRecord` when you wish to track only the `id` of the selected record and
  not changes to its data.
* `TreeMapModel.colorMode` config supports new value `wash`, which retains the positive and negative
  color while ignoring the intensity of the heat value.
* New method `ChartModel.updateHighchartsConfig()` provides a more convenient API for changing a
  chart's configuration post-construction.
* New `Column.omit` config supports conditionally excluding a column from its `GridModel`.

#### Services + Utils

* New method `FetchService.setDefaultTimeout()`.
* New convenience getter `LocalDate.isToday`.
* `HoistBase.addReaction()` now accepts convenient string values for its `equals` flag.


### 💥 Breaking Changes

* The method `HoistAppModel.preAuthInitAsync()` has been renamed to `preAuthAsync()` and should now
  be defined as `static` within apps that implement it to run custom pre-authentication routines.
  * This change allows Hoist to defer construction of the `AppModel` until Hoist itself has been
    initialized, and also better reflects the special status of this function and when it is called
    in the Hoist lifecycle.
* Hoist grids now require ag-Grid v25.1.0 or higher - update your ag-Grid dependency in your app's
  `package.json` file. See the [ag-Grid Changelog](https://www.ag-grid.com/ag-grid-changelog/) for
  details.

### ⚙️ Technical

* Improvements to behavior/performance of apps in hidden/inactive browser tabs. See the
  [page visibility API reference](https://developer.mozilla.org/en-US/docs/Web/API/Page_Visibility_API)
  for details. Now, when the browser tab is hidden:
  * Auto-refresh is suspended.
  * The `forEachAsync()` and `whileAsync()` utils run synchronously, without inserting waits that
    would be overly throttled by the browser.
* Updates to support compatibility with agGrid 25.1.0.
* Improved serialization of `LoadSpec` instances within error report stacktraces.

### 📚 Libraries

* @blueprintjs/core `3.39 -> 3.41`
* @blueprintjs/datetime `3.20 -> 3.21`
* @popperjs/core `2.8 -> 2.9`
* core-js `3.8 -> 3.9`
* react-select `4.1 -> 4.2`

[Commit Log](https://github.com/xh/hoist-react/compare/v38.3.0...v39.0.0)

## v38.3.0 - 2021-03-03

### 🎁 New Features

* New `Store.freezeData` and `Store.idEncodesTreePath` configs added as performance optimizations
  when loading very large data sets (50k+ rows).
* New `ColChooserModel.autosizeOnCommit` config triggers an autosize run whenever the chooser is
  closed. (Defaulted to true on mobile.)

[Commit Log](https://github.com/xh/hoist-react/compare/v38.2.0...v38.3.0)

## v38.2.0 - 2021-03-01

### 🐞 Bug Fixes

* Fix to edge-case where `Grid` would lose its selection if set on the model prior to the component
  mounting and ag-Grid full rendering.
* Fix to prevent unintended triggering of app auto-refresh immediately after init.

### ⚙️ Technical

* New config `Cube.fieldDefaults` - matches same config added to `Store` in prior release.
* App auto-refresh interval keys off of last *completed* refresh cycle if there is one. Avoids
  over-eager refresh when cycle is fast relative to the time it takes to do the refresh.
* New experimental property `Store.experimental.shareDefaults`. If true, `Record.data` will be
  created with default values for all fields stored on a prototype, with only non-default values
  stored on `data` directly. This can yield major performance improvements for stores with sparsely
  populated records (i.e. many records with default values). Note that when set, the `data` property
  on `Record` will no longer contain keys for *all* fields as `own-enumerable` properties. This may
  be a breaking change for some applications.

[Commit Log](https://github.com/xh/hoist-react/compare/v38.1.1...v38.2.0)

## v38.1.1 - 2021-02-26

### ⚙️ Technical

* New config `Store.fieldDefaults` supports defaulting config options for all `Field` instances
  created by a `Store`.

[Commit Log](https://github.com/xh/hoist-react/compare/v38.1.0...v38.1.1)

## v38.1.0 - 2021-02-24

⚠ Please ensure your `@xh/hoist-dev-utils` dependency is >= v5.6.0. This is required to successfully
resolve and bundle transitive dependencies of the upgraded `react-select` library.

### 🐞 Bug Fixes

* A collapsible `Panel` will now restore its user specified-size when re-opened. Previously the
  panel would be reset to the default size.
* `Store.lastLoaded` property now initialized to `null`. Previously this property had been set to
  the construction time of the Store.
* Tweak to `Grid` style rules to ensure sufficient specificity of rules related to indenting child
  rows within tree grids.
* Improvements to parsing of `Field`s of type 'int': we now correctly parse values presented in
  exponential notation and coerce `NaN` values to `null`.

### 🎁 New Features

* `GridModel` has new async variants of existing methods: `selectFirstAsync`, `selectAsync`, and
  `ensureSelectionVisibleAsync`. These methods build-in the necessary waiting for the underlying
  grid implementation to be ready and fully rendered to ensure reliable selection. In addition, the
  first two methods will internally call the third. The existing non-async counterparts for these
  methods have been deprecated.
* GridModel has a new convenience method `preSelectFirstAsync` for initializing the selection in
  grids, without disturbing any existing selection.
* Added new `Store.loadTreeData` config (default `true`) to enable or disable building of nested
  Records when the raw data elements being loaded have a `children` property.
* Cube `View` now detects and properly handles streaming updates to source data that include changes
  to row dimensions as well as measures.*
* `DataViewModel.itemHeight` can now be a function that returns a pixel height.
* The `LoadSpec` object passed to `doLoadAsync()` is now a defined class with additional properties
  `isStale`, `isObsolete` and `loadNumber`. Use these properties to abandon out-of-order
  asynchronous returns from the server.
  * 💥 NOTE that calls to `loadAsync()` no longer accept a plain object for their `loadSpec`
    parameter. Application code such as `fooModel.loadAsync({isRefresh: true})` should be updated to
    use the wrapper APIs provided by `LoadSupport` - e.g. `fooModel.refreshAsync()`. (This was
    already the best practice, but is now enforced.)
* New `autoHeight` property on grid `Column`. When set the grid will increase the row height
  dynamically to accommodate cell content in this column.

### 📚 Libraries

* @blueprintjs/core `3.38 -> 3.39`
* react-select `3.1 -> 4.1`
* react-windowed-select `2.0 -> 3.0`

[Commit Log](https://github.com/xh/hoist-react/compare/v38.0.0...v38.1.0)


## v38.0.0 - 2021-02-04

Hoist v38 includes major refactoring to streamline core classes, bring the toolkit into closer
alignment with the latest developments in Javascript, React, and MobX, and allow us to more easily
provide documentation and additional features. Most notably, we have removed the use of class based
decorators, in favor of a simpler inheritance-based approach to defining models and services.

* We are introducing a new root superclass `HoistBase` which provides many of the syntax
  enhancements and conventions used throughout Hoist for persistence, resource management, and
  reactivity.
* New base classes of `HoistModel` and `HoistService` replace the existing class decorators
  `@HoistModel` and `@HoistService`. Application models and services should now `extend` these base
  classes instead of applying the (now removed) decorators. For your application's `AppModel`,
  extend the new `HoistAppModel` superclass.
* We have also removed the need for the explicit `@LoadSupport` annotation on these classes. The
  presence of a defined `doLoadAsync()` method is now sufficient to allow classes extending
  `HoistModel` and `HoistService` to participate in the loading and refreshing lifecycle as before.
* We have deprecated support for class-based Components via the `@HoistComponent` class decorator.
  To continue to use this decorator, please import it from the `@xh\hoist\deprecated` package.
  Please note that we plan to remove `@HoistComponent` in a future version.
* Due to changes in MobX v6.0.1, all classes that host observable fields and actions will now also
  need to provide a constructor containing a call to `makeObservable(this)`. This change will
  require updates to most `HoistModel` and `HoistService` classes. See
  [this article from MobX](https://michel.codes/blogs/mobx6) for more on this change and the
  motivation behind it.

### 🎁 New Features

* New utility method `getOrCreate` for easy caching of properties on objects.
* The `Menu` system on mobile has been reworked to be more consistent with desktop. A new
  `MenuButton` component has been added to the mobile framework, which renders a `Menu` of
  `MenuItems` next to the `MenuButton`. This change also includes the removal of `AppMenuModel` (see
  Breaking Changes).
* Added `ExpandCollapseButton` to the mobile toolkit, to expand / collapse all rows in a tree grid.
* Added `Popover` to the mobile toolkit, a component to display floating content next to a target
  element. Its API is based on the Blueprint `Popover` component used on desktop.
* `StoreFilterField` now matches the rendered string values for `date` and `localDate` fields when
  linked to a properly configured `GridModel`.
* `GroupingChooser` gets several minor usability improvements + clearer support for an empty /
  ungrouped state, when so enabled.

### 💥 Breaking Changes

* All `HoistModel` and `HoistService` classes must be adjusted as described above.
* `@HoistComponent` has been deprecated and moved to `@xh\hoist\deprecated`
* Hoist grids now require ag-Grid v25.0.1 or higher - if your app uses ag-Grid, update your ag-Grid
  dependency in your app's `package.json` file.
* The `uses()` function (called within `hoistComponent()` factory configs for model context lookups)
  and the `useContextModel()` function no longer accept class names as strings. Pass the class
  itself (or superclass) of the model you wish to select for your component. `Uses` will throw if
  given any string other than "*", making the need for any updates clear in that case.
* The `Ref` class, deprecated in v26, has now been removed. Use `createObservableRef` instead.
* `AppMenuModel` has been removed. The `AppMenuButton` is now configured via
  `AppBar.appMenuButtonProps`. As with desktop, menu items can be added with
  `AppBar.appMenuButtonProps.extraItems[]`

### ⚙️ Technical

* We have removed the experimental flags `useTransactions`, and `deltaSort` from `GridModel`. The
  former has been the default behavior for Hoist for several releases, and the latter is obsolete.

### 📚 Libraries

* @blueprintjs/core `3.36 -> 3.38`
* codemirror `5.58 -> 5.59`
* mobx `5.15 -> 6.1`
* mobx-react `6.3 -> 7.1`

[Commit Log](https://github.com/xh/hoist-react/compare/v37.2.0...v38.0.0)


## v37.2.0 - 2021-01-22

### 🎁 New Features

* New `ErrorMessage` component for standard "inline" rendering of Errors and Exceptions, with retry
  support.
* `Cube` now supports an `omitFn` to allow apps to remove unwanted, single-node children.

[Commit Log](https://github.com/xh/hoist-react/compare/v37.1.0...v37.2.0)

## v37.1.0 - 2021-01-20

### 🎁 New Features

* Columns in `ColChooser` can now be filtered by their `chooserGroup`.
* `Cube` now supports a `bucketSpecFn` config which allows dynamic bucketing and aggregation of
  rows.

### 🐞 Bug Fixes

* Fix issue where a `View` would create a root row even if there were no leaf rows.
* Fixed regression in `LeftRightChooser` not displaying description callout.

[Commit Log](https://github.com/xh/hoist-react/compare/v37.0.0...v37.1.0)

## v37.0.0 - 2020-12-15

### 🎁 New Features

* New `GroupingChooser` component provides a new interface for selecting a list of fields
  (dimensions) for grouping APIs, offering drag-and-drop reordering and persisted favorites.
  * This is intended as a complete replacement for the existing `DimensionChooser`. That component
    should be considered deprecated and will be removed in future releases.
* New props added to `TabSwitcher`:
  * `enableOverflow` shows tabs that would normally overflow their container in a drop down menu.
  * `tabWidth`, `tabMinWidth` & `tabMaxWidth` allow flexible configuration of tab sizes within the
    switcher.
* `TabModel` now supports a bindable `tooltip`, which can be used to render strings or elements
  while hovering over tabs.
* New `Placeholder` component provides a thin wrapper around `Box` with standardized, muted styling.
* New `StoreFilterField.matchMode` prop allows customizing match to `start`, `startWord`, or `any`.
* `Select` now implements enhanced typeahead filtering of options. The default filtering is now
  based on a case-insensitive match of word starts in the label. (Previously it was based on a match
  _anywhere_ in the label _or_ value.) To customize this behavior, applications should use the new
  `filterFn` prop.
* New Admin Console Monitor > Memory tab added to view snapshots of JVM memory usage. (Requires
  Hoist Core v8.7 or greater.)
* `FormModel` and `FieldModel` gain support for Focus Management.
* New `boundInput` getter on `FieldModel` to facilitate imperative access to controls, when needed.
  This getter will return the new `HoistInputModel` interface, which support basic DOM access as
  well as standard methods for `focus()`, `blur()`, and `select()`.
* New `GridModel` config `lockColumnGroups` to allow controlling whether child columns can be moved
  outside their parent group. Defaults to `true` to maintain existing behavior.

### 💥 Breaking Changes

* New `TabContainerModel` config `switcher` replaces `switcherPosition` to allow for more flexible
  configuration of the default `TabSwitcher`.
  * Use `switcher: true` to retain default behavior.
  * Use `switcher: false` to not include a TabSwitcher. (previously `switcherPosition: 'none'`)
  * Use `switcher: {...}` to provide customisation props for the `TabSwitcher`. See `TabSwitcher`
    documentation for more information.
* The `HoistInput` base class has been removed. This change marks the completion of our efforts to
  remove all internal uses of React class-based Components in Hoist. The following adjustments are
  required:
  * Application components extending `HoistInput` should use the `useHoistInputModel` hook instead.
  * Applications getting refs to `HoistInputs` should be aware that these refs now return a ref to a
    `HoistInputModel`. In order to get the DOM element associated with the component use the new
    `domEl` property of that model rather than the`HoistComponent.getDOMNode()` method.
* Hoist grids now require ag-Grid v24.1.0 or higher - update your ag-Grid dependency in your app's
  `package.json` file. ag-Grid v24.1.0
  [lists 5 breaking changes](https://www.ag-grid.com/ag-grid-changelog/), including the two called
  out below. *Note that these cautions apply only to direct use of the ag-Grid APIs* - if your app
  is using the Hoist `Grid` and `GridModel` exclusively, there should be no need to adjust code
  around columns or grid state, as the related Hoist classes have been updated to handle these
  changes.
  * AG-4291 - Reactive Columns - the state pattern for ag-grid wrapper has changed as a result of
    this change. If your app made heavy use of saving/loading grid state, please test carefully
    after upgrade.
  * AG-1959 - Aggregation - Add additional parameters to the Custom Aggregation methods. If your app
    implements custom aggregations, they might need to be updated.

### 🔒 Security

* The data package `Field` class now sanitizes all String values during parsing, using the DOMPurify
  library to defend against XSS attacks and other issues with malformed HTML or scripting content
  loaded into `Record`s and rendered by `Grid` or other data-driven components. Please contact XH if
  you find any reason to disable this protection, or observe any unintended side effects of this
  additional processing.

### 🐞 Bug Fixes

* Fix issue where grid row striping inadvertently disabled by default for non-tree grids.
* Fix issue where grid empty text cleared on autosize.

### ✨ Style

* Default `Chart` themes reworked in both light and dark modes to better match overall Hoist theme.

### ⚙️ Technical

* Note that the included Onsen fork has been replaced with the latest Onsen release. Apps should not
  need to make any changes.
* `Cube.info` is now directly observable.
* `@managed` and `markManaged` have been enhanced to allow for the cleanup of arrays of objects as
  well as objects. This matches the existing array support in `XH.safeDestroy()`.

### 📚 Libraries

* @xh/onsenui `~0.1.2` -> onsenui `~2.11.1`
* @xh/react-onsenui `~0.1.2` -> react-onsenui `~1.11.3`
* @blueprintjs/core `3.35 -> 3.36`
* @blueprintjs/datetime `3.19 -> 3.20`
* clipboard-copy `3.1 -> 4.0`
* core-js `3.6 -> 3.8`
* dompurify `added @ 2.2`
* react `16.13 -> 17.0`
* semver `added @ 7.3`

[Commit Log](https://github.com/xh/hoist-react/compare/v36.6.1...v37.0.0)

## v36.6.1 - 2020-11-06

### 🐞 Bug Fixes

* Fix issue where grid row striping would be turned off by default for non-tree grids

[Commit Log](https://github.com/xh/hoist-react/compare/v36.6.0...v36.6.1)

## v36.6.0 - 2020-10-28

### 🎁 New Features

* New `GridModel.treeStyle` config enables more distinctive styling of tree grids, with optional
  background highlighting and ledger-line style borders on group rows.
  * ⚠ By default, tree grids will now have highlighted group rows (but no group borders). Set
    `treeStyle: 'none'` on any `GridModel` instances where you do _not_ want the new default style.
* New `DashContainerModel.extraMenuItems` config supports custom app menu items in Dashboards
* An "About" item has been added to the default app menu.
* The default `TabSwitcher` now supports scrolling, and will show overflowing tabs in a drop down
  menu.

### 🐞 Bug Fixes

* Ensure that `Button`s with `active: true` set directly (outside of a `ButtonGroupInput`) get the
  correct active/pressed styling.
* Fixed regression in `Column.tooltip` function displaying escaped HTML characters.
* Fixed issue where the utility method `calcActionColWidth` was not correctly incorporating the
  padding in the returned value.

### ⚙️ Technical

* Includes technical updates to `JsonBlob` archiving. This change requires an update to `hoist-core`
  `v8.6.1` or later, and modifications to the `xh_json_blob` table. See the
  [hoist-core changelog](https://github.com/xh/hoist-core/blob/develop/CHANGELOG.md) for further
  details.

### 📚 Libraries

* @blueprintjs/core `3.33 -> 3.35`

[Commit Log](https://github.com/xh/hoist-react/compare/v36.5.0...v36.6.0)

## v36.5.0 - 2020-10-16

### 🐞 Bug Fixes

* Fix text and hover+active background colors for header tool buttons in light theme.

### ⚙️ Technical

* Install a default simple string renderer on all columns. This provides consistency in column
  rendering, and fixes some additional issues with alignment and rendering of Grid columns
  introduced by the change to flexbox-based styling in grid cells.
* Support (optional) logout action in SSO applications.

### 📚 Libraries

* @blueprintjs/core `3.31 -> 3.33`
* @blueprintjs/datetime `3.18 -> 3.19`
* @fortawesome/fontawesome-pro `5.14 -> 5.15`
* moment `2.24 -> 2.29`
* numbro `2.2 -> 2.3`

[Commit Log](https://github.com/xh/hoist-react/compare/v36.4.0...v36.5.0)

## v36.4.0 - 2020-10-09

### 🎁 New Features

* `TabContainerModel` supports dynamically adding and removing tabs via new public methods.
* `Select` supports a new `menuWidth` prop to control the width of the dropdown.

### 🐞 Bug Fixes

* Fixed v36.3.0 regression re. horizontal alignment of Grid columns.

[Commit Log](https://github.com/xh/hoist-react/compare/v36.3.0...v36.4.0)

## v36.3.0 - 2020-10-07

### 💥 Breaking Changes

* The following CSS variables are no longer in use:
  + `--xh-grid-line-height`
  + `--xh-grid-line-height-px`
  + `--xh-grid-large-line-height`
  + `--xh-grid-large-line-height-px`
  + `--xh-grid-compact-line-height`
  + `--xh-grid-compact-line-height-px`
  + `--xh-grid-tiny-line-height`
  + `--xh-grid-tiny-line-height-px`

### ⚙️ Technical

* We have improved and simplified the vertical centering of content within Grid cells using
  flexbox-based styling, rather than the CSS variables above.

### 🎁 New Features

* `Select` now supports `hideSelectedOptions` and `closeMenuOnSelect` props.
* `XH.message()` and its variants (`XH.prompt(), XH.confirm(), XH.alert()`) all support an optional
  new config `messageKey`. This key can be used by applications to prevent popping up the same
  dialog repeatedly. Hoist will only show the last message posted for any given key.
* Misc. Improvements to organization of admin client tabs.

### 🐞 Bug Fixes

* Fixed issue with sporadic failures reading grid state using `legacyStateKey`.
* Fixed regression to the display of `autoFocus` buttons; focus rectangle restored.

[Commit Log](https://github.com/xh/hoist-react/compare/v36.2.1...v36.3.0)

## v36.2.1 - 2020-10-01

### 🐞 Bug Fixes

* Fixed issue in `LocalDate.previousWeekday()` which did not correctly handle Sunday dates.
* Fixed regression in `Grid` column header rendering for non-string headerNames.

[Commit Log](https://github.com/xh/hoist-react/compare/v36.2.0...v36.2.1)

## v36.2.0 - 2020-09-25

### 💥 Breaking Changes

* New `GridModel` config `colChooserModel` replaces `enableColChooser` to allow for more flexible
  configuration of the grid `colChooser`
  * Use `colChooserModel: true` to retain default behavior.
  * See documentation on `GridModel.ColChooserModelConfig` for more information.
* The `Grid` `hideHeaders` prop has been converted to a field on `AgGridModel` and `GridModel`. All
  grid options of this type are now on the model hierarchy, allowing consistent application code and
  developer discovery.

### 🎁 New Features

* Provides new `CustomProvider` for applications that want to use the Persistence API, but need to
  provide their own storage implementation.
* Added `restoreDefaults` action to default context menu for `GridModel`.
* Added `restoreDefaultsWarning` config to `GridModel`.
* `FormModel` has a new convenience method `setValues` for putting data into one or more fields in
  the form.
* Admin Preference and Config panels now support bulk regrouping actions.

### 🐞 Bug Fixes

* Fixed an error in implementation of `@managed` preventing proper cleanup of resources.
* Fixed a regression introduced in v36.1.0 in `FilterChooser`: Restore support for `disabled` prop.

[Commit Log](https://github.com/xh/hoist-react/compare/v36.1.0...v36.2.0)

## v36.1.0 - 2020-09-22

⚠ NOTE - apps should update to `hoist-core >= 8.3.0` when taking this hoist-react update. This is
required to support both the new `JsonBlobService` and updates to the Admin Activity and Client
Error tracking tabs described below.

### 🎁 New Features

* Added new `JsonBlobService` for saving and updating named chunks of arbitrary JSON data.
* `GridModelPersistOptions` now supports a `legacyStateKey` property. This key will identify the
  pre-v35 location for grid state, and can be used by applications to provide a more flexible
  migration of user grid state after an upgrade to Hoist v35.0.0 or greater. The value of this
  property will continue to default to 'key', preserving the existing upgrade behavior of the
  initial v35 release.
* The Admin Config and Pref diff tools now support pasting in a config for comparison instead of
  loading one from a remote server (useful for deployments where the remote config cannot be
  accessed via an XHR call).
* The `ClipboardButton.getCopyText` prop now supports async functions.
* The `Select` input supports a new `leftIcon` prop.
* `RestGrid` now supports bulk delete when multiple rows are selected.
* `RestGrid`'s `actionWarning` messages may now be specified as functions.

### 🐞 Bug Fixes

* Fixed several cases where `selectOnFocus` prop on `Select` was not working.
* `FilterChooser` auto-suggest values sourced from the *unfiltered* records on `sourceStore`.
* `RestForm` editors will now source their default label from the corresponding `Field.displayName`
  property. Previously an undocumented `label` config could be provided with each editor object -
  this has been removed.
* Improved time zone handling in the Admin Console "Activity Tracking" and "Client Errors" tabs.
  * Users will now see consistent bucketing of activity into an "App Day" that corresponds to the
    LocalDate when the event occurred in the application's timezone.
  * This day will be reported consistently regardless of the time zones of the local browser or
    deployment server.
* Resetting Grid columns to their default state (e.g. via the Column Chooser) retains enhancements
  applied from matching Store fields.
* Desktop `DateInput` now handles out-of-bounds dates without throwing exception during rendering.
* Dragging a grid column with an element-based header no longer displays `[object Object]` in the
  draggable placeholder.

### 📚 Libraries

* codemirror `5.57 -> 5.58`

[Commit Log](https://github.com/xh/hoist-react/compare/v36.0.0...v36.1.0)

## v36.0.0 - 2020-09-04

### 🎁 New Features

#### Data Filtering

We have enhanced support for filtering data in Hoist Grids, Stores, and Cubes with an upgraded
`Filter` API and a new `FilterChooser` component. This bundle of enhancements includes:

* A new `@xh/hoist/data/filter` package to support the creation of composable filters, including the
  following new classes:
  * `FieldFilter` - filters by comparing the value of a given field to one or more given candidate
    values using one of several supported operators.
  * `FunctionFilter` - filters via a custom function specified by the developer.
  * `CompoundFilter` - combines multiple filters (including other nested CompoundFilters) via an AND
    or OR operator.
* A new `FilterChooser` UI component that integrates tightly with these data package classes to
  provide a user and developer friendly autocomplete-enabled UI for filtering data based on
  dimensions (e.g. trader = jdoe, assetClass != Equities), metrics (e.g. P&L > 1m), or any
  combination thereof.
* Updates to `Store`, `StoreFilterField`, and `cube/Query` to use the new Filter API.
* A new `setFilter()` convenience method to `Grid` and `DataView`.

To get the most out of the new Filtering capabilities, developers are encouraged to add or expand
the configs for any relevant `Store.fields` to include both their `type` and a `displayName`. Many
applications might not have Field configs specified at all for their Stores, instead relying on
Store's ability to infer its Fields from Grid Column definitions.

We are looking to gradually invert this relationship, so that core information about an app's
business objects and their properties is configured once at the `data/Field` level and then made
available to related APIs and components such as grids, filters, and forms. See note in New Features
below regarding related updates to `GridModel.columns` config processing.

#### Grid

* Added new `GridModel.setColumnVisible()` method, along with `showColumn()` and `hideColumn()`
  convenience methods. Can replace calls to `applyColumnStateChanges()` when all you need to do is
  show or hide a single column.
* Elided Grid column headers now show the full `headerName` value in a tooltip.
* Grid column definitions now accept a new `displayName` config as the recommended entry point for
  defining a friendly user-facing label for a Column.
  * If the GridModel's Store has configured a `displayName` for the linked data field, the column
    will default to use that (if not otherwise specified).
  * If specified or sourced from a Field, `displayName` will be used as the default value for the
    pre-existing `headerName` and `chooserName` configs.
* Grid columns backed by a Store Field of type `number` or `int` will be right-aligned by default.
* Added new `GridModel.showGroupRowCounts` config to allow easy hiding of group row member counts
  within each full-width group row. Default is `true`, maintaining current behavior of showing the
  counts for each group.

#### Other

* Added new `AppSpec.showBrowserContextMenu` config to control whether the browser's default context
  menu will be shown if no app-specific context menu (e.g. from a grid) would be triggered.
  * ⚠ Note this new config defaults to `false`, meaning the browser context menu will *not* be
    available. Developers should set to true for apps that expect/depend on the built-in menu.
* `LocalDate` has gained several new static factories: `tomorrow()`, `yesterday()`,
  `[start/end]OfMonth()`, and `[start/end]OfYear()`.
* A new `@computeOnce` decorator allows for lazy computation and caching of the results of decorated
  class methods or getters. Used in `LocalDate` and intended for similar immutable, long-lived
  objects that can benefit from such caching.
* `CodeInput` and `JsonInput` get new `enableSearch` and `showToolbar` props. Enabling search
  provides an simple inline find feature for searching the input's contents.
* The Admin console's Monitor Status tab displays more clearly when there are no active monitors.


### 💥 Breaking Changes

* Renamed the `data/Field.label` property to `displayName`.
* Changed the `DimensionChooserModel.dimensions` config to require objects of the form `{name,
  displayName, isLeafDimension}` when provided as an `Object[]`.
  * Previously these objects were expected to be of the form `{value, label, isLeaf}`.
  * Note however that this same config can now be passed the `dimensions` directly from a configured
    `Cube` instead, which is the recommended approach and should DRY up dimension definitions for
    typical use cases.
* Changes required due to the new filter API:
  * The classes `StoreFilter` and `ValueFilter` have been removed and replaced by `FunctionFilter`
    and `FieldFilter`, respectively. In most cases apps will need to make minimal or no changes.
  * The `filters/setFilters` property on `Query` has been changed to `filter/setFilter`. In most
    case apps should not need to change anything other than the name of this property - the new
    property will continue to support array representations of multiple filters.
  * `Store` has gained a new property `filterIncludesChildren` to replace the functionality
    previously provided by `StoreFilter.includesChildren`.
  * `StoreFilterField.filterOptions` has been removed. Set `filterIncludesChildren` directly on the
    store instead.

### ✨ Style

* CSS variables for "intents" - most commonly used on buttons - have been reworked to use HSL color
  values and support several standard variations of lightness and transparency.
  * Developers are encouraged to customize intents by setting the individual HSL vars provided for
    each intent (e.g. `--intent-primary-h` to adjust the primary hue) and/or the different levels of
    lightness (e.g. `--intent-primary-l3` to adjust the default lightness).
  * ⚠ Uses of the prior intent var overrides such as `--intent-primary` will no longer work. It is
    possible to set directly via `--xh-intent-primary`, but components such as buttons will still
    use the default intent shades for variations such as hover and pressed states. Again, review and
    customize the HSL vars if required.
* Desktop `Button` styles and classes have been rationalized and reworked to allow for more
  consistent and direct styling of buttons in all their many permutations (standard/minimal/outlined
  styles * default/hovered/pressed/disabled states * light/dark themes).
  * Customized intent colors will now also be applied to outlined and minimal buttons.
  * Dedicated classes are now applied to desktop buttons based on their style and state. Developers
    can key off of these classes directly if required.

### 🐞 Bug Fixes

* Fixed `Column.tooltipElement` so that it can work if a `headerTooltip` is also specified on the
  same column.
* Fixed issue where certain values (e.g. `%`) would break in `Column.tooltipElement`.
* Fixed issue where newly loaded records in `Store` were not being frozen as promised by the API.

### 📚 Libraries

* @blueprintjs/core `3.30 -> 3.31`
* codemirror `5.56 -> 5.57`
* http-status-codes `1.4 -> 2.1`
* mobx-react `6.2 -> 6.3`
* store2 `2.11 -> 2.12`

[Commit Log](https://github.com/xh/hoist-react/compare/v35.2.1...v36.0.0)


## v35.2.1 - 2020-07-31

### 🐞 Bug Fixes

* A Grid's docked summary row is now properly cleared when its bound Store is cleared.
* Additional SVG paths added to `requiredBlueprintIcons.js` to bring back calendar scroll icons on
  the DatePicker component.
* Colors specified via the `--xh-intent-` CSS vars have been removed from minimal / outlined desktop
  `Button` components because of incompatibility with `ButtonGroupInput` component. Fix to address
  issue forthcoming. (This reverts the change made in 35.2.0 below.)

[Commit Log](https://github.com/xh/hoist-react/compare/v35.2.0...v35.2.1)


## v35.2.0 - 2020-07-21

### 🎁 New Features

* `TabContainerModel` now supports a `persistWith` config to persist the active tab.
* `TabContainerModel` now supports a `emptyText` config to display when TabContainer gets rendered
  with no children.

### ⚙️ Technical

* Supports smaller bundle sizes via a greatly reduced set of BlueprintJS icons. (Requires apps to be
  built with `@xh/hoist-dev-utils` v5.2 or greater to take advantage of this optimization.)

### 🐞 Bug Fixes

* Colors specified via the `--xh-intent-` CSS vars are now applied to minimal / outlined desktop
  `Button` components. Previously they fell through to use default Blueprint colors in these modes.
* Code input correctly handles dynamically toggling readonly/disabled state.

### 📚 Libraries

* @fortawesome/fontawesome-pro `5.13 -> 5.14`
* codemirror `5.55 -> 5.56`

[Commit Log](https://github.com/xh/hoist-react/compare/v35.1.1...v35.2.0)


## v35.1.1 - 2020-07-17

### 📚 Libraries

* @blueprintjs/core `3.29 -> 3.30`

[Commit Log](https://github.com/xh/hoist-react/compare/v35.1.0...v35.1.1)


## v35.1.0 - 2020-07-16

### 🎁 New Features

* Extend existing environment diff tool to preferences. Now, both configs and preferences may be
  diffed across servers. This feature will require an update of hoist-core to a version 8.1.0 or
  greater.
* `ExportOptions.columns` provided to `GridModel` can now be specified as a function, allowing for
  full control of columns to export, including their sort order.

### 🐞 Bug Fixes

* `GridModel`s export feature was previously excluding summary rows. These are now included.
* Fixed problems with coloring and shading algorithm in `TreeMap`.
* Fixed problems with sort order of exports in `GridModel`.
* Ensure that preferences are written to server, even if set right before navigating away from page.
* Prevent situation where a spurious exception can be sent to server when application is unloaded
  while waiting on a fetch request.

[Commit Log](https://github.com/xh/hoist-react/compare/v35.0.1...v35.1.0)


## v35.0.1 - 2020-07-02

### 🐞 Bug Fixes

* Column headers no longer allocate space for a sort arrow icon when the column has an active
  `GridSorter` in the special state of `sort: null`.
* Grid auto-sizing better accounts for margins on sort arrow icons.

[Commit Log](https://github.com/xh/hoist-react/compare/v35.0.0...v35.0.1)


## v35.0.0 - 2020-06-29

### ⚖️ Licensing Change

As of this release, Hoist is [now licensed](LICENSE.md) under the popular and permissive
[Apache 2.0 open source license](https://www.apache.org/licenses/LICENSE-2.0). Previously, Hoist was
"source available" via our public GitHub repository but still covered by a proprietary license.

We are making this change to align Hoist's licensing with our ongoing commitment to openness,
transparency and ease-of-use, and to clarify and emphasize the suitability of Hoist for use within a
wide variety of enterprise software projects. For any questions regarding this change, please
[contact us](https://xh.io/contact/).

### 🎁 New Features

* Added a new Persistence API to provide a more flexible yet consistent approach to saving state for
  Components, Models, and Services to different persistent locations such as Hoist Preferences,
  browser local storage, and Hoist Dashboard views.
  * The primary entry points for this API are the new `@PersistSupport` and `@persist` annotations.
    `@persist` can be added to any observable property on a `@PersistSupport` to make it
    automatically synchronize with a `PersistenceProvider`. Both `HoistModel` and `HoistService` are
    decorated with `@PersistSupport`.
  * This is designed to replace any app-specific code previously added to synchronize fields and
    their values to Preferences via ad-hoc initializers and reactions.
  * This same API is now used to handle state persistence for `GridStateModel`, `PanelModel`,
    `DimensionChooserModel`, and `DashContainerModel` - configurable via the new `persistWith`
    option on those classes.
* `FetchService` now installs a default timeout of 30 seconds for all requests. This can be disabled
  by setting timeout to `null`. Fetch Timeout Exceptions have also been improved to include the same
  information as other standard exceptions thrown by this service.
  * 💥 Apps that were relying on the lack of a built-in timeout for long-running requests should
    ensure they configure such calls with a longer or null timeout.
* `Store` gets new `clearFilter()` and `recordIsFiltered()` helper functions.
* The Admin console's Activity Tracking tab has been significantly upgraded to allow admins to
  better analyze both built-in and custom tracking data generated by their application. Its sibling
  Client Errors tab has also been updated with a docked detail panel.
* `CodeInput` gets new `showCopyButton` prop - set to true to provide an inline action button to
  copy the editor contents to the clipboard.
* Hoist config `xhEnableMonitoring` can be used to enable/disable the Admin monitor tab and its
  associated server-side jobs

### 💥 Breaking Changes

* Applications should update to `hoist-core` v8.0.1 or above, required to support the upgraded Admin
  Activity Tracking tab. Contact XH for assistance with this update.
* The option `PanelModel.prefName` has been removed in favor of `persistWith`. Existing user state
  will be transferred to the new format, assuming a `PersistenceProvider` of type 'pref' referring
  to the same preference is used (e.g. `persistWith: {prefKey: 'my-panel-model-prefName'}`.
* The option `GridModel.stateModel` has been removed in favor of `persistWith`. Existing user state
  will be transferred to the new format, assuming a `PersistenceProvider` of type 'localStorage'
  referring to the same key is used (e.g. `persistWith: {localStorageKey: 'my-grid-state-id'}`.
  * Use the new `GridModel.persistOptions` config for finer control over what grid state is
    persisted (replacement for stateModel configs to disable persistence of column
    state/sorting/grouping).
* The options `DimensionChooserModel.preference` and `DimensionChooserModel.historyPreference` have
  been removed in favor of `persistWith`.
* `AppSpec.idleDetectionEnabled` has been removed. App-specific Idle detection is now enabled via
  the new `xhIdleConfig` config. The old `xhIdleTimeoutMins` has also been deprecated.
* `AppSpec.idleDialogClass` has been renamed `AppSpec.idlePanel`. If specified, it should be a
  full-screen component.
* `PinPad` and `PinPadModel` have been moved to `@xh/hoist/cmp/pinpad`, and is now available for use
  with both standard and mobile toolkits.
* Third-party dependencies updated to properly reflect application-level licensing requirements.
  Applications must now import and provide their licensed version of ag-Grid, and Highcharts to
  Hoist. See file `Bootstrap.js` in Toolbox for an example.

### 🐞 Bug Fixes

* Sorting special columns generated by custom ag-Grid configurations (e.g. auto-group columns) no
  longer throws with an error.
* The `deepFreeze()` util - used to freeze data in `Record` instances - now only attempts to freeze
  a whitelist of object types that are known to be safely freezable. Custom application classes and
  other potentially-problematic objects (such as `moment` instances) are no longer frozen when
  loaded into `Record` fields.

### 📚 Libraries

Note that certain licensed third-party dependencies have been removed as direct dependencies of this
project, as per note in Breaking Changes above.

* @xh/hoist-dev-utils `4.x -> 5.x` - apps should also update to the latest 5.x release of dev-utils.
  Although license and dependency changes triggered a new major version of this dev dependency, no
  application-level changes should be required.
* @blueprintjs/core `3.28 -> 3.29`
* codemirror `5.54 -> 5.55`
* react-select `3.0 -> 3.1`

### 📚 Optional Libraries

* ag-Grid `23.0.2` > `23.2.0` (See Toolbox app for example on this upgrade)
* Highcharts `8.0.4 -> 8.1.1`

[Commit Log](https://github.com/xh/hoist-react/compare/v34.0.0...v35.0.0)


## v34.0.0 - 2020-05-26

### 🎁 New Features

* Hoist's enhanced autosizing is now enabled on all grids by default. See `GridModel` and
  `GridAutosizeService` for more details.
* New flags `XH.isPhone`, `XH.isTablet`, and `XH.isDesktop` available for device-specific switching.
  Corresponding `.xh-phone`, `.xh-tablet`, and `.xh-desktop` CSS classes are added to the document
  `body`. These flags and classes are set based on the detected device, as per its user-agent.
  * One of the two higher-level CSS classes `.xh-standard` or `.xh-mobile` will also be applied
    based on an app's use of the primary (desktop-centric) components vs mobile components - as
    declared by its `AppSpec.isMobileApp` - regardless of the detected device.
  * These changes provide more natural support for use cases such as apps that are built with
    standard components yet target/support tablet users.
* New method `Record.get()` provides an alternative API for checked data access.
* The mobile `Select` component supports the `enableFilter` and `enableCreate` props.
* `DashContainerModel` supports new `layoutLocked`, `contentLocked` and `renameLocked` modes.
* `DimensionChooser` now has the ability to persist its value and history separately.
* Enhance Hoist Admin's Activity Tracking tab.
* Enhance Hoist Admin's Client Error tab.

### 💥 Breaking Changes

* `emptyFlexCol` has been removed from the Hoist API and should simply be removed from all client
  applications. Improvements to agGrid's default rendering of empty space have made it obsolete.
* `isMobile` property on `XH` and `AppSpec` has been renamed to `isMobileApp`. All apps will need to
  update their (required) use of this flag in the app specifications within their
  `/client-app/src/apps` directory.
* The `xh-desktop` class should no longer be used to indicate a non-mobile toolkit based app. For
  this purpose, use `xh-standard` instead.

### 🐞 Bug Fixes

* Fix to Average Aggregators when used with hierarchical data.
* Fixes to Context Menu handling on `Panel` to allow better handling of `[]` and `null`.

### 📚 Libraries

* @blueprintjs/core `3.26 -> 3.28`
* @blueprintjs/datetime `3.16 -> 3.18`
* codemirror `5.53 -> 5.54`
* react-transition-group `4.3 -> 4.4`

[Commit Log](https://github.com/xh/hoist-react/compare/v33.3.0...v34.0.0)


## v33.3.0 - 2020-05-08

### ⚙️ Technical

* Additional updates to experimental autosize feature: standardization of naming, better masking
  control, and API fixes. Added new property `autosizeOptions` on `GridModel` and main entry point
  is now named `GridModel.autosizeAsync()`.

### 🐞 Bug Fixes

* `Column.hideable` will now be respected by ag-grid column drag and drop
  [#1900](https://github.com/xh/hoist-react/issues/1900)
* Fixed an issue where dragging a column would cause it to be sorted unintentionally.

[Commit Log](https://github.com/xh/hoist-react/compare/v33.2.0...v33.3.0)


## v33.2.0 - 2020-05-07

### 🎁 New Features

* Virtual column rendering has been disabled by default, as it offered a minimal performance benefit
  for most grids while compromising autosizing. See new `GridModel.useVirtualColumns` config, which
  can be set to `true` to re-enable this behavior if required.
* Any `GridModel` can now be reset to its code-prescribed defaults via the column chooser reset
  button. Previously, resetting to defaults was only possible for grids that persisted their state
  with a `GridModel.stateModel` config.

### 🐞 Bug Fixes

* Fixed several issues with new grid auto-sizing feature.
* Fixed issues with and generally improved expand/collapse column alignment in tree grids.
  * 💥 Note that this improvement introduced a minor breaking change for apps that have customized
    tree indentation via the removed `--grid-tree-indent-px` CSS var. Use `--grid-tree-indent`
    instead. Note the new var is specified in em units to scale well across grid sizing modes.

### ⚙️ Technical

* Note that the included version of Onsen has been replaced with a fork that includes updates for
  react 16.13. Apps should not need to make any changes.

### 📚 Libraries

* react `~16.8 -> ~16.13`
* onsenui `~16.8` -> @xh/onsenui `~16.13`
* react-onsenui `~16.8` -> @xh/react-onsenui `~16.13`

[Commit Log](https://github.com/xh/hoist-react/compare/v33.1.0...33.2.0)


## v33.1.0 - 2020-05-05

### 🎁 New Features

* Added smart auto-resizing of columns in `GridModel` Unlike ag-Grid's native auto-resizing support,
  Hoist's auto-resizing will also take into account collapsed rows, off-screen cells that are not
  currently rendered in the DOM, and summary rows. See the new `GridAutosizeService` for details.
  * This feature is currently marked as 'experimental' and must be enabled by passing a special
    config to the `GridModel` constructor of the form `experimental: {useHoistAutosize: true}`. In
    future versions of Hoist, we expect to make it the default behavior.
* `GridModel.autoSizeColumns()` has been renamed `GridModel.autosizeColumns()`, with lowercase 's'.
  Similarly, the `autoSizeColumns` context menu token has been renamed `autosizeColumns`.

### 🐞 Bug Fixes

* Fixed a regression with `StoreFilterField` introduced in v33.0.1.

[Commit Log](https://github.com/xh/hoist-react/compare/v33.0.2...33.1.0)


## v33.0.2 - 2020-05-01

### 🎁 New Features

* Add Hoist Cube Aggregators: `AverageAggregator` and `AverageStrictAggregator`
* `ColAutosizeButton` has been added to desktop and mobile

### 🐞 Bug Fixes

* Fixed mobile menus to constrain to the bottom of the viewport, scrolling if necessary.
  [#1862](https://github.com/xh/hoist-react/issues/1862)
* Tightened up mobile tree grid, fixed issues in mobile column chooser.
* Fixed a bug with reloading hierarchical data in `Store`.
  [#1871](https://github.com/xh/hoist-react/issues/1871)

[Commit Log](https://github.com/xh/hoist-react/compare/v33.0.1...33.0.2)


## v33.0.1 - 2020-04-29

### 🎁 New Features

* `StoreFieldField` supports dot-separated field names in a bound `GridModel`, meaning it will now
  match on columns with fields such as `address.city`.

* `Toolbar.enableOverflowMenu` now defaults to `false`. This was determined safer and more
  appropriate due to issues with the underlying Blueprint implementation, and the need to configure
  it carefully.

### 🐞 Bug Fixes

* Fixed an important bug with state management in `StoreFilterField`. See
  https://github.com/xh/hoist-react/issues/1854

* Fixed the default sort order for grids. ABS DESC should be first when present.

### 📚 Libraries

* @blueprintjs/core `3.25 -> 3.26`
* codemirror `5.52 -> 5.53`

[Commit Log](https://github.com/xh/hoist-react/compare/v33.0.0...v33.0.1)

## v33.0.0 - 2020-04-22

### 🎁 New Features

* The object returned by the `data` property on `Record` now includes the record `id`. This will
  allow for convenient access of the id with the other field values on the record.
* The `Timer` class has been enhanced and further standardized with its Hoist Core counterpart:
  * Both the `interval` and `timeout` arguments may be specified as functions, or config keys
    allowing for dynamic lookup and reconfiguration.
  * Added `intervalUnits` and `timeoutUnits` arguments.
  * `delay` can now be specified as a boolean for greater convenience.

### 💥 Breaking Changes

* We have consolidated the import location for several packages, removing unintended nested index
  files and 'sub-packages'. In particular, the following locations now provide a single index file
  for import for all of their public contents: `@xh/hoist/core`, `@xh/hoist/data`,
  `@xh/hoist/cmp/grid`, and `@xh/hoist/desktop/cmp/grid`. Applications may need to update import
  statements that referred to index files nested within these directories.
* Removed the unnecessary and confusing `values` getter on `BaseFieldModel`. This getter was not
  intended for public use and was intended for the framework's internal implementation only.
* `ColumnGroup.align` has been renamed to `ColumnGroup.headerAlign`. This avoids confusion with the
  `Column` API, where `align` refers to the alignment of cell contents within the column.

### 🐞 Bug Fixes

* Exceptions will no longer overwrite the currently shown exception in the exception dialog if the
  currently shown exception requires reloading the application.
  [#1834](https://github.com/xh/hoist-react/issues/1834)

### ⚙️ Technical

* Note that the Mobx React bindings have been updated to 6.2, and we have enabled the recommended
  "observer batching" feature as per
  [the mobx-react docs](https://github.com/mobxjs/mobx-react-lite/#observer-batching).

### 📚 Libraries

* @blueprintjs/core `3.24 -> 3.25`
* @blueprintjs/datetime `3.15 -> 3.16`
* mobx-react `6.1 -> 6.2`

[Commit Log](https://github.com/xh/hoist-react/compare/v32.0.4...v33.0.0)

## v32.0.5 - 2020-07-14

### 🐞 Bug Fixes

* Fixes a regression in which grid exports were no longer sorting rows properly.

[Commit Log](https://github.com/xh/hoist-react/compare/v32.0.4...v32.0.5)

## v32.0.4 - 2020-04-09

### 🐞 Bug Fixes

* Fixes a regression with the alignment of `ColumnGroup` headers.
* Fixes a bug with 'Copy Cell' context menu item for certain columns displaying the Record ID.
* Quiets console logging of 'routine' exceptions to 'debug' instead of 'log'.

[Commit Log](https://github.com/xh/hoist-react/compare/v32.0.3...v32.0.4)

## v32.0.3 - 2020-04-06

### 🐞 Bug Fixes

* Suppresses a console warning from ag-Grid for `GridModel`s that do not specify an `emptyText`.

[Commit Log](https://github.com/xh/hoist-react/compare/v32.0.2...v32.0.3)

## v32.0.2 - 2020-04-03

⚠ Note that this release includes a *new major version of ag-Grid*. Please consult the
[ag-Grid Changelog](https://www.ag-grid.com/ag-grid-changelog/) for versions 22-23 to review
possible breaking changes to any direct/custom use of ag-Grid APIs and props within applications.

### 🎁 New Features

* GridModel `groupSortFn` now accepts `null` to turn off sorting of group rows.
* `DockViewModel` now supports optional `width`, `height` and `collapsedWidth` configs.
* The `appMenuButton.extraItems` prop now accepts `MenuItem` configs (as before) but also React
  elements and the special string token '-' (shortcut to render a `MenuDivider`).
* Grid column `flex` param will now accept numbers, with available space divided between flex
  columns in proportion to their `flex` value.
* `Column` now supports a `sortingOrder` config to allow control of the sorting options that will be
  cycled through when the user clicks on the header.
* `PanelModel` now supports setting a `refreshMode` to control how collapsed panels respond to
  refresh requests.

### 💥 Breaking Changes

* The internal DOM structure of desktop `Panel` has changed to always include an inner frame with
  class `.xh-panel__content`. You may need to update styling that targets the inner structure of
  `Panel` via `.xh-panel`.
* The hooks `useOnResize()` and `useOnVisibleChange()` no longer take a `ref` argument. Use
  `composeRefs` to combine the ref that they return with any ref you wish to compose them with.
* The callback for `useOnResize()` will now receive an object representing the locations and
  dimensions of the element's content box. (Previously it incorrectly received an array of
  `ResizeObserver` entries that had to be de-referenced)
* `PanelModel.collapsedRenderMode` has been renamed to `PanelModel.renderMode`, to be more
  consistent with other Hoist APIs such as `TabContainer`, `DashContainer`, and `DockContainer`.


### 🐞 Bug Fixes

* Checkboxes in grid rows in Tiny sizing mode have been styled to fit correctly within the row.
* `GridStateModel` no longer saves/restores the width of non-resizable columns.
  [#1718](https://github.com/xh/hoist-react/issues/1718)
* Fixed an issue with the hooks useOnResize and useOnVisibleChange. In certain conditions these
  hooks would not be called. [#1808](https://github.com/xh/hoist-react/issues/1808)
* Inputs that accept a rightElement prop will now properly display an Icon passed as that element.
  [#1803](https://github.com/xh/hoist-react/issues/1803)

### ⚙️ Technical

* Flex columns now use the built-in ag-Grid flex functionality.

### 📚 Libraries

* ag-grid-community `removed @ 21.2`
* ag-grid-enterprise `21.2` replaced with @ag-grid-enterprise/all-modules `23.0`
* ag-grid-react `21.2` replaced with @ag-grid-community/react `23.0`
* @fortawesome/* `5.12 -> 5.13`
* codemirror `5.51 -> 5.52`
* filesize `6.0 -> 6.1`
* numbro `2.1 -> 2.2`
* react-beautiful-dnd `12.0 -> 13.0`
* store2 `2.10 -> 2.11`
* compose-react-refs `NEW 1.0.4`

[Commit Log](https://github.com/xh/hoist-react/compare/v31.0.0...v32.0.2)

## v31.0.0 - 2020-03-16

### 🎁 New Features

* The mobile `Navigator` / `NavigatorModel` API has been improved and made consistent with other
  Hoist content container APIs such as `TabContainer`, `DashContainer`, and `DockContainer`.
  * `NavigatorModel` and `PageModel` now support setting a `RenderMode` and `RefreshMode` to control
    how inactive pages are mounted/unmounted and how they respond to refresh requests.
  * `Navigator` pages are no longer required to to return `Page` components - they can now return
    any suitable component.
* `DockContainerModel` and `DockViewModel` also now support `refreshMode` and `renderMode` configs.
* `Column` now auto-sizes when double-clicking / double-tapping its header.
* `Toolbar` will now collapse overflowing items into a drop down menu. (Supported for horizontal
  toolbars only at this time.)
* Added new `xhEnableLogViewer` config (default `true`) to enable or disable the Admin Log Viewer.

#### 🎨 Icons

* Added `Icon.icon()` factory method as a new common entry point for creating new FontAwesome based
  icons in Hoist. It should typically be used instead of using the `FontAwesomeIcon` component
  directly.
* Also added a new `Icon.fileIcon()` factory. This method take a filename and returns an appropriate
  icon based on its extension.
* All Icon factories can now accept an `asHtml` parameter, as an alternative to calling the helper
  function `convertIconToSVG()` on the element. Use this to render icons as raw html where needed
  (e.g. grid renderers).
* Icons rendered as html will now preserve their styling, tooltips, and size.

### 💥 Breaking Changes

* The application's primary `HoistApplicationModel` is now instantiated and installed as
  `XH.appModel` earlier within the application initialization sequence, with construction happening
  prior to the init of the XH identity, config, and preference services.
  * This allows for a new `preAuthInitAsync()` lifecycle method to be called on the model before
    auth has completed, but could be a breaking change for appModel code that relied on these
    services for field initialization or in its constructor.
  * Such code should be moved to the core `initAsync()` method instead, which continues to be called
    after all XH-level services are initialized and ready.
* Mobile apps may need to adjust to the following updates to `NavigatorModel` and related APIs:
  * `NavigatorModel`'s `routes` constructor parameter has been renamed `pages`.
  * `NavigatorModel`'s observable `pages[]` has been renamed `stack[]`.
  * `NavigatorPageModel` has been renamed `PageModel`. Apps do not usually create `PageModels`
    directly, so this change is unlikely to require code updates.
  * `Page` has been removed from the mobile toolkit. Components that previously returned a `Page`
    for inclusion in a `Navigator` or `TabContainer` can now return any component. It is recommended
    you replace `Page` with `Panel` where appropriate.
* Icon enhancements described above removed the following public methods:
  * The `fontAwesomeIcon()` factory function (used to render icons not already enumerated by Hoist)
    has been replaced by the improved `Icon.icon()` factory - e.g. `fontAwesomeIcon({icon: ['far',
    'alicorn']}) -> Icon.icon({iconName: 'alicorn'})`.
  * The `convertIconToSvg()` utility method has been replaced by the new `asHtml` parameter on icon
    factory functions. If you need to convert an existing icon element, use `convertIconToHtml()`.
* `Toolbar` items should be provided as direct children. Wrapping Toolbar items in container
  components can result in unexpected item overflow.

### 🐞 Bug Fixes

* The `fmtDate()` utility now properly accepts, parses, and formats a string value input as
  documented.
* Mobile `PinPad` input responsiveness improved on certain browsers to avoid lag.

### ⚙️ Technical

* New lifecycle methods `preAuthInitAsync()` and `logoutAsync()` added to the `HoistAppModel`
  decorator (aka the primary `XH.appModel`).

[Commit Log](https://github.com/xh/hoist-react/compare/v30.1.0...v31.0.0)

## v30.1.0 - 2020-03-04

### 🐞 Bug Fixes

* Ensure `WebSocketService.connected` remains false until `channelKey` assigned and received from
  server.
* When empty, `DashContainer` now displays a user-friendly prompt to add an initial view.

### ⚙️ Technical

* Form validation enhanced to improve handling of asynchronous validation. Individual rules and
  constraints are now re-evaluated in parallel, allowing for improved asynchronous validation.
* `Select` will now default to selecting contents on focus if in filter or creatable mode.

[Commit Log](https://github.com/xh/hoist-react/compare/v30.0.0...30.1.0)

## v30.0.0 - 2020-02-29

### 🎁 New Features

* `GridModel` and `DataViewModel` now support `groupRowHeight`, `groupRowRenderer` and
  `groupRowElementRenderer` configs. Grouping is new in general to `DataViewModel`, which now takes
  a `groupBy` config.
  * `DataViewModel` allows for settable and multiple groupings and sorters.
  * `DataViewModel` also now supports additional configs from the underlying `GridModel` that make
    sense in a `DataView` context, such as `showHover` and `rowBorders`.
* `TabContainerModel` now accepts a `track` property (default false) for easily tracking tab views
  via Hoist's built-in activity tracking.
* The browser document title is now set to match `AppSpec.clientAppName` - helpful for projects with
  multiple javascript client apps.
* `StoreFilterField` accepts all other config options from `TextInput` (e.g. `disabled`).
* Clicking on a summary row in `Grid` now clears its record selection.
* The `@LoadSupport` decorator now provides an additional observable property `lastException`. The
  decorator also now logs load execution times and failures to `console.debug` automatically.
* Support for mobile `Panel.scrollable` prop made more robust with re-implementation of inner
  content element. Note this change included a tweak to some CSS class names for mobile `Panel`
  internals that could require adjustments if directly targeted by app stylesheets.
* Added new `useOnVisibleChange` hook.
* Columns now support a `headerAlign` config to allow headers to be aligned differently from column
  contents.

### 💥 Breaking Changes

* `Toolbar` items must be provided as direct children. Wrapping Toolbar items in container
  components can result in unexpected item overflow.
* `DataView.rowCls` prop removed, replaced by new `DataViewModel.rowClassFn` config for more
  flexibility and better symmetry with `GridModel`.
* `DataViewModel.itemRenderer` renamed to `DataViewModel.elementRenderer`
* `DataView` styling has been updated to avoid applying several unwanted styles from `Grid`. Note
  that apps might rely on these styles (intentionally or not) for their `itemRenderer` components
  and appearance and will need to adjust.
* Several CSS variables related to buttons have been renamed for consistency, and button style rules
  have been adjusted to ensure they take effect reliably across desktop and mobile buttons
  ([#1568](https://github.com/xh/hoist-react/pull/1568)).
* The optional `TreeMapModel.highchartsConfig` object will now be recursively merged with the
  top-level config generated by the Hoist model and component, where previously it was spread onto
  the generated config. This could cause a change in behavior for apps using this config to
  customize map instances, but provides more flexibility for e.g. customizing the `series`.
* The signature of `useOnResize` hook has been modified slightly for API consistency and clarity.
  Options are now passed in a configuration object.

### 🐞 Bug Fixes

* Fixed an issue where charts that are rendered while invisible would have the incorrect size.
  [#1703](https://github.com/xh/hoist-react/issues/1703)
* Fixed an issue where zeroes entered by the user in `PinPad` would be displayed as blanks.
* Fixed `fontAwesomeIcon` elem factory component to always include the default 'fa-fw' className.
  Previously, it was overridden if a `className` prop was provided.
* Fixed an issue where ConfigDiffer would always warn about deletions, even when there weren't any.
  [#1652](https://github.com/xh/hoist-react/issues/1652)
* `TextInput` will now set its value to `null` when all text is deleted and the clear icon will
  automatically hide.
* Fixed an issue where multiple buttons in a `ButtonGroupInput` could be shown as active
  simultaneously. [#1592](https://github.com/xh/hoist-react/issues/1592)
* `StoreFilterField` will again match on `Record.id` if bound to a Store or a GridModel with the
  `id` column visible. [#1697](https://github.com/xh/hoist-react/issues/1697)
* A number of fixes have been applied to `RelativeTimeStamp` and `getRelativeTimestamp`, especially
  around its handling of 'equal' or 'epsilon equal' times. Remove unintended leading whitespace from
  `getRelativeTimestamp`.

### ⚙️ Technical

* The `addReaction` and `addAutorun` methods (added to Hoist models, components, and services by the
  `ReactiveSupport` mixin) now support a configurable `debounce` argument. In many cases, this is
  preferable to the built-in MobX `delay` argument, which only provides throttling and not true
  debouncing.
* New `ChartModel.highchart` property provides a reference to the underlying HighChart component.

### 📚 Libraries

* @blueprintjs/core `3.23 -> 3.24`
* react-dates `21.7 -> 21.8`
* react-beautiful-dnd `11.0 -> 12.2`

[Commit Log](https://github.com/xh/hoist-react/compare/v29.1.0...v30.0.0)

## v29.1.0 - 2020-02-07

### 🎁 New Features

#### Grid

* The `compact` config on `GridModel` has been deprecated in favor of the more powerful `sizingMode`
  which supports the values 'large', 'standard', 'compact', or 'tiny'.
  * Each new mode has its own set of CSS variables for applications to override as needed.
  * Header and row heights are configurable for each via the `HEADER_HEIGHTS` and `ROW_HEIGHTS`
    static properties of the `AgGrid` component. These objects can be modified on init by
    applications that wish to customize the default row heights globally.
  * 💥 Note that these height config objects were previously exported as constants from AgGrid.js.
    This would be a breaking change for any apps that imported the old objects directly (considered
    unlikely).
* `GridModel` now exposes an `autoSizeColumns` method, and the Grid context menu now contains an
  `Autosize Columns` option by default.
* `Column` and `ColumnGroup` now support React elements for `headerName`.

#### Data

* The `Store` constructor now accepts a `data` argument to load data at initialization.
* The `xh/hoist/data/cube` package has been modified substantially to better integrate with the core
  data package and support observable "Views". See documentation on `Cube` for more information.

#### Other

* Added a `PinPad` component for streamlined handling of PIN entry on mobile devices.
* `FormField` now takes `tooltipPosition` and `tooltipBoundary` props for customizing minimal
  validation tooltip.
* `RecordAction.actionFn` parameters now include a `buttonEl` property containing the button element
  when used in an action column.
* Mobile Navigator component now takes an `animation` prop which can be set to 'slide' (default),
  'lift', 'fade', or 'none'. These values are passed to the underlying onsenNavigator component.
  ([#1641](https://github.com/xh/hoist-react/pull/1641))
* `AppOption` configs now accept an `omit` property for conditionally excluding options.

### 🐞 Bug Fixes

* Unselectable grid rows are now skipped during up/down keyboard navigation.
* Fix local quick filtering in `LeftRightChooser` (v29 regression).
* Fix `SplitTreeMap` - the default filtering once again splits the map across positive and negative
  values as intended (v29 regression).

### ⚙️ Technical

* `FormFields` now check that they are contained in a Hoist `Form`.

### 📚 Libraries

* @blueprintjs/core `3.22 -> 3.23`
* codemirror `5.50 -> 5.51`
* react-dates `21.5 -> 21.7`

[Commit Log](https://github.com/xh/hoist-react/compare/v29.0.0...v29.1.0)

## v29.0.0 - 2020-01-24

### 🗄️ Data Package Changes

Several changes have been made to data package (`Store` and `Record`) APIs for loading, updating,
and modifying data. They include some breaking changes, but pave the way for upcoming enhancements
to fully support inline grid editing and other new features.

Store now tracks the "committed" state of its records, which represents the data as it was loaded
(typically from the server) via `loadData()` or `updateData()`. Records are now immutable and
frozen, so they cannot be changed directly, but Store offers a new `modifyRecords()` API to apply
local modifications to data in a tracked and managed way. (Store creates new records internally to
hold both this modified data and the original, "committed" data.) This additional state tracking
allows developers to query Stores for modified or added records (e.g. to flush back to the server
and persist) as well as call new methods to revert changes (e.g. to undo a block of changes that the
user wishes to discard).

Note the following more specific changes to these related classes:

#### Record

* 💥 Record data properties are now nested within a `data` object on Record instances and are no
  longer available as top-level properties on the Record itself.
  * Calls to access data such as `rec.quantity` must be modified to `rec.data.quantity`.
  * When accessing multiple properties, destructuring provides an efficient syntax - e.g. `const
    {quantity, price} = rec.data;`.
* 💥 Records are now immutable and cannot be modified by applications directly.
  * This is a breaking change, but should only affect apps with custom inline grid editing
    implementations or similar code that modifies individual record values.
  * Calls to change data such as `rec.quantity = 100` must now be made through the Record's Store,
    e.g. `store.modifyData({id: 41, quantity: 100})`
* Record gains new getters for inspecting its state, including: `isAdd`, `isModified`, and
  `isCommitted`.

#### Store

* 💥 `noteDataUpdated()` has been removed, as out-of-band modifications to Store Records are no
  longer possible.
* 💥 Store's `idSpec` function is now called with the raw record data - previously it was passed
  source data after it had been run through the store's optional `processRawData` function. (This is
  unlikely to have a practical impact on most apps, but is included here for completeness.)
* `Store.updateData()` now accepts a flat list of raw data to process into Record additions and
  updates. Previously developers needed to call this method with an object containing add, update,
  and/or remove keys mapped to arrays. Now Store will produce an object of this shape automatically.
* `Store.refreshFilter()` method has been added to allow applications to rebuild the filtered data
  set if some application state has changed (apart from the store's data itself) which would affect
  the store filter.
* Store gains new methods for manipulating its Records and data, including `addRecords()`,
  `removeRecords()`, `modifyRecords()`, `revertRecords()`, and `revert()`. New getters have been
  added for `addedRecords`, `removedRecords`, `modifiedRecords`, and `isModified`.

#### Column

* Columns have been enhanced for provide basic support for inline-editing of record data. Further
  inline editing support enhancements are planned for upcoming Hoist releases.
* `Column.getValueFn` config added to retrieve the cell value for a Record field. The default
  implementation pulls the value from the Record's new `data` property (see above). Apps that
  specify custom `valueGetter` callbacks via `Column.agOptions` should now implement their custom
  logic in this new config.
* `Column.setValueFn` config added to support modifying the Column field's value on the underlying
  Record. The default implementation calls the new `Store.modifyRecords()` API and should be
  sufficient for the majority of cases.
* `Column.editable` config added to indicate if a column/cell should be inline-editable.

### 🎁 New Features

* Added keyboard support to ag-Grid context menus.
* Added `GridModel.setEmptyText()` to allow updates to placeholder text after initial construction.
* Added `GridModel.ensureSelectionVisible()` to scroll the currently selected row into view.
* When a `TreeMap` is bound to a `GridModel`, the grid will now respond to map selection changes by
  scrolling to ensure the selected grid row is visible.
* Added a `Column.tooltipElement` config to support fully customizable tooltip components.
* Added a `useOnResize` hook, which runs a function when a component is resized.
* Exposed an `inputRef` prop on numberInput, textArea, and textInput
* `PanelModel` now accepts a `maxSize` config.
* `RelativeTimeStamp` now support a `relativeTo` option, allowing it to display the difference
  between a timestamp and another reference time other than now. Both the component and the
  `getRelativeTimestamp()` helper function now leverage moment.js for their underlying
  implementation.
* A new `Clock` component displays the time, either local to the browser or for a configurable
  timezone.
* `LeftRightChooser` gets a new `showCounts` option to print the number of items on each side.
* `Select` inputs support a new property `enableWindowed` (desktop platform only) to improve
  rendering performance with large lists of options.
* `Select` inputs support grouped options. To use, add an attribute `options` containing an array of
  sub-options.
* `FetchService` methods support a new `timeout` option. This config chains `Promise.timeout()` to
  the promises returned by the service.
* Added alpha version of `DashContainer` for building dynamic, draggable dashboard-style layouts.
  Please note: the API for this component is subject to change - use at your own risk!
* `Select` now allows the use of objects as values.
* Added a new `xhEnableImpersonation` config to enable or disable the ability of Hoist Admins to
  impersonate other users. Note that this defaults to `false`. Apps will need to set this config to
  continue using impersonation. (Note that an update to hoist-core 6.4+ is required for this config
  to be enforced on the server.)
* `FormField` now supports a `requiredIndicator` to customize how required fields are displayed.
* Application build tags are now included in version update checks, primarily to prompt dev/QA users
  to refresh when running SNAPSHOT versions. (Note that an update to hoist-core 6.4+ is required for
  the server to emit build tag for comparison.)
* `CodeInput` component added to provide general `HoistInput` support around the CodeMirror code
  editor. The pre-existing `JsonInput` has been converted to a wrapper around this class.
* `JsonInput` now supports an `autoFocus` prop.
* `Select` now supports a `hideDropdownIndicator` prop.
* `useOnResize` hook will now ignore visibility changes, i.e. a component resizing to a size of 0.
* `DimensionChooser` now supports a `popoverPosition` prop.
* `AppBar.appMenuButtonPosition` prop added to configure the App Menu on the left or the right, and
  `AppMenuButton` now accepts and applies any `Button` props to customize.
* New `--xh-grid-tree-indent-px` CSS variable added to allow control over the amount of indentation
  applied to tree grid child nodes.

### 💥 Breaking Changes

* `GridModel.contextMenuFn` config replaced with a `contextMenu` parameter. The new parameter will
  allow context menus to be specified with a simple array in addition to the function specification
  currently supported.
* `GridModel.defaultContextMenuTokens` config renamed to `defaultContextMenu`.
* `Chart` and `ChartModel` have been moved from `desktop/cmp/charts` to `cmp/charts`.
* `StoreFilterField` has been moved from `desktop/cmp/store` to `cmp/store`.
* The options `nowEpsilon` and `nowString` on `RelativeTimestamp` have been renamed to `epsilon` and
  `equalString`, respectively.
* `TabRenderMode` and `TabRefreshMode` have been renamed to `RenderMode` and `RefreshMode` and moved
  to the `core` package. These enumerations are now used in the APIs for `Panel`, `TabContainer`,
  and `DashContainer`.
* `DockViewModel` now requires a function, or a HoistComponent as its `content` param. It has always
  been documented this way, but a bug in the original implementation had it accepting an actual
  element rather than a function. As now implemented, the form of the `content` param is consistent
  across `TabModel`, `DockViewModel`, and `DashViewSpec`.
* `JsonInput.showActionButtons` prop replaced with more specific `showFormatButton` and
  `showFullscreenButton` props.
* The `DataView.itemHeight` prop has been moved to `DataViewModel` where it can now be changed
  dynamically by applications.
* Desktop `AppBar.appMenuButtonOptions` prop renamed to `appMenuButtonProps` for consistency.

### 🐞 Bug Fixes

* Fixed issue where JsonInput was not receiving its `model` from context
  ([#1456](https://github.com/xh/hoist-react/issues/1456))
* Fixed issue where TreeMap would not be initialized if the TreeMapModel was created after the
  GridModel data was loaded ([#1471](https://github.com/xh/hoist-react/issues/1471))
* Fixed issue where export would create malformed file with dynamic header names
* Fixed issue where exported tree grids would have incorrect aggregate data
  ([#1447](https://github.com/xh/hoist-react/issues/1447))
* Fixed issue where resizable Panels could grow larger than desired
  ([#1498](https://github.com/xh/hoist-react/issues/1498))
* Changed RestGrid to only display export button if export is enabled
  ([#1490](https://github.com/xh/hoist-react/issues/1490))
* Fixed errors when grouping rows in Grids with `groupUseEntireRow` turned off
  ([#1520](https://github.com/xh/hoist-react/issues/1520))
* Fixed problem where charts were resized when being hidden
  ([#1528](https://github.com/xh/hoist-react/issues/1528))
* Fixed problem where charts were needlessly re-rendered, hurting performance and losing some state
  ([#1505](https://github.com/xh/hoist-react/issues/1505))
* Removed padding from Select option wrapper elements which was making it difficult for custom
  option renderers to control the padding ([1571](https://github.com/xh/hoist-react/issues/1571))
* Fixed issues with inconsistent indentation for tree grid nodes under certain conditions
  ([#1546](https://github.com/xh/hoist-react/issues/1546))
* Fixed autoFocus on NumberInput.

### 📚 Libraries

* @blueprintjs/core `3.19 -> 3.22`
* @blueprintjs/datetime `3.14 -> 3.15`
* @fortawesome/fontawesome-pro `5.11 -> 5.12`
* codemirror `5.49 -> 5.50`
* core-js `3.3 -> 3.6`
* fast-deep-equal `2.0 -> 3.1`
* filesize `5.0 -> 6.0`
* highcharts 7.2 -> 8.0`
* mobx `5.14 -> 5.15`
* react-dates `21.3 -> 21.5`
* react-dropzone `10.1 -> 10.2`
* react-windowed-select `added @ 2.0.1`

[Commit Log](https://github.com/xh/hoist-react/compare/v28.2.0...v29.0.0)

## v28.2.0 - 2019-11-08

### 🎁 New Features

* Added a `DateInput` component to the mobile toolkit. Its API supports many of the same options as
  its desktop analog with the exception of `timePrecision`, which is not yet supported.
* Added `minSize` to panelModel. A resizable panel can now be prevented from resizing to a size
  smaller than minSize. ([#1431](https://github.com/xh/hoist-react/issues/1431))

### 🐞 Bug Fixes

* Made `itemHeight` a required prop for `DataView`. This avoids an issue where agGrid went into an
  infinite loop if this value was not set.
* Fixed a problem with `RestStore` behavior when `dataRoot` changed from its default value.

[Commit Log](https://github.com/xh/hoist-react/compare/v28.1.1...v28.2.0)

## v28.1.1 - 2019-10-23

### 🐞 Bug Fixes

* Fixes a bug with default model context being set incorrectly within context inside of `Panel`.

[Commit Log](https://github.com/xh/hoist-react/compare/v28.1.0...v28.1.1)

## v28.1.0 - 2019-10-18

### 🎁 New Features

* `DateInput` supports a new `strictInputParsing` prop to enforce strict parsing of keyed-in entries
  by the underlying moment library. The default value is false, maintained the existing behavior
  where [moment will do its best](https://momentjs.com/guides/#/parsing/) to parse an entered date
  string that doesn't exactly match the specified format
* Any `DateInput` values entered that exceed any specified max/minDate will now be reset to null,
  instead of being set to the boundary date (which was surprising and potentially much less obvious
  to a user that their input had been adjusted automatically).
* `Column` and `ColumnGroup` now accept a function for `headerName`. The header will be
  automatically re-rendered when any observable properties referenced by the `headerName` function
  are modified.
* `ColumnGroup` now accepts an `align` config for setting the header text alignment
* The flag `toContext` for `uses` and `creates` has been replaced with a new flag `publishMode` that
  provides more granular control over how models are published and looked up via context. Components
  can specify `ModelPublishMode.LIMITED` to make their model available for contained components
  without it becoming the default model or exposing its sub-models.

### 🐞 Bug Fixes

* Tree columns can now specify `renderer` or `elementRenderer` configs without breaking the standard
  ag-Grid group cell renderer auto-applied to tree columns (#1397).
* Use of a custom `Column.comparator` function will no longer break agGrid-provided column header
  filter menus (#1400).
* The MS Edge browser does not return a standard Promise from `async` functions, so the the return
  of those functions did not previously have the required Hoist extensions installed on its
  prototype. Edge "native" Promises are now also polyfilled / extended as required. (#1411).
* Async `Select` combobox queries are now properly debounced as per the `queryBuffer` prop (#1416).

### ⚙️ Technical

* Grid column group headers now use a custom React component instead of the default ag-Grid column
  header, resulting in a different DOM structure and CSS classes. Existing CSS overrides of the
  ag-Grid column group headers may need to be updated to work with the new structure/classes.
* We have configured `stylelint` to enforce greater consistency in our stylesheets within this
  project. The initial linting run resulted in a large number of updates to our SASS files, almost
  exclusively whitespace changes. No functional changes are intended/expected. We have also enabled
  hooks to run both JS and style linting on pre-commit. Neither of these updates directly affects
  applications, but the same tools could be configured for apps if desired.

### 📚 Libraries

* core-js `3.2 -> 3.3`
* filesize `4.2 -> 5.0`
* http-status-codes `added @ 1.3`

[Commit Log](https://github.com/xh/hoist-react/compare/v28.0.0...v28.1.0)

## v28.0.0 - 2019-10-07

_"The one with the hooks."_

**Hoist now fully supports React functional components and hooks.** The new `hoistComponent`
function is now the recommended method for defining new components and their corresponding element
factories. See that (within HoistComponentFunctional.js) and the new `useLocalModel()` and
`useContextModel()` hooks (within [core/hooks](core/hooks)) for more information.

Along with the performance benefits and the ability to use React hooks, Hoist functional components
are designed to read and write their models via context. This allows a much less verbose
specification of component element trees.

Note that **Class-based Components remain fully supported** (by both Hoist and React) using the
familiar `@HoistComponent` decorator, but transitioning to functional components within Hoist apps
is now strongly encouraged. In particular note that Class-based Components will *not* be able to
leverage the context for model support discussed above.

### 🎁 New Features

* Resizable panels now default to not redrawing their content when resized until the resize bar is
  dropped. This offers an improved user experience for most situations, especially when layouts are
  complex. To re-enable the previous dynamic behavior, set `PanelModel.resizeWhileDragging: true`.
* The default text input shown by `XH.prompt()` now has `selectOnFocus: true` and will confirm the
  user's entry on an `<enter>` keypress (same as clicking 'OK').
* `stringExcludes` function added to form validation constraints. This allows an input value to
  block specific characters or strings, e.g. no slash "/" in a textInput for a filename.
* `constrainAll` function added to form validation constraints. This takes another constraint as its
  only argument, and applies that constraint to an array of values, rather than just to one value.
  This is useful for applying a constraint to inputs that produce arrays, such as tag pickers.
* `DateInput` now accepts LocalDates as `value`, `minDate` and `maxDate` props.
* `RelativeTimestamp` now accepts a `bind` prop to specify a model field name from which it can pull
  its timestamp. The model itself can either be passed as a prop or (better) sourced automatically
  from the parent context. Developers are encouraged to take this change to minimize re-renders of
  parent components (which often contain grids and other intensive layouts).
* `Record` now has properties and methods for accessing and iterating over children, descendants,
  and ancestors
* `Store` now has methods for retrieving the descendants and ancestors of a given Record

### 💥 Breaking Changes

* **Apps must update their dev dependencies** to the latest `@xh/hoist-dev-utils` package: v4.0+.
  This updates the versions of Babel / Webpack used in builds to their latest / current versions and
  swaps to the updated Babel recommendation of `core-js` for polyfills.
* The `allSettled` function in `@xh/promise` has been removed. Applications using this method should
  use the ECMA standard (stage-2) `Promise.allSettled` instead. This method is now fully available
  in Hoist via bundled polyfills. Note that the standard method returns an array of objects of the
  form `{status: [rejected|fulfilled], ...}`, rather than `{state: [rejected|fulfilled], ...}`.
* The `containerRef` argument for `XH.toast()` should now be a DOM element. Component instances are
  no longer supported types for this value. This is required to support functional Components
  throughout the toolkit.
* Apps that need to prevent a `StoreFilterField` from binding to a `GridModel` in context, need to
  set the `store` or `gridModel` property explicitly to null.
* The Blueprint non-standard decorators `ContextMenuTarget` and `HotkeysTarget` are no longer
  supported. Use the new hooks `useContextMenu()` and `useHotkeys()` instead. For convenience, this
  functionality has also been made available directly on `Panel` via the `contextMenu` and `hotkeys`
  props.
* `DataView` and `DataViewModel` have been moved from `/desktop/cmp/dataview` to the cross-platform
  package `/cmp/dataview`.
* `isReactElement` has been removed. Applications should use the native React API method
  `React.isValidElement` instead.

### ⚙️ Technical

* `createObservableRef()` is now available in `@xh/hoist/utils/react` package. Use this function for
  creating refs that are functionally equivalent to refs created with `React.createRef()`, yet fully
  observable. With this change the `Ref` class in the same package is now obsolete.
* Hoist now establishes a proper react "error boundary" around all application code. This means that
  errors throw when rendering will be caught and displayed in the standard Hoist exception dialog,
  and stack traces for rendering errors should be significantly less verbose.
* Not a Hoist feature, exactly, but the latest version of `@xh/hoist-dev-utils` (see below) enables
  support for the `optional chaining` (aka null safe) and `nullish coalescing` operators via their
  Babel proposal plugins. Developers are encouraged to make good use of the new syntax below:
  * conditional-chaining: `let foo = bar?.baz?.qux;`
  * nullish coalescing: `let foo = bar ?? 'someDefaultValue';`

### 🐞 Bug Fixes

* Date picker month and year controls will now work properly in `localDate` mode. (Previously would
  reset to underlying value.)
* Individual `Buttons` within a `ButtonGroupInput` will accept a disabled prop while continuing to
  respect the overall `ButtonGroupInput`'s disabled prop.
* Raised z-index level of AG-Grid tooltip to ensure tooltips for AG-Grid context menu items appear
  above the context menu.

### 📚 Libraries

* @blueprintjs/core `3.18 -> 3.19`
* @blueprintjs/datetime `3.12 -> 3.14`
* @fortawesome/fontawesome-pro `5.10 -> 5.11`
* @xh/hoist-dev-utils `3.8 -> 4.3` (multiple transitive updates to build tooling)
* ag-grid `21.1 -> 21.2`
* highcharts `7.1 -> 7.2`
* mobx `5.13 -> 5.14`
* react-transition-group `4.2 -> 4.3`
* rsvp (removed)
* store2 `2.9 -> 2.10`

[Commit Log](https://github.com/xh/hoist-react/compare/v27.1.0...v28.0.0)

## v27.1.0 - 2019-09-05

### 🎁 New Features

* `Column.exportFormat` can now be a function, which supports setting Excel formats on a per-cell
  (vs. entire column) basis by returning a conditional `exportFormat` based upon the value and / or
  record.
  * ⚠️ Note that per-cell formatting _requires_ that apps update their server to use hoist-core
    v6.3.0+ to work, although earlier versions of hoist-core _are_ backwards compatible with the
    pre-existing, column-level export formatting.
* `DataViewModel` now supports a `sortBy` config. Accepts the same inputs as `GridModel.sortBy`,
  with the caveat that only a single-level sort is supported at this time.

[Commit Log](https://github.com/xh/hoist-react/compare/v27.0.1...v27.1.0)

## v27.0.1 - 2019-08-26

### 🐞 Bug Fixes

* Fix to `Store.clear()` and `GridModel.clear()`, which delegates to the same (#1324).

[Commit Log](https://github.com/xh/hoist-react/compare/v27.0.0...v27.0.1)

## v27.0.0 - 2019-08-23

### 🎁 New Features

* A new `LocalDate` class has been added to the toolkit. This class provides client-side support for
  "business" or "calendar" days that do not have a time component. It is an immutable class that
  supports '==', '<' and '>', as well as a number of convenient manipulation functions. Support for
  the `LocalDate` class has also been added throughout the toolkit, including:
  * `Field.type` now supports an additional `localDate` option for automatic conversion of server
    data to this type when loading into a `Store`.
  * `fetchService` is aware of this class and will automatically serialize all instances of it for
    posting to the server. ⚠ NOTE that along with this change, `fetchService` and its methods such
    as `XH.fetchJson()` will now serialize regular JS Date objects as ms timestamps when provided in
    params. Previously Dates were serialized in their default `toString()` format. This would be a
    breaking change for an app that relied on that default Date serialization, but it was made for
    increased symmetry with how Hoist JSON-serializes Dates and LocalDates on the server-side.
  * `DateInput` can now be used to seamlessly bind to a `LocalDate` as well as a `Date`. See its new
    prop of `valueType` which can be set to `localDate` or `date` (default).
  * A new `localDateCol` config has been added to the `@xh/hoist/grid/columns` package with
    standardized rendering and formatting.
* New `TreeMap` and `SplitTreeMap` components added, to render hierarchical data in a configurable
  TreeMap visualization based on the Highcharts library. Supports optional binding to a GridModel,
  which syncs selection and expand / collapse state.
* `Column` gets a new `highlightOnChange` config. If true, the grid will highlight the cell on each
  change by flashing its background. (Currently this is a simple on/off config - future iterations
  could support a function variant or other options to customize the flash effect based on the
  old/new values.) A new CSS var `--xh-grid-cell-change-bg-highlight` can be used to customize the
  color used, app-wide or scoped to a particular grid selector. Note that columns must *not* specify
  `rendererIsComplex` (see below) if they wish to enable the new highlight flag.

### 💥 Breaking Changes

* The updating of `Store` data has been reworked to provide a simpler and more powerful API that
  allows for the applications of additions, deletions, and updates in a single transaction:
  * The signature of `Store.updateData()` has been substantially changed, and is now the main entry
    point for all updates.
  * `Store.removeRecords()` has been removed. Use `Store.updateData()` instead.
  * `Store.addData()` has been removed. Use `Store.updateData()` instead.
* `Column` takes an additional property `rendererIsComplex`. Application must set this flag to
  `true` to indicate if a column renderer uses values other than its own bound field. This change
  provides an efficiency boost by allowing ag-Grid to use its default change detection instead of
  forcing a cell refresh on any change.

### ⚙️ Technical

* `Grid` will now update the underlying ag-Grid using ag-Grid transactions rather than relying on
  agGrid `deltaRowMode`. This is intended to provide the best possible grid performance and
  generally streamline the use of the ag-Grid Api.

### 🐞 Bug Fixes

* Panel resize events are now properly throttled, avoiding extreme lagginess when resizing panels
  that contain complex components such as big grids.
* Workaround for issues with the mobile Onsen toolkit throwing errors while resetting page stack.
* Dialogs call `doCancel()` handler if cancelled via `<esc>` keypress.

### 📚 Libraries

* @xh/hoist-dev-utils `3.7 -> 3.8`
* qs `6.7 -> 6.8`
* store2 `2.8 -> 2.9`

[Commit Log](https://github.com/xh/hoist-react/compare/v26.0.1...v27.0.0)

## v26.0.1 - 2019-08-07

### 🎁 New Features

* **WebSocket support** has been added in the form of `XH.webSocketService` to establish and
  maintain a managed websocket connection with the Hoist UI server. This is implemented on the
  client via the native `WebSocket` object supported by modern browsers and relies on the
  corresponding service and management endpoints added to Hoist Core v6.1.
  * Apps must declare `webSocketsEnabled: true` in their `AppSpec` configuration to enable this
    overall functionality on the client.
  * Apps can then subscribe via the new service to updates on a requested topic and will receive any
    inbound messages for that topic via a callback.
  * The service will monitor the socket connection with a regular heartbeat and attempt to
    re-establish if dropped.
  * A new admin console snap-in provides an overview of connected websocket clients.
* The `XH.message()` and related methods such as `XH.alert()` now support more flexible
  `confirmProps` and `cancelProps` configs, each of which will be passed to their respective button
  and merged with suitable defaults. Allows use of the new `autoFocus` prop with these preconfigured
  dialogs.
  * By default, `XH.alert()` and `XH.confirm()` will auto focus the confirm button for user
    convenience.
  * The previous text/intent configs have been deprecated and the message methods will log a console
    warning if they are used (although it will continue to respect them to aid transitioning to the
    new configs).
* `GridModel` now supports a `copyCell` context menu action. See `StoreContextMenu` for more
  details.
* New `GridCountLabel` component provides an alternative to existing `StoreCountLabel`, outputting
  both overall record count and current selection count in a configurable way.
* The `Button` component accepts an `autoFocus` prop to attempt to focus on render.
* The `Checkbox` component accepts an `autoFocus` prop to attempt to focus on render.

### 💥 Breaking Changes

* `StoreCountLabel` has been moved from `/desktop/cmp/store` to the cross-platform package
  `/cmp/store`. Its `gridModel` prop has also been removed - usages with grids should likely switch
  to the new `GridCountLabel` component, noted above and imported from `/cmp/grid`.
* The API for `ClipboardButton` and `ClipboardMenuItem` has been simplified, and made implementation
  independent. Specify a single `getCopyText` function rather than the `clipboardSpec`.
  (`clipboardSpec` is an artifact from the removed `clipboard` library).
* The `XH.prompt()` and `XH.message()` input config has been updated to work as documented, with any
  initial/default value for the input sourced from `input.initialValue`. Was previously sourced from
  `input.value` (#1298).
* ChartModel `config` has been deprecated. Please use `highchartsConfig` instead.

### 🐞 Bug Fixes

* The `Select.selectOnFocus` prop is now respected when used in tandem with `enableCreate` and/or
  `queryFn` props.
* `DateInput` popup _will_ now close when input is blurred but will _not_ immediately close when
  `enableTextInput` is `false` and a month or year is clicked (#1293).
* Buttons within a grid `actionCol` now render properly in compact mode, without clipping/overflow.

### ⚙️ Technical

* `AgGridModel` will now throw an exception if any of its methods which depend on ag-Grid state are
  called before the grid has been fully initialized (ag-Grid onGridReady event has fired).
  Applications can check the new `isReady` property on `AgGridModel` before calling such methods to️️
  verify the grid is fully initialized.

### 📚 Libraries

* @blueprintjs/core `3.17 -> 3.18`
* @blueprintjs/datetime `3.11 -> 3.12`
* @fortawesome/fontawesome `5.9 -> 5.10`
* ag-grid `21.0.1 -> 21.1.1`
* store2 `2.7 -> 2.8`
* The `clipboard` library has been replaced with the simpler `clipboard-copy` library.

[Commit Log](https://github.com/xh/hoist-react/compare/v25.2.0...v26.0.1)

## v25.2.0 - 2019-07-25

### 🎁 New Features

* `RecordAction` supports a new `secondaryText` property. When used for a Grid context menu item,
  this text appears on the right side of the menu item, usually used for displaying the shortcut key
  associated with an action.

### 🐞 Bug Fixes

* Fixed issue with loopy behavior when using `Select.selectOnFocus` and changing focus
  simultaneously with keyboard and mouse.

[Commit Log](https://github.com/xh/hoist-react/compare/v25.1.0...v25.2.0)

## v25.1.0 - 2019-07-23

### 🎁 New Features

* `JsonInput` includes buttons for toggling showing in a full-screen dialog window. Also added a
  convenience button to auto-format `JsonInput's` content.
* `DateInput` supports a new `enableTextInput` prop. When this property is set to false, `DateInput`
  will be entirely driven by the provided date picker. Additionally, `DateInput` styles have been
  improved for its various modes to more clearly convey its functionality.
* `ExportButton` will auto-disable itself if bound to an empty `GridModel`. This helper button will
  now also throw a console warning (to alert the developer) if `gridModel.enableExport != true`.

### ⚙️ Technical

* Classes decorated with `@LoadSupport` will now throw an exception out of their provided
  `loadAsync()` method if called with a parameter that's not a plain object (i.e. param is clearly
  not a `LoadSpec`). Note this might be a breaking change, in so far as it introduces additional
  validation around this pre-existing API requirement.
* Requirements for the `colorSpec` option passed to Hoist number formatters have been relaxed to
  allow partial definitions such that, for example, only negative values may receive the CSS class
  specified, without having to account for positive value styling.

### 🐞 Bug Fixes

* `RestFormModel` now submits dirty fields only when editing a record, as intended (#1245).
* `FormField` will no longer override the disabled prop of its child input if true (#1262).

### 📚 Libraries

* mobx `5.11 -> 5.13`
* Misc. patch-level updates

[Commit Log](https://github.com/xh/hoist-react/compare/v25.0.0...v25.1.0)

## v25.0.0 - 2019-07-16

### 🎁 New Features

* `Column` accepts a new `comparator` callback to customize how column cell values are sorted by the
  grid.
* Added `XH.prompt()` to show a simple message popup with a built-in, configurable HoistInput. When
  submitted by the user, its callback or resolved promise will include the input's value.
* `Select` accepts a new `selectOnFocus` prop. The behaviour is analogous to the `selectOnFocus`
  prop already in `TextInput`, `TextArea` and `NumberInput`.

### 💥 Breaking Changes

* The `fmtPercent` and `percentRenderer` methods will now multiply provided value by 100. This is
  consistent with the behavior of Excel's percentage formatting and matches the expectations of
  `ExportFormat.PCT`. Columns that were previously using `exportValue: v => v/100` as a workaround
  to the previous renderer behavior should remove this line of code.
* `DimensionChooserModel`'s `historyPreference` config has been renamed `preference`. It now
  supports saving both value and history to the same preference (existing history preferences will
  be handled).

[Commit Log](https://github.com/xh/hoist-react/compare/v24.2.0...v25.0.0)

## v24.2.0 - 2019-07-08

### 🎁 New Features

* `GridModel` accepts a new `colDefaults` configuration. Defaults provided via this object will be
  merged (deeply) into all column configs as they are instantiated.
* New `Panel.compactHeader` and `DockContainer.compactHeaders` props added to enable more compact
  and space efficient styling for headers in these components.
  * ⚠️ Note that as part of this change, internal panel header CSS class names changed slightly -
    apps that were targeting these internal selectors would need to adjust. See
    desktop/cmp/panel/impl/PanelHeader.scss for the relevant updates.
* A new `exportOptions.columns` option on `GridModel` replaces `exportOptions.includeHiddenCols`.
  The updated and more flexible config supports special strings 'VISIBLE' (default), 'ALL', and/or a
  list of specific colIds to include in an export.
  * To avoid immediate breaking changes, GridModel will log a warning on any remaining usages of
    `includeHiddenCols` but auto-set to `columns: 'ALL'` to maintain the same behavior.
* Added new preference `xhShowVersionBar` to allow more fine-grained control of when the Hoist
  version bar is showing. It defaults to `auto`, preserving the current behavior of always showing
  the footer to Hoist Admins while including it for non-admins *only* in non-production
  environments. The pref can alternatively be set to 'always' or 'never' on a per-user basis.

### 📚 Libraries

* @blueprintjs/core `3.16 -> 3.17`
* @blueprintjs/datetime `3.10 -> 3.11`
* mobx `5.10 -> 5.11`
* react-transition-group `2.8 -> 4.2`

[Commit Log](https://github.com/xh/hoist-react/compare/v24.1.1...v24.2.0)

## v24.1.1 - 2019-07-01

### 🐞 Bug Fixes

* Mobile column chooser internal layout/sizing fixed when used in certain secure mobile browsers.

[Commit Log](https://github.com/xh/hoist-react/compare/v24.1.0...v24.1.1)

## v24.1.0 - 2019-07-01

### 🎁 New Features

* `DateInput.enableClear` prop added to support built-in button to null-out a date input's value.

### 🐞 Bug Fixes

* The `Select` component now properly shows all options when the pick-list is re-shown after a
  change without first blurring the control. (Previously this interaction edge case would only show
  the option matching the current input value.) #1198
* Mobile mask component `onClick` callback prop restored - required to dismiss mobile menus when not
  tapping a menu option.
* When checking for a possible expired session within `XH.handleException()`, prompt for app login
  only for Ajax requests made to relative URLs (not e.g. remote APIs accessed via CORS). #1189

### ✨ Style

* Panel splitter collapse button more visible in dark theme. CSS vars to customize further fixed.
* The mobile app menu button has been moved to the right side of the top appBar, consistent with its
  placement in desktop apps.

### 📚 Libraries

* @blueprintjs/core `3.15 -> 3.16`
* @blueprintjs/datetime `3.9 -> 3.10`
* codemirror `5.47 -> 5.48`
* mobx `6.0 -> 6.1`

[Commit Log](https://github.com/xh/hoist-react/compare/v24.0.0...v24.1.0)

## v24.0.0 - 2019-06-24

### 🎁 New Features

#### Data

* A `StoreFilter` object has been introduced to the data API. This allows `Store` and
  `StoreFilterField` to support the ability to conditionally include all children when filtering
  hierarchical data stores, and could support additional filtering customizations in the future.
* `Store` now provides a `summaryRecord` property which can be used to expose aggregated data for
  the data it contains. The raw data for this record can be provided to `loadData()` and
  `updateData()` either via an explicit argument to these methods, or as the root node of the raw
  data provided (see `Store.loadRootAsSummary`).
* The `StoreFilterField` component accepts new optional `model` and `bind` props to allow control of
  its text value from an external model's observable.
* `pwd` is now a new supported type of `Field` in the `@xh/hoist/core/data` package.

#### Grid

* `GridModel` now supports a `showSummary` config which can be used to display its store's
  summaryRecord (see above) as either a pinned top or bottom row.
* `GridModel` also adds a `enableColumnPinning` config to enable/disable user-driven pinning. On
  desktop, if enabled, users can pin columns by dragging them to the left or right edges of the grid
  (the default ag-Grid gesture). Column pinned state is now also captured and maintained by the
  overall grid state system.
* The desktop column chooser now options in a non-modal popover when triggered from the standard
  `ColChooserButton` component. This offers a quicker and less disruptive alternative to the modal
  dialog (which is still used when launched from the grid context menu). In this popover mode,
  updates to columns are immediately reflected in the underlying grid.
* The mobile `ColChooser` has been improved significantly. It now renders displayed and available
  columns as two lists, allowing drag and drop between to update the visibility and ordering. It
  also provides an easy option to toggle pinning the first column.
* `DimensionChooser` now supports an optional empty / ungrouped configuration with a value of `[]`.
  See `DimensionChooserModel.enableClear` and `DimensionChooser.emptyText`.

#### Other Features

* Core `AutoRefreshService` added to trigger an app-wide data refresh on a configurable interval, if
  so enabled via a combination of soft-config and user preference. Auto-refresh relies on the use of
  the root `RefreshContextModel` and model-level `LoadSupport`.
* A new `LoadingIndicator` component is available as a more minimal / unobtrusive alternative to a
  modal mask. Typically configured via a new `Panel.loadingIndicator` prop, the indicator can be
  bound to a `PendingTaskModel` and will automatically show/hide a spinner and/or custom message in
  an overlay docked to the corner of the parent Panel.
* `DateInput` adds support for new `enablePicker` and `showPickerOnFocus` props, offering greater
  control over when the calendar picker is shown. The new default behaviour is to not show the
  picker on focus, instead showing it via a built-in button.
* Transitions have been disabled by default on desktop Dialog and Popover components (both are from
  the Blueprint library) and on the Hoist Mask component. This should result in a snappier user
  experience, especially when working on remote / virtual workstations. Any in-app customizations to
  disable or remove transitions can now be removed in favor of this toolkit-wide change.
* Added new `@bindable.ref` variant of the `@bindable` decorator.

### 💥 Breaking Changes

* Apps that defined and initialized their own `AutoRefreshService` service or functionality should
  leverage the new Hoist service if possible. Apps with a pre-existing custom service of the same
  name must either remove in favor of the new service or - if they have special requirements not
  covered by the Hoist implementation - rename their own service to avoid a naming conflict.
* The `StoreFilterField.onFilterChange` callback will now be passed a `StoreFilter`, rather than a
  function.
* `DateInput` now has a calendar button on the right side of the input which is 22 pixels square.
  Applications explicitly setting width or height on this component should ensure that they are
  providing enough space for it to display its contents without clipping.

### 🐞 Bug Fixes

* Performance for bulk grid selections has been greatly improved (#1157)
* Toolbars now specify a minimum height (or width when vertical) to avoid shrinking unexpectedly
  when they contain only labels or are entirely empty (but still desired to e.g. align UIs across
  multiple panels). Customize if needed via the new `--xh-tbar-min-size` CSS var.
* All Hoist Components that accept a `model` prop now have that properly documented in their
  prop-types.
* Admin Log Viewer no longer reverses its lines when not in tail mode.

### ⚙️ Technical

* The `AppSpec` config passed to `XH.renderApp()` now supports a `clientAppCode` value to compliment
  the existing `clientAppName`. Both values are now optional and defaulted from the project-wide
  `appCode` and `appName` values set via the project's Webpack config. (Note that `clientAppCode` is
  referenced by the new `AutoRefreshService` to support configurable auto-refresh intervals on a
  per-app basis.)

### 📚 Libraries

* ag-grid `20.0 -> 21.0`
* react-select `2.4 -> 3.0`
* mobx-react `5.4 -> 6.0.3`
* font-awesome `5.8 -> 5.9`
* react-beautiful-dnd `10.1.1 -> 11.0.4`

[Commit Log](https://github.com/xh/hoist-react/compare/v23.0.0...v24.0.0)

## v23.0.0 - 2019-05-30

### 🎁 New Features

* `GridModel` now accepts a config of `cellBorders`, similar to `rowBorders`
* `Panel.tbar` and `Panel.bbar` props now accept an array of Elements and will auto-generate a
  `Toolbar` to contain them, avoiding the need for the extra import of `toolbar()`.
* New functions `withDebug` and `withShortDebug` have been added to provide a terse syntax for
  adding debug messages that track the execution of specific blocks of code.
* `XH.toast()` now supports an optional `containerRef` argument that can be used for anchoring a
  toast within another component (desktop only). Can be used to display more targeted toasts within
  the relevant section of an application UI, as opposed to the edge of the screen.
* `ButtonGroupInput` accepts a new `enableClear` prop that allows the active / depressed button to
  be unselected by pressing it again - this sets the value of the input as a whole to `null`.
* Hoist Admins now always see the VersionBar in the footer.
* `Promise.track` now accepts an optional `omit` config that indicates when no tracking will be
  performed.
* `fmtNumber` now accepts an optional `prefix` config that prepends immediately before the number,
  but after the sign (`+`, `-`).
* New utility methods `forEachAsync()` and `whileAsync()` have been added to allow non-blocking
  execution of time-consuming loops.

### 💥 Breaking Changes

* The `AppOption.refreshRequired` config has been renamed to `reloadRequired` to better match the
  `XH.reloadApp()` method called to reload the entire app in the browser. Any options defined by an
  app that require it to be fully reloaded should have this renamed config set to `true`.
* The options dialog will now automatically trigger an app-wide data _refresh_ via
  `XH.refreshAppAsync()` if options have changed that don't require a _reload_.
* The `EventSupport` mixin has been removed. There are no known uses of it and it is in conflict
  with the overall reactive structure of the hoist-react API. If your app listens to the
  `appStateChanged`, `prefChange` or `prefsPushed` events you will need to adjust accordingly.

### 🐞 Bug Fixes

* `Select` will now let the user edit existing text in conditions where it is expected to be
  editable. #880
* The Admin "Config Differ" tool has been updated to reflect changes to `Record` made in v22. It is
  once again able to apply remote config values.
* A `Panel` with configs `resizable: true, collapsible: false` now renders with a splitter.
* A `Panel` with no `icon`, `title`, or `headerItems` will not render a blank header.
* `FileChooser.enableMulti` now behaves as one might expect -- true to allow multiple files in a
  single upload. Previous behavior (the ability to add multiple files to dropzone) is now controlled
  by `enableAddMulti`.

[Commit Log](https://github.com/xh/hoist-react/compare/v22.0.0...v23.0.0)


## v22.0.0 - 2019-04-29

### 🎁 New Features

* A new `DockContainer` component provides a user-friendly way to render multiple child components
  "docked" to its bottom edge. Each child view is rendered with a configurable header and controls
  to allow the user to expand it, collapse it, or optionally "pop it out" into a modal dialog.
* A new `AgGrid` component provides a much lighter Hoist wrapper around ag-Grid while maintaining
  consistent styling and layout support. This allows apps to use any features supported by ag-Grid
  without conflicting with functionality added by the core Hoist `Grid`.
  * Note that this lighter wrapper lacks a number of core Hoist features and integrations, including
    store support, grid state, enhanced column and renderer APIs, absolute value sorting, and more.
  * An associated `AgGridModel` provides access to to the ag-Grid APIs, minimal styling configs, and
    several utility methods for managing Grid state.
* Added `GridModel.groupSortFn` config to support custom group sorting (replaces any use of
  `agOptions.defaultGroupSortComparator`).
* The `Column.cellClass` and `Column.headerClass` configs now accept functions to dynamically
  generate custom classes based on the Record and/or Column being rendered.
* The `Record` object now provides an additional getter `Record.allChildren` to return all children
  of the record, irrespective of the current filter in place on the record's store. This supplements
  the existing `Record.children` getter, which returns only the children meeting the filter.

### 💥 Breaking Changes

* The class `LocalStore` has been renamed `Store`, and is now the main implementation and base class
  for Store Data. The extraneous abstract superclass `BaseStore` has been removed.
* `Store.dataLastUpdated` had been renamed `Store.lastUpdated` on the new class and is now a simple
  timestamp (ms) rather than a Javascript Date object.
* The constructor argument `Store.processRawData` now expects a function that *returns* a modified
  object with the necessary edits. This allows implementations to safely *clone* the raw data rather
  than mutating it.
* The method `Store.removeRecord` has been replaced with the method `Store.removeRecords`. This will
  facilitate efficient bulk deletes.

### ⚙️ Technical

* `Grid` now performs an important performance workaround when loading a new dataset that would
  result in the removal of a significant amount of existing records/rows. The underlying ag-Grid
  component has a serious bottleneck here (acknowledged as AG-2879 in their bug tracker). The Hoist
  grid wrapper will now detect when this is likely and proactively clear all data using a different
  API call before loading the new dataset.
* The implementations `Store`, `RecordSet`, and `Record` have been updated to more efficiently
  re-use existing record references when loading, updating, or filtering data in a store. This keeps
  the Record objects within a store as stable as possible, and allows additional optimizations by
  ag-Grid and its `deltaRowDataMode`.
* When loading raw data into store `Record`s, Hoist will now perform additional conversions based on
  the declared `Field.type`. The unused `Field.nullable` has been removed.
* `LocalStorageService` now uses both the `appCode` and current username for its namespace key,
  ensuring that e.g. local prefs/grid state are not overwritten across multiple app users on one OS
  profile, or when admin impersonation is active. The service will automatically perform a one-time
  migration of existing local state from the old namespace to the new. #674
* `elem` no longer skips `null` children in its calls to `React.createElement()`. These children may
  play the role of placeholders when using conditional rendering, and skipping them was causing
  React to trigger extra re-renders. This change further simplifies Hoist's element factory and
  removes an unnecessary divergence with the behavior of JSX.


### 🐞 Bug Fixes

* `Grid` exports retain sorting, including support for absolute value sorting. #1068
* Ensure `FormField`s are keyed with their model ID, so that React can properly account for dynamic
  changes to fields within a form. #1031
* Prompt for app refresh in (rare) case of mismatch between client and server-side session user.
  (This can happen during impersonation and is defended against in server-side code.) #675

[Commit Log](https://github.com/xh/hoist-react/compare/v21.0.2...v22.0.0)

## v21.0.2 - 2019-04-05

### 📚 Libraries

* Rollback ag-Grid to v20.0.0 after running into new performance issues with large datasets and
  `deltaRowDataMode`. Updates to tree filtering logic, also related to grid performance issues with
  filtered tree results returning much larger record counts.

## v21.0.0 - 2019-04-04

### 🎁 New Features

* `FetchService` fetch methods now accept a plain object as the `headers` argument. These headers
  will be merged with the default headers provided by FetchService.
* An app can also now specify default headers to be sent with every fetch request via
  `XH.fetchService.setDefaultHeaders()`. You can pass either a plain object, or a closure which
  returns one.
* `Grid` supports a new `onGridReady` prop, allowing apps to hook into the ag-Grid event callback
  without inadvertently short-circuiting the Grid's own internal handler.

### 💥 Breaking Changes

* The shortcut getter `FormModel.isNotValid` was deemed confusing and has been removed from the API.
  In most cases applications should use `!FormModel.isValid` instead; this expression will return
  `false` for the `Unknown` as well as the `NotValid` state. Applications that wish to explicitly
  test for the `NotValid` state should use the `validationState` getter.
* Multiple HoistInputs have changed their `onKeyPress` props to `onKeyDown`, including TextInput,
  NumberInput, TextArea & SearchInput. The `onKeyPress` event has been deprecated in general and has
  limitations on which keys will trigger the event to fire (i.e. it would not fire on an arrow
  keypress).
* FetchService's fetch methods no longer support `contentType` parameter. Instead, specify a custom
  content-type by setting a 'Content-Type' header using the `headers` parameter.
* FetchService's fetch methods no longer support `acceptJson` parameter. Instead, pass an {"Accept":
  "application/json"} header using the `headers` parameter.

### ✨ Style

* Black point + grid colors adjusted in dark theme to better blend with overall blue-gray tint.
* Mobile styles have been adjusted to increase the default font size and grid row height, in
  addition to a number of other smaller visual adjustments.

### 🐞 Bug Fixes

* Avoid throwing React error due to tab / routing interactions. Tab / routing / state support
  generally improved. (#1052)
* `GridModel.selectFirst()` improved to reliably select first visible record even when one or more
  groupBy levels active. (#1058)

### 📚 Libraries

* ag-Grid `~20.1 -> ~20.2` (fixes ag-grid sorting bug with treeMode)
* @blueprint/core `3.14 -> 3.15`
* @blueprint/datetime `3.7 -> 3.8`
* react-dropzone `10.0 -> 10.1`
* react-transition-group `2.6 -> 2.8`

[Commit Log](https://github.com/xh/hoist-react/compare/v20.2.1...v21.0.0)

## v20.2.1 - 2019-03-28

* Minor tweaks to grid styles - CSS var for pinned column borders, drop left/right padding on
  center-aligned grid cells.

[Commit Log](https://github.com/xh/hoist-react/compare/v20.2.0...v20.2.1)

## v20.2.0 - 2019-03-27

### 🎁 New Features

* `GridModel` exposes three new configs - `rowBorders`, `stripeRows`, and `showCellFocus` - to
  provide additional control over grid styling. The former `Grid` prop `showHover` has been
  converted to a `GridModel` config for symmetry with these other flags and more efficient
  re-rendering. Note that some grid-related CSS classes have also been modified to better conform to
  the BEM approach used elsewhere - this could be a breaking change for apps that keyed off of
  certain Hoist grid styles (not expected to be a common case).
* `Select` adds a `queryBuffer` prop to avoid over-eager calls to an async `queryFn`. This buffer is
  defaulted to 300ms to provide some out-of-the-box debouncing of keyboard input when an async query
  is provided. A longer value might be appropriate for slow / intensive queries to a remote API.

### 🐞 Bug Fixes

* A small `FormField.labelWidth` config value will now be respected, even if it is less than the
  default minWidth of 80px.
* Unnecessary re-renders of inactive tab panels now avoided.
* `Grid`'s filter will now be consistently applied to all tree grid records. Previously, the filter
  skipped deeply nested records under specific conditions.
* `Timer` no longer requires its `runFn` to be a promise, as it briefly (and unintentionally) did.
* Suppressed default browser resize handles on `textarea`.

[Commit Log](https://github.com/xh/hoist-react/compare/v20.1.1...v20.2.0)

## v20.1.1 - 2019-03-27

### 🐞 Bug Fixes

* Fix form field reset so that it will call computeValidationAsync even if revalidation is not
  triggered because the field's value did not change when reset.

[Commit Log](https://github.com/xh/hoist-react/compare/v20.1.0...v20.1.1)


## v20.1.0 - 2019-03-14

### 🎁 New Features

* Standard app options panel now includes a "Restore Defaults" button to clear all user preferences
  as well as any custom grid state, resetting the app to its default state for that user.

### 🐞 Bug Fixes

* Removed a delay from `HoistInput` blur handling, ensuring `noteBlurred()` is called as soon as the
  element loses focus. This should remove a class of bugs related to input values not flushing into
  their models quickly enough when `commitOnChange: false` and the user moves directly from an input
  to e.g. clicking a submit button. #1023
* Fix to Admin ConfigDiffer tool (missing decorator).

### ⚙️ Technical

* The `GridModel.store` config now accepts a plain object and will internally create a `LocalStore`.
  This store config can also be partially specified or even omitted entirely. GridModel will ensure
  that the store is auto-configured with all fields in configured grid columns, reducing the need
  for app code boilerplate (re)enumerating field names.
* `Timer` class reworked to allow its interval to be adjusted dynamically via `setInterval()`,
  without requiring the Timer to be re-created.

[Commit Log](https://github.com/xh/hoist-react/compare/v20.0.1...v20.1.0)


## v20.0.1 - 2019-03-08

### 🐞 Bug Fixes

* Ensure `RestStore` processes records in a standard way following a save/add operation (#1010).

[Commit Log](https://github.com/xh/hoist-react/compare/v20.0.0...v20.0.1)


## v20.0.0 - 2019-03-06

### 💥 Breaking Changes

* The `@LoadSupport` decorator has been substantially reworked and enhanced from its initial release
  in v19. It is no longer needed on the HoistComponent, but rather should be put directly on the
  owned HoistModel implementing the loading. IMPORTANT NOTE: all models should implement
  `doLoadAsync` rather than `loadAsync`. Please see `LoadSupport` for more information on this
  important change.
* `TabContainer` and `TabContainerModel` are now cross-platform. Apps should update their code to
  import both from `@xh/hoist/cmp/tab`.
* `TabContainer.switcherPosition` has been moved to `TabContainerModel`. Please note that changes to
  `switcherPosition` are not supported on mobile, where the switcher will always appear beneath the
  container.
* The `Label` component from `@xh/hoist/desktop/cmp/input` has been removed. Applications should
  consider using the basic html `label` element instead (or a `FormField` if applicable).
* The `LeftRightChooserModel` constructor no longer accepts a `leftSortBy` and `rightSortBy`
  property. The implementation of these properties was generally broken. Use `leftSorted` and
  `rightSorted` instead.

#### Mobile

* Mobile `Page` has changed - `Pages` are now wrappers around `Panels` that are designed to be used
  with a `NavigationModel` or `TabContainer`. `Page` accepts the same props as `Panel`, meaning uses
  of `loadModel` should be replaced with `mask`.
* The mobile `AppBar` title is static and defaults to the app name. If you want to display page
  titles, it is recommended to use the `title` prop on the `Page`.

### 🎁 New Features

* Enhancements to Model and Component data loading via `@LoadSupport` provides a stronger set of
  conventions and better support for distinguishing between initial loads / auto/background
  refreshes / user- driven refreshes. It also provides new patterns for ensuring application
  Services are refreshed as part of a reworked global refresh cycle.
* RestGridModel supports a new `cloneAction` to take an existing record and open the editor form in
  "add mode" with all editable fields pre-populated from the source record. The action calls
  `prepareCloneFn`, if defined on the RestGridModel, to perform any transform operations before
  rendering the form.
* Tabs in `TabContainerModel` now support an `icon` property on the desktop.
* Charts take a new optional `aspectRatio` prop.
* Added new `Column.headerTooltip` config.
* Added new method `markManaged` on `ManagedSupport`.
* Added new function decorator `debounced`.
* Added new function `applyMixin` providing support for structured creation of class decorators
  (mixins).

#### Mobile

* Column chooser support available for mobile Grids. Users can check/uncheck columns to add/remove
  them from a configurable grid and reorder the columns in the list via drag and drop. Pair
  `GridModel.enableColChooser` with a mobile `colChooserButton` to allow use.
* Added `DialogPage` to the mobile toolkit. These floating pages do not participate in navigation or
  routing, and are used for showing fullscreen views outside of the Navigator / TabContainer
  context.
* Added `Panel` to the mobile toolkit, which offers a header element with standardized styling,
  title, and icon, as well as support for top and bottom toolbars.
* The mobile `AppBar` has been updated to more closely match the desktop `AppBar`, adding `icon`,
  `leftItems`, `hideAppMenuButton` and `appMenuButtonProps` props.
* Added routing support to mobile.

### 🐞 Bug Fixes

* The HighCharts wrapper component properly resizes its chart.
* Mobile dimension chooser button properly handles overflow for longer labels.
* Sizing fixes for multi-line inputs such as textArea and jsonInput.
* NumberInput calls a `onKeyPress` prop if given.
* Layout fixes on several admin panels and detail popups.

### 📚 Libraries

* @blueprintjs/core `3.13 -> 3.14`
* @xh/hoist-dev-utils `3.5 -> 3.6`
* ag-Grid `~20.0 -> ~20.1`
* react-dropzone `~8.0 -> ~9.0`
* react-select `~2.3 -> ~2.4`
* router5 `~6.6 -> ~7.0`
* react `~16.7 -> ~16.8`

[Commit Log](https://github.com/xh/hoist-react/compare/v19.0.1...v20.0.0)

## v19.0.1 - 2019-02-12

### 🐞 Bug Fixes

* Additional updates and simplifications to `FormField` sizing of child `HoistInput` elements, for
  more reliable sizing and spacing filling behavior.

[Commit Log](https://github.com/xh/hoist-react/compare/v19.0.0...v19.0.1)


## v19.0.0 - 2019-02-08

### 🎁 New Features

* Added a new architecture for signaling the need to load / refresh new data across either the
  entire app or a section of the component hierarchy. This new system relies on React context to
  minimizes the need for explicit application wiring, and improves support for auto-refresh. See
  newly added decorator `@LoadSupport` and classes/components `RefreshContext`,
  `RefreshContextModel`, and `RefreshContextView` for more info.
* `TabContainerModel` and `TabModel` now support `refreshMode` and `renderMode` configs to allow
  better control over how inactive tabs are mounted/unmounted and how tabs handle refresh requests
  when hidden or (re)activated.
* Apps can implement `getAppOptions()` in their `AppModel` class to specify a set of app-wide
  options that should be editable via a new built-in Options dialog. This system includes built-in
  support for reading/writing options to preferences, or getting/setting their values via custom
  handlers. The toolkit handles the rendering of the dialog.
* Standard top-level app buttons - for actions such as launching the new Options dialog, switching
  themes, launching the admin client, and logging out - have been moved into a new menu accessible
  from the top-right corner of the app, leaving more space for app-specific controls in the AppBar.
* `RecordGridModel` now supports an enhanced `editors` configuration that exposes the full set of
  validation and display support from the Forms package.
* `HoistInput` sizing is now consistently implemented using `LayoutSupport`. All sizable
  `HoistInputs` now have default `width` to ensure a standard display out of the box. `JsonInput`
  and `TextArea` also have default `height`. These defaults can be overridden by declaring explicit
  `width` and `height` values, or unset by setting the prop to `null`.
* `HoistInputs` within `FormFields` will be automatically sized to fill the available space in the
  `FormField`. In these cases, it is advised to either give the `FormField` an explicit size or
  render it in a flex layout.

### 💥 Breaking Changes

* ag-Grid has been updated to v20.0.0. Most apps shouldn't require any changes - however, if you are
  using `agOptions` to set sorting, filtering or resizing properties, these may need to change:

  For the `Grid`, `agOptions.enableColResize`, `agOptions.enableSorting` and `agOptions.enableFilter`
  have been removed. You can replicate their effects by using `agOptions.defaultColDef`. For
  `Columns`, `suppressFilter` has been removed, an should be replaced with `filter: false`.

* `HoistAppModel.requestRefresh` and `TabContainerModel.requestRefresh` have been removed.
  Applications should use the new Refresh architecture described above instead.
* `tabRefreshMode` on TabContainer has been renamed `renderMode`.
* `TabModel.reloadOnShow` has been removed. Set the `refreshMode` property on TabContainerModel or
  TabModel to `TabRefreshMode.ON_SHOW_ALWAYS` instead.
* The mobile APIs for `TabContainerModel`, `TabModel`, and `RefreshButton` have been rewritten to
  more closely mirror the desktop API.
* The API for `RecordGridModel` editors has changed -- `type` is no longer supported. Use
  `fieldModel` and `formField` instead.
* `LocalStore.loadRawData` requires that all records presented to store have unique IDs specified.
  See `LocalStore.idSpec` for more information.

### 🐞 Bug Fixes

* SwitchInput and RadioInput now properly highlight validation errors in `minimal` mode.

### 📚 Libraries

* @blueprintjs/core `3.12 -> 3.13`
* ag-Grid `~19.1.4 -> ~20.0.0`

[Commit Log](https://github.com/xh/hoist-react/compare/v18.1.2...v19.0.0)


## v18.1.2 - 2019-01-30

### 🐞 Bug Fixes

* Grid integrations relying on column visibility (namely export, storeFilterField) now correctly
  consult updated column state from GridModel. #935
* Ensure `FieldModel.initialValue` is observable to ensure that computed dirty state (and any other
  derivations) are updated if it changes. #934
* Fixes to ensure Admin console log viewer more cleanly handles exceptions (e.g. attempting to
  auto-refresh on a log file that has been deleted).

[Commit Log](https://github.com/xh/hoist-react/compare/v18.1.1...v18.1.2)

## v18.1.1 - 2019-01-29

* Grid cell padding can be controlled via a new set of CSS vars and is reduced by default for grids
  in compact mode.
* The `addRecordAsync()` and `saveRecordAsync()` methods on `RestStore` return the updated record.

[Commit Log](https://github.com/xh/hoist-react/compare/v18.1.0...v18.1.1)


## v18.1.0 - 2019-01-28

### 🎁 New Features

* New `@managed` class field decorator can be used to mark a property as fully created/owned by its
  containing class (provided that class has installed the matching `@ManagedSupport` decorator).
  * The framework will automatically pass any `@managed` class members to `XH.safeDestroy()` on
    destroy/unmount to ensure their own `destroy()` lifecycle methods are called and any related
    resources are disposed of properly, notably MobX observables and reactions.
  * In practice, this should be used to decorate any properties on `HoistModel`, `HoistService`, or
    `HoistComponent` classes that hold a reference to a `HoistModel` created by that class. All of
    those core artifacts support the new decorator, `HoistModel` already provides a built-in
    `destroy()` method, and calling that method when an app is done with a Model is an important
    best practice that can now happen more reliably / easily.
* `FormModel.getData()` accepts a new single parameter `dirtyOnly` - pass true to get back only
  fields which have been modified.
* The mobile `Select` component indicates the current value with a ✅ in the drop-down list.
* Excel exports from tree grids now include the matching expand/collapse tree controls baked into
  generated Excel file.

### 🐞 Bug Fixes

* The `JsonInput` component now properly respects / indicates disabled state.

### 📚 Libraries

* Hoist-dev-utils `3.4.1 -> 3.5.0` - updated webpack and other build tool dependencies, as well as
  an improved eslint configuration.
* @blueprintjs/core `3.10 -> 3.12`
* @blueprintjs/datetime `3.5 -> 3.7`
* fontawesome `5.6 -> 5.7`
* mobx `5.8 -> 5.9`
* react-select `2.2 -> 2.3`
* Other patch updates

[Commit Log](https://github.com/xh/hoist-react/compare/v18.0.0...v18.1.0)

## v18.0.0 - 2019-01-15

### 🎁 New Features

* Form support has been substantially enhanced and restructured to provide both a cleaner API and
  new functionality:
  * `FormModel` and `FieldModel` are now concrete classes and provide the main entry point for
    specifying the contents of a form. The `Field` and `FieldSupport` decorators have been removed.
  * Fields and sub-forms may now be dynamically added to FormModel.
  * The validation state of a FormModel is now *immediately* available after construction and
    independent of the GUI. The triggering of the *display* of that state is now a separate process
    triggered by GUI actions such as blur.
  * `FormField` has been substantially reworked to support a read-only display and inherit common
    property settings from its containing `Form`.
  * `HoistInput` has been moved into the `input` package to clarify that these are lower level
    controls and independent of the Forms package.

* `RestGrid` now supports a `mask` prop. RestGrid loading is now masked by default.
* `Chart` component now supports a built-in zoom out gesture: click and drag from right-to-left on
  charts with x-axis zooming.
* `Select` now supports an `enableClear` prop to control the presence of an optional inline clear
  button.
* `Grid` components take `onCellClicked` and `onCellDoubleClicked` event handlers.
* A new desktop `FileChooser` wraps a preconfigured react-dropzone component to allow users to
  easily select files for upload or other client-side processing.

### 💥 Breaking Changes

* Major changes to Form (see above). `HoistInput` imports will also need to be adjusted to move from
  `form` to `input`.
* The name of the HoistInput `field` prop has been changed to `bind`. This change distinguishes the
  lower-level input package more clearly from the higher-level form package which uses it. It also
  more clearly relates the property to the associated `@bindable` annotation for models.
* A `Select` input with `enableMulti = true` will by default no longer show an inline x to clear the
  input value. Use the `enableClear` prop to re-enable.
* Column definitions are exported from the `grid` package. To ensure backwards compatibility,
  replace imports from `@xh/hoist/desktop/columns` with `@xh/hoist/desktop/cmp/grid`.

### 📚 Libraries

* React `~16.6.0 -> ~16.7.0`
* Patch version updates to multiple other dependencies.

[Commit Log](https://github.com/xh/hoist-react/compare/v17.0.0...v18.0.0)

## v17.0.0 - 2018-12-21

### 💥 Breaking Changes

* The implementation of the `model` property on `HoistComponent` has been substantially enhanced:
  * "Local" Models should now be specified on the Component class declaration by simply setting the
    `model` property, rather than the confusing `localModel` property.
  * HoistComponent now supports a static `modelClass` class property. If set, this property will
    allow a HoistComponent to auto-create a model internally when presented with a plain javascript
    object as its `model` prop. This is especially useful in cases like `Panel` and `TabContainer`,
    where apps often need to specify a model but do not require a reference to the model. Those
    usages can now skip importing and instantiating an instance of the component's model class
    themselves.
  * Hoist will now throw an Exception if an application attempts to changes the model on an existing
    HoistComponent instance or presents the wrong type of model to a HoistComponent where
    `modelClass` has been specified.

* `PanelSizingModel` has been renamed `PanelModel`. The class now also has the following new
  optional properties, all of which are `true` by default:
  * `showSplitter` - controls visibility of the splitter bar on the outside edge of the component.
  * `showSplitterCollapseButton` - controls visibility of the collapse button on the splitter bar.
  * `showHeaderCollapseButton` - controls visibility of a (new) collapse button in the header.

* The API methods for exporting grid data have changed and gained new features:
  * Grids must opt-in to export with the `GridModel.enableExport` config.
  * Exporting a `GridModel` is handled by the new `GridExportService`, which takes a collection of
    `exportOptions`. See `GridExportService.exportAsync` for available `exportOptions`.
  * All export entry points (`GridModel.exportAsync()`, `ExportButton` and the export context menu
    items) support `exportOptions`. Additionally, `GridModel` can be configured with default
    `exportOptions` in its config.

* The `buttonPosition` prop on `NumberInput` has been removed due to problems with the underlying
  implementation. Support for incrementing buttons on NumberInputs will be re-considered for future
  versions of Hoist.

### 🎁 New Features

* `TextInput` on desktop now supports an `enableClear` property to allow easy addition of a clear
  button at the right edge of the component.
* `TabContainer` enhancements:
  * An `omit` property can now be passed in the tab configs passed to the `TabContainerModel`
    constructor to conditionally exclude a tab from the container
  * Each `TabModel` can now be retrieved by id via the new `getTabById` method on
    `TabContainerModel`.
  * `TabModel.title` can now be changed at runtime.
  * `TabModel` now supports the following properties, which can be changed at runtime or set via the
    config:
    * `disabled` - applies a disabled style in the switcher and blocks navigation to the tab via
      user click, routing, or the API.
    * `excludeFromSwitcher` - removes the tab from the switcher, but the tab can still be navigated
      to programmatically or via routing.
* `MultiFieldRenderer` `multiFieldConfig` now supports a `delimiter` property to separate
  consecutive SubFields.
* `MultiFieldRenderer` SubFields now support a `position` property, to allow rendering in either the
  top or bottom row.
* `StoreCountLabel` now supports a new 'includeChildren' prop to control whether or not children
  records are included in the count. By default this is `false`.
* `Checkbox` now supports a `displayUnsetState` prop which may be used to display a visually
  distinct state for null values.
* `Select` now renders with a checkbox next to the selected item in its dropdown menu, instead of
  relying on highlighting. A new `hideSelectedOptionCheck` prop is available to disable.
* `RestGridModel` supports a `readonly` property.
* `DimensionChooser`, various `HoistInput` components, `Toolbar` and `ToolbarSeparator` have been
  added to the mobile component library.
* Additional environment enums for UAT and BCP, added to Hoist Core 5.4.0, are supported in the
  application footer.

### 🐞 Bug Fixes

* `NumberInput` will no longer immediately convert its shorthand value (e.g. "3m") into numeric form
  while the user remains focused on the input.
* Grid `actionCol` columns no longer render Button components for each action, relying instead on
  plain HTML / CSS markup for a significant performance improvement when there are many rows and/or
  actions per row.
* Grid exports more reliably include the appropriate file extension.
* `Select` will prevent an `<esc>` keypress from bubbling up to parent components only when its menu
  is open. (In that case, the component assumes escape was pressed to close its menu and captures
  the keypress, otherwise it should leave it alone and let it e.g. close a parent popover).

[Commit Log](https://github.com/xh/hoist-react/compare/v16.0.1...v17.0.0)

## v16.0.1 - 2018-12-12

### 🐞 Bug Fixes

* Fix to FeedbackForm allowing attempted submission with an empty message.

[Commit Log](https://github.com/xh/hoist-react/compare/v16.0.0...v16.0.1)


## v16.0.0

### 🎁 New Features

* Support for ComboBoxes and Dropdowns have been improved dramatically, via a new `Select` component
  based on react-select.
* The ag-Grid based `Grid` and `GridModel` are now available on both mobile and desktop. We have
  also added new support for multi-row/multi-field columns via the new `multiFieldRenderer` renderer
  function.
* The app initialization lifecycle has been restructured so that no App classes are constructed
  until Hoist is fully initialized.
* `Column` now supports an optional `rowHeight` property.
* `Button` now defaults to 'minimal' mode, providing a much lighter-weight visual look-and-feel to
  HoistApps. `Button` also implements `@LayoutSupport`.
* Grouping state is now saved by the grid state support on `GridModel`.
* The Hoist `DimChooser` component has been ported to hoist-react.
* `fetchService` now supports an `autoAbortKey` in its fetch methods. This can be used to
  automatically cancel obsolete requests that have been superseded by more recent variants.
* Support for new `clickableLabel` property on `FormField`.
* `RestForm` now supports a read-only view.
* Hoist now supports automatic tracking of app/page load times.

### 💥 Breaking Changes

* The new location for the cross-platform grid component is `@xh/hoist/cmp/grid`. The `columns`
  package has also moved under a new sub-package in this location.
* Hoist top-level App Structure has changed in order to improve consistency of the Model-View
  conventions, to improve the accessibility of services, and to support the improvements in app
  initialization mentioned above:
  - `XH.renderApp` now takes a new `AppSpec` configuration.
  - `XH.app` is now `XH.appModel`.
  - All services are installed directly on `XH`.
  - `@HoistApp` is now `@HoistAppModel`
* `RecordAction` has been substantially refactored and improved. These are now typically immutable
  and may be shared.
  - `prepareFn` has been replaced with a `displayFn`.
  - `actionFn` and `displayFn` now take a single object as their parameter.
* The `hide` property on `Column` has been changed to `hidden`.
* The `ColChooserButton` has been moved from the incorrect location `@xh/hoist/cmp/grid` to
  `@xh/hoist/desktop/cmp/button`. This is a desktop-only component. Apps will have to adjust these
  imports.
* `withDefaultTrue` and `withDefaultFalse` in `@xh/hoist/utils/js` have been removed. Use
  `withDefault` instead.
* `CheckBox` has been renamed `Checkbox`


### ⚙️ Technical

* ag-Grid has been upgraded to v19.1
* mobx has been upgraded to v5.6
* React has been upgraded to v16.6
* Allow browsers with proper support for Proxy (e.g Edge) to access Hoist Applications.


### 🐞 Bug Fixes

* Extensive. See full change list below.

[Commit Log](https://github.com/xh/hoist-react/compare/v15.1.2...v16.0.0)


## v15.1.2

🛠 Hotfix release to MultiSelect to cap the maximum number of options rendered by the drop-down
list. Note, this component is being replaced in Hoist v16 by the react-select library.

[Commit Log](https://github.com/xh/hoist-react/compare/v15.1.1...v15.1.2)

## v15.1.1

### 🐞 Bug Fixes

* Fix to minimal validation mode for FormField disrupting input focus.
* Fix to JsonInput disrupting input focus.

### ⚙️ Technical

* Support added for TLBR-style notation when specifying margin/padding via layoutSupport - e.g.
  box({margin: '10 20 5 5'}).
* Tweak to lockout panel message when the user has no roles.

[Commit Log](https://github.com/xh/hoist-react/compare/v15.1.0...v15.1.1)


## v15.1.0

### 🎁 New Features

* The FormField component takes a new minimal prop to display validation errors with a tooltip only
  as opposed to an inline message string. This can be used to help reduce shifting / jumping form
  layouts as required.
* The admin-only user impersonation toolbar will now accept new/unknown users, to support certain
  SSO application implementations that can create users on the fly.

### ⚙️ Technical

* Error reporting to server w/ custom user messages is disabled if the user is not known to the
  client (edge case with errors early in app lifecycle, prior to successful authentication).

[Commit Log](https://github.com/xh/hoist-react/compare/v15.0.0...v15.1.0)


## v15.0.0

### 💥 Breaking Changes

* This update does not require any application client code changes, but does require updating the
  Hoist Core Grails plugin to >= 5.0. Hoist Core changes to how application roles are loaded and
  users are authenticated required minor changes to how JS clients bootstrap themselves and load
  user data.
* The Hoist Core HoistImplController has also been renamed to XhController, again requiring Hoist
  React adjustments to call the updated /xh/ paths for these (implementation) endpoints. Again, no
  app updates required beyond taking the latest Hoist Core plugin.

[Commit Log](https://github.com/xh/hoist-react/compare/v14.2.0...v15.0.0)


## v14.2.0

### 🎁 New Features

* Upgraded hoist-dev-utils to 3.0.3. Client builds now use the latest Webpack 4 and Babel 7 for
  noticeably faster builds and recompiles during CI and at development time.
* GridModel now has a top-level agColumnApi property to provide a direct handle on the ag-Grid
  Column API object.

### ⚙️ Technical

* Support for column groups strengthened with the addition of a dedicated ColumnGroup sibling class
  to Column. This includes additional internal refactoring to reduce unnecessary cloning of Column
  configurations and provide a more managed path for Column updates. Public APIs did not change.
  (#694)

### 📚 Libraries

* Blueprint Core `3.6.1 -> 3.7.0`
* Blueprint Datetime `3.2.0 -> 3.3.0`
* Fontawesome `5.3.x -> 5.4.x`
* MobX `5.1.2 -> 5.5.0`
* Router5 `6.5.0 -> 6.6.0`

[Commit Log](https://github.com/xh/hoist-react/compare/v14.1.3...v14.2.0)


## v14.1.3

### 🐞 Bug Fixes

* Ensure JsonInput reacts properly to value changes.

### ⚙️ Technical

* Block user pinning/unpinning in Grid via drag-and-drop - pending further work via #687.
* Support "now" as special token for dateIs min/max validation rules.
* Tweak grouped grid row background color.

[Commit Log](https://github.com/xh/hoist-react/compare/v14.1.1...v14.1.3)


## v14.1.1

### 🐞 Bug Fixes

* Fixes GridModel support for row-level grouping at same time as column grouping.

[Commit Log](https://github.com/xh/hoist-react/compare/v14.1.0...v14.1.1)


## v14.1.0

### 🎁 New Features

* GridModel now supports multiple levels of row grouping. Pass the public setGroupBy() method an
  array of string column IDs, or a falsey value / empty array to ungroup. Note that the public and
  observable groupBy property on GridModel will now always be an array, even if the grid is not
  grouped or has only a single level of grouping.
* GridModel exposes public expandAll() and collapseAll() methods for grouped / tree grids, and
  StoreContextMenu supports a new "expandCollapseAll" string token to insert context menu items.
  These are added to the default menu, but auto-hide when the grid is not in a grouped state.
* The Grid component provides a new onKeyDown prop, which takes a callback and will fire on any
  keypress targeted within the Grid. Note such a handler is not provided directly by ag-Grid.
* The Column class supports pinned as a top-level config. Supports passing true to pin to the left.

### 🐞 Bug Fixes

* Updates to Grid column widths made via ag-Grid's "autosize to fit" API are properly persisted to
  grid state.

[Commit Log](https://github.com/xh/hoist-react/compare/v14.0.0...v14.1.0)


## v14.0.0

* Along with numerous bug fixes, v14 brings with it a number of important enhancements for grids,
  including support for tree display, 'action' columns, and absolute value sorting. It also includes
  some new controls and improvement to focus display.

### 💥 Breaking Changes

* The signatures of the Column.elementRenderer and Column.renderer have been changed to be
  consistent with each other, and more extensible. Each takes two arguments -- the value to be
  rendered, and a single bundle of metadata.
* StoreContextMenuAction has been renamed to RecordAction. Its action property has been renamed to
  actionFn for consistency and clarity.
* LocalStore : The method LocalStore.processRawData no longer takes an array of all records, but
  instead takes just a single record. Applications that need to operate on all raw records in bulk
  should do so before presenting them to LocalStore. Also, LocalStores template methods for override
  have also changed substantially, and sub-classes that rely on these methods will need to be
  adjusted accordingly.

### 🎁 New Features

#### Grid

* The Store API now supports hierarchical datasets. Applications need to simply provide raw data for
  records with a "children" property containing the raw data for their children.
* Grid supports a 'TreeGrid' mode. To show a tree grid, bind the GridModel to a store containing
  hierarchical data (as above), set treeMode: true on the GridModel, and specify a column to display
  the tree controls (isTreeColumn: true)
* Grid supports absolute sorting for numerical columns. Specify absSort: true on your column config
  to enable. Clicking the grid header will now cycle through ASC > DESC > DESC (abs) sort modes.
* Grid supports an 'Actions' column for one-click record actions. See cmp/desktop/columns/actionCol.
* A new showHover prop on the desktop Grid component will highlight the hovered row with default
  styling. A new GridModel.rowClassFn callback was added to support per-row custom classes based on
  record data.
* A new ExportFormat.LONG_TEXT format has been added, along with a new Column.exportWidth config.
  This supports exporting columns that contain long text (e.g. notes) as multi-line cells within
  Excel.

#### Other Components

* RadioInput and ButtonGroupInput have been added to the desktop/cmp/form package.
* DateInput now has support for entering and displaying time values.
* NumberInput displays its unformatted value when focused.
* Focused components are now better highlighted, with additional CSS vars provided to customize as
  needed.

### 🐞 Bug Fixes

* Calls to GridModel.setGroupBy() work properly not only on the first, but also all subsequent calls
  (#644).
* Background / style issues resolved on several input components in dark theme (#657).
* Grid context menus appear properly over other floating components.

### 📚 Libraries

* React `16.5.1 -> 16.5.2`
* router5 `6.4.2 -> 6.5.0`
* CodeMirror, Highcharts, and MobX patch updates

[Commit Log](https://github.com/xh/hoist-react/compare/v13.0.0...v14.0.0)


## v13.0.0

🍀Lucky v13 brings with it a number of enhancements for forms and validation, grouped column support
in the core Grid API, a fully wrapped MultiSelect component, decorator syntax adjustments, and a
number of other fixes and enhancements.

It also includes contributions from new ExHI team members Arjun and Brendan. 🎉

### 💥 Breaking Changes

* The core `@HoistComponent`, `@HoistService`, and `@HoistModel` decorators are **no longer
  parameterized**, meaning that trailing `()` should be removed after each usage. (#586)
* The little-used `hoistComponentFactory()` method was also removed as a further simplification
  (#587).
* The `HoistField` superclass has been renamed to `HoistInput` and the various **desktop form
  control components have been renamed** to match (55afb8f). Apps using these components (which will
  likely be most apps) will need to adapt to the new names.
  * This was done to better distinguish between the input components and the upgraded Field concept
    on model classes (see below).

### 🎁 New Features

⭐️ **Forms and Fields** have been a major focus of attention, with support for structured data
fields added to Models via the `@FieldSupport` and `@field()` decorators.
* Models annotated with `@FieldSupport` can decorate member properties with `@field()`, making those
  properties observable and settable (with a generated `setXXX()` method).
* The `@field()` decorators themselves can be passed an optional display label string as well as
  zero or more *validation rules* to define required constraints on the value of the field.
* A set of predefined constraints is provided within the toolkit within the `/field/` package.
* Models using `FieldSupport` should be sure to call the `initFields()` method installed by the
  decorator within their constructor. This method can be called without arguments to generally
  initialize the field system, or it can be passed an object of field names to initial/default
  values, which will set those values on the model class properties and provide change/dirty
  detection and the ability to "reset" a form.
* A new `FormField` UI component can be used to wrap input components within a form. The `FormField`
  wrapper can accept the source model and field name, and will apply those to its child input. It
  leverages the Field model to automatically display a label, indicate required fields, and print
  validation error messages. This new component should be the building-block for most non-trivial
  forms within an application.

Other enhancements include:
* **Grid columns can be grouped**, with support for grouping added to the grid state management
  system, column chooser, and export manager (#565). To define a column group, nest column
  definitions passed to `GridModel.columns` within a wrapper object of the form `{headerName: 'My
  group', children: [...]}`.

(Note these release notes are incomplete for this version.)

[Commit Log](https://github.com/xh/hoist-react/compare/v12.1.2...v13.0.0)


## v12.1.2

### 🐞 Bug Fixes

* Fix casing on functions generated by `@settable` decorator
  (35c7daa209a4205cb011583ebf8372319716deba).

[Commit Log](https://github.com/xh/hoist-react/compare/v12.1.1...v12.1.2)


## v12.1.1

### 🐞 Bug Fixes

* Avoid passing unknown HoistField component props down to Blueprint select/checkbox controls.

### 📚 Libraries

* Rollback update of `@blueprintjs/select` package `3.1.0 -> 3.0.0` - this included breaking API
  changes and will be revisited in #558.

[Commit Log](https://github.com/xh/hoist-react/compare/v12.1.0...v12.1.1)


## v12.1.0

### 🎁 New Features

* New `@bindable` and `@settable` decorators added for MobX support. Decorating a class member
  property with `@bindable` makes it a MobX `@observable` and auto-generates a setter method on the
  class wrapped in a MobX `@action`.
* A `fontAwesomeIcon` element factory is exported for use with other FA icons not enumerated by the
  `Icon` class.
* CSS variables added to control desktop Blueprint form control margins. These remain defaulted to
  zero, but now within CSS with support for variable overrides. A Blueprint library update also
  brought some changes to certain field-related alignment and style properties. Review any form
  controls within apps to ensure they remain aligned as desired
  (8275719e66b4677ec5c68a56ccc6aa3055283457 and df667b75d41d12dba96cbd206f5736886cb2ac20).

### 🐞 Bug Fixes

* Grid cells are fully refreshed on a data update, ensuring cell renderers that rely on data other
  than their primary display field are updated (#550).
* Grid auto-sizing is run after a data update, ensuring flex columns resize to adjust for possible
  scrollbar visibility changes (#553).
* Dropdown fields can be instantiated with fewer required properties set (#541).

### 📚 Libraries

* Blueprint `3.0.1 -> 3.4.0`
* FontAwesome `5.2.0 -> 5.3.0`
* CodeMirror `5.39.2 -> 5.40.0`
* MobX `5.0.3 -> 5.1.0`
* router5 `6.3.0 -> 6.4.2`
* React `16.4.1 -> 16.4.2`

[Commit Log](https://github.com/xh/hoist-react/compare/v12.0.0...v12.1.0)


## v12.0.0

Hoist React v12 is a relatively large release, with multiple refactorings around grid columns,
`elemFactory` support, classNames, and a re-organization of classes and exports within `utils`.

### 💥 Breaking Changes

#### ⭐️ Grid Columns

**A new `Column` class describes a top-level API for columns and their supported options** and is
intended to be a cross-platform layer on top of ag-Grid and TBD mobile grid implementations.
* The desktop `GridModel` class now accepts a collection of `Column` configuration objects to define
  its available columns.
* Columns may be configured with `flex: true` to cause them to stretch all available horizontal
  space within a grid, sharing it equally with any other flex columns. However note that this should
  be used sparingly, as flex columns have some deliberate limitations to ensure stable and
  consistent behavior. Most noticeably, they cannot be resized directly by users. Often, a best
  practice will be to insert an `emptyFlexCol` configuration as the last column in a grid - this
  will avoid messy-looking gaps in the layout while not requiring a data-driven column be flexed.
* User customizations to column widths are now saved if the GridModel has been configured with a
  `stateModel` key or model instance - see `GridStateModel`.
* Columns accept a `renderer` config to format text or HTML-based output. This is a callback that is
  provided the value, the row-level record, and a metadata object with the column's `colId`. An
  `elementRenderer` config is also available for cells that should render a Component.
* An `agOptions` config key continues to provide a way to pass arbitrary options to the underlying
  ag-Grid instance (for desktop implementations). This is considered an "escape hatch" and should be
  used with care, but can provide a bridge to required ag-Grid features as the Hoist-level API
  continues to develop.
* The "factory pattern" for Column templates / defaults has been removed, replaced by a simpler
  approach that recommends exporting simple configuration partials and spreading them into
  instance-specific column configs.
* See 0798f6bb20092c59659cf888aeaf9ecb01db52a6 for primary commit.

#### ⭐️ Element Factory, LayoutSupport, BaseClassName

Hoist provides core support for creating components via a factory pattern, powered by the `elem()`
and `elemFactory()` methods. This approach remains the recommended way to instantiate component
elements, but was **simplified and streamlined**.
* The rarely used `itemSpec` argument was removed (this previously applied defaults to child items).
* Developers can now also use JSX to instantiate all Hoist-provided components while still taking
  advantage of auto-handling for layout-related properties provided by the `LayoutSupport` mixin.
  * HoistComponents should now spread **`...this.getLayoutProps()`** into their outermost rendered
    child to enable promotion of layout properties.
* All HoistComponents can now specify a **baseClassName** on their component class and should pass
  `className: this.getClassName()` down to their outermost rendered child. This allows components to
  cleanly layer on a base CSS class name with any instance-specific classes.
* See 8342d3870102ee9bda4d11774019c4928866f256 for primary commit.

#### ⭐️ Panel resizing / collapsing

**The `Panel` component now takes a `sizingModel` prop to control and encapsulate newly built-in
resizing and collapsing behavior** (#534).
* See the `PanelSizingModel` class for configurable details, including continued support for saving
  sizing / collapsed state as a user preference.
* **The standalone `Resizable` component was removed** in favor of the improved support built into
  Panel directly.

#### Other

* Two promise-related models have been combined into **a new, more powerful `PendingTaskModel`**,
  and the `LoadMask` component has been removed and consolidated into `Mask`
  (d00a5c6e8fc1e0e89c2ce3eef5f3e14cb842f3c8).
  * `Panel` now exposes a single `mask` prop that can take either a configured `mask` element or a
    simple boolean to display/remove a default mask.
* **Classes within the `utils` package have been re-organized** into more standardized and scalable
  namespaces. Imports of these classes will need to be adjusted.

### 🎁 New Features

* **The desktop Grid component now offers a `compact` mode** with configurable styling to display
  significantly more data with reduced padding and font sizes.
* The top-level `AppBar` refresh button now provides a default implementation, calling a new
  abstract `requestRefresh()` method on `HoistApp`.
* The grid column chooser can now be configured to display its column groups as initially collapsed,
  for especially large collections of columns.
* A new `XH.restoreDefaultsAsync()` method provides a centralized way to wipe out user-specific
  preferences or customizations (#508).
* Additional Blueprint `MultiSelect`, `Tag`, and `FormGroup` controls re-exported.

### 🐞 Bug Fixes

* Some components were unintentionally not exporting their Component class directly, blocking JSX
  usage. All components now export their class.
* Multiple fixes to `DayField` (#531).
* JsonField now responds properly when switching from light to dark theme (#507).
* Context menus properly filter out duplicated separators (#518).

[Commit Log](https://github.com/xh/hoist-react/compare/v11.0.0...v12.0.0)


## v11.0.0

### 💥 Breaking Changes

* **Blueprint has been upgraded to the latest 3.x release.** The primary breaking change here is the
  renaming of all `pt-` CSS classes to use a new `bp3-` prefix. Any in-app usages of the BP
  selectors will need to be updated. See the
  [Blueprint "What's New" page](http://blueprintjs.com/docs/#blueprint/whats-new-3.0).
* **FontAwesome has been upgraded to the latest 5.2 release.** Only the icons enumerated in the
  Hoist `Icon` class are now registered via the FA `library.add()` method for inclusion in bundled
  code, resulting in a significant reduction in bundle size. Apps wishing to use other FA icons not
  included by Hoist must import and register them - see the
  [FA React Readme](https://github.com/FortAwesome/react-fontawesome/blob/master/README.md) for
  details.
* **The `mobx-decorators` dependency has been removed** due to lack of official support for the
  latest MobX update, as well as limited usage within the toolkit. This package was primarily
  providing the optional `@setter` decorator, which should now be replaced as needed by dedicated
  `@action` setter methods (19cbf86138499bda959303e602a6d58f6e95cb40).

### 🎁 Enhancements

* `HoistComponent` now provides a `getClassNames()` method that will merge any `baseCls` CSS class
  names specified on the component with any instance-specific classes passed in via props (#252).
  * Components that wish to declare and support a `baseCls` should use this method to generate and
    apply a combined list of classes to their outermost rendered elements (see `Grid`).
  * Base class names have been added for relevant Hoist-provided components - e.g. `.xh-panel` and
    `.xh-grid`. These will be appended to any instance class names specified within applications and
    be available as public CSS selectors.
* Relevant `HoistField` components support inline `leftIcon` and `rightElement` props. `DayField`
  adds support for `minDay / maxDay` props.
* Styling for the built-in ag-Grid loading overlay has been simplified and improved (#401).
* Grid column definitions can now specify an `excludeFromExport` config to drop them from
  server-generated Excel/CSV exports (#485).

### 🐞 Bug Fixes

* Grid data loading and selection reactions have been hardened and better coordinated to prevent
  throwing when attempting to set a selection before data has been loaded (#484).

### 📚 Libraries

* Blueprint `2.x -> 3.x`
* FontAwesome `5.0.x -> 5.2.x`
* CodeMirror `5.37.0 -> 5.39.2`
* router5 `6.2.4 -> 6.3.0`

[Commit Log](https://github.com/xh/hoist-react/compare/v10.0.1...v11.0.0)


## v10.0.1

### 🐞 Bug Fixes

* Grid `export` context menu token now defaults to server-side 'exportExcel' export.
  * Specify the `exportLocal` token to return a menu item for local ag-Grid export.
* Columns with `field === null` skipped for server-side export (considered spacer / structural
  columns).

## v10.0.0

### 💥 Breaking Changes

* **Access to the router API has changed** with the `XH` global now exposing `router` and
  `routerState` properties and a `navigate()` method directly.
* `ToastManager` has been deprecated. Use `XH.toast` instead.
* `Message` is no longer a public class (and its API has changed). Use `XH.message/confirm/alert`
  instead.
* Export API has changed. The Built-in grid export now uses more powerful server-side support. To
  continue to use local AG based export, call method `GridModel.localExport()`. Built-in export
  needs to be enabled with the new property on `GridModel.enableExport`. See `GridModel` for more
  details.

### 🎁 Enhancements

* New Mobile controls and `AppContainer` provided services (impersonation, about, and version bars).
* Full-featured server-side Excel export for grids.

### 🐞 Bug Fixes

* Prevent automatic zooming upon input focus on mobile devices (#476).
* Clear the selection when showing the context menu for a record which is not already selected
  (#469).
* Fix to make lockout script readable by Compatibility Mode down to IE5.

### 📚 Libraries

* MobX `4.2.x -> 5.0.x`

[Commit Log](https://github.com/xh/hoist-react/compare/v9.0.0...v10.0.0)


## v9.0.0

### 💥 Breaking Changes

* **Hoist-provided mixins (decorators) have been refactored to be more granular and have been broken
  out of `HoistComponent`.**
  * New discrete mixins now exist for `LayoutSupport` and `ContextMenuSupport` - these should be
    added directly to components that require the functionality they add for auto-handling of
    layout-related props and support for showing right-click menus. The corresponding options on
    `HoistComponent` that used to enable them have been removed.
  * For consistency, we have also renamed `EventTarget -> EventSupport` and `Reactive ->
    ReactiveSupport` mixins. These both continue to be auto-applied to HoistModel and HoistService
    classes, and ReactiveSupport enabled by default in HoistComponent.
* **The Context menu API has changed.** The `ContextMenuSupport` mixin now specifies an abstract
  `getContextMenuItems()` method for component implementation (replacing the previous
  `renderContextMenu()` method). See the new [`ContextMenuItem` class for what these items support,
  as well as several static default items that can be used.
  * The top-level `AppContainer` no longer provides a default context menu, instead allowing the
    browser's own context menu to show unless an app / component author has implemented custom
    context-menu handling at any level of their component hierarchy.

### 🐞 Bug Fixes

* TabContainer active tab can become out of sync with the router state (#451)
  * ⚠️ Note this also involved a change to the `TabContainerModel` API - `activateTab()` is now the
    public method to set the active tab and ensure both the tab and the route land in the correct
    state.
* Remove unintended focused cell borders that came back with the prior ag-Grid upgrade.

[Commit Log](https://github.com/xh/hoist-react/compare/v8.0.0...v9.0.0)


## v8.0.0

Hoist React v8 brings a big set of improvements and fixes, some API and package re-organizations,
and ag-Grid upgrade, and more. 🚀

### 💥 Breaking Changes

* **Component package directories have been re-organized** to provide better symmetry between
  pre-existing "desktop" components and a new set of mobile-first component. Current desktop
  applications should replace imports from `@xh/hoist/cmp/xxx` with `@xh/hoist/desktop/cmp/xxx`.
  * Important exceptions include several classes within `@xh/hoist/cmp/layout/`, which remain
    cross-platform.
  * `Panel` and `Resizable` components have moved to their own packages in
    `@xh/hoist/desktop/cmp/panel` and `@xh/hoist/desktop/cmp/resizable`.
* **Multiple changes and improvements made to tab-related APIs and components.**
  * The `TabContainerModel` constructor API has changed, notably `children` -> `tabs`, `useRoutes` ->
    `route` (to specify a starting route as a string) and `switcherPosition` has moved from a model
    config to a prop on the `TabContainer` component.
  * `TabPane` and `TabPaneModel` have been renamed `Tab` and `TabModel`, respectively, with several
    related renames.
* **Application entry-point classes decorated with `@HoistApp` must implement the new getter method
  `containerClass()`** to specify the platform specific component used to wrap the app's
  `componentClass`.
  * This will typically be `@xh/hoist/[desktop|mobile]/AppContainer` depending on platform.

### 🎁 New Features

* **Tab-related APIs re-worked and improved**, including streamlined support for routing, a new
  `tabRenderMode` config on `TabContainerModel`, and better naming throughout.
* **Ag-grid updated to latest v18.x** - now using native flex for overall grid layout and sizing
  controls, along with multiple other vendor improvements.
* Additional `XH` API methods exposed for control of / integration with Router5.
* The core `@HoistComponent` decorated now installs a new `isDisplayed` getter to report on
  component visibility, taking into account the visibility of its ancestors in the component tree.
* Mobile and Desktop app package / component structure made more symmetrical (#444).
* Initial versions of multiple new mobile components added to the toolkit.
* Support added for **`IdleService` - automatic app suspension on inactivity** (#427).
* Hoist wrapper added for the low-level Blueprint **button component** - provides future hooks into
  button customizations and avoids direct BP import (#406).
* Built-in support for collecting user feedback via a dedicated dialog, convenient XH methods and
  default appBar button (#379).
* New `XH.isDevelopmentMode` constant added, true when running in local Webpack dev-server mode.
* CSS variables have been added to customize and standardize the Blueprint "intent" based styling,
  with defaults adjusted to be less distracting (#420).

### 🐞 Bug Fixes

* Preference-related events have been standardized and bugs resolved related to pushAsync() and the
  `prefChange` event (ee93290).
* Admin log viewer auto-refreshes in tail-mode (#330).
* Distracting grid "loading" overlay removed (#401).
* Clipboard button ("click-to-copy" functionality) restored (#442).

[Commit Log](https://github.com/xh/hoist-react/compare/v7.2.0...v8.0.0)

## v7.2.0

### 🎁 New Features

+ Admin console grids now outfitted with column choosers and grid state. #375
+ Additional components for Onsen UI mobile development.

### 🐞 Bug Fixes

+ Multiple improvements to the Admin console config differ. #380 #381 #392

[Commit Log](https://github.com/xh/hoist-react/compare/v7.1.0...v7.2.0)

## v7.1.0

### 🎁 New Features

* Additional kit components added for Onsen UI mobile development.

### 🐞 Bug Fixes

* Dropdown fields no longer default to `commitOnChange: true` - avoiding unexpected commits of
  type-ahead query values for the comboboxes.
* Exceptions thrown from FetchService more accurately report the remote host when unreachable, along
  with some additional enhancements to fetch exception reporting for clarity.

[Commit Log](https://github.com/xh/hoist-react/compare/v7.0.0...v7.1.0)

## v7.0.0

### 💥 Breaking Changes

* **Restructuring of core `App` concept** with change to new `@HoistApp` decorator and conventions
  around defining `App.js` and `AppComponent.js` files as core app entry points. `XH.app` now
  installed to provide access to singleton instance of primary app class. See #387.

### 🎁 New Features

* **Added `AppBar` component** to help further standardize a pattern for top-level application
  headers.
* **Added `SwitchField` and `SliderField`** form field components.
* **Kit package added for Onsen UI** - base component library for mobile development.
* **Preferences get a group field for better organization**, parity with AppConfigs. (Requires
  hoist-core 3.1.x.)

### 🐞 Bug Fixes

* Improvements to `Grid` component's interaction with underlying ag-Grid instance, avoiding extra
  renderings and unwanted loss of state. 03de0ae7

[Commit Log](https://github.com/xh/hoist-react/compare/v6.0.0...v7.0.0)


## v6.0.0

### 💥 Breaking Changes

* API for `MessageModel` has changed as part of the feature addition noted below, with `alert()` and
  `confirm()` replaced by `show()` and new `XH` convenience methods making the need for direct calls
  rare.
* `TabContainerModel` no longer takes an `orientation` prop, replaced by the more flexible
  `switcherPosition` as noted below.

### 🎁 New Features

* **Initial version of grid state** now available, supporting easy persistence of user grid column
  selections and sorting. The `GridModel` constructor now takes a `stateModel` argument, which in
  its simplest form is a string `xhStateId` used to persist grid state to local storage. See the
  `GridStateModel` class for implementation details. #331
* The **Message API** has been improved and simplified, with new `XH.confirm()` and `XH.alert()`
  methods providing an easy way to show pop-up alerts without needing to manually construct or
  maintain a `MessageModel`. #349
* **`TabContainer` components can now be controlled with a remote `TabSwitcher`** that does not need
  to be directly docked to the container itself. Specify `switcherPosition:none` on the
  `TabContainerModel` to suppress showing the switching affordance on the tabs themselves and
  instantiate a `TabSwitcher` bound to the same model to control a tabset from elsewhere in the
  component hierarchy. In particular, this enabled top-level application tab navigation to move up
  into the top toolbar, saving vertical space in the layout. #368
* `DataViewModel` supports an `emptyText` config.

### 🐞 Bugfixes

* Dropdown fields no longer fire multiple commit messages, and no longer commit partial entries
  under some circumstances. #353 and #354
* Grids resizing fixed when shrinking the containing component. #357

[Commit Log](https://github.com/xh/hoist-react/compare/v5.0.0...v6.0.0)


## v5.0.0

### 💥 Breaking Changes

* **Multi environment configs have been unwound** See these release notes/instructions for how to
  migrate: https://github.com/xh/hoist-core/releases/tag/release-3.0.0
* **Breaking change to context menus in dataviews and grids not using the default context menu:**
  StoreContextMenu no longer takes an array of items as an argument to its constructor. Instead it
  takes a configuration object with an ‘items’ key that will point to any current implementation’s
  array of items. This object can also contain an optional gridModel argument which is intended to
  support StoreContextMenuItems that may now be specified as known ‘hoist tokens’, currently limited
  to a ‘colChooser’ token.

### 🎁 New Features

* Config differ presents inline view, easier to read diffs now.
* Print Icon added!

### 🐞 Bugfixes

* Update processFailedLoad to loadData into gridModel store, Fixes #337
* Fix regression to ErrorTracking. Make errorTrackingService safer/simpler to call at any point in
  life-cycle.
* Fix broken LocalStore state.
* Tweak flex prop for charts. Side by side charts in a flexbox now auto-size themselves! Fixes #342
* Provide token parsing for storeContextMenus. Context menus are all grown up! Fixes #300

## v4.0.1

### 🐞 Bugfixes

* DataView now properly re-renders its items when properties on their records change (and the ID
  does not)


## v4.0.0

### 💥 Breaking Changes

* **The `GridModel` selection API has been reworked for clarity.** These models formerly exposed
  their selectionModel as `grid.selection` - now that getter returns the selected records. A new
  `selectedRecord` getter is also available to return a single selection, and new string shortcut
  options are available when configuring GridModel selection behavior.
* **Grid components can now take an `agOptions` prop** to pass directly to the underlying ag-grid
  component, as well as an `onRowDoubleClicked` handler function.
  16be2bfa10e5aab4ce8e7e2e20f8569979dd70d1

### 🎁 New Features

* Additional core components have been updated with built-in `layoutSupport`, allowing developers to
  set width/height/flex and other layout properties directly as top-level props for key comps such
  as Grid, DataView, and Chart. These special props are processed via `elemFactory` into a
  `layoutConfig` prop that is now passed down to the underlying wrapper div for these components.
  081fb1f3a2246a4ff624ab123c6df36c1474ed4b

### 🐞 Bugfixes

* Log viewer tail mode now working properly for long log files - #325


## v3.0.1

### 🐞 Bugfixes

* FetchService throws a dedicated exception when the server is unreachable, fixes a confusing
  failure case detailed in #315


## v3.0.0

### 💥 Breaking Changes

* **An application's `AppModel` class must now implement a new `checkAccess()` method.** This method
  is passed the current user, and the appModel should determine if that user should see the UI and
  return an object with a `hasAccess` boolean and an optional `message` string. For a return with
  `hasAccess: false`, the framework will render a lockout panel instead of the primary UI.
  974c1def99059f11528c476f04e0d8c8a0811804
  * Note that this is only a secondary level of "security" designed to avoid showing an unauthorized
    user a confusing / non-functional UI. The server or any other third-party data sources must
    always be the actual enforcer of access to data or other operations.
* **We updated the APIs for core MobX helper methods added to component/model/service classes.** In
  particular, `addReaction()` was updated to take a more declarative / clear config object.
  8169123a4a8be6940b747e816cba40bd10fa164e
  * See Reactive.js - the mixin that provides this functionality.

### 🎁 New Features

* Built-in client-side lockout support, as per above.

### 🐞 Bugfixes

* None

------------------------------------------

Copyright © 2021 Extremely Heavy Industries Inc. - all rights reserved

------------------------------------------

📫☎️🌎 info@xh.io | https://xh.io/contact<|MERGE_RESOLUTION|>--- conflicted
+++ resolved
@@ -2,8 +2,15 @@
 
 ## v45.0.0-SNAPSHOT - unreleased
 
+### 🎁 New Features
+
+* Mobile `Button` has new `intent`, `minimal` and `outlined` props.
+
+### 💥 Breaking Changes
+
+* Mobile `Button` no longer supports `modifier` prop. Use `minimal` and `outlined` instead.
+
 * [Commit Log](https://github.com/xh/hoist-react/compare/v44.3.0...develop)
-
 
 ## v44.3.0 - 2021-12-15
 
@@ -24,13 +31,6 @@
 * Desktop inline grid editor `Select` now commits the value immediately on selection.
 * `DashContainerModel` now supports an observable `showMenuButton` config which will display a
   button in the stack header for showing the context menu
-<<<<<<< HEAD
-* Mobile `Button` has new `intent`, `minimal` and `outlined` props.
-
-### 💥 Breaking Changes
-
-* Mobile `Button` no longer supports `modifier` prop. Use `minimal` and `outlined` instead.
-=======
 * Added `GridAutosizeMode.MANAGED` to autosize Grid columns on data or `sizingMode` changes, unless
   the user has manually modified their column widths.
 * Copying from Grids to the clipboard will now use the value provided by the `exportValue`
@@ -39,7 +39,6 @@
 * Non-SSO applications will now automatically reload when a request fails due to session timeout.
 * New utility methods `withInfo` and `logInfo` provide variants of the existing `withDebug` and
   `logDebug` methods, but log at the more verbose `console.log` level.
->>>>>>> 2f7c2745
 
 ### 🐞 Bug Fixes
 
