# Changelog

## 64.0.0-SNAPSHOT - unreleased

### 💥 Breaking Changes (upgrade difficulty: 🟠 MEDIUM - major Hoist Core = AG Grid updates)

#### Hoist Core v20 with Multi-Instance Support

Requires update to `hoist-core >= 20.0.0` with multi-instance support.

* See the Hoist Core changelog for details on this major upgrade to Hoist's back-end capabilities.
* Client-side application changes should be minimal or non-existent, but the Hoist Admin Console has
  been updated extensively to support management of multiple instances within a cluster.

#### AG Grid v31

Requires update to `@ag-grid >= 31.x`, a new major AG Grid release with its own breaking changes.
See AG's [What's New](https://blog.ag-grid.com/whats-new-in-ag-grid-31/)
and [Upgrade Guide](https://www.ag-grid.com/javascript-data-grid/upgrading-to-ag-grid-31/?ref=blog.ag-grid.com)
for more details.

* AG Grid removed `ColumnApi`, consolidating most of its methods to `GridApi`. Corresponding Hoist
  update removes `GridModel.agColumnApi` - review and migrate usages to `GridModel.agApi` as
  appropriate.
* Many methods on `agApi` are replaced with `agApi.updateGridOptions({property: value})`. Review
  your app for any direct usages of the underlying AG API that might need to change.
* All apps will need to update their `@ag-grid` dependencies within `package.json` and make a minor
  update to their `Bootstrap` registration as per
  this [Toolbox example](https://github.com/xh/toolbox/pull/709/files/5626e21d778e1fc72f9735d2d8f011513e1ac9c6#diff-304055320a29f66ea1255446ba8f13e0f3f1b13643bcea0c0466aa60e9288a8f).
    * `Grid` and `AgGrid` components default to `reactiveCustomComponents: true`. If your app has
      custom tooltips or editors, you should confirm that they still work with this setting. (It
      will be the default in agGrid v32.)
    * For custom editors, you will have to convert them from "imperative" to "reactive". If this is
      not possible, you can set `reactiveCustomComponents: false` in your `GridModel` to continue
      using the old "imperative" mode, but note that this will preclude the use of upgraded Hoist
      editors in that same grid instance. (See the links below for AG docs on this change.)
    * For custom tooltips, note AG-Grid's deprecation of `getReactContainerClasses`.
    * Consult the AG Grid docs for more information:
        * [Updated docs on Custom Components](https://ag-grid.com/react-data-grid/cell-editors/#custom-components)
        * [Migrating from Imperative to Reactive components](https://ag-grid.com/react-data-grid/upgrading-to-ag-grid-31-1/#migrating-custom-components-to-use-reactivecustomcomponents-option)
        * [React-related deprecations](https://ag-grid.com/react-data-grid/upgrading-to-ag-grid-31-1/#react)

#### Other Breaking Changes

* Removed support for passing a plain object to the `model` prop of Hoist Components (previously
  deprecated back in v58). Use the `modelConfig` prop instead.
* Removed the `multiFieldRenderer` utility function. This has been made internal and renamed
  to `zoneGridRenderer` for exclusive use by the `ZoneGrid` component.
* Updated CSS variables related to the `ZoneGrid` component - vars formerly prefixed
  by `--xh-grid-multifield` are now prefixed by `--xh-zone-grid`, several vars have been added, and
  some defaults have changed.

### 🎁 New Features

* Improved mobile viewport handling to ensure that both standard pages and full screen dialogs
  respect "safe area" boundaries, avoiding overlap with system UI elements such as the iOS task
  switcher at the bottom of the screen. Also set background letterboxing color (to black) when
  in landscape mode for a more resolved-looking layout.

<<<<<<< HEAD
* New services added to support out--of-the-box Oauth: `AzureOauthService`, `AuthZeroOauthService`

* Support for beta version of new Hoist `security` package, providing built-in support for OAuth flows.
  See `BaseOAuthClient`, `MsalClient`, and `AuthZeroClient` for more information.  Please note that
  package is being released as a *beta* and is subject to change before final release.
=======
### ✨ Styles

* Default mobile font size has been increased to 16px, both for better overall legibility and also
  specifically for input elements to avoid triggering Safari's auto-zoom behavior on focus.
    * Added new mobile-only CSS vars to allow for more granular control over font sizes:
        * `--xh-mobile-input-font-size`
        * `--xh-mobile-input-label-font-size`
        * `--xh-mobile-input-height-px`
    * Increased height of mobile toolbars to better accommodate larger nested inputs.
    * Grid font sizes have not changed, but other application layouts might need to be adjusted to
      ensure labels and other text elements fit as intended.
>>>>>>> c58c4412

### 🐞 Bug Fixes

* Fixed poor truncation / clipping behavior of the primary (right-side) metric in `ZoneGrid`. Values
  that do not fit within the available width of the cell will now truncate their right edge and
  display an ellipsis to indicate they have been clipped.
* Improved `RestGridModel.actionWarning` behavior to suppress any warning when the provided function
  returns a falsy value.
* Fixed mobile `Toast` intent styling.

### ⚙️ Technical

* NumberEditor no longer activates on keypress of letter characters.
* Removed initial `ping` call `FetchService` init.
* New method `fetchService.addDefaultHeaders` replaces deprecated `fetchService.setDefaultHeaders()`
  FetchService now supports independent additions of default headers from multiple sources in your
  application.


### 📚 Libraries

* @ag-grid `30.x → 31.x`
* dompurify `3.0 → 3.1`
* moment `2.29 → 2.30`
* numbro `2.4 → 2.5`
* qs `6.11 → 6.12`
* semver `7.5 → 7.6`

## 63.1.1 - 2024-04-26

### 🐞 Bug Fixes

* Fixed over-eager error handler installed on window during preflight app initialization. This can
  catch errors thrown by browser extensions unrelated to the app itself, which should not block
  startup. Make opt-in via special query param `catchPreflightError=true`.

## 63.1.0 - 2024-04-23

### 🎁 New Features

* `Store` now supports multiple `summaryRecords`, displayed if so configured as multiple pinned
  rows within a bound grid.

## 63.0.3 - 2024-04-16

### 🐞 Bug Fixes

* Ensure all required styles imported for Blueprint datetime components.

## 63.0.2 - 2024-04-16

### 🐞 Bug Fixes

* Fixed `GroupingChooser` items appearing in incorrect location while dragging to re-order.
* Removed extraneous internal padding override to Blueprint menu styles. Fixes overhang of menu
  divider borders and avoids possible triggering of horizontal scrollbars.

## 63.0.1 - 2024-04-05

### 🐞 Bug Fixes

* Recently added fields now fully available in Admin Console Activity Tracking + Client Errors.

## 63.0.0 - 2024-04-04

### 💥 Breaking Changes (upgrade difficulty: 🟠 MEDIUM - for apps with styling overrides or direct use of Blueprint components)

* Requires `hoist-core >= v19.0.0` to support improvements to activity / client error tracking.

#### Blueprint 4 to 5 Migration

This release includes Blueprint 5, a major version update of that library with breaking changes.
While most of these have been addressed by the Hoist integration layer, developers importing
Blueprint components directly should review
the [Blueprint 5 migration guide](https://github.com/palantir/blueprint/wiki/Blueprint-5.0) for
details.

There are some common breaking changes that most/many apps will need to address:

* CSS rules with the `bp4-` prefix should be updated to use the `bp5-` prefix.
* For `popover` and `tooltip` components, replace `target` with `item` if using elementFactory.
  If using JSX, replace `target` prop with a child element. Also applies to the mobile `popover`.
* Popovers no longer have a popover-wrapper element - remove/replace any CSS rules
  targeting `bp4-popover-wrapper`.
* All components which render popovers now depend
  on [`popper.js v2.x`](https://popper.js.org/docs/v2/). Complex customizations to popovers may
  need to be reworked.
* Where applicable, the former `elementRef` prop has been replaced by the simpler, more
  straightforward `ref` prop using `React.forwardRef()` - e.g. Hoist's `button.elementRef` prop
  becomes just `ref`. Review your app for uses of `elementRef`.
* The static `ContextMenu.show()` method has been replaced with `showContextMenu()`, importable
  from `@xh/hoist/kit/blueprint`. The method signature has changed slightly.
* The exported `overlay` component now refers to Blueprint's `overlay2` component.
* The exported `datePicker` now refers to Blueprint's `datePicker3` component, which has been
  upgraded to use `react-day-picker` v8. If you are passing `dayPickerProps` to Hoist's `dateInput`,
  you may need to update your code to use the
  new [v8 `DatePickerProps`](https://react-day-picker.js.org/api/interfaces/DayPickerSingleProps).

### 🎁 New Features

* Upgraded Admin Console Activity and Client Error reporting modules to use server-side filtering
  for better support of large datasets, allowing for longer-range queries on filtered categories,
  messages, or users before bumping into configured row limits.
* Added new `MenuItem.className` prop.

### 🐞 Bug Fixes

* Fixed two `ZoneGrid` issues:
    * Internal column definitions were missing the essential `rendererIsComplex` flag and could fail
      to render in-place updates to existing record data.
    * Omitted columns are now properly filtered out.
* Fixed issue where `SplitTreeMap` would not properly render errors as intended.

### 📚 Libraries

* @blueprintjs/core `4.20 → 5.10`
* @blueprintjs/datetime `4.4` → @blueprintjs/datetime2 `2.3`

## 62.0.1 - 2024-03-28

### 🎁 New Features

* New method `clear()` added to `TaskObserver` api.

### 🐞 Bug Fixes

* Ensure application viewport is masked throughout the entire app initialization process.

## 62.0.0 - 2024-03-19

### 💥 Breaking Changes (upgrade difficulty: 🟢 TRIVIAL - dependencies only)

* Requires update to `hoist-dev-utils >= v8.0.0` with updated chunking and code-splitting strategy
  to create shorter bundle names.

### 🎁 New Features

* Added a "Reload App" option to the default mobile app menu.
* Improved perceived responsiveness when constructing a new 'FilterChooserModel' when backing data
  has many records and/or auto-suggest-enabled fields.

### 🐞 Bug Fixes

* Fixed the config differ dialog issue where long field values would cause the toolbar to get hidden
  and/or table columns to be overly wide due to content overflow.

## 61.0.0 - 2024-03-08

### 💥 Breaking Changes (upgrade difficulty: 🟢 TRIVIAL - dependencies only)

* Requires update to `hoist-dev-utils >= v7.2.0` to inject new `xhClientApps` constant.

### 🎁 New Features

* Enhanced Roles Admin UI for more streamlined role editing.
* Supports targeting alert banners to specific client apps.
* Improved logging and error logging of `method` and `headers` in `FetchService`:  Default
  values will now be included.
* Enhanced `XH.reloadApp` with cache-buster.

### 🐞 Bug Fixes

* `FilterChooser` now correctly round-trips `Date` and `LocalDate` values. Previously it emitted
  these as strings, with incorrect results when using the generated filter's test function directly.
* Fixed bug where a discarded browser tab could re-init an app to an obsolete (cached) version.

## 60.2.0 - 2024-02-16

### 🎁 New Features

* The Admin Console now indicates if a Config value is being overridden by an instance config or
  environment variable with a corresponding name.
    * Config overrides now available in `hoist-core >= v18.4`. See the Hoist Core release notes for
      additional details on this new feature. The Hoist Core update is required for this feature,
      but is not a hard requirement for this Hoist React release in general.
* `RestGridEditor` now supports an `omit` flag to hide a field from the editor dialog.
* `FormField.readonlyRenderer` is now passed the backing `FieldModel` as a second argument.

### ⚙️ Typescript API Adjustments

* `FilterChooserModel.value` and related signatures are now typed with a new `FilterChooserFilter`
  type, a union of `CompoundFilter | FieldFilter` - the two concrete filter implementations
  supported by this control.

### 📚 Libraries

* classnames `2.3 → 2.5`

## 60.1.1 - 2024-01-29

### ⚙️ Technical

* Improved unique constraint validation of Roles and Role Members in the Admin Console.

## 60.1.0 - 2024-01-18

### 🐞 Bug Fixes

* Fixed transparent background for popup inline editors.
* Exceptions that occur in custom `Grid` cell tooltips will now be caught and logged to console,
  rather than throwing the render of the entire component.

### ⚙️ Technical

* Improvements to exception handling during app initialization.

## 60.0.1 - 2024-01-16

### 🐞 Bug Fixes

* Fixed regression to `ZoneGrid`.

## 60.0.0 - 2024-01-12

### 💥 Breaking Changes (upgrade difficulty: 🟠 MEDIUM - depends on server-side Roles implementation)

* Requires `hoist-core >= v18`. Even if not using new Hoist provided Role Management, several Admin
  Console features have had deprecation support for older versions of Hoist Core removed.

### 🎁 New Features

* Introduced new Admin Console tools for enhanced Role Management available in `hoist-core >= v18`.
    * Hoist-core now supports an out-of-the-box, database-driven system for maintaining a
      hierarchical set of Roles associating and associating them with individual users.
    * New system supports app and plug-in specific integrations to AD and other enterprise systems.
    * Administration of the new system provided by a new admin UI tab provided here.
    * Consult XH and the
      [Hoist Core CHANGELOG](https://github.com/xh/hoist-core/blob/develop/CHANGELOG.md#1800---2024-01-12)
      for additional details and upgrade instructions.
* Added `labelRenderers` property to `ZoneGridModel`. This allows dynamic "data-specific" labeling
  of fields in `ZoneGrid`.

### ✨ Styles

* Added `xh-bg-intent-xxx` CSS classes, for intent-coloring the `background-color` of elements.

### 🐞 Bug Fixes

* Fixed bug where `ColumnGroup` did not properly support the `omit` flag.

## 59.5.1 - 2024-01-05

### 🐞 Bug Fixes

* Fixed `DateEditor` calendar popover not showing for non-pinned columns.

## 59.5.0 - 2023-12-11

### 🎁 New Features

* Added new `dialogWidth` and `dialogHeight` configs to `DockViewModel`.

### 🐞 Bug Fixes

* Fixed serialization of expand/collapse state within `AgGridModel`, which was badly broken and
  could trigger long browser hangs for grids with > 2 levels of nesting and numeric record IDs.
* Fixed `UniqueAggregator` to properly check equality for `Date` fields.
* Pinned `react-grid-layout@1.4.3` to avoid v1.4.4 bugs affecting `DashCanvas` interactions
  (see https://github.com/react-grid-layout/react-grid-layout/issues/1990).

## 59.4.0 - 2023-11-28

### 💥 Breaking Changes (upgrade difficulty: 🟢 LOW)

* The constructors for `ColumnGroup` no long accept arbitrary rest (e.g `...rest`)
  arguments for applying app-specific data to the object. Instead, use the new `appData` property.

### ⚙️ Technical

* Enhanced `LogUtils` to support logging objects (and any other non-string values). Also
  added new exports for `logWarn()` and `logError()` with the same standardized formatting.
* Added standardized `LogUtils` methods to `HoistBase`, for use within Hoist models and services.

### 🐞 Bug Fixes

* `ZoneGrid` will no longer render labels or delimiters for empty values.

### ⚙️ Typescript API Adjustments

* Updated type for `ReactionSpec.equals` to include already-supported string shorthands.

## 59.3.2 - 2023-11-21

### 🐞 Bug Fixes

* `ZoneGrid` will more gracefully handle state that has become out of sync with its mapper
  requirements.

## 59.3.1 - 2023-11-10

### 🐞 Bug Fixes

* Ensure an unauthorized response from a proxy service endpoint does not prompt the user to refresh
  and log in again on an SSO-enabled application.
* Revert change to `Panel` which affected where `className` was applied with `modalSupport` enabled

## 59.3.0 - 2023-11-09

### 🎁 New Features

* Improved Hoist support for automated testing via Playwright, Cypress, and similar tools:
    * Core Hoist components now accept an optional `testId` prop, to be rendered at an appropriate
      level of the DOM (within a `data-testid` HTML attribute). This can minimize the need to select
      components using criteria such as CSS classes or labels that are more likely to change and
      break tests.
    * When given a `testId`, certain composite components will generate and set "sub-testIds" on
      selected internal components. For example, a `TabContainer` will set a testId on each switcher
      button (derived from its tabId), and a `Form` will set testIds on nested `FormField`
      and `HoistInput` components (derived from their bound field names).
    * This release represents a first step in ongoing work to facilitate automated end-to-end
      testing of Hoist applications. Additional Hoist-specific utilities for writing tests in
      libraries such as Cypress and Playwright are coming soon.
* Added new `ZoneGrid` component, a highly specialized `Grid` that always displays its data with
  multi-line, full-width rows. Each row is broken into four zones (top/bottom and left/right),
  each of which can mapped by the user to render data from one or more fields.
    * Primarily intended for mobile, where horizontal scrolling can present usability issues, but
      also available on desktop, where it can serve as an easily user-configurable `DataView`.
* Added `Column.sortToBottom` to force specified values to sort the bottom, regardless of sort
  direction. Intended primarily to force null values to sort below all others.
* Upgraded the `RelativeTimestamp` component with a new `localDateMode` option to customize how
  near-term date/time differences are rendered with regards to calendar days.

### 🐞 Bug Fixes

* Fixed bug where interacting with a `Select` within a `Popover` can inadvertently cause the
  popover to close. If your app already has special handling in place to prevent this, you should
  be able to unwind it after upgrading.
* Improved the behavior of the clear button in `TextInput`. Clearing a field no longer drops focus,
  allowing the user to immediately begin typing in a new value.
* Fixed arguments passed to `ErrorMessageProps.actionFn` and `ErrorMessageProps.detailsFn`.
* Improved default error text in `ErrorMessage`.

### ⚙️ Technical

* Improved core `HoistComponent` performance by preventing unnecessary re-renderings triggered by
  spurious model lookup changes.
* New flag `GridModel.experimental.enableFullWidthScroll` enables scrollbars to span pinned columns.
    * Early test release behind the flag, expected to made the default behavior in next release.
* Renamed `XH.getActiveModels()` to `XH.getModels()` for clarity / consistency.
    * API change, but not expected to impact applications.
* Added `XH.getModel()` convenience method to return the first matching model.

## 59.2.0 - 2023-10-16

### 🎁 New Features

* New `DockViewConfig.onClose` hook invoked when a user attempts to remove a `DockContainer` view.
* Added `GridModel` APIs to lookup and show / hide entire column groups.
* Left / right borders are now rendered along `Grid` `ColumnGroup` edges by default, controllable
  with new `ColumnGroupSpec.borders` config.
* Enhanced the `CubeQuery` to support per-query post-processing functions
  with `Query.omitFn`, `Query.bucketSpecFn` and `Query.lockFn`. These properties default to their
  respective properties on `Cube`.

### 🐞 Bug Fixes

* `DashContainerModel` fixes:
    * Fix bug where `addView` would throw when adding a view to a row or column
    * Fix bug where `allowRemove` flag was dropped from state for containers
    * Fix bug in `DockContainer` where adding / removing views would cause other views to be
      remounted
* Fixed erroneous `GridModel` warning when using a tree column within a column group
* Fixed regression to alert banners. Resume allowing elements as messages.
* Fix `Grid` cell border styling inconsistencies.

### ⚙️ Typescript API Adjustments

* Added type for `ActionFnData.record`.

## 59.1.0 - 2023-09-20

### 🎁 New Features

* Introduced new `ErrorBoundary` component for finer-grained application handling of React Errors.
    * Hoist now wraps `Tab`, `DashCanvasView`, `DashContainerView`, `DockView`, and `Page` in an
      `ErrorBoundary`. This provides better isolation of application content, minimizing the chance
      that any individual component can crash the entire app.
    * A new `PanelModel.errorBoundary` prop allows developers to opt-in to an `ErrorBoundary`
      wrapper around the contents of any panel.
    * `ErrorMessage` component now provides an ability to show additional exception details.
* Added new `Markdown` component for rendering Markdown formatted strings as markup. This includes
  bundling `react-markdown` in Hoist.
    * If your app already uses `react-markdown` or similar, we recommend updating to use the
      new `Markdown` component exported by Hoist to benefit from future upgrades.
    * Admin-managed alert banners leverage the new markdown component to support bold, italics and
      links within alert messages.
* Improved and fixed up `Panel` headers, including:
    * Added new `Panel.headerClassName` prop for easier CSS manipulation of panel's header.
    * Improved `Panel.collapsedTitle` prop and added `Panel.collapsedIcon` prop. These two props now
      fully govern header display when collapsed.
* Improved styling for disabled `checkbox` inputs.

### ⚙️ Technical

* `XH.showException` has been deprecated. Use similar methods on `XH.exceptionHandler` instead.

### 📚 Libraries

* numbro `2.3 → 2.4`
* react-markdown `added @ 8.0`
* remark-breaks `added @ 3.0`

## 59.0.3 - 2023-08-25

### ⚙️ Technical

* New `XH.flags` property to govern experimental, hotfix, or otherwise provisional features.

* Provide temporary workaround to chromium bug effecting BigNumber. Enabled via flag
  `applyBigNumberWorkaround`. See https://github.com/MikeMcl/bignumber.js/issues/354.

## 59.0.2 - 2023-08-24

### 🐞 Bug Fixes

* Restored support for `Select.selectOnFocus` (had broken with upgrade to `react-select` in v59.0).
* Fixed `DateInput` bug caused by changes in Chrome v116 - clicking on inputs
  with `enableTextInput: false` now open the date picker popup as expected.
* Flex inner title element added to `Panel` headers in v59.0, and set `display:flex` on the new
  element itself. Restores previous flexbox container behavior (when not L/R collapsed) for apps
  that are providing custom components as titles.
* `DashCanvas` now properly updates its layout when shown if the browser window had been resized
  while the component was hidden (e.g. in an inactive tab).
* Reverted upgrade to `react-select` in v59.0.0 due to issues found with `selectEditor` / inline
  grid editing. We will revisit this upgrade in a future release.

### 📚 Libraries

* react-select `5.7 → 4.3`
* react-windowed-select `5.1 → 3.1`

## 59.0.1 - 2023-08-17

### 🎁 New Features

* Added new `Panel.collapsedTitle` prop to make it easier to display a different title when the
  panel is collapsed.

## 59.0.0 - 2023-08-17

### 💥 Breaking Changes (upgrade difficulty: 🟢 LOW)

* Apps must update their `typescript` dependency to v5.1. This should be a drop-in for most
  applications, or require only minor changes. Note that Hoist has not yet adopted the updated
  approach to decorators added in TS v5, maintaining compatibility with the "legacy" syntax.
* Apps that use and provide the `highcharts` library should be sure to update the version to v11.1.
  This should be a drop-in for most applications.
    * Visit https://www.highcharts.com/blog/changelog/ for specific changes.
* Apps must also update their `@xh/hoist-dev-utils` dependency to v7.0.0 or higher.
    * We recommend specifying this as `"@xh/hoist-dev-utils": "7.x"` in your `package.json` to
      automatically pick up future minor releases.
* `DataViewConfig` no longer directly supports `GridConfig` parameters - instead, nest `GridConfig`
  options you wish to set via the new `gridOptions` parameter. Please note that, as before, not
  all `GridConfig` options are supported by (or make sense for) the `DataView` component.

### 🎁 New Features

* New `GridAutosizeOptions.includeHiddenColumns` config controls whether hidden columns should
  also be included during the autosize process. Default of `false`. Useful when applications
  provide quick toggles between different column sets and would prefer to take the up-front cost of
  autosizing rather than doing it after the user loads a column set.
* New `NumberFormatOptions.strictZero` formatter config controls display of values that round to
  zero at the specified precision. Set to `false` to format those values as if they were *exactly*
  zero, triggering display of any `zeroDisplay` value and suppressing sign-based glyphs, '+/-'
  characters, and styling.
* New `DashModel.refreshContextModel` allows apps to programmatically refresh all widgets within
  a `DashCanvas` or `DashContainer`.
* New tab for monitoring JDBC connection pool stats added to the Admin Console. Apps
  with `hoist-core >= v17.2` will collect and display metrics for their primary datasource on a
  configurable frequency.
* `ButtonGroupInput` now allows `null` values for buttons as long as both `enableClear` and
  `enableMulti` are false.

### 🐞 Bug Fixes

* Fixed bug where a titled panel collapsed to either the left or right side of a layout could cause
  severe layout performance degradation (and even browser hangs) when resizing the browser window in
  the latest Chrome v115.
    * Note this required some adjustments to the internal DOM structure of `PanelHeader` - highly
      specific CSS selectors or visual tests may be affected.
* Fixed bug where `manuallySized` was not being set properly on column state.
* Fixed bug where mobile `Dialog` max height was not properly constrained to the viewport.
* Fixed bug where mobile `NumberInput` would clear when trying to enter decimals on certain devices.
* Suppressed extra top border on Grids with `hideHeaders: true`.

### ⚙️ Technical

* Suppressed dev-time console warnings thrown by Blueprint Toaster.

### 📚 Libraries

* mobx `6.8 → 6.9`
* semver `7.3 → 7.5`
* typescript `4.9 → 5.1`
* highcharts `10.3 → 11.1`
* react-select `4.3 → 5.7`
* react-windowed-select `3.1 → 5.1`

## 58.0.1 - 2023-07-13

### 🐞 Bug Fixes

* Fixed bug where `TabContainerModel` with routing enabled would drop route params when navigating
  between tabs.

## 58.0.0 - 2023-07-07

### 💥 Breaking Changes (upgrade difficulty: 🟢 LOW)

* The `Column.getValueFn` and `Column.renderer` functions will no longer be passed the `agParams`
  argument. This argument was not passed consistently by Hoist when calling these functions; and was
  specifically omitted during operations such as column sizing, tooltip generation and Grid content
  searching. We do not expect this argument was being used in practice by applications, but
  applications should ensure this is the case, and adjust these callbacks if necessary.

### 🎁 New Features

* Deprecated `xhAppVersionCheckEnabled` config in favor of object-based `xhAppVersionCheck`. Hoist
  will auto-migrate the existing value to this new config's `mode` flag. While backwards
  compatible with older versions of hoist-core, the new `forceReload` mode
  requires `hoist-core >= v16.4`.
* Enhanced `NumberFormatOptions.colorSpec` to accept CSS properties in addition to class names.
* Enhanced `TabSwitcher` to allow navigation using arrow keys when focused.
* Added new option `TrackOptions.logData` to provide support for logging application data in
  `TrackService.`  Requires `hoist-core >= v16.4`.
* New `XH.pageState` provides observable access to the current lifecycle state of the app, allowing
  apps to react to changes in page visibility and focus, as well as detecting when the browser has
  frozen a tab due to inactivity or navigation.

## 57.0.0 - 2023-06-20

### 💥 Breaking Changes (upgrade difficulty: 🟢 LOW)

* The deprecated `@settable` decorator has now been removed. Use `@bindable` instead.
* The deprecated class `@xh/hoist/admin/App` has been removed. Use `@xh/hoist/admin/AppComponent`
  instead.

### 🎁 New Features

* Enhanced Admin alert banners with the ability to save messages as presets. Useful for
  standardizing alert or downtime banners, where pre-approved language can be saved as a preset for
  later loaded into a banner by members of an application support team (
  requires `hoist-core >= v16.3.0`).
* Added bindable `readonly` property to `LeftRightChooserModel`.

### ⚙️ Technical

* Support the `HOIST_IMPERSONATOR` role introduced in hoist-core `v16.3.0`
* Hoist now supports and requires ag-Grid v30 or higher. This version includes critical
  performance improvements to scrolling without the problematic 'ResizeObserver' issues discussed
  below.

### 🐞 Bug Fixes

* Fixed a bug where Onsen components wrappers could not forward refs.
* Improved the exceptions thrown by fetchService when errors occur parsing response JSON.

## 56.6.0 - 2023-06-01

### 🎁 New Features

* New global property `AgGrid.DEFAULT_PROPS` to provide application wide defaults for any instances
  of `AgGrid` and `Grid` components.

### ⚙️ Technical

* The workaround of defaulting the AG Grid prop `suppressBrowserResizeObserver: true`, added in
  v56.3.0, has been removed. This workaround can cause sizing issues with flex columns and should
  not be needed once [the underlying issue](https://github.com/ag-grid/ag-grid/issues/6562) is fixed
  in an upcoming AG Grid release.
    * As of this release date, we recommend apps stay at AG Grid 29.2. This does not include the
      latest AG performance improvements, but avoids the sizing issues present in 29.3.5.
    * If you want to take the latest AG Grid 29.3.5, please re-enable
      the `suppressBrowserResizeObserver` flag with the new `DEFAULT_PROPS` static described
      above. Scan your app carefully for column sizing issues.

### 🐞 Bug Fixes

* Fixed broken change handler for mobile inputs that wrap around Onsen UI inputs, including
  `NumberInput`, `SearchInput`, and `TextInput`.

### 📚 Libraries

* @blueprintjs/core `^4.14 → ^4.20` (apps might have already updated to a newer minor version)

## 56.5.0 - 2023-05-26

### 🎁 New Features

* Added `regexOption` and `caseSensitive` props to the `LogDisplayModel`. (Case-sensitive search
  requires `hoist-core >= v16.2.0`).
* Added new `GroupingChooserModel.commitOnChange` config - enable to update the observable grouping
  value as the user adjusts their choices within the control. Default behavior is unchanged,
  requiring user to dismiss the popover to commit the new value.
* Added new `Select.enableTooltips` prop - enable for select inputs where the text of a
  selected value might be elided due to space constraints. The tooltip will display the full text.
* Enabled user-driven sorting for the list of available values within Grid column filters.
* Updated `CodeInput.showCopyButton` (copy-to-clipboard feature) default to true (enabled).

### ⚙️ Technical

* `DataView` now supports an `agOptions` prop to allow passing arbitrary AG Grid props to the
  underlying grid instance. (Always supported by `Grid`, now also supported by `DataView`.)

### 🐞 Bug Fixes

* Fixed layout bug where popovers triggered from a parent `Panel` with `modalSupport` active could
  render beneath that parent's own modal dialog.
* Fixed broken `CodeInput` copy-to-clipboard feature.

## v56.4.0 - 2023-05-10

### 🎁 New Features

* Ensure that non-committed values are also checked when filtering a store with a FieldFilter.
  This will maximize chances that records under edit will not disappear from user view due to
  active filters.

### 🐞 Bug Fixes

* Fix bug where Grid ColumnHeaders could throw when `groupDisplayType` was set to `singleColumn`.

### ⚙️ Technical

* Adjustment to core model lookup in Hoist components to better support automated testing.
  Components no longer strictly require rendering within an `AppContainer`.

### ⚙️ Typescript API Adjustments

* Improved return types for `FetchService` methods and corrected `FetchOptions` interface.

## v56.3.0 - 2023-05-08

### 🎁 New Features

* Added support for new `sortOrder` argument to `XH.showBanner()`. A default sort order is applied
  if unspecified, ensuring banners do not unexpectedly change order when refreshed.

### ⚙️ Typescript API Adjustments

* Improved the recommendation for the app `declare` statement within
  our [TypeScript migration docs](https://github.com/xh/hoist-react/blob/develop/docs/upgrade-to-typescript.md#bootstrapts--service-declarations).
    * See this [Toolbox commit](https://github.com/xh/toolbox/commit/8df642cf) for a small,
      recommended app-level change to improve autocompletion and usage checks within IntelliJ.
* Added generic support to `XH.message()` and `XH.prompt()` signatures with return type
  of `Promise<T | boolean>`.
* Moved declaration of optional `children` prop to base `HoistProps` interface - required for TSX
  support.

### ✨ Styles

* Removed `--xh-banner-height` CSS var.
    * Desktop banners are implemented via `Toolbar`, which correctly sets a min height.
    * Mobile banners now specify `min-height: 40px` via the `.xh-banner` class.
    * This change allows banners containing custom components to grow to fit their contents without
      requiring app-level CSS overrides.
* Added new `--xh-grid-filter-popover-[height|width]-px` CSS variables to support easier custom
  sizing for grid column header filter popovers.

### ⚙️ Technical

* Updated internal config defaults to support latest AG Grid v29.3.4+ with use of
  AG `suppressBrowserResizeObserver` config. Applications are encouraged to update to the latest AG
  Grid dependencies to take advantage of ongoing performance updates.

## v56.2.0 - 2023-04-28

### 🎁 New Features

* Added `DashContainerModel.margin` config to customize the width of the resize splitters
  between widgets.

### ⚙️ Technical

* Improve scrolling performance for `Grid` and `DataView` via internal configuration updates.

## v56.1.0 - 2023-04-14

### 🎁 New Features

* Display improved memory management diagnostics within Admin console Memory Monitor.
    * New metrics require optional-but-recommended update to `hoist-core >= v16.1.0`.

### 🐞 Bug Fixes

* Fixes bug with display/reporting of exceptions during app initialization sequence.

## v56.0.0 - 2023-03-29

### 💥 Breaking Changes (upgrade difficulty: 🟠 MEDIUM)

* Requires `hoist-core => v16`.
* Requires AG Grid v29.0.0 or higher - update your AG Grid dependency in your app's `package.json`
  file. See the [AG Grid Changelog](https://www.ag-grid.com/changelog) for details.
    * Add a dependency on `@ag-grid-community/styles` to import new dedicated styles package.
    * Imports of AG Grid CSS files within your app's `Bootstrap.ts` file will also need to be
      updated to import styles from their new location. The recommended imports are now:

```typescript
import '@ag-grid-community/styles/ag-grid.css';
import '@ag-grid-community/styles/ag-theme-balham.css';
```

* New `xhActivityTrackingConfig` soft-configuration entry places new limits on the size of
  any `data` objects passed to `XH.track()` calls.
    * Any track requests with data objects exceeding this length will be persisted, but without the
      requested data.
    * Activity tracking can also be disabled (completely) via this same config.
* "Local" preferences are no longer supported. Application should use `LocalStorageService` instead.
  With v56, the `local` flag on any preferences will be ignored, and all preferences will be saved
  on the server instead.
    * Note that Hoist will execute a one-time migration of any existing local preference values
      from the user's browser to the server on app load.
* Removed `Column.tooltipElement`. Use `tooltip` instead.
* Removed `fill` prop on `TextArea` and `NumberInput` component. Use `flex` instead.
* Removed previously deprecated `Button.modifier.outline` and `Button.modifier.quiet` (mobile only).
* Removed previously deprecated `AppMenuButton.extraItems.onClick`. Use `actionFn` instead.

### 🎁 New Features

* `PanelModel` now supports a `defaultSize` property specified in percentage as well as pixels
  (e.g. `defaultSize: '20%'` as well as `defaultSize: 200`).
* `DashCanvas` views can now be programmatically added with specified width and height dimensions.
* New `FetchService.abort()` API allows manually aborting a pending fetch request.
* Hoist exceptions have been enhanced and standardized, including new TypeScript types. The
  `Error.cause` property is now populated for wrapping exceptions.
* New `GridModel.headerMenuDisplay` config for limiting column header menu visibility to on hover.

### ⚙️ Typescript API Adjustments

* New Typescript types for all Hoist exceptions.
* Integration of AG Grid community types.

### ⚙️ Technical

* Hoist source code has been reformatted with Prettier.
* Admin Console modules that have been disabled via config are no longer hidden completely, but
  instead will render a placeholder pointing to the relevant config name.

### 📚 Libraries

* mobx `6.7 → 6.8`
* dompurify `2.4 → 3.0`

## v55.4.0 - 2023-03-23

### 💥 Breaking Changes

* Requires AG Grid v29.0.0 or higher - see release notes for v56.0.0 above.

### 🐞 Bug Fixes

* Addresses `AgGrid` v28 regression whereby changing column visibility via state breaks grid
  rendering when column groups are set via the `groupId` property.

## v55.3.2 - 2023-03-22

### 🐞 Bug Fixes

* Fixed issue where a filter on a `LocalDate` field created via `FilterChooser` would cause a
  grid column filter on the same field to fail to properly render when shown.

## v55.3.1 - 2023-03-14

### 🐞 Bug Fixes

* Revert native `structuredClone` to lodash `deepClone` throughout toolkit.

## v55.3.0 - 2023-03-03

### 🐞 Bug Fixes

* Grid column filters scroll their internal grid horizontally to avoid clipping longer values.
* Minor improvements to the same grid filter dialog's alignment and labelling.

### ⚙️ Technical

* Use native `structuredClone` instead of lodash `deepClone` throughout toolkit.

## v55.2.1 - 2023-02-24

### 🐞 Bug Fixes

* Fixed issue where a resizable `Panel` splitter could be rendered incorrectly while dragging.

## v55.2.0 - 2023-02-10

### 🎁 New Features

* `DashCanvas` enhancements:
    * Views now support minimum and maximum dimensions.
    * Views now expose an `allowDuplicate` flag for controlling the `Duplicate` menu item
      visibility.

### 🐞 Bug Fixes

* Fixed a bug with Cube views having dimensions containing non-string or `null` values. Rows grouped
  by these dimensions would report values for the dimension which were incorrectly stringified (e.g.
  `'null'` vs. `null` or `'5'` vs. `5`). This has been fixed. Note that the stringified value is
  still reported for the rows' `cubeLabel` value, and will be used for the purposes of grouping.

### ⚙️ Typescript API Adjustments

* Improved signatures of `RestStore` APIs.

## v55.1.0 - 2023-02-09

Version 55 is the first major update of the toolkit after our transition to Typescript. In addition
to a host of runtime fixes and features, it also contains a good number of important Typescript
typing adjustments, which are listed below. It also includes a helpful
[Typescript upgrade guide](https://github.com/xh/hoist-react/blob/develop/docs/upgrade-to-typescript.md).

### 🎁 New Features

* Grid exports can now be tracked in the admin activity tab by setting `exportOptions.track` to
  true (defaults to false).
* Miscellaneous performance improvements to the cube package.
* The implementation of the `Cube.omitFn` feature has been enhanced. This function will now be
  called on *all* non-leaf nodes, not just single child nodes. This allows for more flexible
  editing of the shape of the resulting hierarchical data emitted by cube views.

### 🐞 Bug Fixes

* Fixed: grid cell editors would drop a single character edit.
* Fixed: grid date input editor's popup did not position correctly in a grid with pinned columns.
* Fixed issue with `DashContainer` flashing its "empty" text briefly before loading.
* Several Hoist TypeScript types, interfaces, and signatures have been improved or corrected (typing
  changes only).
* Fix bug where a `className` provided to a `Panel` with `modalSupport` would be dropped when in a
  modal state. Note this necessitated an additional layer in the `Panel` DOM hierarchy. Highly
  specific CSS selectors may be affected.
* Fix bug where `TileFrame` would not pass through the keys of its children.

### 💥 Breaking Changes

* The semantics of `Cube.omitFn` have changed such that it will now be called on all aggregate
  nodes, not just nodes with a single child. Applications may need to adjust any implementation of
  this function accordingly.
* `hoistCmp.containerFactory` and `hoistCmp.withContainerFactory` are removed in favor of
  the basic `hoistCmp.factory` and `hoistCmp.withFactory` respectively. See typescript
  API adjustments below.

### ⚙️ Typescript API Adjustments

The following Typescript API were adjusted in v55.

* Removed the distinction between `StandardElementFactory` and `ContainerElementFactory`. This
  distinction was deemed to be unnecessary, and overcomplicated the understanding of Hoist.
  Applications should simply continue to use `ElementFactory` instead. `hoistCmp.containerFactory`
  and `hoistCmp.withContainerFactory` are also removed in favor of the basic `hoistCmp.factory` and
  `hoistCmp.withFactory` respectively.
* `HoistProps.modelConfig` now references the type declaration of `HoistModel.config`. See
  `PanelModel` and `TabContainerModel` for examples.
* The new `SelectOption` type has been made multi-platform and moved to `@xh/hoist/core`.

**Note** that we do not intend to make such extensive Typescript changes going forward post-v55.0.
These changes were deemed critical and worth adjusting in our first typescript update, and before
typescript has been widely adopted in production Hoist apps.

### ⚙️ Technical

* Hoist's `Icon` enumeration has been re-organized slightly to better separate icons that describe
  "what they look like" - e.g. `Icon.magnifyingGlass()` - from an expanded set of aliases that
  describe "how they are used" - e.g. `Icon.search()`.
    * This allows apps to override icon choices made within Hoist components in a more targeted way,
      e.g. by setting `Icon.columnMenu = Icon.ellipsisVertical`.
* All Hoist configurations that support `omit: boolean` now additionally support a "thunkable"
  callback of type `() => boolean`.
* `Grid` will only persist minimal user column state for hidden columns, to reduce user pref sizes.

### 📚 Libraries

* @blueprintjs/core `^4.12 → ^4.14`
* corejs `^3.26 → ^3.27`
* mobx `6.6 → 6.7`
* onsenui `2.11 → 2.12` (*see testing note below)
* react-onsenui `1.11 > 1.13`

### ✅ Testing Scope

* *Full regression testing recommended for _mobile_ apps.* While the upgrade from 2.11 to 2.12
  appears as a minor release, it was in fact a major update to the library.
  See [the Onsen release notes](https://github.com/OnsenUI/OnsenUI/releases/tag/2.12.0) for
  additional details. Note that Hoist has handled all changes required to its Onsen API calls,
  and there are no breaking changes to the Hoist mobile component APIs. As a result, mobile apps
  _might_ not need to change anything, but extra care in testing is still recommended.

## v54.0.0 - 2022-12-31

We are pleased to announce that Hoist React has been fully rewritten in TypeScript! ✨🚀

All core Hoist Components, Models, and other utilities now have TypeScript interfaces for their
public APIs, improving the developer ergonomics of the toolkit with much more accurate dev-time type
checking and intellisense. Developers now also have the option (but are not required) to write
application code using TypeScript.

Runtime support for TypeScript is provided by `@xh/hoist-dev-utils v6.1+`, which recognizes and
transpiles TypeScript files (`.ts|.tsx`) via the `@babel/plugin-transform-typescript` plugin.
Development-time support can be provided by the user's IDE (e.g. IntelliJ or VSCode, which both
provide strong TypeScript-based error checking and auto-completion).

The goal of this release is to be backward compatible with v53 to the greatest degree possible, and
most applications will run with minimal or no changes. However, some breaking changes were required
and can require application adjustments, as detailed below.

As always, please review our [Toolbox project](https://github.com/xh/toolbox/), which we've updated
to use TypeScript for its own app-level code.

### 🎁 New Features

* New TypeScript interface `HoistProps` and per-component extensions to specify props for all
  components. This replaces the use of the `PropTypes` library, which is no longer included.
* ~~Enhanced TypeScript-aware implementations of `ElementFactory`, including separate factories for
  standard components (`elementFactory`) and components that often take children only
  (`containerElementFactory`).~~
* The `@bindable` annotation has been enhanced to produce a native javascript setter for its
  property as well as the `setXXX()` method it currently produces. This provides a more typescript
  friendly way to set properties in a mobx action, and should be the favored method going forward.
  The use of the `setXXX()` method will continue to be supported for backward compatibility.
* References to singleton instances of services and the app model can now also be gained via the
  static `instance` property on the class name of the singleton - e.g. `MyAppModel.instance`.
  Referencing app-level services and the AppModel via `XH` is still fully supported and recommended.
* New utility function `waitFor` returns a promise that will resolve after a specified condition
  has been met, polling at a specified interval.
* Hoist Components will now automatically remount if the model passed to them (via context or props)
  is changed during the lifetime of the component. This allows applications to swap out models
  without needing to manually force the remounting of related components with an explicit
  `key` setting, i.e.  `key: model.xhId`.
* `fmtQuantity` function now takes two new flags `useMillions` and `useBillions`.

### 💥 Breaking Changes

* The constructors for `GridModel` and `Column` no long accept arbitrary rest (e.g `...rest`)
  arguments for applying app-specific data to the object. Instead, use the new `appData` property
  on these objects.
* ~~The `elemFactory` function has been removed. Applications calling this function should specify
  `elementFactory` (typically) or `containerElementFactory` instead.~~
    * ~~Most application components are defined using helper aliases `hoistCmp.factory`
      and `hoistCmp.withFactory` - these calls do _not_ need to change, unless your component
      needs to take a list of children directly (i.e. `someComponent(child1, child2)`).~~
    * ~~Update the definition of any such components to use `hoistCmp.containerFactory` instead.~~
    * ~~Where possible, favor the simpler, default factory for more streamlined type suggestions /
      error messages regarding your component's valid props.~~
* The use of the `model` prop to provide a config object for a model to be created on-the-fly
  is deprecated.
    * Use the new `modelConfig` prop when passing a *plain object config* -
      e.g. `someComp({modelConfig: {modelOpt: true}})`
    * Continue to use the `model` prop when passing an existing model *instance* -
      e.g. `someComp({model: someCompModel})`.
* PropTypes support has been removed in favor of the type script interfaces discussed above. Apps
  importing Hoist Proptypes instances should simply remove these compile-time references.

### 🐞 Bug Fixes

* Fix bug where dragging on any panel header which is a descendant of a `DashCanvasView` would move
  the `DashCanvasView`.
* Fix bug where `GridModel.ensureRecordsVisibleAsync` could fail to make collapsed nodes visible.
* Fix bug where `GridPersistenceModel` would not clean outdated column state.
* Fix animation bug when popping pages in the mobile navigator.

### ⚙️ Technical

* Update `preflight.js` to catch errors that occur on startup, before our in-app exception handling
  is initialized.

### 📚 Libraries

* @blueprintjs/core `4.11 → 4.12`
* @xh/hoist-dev-utils `6.0 → 6.1`
* typescript `added @ 4.9`
* highcharts `9.3 → 10.3`

### ✅ Testing Scope

* *Full regression testing recommended* - this is a major Hoist release and involved a significant
  amount of refactoring to the toolkit code. As such, we recommend a thorough regression test of any
  applications updating to this release from prior versions.

## v53.2.0 - 2022-11-15

### 🎁 New Features

* New methods `Store.errors`, `Store.errorCount`, and `StoreRecord.allErrors` provide convenient
  access to validation errors in the data package.
* New flag `Store.validationIsComplex` indicates whether *all* uncommitted records in a store should
  be revalidated when *any* record in the store is changed.
    * Defaults to `false`, which should be adequate for most use cases and can provide a significant
      performance boost in apps that bulk-insert 100s or 1000s of rows into editable grids.
    * Set to `true` for stores with validations that depend on other editable record values in the
      store (e.g. unique constraints), where a change to record X should cause another record Y to
      change its own validation status.

## v53.1.0 - 2022-11-03

### 🎁 New Features

* `PanelModel` now supports `modalSupport.defaultModal` option to allow rendering a Panel in an
  initially modal state.

### 🐞 Bug Fixes

* Fixed layout issues caused by top-level DOM elements created by `ModalSupport`
  and `ColumnWidthCalculator` (grid auto-sizing). Resolved occasional gaps between select inputs and
  their drop-down menus.
* Fix desktop styling bug where buttons inside a `Toast` could be rendered with a different color
  than the rest of the toast contents.
* Fix `GridModel` bug where `Store` would fail to recognize dot-separated field names as paths
  when provided as part of a field spec in object form.

### ⚙️ Technical

* Snap info (if available) from the `navigator.connection` global within the built-in call to track
  each application load.

## v53.0.0 - 2022-10-19

### 🎁 New Features

* The Hoist Admin Console is now accessible in a read-only capacity to users assigned the
  new `HOIST_ADMIN_READER` role.
* The pre-existing `HOIST_ADMIN` role inherits this new role, and is still required to take any
  actions that modify data.

### 💥 Breaking Changes

* Requires `hoist-core >= 14.4` to support the new `HOIST_ADMIN_READER` role described above. (Core
  upgrade _not_ required otherwise.)

## v52.0.2 - 2022-10-13

### 🐞 Bug Fixes

* Form field dirty checking now uses lodash `isEqual` to compare initial and current values,
  avoiding false positives with Array values.

## v52.0.1 - 2022-10-10

### 🎁 New Features

* New "Hoist Inspector" tool supports displaying and querying all of the Models, Services, and
  Stores within a running application.
    * Admin/dev-focused UI is built into all Desktop apps, activated via discrete new toggle in the
      bottom version bar (look for the 🔍 icon), or by running `XH.inspectorService.activate()`.
    * Selecting a model/service/store instance provides a quick view of its properties, including
      reactively updated observables. Useful for realtime troubleshooting of application state.
    * Includes auto-updated stats on total application model count and memory usage. Can aid in
      detecting and debugging memory leaks due to missing `@managed` annotations and other issues.
* New `DashCanvasViewModel.autoHeight` option fits the view's height to its rendered contents.
* New `DashCanvasAddViewButton` component supports adding views to `DashCanvas`.
* New `TabContainerModel.refreshContextModel` allows apps to programmatically load a `TabContainer`.
* `FilterChooserModel` now accepts shorthand inputs for numeric fields (e.g. "2m").
* Admin Console Config/Pref/Blob differ now displays the last updated time and user for each value.
* New observable `XH.environmentService.serverVersion` property, updated in the background via
  pre-existing `xhAppVersionCheckSecs` config. Note this does not replace or change the built-in
  upgrade prompt banner, but allows apps to take their own actions (e.g. reload immediately) when
  they detect an update on the server.

### 💥 Breaking Changes

* This release moves Hoist to **React v18**. Update your app's `package.json` to require the latest
  18.x versions of `react` and `react-dom`. Unless your app uses certain react-dom APIs directly, no
  other changes should be required.
* Removed deprecated method `XH.setDarkTheme()`. Use `XH.setTheme()` instead to select from our
  wide range of (two) theme options.

### 🐞 Bug Fixes

* `CompoundTaskObserver` improved to prioritize using specific messages from subtasks over the
  overall task message.
* Grid's built in context-menu option for filtering no longer shows `[object Object]` for columns
  that render React elements.
* `Store.updateData()` properly handles data in the `{rawData, parentId}` format, as documented.
* Disabled tabs now render with a muted text color on both light and dark themes, with
  new `--tab-disabled-text-color` CSS var added to customize.

### ⚙️ Technical

* `HoistComponents` no longer mutate the props object passed to them in React production mode. This
  was not causing noticeable application issues, but could result in a component's base CSS class
  being applied multiple times to its DOM element.
* `ModelSelector` used for model lookup and matching will now accept the class name of the model to
  match. Previously only a class reference could be provided.
* New check within service initialization to ensure that app service classes extend `HoistService`
  as required. (Has always been the expectation, but was not previously enforced.)
* `GridModel` will once again immediately sync data with its underlying AG Grid component. This
  reverses a v50.0.0 change that introduced a minimal debounce in order to work around an AG Grid
  rendering bug. The AG Grid bug has been resolved, and this workaround is no longer needed.
* `GridExportService` has improved support for columns of `FieldType.AUTO` and for columns with
  multiple data types and custom export functions. (`hoist-core >= 14.3` required for these
  particular improvements, but not for this Hoist React version in general.)
* The `trimToDepth` has been improved to return a depth-limited clone of its input that better
  handles nested arrays and passes through primitive inputs unchanged.

### 📚 Libraries

* @blueprintjs/core `4.6 → 4.11`
* @blueprintjs/datetime `4.3 → 4.4`
* @fortawesome `6.1 → 6.2`
* dompurify `2.3 → 2.4`
* react `17.0.1 → 18.2.0`
* react-dom `17.0.1 → 18.2.0`

## v51.0.0 - 2022-08-29

### 🎁 New Features

* `ButtonGroupInput` supports new `enableMulti` prop.
* `AboutDialog` can now display more dynamic custom properties.
* New option added to the Admin Activity Tracking chart to toggle on/off weekends when viewing a
  time series.
* The `filterText` field in `ColumnHeaderFilter` now gets autoFocused.

### 💥 Breaking Changes

* `CodeInput` is now rendered within an additional `div` element. Unlikely to cause issues, unless
  using targeted styling of this component.
* `xhAboutMenuConfigs` soft-config is no longer supported. To customize the `AboutDialog`, see
  `HoistAppModel.getAboutDialogItems()`

### 🐞 Bug Fixes

* Fixed issue where `ModalSupport` would trigger `MobX` memo warning in console.
* Fixed issues with `ModalSupport` implementation in `CodeInput`.
* Fixed `Grid` rendering glitches when used inside `Panel` with `ModalSupport`.
* Fixed incorrect text color on desktop toasts with a warning intent.
* Fixed potential for duplication of default Component `className` within list of CSS classes
  rendered into the DOM.
* Added missing `@computed` annotations to several `Store` getters that relay properties from
  its internal recordsets, including `maxDepth` and getters returning counts and empty status.
    * Avoids unnecessary internal render cycles within `Grid` when in tree mode.
    * Could require adjustments for apps that unintentionally relied on these observable getters
      triggering re-renders when records have changed in any way (but their output values have not).
* Hoist-supported menus will no longer filter out a `MenuDivider` if it has a `title`.
* The default `FormField` read-only renderer now supports line breaks.

### ⚙️ Technical

* The `addReaction()` and `addAutorun()` methods on `HoistBase` (i.e. models and services) now
  support passing multiple reactions in a single call and will ignore nullish inputs.

## v50.1.1 - 2022-07-29

### 🐞 Bug Fixes

* Fixed bug where components utilizing `ModalSupport` could render incorrectly when switching
  between inline and modal views.
* Improved behavior of `GridModel.whenReadyAsync()` to allow Grid more time to finish loading data.
  This improves the behavior of related methods `preSelectFirstAsync`, `selectFirstAsync`, and
  `ensureVisibleAsync`.
* `Grid` context menus are now disabled when a user is inline editing.
* An empty `DashCanvas` / `DashContainer` 'Add View' button now only displays a menu of available
  views, without unnecessarily nesting them inside an 'Add' submenu.
* Update `AppMenuButton` and `ContextMenu` to support Blueprint4 `menuItem`.

## v50.1.0 - 2022-07-21

### 🎁 New Features

* New `GridModel` method `ensureRecordsVisibleAsync` accepts one or more store records or IDs and
  scrolls to make them visible in the grid.

### 📚 Libraries

* @blueprintjs/core `4.5 → 4.6`
* qs `6.10 → 6.11`
* react-popper `2.2 → 2.3`

## v50.0.0 - 2022-07-12

### 🎁 New Features

* New `PanelModel.modalSupport` option allows the user to expand a panel into a configurable modal
  dialog - without developers needing to write custom dialog implementations and without triggering
  a remount/rerender of the panel's contents.
* FilterChooser field suggestions now search within multi-word field names.
* Autosize performance has been improved for very large grids.
* New `@abstract` decorator now available for enforcing abstract methods / getters.
* `MessageModel` now receives `dismissable` and `cancelOnDismiss` flags to control the behavior of a
  popup message when clicking the background or hitting the escape key.

### 💥 Breaking Changes

* Hoist now requires AG Grid v28.0.0 or higher - update your AG Grid dependency in your app's
  `package.json` file. See the [AG Grid Changelog](https://www.ag-grid.com/changelog) for details.
* The data reactions between `GridModel` and the underlying Ag-Grid is now minimally debounced. This
  avoids multiple data updates during a single event loop tick, which can corrupt Ag-Grid's
  underlying state in the latest versions of that library.
    * This change should not affect most apps, but code that queries grid state immediately after
      loading or filtering a grid (e.g. selection, row visibility, or expansion state) should be
      tested carefully and may require a call to `await whenReadyAsync()`.
    * Note that this method is already incorporated in to several public methods on `GridModel`,
      including `selectFirstAsync()` and `ensureSelectionVisibleAsync()`.
    * ⚠ NOTE - this change has been reverted as of v52 (see above).
* Blueprint has updated all of its CSS class names to use the `bp4-` prefix instead of the `bp3-`
  prefix. Any apps styling these classes directly may need to be adjusted. See
  https://github.com/palantir/blueprint/wiki/Blueprint-4.0 for more info.
* Both `Panel.title` and `Panel.icon` props must be null or undefined to avoid rendering
  a `PanelHeader`. Previously specifying any 'falsey' value for both (e.g. an empty string
  title) would omit the header.
* `XHClass` (top-level Singleton model for Hoist) no longer extends `HoistBase`
* `DockView` component has been moved into the desktop-specific package `@xh/hoist/desktop/cmp`.
  Users of this component will need to adjust their imports accordingly.
* Requires `hoist-core >= 14.0`. Excel file exporting defaults to using column FieldType.

### 🐞 Bug Fixes

* Fixed several issues introduced with Ag-Grid v27 where rows gaps and similar rendering issues
  could appear after operating on it programmatically (see breaking changes above).
* `ColumnHeaders` now properly respond to mouse events on tablets (e.g. when using a Bluetooth
  trackpad on an iPad).
* Fixed bug where `DashCanvasModel.removeView()` was not properly disposing of removed views
* Fixed exception dialog getting overwhelmed by large messages.
* Fixed exporting to Excel file erroneously coercing certain strings (like "1e10") into numbers.

### ⚙️ Technical

* Hoist will now throw if you import a desktop specific class to a mobile app or vice-versa.

### 📚 Libraries

* @blueprintjs `3.54 → 4.5`

[Commit Log](https://github.com/xh/hoist-react/compare/v49.2.0...v50.0.0)

## v49.2.0 - 2022-06-14

### 🎁 New Features

* New `@enumerable` decorator for making class members `enumerable`
* New `GridAutosizeOption` `renderedRowsOnly` supports more limited autosizing
  for very large grids.

### 🐞 Bug Fixes

* Fix `FilterChooser` looping between old values if updated too rapidly.
* Allow user to clear an unsupported `FilterChooser` value.
* Fix bug where `Panel` would throw when `headerItems = null`
* Fix column values filtering on `tags` fields if another filter is already present.
* Fix bug where `SwitchInput` `labelSide` would render inappropriately if within `compact` `toolbar`
* Fix bug where `SplitTreeMapModel.showSplitter` property wasn't being set in constructor

### 📚 Libraries

* mobx `6.5 → 6.6`

[Commit Log](https://github.com/xh/hoist-react/compare/v49.1.0...v49.2.0)

## v49.1.0 - 2022-06-03

### 🎁 New Features

* A `DashCanvasViewModel` now supports `headerItems` and `extraMenuItems`
* `Store` now supports a `tags` field type
* `FieldFilter` supports `includes` and `excludes` operators for `tags` fields

### 🐞 Bug Fixes

* Fix regression with `begins`, `ends`, and `not like` filters.
* Fix `DashCanvas` styling so drag-handles no longer cause horizontal scroll bar to appear
* Fix bug where `DashCanvas` would not resize appropriately on scrollbar visibility change

[Commit Log](https://github.com/xh/hoist-react/compare/v49.0.0...v49.1.0)

## v49.0.0 - 2022-05-24

### 🎁 New Features

* Improved desktop `NumberInput`:
    * Re-implemented `min` and `max` props to properly constrain the value entered and fix several
      bugs with the underlying Blueprint control.
    * Fixed the `precision` prop to be fully respected - values emitted by the input are now
      truncated to the specified precision, if set.
    * Added additional debouncing to keep the value more stable while a user is typing.
* Added new `getAppMenuButtonExtraItems()` extension point on `@xh/hoist/admin/AppModel` to allow
  customization of the Admin Console's app menu.
* Devs can now hide the Admin > General > Users tab by setting `hideUsersTab: true` within a new,
  optional `xhAdminAppConfig` soft-config.
* Added new `SplitTreeMapModel.showSplitter` config to insert a four pixel buffer between the
  component's nested maps. Useful for visualizations with both positive and negative heat values on
  each side, to keep the two sides clearly distinguished from each other.
* New `xhChangelogConfig.limitToRoles` soft-config allows the in-app changelog (aka release notes)
  to be gated to a subset of users based on their role.
* Add support for `Map` and `WeakMap` collections in `LangUtils.getOrCreate()`.
* Mobile `textInput` now accepts an `enableClear` property with a default value of false.

### 💥 Breaking Changes

* `GridModel.groupRowElementRenderer` and `DataViewModel.groupRowElementRenderer` have been removed,
  please use `groupRowRenderer` instead. It must now return a React Element rather than an HTML
  string (plain strings are also OK, but any formatting must be done via React).
* Model classes passed to `HoistComponents` or configured in their factory must now
  extend `HoistModel`. This has long been a core assumption, but was not previously enforced.
* Nested model instances stored at properties with a `_` prefix are now considered private and will
  not be auto-wired or returned by model lookups. This should not affect most apps, but will require
  minor changes for apps that were binding components to non-standard or "private" models.
* Hoist will now throw if `Store.summaryRecord` does not have a unique ID.

### 🐞 Bug Fixes

* Fixed a bug with Panel drag-to-resize within iframes on Windows.
* Worked around an Ag-Grid bug where the grid would render incorrectly on certain sorting changes,
  specifically for abs sort columns, leaving mis-aligned rows and gaps in the grid body layout.
* Fixed a bug in `SelectEditor` that would cause the grid to lose keyboard focus during editing.

### ⚙️ Technical

* Hoist now protects against custom Grid renderers that may throw by catching the error and printing
  an "#ERROR" placeholder token in the affected cell.
* `TreeMapModel.valueRenderer` and `heatRenderer` callbacks are now passed the `StoreRecord` as a
  second argument.
* Includes a new, additional `index-manifest.html` static file required for compatibility with the
  upcoming `hoist-dev-utils v6.0` release (but remains compatible with current/older dev-utils).

### 📚 Libraries

* mobx-react-lite `3.3 → 3.4`

[Commit Log](https://github.com/xh/hoist-react/compare/v48.0.1...v49.0.0)

## v48.0.1 - 2022-04-22

### 🐞 Bug Fixes

* Improve default rendering to call `toString()` on non-react elements returned by renderers.
* Fixed issue with `model` property missing from `Model.componentProps` under certain conditions.

[Commit Log](https://github.com/xh/hoist-react/compare/v48.0.0...v48.0.1)

## v48.0.0 - 2022-04-21

### 🎁 New Features

* A new `DashCanvas` layout component for creating scrollable dashboards that allow users to
  manually place and size their widgets using a grid-based layout. Note that this component is in
  beta and its API is subject to change.
* FontAwesome upgraded to v6. This includes redesigns of the majority of bundled icons - please
  check your app's icon usages carefully.
* Enhancements to admin log viewer. Log file metadata (size & last modified) available with
  optional upgrade to `hoist-core >= 13.2`.
* Mobile `Dialog` will scroll internally if taller than the screen.
* Configs passed to `XH.message()` and its variants now take an optional `className` to apply to the
  message dialog.
* `fmtQuantity` now displays values greater than one billion with `b` unit, similar to current
  handling of millions with `m`.

### 💥 Breaking Changes

* Hoist now requires AG Grid v27.2.0 or higher - update your AG Grid dependency in your app's
  `package.json` file. See the [AG Grid Changelog](https://www.ag-grid.com/changelog) for details.
  NOTE that AG Grid 27 includes a big breaking change to render cell contents via native React
  elements rather than HTML, along with other major API changes. To accommodate these changes, the
  following changes are required in Hoist apps:
    * `Column.renderer` must now return a React Element rather than an HTML string (plain strings
      are also OK, but any formatting must be done via React). Please review your app grids and
      update any custom renderers accordingly. `Column.elementRenderer` has been removed.
    * `DataViewModel.elementRenderer` has been renamed `DataViewModel.renderer`.
    * Formatter methods and renderers (e.g. `fmtNumber`, `numberRenderer`, etc.) now return React
      Elements by default. The `asElement` option to these functions has been removed. Use the
      new `asHtml` option to return an HTML string where required.
    * The `isPopup` argument to `useInlineEditorModel()` has been removed. If you want to display
      your inline editor in a popup, you must set the new flag `Column.editorIsPopup` to `true`.
* Deprecated message configs `confirmText`, `confirmIntent`, `cancelText`, `cancelIntent` have been
  removed.

### 🐞 Bug Fixes

* Set AG Grid's `suppressLastEmptyLineOnPaste` to true to work around a bug with Excel (Windows)
  that adds an empty line beneath the range pasted from the clipboard in editable grids.
* Fixes an issue where `NumberInput` would initially render blank values if `max` or `min` were
  set.
* Fixes an issue where tree maps would always show green for a `heatValue` of zero.

### 📚 Libraries

* @fortawesome/fontawesome-pro `5.14 → 6.1`
* mobx `6.3 → 6.5`
* mobx-react-lite `3.2 → 3.3`

[Commit Log](https://github.com/xh/hoist-react/compare/v47.1.2...v48.0.0)

## v47.1.2 - 2022-04-01

### 🐞 Bug Fixes

* `FieldFilter`'s check of `committedData` is now null safe. A record with no `committedData` will
  not be filtered out.

[Commit Log](https://github.com/xh/hoist-react/compare/v47.1.1...v47.1.2)

## v47.1.1 - 2022-03-26

### 🎁 New Features

* New "sync with system" theme option - sets the Hoist theme to light/dark based on the user's OS.
* Added `cancelAlign` config to `XH.message()` and variants. Customize to "left" to render
  Cancel and Confirm actions separated by a filler.
* Added `GridModel.restoreDefaultsFn`, an optional function called after `restoreDefaultsAsync`.
  Allows apps to run additional, app-specific logic after a grid has been reset (e.g. resetting
  other, related preferences or state not managed by `GridModel` directly).
* Added `AppSpec.lockoutPanel`, allowing apps to specify a custom component.

### 🐞 Bug Fixes

* Fixed column auto-sizing when `headerName` is/returns an element.
* Fixed bug where subforms were not properly registering as dirty.
* Fixed an issue where `Select` inputs would commit `null` whilst clearing the text input.
* Fixed `Clock` component bug introduced in v47 (configured timezone was not respected).

### 📚 Libraries

* @blueprintjs/core `3.53 → 3.54`
* @blueprintjs/datetime `3.23 → 3.24`

[Commit Log](https://github.com/xh/hoist-react/compare/v47.0.1...v47.1.1)

## v47.0.1 - 2022-03-06

### 🐞 Bug Fixes

* Fix to mobile `ColChooser` error re. internal model handling.

[Commit Log](https://github.com/xh/hoist-react/compare/v47.0.0...v47.0.1)

## v47.0.0 - 2022-03-04

### 🎁 New Features

* Version 47 provides new features to simplify the wiring of models to each other and the components
  they render. In particular, it formalizes the existing concept of "linked" HoistModels - models
  created by Hoist via the `creates` directive or the `useLocalModel` hook - and provides them with
  the following new features:
    - an observable `componentProps` property with access to the props of their rendered component.
    - a `lookupModel()` method and a `@lookup` decorator that can be used to acquire references to
      other HoistModels that are ancestors of the model in the component hierarchy.
    - new `onLinked()` and `afterLinked()` lifecycle methods, called when the model's associated
      component is first rendered.
* As before, linked models are auto-loaded and registered for refreshes within the `RefreshContext`
  they reside in, as well as destroyed when their linked component is unmounted. Also note that the
  new features described above are all "opt-in" and should be fully backward compatible with
  existing application code.
* Hoist will now more clearly alert if a model specified via the `uses()` directive cannot be
  resolved. A new `optional` config (default false) supports components with optional models.
* New support in Cube views for aggregators that depend on rows in the data set other than their
  direct children. See new property `Aggregator.dependOnChildrenOnly` and new `AggregationContext`
  argument passed to `Aggregator.aggregate()` and `Aggregator.replace()`
* Clarified internal CSS classes and styling for `FormField`.
    * ⚠️ Note that as part of this change, the `xh-form-field-fill` class name is no longer in use.
      Apps should check for any styles for that class and replace with `.xh-form-field-inner--flex`.

### 🐞 Bug Fixes

* Fixed an issue where the menu would flash open and closed when clicking on the `FilterChooser`
  favorites button.

### 💥 Breaking Changes

* Dashboard widgets no longer receive the `viewModel` prop. Access to the `DashViewModel` within a
  widget should be obtained using either the lookup decorator (i.e. `@lookup(DashViewModel)`)
  or the `lookupModel()` method.

### 📚 Libraries

* @blueprintjs/core `3.52 → 3.53`

[Commit Log](https://github.com/xh/hoist-react/compare/v46.1.2...v47.0.0)

## v46.1.2 - 2022-02-18

### 🐞 Bug Fixes

* Fixed an issue where column autosize can reset column order under certain circumstances.

[Commit Log](https://github.com/xh/hoist-react/compare/v46.1.1...v46.1.2)

## v46.1.1 - 2022-02-15

### 🐞 Bug Fixes

* Prevent `onClick` for disabled mobile `Buttons`.

[Commit Log](https://github.com/xh/hoist-react/compare/v46.1.0...v46.1.1)

## v46.1.0 - 2022-02-07

### Technical

* This release modifies our workaround to handle the AG Grid v26 changes to cast all of their node
  ids to strings. The initial approach in v46.0.0 - matching the AG Grid behavior by casting all
  `StoreRecord` ids to strings - was deemed too problematic for applications and has been reverted.
  Numerical ids in Store are once again fully supported.
* To accommodate the AG Grid changes, applications that are using AG Grid APIs (e.g.
  `agApi.getNode()`) should be sure to use the new property `StoreRecord.agId` to locate and compare
  records. We expect such usages to be rare in application code.

### 🎁 New Features

* `XH.showFeedbackDialog()` now takes an optional message to pre-populate within the dialog.
* Admins can now force suspension of individual client apps from the Server > WebSockets tab.
  Intended to e.g. force an app to stop refreshing an expensive query or polling an endpoint removed
  in a new release. Requires websockets to be enabled on both server and client.
* `FormField`s no longer need to specify a child input, and will simply render their readonly
  version if no child is specified. This simplifies the common use-case of fields/forms that are
  always readonly.

### 🐞 Bug Fixes

* `FormField` no longer throw if given a child that did not have `propTypes`.

[Commit Log](https://github.com/xh/hoist-react/compare/v46.0.0...v46.1.0)

## v46.0.0 - 2022-01-25

### 🎁 New Features

* `ExceptionHandler` provides a collection of overridable static properties, allowing you to set
  app-wide default behaviour for exception handling.
* `XH.handleException()` takes new `alertType` option to render error alerts via the familiar
  `dialog` or new `toast` UI.
* `XH.toast()` takes new `actionButtonProps` option to render an action button within a toast.
* New `GridModel.highlightRowOnClick` config adds a temporary highlight class to grid rows on user
  click/tap. Intended to improve UI feedback - especially on mobile, where it's enabled by default.
* New `GridModel.isInEditingMode` observable tracks inline editing start/stop with a built-in
  debounce, avoiding rapid cycling when e.g. tabbing between cells.
* `NumberInput` now supports a new `scaleFactor` prop which will be applied when converting between
  the internal and external values.
* `FilterChooser` now displays more minimal field name suggestions when first focused, as well as a
  new, configurable usage hint (`FilterChooserModel.introHelpText`) above those suggestions.

### 💥 Breaking Changes

* Hoist now requires AG Grid v26.2.0 or higher - update your AG Grid dependency in your app's
  `package.json` file. See the [AG Grid Changelog](https://www.ag-grid.com/changelog) for details.
* ~~`StoreRecord.id` must now be a String. Integers IDs were previously supported, but will be cast
  Strings during record creation.~~
    * ~~Apps using numeric record IDs for internal or server-side APIs will need to be reviewed and
      updated to handle/convert string values.~~
    * ~~This change was necessitated by a change to Ag-Grid, which now also requires String IDs for
      its row node APIs.~~
    * NOTE - the change above to require string IDs was unwound in v46.1.
* `LocalDate` methods `toString()`, `toJSON()`, `valueOf()`, and `isoString()` now all return the
  standard ISO format `YYYY-MM-DD`, consistent with built-in `Date.toISOString()`. Prior versions
  returned`YYYYMMDD`.
* The `stringifyErrorSafely` function has been moved from the `@xh/hoist/exception` package to a
  public method on `XH.exceptionHandler`. (No/little impact expected on app code.)

### 🐞 Bug Fixes

* Fix to incorrect viewport orientation reporting due to laggy mobile resize events and DOM APIs.

[Commit Log](https://github.com/xh/hoist-react/compare/v45.0.2...v46.0.0)

## v45.0.2 - 2022-01-13

### 🎁 New Features

* `FilterChooser` has new `menuWidth` prop, allowing you to specify as width for the dropdown menu
  that is different from the control.

### 🐞 Bug Fixes

* Fixed cache clearing method on Admin Console's Server > Services tab.
* Several fixes to behavior of `GridAutosizeMode.MANAGED`

[Commit Log](https://github.com/xh/hoist-react/compare/v45.0.1...v45.0.2)

## v45.0.1 - 2022-01-07

### 🐞 Bug Fixes

* Fixed a minor bug preventing Hoist apps from running on mobile Blackberry Access (Android)
  browsers

### ⚙️ Technical

* New flag `Store.experimental.castIdToString`

[Commit Log](https://github.com/xh/hoist-react/compare/v45.0.0...v45.0.1)

## v45.0.0 - 2022-01-05

### 🎁 New Features

* Grid filters configured with `GridFilterFieldSpec.enableValues` offer autocomplete suggestions
  for 'Equals' and 'Not Equals' filters.
* `GridFilterFieldSpec` has new `values` and `forceSelection` configs.
* `FilterChooser` displays a list of fields configured for filtering to improve the usability /
  discoverability of the control. Enabled by default, but can be disabled via
  new `suggestFieldsWhenEmpty` model config.
* `TreeMap` uses lightest shading for zero heat, reserving grey for nil.
* New property `Store.reuseRecords` controls if records should be reused across loads based on
  sharing identical (by reference) raw data. NOTE - this behavior was previously always enabled, but
  can be problematic under certain conditions and is not necessary for most applications. Apps with
  large datasets that want to continue to use this caching should set this flag explicitly.
* Grid column filters tweaked with several improvements to usability and styling.
* `LocalDate.get()` now supports both 'YYYY-MM-DD' and 'YYYYMMDD' inputs.
* Mobile `Button` has new `intent`, `minimal` and `outlined` props.

### 💥 Breaking Changes

* `FilterChooserFieldSpec.suggestValues` has been renamed `enableValues`, and now only accepts a
  boolean.
* `Column.exportFormat`, `Column.exportWidth` and the `ExportFormat` enum have been renamed
  `Column.excelFormat`, `Column.excelWidth` and `ExcelFormat` respectively.
* `Store.reuseRecords` must now be explicitly set on Stores with large datasets that wish to cache
  records by raw data identity (see above).
* `Record` class renamed to `StoreRecord` in anticipation of upcoming changes to JavaScript standard
  and to improve compatibility with TypeScript.
    * Not expected to have much or any impact on application code, except potentially JSDoc typings.
* Mobile `Button` no longer supports `modifier` prop. Use `minimal` and `outlined` instead.
* The following deprecated APIs were removed:
    * GridModel.selection
    * GridModel.selectedRecordId
    * StoreSelectionModel.records
    * StoreSelectionModel.ids
    * StoreSelectionModel.singleRecord
    * StoreSelectionModel.selectedRecordId
    * DataViewModel.selection
    * DataViewModel.selectedRecordId
    * RestGridModel.selection
    * LogUtils.withShortDebug
    * Promise.start

### 🐞 Bug Fixes

* `DashContainer` overflow menu still displays when the optional menu button is enabled.
* Charts in fullscreen mode now exit fullscreen mode gracefully before re-rendering.

### 📚 Libraries

* @popperjs/core `2.10 → 2.11`
* codemirror `5.63 → 6.65`
* http-status-codes `2.1 → 2.2`
* prop-types `15.7 → 15.8`
* store2 `2.12 → 2.13`
* ua-parser-js `0.7 → 1.0.2` (re-enables auto-patch updates)

[Commit Log](https://github.com/xh/hoist-react/compare/v44.3.0...v45.0.0)

## v44.3.0 - 2021-12-15

### 🐞 Bug Fixes

* Fixes issue with columns failing to resize on first try.
* Fixes issue preventing use of context menus on iPad.

### 📚 Libraries

* @blueprintjs/core `3.51 → 3.52`

* [Commit Log](https://github.com/xh/hoist-react/compare/v44.2.0...v44.3.0)

## v44.2.0 - 2021-12-07

### 🎁 New Features

* Desktop inline grid editor `Select` now commits the value immediately on selection.
* `DashContainerModel` now supports an observable `showMenuButton` config which will display a
  button in the stack header for showing the context menu
* Added `GridAutosizeMode.MANAGED` to autosize Grid columns on data or `sizingMode` changes, unless
  the user has manually modified their column widths.
* Copying from Grids to the clipboard will now use the value provided by the `exportValue`
  property on the column.
* Refresh application hotkey is now built into hoist's global hotkeys (shift + r).
* Non-SSO applications will now automatically reload when a request fails due to session timeout.
* New utility methods `withInfo` and `logInfo` provide variants of the existing `withDebug` and
  `logDebug` methods, but log at the more verbose `console.log` level.

### 🐞 Bug Fixes

* Desktop panel splitter can now be dragged over an `iframe` and reliably resize the panel.
* Ensure scrollbar does not appear on multi-select in toolbar when not needed.
* `XH.isPortrait` property fixed so that it no longer changes due to the appearance of the mobile
  keyboard.

[Commit Log](https://github.com/xh/hoist-react/compare/v44.1.0...v44.2.0)

## v44.1.0 - 2021-11-08

### 🎁 New Features

* Changes to App Options are now tracked in the admin activity tab.
* New Server > Environment tab added to Admin Console to display UI server environment variables and
  JVM system properties. (Requires `hoist-core >= 10.1` to enable this optional feature.)
* Provided observable getters `XH.viewportSize`, `XH.isPortrait` and `XH.isLandscape` to allow apps
  to react to changes in viewport size and orientation.

### 🐞 Bug Fixes

* Desktop inline grid editor `DateInput` now reliably shows its date picker pop-up aligned with the
  grid cell under edit.
* Desktop `Select.hideDropdownIndicator` now defaults to `true` on tablet devices due to UX bugs
  with the select library component and touch devices.
* Ensure `Column.autosizeBufferPx` is respected if provided.

### ✨ Styles

* New `--xh-menu-item` CSS vars added, with tweaks to default desktop menu styling.
* Highlight background color added to mobile menu items while pressed.

[Commit Log](https://github.com/xh/hoist-react/compare/v44.0.0...v44.1.0)

## v44.0.0 - 2021-10-26

⚠ NOTE - apps must update to `hoist-core >= 10.0.0` when taking this hoist-react update.

### 🎁 New Features

* TileFrame now supports new `onLayoutChange` callback prop.

### 🐞 Bug Fixes

* Field Filters in data package now act only on the `committed` value of the record. This stabilizes
  filtering behavior in editable grids.
* `JsonBlobService.updateAsync()` now supports data modifications with `null` values.
* Fixes an issue with Alert Banner not broadcasting to all users.
* Selected option in `Select` now scrolls into view on menu open.

### 💥 Breaking Changes

* Update required to `hoist-core >= 10.0.0` due to changes in `JsonBlobService` APIs and the
  addition of new, dedicated endpoints for Alert Banner management.

[Commit Log](https://github.com/xh/hoist-react/compare/v43.2.0...v44.0.0)

## v43.2.0 - 2021-10-14

### 🎁 New Features

* Admins can now configure an app-wide alert banner via a new tab in the Hoist Admin console.
  Intended to alert users about planned maintenance / downtime, known problems with data or upstream
  systems, and other similar use cases.
* Minor re-org of the Hoist Admin console tabs. Panels relating primarily to server-side features
  (including logging) are now grouped under a top-level "Server" tab. Configs have moved under
  "General" with the new Alert Banner feature.

### 🐞 Bug Fixes

* Always enforce a minimal `wait()` within `GridModel.autosizeAsync()` to ensure that the Grid has
  reacted to any data changes and AG Grid accurately reports on expanded rows to measure.

[Commit Log](https://github.com/xh/hoist-react/compare/v43.1.0...v43.2.0)

## v43.1.0 - 2021-10-04

### 🎁 New Features

* The Admin Console log viewer now supports downloading log files.
    * Note apps must update to `hoist-core >= v10.0` to enable this feature.
    * Core upgrade is _not_ a general requirement of this Hoist React release.
* The `field` key in the constructor for `Column` will now accept an Object with field defaults, as
  an alternative to the field name. This form allows the auto-construction of fully-defined `Field`
  objects from the column specification.

### 🐞 Bug Fixes

* `GridModel` no longer mutates any `selModel` or `colChooser` config objects provided to its
  constructor, resolving an edge-case bug where re-using the same object for either of these configs
  across multiple GridModel instances (e.g. as a shared set of defaults) would break.
* Grid autosizing tweaked to improve size estimation for indented tree rows and on mobile.

### 📚 Libraries

* @blueprintjs/core `3.50 → 3.51`

[Commit Log](https://github.com/xh/hoist-react/compare/v43.0.2...v43.1.0)

## v43.0.2 - 2021-10-04

### 🐞 Bug Fixes

* Fix (important) to ensure static preload spinner loaded from the intended path.
    * Please also update to latest `hoist-dev-utils >= 5.11.1` if possible.
    * Avoids issue where loading an app on a nested route could trigger double-loading of app
      assets.

[Commit Log](https://github.com/xh/hoist-react/compare/v43.0.1...v43.0.2)

## v43.0.1 - 2021-10-04

### 🎁 New Features

* New `GridFindField` component that enables users to search through a Grid and select rows that
  match the entered search term, _without_ applying any filtering. Especially useful for grids with
  aggregations or other logic that preclude client-side filtering of the data.
* Tree grid rows can be expanded / collapsed by clicking anywhere on the row. The new
  `GridModel.clicksToExpand` config can be used to control how many clicks will toggle the row.
  Defaults to double-click for desktop, and single tap for mobile - set to 0 to disable entirely.
* Added `GridModel.onCellContextMenu` handler. Note that for mobile (phone) apps, this handler fires
  on the "long press" (aka "tap and hold") gesture. This means it can be used as an alternate event
  for actions like drilling into a record detail, especially for parent rows on tree grids, where
  single tap will by default expand/collapse the node.
* In the `@xh/hoist/desktop/grid` package, `CheckboxEditor` has been renamed `BooleanEditor`. This
  new component supports a `quickToggle` prop which allows for more streamlined inline editing of
  boolean values.
* `LoadSpec` now supports a new `meta` property. Use this property to pass app-specific metadata
  through the `LoadSupport` loading and refresh lifecycle.
* A spinner is now shown while the app downloads and parses its javascript - most noticeable when
  loading a new (uncached) version, especially on a slower mobile connection. (Requires
  `@xh/hoist-dev-utils` v5.11 or greater to enable.)
* Log Levels now include information on when the custom config was last updated and by whom.
    * Note apps must update their server-side to `hoist-core v10.0` or greater to persist the date
      and username associated with the config (although this is _not_ a general or hard requirement
      for taking this version of hoist-react).

### ⚙️ Technical

* Removed `DEFAULT_SORTING_ORDER` static from `Column` class in favor of three new preset constants:
  `ASC_FIRST`, `DESC_FIRST`, and `ABS_DESC_FIRST`. Hoist will now default sorting order on columns
  based on field type. Sorting order can still be manually set via `Column.sortingOrder`.

### 🐞 Bug Fixes

* The ag-grid grid property `stopEditingWhenCellsLoseFocus` is now enabled by default to ensure
  values are committed to the Store if the user clicks somewhere outside the grid while editing a
  cell.
* Triggering inline editing of text or select editor cells by typing characters will no longer lose
  the first character pressed.

### ✨ Styles

* New `TreeStyle.COLORS` and `TreeStyle.COLORS_AND_BORDERS` tree grid styles have been added. Use
  the `--xh-grid-tree-group-color-level-*` CSS vars to customize colors as needed.
* `TreeStyle.HIGHLIGHTS` and `TreeStyle.HIGHLIGHTS_AND_BORDERS` now highlight row nodes on a
  gradient according to their depth.
* Default colors for masks and dialog backdrops have been adjusted, with less obtrusive colors used
  for masks via `--xh-mask-bg` and a darker `--xh-backdrop-bg` var now used behind dialogs.
* Mobile-specific styles and CSS vars for panel and dialog title background have been tweaked to use
  desktop defaults, and mobile dialogs now respect `--xh-popup-*` vars as expected.

### 💥 Breaking Changes

* In the `@xh/hoist/desktop/grid` package, `CheckboxEditor` has been renamed `BooleanEditor`.

### ⚙️ Technical

* The `xhLastReadChangelog` preference will not save SNAPSHOT versions to ensure the user continues
  to see the 'What's New?' notification for non-SNAPSHOT releases.

### 📚 Libraries

* @blueprintjs/core `3.49 → 3.50`
* codemirror `5.62 → 5.63`

[Commit Log](https://github.com/xh/hoist-react/compare/v42.6.0...v43.0.1)

## v42.6.0 - 2021-09-17

### 🎁 New Features

* New `Column.autosizeBufferPx` config applies column-specific autosize buffer and overrides
  `GridAutosizeOptions.bufferPx`.
* `Select` input now supports new `maxMenuHeight` prop.

### 🐞 Bug Fixes

* Fixes issue with incorrect Grid auto-sizing for Grids with certain row and cell styles.
* Grid sizing mode styles no longer conflict with custom use of `groupUseEntireRow: false` within
  `agOptions`.
* Fixes an issue on iOS where `NumberInput` would incorrectly bring up a text keyboard.

### ✨ Styles

* Reduced default Grid header and group row heights to minimize their use of vertical space,
  especially at larger sizing modes. As before, apps can override via the `AgGrid.HEADER_HEIGHTS`
  and `AgGrid.GROUP_ROW_HEIGHTS` static properties. The reduction in height does not apply to group
  rows that do not use the entire width of the row.
* Restyled Grid header rows with `--xh-grid-bg` and `--xh-text-color-muted` for a more minimal look
  overall. As before, use the `--xh-grid-header-*` CSS vars to customize if needed.

[Commit Log](https://github.com/xh/hoist-react/compare/v42.5.0...v42.6.0)

## v42.5.0 - 2021-09-10

### 🎁 New Features

* Provide applications with the ability to override default logic for "restore defaults". This
  allows complex and device-specific sub-apps to perform more targeted and complete clearing of user
  state. See new overridable method `HoistAppModel.restoreDefaultsAsync` for more information.

### 🐞 Bug Fixes

* Improved coverage of Fetch `abort` errors.
* The in-app changelog will no longer prompt the user with the "What's New" button if category-based
  filtering results in a version without any release notes.

### ✨ Styles

* New CSS vars added to support easier customization of desktop Tab font/size/color. Tabs now
  respect standard `--xh-font-size` by default.

### 📚 Libraries

* @blueprintjs/core `3.48 → 3.49`
* @popperjs/core `2.9 → 2.10`

[Commit Log](https://github.com/xh/hoist-react/compare/v42.4.0...v42.5.0)

## v42.4.0 - 2021-09-03

### 🎁 New Features

* New `GridFilterModel.commitOnChange` config (default `true`) applies updated filters as soon as
  they are changed within the pop-up menu. Set to `false` for large datasets or whenever filtering
  is a more intensive operation.
* Mobile `Select` input now supports async `queryFn` prop for parity with desktop.
* `TreeMapModel` now supports new `maxLabels` config for improved performance.

### ✨ Styles

* Hoist's default font is now [Inter](https://rsms.me/inter/), shipped and bundled via the
  `inter-ui` npm package. Inter is a modern, open-source font that leverages optical sizing to
  ensure maximum readability, even at very small sizes (e.g. `sizingMode: 'tiny'`). It's also a
  "variable" font, meaning it supports any weights from 1-1000 with a single font file download.
* Default Grid header heights have been reduced for a more compact display and greater
  differentiation between header and data rows. As before, apps can customize the pixel heights used
  by overwriting the `AgGrid.HEADER_HEIGHTS` static, typically within `Bootstrap.js`.

### ⚙️ Technical

* Mobile pull-to-refresh/swipe-to-go-back gestures now disabled over charts to avoid disrupting
  their own swipe-based zooming and panning features.

[Commit Log](https://github.com/xh/hoist-react/compare/v42.2.0...v42.4.0)

## v42.2.0 - 2021-08-27

### 🎁 New Features

* Charts now hide scrollbar, rangeSelector, navigator, and export buttons and show axis labels when
  printing or exporting images.

[Commit Log](https://github.com/xh/hoist-react/compare/v42.1.1...v42.2.0)

## v42.1.1 - 2021-08-20

* Update new `XH.sizingMode` support to store distinct values for the selected sizing mode on
  desktop, tablet, and mobile (phone) platforms.
* Additional configuration supported for newly-introduced `AppOption` preset components.

### 📚 Libraries

* @blueprintjs/core `3.47 → 3.48`

[Commit Log](https://github.com/xh/hoist-react/compare/v42.1.0...v42.1.1)

## v42.1.0 - 2021-08-19

### 🎁 New Features

* Added observable `XH.sizingMode` to govern app-wide `sizingMode`. `GridModel`s will bind to this
  `sizingMode` by default. Apps that have already implemented custom solutions around a centralized
  `sizingMode` should endeavor to unwind in favor of this.
    * ⚠ NOTE - this change requires a new application preference be defined - `xhSizingMode`. This
      should be a JSON pref, with a suggested default value of `{}`.
* Added `GridAutosizeMode.ON_SIZING_MODE_CHANGE` to autosize Grid columns whenever
  `GridModel.sizingMode` changes - it is now the default `GridAutosizeOptions.mode`.
* Added a library of reusable `AppOption` preset components, including `ThemeAppOption`,
  `SizingModeAppOption` and `AutoRefreshAppOptions`. Apps that have implemented custom `AppOption`
  controls to manage these Hoist-provided options should consider migrating to these defaults.
* `Icon` factories now support `intent`.
* `TreeMapModel` and `SplitTreeMapModel` now supports a `theme` config, accepting the strings
  'light' or 'dark'. Leave it undefined to use the global theme.
* Various usability improvements and simplifications to `GroupingChooser`.

### 🐞 Bug Fixes

* Fixed an issue preventing `FormField` labels from rendering if `fieldDefaults` was undefined.

### ✨ Styles

* New `Badge.compact` prop sets size to half that of parent element when true (default false). The
  `position` prop has been removed in favor of customizing placement of the component.

[Commit Log](https://github.com/xh/hoist-react/compare/v42.0.0...v42.1.0)

## v42.0.0 - 2021-08-13

### 🎁 New Features

* Column-level filtering is now officially supported for desktop grids!
    * New `GridModel.filterModel` config accepts a config object to customize filtering options, or
      `true` to enable grid-based filtering with defaults.
    * New `Column.filterable` config enables a customized header menu with filtering options. The
      new control offers two tabs - a "Values" tab for an enumerated "set-type" filter and a "
      Custom" tab to support more complex queries with multiple clauses.
* New `TaskObserver` replaces existing `PendingTaskModel`, providing improved support for joining
  and masking multiple asynchronous tasks.
* Mobile `NavigatorModel` provides a new 'pull down' gesture to trigger an app-wide data refresh.
  This gesture is enabled by default, but can be disabled via the `pullDownToRefresh` flag.
* `RecordAction` now supports a `className` config.
* `Chart` provides a default context menu with its standard menu button actions, including a new
  'Copy to Clipboard' action.

### 💥 Breaking Changes

* `FilterChooserModel.sourceStore` and `FilterChooserModel.targetStore` have been renamed
  `FilterChooserModel.valueSource` and `FilterChooserModel.bind` respectively. Furthermore, both
  configs now support either a `Store` or a cube `View`. This is to provide a common API with the
  new `GridFilterModel` filtering described above.
* `GridModel.setFilter()` and `DataViewModel.setFilter()` have been removed. Either configure your
  grid with a `GridFilterModel`, or set the filter on the underlying `Store` instead.
* `FunctionFilter` now requires a `key` property.
* `PendingTaskModel` has been replaced by the new `TaskObserver` in `@xh/hoist/core`.
    * ⚠ NOTE - `TaskObserver` instances should be created via the provided static factory methods
      and
      _not_ directly via the `new` keyword. `TaskObserver.trackLast()` can be used as a drop-in
      replacement for `new PendingTaskModel()`.
* The `model` prop on `LoadingIndicator` and `Mask` has been replaced with `bind`. Provide one or
  more `TaskObserver`s to this prop.

### ⚙️ Technical

* `GridModel` has a new `selectedIds` getter to get the IDs of currently selected records. To
  provide consistency across models, the following getters have been deprecated and renamed:
    + `selectedRecordId` has been renamed `selectedId` in `GridModel`, `StoreSelectionModel`, and
      `DataViewModel`
    + `selection` has been renamed `selectedRecords` in `GridModel`, `DataViewModel`, and
      `RestGridModel`
    + `singleRecord`, `records`, and `ids` have been renamed `selectedRecord`, `selectedRecords`,
      and
      `selectedIds`, respectively, in `StoreSelectionModel`

### ✨ Styles

* Higher contrast on grid context menus for improved legibility.

[Commit Log](https://github.com/xh/hoist-react/compare/v41.3.0...v42.0.0)

## v41.3.0 - 2021-08-09

### 🎁 New Features

* New `Cube` aggregators `ChildCountAggregator` and `LeafCountAggregator`.
* Mobile `NavigatorModel` provides a new "swipe" gesture to go back in the page stack. This is
  enabled by default, but may be turned off via the new `swipeToGoBack` prop.
* Client error reports now include the full URL for additional troubleshooting context.
    * Note apps must update their server-side to `hoist-core v9.3` or greater to persist URLs with
      error reports (although this is _not_ a general or hard requirement for taking this version of
      hoist-react).

[Commit Log](https://github.com/xh/hoist-react/compare/v41.2.0...v41.3.0)

## v41.2.0 - 2021-07-30

### 🎁 New Features

* New `GridModel.rowClassRules` and `Column.cellClassRules` configs added. Previously apps needed to
  use `agOptions` to dynamically apply and remove CSS classes using either of these options - now
  they are fully supported by Hoist.
    * ⚠ Note that, to avoid conflicts with internal usages of these configs, Hoist will check and
      throw if either is passed via `agOptions`. Apps only need to move their configs to the new
      location - the shape of the rules object does *not* need to change.
* New `GridAutosizeOptions.includeCollapsedChildren` config controls whether values from collapsed
  (i.e. hidden) child records should be measured when computing column sizes. Default of `false`
  improves autosize performance for large tree grids and should generally match user expectations
  around WYSIWYG autosizing.
* New `GridModel.beginEditAsync()` and `endEditAsync()` APIs added to start/stop inline editing.
    * ⚠ Note that - in a minor breaking change - the function form of the `Column.editable` config
      is no longer passed an `agParams` argument, as editing might now begin and need to be
      evaluated outside the context of an AG-Grid event.
* New `GridModel.clicksToEdit` config controls the number of clicks required to trigger
  inline-editing of a grid cell. Default remains 2 (double click ).
* Timeouts are now configurable on grid exports via a new `exportOptions.timeout` config.
* Toasts may now be dismissed programmatically - use the new `ToastModel` returned by the
  `XH.toast()` API and its variants.
* `Form` supports setting readonlyRenderer in `fieldDefaults` prop.
* New utility hook `useCached` provides a more flexible variant of `React.useCallback`.

### 🐞 Bug Fixes

* Inline grid editing supports passing of JSX editor components.
* `GridExportService` catches any exceptions thrown during export preparation and warns the user
  that something went wrong.
* GridModel with 'disabled' selection no longer shows "ghost" selection when using keyboard.
* Tree grids now style "parent" rows consistently with highlights/borders if requested, even for
  mixed-depth trees where some rows have children at a given level and others do not.

### ⚙️ Technical

* `FetchService` will now actively `abort()` fetch requests that it is abandoning due to its own
  `timeout` option. This allows the browser to release the associated resources associated with
  these requests.
* The `start()` function in `@xh/hoist/promise` has been deprecated. Use `wait()` instead, which can
  now be called without any args to establish a Promise chain and/or introduce a minimal amount of
  asynchronousity.
* ⚠ Note that the raw `AgGrid` component no longer enhances the native keyboard handling provided by
  AG Grid. All Hoist key handling customizations are now limited to `Grid`. If you wish to provide
  custom handling in a raw `AgGrid` component, see the example here:
  https://www.ag-grid.com/javascript-grid/row-selection/#example-selection-with-keyboard-arrow-keys

### ✨ Styles

* The red and green color values applied in dark mode have been lightened for improved legibility.
* The default `colorSpec` config for number formatters has changed to use new dedicated CSS classes
  and variables.
* New/renamed CSS vars `--xh-grid-selected-row-bg` and `--xh-grid-selected-row-text-color` now used
  to style selected grid rows.
    * ⚠ Note the `--xh-grid-bg-highlight` CSS var has been removed.
* New `.xh-cell--editable` CSS class applied to cells with inline editing enabled.
    * ⚠ Grid CSS class `.xh-invalid-cell` has been renamed to `.xh-cell--invalid` for consistency -
      any app style overrides should update to this new classname.

### 📚 Libraries

* core-js `3.15 → 3.16`

[Commit Log](https://github.com/xh/hoist-react/compare/v41.1.0...v41.2.0)

## v41.1.0 - 2021-07-23

### 🎁 New Features

* Button to expand / collapse all rows within a tree grid now added by default to the primary tree
  column header. (New `Column.headerHasExpandCollapse` property provided to disable.)
* New `@logWithDebug` annotation provides easy timed logging of method execution (via `withDebug`).
* New `AppSpec.disableXssProtection` config allows default disabling of Field-level XSS protection
  across the app. Intended for secure, internal apps with tight performance tolerances.
* `Constraint` callbacks are now provided with a `record` property when validating Store data and a
  `fieldModel` property when validating Form data.
* New `Badge` component allows a styled badge to be placed inline with text/title, e.g. to show a
  counter or status indicator within a tab title or menu item.
* Updated `TreeMap` color scheme, with a dedicated set of colors for dark mode.
* New XH convenience methods `successToast()`, `warningToast()`, and `dangerToast()` show toast
  alerts with matching intents and appropriate icons.
    * ⚠ Note that the default `XH.toast()` call now shows a toast with the primary (blue) intent and
      no icon. Previously toasts displayed by default with a success (green) intent and checkmark.
* GridModel provides a public API method `setColumnState` for taking a previously saved copy of
  gridModel.columnState and applying it back to a GridModel in one call.

### 🐞 Bug Fixes

* Fixed an issue preventing export of very large (>100k rows) grids.
* Fixed an issue where updating summary data in a Store without also updating other data would not
  update the bound grid.
* Intent styles now properly applied to minimal buttons within `Panel.headerItems`.
* Improved `GridModel` async selection methods to ensure they do not wait forever if grid does not
  mount.
* Fixed an issue preventing dragging the chart navigator range in a dialog.

### ⚙️ Technical

* New `Exception.timeout()` util to throw exceptions explicitly marked as timeouts, used by
  `Promise.timeout` extension.
* `withShortDebug` has been deprecated. Use `withDebug` instead, which has the identical behavior.
  This API simplification mirrors a recent change to `hoist-core`.

### ✨ Styles

* If the first child of a `Placeholder` component is a Hoist icon, it will not automatically be
  styled to 4x size with reduced opacity. (See new Toolbox example under the "Other" tab.)

### 📚 Libraries

* @blueprintjs/core `3.46 → 3.47`
* dompurify `2.2 → 2.3`

[Commit Log](https://github.com/xh/hoist-react/compare/v41.0.0...v41.1.0)

## v41.0.0 - 2021-07-01

### 🎁 New Features

* Inline editing of Grid/Record data is now officially supported:
    + New `Column.editor` config accepts an editor component to enable managed editing of the cells
      in that column. New `CheckboxEditor`, `DateEditor`, `NumberEditor`, `SelectEditor`
      , `TextAreaEditor`
      and `TextEditor` components wrap their corresponding HoistInputs with the required hook-based
      API and can be passed to this new config directly.
    + `Store` now contains built-in support for validation of its uncommitted records. To enable,
      specify the new `rules` property on the `Field`s in your `Store`. Note that these rules and
      constraints use the same API as the forms package, and rules and constraints may be shared
      between the `data` and `form` packages freely.
    + `GridModel` will automatically display editors and record validation messages as the user
      moves between cells and records. The new `GridModel.fullRowEditing` config controls whether
      editors are displayed for the focused cell only or for the entire row.
* All Hoist Components now support a `modelRef` prop. Supply a ref to this prop in order to gain a
  pointer to a Component's backing `HoistModel`.
* `DateInput` has been improved to allow more flexible parsing of user input with multiple formats.
  See the new prop `DateInput.parseStrings`.
* New `Column.sortValue` config takes an alternate field name (as a string) to sort the column by
  that field's value, or a function to produce a custom cell-level value for comparison. The values
  produced by this property will be also passed to any custom comparator, if one is defined.
* New `GridModel.hideEmptyTextBeforeLoad` config prevents showing the `emptyText` until the store
  has been loaded at least once. Apps that depend on showing `emptyText` before first load should
  set this property to `false`.
* `ExpandCollapseButton` now works for grouped grids in addition to tree grids.
* `FieldModel.initialValue` config now accepts functions, allowing for just-in-time initialization
  of Form data (e.g. to pre-populate a Date field with the current time).
* `TreeMapModel` and `SplitTreeMapModel` now support a `maxHeat` config, which can be used to
  provide a stable absolute maximum brightness (positive or negative) within the entire TreeMap.
* `ErrorMessage` will now automatically look for an `error` property on its primary context model.
* `fmtNumber()` supports new flags `withCommas` and `omitFourDigitComma` to customize the treatment
  of commas in number displays.
* `isValidJson` function added to form validation constraints.
* New `Select.enableFullscreen` prop added to the mobile component. Set to true (default on phones)
  to render the input in a full-screen modal when focused, ensuring there is enough room for the
  on-screen keyboard.

### 💥 Breaking Changes

* Removed support for class-based Hoist Components via the `@HoistComponent` decorator (deprecated
  in v38). Use functional components created via the `hoistCmp()` factory instead.
* Removed `DimensionChooser` (deprecated in v37). Use `GroupingChooser` instead.
* Changed the behavior of `FormModel.init()` to always re-initialize *all* fields. (Previously, it
  would only initialize fields explicitly passed via its single argument). We believe that this is
  more in line with developer expectations and will allow the removal of app workarounds to force a
  reset of all values. Most apps using FormModel should not need to change, but please review and
  test any usages of this particular method.
* Replaced the `Grid`, `DataView`, and `RestGrid` props below with new configurable fields on
  `GridModel`, `DataViewModel`, and `RestGridModel`, respectively. This further consolidates grid
  options into the model layer, allowing for more consistent application code and developer
  discovery.
    + `onKeyDown`
    + `onRowClicked`
    + `onRowDoubleClicked`
    + `onCellClicked`
    + `onCellDoubleClicked`
* Renamed the confusing and ambiguous property name `labelAlign` in several components:
    + `FormField`: `labelAlign` has been renamed to `labelTextAlign`
    + `SwitchInput`, `RadioInput`, and `Checkbox`: `labelAlign` has been renamed `labelSide`.
* Renamed all CSS variables beginning with `--navbar` to start with `--appbar`, matching the Hoist
  component name.
* Removed `TreeMapModel.colorMode` value 'balanced'. Use the new `maxHeat` config to prevent outlier
  values from dominating the color range of the TreeMap.
* The classes `Rule` and `ValidationState` and all constraint functions (e.g. `required`,
  `validEmail`, `numberIs`, etc.) have been moved from the `cmp\form` package to the `data` package.
* Hoist grids now require AG Grid v25.3.0 or higher - update your AG Grid dependency in your app's
  `package.json` file. See the [AG Grid Changelog](https://www.ag-grid.com/ag-grid-changelog/) for
  details.
* Hoist charts now require Highcharts v9.1.0 or higher - update your Highcharts dependency in your
  app's `package.json` file. See the
  [Highcharts Changelog](https://www.highcharts.com/changelog/#highcharts-stock) for details.

### 🐞 Bug Fixes

* Fixed disable behavior for Hoist-provided button components using popover.
* Fixed default disabling of autocomplete within `TextInput`.
* Squelched console warning re. precision/stepSize emitted by Blueprint-based `numberInput`.

### ⚙️ Technical

* Improved exception serialization to better handle `LocalDate` and similar custom JS classes.
* Re-exported Blueprint `EditableText` component (w/elemFactory wrapper) from `kit/blueprint`.

### 📚 Libraries

* @blueprintjs/core `3.44 → 3.46`
* codemirror `5.60 → 5.62`
* core-js `3.10 → 3.15`
* filesize `6.2 → 6.4`
* mobx `6.1 → 6.3`
* react-windowed-select `3.0 → 3.1`

[Commit Log](https://github.com/xh/hoist-react/compare/v40.0.0...v41.0.0)

## v40.0.0 - 2021-04-22

⚠ Please ensure your `@xh/hoist-dev-utils` dependency is >= v5.7.0. This is required to support the
new changelog feature described below. Even if you are not yet using the feature, you must update
your dev-utils dependency for your project to build.

### 🎁 New Features

* Added support for displaying an in-app changelog (release notes) to the user. See the new
  `ChangelogService` for details and instructions on how to enable.
* Added `XH.showBanner()` to display a configurable banner across the top of viewport, as another
  non-modal alternative for attention-getting application alerts.
* New method `XH.showException()` uses Hoist's built-in exception display to show exceptions that
  have already been handled directly by application code. Use as an alternative to
  `XH.handleException()`.
* `XH.track()` supports a new `oncePerSession` option. This flag can be set by applications to avoid
  duplicate tracking messages for certain types of activity.
* Mobile `NavigatorModel` now supports a `track` flag to automatically track user page views,
  equivalent to the existing `track` flag on `TabContainerModel`. Both implementations now use the
  new `oncePerSession` flag to avoid duplicate messages as a user browses within a session.
* New `Spinner` component returns a simple img-based spinner as an animated PNG, available in two
  sizes. Used for the platform-specific `Mask` and `LoadingIndicator` components. Replaces previous
  SVG-based implementations to mitigate rendering performance issues over remote connections.

### 💥 Breaking Changes

* `Store` now creates a shared object to hold the default values for every `Field` and uses this
  object as the prototype for the `data` property of every `Record` instance.
    * Only non-default values are explicitly written to `Record.data`, making for a more efficient
      representation of default values and improving the performance of `Record` change detection.
    * Note this means that `Record.data` *no longer* contains keys for *all* fields as
      `own-enumerable` properties.
    * Applications requiring a full enumeration of all values should call the
      new `Record.getValues()`
      method, which returns a new and fully populated object suitable for spreading or cloning.
    * This behavior was previously available via `Store.experimental.shareDefaults` but is now
      always enabled.
* For API consistency with the new `showBanner()` util, the `actionFn` prop for the recently-added
  `ErrorMessage` component has been deprecated. Specify as an `onClick` handler within the
  component's `actionButtonProps` prop instead.
* The `GridModel.experimental.externalSort` flag has been promoted from an experiment to a
  fully-supported config. Default remains `false`, but apps that were using this flag must now pass
  it directly: `new GridModel({externalSort: true, ...})`.
* Hoist re-exports and wrappers for the Blueprint `Spinner` and Onsen `ProgressCircular` components
  have been removed, in favor of the new Hoist `Spinner` component mentioned above.
* Min version for `@xh/hoist-dev-utils` is now v5.7.0, as per above.

### 🐞 Bug Fixes

* Formatters in the `@xh/hoist/format` package no longer modify their options argument.
* `TileFrame` edge-case bug fixed where the appearance of an internal scrollbar could thrash layout
  calculations.
* XSS protection (dompurify processing) disabled on selected REST editor grids within the Hoist
  Admin console. Avoids content within configs and JSON blobs being unintentionally mangled.

### ⚙️ Technical

* Improvements to exception serialization, especially for any raw javascript `Error` thrown by
  client-side code.

### ✨ Styles

* Buttons nested inline within desktop input components (e.g. clear buttons) tweaked to avoid
  odd-looking background highlight on hover.
* Background highlight color of minimal/outlined buttons tweaked for dark theme.
* `CodeInput` respects standard XH theme vars for its background-color and (monospace) font family.
  Its built-in toolbar has also been made compact and slightly re-organized.

### 📚 Libraries

* @blueprintjs/core `3.41 → 3.44`
* @blueprintjs/datetime `3.21 → 3.23`
* classnames `2.2 → 2.3`
* codemirror `5.59 → 5.60`
* core-js `3.9 → 3.10`
* filesize `6.1 → 6.2`
* qs `6.9 → 6.10`
* react-beautiful-dnd `13.0 → 13.1`
* react-select `4.2 → 4.3`

[Commit Log](https://github.com/xh/hoist-react/compare/v39.0.1...v40.0.0)

## v39.0.1 - 2021-03-24

### 🐞 Bug Fixes

* Fixes regression preventing the loading of the Activity Tab in the Hoist Admin console.
* Fixes icon alignment in `DateInput`.

[Commit Log](https://github.com/xh/hoist-react/compare/v39.0.0...v39.0.1)

## v39.0.0 - 2021-03-23

### 🎁 New Features

#### Components + Props

* New `TileFrame` layout component renders a collection of child items using a layout that balances
  filling the available space against maintaining tile width / height ratio.
* Desktop `Toolbar` accepts new `compact` prop. Set to `true` to render the toolbar with reduced
  height and font-size.
* New `StoreFilterField` prop `autoApply` allows developers to more easily use `StoreFilterField` in
  conjunction with other filters or custom logic. Set to `false` and specify an `onFilterChange`
  callback to take full control of filter application.
* New `RestGrid` prop `formClassName` allows custom CSS class to be applied to its managed
  `RestForm` dialog.

#### Models + Configs

* New property `selectedRecordId` on `StoreSelectionModel`, `GridModel`, and `DataViewModel`.
  Observe this instead of `selectedRecord` when you wish to track only the `id` of the selected
  record and not changes to its data.
* `TreeMapModel.colorMode` config supports new value `wash`, which retains the positive and negative
  color while ignoring the intensity of the heat value.
* New method `ChartModel.updateHighchartsConfig()` provides a more convenient API for changing a
  chart's configuration post-construction.
* New `Column.omit` config supports conditionally excluding a column from its `GridModel`.

#### Services + Utils

* New method `FetchService.setDefaultTimeout()`.
* New convenience getter `LocalDate.isToday`.
* `HoistBase.addReaction()` now accepts convenient string values for its `equals` flag.

### 💥 Breaking Changes

* The method `HoistAppModel.preAuthInitAsync()` has been renamed to `preAuthAsync()` and should now
  be defined as `static` within apps that implement it to run custom pre-authentication routines.
    * This change allows Hoist to defer construction of the `AppModel` until Hoist itself has been
      initialized, and also better reflects the special status of this function and when it is
      called in the Hoist lifecycle.
* Hoist grids now require AG Grid v25.1.0 or higher - update your AG Grid dependency in your app's
  `package.json` file. See the [AG Grid Changelog](https://www.ag-grid.com/ag-grid-changelog/) for
  details.

### ⚙️ Technical

* Improvements to behavior/performance of apps in hidden/inactive browser tabs. See the
  [page visibility API reference](https://developer.mozilla.org/en-US/docs/Web/API/Page_Visibility_API)
  for details. Now, when the browser tab is hidden:
    * Auto-refresh is suspended.
    * The `forEachAsync()` and `whileAsync()` utils run synchronously, without inserting waits that
      would be overly throttled by the browser.
* Updates to support compatibility with agGrid 25.1.0.
* Improved serialization of `LoadSpec` instances within error report stacktraces.

### 📚 Libraries

* @blueprintjs/core `3.39 → 3.41`
* @blueprintjs/datetime `3.20 → 3.21`
* @popperjs/core `2.8 → 2.9`
* core-js `3.8 → 3.9`
* react-select `4.1 → 4.2`

[Commit Log](https://github.com/xh/hoist-react/compare/v38.3.0...v39.0.0)

## v38.3.0 - 2021-03-03

### 🎁 New Features

* New `Store.freezeData` and `Store.idEncodesTreePath` configs added as performance optimizations
  when loading very large data sets (50k+ rows).
* New `ColChooserModel.autosizeOnCommit` config triggers an autosize run whenever the chooser is
  closed. (Defaulted to true on mobile.)

[Commit Log](https://github.com/xh/hoist-react/compare/v38.2.0...v38.3.0)

## v38.2.0 - 2021-03-01

### 🐞 Bug Fixes

* Fix to edge-case where `Grid` would lose its selection if set on the model prior to the component
  mounting and AG Grid full rendering.
* Fix to prevent unintended triggering of app auto-refresh immediately after init.

### ⚙️ Technical

* New config `Cube.fieldDefaults` - matches same config added to `Store` in prior release.
* App auto-refresh interval keys off of last *completed* refresh cycle if there is one. Avoids
  over-eager refresh when cycle is fast relative to the time it takes to do the refresh.
* New experimental property `Store.experimental.shareDefaults`. If true, `Record.data` will be
  created with default values for all fields stored on a prototype, with only non-default values
  stored on `data` directly. This can yield major performance improvements for stores with sparsely
  populated records (i.e. many records with default values). Note that when set, the `data` property
  on `Record` will no longer contain keys for *all* fields as `own-enumerable` properties. This may
  be a breaking change for some applications.

[Commit Log](https://github.com/xh/hoist-react/compare/v38.1.1...v38.2.0)

## v38.1.1 - 2021-02-26

### ⚙️ Technical

* New config `Store.fieldDefaults` supports defaulting config options for all `Field` instances
  created by a `Store`.

[Commit Log](https://github.com/xh/hoist-react/compare/v38.1.0...v38.1.1)

## v38.1.0 - 2021-02-24

⚠ Please ensure your `@xh/hoist-dev-utils` dependency is >= v5.6.0. This is required to successfully
resolve and bundle transitive dependencies of the upgraded `react-select` library.

### 🐞 Bug Fixes

* A collapsible `Panel` will now restore its user specified-size when re-opened. Previously the
  panel would be reset to the default size.
* `Store.lastLoaded` property now initialized to `null`. Previously this property had been set to
  the construction time of the Store.
* Tweak to `Grid` style rules to ensure sufficient specificity of rules related to indenting child
  rows within tree grids.
* Improvements to parsing of `Field`s of type 'int': we now correctly parse values presented in
  exponential notation and coerce `NaN` values to `null`.

### 🎁 New Features

* `GridModel` has new async variants of existing methods: `selectFirstAsync`, `selectAsync`, and
  `ensureSelectionVisibleAsync`. These methods build-in the necessary waiting for the underlying
  grid implementation to be ready and fully rendered to ensure reliable selection. In addition, the
  first two methods will internally call the third. The existing non-async counterparts for these
  methods have been deprecated.
* GridModel has a new convenience method `preSelectFirstAsync` for initializing the selection in
  grids, without disturbing any existing selection.
* Added new `Store.loadTreeData` config (default `true`) to enable or disable building of nested
  Records when the raw data elements being loaded have a `children` property.
* Cube `View` now detects and properly handles streaming updates to source data that include changes
  to row dimensions as well as measures.*
* `DataViewModel.itemHeight` can now be a function that returns a pixel height.
* The `LoadSpec` object passed to `doLoadAsync()` is now a defined class with additional properties
  `isStale`, `isObsolete` and `loadNumber`. Use these properties to abandon out-of-order
  asynchronous returns from the server.
    * 💥 NOTE that calls to `loadAsync()` no longer accept a plain object for their `loadSpec`
      parameter. Application code such as `fooModel.loadAsync({isRefresh: true})` should be updated
      to use the wrapper APIs provided by `LoadSupport` - e.g. `fooModel.refreshAsync()`. (This was
      already the best practice, but is now enforced.)
* New `autoHeight` property on grid `Column`. When set the grid will increase the row height
  dynamically to accommodate cell content in this column.

### 📚 Libraries

* @blueprintjs/core `3.38 → 3.39`
* react-select `3.1 → 4.1`
* react-windowed-select `2.0 → 3.0`

[Commit Log](https://github.com/xh/hoist-react/compare/v38.0.0...v38.1.0)

## v38.0.0 - 2021-02-04

Hoist v38 includes major refactoring to streamline core classes, bring the toolkit into closer
alignment with the latest developments in Javascript, React, and MobX, and allow us to more easily
provide documentation and additional features. Most notably, we have removed the use of class based
decorators, in favor of a simpler inheritance-based approach to defining models and services.

* We are introducing a new root superclass `HoistBase` which provides many of the syntax
  enhancements and conventions used throughout Hoist for persistence, resource management, and
  reactivity.
* New base classes of `HoistModel` and `HoistService` replace the existing class decorators
  `@HoistModel` and `@HoistService`. Application models and services should now `extend` these base
  classes instead of applying the (now removed) decorators. For your application's `AppModel`,
  extend the new `HoistAppModel` superclass.
* We have also removed the need for the explicit `@LoadSupport` annotation on these classes. The
  presence of a defined `doLoadAsync()` method is now sufficient to allow classes extending
  `HoistModel` and `HoistService` to participate in the loading and refreshing lifecycle as before.
* We have deprecated support for class-based Components via the `@HoistComponent` class decorator.
  To continue to use this decorator, please import it from the `@xh\hoist\deprecated` package.
  Please note that we plan to remove `@HoistComponent` in a future version.
* Due to changes in MobX v6.0.1, all classes that host observable fields and actions will now also
  need to provide a constructor containing a call to `makeObservable(this)`. This change will
  require updates to most `HoistModel` and `HoistService` classes. See
  [this article from MobX](https://michel.codes/blogs/mobx6) for more on this change and the
  motivation behind it.

### 🎁 New Features

* New utility method `getOrCreate` for easy caching of properties on objects.
* The `Menu` system on mobile has been reworked to be more consistent with desktop. A new
  `MenuButton` component has been added to the mobile framework, which renders a `Menu` of
  `MenuItems` next to the `MenuButton`. This change also includes the removal of `AppMenuModel` (see
  Breaking Changes).
* Added `ExpandCollapseButton` to the mobile toolkit, to expand / collapse all rows in a tree grid.
* Added `Popover` to the mobile toolkit, a component to display floating content next to a target
  element. Its API is based on the Blueprint `Popover` component used on desktop.
* `StoreFilterField` now matches the rendered string values for `date` and `localDate` fields when
  linked to a properly configured `GridModel`.
* `GroupingChooser` gets several minor usability improvements + clearer support for an empty /
  ungrouped state, when so enabled.

### 💥 Breaking Changes

* All `HoistModel` and `HoistService` classes must be adjusted as described above.
* `@HoistComponent` has been deprecated and moved to `@xh\hoist\deprecated`
* Hoist grids now require AG Grid v25.0.1 or higher - if your app uses AG Grid, update your AG Grid
  dependency in your app's `package.json` file.
* The `uses()` function (called within `hoistComponent()` factory configs for model context lookups)
  and the `useContextModel()` function no longer accept class names as strings. Pass the class
  itself (or superclass) of the model you wish to select for your component. `Uses` will throw if
  given any string other than "*", making the need for any updates clear in that case.
* The `Ref` class, deprecated in v26, has now been removed. Use `createObservableRef` instead.
* `AppMenuModel` has been removed. The `AppMenuButton` is now configured via
  `AppBar.appMenuButtonProps`. As with desktop, menu items can be added with
  `AppBar.appMenuButtonProps.extraItems[]`

### ⚙️ Technical

* We have removed the experimental flags `useTransactions`, and `deltaSort` from `GridModel`. The
  former has been the default behavior for Hoist for several releases, and the latter is obsolete.

### 📚 Libraries

* @blueprintjs/core `3.36 → 3.38`
* codemirror `5.58 → 5.59`
* mobx `5.15 → 6.1`
* mobx-react `6.3 → 7.1`

[Commit Log](https://github.com/xh/hoist-react/compare/v37.2.0...v38.0.0)

## v37.2.0 - 2021-01-22

### 🎁 New Features

* New `ErrorMessage` component for standard "inline" rendering of Errors and Exceptions, with retry
  support.
* `Cube` now supports an `omitFn` to allow apps to remove unwanted, single-node children.

[Commit Log](https://github.com/xh/hoist-react/compare/v37.1.0...v37.2.0)

## v37.1.0 - 2021-01-20

### 🎁 New Features

* Columns in `ColChooser` can now be filtered by their `chooserGroup`.
* `Cube` now supports a `bucketSpecFn` config which allows dynamic bucketing and aggregation of
  rows.

### 🐞 Bug Fixes

* Fix issue where a `View` would create a root row even if there were no leaf rows.
* Fixed regression in `LeftRightChooser` not displaying description callout.

[Commit Log](https://github.com/xh/hoist-react/compare/v37.0.0...v37.1.0)

## v37.0.0 - 2020-12-15

### 🎁 New Features

* New `GroupingChooser` component provides a new interface for selecting a list of fields
  (dimensions) for grouping APIs, offering drag-and-drop reordering and persisted favorites.
    * This is intended as a complete replacement for the existing `DimensionChooser`. That component
      should be considered deprecated and will be removed in future releases.
* New props added to `TabSwitcher`:
    * `enableOverflow` shows tabs that would normally overflow their container in a drop down menu.
    * `tabWidth`, `tabMinWidth` & `tabMaxWidth` allow flexible configuration of tab sizes within the
      switcher.
* `TabModel` now supports a bindable `tooltip`, which can be used to render strings or elements
  while hovering over tabs.
* New `Placeholder` component provides a thin wrapper around `Box` with standardized, muted styling.
* New `StoreFilterField.matchMode` prop allows customizing match to `start`, `startWord`, or `any`.
* `Select` now implements enhanced typeahead filtering of options. The default filtering is now
  based on a case-insensitive match of word starts in the label. (Previously it was based on a match
  _anywhere_ in the label _or_ value.) To customize this behavior, applications should use the new
  `filterFn` prop.
* New Admin Console Monitor > Memory tab added to view snapshots of JVM memory usage. (Requires
  Hoist Core v8.7 or greater.)
* `FormModel` and `FieldModel` gain support for Focus Management.
* New `boundInput` getter on `FieldModel` to facilitate imperative access to controls, when needed.
  This getter will return the new `HoistInputModel` interface, which support basic DOM access as
  well as standard methods for `focus()`, `blur()`, and `select()`.
* New `GridModel` config `lockColumnGroups` to allow controlling whether child columns can be moved
  outside their parent group. Defaults to `true` to maintain existing behavior.

### 💥 Breaking Changes

* New `TabContainerModel` config `switcher` replaces `switcherPosition` to allow for more flexible
  configuration of the default `TabSwitcher`.
    * Use `switcher: true` to retain default behavior.
    * Use `switcher: false` to not include a TabSwitcher. (previously `switcherPosition: 'none'`)
    * Use `switcher: {...}` to provide customisation props for the `TabSwitcher`. See `TabSwitcher`
      documentation for more information.
* The `HoistInput` base class has been removed. This change marks the completion of our efforts to
  remove all internal uses of React class-based Components in Hoist. The following adjustments are
  required:
    * Application components extending `HoistInput` should use the `useHoistInputModel` hook
      instead.
    * Applications getting refs to `HoistInputs` should be aware that these refs now return a ref to
      a
      `HoistInputModel`. In order to get the DOM element associated with the component use the new
      `domEl` property of that model rather than the`HoistComponent.getDOMNode()` method.
* Hoist grids now require AG Grid v24.1.0 or higher - update your AG Grid dependency in your app's
  `package.json` file. AG Grid v24.1.0
  [lists 5 breaking changes](https://www.ag-grid.com/ag-grid-changelog/), including the two called
  out below. *Note that these cautions apply only to direct use of the AG Grid APIs* - if your app
  is using the Hoist `Grid` and `GridModel` exclusively, there should be no need to adjust code
  around columns or grid state, as the related Hoist classes have been updated to handle these
  changes.
    * AG-4291 - Reactive Columns - the state pattern for ag-grid wrapper has changed as a result of
      this change. If your app made heavy use of saving/loading grid state, please test carefully
      after upgrade.
    * AG-1959 - Aggregation - Add additional parameters to the Custom Aggregation methods. If your
      app implements custom aggregations, they might need to be updated.

### 🔒 Security

* The data package `Field` class now sanitizes all String values during parsing, using the DOMPurify
  library to defend against XSS attacks and other issues with malformed HTML or scripting content
  loaded into `Record`s and rendered by `Grid` or other data-driven components. Please contact XH if
  you find any reason to disable this protection, or observe any unintended side effects of this
  additional processing.

### 🐞 Bug Fixes

* Fix issue where grid row striping inadvertently disabled by default for non-tree grids.
* Fix issue where grid empty text cleared on autosize.

### ✨ Styles

* Default `Chart` themes reworked in both light and dark modes to better match overall Hoist theme.

### ⚙️ Technical

* Note that the included Onsen fork has been replaced with the latest Onsen release. Apps should not
  need to make any changes.
* `Cube.info` is now directly observable.
* `@managed` and `markManaged` have been enhanced to allow for the cleanup of arrays of objects as
  well as objects. This matches the existing array support in `XH.safeDestroy()`.

### 📚 Libraries

* @xh/onsenui `~0.1.2` → onsenui `~2.11.1`
* @xh/react-onsenui `~0.1.2` → react-onsenui `~1.11.3`
* @blueprintjs/core `3.35 → 3.36`
* @blueprintjs/datetime `3.19 → 3.20`
* clipboard-copy `3.1 → 4.0`
* core-js `3.6 → 3.8`
* dompurify `added @ 2.2`
* react `16.13 → 17.0`
* semver `added @ 7.3`

[Commit Log](https://github.com/xh/hoist-react/compare/v36.6.1...v37.0.0)

## v36.6.1 - 2020-11-06

### 🐞 Bug Fixes

* Fix issue where grid row striping would be turned off by default for non-tree grids

[Commit Log](https://github.com/xh/hoist-react/compare/v36.6.0...v36.6.1)

## v36.6.0 - 2020-10-28

### 🎁 New Features

* New `GridModel.treeStyle` config enables more distinctive styling of tree grids, with optional
  background highlighting and ledger-line style borders on group rows.
    * ⚠ By default, tree grids will now have highlighted group rows (but no group borders). Set
      `treeStyle: 'none'` on any `GridModel` instances where you do _not_ want the new default
      style.
* New `DashContainerModel.extraMenuItems` config supports custom app menu items in Dashboards
* An "About" item has been added to the default app menu.
* The default `TabSwitcher` now supports scrolling, and will show overflowing tabs in a drop down
  menu.

### 🐞 Bug Fixes

* Ensure that `Button`s with `active: true` set directly (outside of a `ButtonGroupInput`) get the
  correct active/pressed styling.
* Fixed regression in `Column.tooltip` function displaying escaped HTML characters.
* Fixed issue where the utility method `calcActionColWidth` was not correctly incorporating the
  padding in the returned value.

### ⚙️ Technical

* Includes technical updates to `JsonBlob` archiving. This change requires an update to `hoist-core`
  `v8.6.1` or later, and modifications to the `xh_json_blob` table. See the
  [hoist-core changelog](https://github.com/xh/hoist-core/blob/develop/CHANGELOG.md) for further
  details.

### 📚 Libraries

* @blueprintjs/core `3.33 → 3.35`

[Commit Log](https://github.com/xh/hoist-react/compare/v36.5.0...v36.6.0)

## v36.5.0 - 2020-10-16

### 🐞 Bug Fixes

* Fix text and hover+active background colors for header tool buttons in light theme.

### ⚙️ Technical

* Install a default simple string renderer on all columns. This provides consistency in column
  rendering, and fixes some additional issues with alignment and rendering of Grid columns
  introduced by the change to flexbox-based styling in grid cells.
* Support (optional) logout action in SSO applications.

### 📚 Libraries

* @blueprintjs/core `3.31 → 3.33`
* @blueprintjs/datetime `3.18 → 3.19`
* @fortawesome/fontawesome-pro `5.14 → 5.15`
* moment `2.24 → 2.29`
* numbro `2.2 → 2.3`

[Commit Log](https://github.com/xh/hoist-react/compare/v36.4.0...v36.5.0)

## v36.4.0 - 2020-10-09

### 🎁 New Features

* `TabContainerModel` supports dynamically adding and removing tabs via new public methods.
* `Select` supports a new `menuWidth` prop to control the width of the dropdown.

### 🐞 Bug Fixes

* Fixed v36.3.0 regression re. horizontal alignment of Grid columns.

[Commit Log](https://github.com/xh/hoist-react/compare/v36.3.0...v36.4.0)

## v36.3.0 - 2020-10-07

### 💥 Breaking Changes

* The following CSS variables are no longer in use:
    + `--xh-grid-line-height`
    + `--xh-grid-line-height-px`
    + `--xh-grid-large-line-height`
    + `--xh-grid-large-line-height-px`
    + `--xh-grid-compact-line-height`
    + `--xh-grid-compact-line-height-px`
    + `--xh-grid-tiny-line-height`
    + `--xh-grid-tiny-line-height-px`

### ⚙️ Technical

* We have improved and simplified the vertical centering of content within Grid cells using
  flexbox-based styling, rather than the CSS variables above.

### 🎁 New Features

* `Select` now supports `hideSelectedOptions` and `closeMenuOnSelect` props.
* `XH.message()` and its variants (`XH.prompt(), XH.confirm(), XH.alert()`) all support an optional
  new config `messageKey`. This key can be used by applications to prevent popping up the same
  dialog repeatedly. Hoist will only show the last message posted for any given key.
* Misc. Improvements to organization of admin client tabs.

### 🐞 Bug Fixes

* Fixed issue with sporadic failures reading grid state using `legacyStateKey`.
* Fixed regression to the display of `autoFocus` buttons; focus rectangle restored.

[Commit Log](https://github.com/xh/hoist-react/compare/v36.2.1...v36.3.0)

## v36.2.1 - 2020-10-01

### 🐞 Bug Fixes

* Fixed issue in `LocalDate.previousWeekday()` which did not correctly handle Sunday dates.
* Fixed regression in `Grid` column header rendering for non-string headerNames.

[Commit Log](https://github.com/xh/hoist-react/compare/v36.2.0...v36.2.1)

## v36.2.0 - 2020-09-25

### 💥 Breaking Changes

* New `GridModel` config `colChooserModel` replaces `enableColChooser` to allow for more flexible
  configuration of the grid `colChooser`
    * Use `colChooserModel: true` to retain default behavior.
    * See documentation on `GridModel.ColChooserModelConfig` for more information.
* The `Grid` `hideHeaders` prop has been converted to a field on `AgGridModel` and `GridModel`. All
  grid options of this type are now on the model hierarchy, allowing consistent application code and
  developer discovery.

### 🎁 New Features

* Provides new `CustomProvider` for applications that want to use the Persistence API, but need to
  provide their own storage implementation.
* Added `restoreDefaults` action to default context menu for `GridModel`.
* Added `restoreDefaultsWarning` config to `GridModel`.
* `FormModel` has a new convenience method `setValues` for putting data into one or more fields in
  the form.
* Admin Preference and Config panels now support bulk regrouping actions.

### 🐞 Bug Fixes

* Fixed an error in implementation of `@managed` preventing proper cleanup of resources.
* Fixed a regression introduced in v36.1.0 in `FilterChooser`: Restore support for `disabled` prop.

[Commit Log](https://github.com/xh/hoist-react/compare/v36.1.0...v36.2.0)

## v36.1.0 - 2020-09-22

⚠ NOTE - apps should update to `hoist-core >= 8.3.0` when taking this hoist-react update. This is
required to support both the new `JsonBlobService` and updates to the Admin Activity and Client
Error tracking tabs described below.

### 🎁 New Features

* Added new `JsonBlobService` for saving and updating named chunks of arbitrary JSON data.
* `GridModelPersistOptions` now supports a `legacyStateKey` property. This key will identify the
  pre-v35 location for grid state, and can be used by applications to provide a more flexible
  migration of user grid state after an upgrade to Hoist v35.0.0 or greater. The value of this
  property will continue to default to 'key', preserving the existing upgrade behavior of the
  initial v35 release.
* The Admin Config and Pref diff tools now support pasting in a config for comparison instead of
  loading one from a remote server (useful for deployments where the remote config cannot be
  accessed via an XHR call).
* The `ClipboardButton.getCopyText` prop now supports async functions.
* The `Select` input supports a new `leftIcon` prop.
* `RestGrid` now supports bulk delete when multiple rows are selected.
* `RestGrid`'s `actionWarning` messages may now be specified as functions.

### 🐞 Bug Fixes

* Fixed several cases where `selectOnFocus` prop on `Select` was not working.
* `FilterChooser` auto-suggest values sourced from the *unfiltered* records on `sourceStore`.
* `RestForm` editors will now source their default label from the corresponding `Field.displayName`
  property. Previously an undocumented `label` config could be provided with each editor object -
  this has been removed.
* Improved time zone handling in the Admin Console "Activity Tracking" and "Client Errors" tabs.
    * Users will now see consistent bucketing of activity into an "App Day" that corresponds to the
      LocalDate when the event occurred in the application's timezone.
    * This day will be reported consistently regardless of the time zones of the local browser or
      deployment server.
* Resetting Grid columns to their default state (e.g. via the Column Chooser) retains enhancements
  applied from matching Store fields.
* Desktop `DateInput` now handles out-of-bounds dates without throwing exception during rendering.
* Dragging a grid column with an element-based header no longer displays `[object Object]` in the
  draggable placeholder.

### 📚 Libraries

* codemirror `5.57 → 5.58`

[Commit Log](https://github.com/xh/hoist-react/compare/v36.0.0...v36.1.0)

## v36.0.0 - 2020-09-04

### 🎁 New Features

#### Data Filtering

We have enhanced support for filtering data in Hoist Grids, Stores, and Cubes with an upgraded
`Filter` API and a new `FilterChooser` component. This bundle of enhancements includes:

* A new `@xh/hoist/data/filter` package to support the creation of composable filters, including the
  following new classes:
    * `FieldFilter` - filters by comparing the value of a given field to one or more given candidate
      values using one of several supported operators.
    * `FunctionFilter` - filters via a custom function specified by the developer.
    * `CompoundFilter` - combines multiple filters (including other nested CompoundFilters) via an
      AND or OR operator.
* A new `FilterChooser` UI component that integrates tightly with these data package classes to
  provide a user and developer friendly autocomplete-enabled UI for filtering data based on
  dimensions (e.g. trader = jdoe, assetClass != Equities), metrics (e.g. P&L > 1m), or any
  combination thereof.
* Updates to `Store`, `StoreFilterField`, and `cube/Query` to use the new Filter API.
* A new `setFilter()` convenience method to `Grid` and `DataView`.

To get the most out of the new Filtering capabilities, developers are encouraged to add or expand
the configs for any relevant `Store.fields` to include both their `type` and a `displayName`. Many
applications might not have Field configs specified at all for their Stores, instead relying on
Store's ability to infer its Fields from Grid Column definitions.

We are looking to gradually invert this relationship, so that core information about an app's
business objects and their properties is configured once at the `data/Field` level and then made
available to related APIs and components such as grids, filters, and forms. See note in New Features
below regarding related updates to `GridModel.columns` config processing.

#### Grid

* Added new `GridModel.setColumnVisible()` method, along with `showColumn()` and `hideColumn()`
  convenience methods. Can replace calls to `applyColumnStateChanges()` when all you need to do is
  show or hide a single column.
* Elided Grid column headers now show the full `headerName` value in a tooltip.
* Grid column definitions now accept a new `displayName` config as the recommended entry point for
  defining a friendly user-facing label for a Column.
    * If the GridModel's Store has configured a `displayName` for the linked data field, the column
      will default to use that (if not otherwise specified).
    * If specified or sourced from a Field, `displayName` will be used as the default value for the
      pre-existing `headerName` and `chooserName` configs.
* Grid columns backed by a Store Field of type `number` or `int` will be right-aligned by default.
* Added new `GridModel.showGroupRowCounts` config to allow easy hiding of group row member counts
  within each full-width group row. Default is `true`, maintaining current behavior of showing the
  counts for each group.

#### Other

* Added new `AppSpec.showBrowserContextMenu` config to control whether the browser's default context
  menu will be shown if no app-specific context menu (e.g. from a grid) would be triggered.
    * ⚠ Note this new config defaults to `false`, meaning the browser context menu will *not* be
      available. Developers should set to true for apps that expect/depend on the built-in menu.
* `LocalDate` has gained several new static factories: `tomorrow()`, `yesterday()`,
  `[start/end]OfMonth()`, and `[start/end]OfYear()`.
* A new `@computeOnce` decorator allows for lazy computation and caching of the results of decorated
  class methods or getters. Used in `LocalDate` and intended for similar immutable, long-lived
  objects that can benefit from such caching.
* `CodeInput` and `JsonInput` get new `enableSearch` and `showToolbar` props. Enabling search
  provides an simple inline find feature for searching the input's contents.
* The Admin console's Monitor Status tab displays more clearly when there are no active monitors.

### 💥 Breaking Changes

* Renamed the `data/Field.label` property to `displayName`.
* Changed the `DimensionChooserModel.dimensions` config to require objects of the
  form `{name, displayName, isLeafDimension}` when provided as an `Object[]`.
    * Previously these objects were expected to be of the form `{value, label, isLeaf}`.
    * Note however that this same config can now be passed the `dimensions` directly from a
      configured
      `Cube` instead, which is the recommended approach and should DRY up dimension definitions for
      typical use cases.
* Changes required due to the new filter API:
    * The classes `StoreFilter` and `ValueFilter` have been removed and replaced by `FunctionFilter`
      and `FieldFilter`, respectively. In most cases apps will need to make minimal or no changes.
    * The `filters/setFilters` property on `Query` has been changed to `filter/setFilter`. In most
      case apps should not need to change anything other than the name of this property - the new
      property will continue to support array representations of multiple filters.
    * `Store` has gained a new property `filterIncludesChildren` to replace the functionality
      previously provided by `StoreFilter.includesChildren`.
    * `StoreFilterField.filterOptions` has been removed. Set `filterIncludesChildren` directly on
      the store instead.

### ✨ Styles

* CSS variables for "intents" - most commonly used on buttons - have been reworked to use HSL color
  values and support several standard variations of lightness and transparency.
    * Developers are encouraged to customize intents by setting the individual HSL vars provided for
      each intent (e.g. `--intent-primary-h` to adjust the primary hue) and/or the different levels
      of lightness (e.g. `--intent-primary-l3` to adjust the default lightness).
    * ⚠ Uses of the prior intent var overrides such as `--intent-primary` will no longer work. It is
      possible to set directly via `--xh-intent-primary`, but components such as buttons will still
      use the default intent shades for variations such as hover and pressed states. Again, review
      and customize the HSL vars if required.
* Desktop `Button` styles and classes have been rationalized and reworked to allow for more
  consistent and direct styling of buttons in all their many permutations (standard/minimal/outlined
  styles * default/hovered/pressed/disabled states * light/dark themes).
    * Customized intent colors will now also be applied to outlined and minimal buttons.
    * Dedicated classes are now applied to desktop buttons based on their style and state.
      Developers can key off of these classes directly if required.

### 🐞 Bug Fixes

* Fixed `Column.tooltipElement` so that it can work if a `headerTooltip` is also specified on the
  same column.
* Fixed issue where certain values (e.g. `%`) would break in `Column.tooltipElement`.
* Fixed issue where newly loaded records in `Store` were not being frozen as promised by the API.

### 📚 Libraries

* @blueprintjs/core `3.30 → 3.31`
* codemirror `5.56 → 5.57`
* http-status-codes `1.4 → 2.1`
* mobx-react `6.2 → 6.3`
* store2 `2.11 → 2.12`

[Commit Log](https://github.com/xh/hoist-react/compare/v35.2.1...v36.0.0)

## v35.2.1 - 2020-07-31

### 🐞 Bug Fixes

* A Grid's docked summary row is now properly cleared when its bound Store is cleared.
* Additional SVG paths added to `requiredBlueprintIcons.js` to bring back calendar scroll icons on
  the DatePicker component.
* Colors specified via the `--xh-intent-` CSS vars have been removed from minimal / outlined desktop
  `Button` components because of incompatibility with `ButtonGroupInput` component. Fix to address
  issue forthcoming. (This reverts the change made in 35.2.0 below.)

[Commit Log](https://github.com/xh/hoist-react/compare/v35.2.0...v35.2.1)

## v35.2.0 - 2020-07-21

### 🎁 New Features

* `TabContainerModel` now supports a `persistWith` config to persist the active tab.
* `TabContainerModel` now supports a `emptyText` config to display when TabContainer gets rendered
  with no children.

### ⚙️ Technical

* Supports smaller bundle sizes via a greatly reduced set of BlueprintJS icons. (Requires apps to be
  built with `@xh/hoist-dev-utils` v5.2 or greater to take advantage of this optimization.)

### 🐞 Bug Fixes

* Colors specified via the `--xh-intent-` CSS vars are now applied to minimal / outlined desktop
  `Button` components. Previously they fell through to use default Blueprint colors in these modes.
* Code input correctly handles dynamically toggling readonly/disabled state.

### 📚 Libraries

* @fortawesome/fontawesome-pro `5.13 → 5.14`
* codemirror `5.55 → 5.56`

[Commit Log](https://github.com/xh/hoist-react/compare/v35.1.1...v35.2.0)

## v35.1.1 - 2020-07-17

### 📚 Libraries

* @blueprintjs/core `3.29 → 3.30`

[Commit Log](https://github.com/xh/hoist-react/compare/v35.1.0...v35.1.1)

## v35.1.0 - 2020-07-16

### 🎁 New Features

* Extend existing environment diff tool to preferences. Now, both configs and preferences may be
  diffed across servers. This feature will require an update of hoist-core to a version 8.1.0 or
  greater.
* `ExportOptions.columns` provided to `GridModel` can now be specified as a function, allowing for
  full control of columns to export, including their sort order.

### 🐞 Bug Fixes

* `GridModel`s export feature was previously excluding summary rows. These are now included.
* Fixed problems with coloring and shading algorithm in `TreeMap`.
* Fixed problems with sort order of exports in `GridModel`.
* Ensure that preferences are written to server, even if set right before navigating away from page.
* Prevent situation where a spurious exception can be sent to server when application is unloaded
  while waiting on a fetch request.

[Commit Log](https://github.com/xh/hoist-react/compare/v35.0.1...v35.1.0)

## v35.0.1 - 2020-07-02

### 🐞 Bug Fixes

* Column headers no longer allocate space for a sort arrow icon when the column has an active
  `GridSorter` in the special state of `sort: null`.
* Grid auto-sizing better accounts for margins on sort arrow icons.

[Commit Log](https://github.com/xh/hoist-react/compare/v35.0.0...v35.0.1)

## v35.0.0 - 2020-06-29

### ⚖️ Licensing Change

As of this release, Hoist is [now licensed](LICENSE.md) under the popular and permissive
[Apache 2.0 open source license](https://www.apache.org/licenses/LICENSE-2.0). Previously, Hoist was
"source available" via our public GitHub repository but still covered by a proprietary license.

We are making this change to align Hoist's licensing with our ongoing commitment to openness,
transparency and ease-of-use, and to clarify and emphasize the suitability of Hoist for use within a
wide variety of enterprise software projects. For any questions regarding this change, please
[contact us](https://xh.io/contact/).

### 🎁 New Features

* Added a new Persistence API to provide a more flexible yet consistent approach to saving state for
  Components, Models, and Services to different persistent locations such as Hoist Preferences,
  browser local storage, and Hoist Dashboard views.
    * The primary entry points for this API are the new `@PersistSupport` and `@persist`
      annotations.
      `@persist` can be added to any observable property on a `@PersistSupport` to make it
      automatically synchronize with a `PersistenceProvider`. Both `HoistModel` and `HoistService`
      are decorated with `@PersistSupport`.
    * This is designed to replace any app-specific code previously added to synchronize fields and
      their values to Preferences via ad-hoc initializers and reactions.
    * This same API is now used to handle state persistence for `GridStateModel`, `PanelModel`,
      `DimensionChooserModel`, and `DashContainerModel` - configurable via the new `persistWith`
      option on those classes.
* `FetchService` now installs a default timeout of 30 seconds for all requests. This can be disabled
  by setting timeout to `null`. Fetch Timeout Exceptions have also been improved to include the same
  information as other standard exceptions thrown by this service.
    * 💥 Apps that were relying on the lack of a built-in timeout for long-running requests should
      ensure they configure such calls with a longer or null timeout.
* `Store` gets new `clearFilter()` and `recordIsFiltered()` helper functions.
* The Admin console's Activity Tracking tab has been significantly upgraded to allow admins to
  better analyze both built-in and custom tracking data generated by their application. Its sibling
  Client Errors tab has also been updated with a docked detail panel.
* `CodeInput` gets new `showCopyButton` prop - set to true to provide an inline action button to
  copy the editor contents to the clipboard.
* Hoist config `xhEnableMonitoring` can be used to enable/disable the Admin monitor tab and its
  associated server-side jobs

### 💥 Breaking Changes

* Applications should update to `hoist-core` v8.0.1 or above, required to support the upgraded Admin
  Activity Tracking tab. Contact XH for assistance with this update.
* The option `PanelModel.prefName` has been removed in favor of `persistWith`. Existing user state
  will be transferred to the new format, assuming a `PersistenceProvider` of type 'pref' referring
  to the same preference is used (e.g. `persistWith: {prefKey: 'my-panel-model-prefName'}`.
* The option `GridModel.stateModel` has been removed in favor of `persistWith`. Existing user state
  will be transferred to the new format, assuming a `PersistenceProvider` of type 'localStorage'
  referring to the same key is used (e.g. `persistWith: {localStorageKey: 'my-grid-state-id'}`.
    * Use the new `GridModel.persistOptions` config for finer control over what grid state is
      persisted (replacement for stateModel configs to disable persistence of column
      state/sorting/grouping).
* The options `DimensionChooserModel.preference` and `DimensionChooserModel.historyPreference` have
  been removed in favor of `persistWith`.
* `AppSpec.idleDetectionEnabled` has been removed. App-specific Idle detection is now enabled via
  the new `xhIdleConfig` config. The old `xhIdleTimeoutMins` has also been deprecated.
* `AppSpec.idleDialogClass` has been renamed `AppSpec.idlePanel`. If specified, it should be a
  full-screen component.
* `PinPad` and `PinPadModel` have been moved to `@xh/hoist/cmp/pinpad`, and is now available for use
  with both standard and mobile toolkits.
* Third-party dependencies updated to properly reflect application-level licensing requirements.
  Applications must now import and provide their licensed version of AG Grid, and Highcharts to
  Hoist. See file `Bootstrap.js` in Toolbox for an example.

### 🐞 Bug Fixes

* Sorting special columns generated by custom AG Grid configurations (e.g. auto-group columns) no
  longer throws with an error.
* The `deepFreeze()` util - used to freeze data in `Record` instances - now only attempts to freeze
  a whitelist of object types that are known to be safely freezable. Custom application classes and
  other potentially-problematic objects (such as `moment` instances) are no longer frozen when
  loaded into `Record` fields.

### 📚 Libraries

Note that certain licensed third-party dependencies have been removed as direct dependencies of this
project, as per note in Breaking Changes above.

* @xh/hoist-dev-utils `4.x → 5.x` - apps should also update to the latest 5.x release of dev-utils.
  Although license and dependency changes triggered a new major version of this dev dependency, no
  application-level changes should be required.
* @blueprintjs/core `3.28 → 3.29`
* codemirror `5.54 → 5.55`
* react-select `3.0 → 3.1`

### 📚 Optional Libraries

* AG Grid `23.0.2` > `23.2.0` (See Toolbox app for example on this upgrade)
* Highcharts `8.0.4 → 8.1.1`

[Commit Log](https://github.com/xh/hoist-react/compare/v34.0.0...v35.0.0)

## v34.0.0 - 2020-05-26

### 🎁 New Features

* Hoist's enhanced autosizing is now enabled on all grids by default. See `GridModel` and
  `GridAutosizeService` for more details.
* New flags `XH.isPhone`, `XH.isTablet`, and `XH.isDesktop` available for device-specific switching.
  Corresponding `.xh-phone`, `.xh-tablet`, and `.xh-desktop` CSS classes are added to the document
  `body`. These flags and classes are set based on the detected device, as per its user-agent.
    * One of the two higher-level CSS classes `.xh-standard` or `.xh-mobile` will also be applied
      based on an app's use of the primary (desktop-centric) components vs mobile components - as
      declared by its `AppSpec.isMobileApp` - regardless of the detected device.
    * These changes provide more natural support for use cases such as apps that are built with
      standard components yet target/support tablet users.
* New method `Record.get()` provides an alternative API for checked data access.
* The mobile `Select` component supports the `enableFilter` and `enableCreate` props.
* `DashContainerModel` supports new `layoutLocked`, `contentLocked` and `renameLocked` modes.
* `DimensionChooser` now has the ability to persist its value and history separately.
* Enhance Hoist Admin's Activity Tracking tab.
* Enhance Hoist Admin's Client Error tab.

### 💥 Breaking Changes

* `emptyFlexCol` has been removed from the Hoist API and should simply be removed from all client
  applications. Improvements to agGrid's default rendering of empty space have made it obsolete.
* `isMobile` property on `XH` and `AppSpec` has been renamed to `isMobileApp`. All apps will need to
  update their (required) use of this flag in the app specifications within their
  `/client-app/src/apps` directory.
* The `xh-desktop` class should no longer be used to indicate a non-mobile toolkit based app. For
  this purpose, use `xh-standard` instead.

### 🐞 Bug Fixes

* Fix to Average Aggregators when used with hierarchical data.
* Fixes to Context Menu handling on `Panel` to allow better handling of `[]` and `null`.

### 📚 Libraries

* @blueprintjs/core `3.26 → 3.28`
* @blueprintjs/datetime `3.16 → 3.18`
* codemirror `5.53 → 5.54`
* react-transition-group `4.3 → 4.4`

[Commit Log](https://github.com/xh/hoist-react/compare/v33.3.0...v34.0.0)

## v33.3.0 - 2020-05-08

### ⚙️ Technical

* Additional updates to experimental autosize feature: standardization of naming, better masking
  control, and API fixes. Added new property `autosizeOptions` on `GridModel` and main entry point
  is now named `GridModel.autosizeAsync()`.

### 🐞 Bug Fixes

* `Column.hideable` will now be respected by ag-grid column drag and drop
  [#1900](https://github.com/xh/hoist-react/issues/1900)
* Fixed an issue where dragging a column would cause it to be sorted unintentionally.

[Commit Log](https://github.com/xh/hoist-react/compare/v33.2.0...v33.3.0)

## v33.2.0 - 2020-05-07

### 🎁 New Features

* Virtual column rendering has been disabled by default, as it offered a minimal performance benefit
  for most grids while compromising autosizing. See new `GridModel.useVirtualColumns` config, which
  can be set to `true` to re-enable this behavior if required.
* Any `GridModel` can now be reset to its code-prescribed defaults via the column chooser reset
  button. Previously, resetting to defaults was only possible for grids that persisted their state
  with a `GridModel.stateModel` config.

### 🐞 Bug Fixes

* Fixed several issues with new grid auto-sizing feature.
* Fixed issues with and generally improved expand/collapse column alignment in tree grids.
    * 💥 Note that this improvement introduced a minor breaking change for apps that have customized
      tree indentation via the removed `--grid-tree-indent-px` CSS var. Use `--grid-tree-indent`
      instead. Note the new var is specified in em units to scale well across grid sizing modes.

### ⚙️ Technical

* Note that the included version of Onsen has been replaced with a fork that includes updates for
  react 16.13. Apps should not need to make any changes.

### 📚 Libraries

* react `~16.8 → ~16.13`
* onsenui `~16.8` → @xh/onsenui `~16.13`
* react-onsenui `~16.8` → @xh/react-onsenui `~16.13`

[Commit Log](https://github.com/xh/hoist-react/compare/v33.1.0...33.2.0)

## v33.1.0 - 2020-05-05

### 🎁 New Features

* Added smart auto-resizing of columns in `GridModel` Unlike AG Grid's native auto-resizing support,
  Hoist's auto-resizing will also take into account collapsed rows, off-screen cells that are not
  currently rendered in the DOM, and summary rows. See the new `GridAutosizeService` for details.
    * This feature is currently marked as 'experimental' and must be enabled by passing a special
      config to the `GridModel` constructor of the form `experimental: {useHoistAutosize: true}`. In
      future versions of Hoist, we expect to make it the default behavior.
* `GridModel.autoSizeColumns()` has been renamed `GridModel.autosizeColumns()`, with lowercase 's'.
  Similarly, the `autoSizeColumns` context menu token has been renamed `autosizeColumns`.

### 🐞 Bug Fixes

* Fixed a regression with `StoreFilterField` introduced in v33.0.1.

[Commit Log](https://github.com/xh/hoist-react/compare/v33.0.2...33.1.0)

## v33.0.2 - 2020-05-01

### 🎁 New Features

* Add Hoist Cube Aggregators: `AverageAggregator` and `AverageStrictAggregator`
* `ColAutosizeButton` has been added to desktop and mobile

### 🐞 Bug Fixes

* Fixed mobile menus to constrain to the bottom of the viewport, scrolling if necessary.
  [#1862](https://github.com/xh/hoist-react/issues/1862)
* Tightened up mobile tree grid, fixed issues in mobile column chooser.
* Fixed a bug with reloading hierarchical data in `Store`.
  [#1871](https://github.com/xh/hoist-react/issues/1871)

[Commit Log](https://github.com/xh/hoist-react/compare/v33.0.1...33.0.2)

## v33.0.1 - 2020-04-29

### 🎁 New Features

* `StoreFieldField` supports dot-separated field names in a bound `GridModel`, meaning it will now
  match on columns with fields such as `address.city`.

* `Toolbar.enableOverflowMenu` now defaults to `false`. This was determined safer and more
  appropriate due to issues with the underlying Blueprint implementation, and the need to configure
  it carefully.

### 🐞 Bug Fixes

* Fixed an important bug with state management in `StoreFilterField`. See
  https://github.com/xh/hoist-react/issues/1854

* Fixed the default sort order for grids. ABS DESC should be first when present.

### 📚 Libraries

* @blueprintjs/core `3.25 → 3.26`
* codemirror `5.52 → 5.53`

[Commit Log](https://github.com/xh/hoist-react/compare/v33.0.0...v33.0.1)

## v33.0.0 - 2020-04-22

### 🎁 New Features

* The object returned by the `data` property on `Record` now includes the record `id`. This will
  allow for convenient access of the id with the other field values on the record.
* The `Timer` class has been enhanced and further standardized with its Hoist Core counterpart:
    * Both the `interval` and `timeout` arguments may be specified as functions, or config keys
      allowing for dynamic lookup and reconfiguration.
    * Added `intervalUnits` and `timeoutUnits` arguments.
    * `delay` can now be specified as a boolean for greater convenience.

### 💥 Breaking Changes

* We have consolidated the import location for several packages, removing unintended nested index
  files and 'sub-packages'. In particular, the following locations now provide a single index file
  for import for all of their public contents: `@xh/hoist/core`, `@xh/hoist/data`,
  `@xh/hoist/cmp/grid`, and `@xh/hoist/desktop/cmp/grid`. Applications may need to update import
  statements that referred to index files nested within these directories.
* Removed the unnecessary and confusing `values` getter on `BaseFieldModel`. This getter was not
  intended for public use and was intended for the framework's internal implementation only.
* `ColumnGroup.align` has been renamed to `ColumnGroup.headerAlign`. This avoids confusion with the
  `Column` API, where `align` refers to the alignment of cell contents within the column.

### 🐞 Bug Fixes

* Exceptions will no longer overwrite the currently shown exception in the exception dialog if the
  currently shown exception requires reloading the application.
  [#1834](https://github.com/xh/hoist-react/issues/1834)

### ⚙️ Technical

* Note that the Mobx React bindings have been updated to 6.2, and we have enabled the recommended
  "observer batching" feature as per
  [the mobx-react docs](https://github.com/mobxjs/mobx-react-lite/#observer-batching).

### 📚 Libraries

* @blueprintjs/core `3.24 → 3.25`
* @blueprintjs/datetime `3.15 → 3.16`
* mobx-react `6.1 → 6.2`

[Commit Log](https://github.com/xh/hoist-react/compare/v32.0.4...v33.0.0)

## v32.0.5 - 2020-07-14

### 🐞 Bug Fixes

* Fixes a regression in which grid exports were no longer sorting rows properly.

[Commit Log](https://github.com/xh/hoist-react/compare/v32.0.4...v32.0.5)

## v32.0.4 - 2020-04-09

### 🐞 Bug Fixes

* Fixes a regression with the alignment of `ColumnGroup` headers.
* Fixes a bug with 'Copy Cell' context menu item for certain columns displaying the Record ID.
* Quiets console logging of 'routine' exceptions to 'debug' instead of 'log'.

[Commit Log](https://github.com/xh/hoist-react/compare/v32.0.3...v32.0.4)

## v32.0.3 - 2020-04-06

### 🐞 Bug Fixes

* Suppresses a console warning from AG Grid for `GridModel`s that do not specify an `emptyText`.

[Commit Log](https://github.com/xh/hoist-react/compare/v32.0.2...v32.0.3)

## v32.0.2 - 2020-04-03

⚠ Note that this release includes a *new major version of AG Grid*. Please consult the
[AG Grid Changelog](https://www.ag-grid.com/ag-grid-changelog/) for versions 22-23 to review
possible breaking changes to any direct/custom use of AG Grid APIs and props within applications.

### 🎁 New Features

* GridModel `groupSortFn` now accepts `null` to turn off sorting of group rows.
* `DockViewModel` now supports optional `width`, `height` and `collapsedWidth` configs.
* The `appMenuButton.extraItems` prop now accepts `MenuItem` configs (as before) but also React
  elements and the special string token '-' (shortcut to render a `MenuDivider`).
* Grid column `flex` param will now accept numbers, with available space divided between flex
  columns in proportion to their `flex` value.
* `Column` now supports a `sortingOrder` config to allow control of the sorting options that will be
  cycled through when the user clicks on the header.
* `PanelModel` now supports setting a `refreshMode` to control how collapsed panels respond to
  refresh requests.

### 💥 Breaking Changes

* The internal DOM structure of desktop `Panel` has changed to always include an inner frame with
  class `.xh-panel__content`. You may need to update styling that targets the inner structure of
  `Panel` via `.xh-panel`.
* The hooks `useOnResize()` and `useOnVisibleChange()` no longer take a `ref` argument. Use
  `composeRefs` to combine the ref that they return with any ref you wish to compose them with.
* The callback for `useOnResize()` will now receive an object representing the locations and
  dimensions of the element's content box. (Previously it incorrectly received an array of
  `ResizeObserver` entries that had to be de-referenced)
* `PanelModel.collapsedRenderMode` has been renamed to `PanelModel.renderMode`, to be more
  consistent with other Hoist APIs such as `TabContainer`, `DashContainer`, and `DockContainer`.

### 🐞 Bug Fixes

* Checkboxes in grid rows in Tiny sizing mode have been styled to fit correctly within the row.
* `GridStateModel` no longer saves/restores the width of non-resizable columns.
  [#1718](https://github.com/xh/hoist-react/issues/1718)
* Fixed an issue with the hooks useOnResize and useOnVisibleChange. In certain conditions these
  hooks would not be called. [#1808](https://github.com/xh/hoist-react/issues/1808)
* Inputs that accept a rightElement prop will now properly display an Icon passed as that element.
  [#1803](https://github.com/xh/hoist-react/issues/1803)

### ⚙️ Technical

* Flex columns now use the built-in AG Grid flex functionality.

### 📚 Libraries

* ag-grid-community `removed @ 21.2`
* ag-grid-enterprise `21.2` replaced with @ag-grid-enterprise/all-modules `23.0`
* ag-grid-react `21.2` replaced with @ag-grid-community/react `23.0`
* @fortawesome/* `5.12 → 5.13`
* codemirror `5.51 → 5.52`
* filesize `6.0 → 6.1`
* numbro `2.1 → 2.2`
* react-beautiful-dnd `12.0 → 13.0`
* store2 `2.10 → 2.11`
* compose-react-refs `NEW 1.0.4`

[Commit Log](https://github.com/xh/hoist-react/compare/v31.0.0...v32.0.2)

## v31.0.0 - 2020-03-16

### 🎁 New Features

* The mobile `Navigator` / `NavigatorModel` API has been improved and made consistent with other
  Hoist content container APIs such as `TabContainer`, `DashContainer`, and `DockContainer`.
    * `NavigatorModel` and `PageModel` now support setting a `RenderMode` and `RefreshMode` to
      control how inactive pages are mounted/unmounted and how they respond to refresh requests.
    * `Navigator` pages are no longer required to to return `Page` components - they can now return
      any suitable component.
* `DockContainerModel` and `DockViewModel` also now support `refreshMode` and `renderMode` configs.
* `Column` now auto-sizes when double-clicking / double-tapping its header.
* `Toolbar` will now collapse overflowing items into a drop down menu. (Supported for horizontal
  toolbars only at this time.)
* Added new `xhEnableLogViewer` config (default `true`) to enable or disable the Admin Log Viewer.

#### 🎨 Icons

* Added `Icon.icon()` factory method as a new common entry point for creating new FontAwesome based
  icons in Hoist. It should typically be used instead of using the `FontAwesomeIcon` component
  directly.
* Also added a new `Icon.fileIcon()` factory. This method take a filename and returns an appropriate
  icon based on its extension.
* All Icon factories can now accept an `asHtml` parameter, as an alternative to calling the helper
  function `convertIconToSVG()` on the element. Use this to render icons as raw html where needed
  (e.g. grid renderers).
* Icons rendered as html will now preserve their styling, tooltips, and size.

### 💥 Breaking Changes

* The application's primary `HoistApplicationModel` is now instantiated and installed as
  `XH.appModel` earlier within the application initialization sequence, with construction happening
  prior to the init of the XH identity, config, and preference services.
    * This allows for a new `preAuthInitAsync()` lifecycle method to be called on the model before
      auth has completed, but could be a breaking change for appModel code that relied on these
      services for field initialization or in its constructor.
    * Such code should be moved to the core `initAsync()` method instead, which continues to be
      called after all XH-level services are initialized and ready.
* Mobile apps may need to adjust to the following updates to `NavigatorModel` and related APIs:
    * `NavigatorModel`'s `routes` constructor parameter has been renamed `pages`.
    * `NavigatorModel`'s observable `pages[]` has been renamed `stack[]`.
    * `NavigatorPageModel` has been renamed `PageModel`. Apps do not usually create `PageModels`
      directly, so this change is unlikely to require code updates.
    * `Page` has been removed from the mobile toolkit. Components that previously returned a `Page`
      for inclusion in a `Navigator` or `TabContainer` can now return any component. It is
      recommended you replace `Page` with `Panel` where appropriate.
* Icon enhancements described above removed the following public methods:
    * The `fontAwesomeIcon()` factory function (used to render icons not already enumerated by
      Hoist)
      has been replaced by the improved `Icon.icon()` factory - e.g. `fontAwesomeIcon({icon: ['far',
      'alicorn']}) → Icon.icon({iconName: 'alicorn'})`.
    * The `convertIconToSvg()` utility method has been replaced by the new `asHtml` parameter on
      icon factory functions. If you need to convert an existing icon element,
      use `convertIconToHtml()`.
* `Toolbar` items should be provided as direct children. Wrapping Toolbar items in container
  components can result in unexpected item overflow.

### 🐞 Bug Fixes

* The `fmtDate()` utility now properly accepts, parses, and formats a string value input as
  documented.
* Mobile `PinPad` input responsiveness improved on certain browsers to avoid lag.

### ⚙️ Technical

* New lifecycle methods `preAuthInitAsync()` and `logoutAsync()` added to the `HoistAppModel`
  decorator (aka the primary `XH.appModel`).

[Commit Log](https://github.com/xh/hoist-react/compare/v30.1.0...v31.0.0)

## v30.1.0 - 2020-03-04

### 🐞 Bug Fixes

* Ensure `WebSocketService.connected` remains false until `channelKey` assigned and received from
  server.
* When empty, `DashContainer` now displays a user-friendly prompt to add an initial view.

### ⚙️ Technical

* Form validation enhanced to improve handling of asynchronous validation. Individual rules and
  constraints are now re-evaluated in parallel, allowing for improved asynchronous validation.
* `Select` will now default to selecting contents on focus if in filter or creatable mode.

[Commit Log](https://github.com/xh/hoist-react/compare/v30.0.0...30.1.0)

## v30.0.0 - 2020-02-29

### 🎁 New Features

* `GridModel` and `DataViewModel` now support `groupRowHeight`, `groupRowRenderer` and
  `groupRowElementRenderer` configs. Grouping is new in general to `DataViewModel`, which now takes
  a `groupBy` config.
    * `DataViewModel` allows for settable and multiple groupings and sorters.
    * `DataViewModel` also now supports additional configs from the underlying `GridModel` that make
      sense in a `DataView` context, such as `showHover` and `rowBorders`.
* `TabContainerModel` now accepts a `track` property (default false) for easily tracking tab views
  via Hoist's built-in activity tracking.
* The browser document title is now set to match `AppSpec.clientAppName` - helpful for projects with
  multiple javascript client apps.
* `StoreFilterField` accepts all other config options from `TextInput` (e.g. `disabled`).
* Clicking on a summary row in `Grid` now clears its record selection.
* The `@LoadSupport` decorator now provides an additional observable property `lastException`. The
  decorator also now logs load execution times and failures to `console.debug` automatically.
* Support for mobile `Panel.scrollable` prop made more robust with re-implementation of inner
  content element. Note this change included a tweak to some CSS class names for mobile `Panel`
  internals that could require adjustments if directly targeted by app stylesheets.
* Added new `useOnVisibleChange` hook.
* Columns now support a `headerAlign` config to allow headers to be aligned differently from column
  contents.

### 💥 Breaking Changes

* `Toolbar` items must be provided as direct children. Wrapping Toolbar items in container
  components can result in unexpected item overflow.
* `DataView.rowCls` prop removed, replaced by new `DataViewModel.rowClassFn` config for more
  flexibility and better symmetry with `GridModel`.
* `DataViewModel.itemRenderer` renamed to `DataViewModel.elementRenderer`
* `DataView` styling has been updated to avoid applying several unwanted styles from `Grid`. Note
  that apps might rely on these styles (intentionally or not) for their `itemRenderer` components
  and appearance and will need to adjust.
* Several CSS variables related to buttons have been renamed for consistency, and button style rules
  have been adjusted to ensure they take effect reliably across desktop and mobile buttons
  ([#1568](https://github.com/xh/hoist-react/pull/1568)).
* The optional `TreeMapModel.highchartsConfig` object will now be recursively merged with the
  top-level config generated by the Hoist model and component, where previously it was spread onto
  the generated config. This could cause a change in behavior for apps using this config to
  customize map instances, but provides more flexibility for e.g. customizing the `series`.
* The signature of `useOnResize` hook has been modified slightly for API consistency and clarity.
  Options are now passed in a configuration object.

### 🐞 Bug Fixes

* Fixed an issue where charts that are rendered while invisible would have the incorrect size.
  [#1703](https://github.com/xh/hoist-react/issues/1703)
* Fixed an issue where zeroes entered by the user in `PinPad` would be displayed as blanks.
* Fixed `fontAwesomeIcon` elem factory component to always include the default 'fa-fw' className.
  Previously, it was overridden if a `className` prop was provided.
* Fixed an issue where ConfigDiffer would always warn about deletions, even when there weren't any.
  [#1652](https://github.com/xh/hoist-react/issues/1652)
* `TextInput` will now set its value to `null` when all text is deleted and the clear icon will
  automatically hide.
* Fixed an issue where multiple buttons in a `ButtonGroupInput` could be shown as active
  simultaneously. [#1592](https://github.com/xh/hoist-react/issues/1592)
* `StoreFilterField` will again match on `Record.id` if bound to a Store or a GridModel with the
  `id` column visible. [#1697](https://github.com/xh/hoist-react/issues/1697)
* A number of fixes have been applied to `RelativeTimeStamp` and `getRelativeTimestamp`, especially
  around its handling of 'equal' or 'epsilon equal' times. Remove unintended leading whitespace from
  `getRelativeTimestamp`.

### ⚙️ Technical

* The `addReaction` and `addAutorun` methods (added to Hoist models, components, and services by the
  `ReactiveSupport` mixin) now support a configurable `debounce` argument. In many cases, this is
  preferable to the built-in MobX `delay` argument, which only provides throttling and not true
  debouncing.
* New `ChartModel.highchart` property provides a reference to the underlying HighChart component.

### 📚 Libraries

* @blueprintjs/core `3.23 → 3.24`
* react-dates `21.7 → 21.8`
* react-beautiful-dnd `11.0 → 12.2`

[Commit Log](https://github.com/xh/hoist-react/compare/v29.1.0...v30.0.0)

## v29.1.0 - 2020-02-07

### 🎁 New Features

#### Grid

* The `compact` config on `GridModel` has been deprecated in favor of the more powerful `sizingMode`
  which supports the values 'large', 'standard', 'compact', or 'tiny'.
    * Each new mode has its own set of CSS variables for applications to override as needed.
    * Header and row heights are configurable for each via the `HEADER_HEIGHTS` and `ROW_HEIGHTS`
      static properties of the `AgGrid` component. These objects can be modified on init by
      applications that wish to customize the default row heights globally.
    * 💥 Note that these height config objects were previously exported as constants from AgGrid.js.
      This would be a breaking change for any apps that imported the old objects directly (
      considered unlikely).
* `GridModel` now exposes an `autoSizeColumns` method, and the Grid context menu now contains an
  `Autosize Columns` option by default.
* `Column` and `ColumnGroup` now support React elements for `headerName`.

#### Data

* The `Store` constructor now accepts a `data` argument to load data at initialization.
* The `xh/hoist/data/cube` package has been modified substantially to better integrate with the core
  data package and support observable "Views". See documentation on `Cube` for more information.

#### Other

* Added a `PinPad` component for streamlined handling of PIN entry on mobile devices.
* `FormField` now takes `tooltipPosition` and `tooltipBoundary` props for customizing minimal
  validation tooltip.
* `RecordAction.actionFn` parameters now include a `buttonEl` property containing the button element
  when used in an action column.
* Mobile Navigator component now takes an `animation` prop which can be set to 'slide' (default),
  'lift', 'fade', or 'none'. These values are passed to the underlying onsenNavigator component.
  ([#1641](https://github.com/xh/hoist-react/pull/1641))
* `AppOption` configs now accept an `omit` property for conditionally excluding options.

### 🐞 Bug Fixes

* Unselectable grid rows are now skipped during up/down keyboard navigation.
* Fix local quick filtering in `LeftRightChooser` (v29 regression).
* Fix `SplitTreeMap` - the default filtering once again splits the map across positive and negative
  values as intended (v29 regression).

### ⚙️ Technical

* `FormFields` now check that they are contained in a Hoist `Form`.

### 📚 Libraries

* @blueprintjs/core `3.22 → 3.23`
* codemirror `5.50 → 5.51`
* react-dates `21.5 → 21.7`

[Commit Log](https://github.com/xh/hoist-react/compare/v29.0.0...v29.1.0)

## v29.0.0 - 2020-01-24

### 🗄️ Data Package Changes

Several changes have been made to data package (`Store` and `Record`) APIs for loading, updating,
and modifying data. They include some breaking changes, but pave the way for upcoming enhancements
to fully support inline grid editing and other new features.

Store now tracks the "committed" state of its records, which represents the data as it was loaded
(typically from the server) via `loadData()` or `updateData()`. Records are now immutable and
frozen, so they cannot be changed directly, but Store offers a new `modifyRecords()` API to apply
local modifications to data in a tracked and managed way. (Store creates new records internally to
hold both this modified data and the original, "committed" data.) This additional state tracking
allows developers to query Stores for modified or added records (e.g. to flush back to the server
and persist) as well as call new methods to revert changes (e.g. to undo a block of changes that the
user wishes to discard).

Note the following more specific changes to these related classes:

#### Record

* 💥 Record data properties are now nested within a `data` object on Record instances and are no
  longer available as top-level properties on the Record itself.
    * Calls to access data such as `rec.quantity` must be modified to `rec.data.quantity`.
    * When accessing multiple properties, destructuring provides an efficient syntax -
      e.g. `const {quantity, price} = rec.data;`.
* 💥 Records are now immutable and cannot be modified by applications directly.
    * This is a breaking change, but should only affect apps with custom inline grid editing
      implementations or similar code that modifies individual record values.
    * Calls to change data such as `rec.quantity = 100` must now be made through the Record's Store,
      e.g. `store.modifyData({id: 41, quantity: 100})`
* Record gains new getters for inspecting its state, including: `isAdd`, `isModified`, and
  `isCommitted`.

#### Store

* 💥 `noteDataUpdated()` has been removed, as out-of-band modifications to Store Records are no
  longer possible.
* 💥 Store's `idSpec` function is now called with the raw record data - previously it was passed
  source data after it had been run through the store's optional `processRawData` function. (This is
  unlikely to have a practical impact on most apps, but is included here for completeness.)
* `Store.updateData()` now accepts a flat list of raw data to process into Record additions and
  updates. Previously developers needed to call this method with an object containing add, update,
  and/or remove keys mapped to arrays. Now Store will produce an object of this shape automatically.
* `Store.refreshFilter()` method has been added to allow applications to rebuild the filtered data
  set if some application state has changed (apart from the store's data itself) which would affect
  the store filter.
* Store gains new methods for manipulating its Records and data, including `addRecords()`,
  `removeRecords()`, `modifyRecords()`, `revertRecords()`, and `revert()`. New getters have been
  added for `addedRecords`, `removedRecords`, `modifiedRecords`, and `isModified`.

#### Column

* Columns have been enhanced for provide basic support for inline-editing of record data. Further
  inline editing support enhancements are planned for upcoming Hoist releases.
* `Column.getValueFn` config added to retrieve the cell value for a Record field. The default
  implementation pulls the value from the Record's new `data` property (see above). Apps that
  specify custom `valueGetter` callbacks via `Column.agOptions` should now implement their custom
  logic in this new config.
* `Column.setValueFn` config added to support modifying the Column field's value on the underlying
  Record. The default implementation calls the new `Store.modifyRecords()` API and should be
  sufficient for the majority of cases.
* `Column.editable` config added to indicate if a column/cell should be inline-editable.

### 🎁 New Features

* Added keyboard support to AG Grid context menus.
* Added `GridModel.setEmptyText()` to allow updates to placeholder text after initial construction.
* Added `GridModel.ensureSelectionVisible()` to scroll the currently selected row into view.
* When a `TreeMap` is bound to a `GridModel`, the grid will now respond to map selection changes by
  scrolling to ensure the selected grid row is visible.
* Added a `Column.tooltipElement` config to support fully customizable tooltip components.
* Added a `useOnResize` hook, which runs a function when a component is resized.
* Exposed an `inputRef` prop on numberInput, textArea, and textInput
* `PanelModel` now accepts a `maxSize` config.
* `RelativeTimeStamp` now support a `relativeTo` option, allowing it to display the difference
  between a timestamp and another reference time other than now. Both the component and the
  `getRelativeTimestamp()` helper function now leverage moment.js for their underlying
  implementation.
* A new `Clock` component displays the time, either local to the browser or for a configurable
  timezone.
* `LeftRightChooser` gets a new `showCounts` option to print the number of items on each side.
* `Select` inputs support a new property `enableWindowed` (desktop platform only) to improve
  rendering performance with large lists of options.
* `Select` inputs support grouped options. To use, add an attribute `options` containing an array of
  sub-options.
* `FetchService` methods support a new `timeout` option. This config chains `Promise.timeout()` to
  the promises returned by the service.
* Added alpha version of `DashContainer` for building dynamic, draggable dashboard-style layouts.
  Please note: the API for this component is subject to change - use at your own risk!
* `Select` now allows the use of objects as values.
* Added a new `xhEnableImpersonation` config to enable or disable the ability of Hoist Admins to
  impersonate other users. Note that this defaults to `false`. Apps will need to set this config to
  continue using impersonation. (Note that an update to hoist-core 6.4+ is required for this config
  to be enforced on the server.)
* `FormField` now supports a `requiredIndicator` to customize how required fields are displayed.
* Application build tags are now included in version update checks, primarily to prompt dev/QA users
  to refresh when running SNAPSHOT versions. (Note that an update to hoist-core 6.4+ is required for
  the server to emit build tag for comparison.)
* `CodeInput` component added to provide general `HoistInput` support around the CodeMirror code
  editor. The pre-existing `JsonInput` has been converted to a wrapper around this class.
* `JsonInput` now supports an `autoFocus` prop.
* `Select` now supports a `hideDropdownIndicator` prop.
* `useOnResize` hook will now ignore visibility changes, i.e. a component resizing to a size of 0.
* `DimensionChooser` now supports a `popoverPosition` prop.
* `AppBar.appMenuButtonPosition` prop added to configure the App Menu on the left or the right, and
  `AppMenuButton` now accepts and applies any `Button` props to customize.
* New `--xh-grid-tree-indent-px` CSS variable added to allow control over the amount of indentation
  applied to tree grid child nodes.

### 💥 Breaking Changes

* `GridModel.contextMenuFn` config replaced with a `contextMenu` parameter. The new parameter will
  allow context menus to be specified with a simple array in addition to the function specification
  currently supported.
* `GridModel.defaultContextMenuTokens` config renamed to `defaultContextMenu`.
* `Chart` and `ChartModel` have been moved from `desktop/cmp/charts` to `cmp/charts`.
* `StoreFilterField` has been moved from `desktop/cmp/store` to `cmp/store`.
* The options `nowEpsilon` and `nowString` on `RelativeTimestamp` have been renamed to `epsilon` and
  `equalString`, respectively.
* `TabRenderMode` and `TabRefreshMode` have been renamed to `RenderMode` and `RefreshMode` and moved
  to the `core` package. These enumerations are now used in the APIs for `Panel`, `TabContainer`,
  and `DashContainer`.
* `DockViewModel` now requires a function, or a HoistComponent as its `content` param. It has always
  been documented this way, but a bug in the original implementation had it accepting an actual
  element rather than a function. As now implemented, the form of the `content` param is consistent
  across `TabModel`, `DockViewModel`, and `DashViewSpec`.
* `JsonInput.showActionButtons` prop replaced with more specific `showFormatButton` and
  `showFullscreenButton` props.
* The `DataView.itemHeight` prop has been moved to `DataViewModel` where it can now be changed
  dynamically by applications.
* Desktop `AppBar.appMenuButtonOptions` prop renamed to `appMenuButtonProps` for consistency.

### 🐞 Bug Fixes

* Fixed issue where JsonInput was not receiving its `model` from context
  ([#1456](https://github.com/xh/hoist-react/issues/1456))
* Fixed issue where TreeMap would not be initialized if the TreeMapModel was created after the
  GridModel data was loaded ([#1471](https://github.com/xh/hoist-react/issues/1471))
* Fixed issue where export would create malformed file with dynamic header names
* Fixed issue where exported tree grids would have incorrect aggregate data
  ([#1447](https://github.com/xh/hoist-react/issues/1447))
* Fixed issue where resizable Panels could grow larger than desired
  ([#1498](https://github.com/xh/hoist-react/issues/1498))
* Changed RestGrid to only display export button if export is enabled
  ([#1490](https://github.com/xh/hoist-react/issues/1490))
* Fixed errors when grouping rows in Grids with `groupUseEntireRow` turned off
  ([#1520](https://github.com/xh/hoist-react/issues/1520))
* Fixed problem where charts were resized when being hidden
  ([#1528](https://github.com/xh/hoist-react/issues/1528))
* Fixed problem where charts were needlessly re-rendered, hurting performance and losing some state
  ([#1505](https://github.com/xh/hoist-react/issues/1505))
* Removed padding from Select option wrapper elements which was making it difficult for custom
  option renderers to control the padding ([1571](https://github.com/xh/hoist-react/issues/1571))
* Fixed issues with inconsistent indentation for tree grid nodes under certain conditions
  ([#1546](https://github.com/xh/hoist-react/issues/1546))
* Fixed autoFocus on NumberInput.

### 📚 Libraries

* @blueprintjs/core `3.19 → 3.22`
* @blueprintjs/datetime `3.14 → 3.15`
* @fortawesome/fontawesome-pro `5.11 → 5.12`
* codemirror `5.49 → 5.50`
* core-js `3.3 → 3.6`
* fast-deep-equal `2.0 → 3.1`
* filesize `5.0 → 6.0`
* highcharts 7.2 → 8.0`
* mobx `5.14 → 5.15`
* react-dates `21.3 → 21.5`
* react-dropzone `10.1 → 10.2`
* react-windowed-select `added @ 2.0.1`

[Commit Log](https://github.com/xh/hoist-react/compare/v28.2.0...v29.0.0)

## v28.2.0 - 2019-11-08

### 🎁 New Features

* Added a `DateInput` component to the mobile toolkit. Its API supports many of the same options as
  its desktop analog with the exception of `timePrecision`, which is not yet supported.
* Added `minSize` to panelModel. A resizable panel can now be prevented from resizing to a size
  smaller than minSize. ([#1431](https://github.com/xh/hoist-react/issues/1431))

### 🐞 Bug Fixes

* Made `itemHeight` a required prop for `DataView`. This avoids an issue where agGrid went into an
  infinite loop if this value was not set.
* Fixed a problem with `RestStore` behavior when `dataRoot` changed from its default value.

[Commit Log](https://github.com/xh/hoist-react/compare/v28.1.1...v28.2.0)

## v28.1.1 - 2019-10-23

### 🐞 Bug Fixes

* Fixes a bug with default model context being set incorrectly within context inside of `Panel`.

[Commit Log](https://github.com/xh/hoist-react/compare/v28.1.0...v28.1.1)

## v28.1.0 - 2019-10-18

### 🎁 New Features

* `DateInput` supports a new `strictInputParsing` prop to enforce strict parsing of keyed-in entries
  by the underlying moment library. The default value is false, maintained the existing behavior
  where [moment will do its best](https://momentjs.com/guides/#/parsing/) to parse an entered date
  string that doesn't exactly match the specified format
* Any `DateInput` values entered that exceed any specified max/minDate will now be reset to null,
  instead of being set to the boundary date (which was surprising and potentially much less obvious
  to a user that their input had been adjusted automatically).
* `Column` and `ColumnGroup` now accept a function for `headerName`. The header will be
  automatically re-rendered when any observable properties referenced by the `headerName` function
  are modified.
* `ColumnGroup` now accepts an `align` config for setting the header text alignment
* The flag `toContext` for `uses` and `creates` has been replaced with a new flag `publishMode` that
  provides more granular control over how models are published and looked up via context. Components
  can specify `ModelPublishMode.LIMITED` to make their model available for contained components
  without it becoming the default model or exposing its sub-models.

### 🐞 Bug Fixes

* Tree columns can now specify `renderer` or `elementRenderer` configs without breaking the standard
  AG Grid group cell renderer auto-applied to tree columns (#1397).
* Use of a custom `Column.comparator` function will no longer break agGrid-provided column header
  filter menus (#1400).
* The MS Edge browser does not return a standard Promise from `async` functions, so the the return
  of those functions did not previously have the required Hoist extensions installed on its
  prototype. Edge "native" Promises are now also polyfilled / extended as required. (#1411).
* Async `Select` combobox queries are now properly debounced as per the `queryBuffer` prop (#1416).

### ⚙️ Technical

* Grid column group headers now use a custom React component instead of the default AG Grid column
  header, resulting in a different DOM structure and CSS classes. Existing CSS overrides of the
  AG Grid column group headers may need to be updated to work with the new structure/classes.
* We have configured `stylelint` to enforce greater consistency in our stylesheets within this
  project. The initial linting run resulted in a large number of updates to our SASS files, almost
  exclusively whitespace changes. No functional changes are intended/expected. We have also enabled
  hooks to run both JS and style linting on pre-commit. Neither of these updates directly affects
  applications, but the same tools could be configured for apps if desired.

### 📚 Libraries

* core-js `3.2 → 3.3`
* filesize `4.2 → 5.0`
* http-status-codes `added @ 1.3`

[Commit Log](https://github.com/xh/hoist-react/compare/v28.0.0...v28.1.0)

## v28.0.0 - 2019-10-07

_"The one with the hooks."_

**Hoist now fully supports React functional components and hooks.** The new `hoistComponent`
function is now the recommended method for defining new components and their corresponding element
factories. See that (within HoistComponentFunctional.js) and the new `useLocalModel()` and
`useContextModel()` hooks (within [core/model](core/model)) for more information.

Along with the performance benefits and the ability to use React hooks, Hoist functional components
are designed to read and write their models via context. This allows a much less verbose
specification of component element trees.

Note that **Class-based Components remain fully supported** (by both Hoist and React) using the
familiar `@HoistComponent` decorator, but transitioning to functional components within Hoist apps
is now strongly encouraged. In particular note that Class-based Components will *not* be able to
leverage the context for model support discussed above.

### 🎁 New Features

* Resizable panels now default to not redrawing their content when resized until the resize bar is
  dropped. This offers an improved user experience for most situations, especially when layouts are
  complex. To re-enable the previous dynamic behavior, set `PanelModel.resizeWhileDragging: true`.
* The default text input shown by `XH.prompt()` now has `selectOnFocus: true` and will confirm the
  user's entry on an `<enter>` keypress (same as clicking 'OK').
* `stringExcludes` function added to form validation constraints. This allows an input value to
  block specific characters or strings, e.g. no slash "/" in a textInput for a filename.
* `constrainAll` function added to form validation constraints. This takes another constraint as its
  only argument, and applies that constraint to an array of values, rather than just to one value.
  This is useful for applying a constraint to inputs that produce arrays, such as tag pickers.
* `DateInput` now accepts LocalDates as `value`, `minDate` and `maxDate` props.
* `RelativeTimestamp` now accepts a `bind` prop to specify a model field name from which it can pull
  its timestamp. The model itself can either be passed as a prop or (better) sourced automatically
  from the parent context. Developers are encouraged to take this change to minimize re-renders of
  parent components (which often contain grids and other intensive layouts).
* `Record` now has properties and methods for accessing and iterating over children, descendants,
  and ancestors
* `Store` now has methods for retrieving the descendants and ancestors of a given Record

### 💥 Breaking Changes

* **Apps must update their dev dependencies** to the latest `@xh/hoist-dev-utils` package: v4.0+.
  This updates the versions of Babel / Webpack used in builds to their latest / current versions and
  swaps to the updated Babel recommendation of `core-js` for polyfills.
* The `allSettled` function in `@xh/promise` has been removed. Applications using this method should
  use the ECMA standard (stage-2) `Promise.allSettled` instead. This method is now fully available
  in Hoist via bundled polyfills. Note that the standard method returns an array of objects of the
  form `{status: [rejected|fulfilled], ...}`, rather than `{state: [rejected|fulfilled], ...}`.
* The `containerRef` argument for `XH.toast()` should now be a DOM element. Component instances are
  no longer supported types for this value. This is required to support functional Components
  throughout the toolkit.
* Apps that need to prevent a `StoreFilterField` from binding to a `GridModel` in context, need to
  set the `store` or `gridModel` property explicitly to null.
* The Blueprint non-standard decorators `ContextMenuTarget` and `HotkeysTarget` are no longer
  supported. Use the new hooks `useContextMenu()` and `useHotkeys()` instead. For convenience, this
  functionality has also been made available directly on `Panel` via the `contextMenu` and `hotkeys`
  props.
* `DataView` and `DataViewModel` have been moved from `/desktop/cmp/dataview` to the cross-platform
  package `/cmp/dataview`.
* `isReactElement` has been removed. Applications should use the native React API method
  `React.isValidElement` instead.

### ⚙️ Technical

* `createObservableRef()` is now available in `@xh/hoist/utils/react` package. Use this function for
  creating refs that are functionally equivalent to refs created with `React.createRef()`, yet fully
  observable. With this change the `Ref` class in the same package is now obsolete.
* Hoist now establishes a proper react "error boundary" around all application code. This means that
  errors throw when rendering will be caught and displayed in the standard Hoist exception dialog,
  and stack traces for rendering errors should be significantly less verbose.
* Not a Hoist feature, exactly, but the latest version of `@xh/hoist-dev-utils` (see below) enables
  support for the `optional chaining` (aka null safe) and `nullish coalescing` operators via their
  Babel proposal plugins. Developers are encouraged to make good use of the new syntax below:
    * conditional-chaining: `let foo = bar?.baz?.qux;`
    * nullish coalescing: `let foo = bar ?? 'someDefaultValue';`

### 🐞 Bug Fixes

* Date picker month and year controls will now work properly in `localDate` mode. (Previously would
  reset to underlying value.)
* Individual `Buttons` within a `ButtonGroupInput` will accept a disabled prop while continuing to
  respect the overall `ButtonGroupInput`'s disabled prop.
* Raised z-index level of AG-Grid tooltip to ensure tooltips for AG-Grid context menu items appear
  above the context menu.

### 📚 Libraries

* @blueprintjs/core `3.18 → 3.19`
* @blueprintjs/datetime `3.12 → 3.14`
* @fortawesome/fontawesome-pro `5.10 → 5.11`
* @xh/hoist-dev-utils `3.8 → 4.3` (multiple transitive updates to build tooling)
* ag-grid `21.1 → 21.2`
* highcharts `7.1 → 7.2`
* mobx `5.13 → 5.14`
* react-transition-group `4.2 → 4.3`
* rsvp (removed)
* store2 `2.9 → 2.10`

[Commit Log](https://github.com/xh/hoist-react/compare/v27.1.0...v28.0.0)

## v27.1.0 - 2019-09-05

### 🎁 New Features

* `Column.exportFormat` can now be a function, which supports setting Excel formats on a per-cell
  (vs. entire column) basis by returning a conditional `exportFormat` based upon the value and / or
  record.
    * ⚠️ Note that per-cell formatting _requires_ that apps update their server to use hoist-core
      v6.3.0+ to work, although earlier versions of hoist-core _are_ backwards compatible with the
      pre-existing, column-level export formatting.
* `DataViewModel` now supports a `sortBy` config. Accepts the same inputs as `GridModel.sortBy`,
  with the caveat that only a single-level sort is supported at this time.

[Commit Log](https://github.com/xh/hoist-react/compare/v27.0.1...v27.1.0)

## v27.0.1 - 2019-08-26

### 🐞 Bug Fixes

* Fix to `Store.clear()` and `GridModel.clear()`, which delegates to the same (#1324).

[Commit Log](https://github.com/xh/hoist-react/compare/v27.0.0...v27.0.1)

## v27.0.0 - 2019-08-23

### 🎁 New Features

* A new `LocalDate` class has been added to the toolkit. This class provides client-side support for
  "business" or "calendar" days that do not have a time component. It is an immutable class that
  supports '==', '<' and '>', as well as a number of convenient manipulation functions. Support for
  the `LocalDate` class has also been added throughout the toolkit, including:
    * `Field.type` now supports an additional `localDate` option for automatic conversion of server
      data to this type when loading into a `Store`.
    * `fetchService` is aware of this class and will automatically serialize all instances of it for
      posting to the server. ⚠ NOTE that along with this change, `fetchService` and its methods such
      as `XH.fetchJson()` will now serialize regular JS Date objects as ms timestamps when provided
      in params. Previously Dates were serialized in their default `toString()` format. This would
      be a breaking change for an app that relied on that default Date serialization, but it was
      made for increased symmetry with how Hoist JSON-serializes Dates and LocalDates on the
      server-side.
    * `DateInput` can now be used to seamlessly bind to a `LocalDate` as well as a `Date`. See its
      new prop of `valueType` which can be set to `localDate` or `date` (default).
    * A new `localDateCol` config has been added to the `@xh/hoist/grid/columns` package with
      standardized rendering and formatting.
* New `TreeMap` and `SplitTreeMap` components added, to render hierarchical data in a configurable
  TreeMap visualization based on the Highcharts library. Supports optional binding to a GridModel,
  which syncs selection and expand / collapse state.
* `Column` gets a new `highlightOnChange` config. If true, the grid will highlight the cell on each
  change by flashing its background. (Currently this is a simple on/off config - future iterations
  could support a function variant or other options to customize the flash effect based on the
  old/new values.) A new CSS var `--xh-grid-cell-change-bg-highlight` can be used to customize the
  color used, app-wide or scoped to a particular grid selector. Note that columns must *not* specify
  `rendererIsComplex` (see below) if they wish to enable the new highlight flag.

### 💥 Breaking Changes

* The updating of `Store` data has been reworked to provide a simpler and more powerful API that
  allows for the applications of additions, deletions, and updates in a single transaction:
    * The signature of `Store.updateData()` has been substantially changed, and is now the main
      entry point for all updates.
    * `Store.removeRecords()` has been removed. Use `Store.updateData()` instead.
    * `Store.addData()` has been removed. Use `Store.updateData()` instead.
* `Column` takes an additional property `rendererIsComplex`. Application must set this flag to
  `true` to indicate if a column renderer uses values other than its own bound field. This change
  provides an efficiency boost by allowing AG Grid to use its default change detection instead of
  forcing a cell refresh on any change.

### ⚙️ Technical

* `Grid` will now update the underlying AG Grid using AG Grid transactions rather than relying on
  agGrid `deltaRowMode`. This is intended to provide the best possible grid performance and
  generally streamline the use of the AG Grid Api.

### 🐞 Bug Fixes

* Panel resize events are now properly throttled, avoiding extreme lagginess when resizing panels
  that contain complex components such as big grids.
* Workaround for issues with the mobile Onsen toolkit throwing errors while resetting page stack.
* Dialogs call `doCancel()` handler if cancelled via `<esc>` keypress.

### 📚 Libraries

* @xh/hoist-dev-utils `3.7 → 3.8`
* qs `6.7 → 6.8`
* store2 `2.8 → 2.9`

[Commit Log](https://github.com/xh/hoist-react/compare/v26.0.1...v27.0.0)

## v26.0.1 - 2019-08-07

### 🎁 New Features

* **WebSocket support** has been added in the form of `XH.webSocketService` to establish and
  maintain a managed websocket connection with the Hoist UI server. This is implemented on the
  client via the native `WebSocket` object supported by modern browsers and relies on the
  corresponding service and management endpoints added to Hoist Core v6.1.
    * Apps must declare `webSocketsEnabled: true` in their `AppSpec` configuration to enable this
      overall functionality on the client.
    * Apps can then subscribe via the new service to updates on a requested topic and will receive
      any inbound messages for that topic via a callback.
    * The service will monitor the socket connection with a regular heartbeat and attempt to
      re-establish if dropped.
    * A new admin console snap-in provides an overview of connected websocket clients.
* The `XH.message()` and related methods such as `XH.alert()` now support more flexible
  `confirmProps` and `cancelProps` configs, each of which will be passed to their respective button
  and merged with suitable defaults. Allows use of the new `autoFocus` prop with these preconfigured
  dialogs.
    * By default, `XH.alert()` and `XH.confirm()` will auto focus the confirm button for user
      convenience.
    * The previous text/intent configs have been deprecated and the message methods will log a
      console warning if they are used (although it will continue to respect them to aid
      transitioning to the new configs).
* `GridModel` now supports a `copyCell` context menu action. See `StoreContextMenu` for more
  details.
* New `GridCountLabel` component provides an alternative to existing `StoreCountLabel`, outputting
  both overall record count and current selection count in a configurable way.
* The `Button` component accepts an `autoFocus` prop to attempt to focus on render.
* The `Checkbox` component accepts an `autoFocus` prop to attempt to focus on render.

### 💥 Breaking Changes

* `StoreCountLabel` has been moved from `/desktop/cmp/store` to the cross-platform package
  `/cmp/store`. Its `gridModel` prop has also been removed - usages with grids should likely switch
  to the new `GridCountLabel` component, noted above and imported from `/cmp/grid`.
* The API for `ClipboardButton` and `ClipboardMenuItem` has been simplified, and made implementation
  independent. Specify a single `getCopyText` function rather than the `clipboardSpec`.
  (`clipboardSpec` is an artifact from the removed `clipboard` library).
* The `XH.prompt()` and `XH.message()` input config has been updated to work as documented, with any
  initial/default value for the input sourced from `input.initialValue`. Was previously sourced from
  `input.value` (#1298).
* ChartModel `config` has been deprecated. Please use `highchartsConfig` instead.

### 🐞 Bug Fixes

* The `Select.selectOnFocus` prop is now respected when used in tandem with `enableCreate` and/or
  `queryFn` props.
* `DateInput` popup _will_ now close when input is blurred but will _not_ immediately close when
  `enableTextInput` is `false` and a month or year is clicked (#1293).
* Buttons within a grid `actionCol` now render properly in compact mode, without clipping/overflow.

### ⚙️ Technical

* `AgGridModel` will now throw an exception if any of its methods which depend on AG Grid state are
  called before the grid has been fully initialized (AG Grid onGridReady event has fired).
  Applications can check the new `isReady` property on `AgGridModel` before calling such methods
  to️️ verify the grid is fully initialized.

### 📚 Libraries

* @blueprintjs/core `3.17 → 3.18`
* @blueprintjs/datetime `3.11 → 3.12`
* @fortawesome/fontawesome `5.9 → 5.10`
* ag-grid `21.0.1 → 21.1.1`
* store2 `2.7 → 2.8`
* The `clipboard` library has been replaced with the simpler `clipboard-copy` library.

[Commit Log](https://github.com/xh/hoist-react/compare/v25.2.0...v26.0.1)

## v25.2.0 - 2019-07-25

### 🎁 New Features

* `RecordAction` supports a new `secondaryText` property. When used for a Grid context menu item,
  this text appears on the right side of the menu item, usually used for displaying the shortcut key
  associated with an action.

### 🐞 Bug Fixes

* Fixed issue with loopy behavior when using `Select.selectOnFocus` and changing focus
  simultaneously with keyboard and mouse.

[Commit Log](https://github.com/xh/hoist-react/compare/v25.1.0...v25.2.0)

## v25.1.0 - 2019-07-23

### 🎁 New Features

* `JsonInput` includes buttons for toggling showing in a full-screen dialog window. Also added a
  convenience button to auto-format `JsonInput's` content.
* `DateInput` supports a new `enableTextInput` prop. When this property is set to false, `DateInput`
  will be entirely driven by the provided date picker. Additionally, `DateInput` styles have been
  improved for its various modes to more clearly convey its functionality.
* `ExportButton` will auto-disable itself if bound to an empty `GridModel`. This helper button will
  now also throw a console warning (to alert the developer) if `gridModel.enableExport != true`.

### ⚙️ Technical

* Classes decorated with `@LoadSupport` will now throw an exception out of their provided
  `loadAsync()` method if called with a parameter that's not a plain object (i.e. param is clearly
  not a `LoadSpec`). Note this might be a breaking change, in so far as it introduces additional
  validation around this pre-existing API requirement.
* Requirements for the `colorSpec` option passed to Hoist number formatters have been relaxed to
  allow partial definitions such that, for example, only negative values may receive the CSS class
  specified, without having to account for positive value styling.

### 🐞 Bug Fixes

* `RestFormModel` now submits dirty fields only when editing a record, as intended (#1245).
* `FormField` will no longer override the disabled prop of its child input if true (#1262).

### 📚 Libraries

* mobx `5.11 → 5.13`
* Misc. patch-level updates

[Commit Log](https://github.com/xh/hoist-react/compare/v25.0.0...v25.1.0)

## v25.0.0 - 2019-07-16

### 🎁 New Features

* `Column` accepts a new `comparator` callback to customize how column cell values are sorted by the
  grid.
* Added `XH.prompt()` to show a simple message popup with a built-in, configurable HoistInput. When
  submitted by the user, its callback or resolved promise will include the input's value.
* `Select` accepts a new `selectOnFocus` prop. The behaviour is analogous to the `selectOnFocus`
  prop already in `TextInput`, `TextArea` and `NumberInput`.

### 💥 Breaking Changes

* The `fmtPercent` and `percentRenderer` methods will now multiply provided value by 100. This is
  consistent with the behavior of Excel's percentage formatting and matches the expectations of
  `ExportFormat.PCT`. Columns that were previously using `exportValue: v => v/100` as a workaround
  to the previous renderer behavior should remove this line of code.
* `DimensionChooserModel`'s `historyPreference` config has been renamed `preference`. It now
  supports saving both value and history to the same preference (existing history preferences will
  be handled).

[Commit Log](https://github.com/xh/hoist-react/compare/v24.2.0...v25.0.0)

## v24.2.0 - 2019-07-08

### 🎁 New Features

* `GridModel` accepts a new `colDefaults` configuration. Defaults provided via this object will be
  merged (deeply) into all column configs as they are instantiated.
* New `Panel.compactHeader` and `DockContainer.compactHeaders` props added to enable more compact
  and space efficient styling for headers in these components.
    * ⚠️ Note that as part of this change, internal panel header CSS class names changed slightly -
      apps that were targeting these internal selectors would need to adjust. See
      desktop/cmp/panel/impl/PanelHeader.scss for the relevant updates.
* A new `exportOptions.columns` option on `GridModel` replaces `exportOptions.includeHiddenCols`.
  The updated and more flexible config supports special strings 'VISIBLE' (default), 'ALL', and/or a
  list of specific colIds to include in an export.
    * To avoid immediate breaking changes, GridModel will log a warning on any remaining usages of
      `includeHiddenCols` but auto-set to `columns: 'ALL'` to maintain the same behavior.
* Added new preference `xhShowVersionBar` to allow more fine-grained control of when the Hoist
  version bar is showing. It defaults to `auto`, preserving the current behavior of always showing
  the footer to Hoist Admins while including it for non-admins *only* in non-production
  environments. The pref can alternatively be set to 'always' or 'never' on a per-user basis.

### 📚 Libraries

* @blueprintjs/core `3.16 → 3.17`
* @blueprintjs/datetime `3.10 → 3.11`
* mobx `5.10 → 5.11`
* react-transition-group `2.8 → 4.2`

[Commit Log](https://github.com/xh/hoist-react/compare/v24.1.1...v24.2.0)

## v24.1.1 - 2019-07-01

### 🐞 Bug Fixes

* Mobile column chooser internal layout/sizing fixed when used in certain secure mobile browsers.

[Commit Log](https://github.com/xh/hoist-react/compare/v24.1.0...v24.1.1)

## v24.1.0 - 2019-07-01

### 🎁 New Features

* `DateInput.enableClear` prop added to support built-in button to null-out a date input's value.

### 🐞 Bug Fixes

* The `Select` component now properly shows all options when the pick-list is re-shown after a
  change without first blurring the control. (Previously this interaction edge case would only show
  the option matching the current input value.) #1198
* Mobile mask component `onClick` callback prop restored - required to dismiss mobile menus when not
  tapping a menu option.
* When checking for a possible expired session within `XH.handleException()`, prompt for app login
  only for Ajax requests made to relative URLs (not e.g. remote APIs accessed via CORS). #1189

### ✨ Styles

* Panel splitter collapse button more visible in dark theme. CSS vars to customize further fixed.
* The mobile app menu button has been moved to the right side of the top appBar, consistent with its
  placement in desktop apps.

### 📚 Libraries

* @blueprintjs/core `3.15 → 3.16`
* @blueprintjs/datetime `3.9 → 3.10`
* codemirror `5.47 → 5.48`
* mobx `6.0 → 6.1`

[Commit Log](https://github.com/xh/hoist-react/compare/v24.0.0...v24.1.0)

## v24.0.0 - 2019-06-24

### 🎁 New Features

#### Data

* A `StoreFilter` object has been introduced to the data API. This allows `Store` and
  `StoreFilterField` to support the ability to conditionally include all children when filtering
  hierarchical data stores, and could support additional filtering customizations in the future.
* `Store` now provides a `summaryRecord` property which can be used to expose aggregated data for
  the data it contains. The raw data for this record can be provided to `loadData()` and
  `updateData()` either via an explicit argument to these methods, or as the root node of the raw
  data provided (see `Store.loadRootAsSummary`).
* The `StoreFilterField` component accepts new optional `model` and `bind` props to allow control of
  its text value from an external model's observable.
* `pwd` is now a new supported type of `Field` in the `@xh/hoist/core/data` package.

#### Grid

* `GridModel` now supports a `showSummary` config which can be used to display its store's
  summaryRecord (see above) as either a pinned top or bottom row.
* `GridModel` also adds a `enableColumnPinning` config to enable/disable user-driven pinning. On
  desktop, if enabled, users can pin columns by dragging them to the left or right edges of the grid
  (the default AG Grid gesture). Column pinned state is now also captured and maintained by the
  overall grid state system.
* The desktop column chooser now options in a non-modal popover when triggered from the standard
  `ColChooserButton` component. This offers a quicker and less disruptive alternative to the modal
  dialog (which is still used when launched from the grid context menu). In this popover mode,
  updates to columns are immediately reflected in the underlying grid.
* The mobile `ColChooser` has been improved significantly. It now renders displayed and available
  columns as two lists, allowing drag and drop between to update the visibility and ordering. It
  also provides an easy option to toggle pinning the first column.
* `DimensionChooser` now supports an optional empty / ungrouped configuration with a value of `[]`.
  See `DimensionChooserModel.enableClear` and `DimensionChooser.emptyText`.

#### Other Features

* Core `AutoRefreshService` added to trigger an app-wide data refresh on a configurable interval, if
  so enabled via a combination of soft-config and user preference. Auto-refresh relies on the use of
  the root `RefreshContextModel` and model-level `LoadSupport`.
* A new `LoadingIndicator` component is available as a more minimal / unobtrusive alternative to a
  modal mask. Typically configured via a new `Panel.loadingIndicator` prop, the indicator can be
  bound to a `PendingTaskModel` and will automatically show/hide a spinner and/or custom message in
  an overlay docked to the corner of the parent Panel.
* `DateInput` adds support for new `enablePicker` and `showPickerOnFocus` props, offering greater
  control over when the calendar picker is shown. The new default behaviour is to not show the
  picker on focus, instead showing it via a built-in button.
* Transitions have been disabled by default on desktop Dialog and Popover components (both are from
  the Blueprint library) and on the Hoist Mask component. This should result in a snappier user
  experience, especially when working on remote / virtual workstations. Any in-app customizations to
  disable or remove transitions can now be removed in favor of this toolkit-wide change.
* Added new `@bindable.ref` variant of the `@bindable` decorator.

### 💥 Breaking Changes

* Apps that defined and initialized their own `AutoRefreshService` service or functionality should
  leverage the new Hoist service if possible. Apps with a pre-existing custom service of the same
  name must either remove in favor of the new service or - if they have special requirements not
  covered by the Hoist implementation - rename their own service to avoid a naming conflict.
* The `StoreFilterField.onFilterChange` callback will now be passed a `StoreFilter`, rather than a
  function.
* `DateInput` now has a calendar button on the right side of the input which is 22 pixels square.
  Applications explicitly setting width or height on this component should ensure that they are
  providing enough space for it to display its contents without clipping.

### 🐞 Bug Fixes

* Performance for bulk grid selections has been greatly improved (#1157)
* Toolbars now specify a minimum height (or width when vertical) to avoid shrinking unexpectedly
  when they contain only labels or are entirely empty (but still desired to e.g. align UIs across
  multiple panels). Customize if needed via the new `--xh-tbar-min-size` CSS var.
* All Hoist Components that accept a `model` prop now have that properly documented in their
  prop-types.
* Admin Log Viewer no longer reverses its lines when not in tail mode.

### ⚙️ Technical

* The `AppSpec` config passed to `XH.renderApp()` now supports a `clientAppCode` value to compliment
  the existing `clientAppName`. Both values are now optional and defaulted from the project-wide
  `appCode` and `appName` values set via the project's Webpack config. (Note that `clientAppCode` is
  referenced by the new `AutoRefreshService` to support configurable auto-refresh intervals on a
  per-app basis.)

### 📚 Libraries

* ag-grid `20.0 → 21.0`
* react-select `2.4 → 3.0`
* mobx-react `5.4 → 6.0.3`
* font-awesome `5.8 → 5.9`
* react-beautiful-dnd `10.1.1 → 11.0.4`

[Commit Log](https://github.com/xh/hoist-react/compare/v23.0.0...v24.0.0)

## v23.0.0 - 2019-05-30

### 🎁 New Features

* `GridModel` now accepts a config of `cellBorders`, similar to `rowBorders`
* `Panel.tbar` and `Panel.bbar` props now accept an array of Elements and will auto-generate a
  `Toolbar` to contain them, avoiding the need for the extra import of `toolbar()`.
* New functions `withDebug` and `withShortDebug` have been added to provide a terse syntax for
  adding debug messages that track the execution of specific blocks of code.
* `XH.toast()` now supports an optional `containerRef` argument that can be used for anchoring a
  toast within another component (desktop only). Can be used to display more targeted toasts within
  the relevant section of an application UI, as opposed to the edge of the screen.
* `ButtonGroupInput` accepts a new `enableClear` prop that allows the active / depressed button to
  be unselected by pressing it again - this sets the value of the input as a whole to `null`.
* Hoist Admins now always see the VersionBar in the footer.
* `Promise.track` now accepts an optional `omit` config that indicates when no tracking will be
  performed.
* `fmtNumber` now accepts an optional `prefix` config that prepends immediately before the number,
  but after the sign (`+`, `-`).
* New utility methods `forEachAsync()` and `whileAsync()` have been added to allow non-blocking
  execution of time-consuming loops.

### 💥 Breaking Changes

* The `AppOption.refreshRequired` config has been renamed to `reloadRequired` to better match the
  `XH.reloadApp()` method called to reload the entire app in the browser. Any options defined by an
  app that require it to be fully reloaded should have this renamed config set to `true`.
* The options dialog will now automatically trigger an app-wide data _refresh_ via
  `XH.refreshAppAsync()` if options have changed that don't require a _reload_.
* The `EventSupport` mixin has been removed. There are no known uses of it and it is in conflict
  with the overall reactive structure of the hoist-react API. If your app listens to the
  `appStateChanged`, `prefChange` or `prefsPushed` events you will need to adjust accordingly.

### 🐞 Bug Fixes

* `Select` will now let the user edit existing text in conditions where it is expected to be
  editable. #880
* The Admin "Config Differ" tool has been updated to reflect changes to `Record` made in v22. It is
  once again able to apply remote config values.
* A `Panel` with configs `resizable: true, collapsible: false` now renders with a splitter.
* A `Panel` with no `icon`, `title`, or `headerItems` will not render a blank header.
* `FileChooser.enableMulti` now behaves as one might expect -- true to allow multiple files in a
  single upload. Previous behavior (the ability to add multiple files to dropzone) is now controlled
  by `enableAddMulti`.

[Commit Log](https://github.com/xh/hoist-react/compare/v22.0.0...v23.0.0)

## v22.0.0 - 2019-04-29

### 🎁 New Features

* A new `DockContainer` component provides a user-friendly way to render multiple child components
  "docked" to its bottom edge. Each child view is rendered with a configurable header and controls
  to allow the user to expand it, collapse it, or optionally "pop it out" into a modal dialog.
* A new `AgGrid` component provides a much lighter Hoist wrapper around AG Grid while maintaining
  consistent styling and layout support. This allows apps to use any features supported by AG Grid
  without conflicting with functionality added by the core Hoist `Grid`.
    * Note that this lighter wrapper lacks a number of core Hoist features and integrations,
      including store support, grid state, enhanced column and renderer APIs, absolute value
      sorting, and more.
    * An associated `AgGridModel` provides access to to the AG Grid APIs, minimal styling configs,
      and several utility methods for managing Grid state.
* Added `GridModel.groupSortFn` config to support custom group sorting (replaces any use of
  `agOptions.defaultGroupSortComparator`).
* The `Column.cellClass` and `Column.headerClass` configs now accept functions to dynamically
  generate custom classes based on the Record and/or Column being rendered.
* The `Record` object now provides an additional getter `Record.allChildren` to return all children
  of the record, irrespective of the current filter in place on the record's store. This supplements
  the existing `Record.children` getter, which returns only the children meeting the filter.

### 💥 Breaking Changes

* The class `LocalStore` has been renamed `Store`, and is now the main implementation and base class
  for Store Data. The extraneous abstract superclass `BaseStore` has been removed.
* `Store.dataLastUpdated` had been renamed `Store.lastUpdated` on the new class and is now a simple
  timestamp (ms) rather than a Javascript Date object.
* The constructor argument `Store.processRawData` now expects a function that *returns* a modified
  object with the necessary edits. This allows implementations to safely *clone* the raw data rather
  than mutating it.
* The method `Store.removeRecord` has been replaced with the method `Store.removeRecords`. This will
  facilitate efficient bulk deletes.

### ⚙️ Technical

* `Grid` now performs an important performance workaround when loading a new dataset that would
  result in the removal of a significant amount of existing records/rows. The underlying AG Grid
  component has a serious bottleneck here (acknowledged as AG-2879 in their bug tracker). The Hoist
  grid wrapper will now detect when this is likely and proactively clear all data using a different
  API call before loading the new dataset.
* The implementations `Store`, `RecordSet`, and `Record` have been updated to more efficiently
  re-use existing record references when loading, updating, or filtering data in a store. This keeps
  the Record objects within a store as stable as possible, and allows additional optimizations by
  AG Grid and its `deltaRowDataMode`.
* When loading raw data into store `Record`s, Hoist will now perform additional conversions based on
  the declared `Field.type`. The unused `Field.nullable` has been removed.
* `LocalStorageService` now uses both the `appCode` and current username for its namespace key,
  ensuring that e.g. local prefs/grid state are not overwritten across multiple app users on one OS
  profile, or when admin impersonation is active. The service will automatically perform a one-time
  migration of existing local state from the old namespace to the new. #674
* `elem` no longer skips `null` children in its calls to `React.createElement()`. These children may
  play the role of placeholders when using conditional rendering, and skipping them was causing
  React to trigger extra re-renders. This change further simplifies Hoist's element factory and
  removes an unnecessary divergence with the behavior of JSX.

### 🐞 Bug Fixes

* `Grid` exports retain sorting, including support for absolute value sorting. #1068
* Ensure `FormField`s are keyed with their model ID, so that React can properly account for dynamic
  changes to fields within a form. #1031
* Prompt for app refresh in (rare) case of mismatch between client and server-side session user.
  (This can happen during impersonation and is defended against in server-side code.) #675

[Commit Log](https://github.com/xh/hoist-react/compare/v21.0.2...v22.0.0)

## v21.0.2 - 2019-04-05

### 📚 Libraries

* Rollback AG Grid to v20.0.0 after running into new performance issues with large datasets and
  `deltaRowDataMode`. Updates to tree filtering logic, also related to grid performance issues with
  filtered tree results returning much larger record counts.

## v21.0.0 - 2019-04-04

### 🎁 New Features

* `FetchService` fetch methods now accept a plain object as the `headers` argument. These headers
  will be merged with the default headers provided by FetchService.
* An app can also now specify default headers to be sent with every fetch request via
  `XH.fetchService.setDefaultHeaders()`. You can pass either a plain object, or a closure which
  returns one.
* `Grid` supports a new `onGridReady` prop, allowing apps to hook into the AG Grid event callback
  without inadvertently short-circuiting the Grid's own internal handler.

### 💥 Breaking Changes

* The shortcut getter `FormModel.isNotValid` was deemed confusing and has been removed from the API.
  In most cases applications should use `!FormModel.isValid` instead; this expression will return
  `false` for the `Unknown` as well as the `NotValid` state. Applications that wish to explicitly
  test for the `NotValid` state should use the `validationState` getter.
* Multiple HoistInputs have changed their `onKeyPress` props to `onKeyDown`, including TextInput,
  NumberInput, TextArea & SearchInput. The `onKeyPress` event has been deprecated in general and has
  limitations on which keys will trigger the event to fire (i.e. it would not fire on an arrow
  keypress).
* FetchService's fetch methods no longer support `contentType` parameter. Instead, specify a custom
  content-type by setting a 'Content-Type' header using the `headers` parameter.
* FetchService's fetch methods no longer support `acceptJson` parameter. Instead, pass an {"Accept":
  "application/json"} header using the `headers` parameter.

### ✨ Styles

* Black point + grid colors adjusted in dark theme to better blend with overall blue-gray tint.
* Mobile styles have been adjusted to increase the default font size and grid row height, in
  addition to a number of other smaller visual adjustments.

### 🐞 Bug Fixes

* Avoid throwing React error due to tab / routing interactions. Tab / routing / state support
  generally improved. (#1052)
* `GridModel.selectFirst()` improved to reliably select first visible record even when one or more
  groupBy levels active. (#1058)

### 📚 Libraries

* AG Grid `~20.1 → ~20.2` (fixes ag-grid sorting bug with treeMode)
* @blueprint/core `3.14 → 3.15`
* @blueprint/datetime `3.7 → 3.8`
* react-dropzone `10.0 → 10.1`
* react-transition-group `2.6 → 2.8`

[Commit Log](https://github.com/xh/hoist-react/compare/v20.2.1...v21.0.0)

## v20.2.1 - 2019-03-28

* Minor tweaks to grid styles - CSS var for pinned column borders, drop left/right padding on
  center-aligned grid cells.

[Commit Log](https://github.com/xh/hoist-react/compare/v20.2.0...v20.2.1)

## v20.2.0 - 2019-03-27

### 🎁 New Features

* `GridModel` exposes three new configs - `rowBorders`, `stripeRows`, and `showCellFocus` - to
  provide additional control over grid styling. The former `Grid` prop `showHover` has been
  converted to a `GridModel` config for symmetry with these other flags and more efficient
  re-rendering. Note that some grid-related CSS classes have also been modified to better conform to
  the BEM approach used elsewhere - this could be a breaking change for apps that keyed off of
  certain Hoist grid styles (not expected to be a common case).
* `Select` adds a `queryBuffer` prop to avoid over-eager calls to an async `queryFn`. This buffer is
  defaulted to 300ms to provide some out-of-the-box debouncing of keyboard input when an async query
  is provided. A longer value might be appropriate for slow / intensive queries to a remote API.

### 🐞 Bug Fixes

* A small `FormField.labelWidth` config value will now be respected, even if it is less than the
  default minWidth of 80px.
* Unnecessary re-renders of inactive tab panels now avoided.
* `Grid`'s filter will now be consistently applied to all tree grid records. Previously, the filter
  skipped deeply nested records under specific conditions.
* `Timer` no longer requires its `runFn` to be a promise, as it briefly (and unintentionally) did.
* Suppressed default browser resize handles on `textarea`.

[Commit Log](https://github.com/xh/hoist-react/compare/v20.1.1...v20.2.0)

## v20.1.1 - 2019-03-27

### 🐞 Bug Fixes

* Fix form field reset so that it will call computeValidationAsync even if revalidation is not
  triggered because the field's value did not change when reset.

[Commit Log](https://github.com/xh/hoist-react/compare/v20.1.0...v20.1.1)

## v20.1.0 - 2019-03-14

### 🎁 New Features

* Standard app options panel now includes a "Restore Defaults" button to clear all user preferences
  as well as any custom grid state, resetting the app to its default state for that user.

### 🐞 Bug Fixes

* Removed a delay from `HoistInput` blur handling, ensuring `noteBlurred()` is called as soon as the
  element loses focus. This should remove a class of bugs related to input values not flushing into
  their models quickly enough when `commitOnChange: false` and the user moves directly from an input
  to e.g. clicking a submit button. #1023
* Fix to Admin ConfigDiffer tool (missing decorator).

### ⚙️ Technical

* The `GridModel.store` config now accepts a plain object and will internally create a `LocalStore`.
  This store config can also be partially specified or even omitted entirely. GridModel will ensure
  that the store is auto-configured with all fields in configured grid columns, reducing the need
  for app code boilerplate (re)enumerating field names.
* `Timer` class reworked to allow its interval to be adjusted dynamically via `setInterval()`,
  without requiring the Timer to be re-created.

[Commit Log](https://github.com/xh/hoist-react/compare/v20.0.1...v20.1.0)

## v20.0.1 - 2019-03-08

### 🐞 Bug Fixes

* Ensure `RestStore` processes records in a standard way following a save/add operation (#1010).

[Commit Log](https://github.com/xh/hoist-react/compare/v20.0.0...v20.0.1)

## v20.0.0 - 2019-03-06

### 💥 Breaking Changes

* The `@LoadSupport` decorator has been substantially reworked and enhanced from its initial release
  in v19. It is no longer needed on the HoistComponent, but rather should be put directly on the
  owned HoistModel implementing the loading. IMPORTANT NOTE: all models should implement
  `doLoadAsync` rather than `loadAsync`. Please see `LoadSupport` for more information on this
  important change.
* `TabContainer` and `TabContainerModel` are now cross-platform. Apps should update their code to
  import both from `@xh/hoist/cmp/tab`.
* `TabContainer.switcherPosition` has been moved to `TabContainerModel`. Please note that changes to
  `switcherPosition` are not supported on mobile, where the switcher will always appear beneath the
  container.
* The `Label` component from `@xh/hoist/desktop/cmp/input` has been removed. Applications should
  consider using the basic html `label` element instead (or a `FormField` if applicable).
* The `LeftRightChooserModel` constructor no longer accepts a `leftSortBy` and `rightSortBy`
  property. The implementation of these properties was generally broken. Use `leftSorted` and
  `rightSorted` instead.

#### Mobile

* Mobile `Page` has changed - `Pages` are now wrappers around `Panels` that are designed to be used
  with a `NavigationModel` or `TabContainer`. `Page` accepts the same props as `Panel`, meaning uses
  of `loadModel` should be replaced with `mask`.
* The mobile `AppBar` title is static and defaults to the app name. If you want to display page
  titles, it is recommended to use the `title` prop on the `Page`.

### 🎁 New Features

* Enhancements to Model and Component data loading via `@LoadSupport` provides a stronger set of
  conventions and better support for distinguishing between initial loads / auto/background
  refreshes / user- driven refreshes. It also provides new patterns for ensuring application
  Services are refreshed as part of a reworked global refresh cycle.
* RestGridModel supports a new `cloneAction` to take an existing record and open the editor form in
  "add mode" with all editable fields pre-populated from the source record. The action calls
  `prepareCloneFn`, if defined on the RestGridModel, to perform any transform operations before
  rendering the form.
* Tabs in `TabContainerModel` now support an `icon` property on the desktop.
* Charts take a new optional `aspectRatio` prop.
* Added new `Column.headerTooltip` config.
* Added new method `markManaged` on `ManagedSupport`.
* Added new function decorator `debounced`.
* Added new function `applyMixin` providing support for structured creation of class decorators
  (mixins).

#### Mobile

* Column chooser support available for mobile Grids. Users can check/uncheck columns to add/remove
  them from a configurable grid and reorder the columns in the list via drag and drop. Pair
  `GridModel.enableColChooser` with a mobile `colChooserButton` to allow use.
* Added `DialogPage` to the mobile toolkit. These floating pages do not participate in navigation or
  routing, and are used for showing fullscreen views outside of the Navigator / TabContainer
  context.
* Added `Panel` to the mobile toolkit, which offers a header element with standardized styling,
  title, and icon, as well as support for top and bottom toolbars.
* The mobile `AppBar` has been updated to more closely match the desktop `AppBar`, adding `icon`,
  `leftItems`, `hideAppMenuButton` and `appMenuButtonProps` props.
* Added routing support to mobile.

### 🐞 Bug Fixes

* The HighCharts wrapper component properly resizes its chart.
* Mobile dimension chooser button properly handles overflow for longer labels.
* Sizing fixes for multi-line inputs such as textArea and jsonInput.
* NumberInput calls a `onKeyPress` prop if given.
* Layout fixes on several admin panels and detail popups.

### 📚 Libraries

* @blueprintjs/core `3.13 → 3.14`
* @xh/hoist-dev-utils `3.5 → 3.6`
* ag-grid `~20.0 → ~20.1`
* react-dropzone `~8.0 → ~9.0`
* react-select `~2.3 → ~2.4`
* router5 `~6.6 → ~7.0`
* react `~16.7 → ~16.8`

[Commit Log](https://github.com/xh/hoist-react/compare/v19.0.1...v20.0.0)

## v19.0.1 - 2019-02-12

### 🐞 Bug Fixes

* Additional updates and simplifications to `FormField` sizing of child `HoistInput` elements, for
  more reliable sizing and spacing filling behavior.

[Commit Log](https://github.com/xh/hoist-react/compare/v19.0.0...v19.0.1)

## v19.0.0 - 2019-02-08

### 🎁 New Features

* Added a new architecture for signaling the need to load / refresh new data across either the
  entire app or a section of the component hierarchy. This new system relies on React context to
  minimizes the need for explicit application wiring, and improves support for auto-refresh. See
  newly added decorator `@LoadSupport` and classes/components `RefreshContext`,
  `RefreshContextModel`, and `RefreshContextView` for more info.
* `TabContainerModel` and `TabModel` now support `refreshMode` and `renderMode` configs to allow
  better control over how inactive tabs are mounted/unmounted and how tabs handle refresh requests
  when hidden or (re)activated.
* Apps can implement `getAppOptions()` in their `AppModel` class to specify a set of app-wide
  options that should be editable via a new built-in Options dialog. This system includes built-in
  support for reading/writing options to preferences, or getting/setting their values via custom
  handlers. The toolkit handles the rendering of the dialog.
* Standard top-level app buttons - for actions such as launching the new Options dialog, switching
  themes, launching the admin client, and logging out - have been moved into a new menu accessible
  from the top-right corner of the app, leaving more space for app-specific controls in the AppBar.
* `RecordGridModel` now supports an enhanced `editors` configuration that exposes the full set of
  validation and display support from the Forms package.
* `HoistInput` sizing is now consistently implemented using `LayoutSupport`. All sizable
  `HoistInputs` now have default `width` to ensure a standard display out of the box. `JsonInput`
  and `TextArea` also have default `height`. These defaults can be overridden by declaring explicit
  `width` and `height` values, or unset by setting the prop to `null`.
* `HoistInputs` within `FormFields` will be automatically sized to fill the available space in the
  `FormField`. In these cases, it is advised to either give the `FormField` an explicit size or
  render it in a flex layout.

### 💥 Breaking Changes

* AG Grid has been updated to v20.0.0. Most apps shouldn't require any changes - however, if you are
  using `agOptions` to set sorting, filtering or resizing properties, these may need to change:

  For the `Grid`, `agOptions.enableColResize`, `agOptions.enableSorting`
  and `agOptions.enableFilter`
  have been removed. You can replicate their effects by using `agOptions.defaultColDef`. For
  `Columns`, `suppressFilter` has been removed, an should be replaced with `filter: false`.

* `HoistAppModel.requestRefresh` and `TabContainerModel.requestRefresh` have been removed.
  Applications should use the new Refresh architecture described above instead.
* `tabRefreshMode` on TabContainer has been renamed `renderMode`.
* `TabModel.reloadOnShow` has been removed. Set the `refreshMode` property on TabContainerModel or
  TabModel to `TabRefreshMode.ON_SHOW_ALWAYS` instead.
* The mobile APIs for `TabContainerModel`, `TabModel`, and `RefreshButton` have been rewritten to
  more closely mirror the desktop API.
* The API for `RecordGridModel` editors has changed -- `type` is no longer supported. Use
  `fieldModel` and `formField` instead.
* `LocalStore.loadRawData` requires that all records presented to store have unique IDs specified.
  See `LocalStore.idSpec` for more information.

### 🐞 Bug Fixes

* SwitchInput and RadioInput now properly highlight validation errors in `minimal` mode.

### 📚 Libraries

* @blueprintjs/core `3.12 → 3.13`
* ag-grid `~19.1.4 → ~20.0.0`

[Commit Log](https://github.com/xh/hoist-react/compare/v18.1.2...v19.0.0)

## v18.1.2 - 2019-01-30

### 🐞 Bug Fixes

* Grid integrations relying on column visibility (namely export, storeFilterField) now correctly
  consult updated column state from GridModel. #935
* Ensure `FieldModel.initialValue` is observable to ensure that computed dirty state (and any other
  derivations) are updated if it changes. #934
* Fixes to ensure Admin console log viewer more cleanly handles exceptions (e.g. attempting to
  auto-refresh on a log file that has been deleted).

[Commit Log](https://github.com/xh/hoist-react/compare/v18.1.1...v18.1.2)

## v18.1.1 - 2019-01-29

* Grid cell padding can be controlled via a new set of CSS vars and is reduced by default for grids
  in compact mode.
* The `addRecordAsync()` and `saveRecordAsync()` methods on `RestStore` return the updated record.

[Commit Log](https://github.com/xh/hoist-react/compare/v18.1.0...v18.1.1)

## v18.1.0 - 2019-01-28

### 🎁 New Features

* New `@managed` class field decorator can be used to mark a property as fully created/owned by its
  containing class (provided that class has installed the matching `@ManagedSupport` decorator).
    * The framework will automatically pass any `@managed` class members to `XH.safeDestroy()` on
      destroy/unmount to ensure their own `destroy()` lifecycle methods are called and any related
      resources are disposed of properly, notably MobX observables and reactions.
    * In practice, this should be used to decorate any properties on `HoistModel`, `HoistService`,
      or
      `HoistComponent` classes that hold a reference to a `HoistModel` created by that class. All of
      those core artifacts support the new decorator, `HoistModel` already provides a built-in
      `destroy()` method, and calling that method when an app is done with a Model is an important
      best practice that can now happen more reliably / easily.
* `FormModel.getData()` accepts a new single parameter `dirtyOnly` - pass true to get back only
  fields which have been modified.
* The mobile `Select` component indicates the current value with a ✅ in the drop-down list.
* Excel exports from tree grids now include the matching expand/collapse tree controls baked into
  generated Excel file.

### 🐞 Bug Fixes

* The `JsonInput` component now properly respects / indicates disabled state.

### 📚 Libraries

* Hoist-dev-utils `3.4.1 → 3.5.0` - updated webpack and other build tool dependencies, as well as
  an improved eslint configuration.
* @blueprintjs/core `3.10 → 3.12`
* @blueprintjs/datetime `3.5 → 3.7`
* fontawesome `5.6 → 5.7`
* mobx `5.8 → 5.9`
* react-select `2.2 → 2.3`
* Other patch updates

[Commit Log](https://github.com/xh/hoist-react/compare/v18.0.0...v18.1.0)

## v18.0.0 - 2019-01-15

### 🎁 New Features

* Form support has been substantially enhanced and restructured to provide both a cleaner API and
  new functionality:
    * `FormModel` and `FieldModel` are now concrete classes and provide the main entry point for
      specifying the contents of a form. The `Field` and `FieldSupport` decorators have been
      removed.
    * Fields and sub-forms may now be dynamically added to FormModel.
    * The validation state of a FormModel is now *immediately* available after construction and
      independent of the GUI. The triggering of the *display* of that state is now a separate
      process triggered by GUI actions such as blur.
    * `FormField` has been substantially reworked to support a read-only display and inherit common
      property settings from its containing `Form`.
    * `HoistInput` has been moved into the `input` package to clarify that these are lower level
      controls and independent of the Forms package.

* `RestGrid` now supports a `mask` prop. RestGrid loading is now masked by default.
* `Chart` component now supports a built-in zoom out gesture: click and drag from right-to-left on
  charts with x-axis zooming.
* `Select` now supports an `enableClear` prop to control the presence of an optional inline clear
  button.
* `Grid` components take `onCellClicked` and `onCellDoubleClicked` event handlers.
* A new desktop `FileChooser` wraps a preconfigured react-dropzone component to allow users to
  easily select files for upload or other client-side processing.

### 💥 Breaking Changes

* Major changes to Form (see above). `HoistInput` imports will also need to be adjusted to move from
  `form` to `input`.
* The name of the HoistInput `field` prop has been changed to `bind`. This change distinguishes the
  lower-level input package more clearly from the higher-level form package which uses it. It also
  more clearly relates the property to the associated `@bindable` annotation for models.
* A `Select` input with `enableMulti = true` will by default no longer show an inline x to clear the
  input value. Use the `enableClear` prop to re-enable.
* Column definitions are exported from the `grid` package. To ensure backwards compatibility,
  replace imports from `@xh/hoist/desktop/columns` with `@xh/hoist/desktop/cmp/grid`.

### 📚 Libraries

* React `~16.6.0 → ~16.7.0`
* Patch version updates to multiple other dependencies.

[Commit Log](https://github.com/xh/hoist-react/compare/v17.0.0...v18.0.0)

## v17.0.0 - 2018-12-21

### 💥 Breaking Changes

* The implementation of the `model` property on `HoistComponent` has been substantially enhanced:
    * "Local" Models should now be specified on the Component class declaration by simply setting
      the
      `model` property, rather than the confusing `localModel` property.
    * HoistComponent now supports a static `modelClass` class property. If set, this property will
      allow a HoistComponent to auto-create a model internally when presented with a plain
      javascript object as its `model` prop. This is especially useful in cases like `Panel`
      and `TabContainer`, where apps often need to specify a model but do not require a reference to
      the model. Those usages can now skip importing and instantiating an instance of the
      component's model class themselves.
    * Hoist will now throw an Exception if an application attempts to changes the model on an
      existing HoistComponent instance or presents the wrong type of model to a HoistComponent where
      `modelClass` has been specified.

* `PanelSizingModel` has been renamed `PanelModel`. The class now also has the following new
  optional properties, all of which are `true` by default:
    * `showSplitter` - controls visibility of the splitter bar on the outside edge of the component.
    * `showSplitterCollapseButton` - controls visibility of the collapse button on the splitter bar.
    * `showHeaderCollapseButton` - controls visibility of a (new) collapse button in the header.

* The API methods for exporting grid data have changed and gained new features:
    * Grids must opt-in to export with the `GridModel.enableExport` config.
    * Exporting a `GridModel` is handled by the new `GridExportService`, which takes a collection of
      `exportOptions`. See `GridExportService.exportAsync` for available `exportOptions`.
    * All export entry points (`GridModel.exportAsync()`, `ExportButton` and the export context menu
      items) support `exportOptions`. Additionally, `GridModel` can be configured with default
      `exportOptions` in its config.

* The `buttonPosition` prop on `NumberInput` has been removed due to problems with the underlying
  implementation. Support for incrementing buttons on NumberInputs will be re-considered for future
  versions of Hoist.

### 🎁 New Features

* `TextInput` on desktop now supports an `enableClear` property to allow easy addition of a clear
  button at the right edge of the component.
* `TabContainer` enhancements:
    * An `omit` property can now be passed in the tab configs passed to the `TabContainerModel`
      constructor to conditionally exclude a tab from the container
    * Each `TabModel` can now be retrieved by id via the new `getTabById` method on
      `TabContainerModel`.
    * `TabModel.title` can now be changed at runtime.
    * `TabModel` now supports the following properties, which can be changed at runtime or set via
      the config:
        * `disabled` - applies a disabled style in the switcher and blocks navigation to the tab via
          user click, routing, or the API.
        * `excludeFromSwitcher` - removes the tab from the switcher, but the tab can still be
          navigated to programmatically or via routing.
* `MultiFieldRenderer` `multiFieldConfig` now supports a `delimiter` property to separate
  consecutive SubFields.
* `MultiFieldRenderer` SubFields now support a `position` property, to allow rendering in either the
  top or bottom row.
* `StoreCountLabel` now supports a new 'includeChildren' prop to control whether or not children
  records are included in the count. By default this is `false`.
* `Checkbox` now supports a `displayUnsetState` prop which may be used to display a visually
  distinct state for null values.
* `Select` now renders with a checkbox next to the selected item in its dropdown menu, instead of
  relying on highlighting. A new `hideSelectedOptionCheck` prop is available to disable.
* `RestGridModel` supports a `readonly` property.
* `DimensionChooser`, various `HoistInput` components, `Toolbar` and `ToolbarSeparator` have been
  added to the mobile component library.
* Additional environment enums for UAT and BCP, added to Hoist Core 5.4.0, are supported in the
  application footer.

### 🐞 Bug Fixes

* `NumberInput` will no longer immediately convert its shorthand value (e.g. "3m") into numeric form
  while the user remains focused on the input.
* Grid `actionCol` columns no longer render Button components for each action, relying instead on
  plain HTML / CSS markup for a significant performance improvement when there are many rows and/or
  actions per row.
* Grid exports more reliably include the appropriate file extension.
* `Select` will prevent an `<esc>` keypress from bubbling up to parent components only when its menu
  is open. (In that case, the component assumes escape was pressed to close its menu and captures
  the keypress, otherwise it should leave it alone and let it e.g. close a parent popover).

[Commit Log](https://github.com/xh/hoist-react/compare/v16.0.1...v17.0.0)

## v16.0.1 - 2018-12-12

### 🐞 Bug Fixes

* Fix to FeedbackForm allowing attempted submission with an empty message.

[Commit Log](https://github.com/xh/hoist-react/compare/v16.0.0...v16.0.1)

## v16.0.0

### 🎁 New Features

* Support for ComboBoxes and Dropdowns have been improved dramatically, via a new `Select` component
  based on react-select.
* The AG Grid based `Grid` and `GridModel` are now available on both mobile and desktop. We have
  also added new support for multi-row/multi-field columns via the new `multiFieldRenderer` renderer
  function.
* The app initialization lifecycle has been restructured so that no App classes are constructed
  until Hoist is fully initialized.
* `Column` now supports an optional `rowHeight` property.
* `Button` now defaults to 'minimal' mode, providing a much lighter-weight visual look-and-feel to
  HoistApps. `Button` also implements `@LayoutSupport`.
* Grouping state is now saved by the grid state support on `GridModel`.
* The Hoist `DimChooser` component has been ported to hoist-react.
* `fetchService` now supports an `autoAbortKey` in its fetch methods. This can be used to
  automatically cancel obsolete requests that have been superseded by more recent variants.
* Support for new `clickableLabel` property on `FormField`.
* `RestForm` now supports a read-only view.
* Hoist now supports automatic tracking of app/page load times.

### 💥 Breaking Changes

* The new location for the cross-platform grid component is `@xh/hoist/cmp/grid`. The `columns`
  package has also moved under a new sub-package in this location.
* Hoist top-level App Structure has changed in order to improve consistency of the Model-View
  conventions, to improve the accessibility of services, and to support the improvements in app
  initialization mentioned above:
    - `XH.renderApp` now takes a new `AppSpec` configuration.
    - `XH.app` is now `XH.appModel`.
    - All services are installed directly on `XH`.
    - `@HoistApp` is now `@HoistAppModel`
* `RecordAction` has been substantially refactored and improved. These are now typically immutable
  and may be shared.
    - `prepareFn` has been replaced with a `displayFn`.
    - `actionFn` and `displayFn` now take a single object as their parameter.
* The `hide` property on `Column` has been changed to `hidden`.
* The `ColChooserButton` has been moved from the incorrect location `@xh/hoist/cmp/grid` to
  `@xh/hoist/desktop/cmp/button`. This is a desktop-only component. Apps will have to adjust these
  imports.
* `withDefaultTrue` and `withDefaultFalse` in `@xh/hoist/utils/js` have been removed. Use
  `withDefault` instead.
* `CheckBox` has been renamed `Checkbox`

### ⚙️ Technical

* AG Grid has been upgraded to v19.1
* mobx has been upgraded to v5.6
* React has been upgraded to v16.6
* Allow browsers with proper support for Proxy (e.g Edge) to access Hoist Applications.

### 🐞 Bug Fixes

* Extensive. See full change list below.

[Commit Log](https://github.com/xh/hoist-react/compare/v15.1.2...v16.0.0)

## v15.1.2

🛠 Hotfix release to MultiSelect to cap the maximum number of options rendered by the drop-down
list. Note, this component is being replaced in Hoist v16 by the react-select library.

[Commit Log](https://github.com/xh/hoist-react/compare/v15.1.1...v15.1.2)

## v15.1.1

### 🐞 Bug Fixes

* Fix to minimal validation mode for FormField disrupting input focus.
* Fix to JsonInput disrupting input focus.

### ⚙️ Technical

* Support added for TLBR-style notation when specifying margin/padding via layoutSupport - e.g. box(
  {margin: '10 20 5 5'}).
* Tweak to lockout panel message when the user has no roles.

[Commit Log](https://github.com/xh/hoist-react/compare/v15.1.0...v15.1.1)

## v15.1.0

### 🎁 New Features

* The FormField component takes a new minimal prop to display validation errors with a tooltip only
  as opposed to an inline message string. This can be used to help reduce shifting / jumping form
  layouts as required.
* The admin-only user impersonation toolbar will now accept new/unknown users, to support certain
  SSO application implementations that can create users on the fly.

### ⚙️ Technical

* Error reporting to server w/ custom user messages is disabled if the user is not known to the
  client (edge case with errors early in app lifecycle, prior to successful authentication).

[Commit Log](https://github.com/xh/hoist-react/compare/v15.0.0...v15.1.0)

## v15.0.0

### 💥 Breaking Changes

* This update does not require any application client code changes, but does require updating the
  Hoist Core Grails plugin to >= 5.0. Hoist Core changes to how application roles are loaded and
  users are authenticated required minor changes to how JS clients bootstrap themselves and load
  user data.
* The Hoist Core HoistImplController has also been renamed to XhController, again requiring Hoist
  React adjustments to call the updated /xh/ paths for these (implementation) endpoints. Again, no
  app updates required beyond taking the latest Hoist Core plugin.

[Commit Log](https://github.com/xh/hoist-react/compare/v14.2.0...v15.0.0)

## v14.2.0

### 🎁 New Features

* Upgraded hoist-dev-utils to 3.0.3. Client builds now use the latest Webpack 4 and Babel 7 for
  noticeably faster builds and recompiles during CI and at development time.
* GridModel now has a top-level agColumnApi property to provide a direct handle on the AG Grid
  Column API object.

### ⚙️ Technical

* Support for column groups strengthened with the addition of a dedicated ColumnGroup sibling class
  to Column. This includes additional internal refactoring to reduce unnecessary cloning of Column
  configurations and provide a more managed path for Column updates. Public APIs did not change.
  (#694)

### 📚 Libraries

* Blueprint Core `3.6.1 → 3.7.0`
* Blueprint Datetime `3.2.0 → 3.3.0`
* Fontawesome `5.3.x → 5.4.x`
* MobX `5.1.2 → 5.5.0`
* Router5 `6.5.0 → 6.6.0`

[Commit Log](https://github.com/xh/hoist-react/compare/v14.1.3...v14.2.0)

## v14.1.3

### 🐞 Bug Fixes

* Ensure JsonInput reacts properly to value changes.

### ⚙️ Technical

* Block user pinning/unpinning in Grid via drag-and-drop - pending further work via #687.
* Support "now" as special token for dateIs min/max validation rules.
* Tweak grouped grid row background color.

[Commit Log](https://github.com/xh/hoist-react/compare/v14.1.1...v14.1.3)

## v14.1.1

### 🐞 Bug Fixes

* Fixes GridModel support for row-level grouping at same time as column grouping.

[Commit Log](https://github.com/xh/hoist-react/compare/v14.1.0...v14.1.1)

## v14.1.0

### 🎁 New Features

* GridModel now supports multiple levels of row grouping. Pass the public setGroupBy() method an
  array of string column IDs, or a falsey value / empty array to ungroup. Note that the public and
  observable groupBy property on GridModel will now always be an array, even if the grid is not
  grouped or has only a single level of grouping.
* GridModel exposes public expandAll() and collapseAll() methods for grouped / tree grids, and
  StoreContextMenu supports a new "expandCollapseAll" string token to insert context menu items.
  These are added to the default menu, but auto-hide when the grid is not in a grouped state.
* The Grid component provides a new onKeyDown prop, which takes a callback and will fire on any
  keypress targeted within the Grid. Note such a handler is not provided directly by AG Grid.
* The Column class supports pinned as a top-level config. Supports passing true to pin to the left.

### 🐞 Bug Fixes

* Updates to Grid column widths made via AG Grid's "autosize to fit" API are properly persisted to
  grid state.

[Commit Log](https://github.com/xh/hoist-react/compare/v14.0.0...v14.1.0)

## v14.0.0

* Along with numerous bug fixes, v14 brings with it a number of important enhancements for grids,
  including support for tree display, 'action' columns, and absolute value sorting. It also includes
  some new controls and improvement to focus display.

### 💥 Breaking Changes

* The signatures of the Column.elementRenderer and Column.renderer have been changed to be
  consistent with each other, and more extensible. Each takes two arguments -- the value to be
  rendered, and a single bundle of metadata.
* StoreContextMenuAction has been renamed to RecordAction. Its action property has been renamed to
  actionFn for consistency and clarity.
* LocalStore : The method LocalStore.processRawData no longer takes an array of all records, but
  instead takes just a single record. Applications that need to operate on all raw records in bulk
  should do so before presenting them to LocalStore. Also, LocalStores template methods for override
  have also changed substantially, and sub-classes that rely on these methods will need to be
  adjusted accordingly.

### 🎁 New Features

#### Grid

* The Store API now supports hierarchical datasets. Applications need to simply provide raw data for
  records with a "children" property containing the raw data for their children.
* Grid supports a 'TreeGrid' mode. To show a tree grid, bind the GridModel to a store containing
  hierarchical data (as above), set treeMode: true on the GridModel, and specify a column to display
  the tree controls (isTreeColumn: true)
* Grid supports absolute sorting for numerical columns. Specify absSort: true on your column config
  to enable. Clicking the grid header will now cycle through ASC > DESC > DESC (abs) sort modes.
* Grid supports an 'Actions' column for one-click record actions. See cmp/desktop/columns/actionCol.
* A new showHover prop on the desktop Grid component will highlight the hovered row with default
  styling. A new GridModel.rowClassFn callback was added to support per-row custom classes based on
  record data.
* A new ExportFormat.LONG_TEXT format has been added, along with a new Column.exportWidth config.
  This supports exporting columns that contain long text (e.g. notes) as multi-line cells within
  Excel.

#### Other Components

* RadioInput and ButtonGroupInput have been added to the desktop/cmp/form package.
* DateInput now has support for entering and displaying time values.
* NumberInput displays its unformatted value when focused.
* Focused components are now better highlighted, with additional CSS vars provided to customize as
  needed.

### 🐞 Bug Fixes

* Calls to GridModel.setGroupBy() work properly not only on the first, but also all subsequent calls
  (#644).
* Background / style issues resolved on several input components in dark theme (#657).
* Grid context menus appear properly over other floating components.

### 📚 Libraries

* React `16.5.1 → 16.5.2`
* router5 `6.4.2 → 6.5.0`
* CodeMirror, Highcharts, and MobX patch updates

[Commit Log](https://github.com/xh/hoist-react/compare/v13.0.0...v14.0.0)

## v13.0.0

🍀Lucky v13 brings with it a number of enhancements for forms and validation, grouped column support
in the core Grid API, a fully wrapped MultiSelect component, decorator syntax adjustments, and a
number of other fixes and enhancements.

It also includes contributions from new ExHI team members Arjun and Brendan. 🎉

### 💥 Breaking Changes

* The core `@HoistComponent`, `@HoistService`, and `@HoistModel` decorators are **no longer
  parameterized**, meaning that trailing `()` should be removed after each usage. (#586)
* The little-used `hoistComponentFactory()` method was also removed as a further simplification
  (#587).
* The `HoistField` superclass has been renamed to `HoistInput` and the various **desktop form
  control components have been renamed** to match (55afb8f). Apps using these components (which will
  likely be most apps) will need to adapt to the new names.
    * This was done to better distinguish between the input components and the upgraded Field
      concept on model classes (see below).

### 🎁 New Features

⭐️ **Forms and Fields** have been a major focus of attention, with support for structured data
fields added to Models via the `@FieldSupport` and `@field()` decorators.

* Models annotated with `@FieldSupport` can decorate member properties with `@field()`, making those
  properties observable and settable (with a generated `setXXX()` method).
* The `@field()` decorators themselves can be passed an optional display label string as well as
  zero or more *validation rules* to define required constraints on the value of the field.
* A set of predefined constraints is provided within the toolkit within the `/field/` package.
* Models using `FieldSupport` should be sure to call the `initFields()` method installed by the
  decorator within their constructor. This method can be called without arguments to generally
  initialize the field system, or it can be passed an object of field names to initial/default
  values, which will set those values on the model class properties and provide change/dirty
  detection and the ability to "reset" a form.
* A new `FormField` UI component can be used to wrap input components within a form. The `FormField`
  wrapper can accept the source model and field name, and will apply those to its child input. It
  leverages the Field model to automatically display a label, indicate required fields, and print
  validation error messages. This new component should be the building-block for most non-trivial
  forms within an application.

Other enhancements include:

* **Grid columns can be grouped**, with support for grouping added to the grid state management
  system, column chooser, and export manager (#565). To define a column group, nest column
  definitions passed to `GridModel.columns` within a wrapper object of the
  form `{headerName: 'My group', children: [...]}`.

(Note these release notes are incomplete for this version.)

[Commit Log](https://github.com/xh/hoist-react/compare/v12.1.2...v13.0.0)

## v12.1.2

### 🐞 Bug Fixes

* Fix casing on functions generated by `@settable` decorator
  (35c7daa209a4205cb011583ebf8372319716deba).

[Commit Log](https://github.com/xh/hoist-react/compare/v12.1.1...v12.1.2)

## v12.1.1

### 🐞 Bug Fixes

* Avoid passing unknown HoistField component props down to Blueprint select/checkbox controls.

### 📚 Libraries

* Rollback update of `@blueprintjs/select` package `3.1.0 → 3.0.0` - this included breaking API
  changes and will be revisited in #558.

[Commit Log](https://github.com/xh/hoist-react/compare/v12.1.0...v12.1.1)

## v12.1.0

### 🎁 New Features

* New `@bindable` and `@settable` decorators added for MobX support. Decorating a class member
  property with `@bindable` makes it a MobX `@observable` and auto-generates a setter method on the
  class wrapped in a MobX `@action`.
* A `fontAwesomeIcon` element factory is exported for use with other FA icons not enumerated by the
  `Icon` class.
* CSS variables added to control desktop Blueprint form control margins. These remain defaulted to
  zero, but now within CSS with support for variable overrides. A Blueprint library update also
  brought some changes to certain field-related alignment and style properties. Review any form
  controls within apps to ensure they remain aligned as desired
  (8275719e66b4677ec5c68a56ccc6aa3055283457 and df667b75d41d12dba96cbd206f5736886cb2ac20).

### 🐞 Bug Fixes

* Grid cells are fully refreshed on a data update, ensuring cell renderers that rely on data other
  than their primary display field are updated (#550).
* Grid auto-sizing is run after a data update, ensuring flex columns resize to adjust for possible
  scrollbar visibility changes (#553).
* Dropdown fields can be instantiated with fewer required properties set (#541).

### 📚 Libraries

* Blueprint `3.0.1 → 3.4.0`
* FontAwesome `5.2.0 → 5.3.0`
* CodeMirror `5.39.2 → 5.40.0`
* MobX `5.0.3 → 5.1.0`
* router5 `6.3.0 → 6.4.2`
* React `16.4.1 → 16.4.2`

[Commit Log](https://github.com/xh/hoist-react/compare/v12.0.0...v12.1.0)

## v12.0.0

Hoist React v12 is a relatively large release, with multiple refactorings around grid columns,
`elemFactory` support, classNames, and a re-organization of classes and exports within `utils`.

### 💥 Breaking Changes

#### ⭐️ Grid Columns

**A new `Column` class describes a top-level API for columns and their supported options** and is
intended to be a cross-platform layer on top of AG Grid and TBD mobile grid implementations.

* The desktop `GridModel` class now accepts a collection of `Column` configuration objects to define
  its available columns.
* Columns may be configured with `flex: true` to cause them to stretch all available horizontal
  space within a grid, sharing it equally with any other flex columns. However note that this should
  be used sparingly, as flex columns have some deliberate limitations to ensure stable and
  consistent behavior. Most noticeably, they cannot be resized directly by users. Often, a best
  practice will be to insert an `emptyFlexCol` configuration as the last column in a grid - this
  will avoid messy-looking gaps in the layout while not requiring a data-driven column be flexed.
* User customizations to column widths are now saved if the GridModel has been configured with a
  `stateModel` key or model instance - see `GridStateModel`.
* Columns accept a `renderer` config to format text or HTML-based output. This is a callback that is
  provided the value, the row-level record, and a metadata object with the column's `colId`. An
  `elementRenderer` config is also available for cells that should render a Component.
* An `agOptions` config key continues to provide a way to pass arbitrary options to the underlying
  AG Grid instance (for desktop implementations). This is considered an "escape hatch" and should be
  used with care, but can provide a bridge to required AG Grid features as the Hoist-level API
  continues to develop.
* The "factory pattern" for Column templates / defaults has been removed, replaced by a simpler
  approach that recommends exporting simple configuration partials and spreading them into
  instance-specific column configs.
* See 0798f6bb20092c59659cf888aeaf9ecb01db52a6 for primary commit.

#### ⭐️ Element Factory, LayoutSupport, BaseClassName

Hoist provides core support for creating components via a factory pattern, powered by the `elem()`
and `elemFactory()` methods. This approach remains the recommended way to instantiate component
elements, but was **simplified and streamlined**.

* The rarely used `itemSpec` argument was removed (this previously applied defaults to child items).
* Developers can now also use JSX to instantiate all Hoist-provided components while still taking
  advantage of auto-handling for layout-related properties provided by the `LayoutSupport` mixin.
    * HoistComponents should now spread **`...this.getLayoutProps()`** into their outermost rendered
      child to enable promotion of layout properties.
* All HoistComponents can now specify a **baseClassName** on their component class and should pass
  `className: this.getClassName()` down to their outermost rendered child. This allows components to
  cleanly layer on a base CSS class name with any instance-specific classes.
* See 8342d3870102ee9bda4d11774019c4928866f256 for primary commit.

#### ⭐️ Panel resizing / collapsing

**The `Panel` component now takes a `sizingModel` prop to control and encapsulate newly built-in
resizing and collapsing behavior** (#534).

* See the `PanelSizingModel` class for configurable details, including continued support for saving
  sizing / collapsed state as a user preference.
* **The standalone `Resizable` component was removed** in favor of the improved support built into
  Panel directly.

#### Other

* Two promise-related models have been combined into **a new, more powerful `PendingTaskModel`**,
  and the `LoadMask` component has been removed and consolidated into `Mask`
  (d00a5c6e8fc1e0e89c2ce3eef5f3e14cb842f3c8).
    * `Panel` now exposes a single `mask` prop that can take either a configured `mask` element or a
      simple boolean to display/remove a default mask.
* **Classes within the `utils` package have been re-organized** into more standardized and scalable
  namespaces. Imports of these classes will need to be adjusted.

### 🎁 New Features

* **The desktop Grid component now offers a `compact` mode** with configurable styling to display
  significantly more data with reduced padding and font sizes.
* The top-level `AppBar` refresh button now provides a default implementation, calling a new
  abstract `requestRefresh()` method on `HoistApp`.
* The grid column chooser can now be configured to display its column groups as initially collapsed,
  for especially large collections of columns.
* A new `XH.restoreDefaultsAsync()` method provides a centralized way to wipe out user-specific
  preferences or customizations (#508).
* Additional Blueprint `MultiSelect`, `Tag`, and `FormGroup` controls re-exported.

### 🐞 Bug Fixes

* Some components were unintentionally not exporting their Component class directly, blocking JSX
  usage. All components now export their class.
* Multiple fixes to `DayField` (#531).
* JsonField now responds properly when switching from light to dark theme (#507).
* Context menus properly filter out duplicated separators (#518).

[Commit Log](https://github.com/xh/hoist-react/compare/v11.0.0...v12.0.0)

## v11.0.0

### 💥 Breaking Changes

* **Blueprint has been upgraded to the latest 3.x release.** The primary breaking change here is the
  renaming of all `pt-` CSS classes to use a new `bp3-` prefix. Any in-app usages of the BP
  selectors will need to be updated. See the
  [Blueprint "What's New" page](http://blueprintjs.com/docs/#blueprint/whats-new-3.0).
* **FontAwesome has been upgraded to the latest 5.2 release.** Only the icons enumerated in the
  Hoist `Icon` class are now registered via the FA `library.add()` method for inclusion in bundled
  code, resulting in a significant reduction in bundle size. Apps wishing to use other FA icons not
  included by Hoist must import and register them - see the
  [FA React Readme](https://github.com/FortAwesome/react-fontawesome/blob/master/README.md) for
  details.
* **The `mobx-decorators` dependency has been removed** due to lack of official support for the
  latest MobX update, as well as limited usage within the toolkit. This package was primarily
  providing the optional `@setter` decorator, which should now be replaced as needed by dedicated
  `@action` setter methods (19cbf86138499bda959303e602a6d58f6e95cb40).

### 🎁 Enhancements

* `HoistComponent` now provides a `getClassNames()` method that will merge any `baseCls` CSS class
  names specified on the component with any instance-specific classes passed in via props (#252).
    * Components that wish to declare and support a `baseCls` should use this method to generate and
      apply a combined list of classes to their outermost rendered elements (see `Grid`).
    * Base class names have been added for relevant Hoist-provided components - e.g. `.xh-panel` and
      `.xh-grid`. These will be appended to any instance class names specified within applications
      and be available as public CSS selectors.
* Relevant `HoistField` components support inline `leftIcon` and `rightElement` props. `DayField`
  adds support for `minDay / maxDay` props.
* Styling for the built-in AG Grid loading overlay has been simplified and improved (#401).
* Grid column definitions can now specify an `excludeFromExport` config to drop them from
  server-generated Excel/CSV exports (#485).

### 🐞 Bug Fixes

* Grid data loading and selection reactions have been hardened and better coordinated to prevent
  throwing when attempting to set a selection before data has been loaded (#484).

### 📚 Libraries

* Blueprint `2.x → 3.x`
* FontAwesome `5.0.x → 5.2.x`
* CodeMirror `5.37.0 → 5.39.2`
* router5 `6.2.4 → 6.3.0`

[Commit Log](https://github.com/xh/hoist-react/compare/v10.0.1...v11.0.0)

## v10.0.1

### 🐞 Bug Fixes

* Grid `export` context menu token now defaults to server-side 'exportExcel' export.
    * Specify the `exportLocal` token to return a menu item for local AG Grid export.
* Columns with `field === null` skipped for server-side export (considered spacer / structural
  columns).

## v10.0.0

### 💥 Breaking Changes

* **Access to the router API has changed** with the `XH` global now exposing `router` and
  `routerState` properties and a `navigate()` method directly.
* `ToastManager` has been deprecated. Use `XH.toast` instead.
* `Message` is no longer a public class (and its API has changed). Use `XH.message/confirm/alert`
  instead.
* Export API has changed. The Built-in grid export now uses more powerful server-side support. To
  continue to use local AG based export, call method `GridModel.localExport()`. Built-in export
  needs to be enabled with the new property on `GridModel.enableExport`. See `GridModel` for more
  details.

### 🎁 Enhancements

* New Mobile controls and `AppContainer` provided services (impersonation, about, and version bars).
* Full-featured server-side Excel export for grids.

### 🐞 Bug Fixes

* Prevent automatic zooming upon input focus on mobile devices (#476).
* Clear the selection when showing the context menu for a record which is not already selected
  (#469).
* Fix to make lockout script readable by Compatibility Mode down to IE5.

### 📚 Libraries

* MobX `4.2.x → 5.0.x`

[Commit Log](https://github.com/xh/hoist-react/compare/v9.0.0...v10.0.0)

## v9.0.0

### 💥 Breaking Changes

* **Hoist-provided mixins (decorators) have been refactored to be more granular and have been broken
  out of `HoistComponent`.**
    * New discrete mixins now exist for `LayoutSupport` and `ContextMenuSupport` - these should be
      added directly to components that require the functionality they add for auto-handling of
      layout-related props and support for showing right-click menus. The corresponding options on
      `HoistComponent` that used to enable them have been removed.
    * For consistency, we have also renamed `EventTarget → EventSupport` and `Reactive →
      ReactiveSupport` mixins. These both continue to be auto-applied to HoistModel and HoistService
      classes, and ReactiveSupport enabled by default in HoistComponent.
* **The Context menu API has changed.** The `ContextMenuSupport` mixin now specifies an abstract
  `getContextMenuItems()` method for component implementation (replacing the previous
  `renderContextMenu()` method). See the new [`ContextMenuItem` class for what these items support,
  as well as several static default items that can be used.
    * The top-level `AppContainer` no longer provides a default context menu, instead allowing the
      browser's own context menu to show unless an app / component author has implemented custom
      context-menu handling at any level of their component hierarchy.

### 🐞 Bug Fixes

* TabContainer active tab can become out of sync with the router state (#451)
    * ⚠️ Note this also involved a change to the `TabContainerModel` API - `activateTab()` is now
      the public method to set the active tab and ensure both the tab and the route land in the
      correct state.
* Remove unintended focused cell borders that came back with the prior AG Grid upgrade.

[Commit Log](https://github.com/xh/hoist-react/compare/v8.0.0...v9.0.0)

## v8.0.0

Hoist React v8 brings a big set of improvements and fixes, some API and package re-organizations,
and AG Grid upgrade, and more. 🚀

### 💥 Breaking Changes

* **Component package directories have been re-organized** to provide better symmetry between
  pre-existing "desktop" components and a new set of mobile-first component. Current desktop
  applications should replace imports from `@xh/hoist/cmp/xxx` with `@xh/hoist/desktop/cmp/xxx`.
    * Important exceptions include several classes within `@xh/hoist/cmp/layout/`, which remain
      cross-platform.
    * `Panel` and `Resizable` components have moved to their own packages in
      `@xh/hoist/desktop/cmp/panel` and `@xh/hoist/desktop/cmp/resizable`.
* **Multiple changes and improvements made to tab-related APIs and components.**
    * The `TabContainerModel` constructor API has changed, notably `children` → `tabs`, `useRoutes`
      →
      `route` (to specify a starting route as a string) and `switcherPosition` has moved from a
      model config to a prop on the `TabContainer` component.
    * `TabPane` and `TabPaneModel` have been renamed `Tab` and `TabModel`, respectively, with
      several related renames.
* **Application entry-point classes decorated with `@HoistApp` must implement the new getter method
  `containerClass()`** to specify the platform specific component used to wrap the app's
  `componentClass`.
    * This will typically be `@xh/hoist/[desktop|mobile]/AppContainer` depending on platform.

### 🎁 New Features

* **Tab-related APIs re-worked and improved**, including streamlined support for routing, a new
  `tabRenderMode` config on `TabContainerModel`, and better naming throughout.
* **Ag-grid updated to latest v18.x** - now using native flex for overall grid layout and sizing
  controls, along with multiple other vendor improvements.
* Additional `XH` API methods exposed for control of / integration with Router5.
* The core `@HoistComponent` decorated now installs a new `isDisplayed` getter to report on
  component visibility, taking into account the visibility of its ancestors in the component tree.
* Mobile and Desktop app package / component structure made more symmetrical (#444).
* Initial versions of multiple new mobile components added to the toolkit.
* Support added for **`IdleService` - automatic app suspension on inactivity** (#427).
* Hoist wrapper added for the low-level Blueprint **button component** - provides future hooks into
  button customizations and avoids direct BP import (#406).
* Built-in support for collecting user feedback via a dedicated dialog, convenient XH methods and
  default appBar button (#379).
* New `XH.isDevelopmentMode` constant added, true when running in local Webpack dev-server mode.
* CSS variables have been added to customize and standardize the Blueprint "intent" based styling,
  with defaults adjusted to be less distracting (#420).

### 🐞 Bug Fixes

* Preference-related events have been standardized and bugs resolved related to pushAsync() and the
  `prefChange` event (ee93290).
* Admin log viewer auto-refreshes in tail-mode (#330).
* Distracting grid "loading" overlay removed (#401).
* Clipboard button ("click-to-copy" functionality) restored (#442).

[Commit Log](https://github.com/xh/hoist-react/compare/v7.2.0...v8.0.0)

## v7.2.0

### 🎁 New Features

+ Admin console grids now outfitted with column choosers and grid state. #375
+ Additional components for Onsen UI mobile development.

### 🐞 Bug Fixes

+ Multiple improvements to the Admin console config differ. #380 #381 #392

[Commit Log](https://github.com/xh/hoist-react/compare/v7.1.0...v7.2.0)

## v7.1.0

### 🎁 New Features

* Additional kit components added for Onsen UI mobile development.

### 🐞 Bug Fixes

* Dropdown fields no longer default to `commitOnChange: true` - avoiding unexpected commits of
  type-ahead query values for the comboboxes.
* Exceptions thrown from FetchService more accurately report the remote host when unreachable, along
  with some additional enhancements to fetch exception reporting for clarity.

[Commit Log](https://github.com/xh/hoist-react/compare/v7.0.0...v7.1.0)

## v7.0.0

### 💥 Breaking Changes

* **Restructuring of core `App` concept** with change to new `@HoistApp` decorator and conventions
  around defining `App.js` and `AppComponent.js` files as core app entry points. `XH.app` now
  installed to provide access to singleton instance of primary app class. See #387.

### 🎁 New Features

* **Added `AppBar` component** to help further standardize a pattern for top-level application
  headers.
* **Added `SwitchField` and `SliderField`** form field components.
* **Kit package added for Onsen UI** - base component library for mobile development.
* **Preferences get a group field for better organization**, parity with AppConfigs. (Requires
  hoist-core 3.1.x.)

### 🐞 Bug Fixes

* Improvements to `Grid` component's interaction with underlying AG Grid instance, avoiding extra
  renderings and unwanted loss of state. 03de0ae7

[Commit Log](https://github.com/xh/hoist-react/compare/v6.0.0...v7.0.0)

## v6.0.0

### 💥 Breaking Changes

* API for `MessageModel` has changed as part of the feature addition noted below, with `alert()` and
  `confirm()` replaced by `show()` and new `XH` convenience methods making the need for direct calls
  rare.
* `TabContainerModel` no longer takes an `orientation` prop, replaced by the more flexible
  `switcherPosition` as noted below.

### 🎁 New Features

* **Initial version of grid state** now available, supporting easy persistence of user grid column
  selections and sorting. The `GridModel` constructor now takes a `stateModel` argument, which in
  its simplest form is a string `xhStateId` used to persist grid state to local storage. See the
  `GridStateModel` class for implementation details. #331
* The **Message API** has been improved and simplified, with new `XH.confirm()` and `XH.alert()`
  methods providing an easy way to show pop-up alerts without needing to manually construct or
  maintain a `MessageModel`. #349
* **`TabContainer` components can now be controlled with a remote `TabSwitcher`** that does not need
  to be directly docked to the container itself. Specify `switcherPosition:none` on the
  `TabContainerModel` to suppress showing the switching affordance on the tabs themselves and
  instantiate a `TabSwitcher` bound to the same model to control a tabset from elsewhere in the
  component hierarchy. In particular, this enabled top-level application tab navigation to move up
  into the top toolbar, saving vertical space in the layout. #368
* `DataViewModel` supports an `emptyText` config.

### 🐞 Bugfixes

* Dropdown fields no longer fire multiple commit messages, and no longer commit partial entries
  under some circumstances. #353 and #354
* Grids resizing fixed when shrinking the containing component. #357

[Commit Log](https://github.com/xh/hoist-react/compare/v5.0.0...v6.0.0)

## v5.0.0

### 💥 Breaking Changes

* **Multi environment configs have been unwound** See these release notes/instructions for how to
  migrate: https://github.com/xh/hoist-core/releases/tag/release-3.0.0
* **Breaking change to context menus in dataviews and grids not using the default context menu:**
  StoreContextMenu no longer takes an array of items as an argument to its constructor. Instead it
  takes a configuration object with an ‘items’ key that will point to any current implementation’s
  array of items. This object can also contain an optional gridModel argument which is intended to
  support StoreContextMenuItems that may now be specified as known ‘hoist tokens’, currently limited
  to a ‘colChooser’ token.

### 🎁 New Features

* Config differ presents inline view, easier to read diffs now.
* Print Icon added!

### 🐞 Bugfixes

* Update processFailedLoad to loadData into gridModel store, Fixes #337
* Fix regression to ErrorTracking. Make errorTrackingService safer/simpler to call at any point in
  life-cycle.
* Fix broken LocalStore state.
* Tweak flex prop for charts. Side by side charts in a flexbox now auto-size themselves! Fixes #342
* Provide token parsing for storeContextMenus. Context menus are all grown up! Fixes #300

## v4.0.1

### 🐞 Bugfixes

* DataView now properly re-renders its items when properties on their records change (and the ID
  does not)

## v4.0.0

### 💥 Breaking Changes

* **The `GridModel` selection API has been reworked for clarity.** These models formerly exposed
  their selectionModel as `grid.selection` - now that getter returns the selected records. A new
  `selectedRecord` getter is also available to return a single selection, and new string shortcut
  options are available when configuring GridModel selection behavior.
* **Grid components can now take an `agOptions` prop** to pass directly to the underlying ag-grid
  component, as well as an `onRowDoubleClicked` handler function.
  16be2bfa10e5aab4ce8e7e2e20f8569979dd70d1

### 🎁 New Features

* Additional core components have been updated with built-in `layoutSupport`, allowing developers to
  set width/height/flex and other layout properties directly as top-level props for key comps such
  as Grid, DataView, and Chart. These special props are processed via `elemFactory` into a
  `layoutConfig` prop that is now passed down to the underlying wrapper div for these components.
  081fb1f3a2246a4ff624ab123c6df36c1474ed4b

### 🐞 Bugfixes

* Log viewer tail mode now working properly for long log files - #325

## v3.0.1

### 🐞 Bugfixes

* FetchService throws a dedicated exception when the server is unreachable, fixes a confusing
  failure case detailed in #315

## v3.0.0

### 💥 Breaking Changes

* **An application's `AppModel` class must now implement a new `checkAccess()` method.** This method
  is passed the current user, and the appModel should determine if that user should see the UI and
  return an object with a `hasAccess` boolean and an optional `message` string. For a return with
  `hasAccess: false`, the framework will render a lockout panel instead of the primary UI.
  974c1def99059f11528c476f04e0d8c8a0811804
    * Note that this is only a secondary level of "security" designed to avoid showing an
      unauthorized user a confusing / non-functional UI. The server or any other third-party data
      sources must always be the actual enforcer of access to data or other operations.
* **We updated the APIs for core MobX helper methods added to component/model/service classes.** In
  particular, `addReaction()` was updated to take a more declarative / clear config object.
  8169123a4a8be6940b747e816cba40bd10fa164e
    * See Reactive.js - the mixin that provides this functionality.

### 🎁 New Features

* Built-in client-side lockout support, as per above.

### 🐞 Bugfixes

* None

------------------------------------------

Copyright © 2024 Extremely Heavy Industries Inc. - all rights reserved

------------------------------------------

📫☎️🌎 info@xh.io | https://xh.io/contact<|MERGE_RESOLUTION|>--- conflicted
+++ resolved
@@ -56,14 +56,10 @@
   respect "safe area" boundaries, avoiding overlap with system UI elements such as the iOS task
   switcher at the bottom of the screen. Also set background letterboxing color (to black) when
   in landscape mode for a more resolved-looking layout.
-
-<<<<<<< HEAD
-* New services added to support out--of-the-box Oauth: `AzureOauthService`, `AuthZeroOauthService`
-
-* Support for beta version of new Hoist `security` package, providing built-in support for OAuth flows.
+* Added beta version of a new Hoist `security` package, providing built-in support for OAuth flows.
   See `BaseOAuthClient`, `MsalClient`, and `AuthZeroClient` for more information.  Please note that
   package is being released as a *beta* and is subject to change before final release.
-=======
+
 ### ✨ Styles
 
 * Default mobile font size has been increased to 16px, both for better overall legibility and also
@@ -75,7 +71,6 @@
     * Increased height of mobile toolbars to better accommodate larger nested inputs.
     * Grid font sizes have not changed, but other application layouts might need to be adjusted to
       ensure labels and other text elements fit as intended.
->>>>>>> c58c4412
 
 ### 🐞 Bug Fixes
 
