--- conflicted
+++ resolved
@@ -80,17 +80,12 @@
 
 ### 📚 Libraries
 
+* @xh/onsenui `~0.1.2` -> onsenui `~2.11.1`
+* @xh/react-onsenui `~0.1.2` -> react-onsenui `~1.11.3`
 * @blueprintjs/core `3.35 -> 3.36`
 * @blueprintjs/datetime `3.19 -> 3.20`
-<<<<<<< HEAD
-* @xh/onsenui `~0.1.2` -> onsenui `~2.11.1`
-* @xh/react-onsenui `~0.1.2` -> react-onsenui `~1.11.3`
-* clipboard-copy `3.1 -> 3.2`
-* core-js `3.6 -> 3.7`
-=======
 * clipboard-copy `3.1 -> 4.0`
 * core-js `3.6 -> 3.8`
->>>>>>> c74fe9b2
 * dompurify `added @ 2.2`
 * react `16.13 -> 17.0`
 * semver `added @ 7.3`
