# Changelog

## v42.0.0-SNAPSHOT - unreleased

### 🎁 New Features

* New `GridAutosizeOptions.includeCollapsedChildren` config controls whether values from collapsed
  (i.e. hidden) child records should be measured when computing column sizes. Default of `false`
  improves autosize performance for large tree grids and should generally match user expectations
  around WYSIWYG autosizing.
* New `GridModel.beginEditAsync()` and `endEditAsync()` APIs added to start/stop inline editing.
  * ⚠ Note that - in a minor breaking change - the function form of the `Column.editable` config is
    no longer passed an `agParams` argument, as editing might now begin and need to be evaluated
    outside the context of an AG-Grid event.
* New `GridModel.clicksToEdit` config controls the number of clicks required to trigger
  inline-editing of a grid cell. Default remains 2 (double click ).
* Timeouts are now configurable on grid exports via a new `exportOptions.timeout` config.
* Toasts may now be dismissed programmatically - use the new `ToastModel` returned by the
  `XH.toast()` API and its variants.
<<<<<<< HEAD
* Timeouts are now configurable on grid exports via property `exportOptions.timeout`.
* `Form` supports setting readonlyRenderer in `fieldDefaults` prop.
=======
>>>>>>> 01b1d8d1

### 🐞 Bug Fixes

* Inline grid editing supports passing of JSX editor components.
* `GridExportService` catches any exceptions thrown during export preparation and warns the user
  that something went wrong.
* Tree grids now style "parent" rows consistently with highlights/borders if requested, even for
  mixed-depth trees where some rows have children at a given level and others do not.

### ⚙️ Technical

* `FetchService` will now actively `abort()` fetch requests that it is abandoning due to its own
  `timeout` option. This allows the browser to release the associated resources associated with
  these requests.
* The `start()` function in `@xh/hoist/promise` has been deprecated. Use `wait()` instead, which can
  now be called without any args to establish a Promise chain and/or introduce a minimal amount of
  asynchronousity.

### ✨ Style

* The red and green color values applied in dark mode have been lightened for improved legibility.
* The default `colorSpec` config for number formatters has changed to use new dedicated CSS classes
  and variables.
* New/renamed CSS vars `--xh-grid-selected-row-bg` and `--xh-grid-selected-row-text-color` now used
  to style selected grid rows.
  * ⚠ Note the `--xh-grid-bg-highlight` CSS var has been removed.
* New `.xh-cell--editable` CSS class applied to cells with inline editing enabled.
  * ⚠ Grid CSS class `.xh-invalid-cell` has been renamed to `.xh-cell--invalid` for consistency -
    any app style overrides should update to this new classname.

[Commit Log](https://github.com/xh/hoist-react/compare/v41.1.0...develop)

## v41.1.0 - 2021-07-23

### 🎁 New Features

* Button to expand / collapse all rows within a tree grid now added by default to the primary tree
  column header. (New `Column.headerHasExpandCollapse` property provided to disable.)
* New `@logWithDebug` annotation provides easy timed logging of method execution (via `withDebug`).
* New `AppSpec.disableXssProtection` config allows default disabling of Field-level XSS protection
  across the app. Intended for secure, internal apps with tight performance tolerances.
* `Constraint` callbacks are now provided with a `record` property when validating Store data and a
  `fieldModel` property when validating Form data.
* New `Badge` component allows a styled badge to be placed inline with text/title, e.g. to show a
  counter or status indicator within a tab title or menu item.
* Updated `TreeMap` color scheme, with a dedicated set of colors for dark mode.
* New XH convenience methods `successToast()`, `warningToast()`, and `dangerToast()` show toast
  alerts with matching intents and appropriate icons.
  * ⚠ Note that the default `XH.toast()` call now shows a toast with the primary (blue) intent and
    no icon. Previously toasts displayed by default with a success (green) intent and checkmark.
* GridModel provides a public API method `setColumnState` for taking a previously saved copy of
  gridModel.columnState and applying it back to a GridModel in one call.

### 🐞 Bug Fixes

* Fixed an issue preventing export of very large (>100k rows) grids.
* Fixed an issue where updating summary data in a Store without also updating other data would not
  update the bound grid.
* Intent styles now properly applied to minimal buttons within `Panel.headerItems`.
* Improved `GridModel` async selection methods to ensure they do not wait forever if grid does not
  mount.
* Fixed an issue preventing dragging the chart navigator range in a dialog.

### ⚙️ Technical

* New `Exception.timeout()` util to throw exceptions explicitly marked as timeouts, used by
  `Promise.timeout` extension.
* `withShortDebug` has been deprecated. Use `withDebug` instead, which has the identical behavior.
  This API simplification mirrors a recent change to `hoist-core`.

### ✨ Style

* If the first child of a `Placeholder` component is a Hoist icon, it will not automatically be
  styled to 4x size with reduced opacity. (See new Toolbox example under the "Other" tab.)

### 📚 Libraries

* @blueprintjs/core `3.46 -> 3.47`
* dompurify `2.2 -> 2.3`

[Commit Log](https://github.com/xh/hoist-react/compare/v41.0.0...v41.1.0)

## v41.0.0 - 2021-07-01

### 🎁 New Features

* Inline editing of Grid/Record data is now officially supported:
  + New `Column.editor` config accepts an editor component to enable managed editing of the cells in
    that column. New `CheckboxEditor`, `DateEditor`, `NumberEditor`, `SelectEditor`,
    `TextAreaEditor` and `TextEditor` components wrap their corresponding HoistInputs with the
    required hook-based API and can be passed to this new config directly.
  + `Store` now contains built-in support for validation of its uncommitted records. To enable,
    specify the new `rules` property on the `Field`s in your `Store`. Note that these rules and
    constraints use the same API as the forms package, and rules and constraints may be shared
    between the `data` and `form` packages freely.
  + `GridModel` will automatically display editors and record validation messages as the user moves
    between cells and records. The new `GridModel.fullRowEditing` config controls whether editors
    are displayed for the focused cell only or for the entire row.
* All Hoist Components now support a `modelRef` prop. Supply a ref to this prop in order to gain a
  pointer to a Component's backing `HoistModel`.
* `DateInput` has been improved to allow more flexible parsing of user input with multiple formats.
  See the new prop `DateInput.parseStrings`.
* New `Column.sortValue` config takes an alternate field name (as a string) to sort the column by
  that field's value, or a function to produce a custom cell-level value for comparison. The values
  produced by this property will be also passed to any custom comparator, if one is defined.
* New `GridModel.hideEmptyTextBeforeLoad` config prevents showing the `emptyText` until the store
  has been loaded at least once. Apps that depend on showing `emptyText` before first load should
  set this property to `false`.
* `ExpandCollapseButton` now works for grouped grids in addition to tree grids.
* `FieldModel.initialValue` config now accepts functions, allowing for just-in-time initialization
  of Form data (e.g. to pre-populate a Date field with the current time).
* `TreeMapModel` and `SplitTreeMapModel` now support a `maxHeat` config, which can be used to
  provide a stable absolute maximum brightness (positive or negative) within the entire TreeMap.
* `ErrorMessage` will now automatically look for an `error` property on its primary context model.
* `fmtNumber()` supports new flags `withCommas` and `omitFourDigitComma` to customize the treatment
  of commas in number displays.
* `isValidJson` function added to form validation constraints.
* New `Select.enableFullscreen` prop added to the mobile component. Set to true (default on phones)
  to render the input in a full-screen modal when focused, ensuring there is enough room for the
  on-screen keyboard.

### 💥 Breaking Changes

* Removed support for class-based Hoist Components via the `@HoistComponent` decorator (deprecated
  in v38). Use functional components created via the `hoistCmp()` factory instead.
* Removed `DimensionChooser` (deprecated in v37). Use `GroupingChooser` instead.
* Changed the behavior of `FormModel.init()` to always re-initialize *all* fields. (Previously, it
  would only initialize fields explicitly passed via its single argument). We believe that this is
  more in line with developer expectations and will allow the removal of app workarounds to force a
  reset of all values. Most apps using FormModel should not need to change, but please review and
  test any usages of this particular method.
* Replaced the `Grid`, `DataView`, and `RestGrid` props below with new configurable fields on
  `GridModel`, `DataViewModel`, and `RestGridModel`, respectively. This further consolidates grid
  options into the model layer, allowing for more consistent application code and developer
  discovery.
  + `onKeyDown`
  + `onRowClicked`
  + `onRowDoubleClicked`
  + `onCellClicked`
  + `onCellDoubleClicked`
* Renamed the confusing and ambiguous property name `labelAlign` in several components:
  + `FormField`: `labelAlign` has been renamed to `labelTextAlign`
  + `SwitchInput`, `RadioInput`, and `Checkbox`: `labelAlign` has been renamed `labelSide`.
* Renamed all CSS variables beginning with `--navbar` to start with `--appbar`, matching the Hoist
  component name.
* Removed `TreeMapModel.colorMode` value 'balanced'. Use the new `maxHeat` config to prevent outlier
  values from dominating the color range of the TreeMap.
* The classes `Rule` and `ValidationState` and all constraint functions (e.g. `required`,
  `validEmail`, `numberIs`, etc.) have been moved from the `cmp\form` package to the `data` package.
* Hoist grids now require ag-Grid v25.3.0 or higher - update your ag-Grid dependency in your app's
  `package.json` file. See the [ag-Grid Changelog](https://www.ag-grid.com/ag-grid-changelog/) for
  details.
* Hoist charts now require Highcharts v9.1.0 or higher - update your Highcharts dependency in your
  app's `package.json` file. See the
  [Highcharts Changelog](https://www.highcharts.com/changelog/#highcharts-stock) for details.

### 🐞 Bug Fixes

* Fixed disable behavior for Hoist-provided button components using popover.
* Fixed default disabling of autocomplete within `TextInput`.
* Squelched console warning re. precision/stepSize emitted by Blueprint-based `numberInput`.

### ⚙️ Technical

* Improved exception serialization to better handle `LocalDate` and similar custom JS classes.
* Re-exported Blueprint `EditableText` component (w/elemFactory wrapper) from `kit/blueprint`.

### 📚 Libraries

* @blueprintjs/core `3.44 -> 3.46`
* codemirror `5.60 -> 5.62`
* core-js `3.10 -> 3.15`
* filesize `6.2 -> 6.4`
* mobx `6.1 -> 6.3`
* react-windowed-select `3.0 -> 3.1`

[Commit Log](https://github.com/xh/hoist-react/compare/v40.0.0...v41.0.0)

## v40.0.0 - 2021-04-22

⚠ Please ensure your `@xh/hoist-dev-utils` dependency is >= v5.7.0. This is required to support the
new changelog feature described below. Even if you are not yet using the feature, you must update
your dev-utils dependency for your project to build.

### 🎁 New Features

* Added support for displaying an in-app changelog (release notes) to the user. See the new
  `ChangelogService` for details and instructions on how to enable.
* Added `XH.showBanner()` to display a configurable banner across the top of viewport, as another
  non-modal alternative for attention-getting application alerts.
* New method `XH.showException()` uses Hoist's built-in exception display to show exceptions that
  have already been handled directly by application code. Use as an alternative to
  `XH.handleException()`.
* `XH.track()` supports a new `oncePerSession` option. This flag can be set by applications to avoid
  duplicate tracking messages for certain types of activity.
* Mobile `NavigatorModel` now supports a `track` flag to automatically track user page views,
  equivalent to the existing `track` flag on `TabContainerModel`. Both implementations now use the
  new `oncePerSession` flag to avoid duplicate messages as a user browses within a session.
* New `Spinner` component returns a simple img-based spinner as an animated PNG, available in two
  sizes. Used for the platform-specific `Mask` and `LoadingIndicator` components. Replaces previous
  SVG-based implementations to mitigate rendering performance issues over remote connections.

### 💥 Breaking Changes

* `Store` now creates a shared object to hold the default values for every `Field` and uses this
  object as the prototype for the `data` property of every `Record` instance.
  * Only non-default values are explicitly written to `Record.data`, making for a more efficient
    representation of default values and improving the performance of `Record` change detection.
  * Note this means that `Record.data` *no longer* contains keys for *all* fields as
    `own-enumerable` properties.
  * Applications requiring a full enumeration of all values should call the new `Record.getValues()`
    method, which returns a new and fully populated object suitable for spreading or cloning.
  * This behavior was previously available via `Store.experimental.shareDefaults` but is now always
    enabled.
* For API consistency with the new `showBanner()` util, the `actionFn` prop for the recently-added
  `ErrorMessage` component has been deprecated. Specify as an `onClick` handler within the
  component's `actionButtonProps` prop instead.
* The `GridModel.experimental.externalSort` flag has been promoted from an experiment to a
  fully-supported config. Default remains `false`, but apps that were using this flag must now pass
  it directly: `new GridModel({externalSort: true, ...})`.
* Hoist re-exports and wrappers for the Blueprint `Spinner` and Onsen `ProgressCircular` components
  have been removed, in favor of the new Hoist `Spinner` component mentioned above.
* Min version for `@xh/hoist-dev-utils` is now v5.7.0, as per above.

### 🐞 Bug Fixes

* Formatters in the `@xh/hoist/format` package no longer modify their options argument.
* `TileFrame` edge-case bug fixed where the appearance of an internal scrollbar could thrash layout
  calculations.
* XSS protection (dompurify processing) disabled on selected REST editor grids within the Hoist
  Admin console. Avoids content within configs and JSON blobs being unintentionally mangled.

### ⚙️ Technical

* Improvements to exception serialization, especially for any raw javascript `Error` thrown by
  client-side code.

### ✨ Style

* Buttons nested inline within desktop input components (e.g. clear buttons) tweaked to avoid
  odd-looking background highlight on hover.
* Background highlight color of minimal/outlined buttons tweaked for dark theme.
* `CodeInput` respects standard XH theme vars for its background-color and (monospace) font family.
  Its built-in toolbar has also been made compact and slightly re-organized.

### 📚 Libraries

* @blueprintjs/core `3.41 -> 3.44`
* @blueprintjs/datetime `3.21 -> 3.23`
* classnames `2.2 -> 2.3`
* codemirror `5.59 -> 5.60`
* core-js `3.9 -> 3.10`
* filesize `6.1 -> 6.2`
* qs `6.9 -> 6.10`
* react-beautiful-dnd `13.0 -> 13.1`
* react-select `4.2 -> 4.3`

[Commit Log](https://github.com/xh/hoist-react/compare/v39.0.1...v40.0.0)

## v39.0.1 - 2021-03-24

### 🐞 Bug Fixes

* Fixes regression preventing the loading of the Activity Tab in the Hoist Admin console.
* Fixes icon alignment in `DateInput`.

[Commit Log](https://github.com/xh/hoist-react/compare/v39.0.0...v39.0.1)


## v39.0.0 - 2021-03-23

### 🎁 New Features

#### Components + Props

* New `TileFrame` layout component renders a collection of child items using a layout that balances
  filling the available space against maintaining tile width / height ratio.
* Desktop `Toolbar` accepts new `compact` prop. Set to `true` to render the toolbar with reduced
  height and font-size.
* New `StoreFilterField` prop `autoApply` allows developers to more easily use `StoreFilterField` in
  conjunction with other filters or custom logic. Set to `false` and specify an `onFilterChange`
  callback to take full control of filter application.
* New `RestGrid` prop `formClassName` allows custom CSS class to be applied to its managed
  `RestForm` dialog.

#### Models + Configs

* New property `selectedRecordId` on `StoreSelectionModel`, `GridModel`, and `DataViewModel`.
  Observe this instead of `selectedRecord` when you wish to track only the `id` of the selected
  record and not changes to its data.
* `TreeMapModel.colorMode` config supports new value `wash`, which retains the positive and negative
  color while ignoring the intensity of the heat value.
* New method `ChartModel.updateHighchartsConfig()` provides a more convenient API for changing a
  chart's configuration post-construction.
* New `Column.omit` config supports conditionally excluding a column from its `GridModel`.

#### Services + Utils

* New method `FetchService.setDefaultTimeout()`.
* New convenience getter `LocalDate.isToday`.
* `HoistBase.addReaction()` now accepts convenient string values for its `equals` flag.


### 💥 Breaking Changes

* The method `HoistAppModel.preAuthInitAsync()` has been renamed to `preAuthAsync()` and should now
  be defined as `static` within apps that implement it to run custom pre-authentication routines.
  * This change allows Hoist to defer construction of the `AppModel` until Hoist itself has been
    initialized, and also better reflects the special status of this function and when it is called
    in the Hoist lifecycle.
* Hoist grids now require ag-Grid v25.1.0 or higher - update your ag-Grid dependency in your app's
  `package.json` file. See the [ag-Grid Changelog](https://www.ag-grid.com/ag-grid-changelog/) for
  details.

### ⚙️ Technical

* Improvements to behavior/performance of apps in hidden/inactive browser tabs. See the
  [page visibility API reference](https://developer.mozilla.org/en-US/docs/Web/API/Page_Visibility_API)
  for details. Now, when the browser tab is hidden:
  * Auto-refresh is suspended.
  * The `forEachAsync()` and `whileAsync()` utils run synchronously, without inserting waits that
    would be overly throttled by the browser.
* Updates to support compatibility with agGrid 25.1.0.
* Improved serialization of `LoadSpec` instances within error report stacktraces.

### 📚 Libraries

* @blueprintjs/core `3.39 -> 3.41`
* @blueprintjs/datetime `3.20 -> 3.21`
* @popperjs/core `2.8 -> 2.9`
* core-js `3.8 -> 3.9`
* react-select `4.1 -> 4.2`

[Commit Log](https://github.com/xh/hoist-react/compare/v38.3.0...v39.0.0)

## v38.3.0 - 2021-03-03

### 🎁 New Features

* New `Store.freezeData` and `Store.idEncodesTreePath` configs added as performance optimizations
  when loading very large data sets (50k+ rows).
* New `ColChooserModel.autosizeOnCommit` config triggers an autosize run whenever the chooser is
  closed. (Defaulted to true on mobile.)

[Commit Log](https://github.com/xh/hoist-react/compare/v38.2.0...v38.3.0)

## v38.2.0 - 2021-03-01

### 🐞 Bug Fixes

* Fix to edge-case where `Grid` would lose its selection if set on the model prior to the component
  mounting and ag-Grid full rendering.
* Fix to prevent unintended triggering of app auto-refresh immediately after init.

### ⚙️ Technical

* New config `Cube.fieldDefaults` - matches same config added to `Store` in prior release.
* App auto-refresh interval keys off of last *completed* refresh cycle if there is one. Avoids
  over-eager refresh when cycle is fast relative to the time it takes to do the refresh.
* New experimental property `Store.experimental.shareDefaults`. If true, `Record.data` will be
  created with default values for all fields stored on a prototype, with only non-default values
  stored on `data` directly. This can yield major performance improvements for stores with sparsely
  populated records (i.e. many records with default values). Note that when set, the `data` property
  on `Record` will no longer contain keys for *all* fields as `own-enumerable` properties. This may
  be a breaking change for some applications.

[Commit Log](https://github.com/xh/hoist-react/compare/v38.1.1...v38.2.0)

## v38.1.1 - 2021-02-26

### ⚙️ Technical

* New config `Store.fieldDefaults` supports defaulting config options for all `Field` instances
  created by a `Store`.

[Commit Log](https://github.com/xh/hoist-react/compare/v38.1.0...v38.1.1)

## v38.1.0 - 2021-02-24

⚠ Please ensure your `@xh/hoist-dev-utils` dependency is >= v5.6.0. This is required to successfully
resolve and bundle transitive dependencies of the upgraded `react-select` library.

### 🐞 Bug Fixes

* A collapsible `Panel` will now restore its user specified-size when re-opened. Previously the
  panel would be reset to the default size.
* `Store.lastLoaded` property now initialized to `null`. Previously this property had been set to
  the construction time of the Store.
* Tweak to `Grid` style rules to ensure sufficient specificity of rules related to indenting child
  rows within tree grids.
* Improvements to parsing of `Field`s of type 'int': we now correctly parse values presented in
  exponential notation and coerce `NaN` values to `null`.

### 🎁 New Features

* `GridModel` has new async variants of existing methods: `selectFirstAsync`, `selectAsync`, and
  `ensureSelectionVisibleAsync`. These methods build-in the necessary waiting for the underlying
  grid implementation to be ready and fully rendered to ensure reliable selection. In addition, the
  first two methods will internally call the third. The existing non-async counterparts for these
  methods have been deprecated.
* GridModel has a new convenience method `preSelectFirstAsync` for initializing the selection in
  grids, without disturbing any existing selection.
* Added new `Store.loadTreeData` config (default `true`) to enable or disable building of nested
  Records when the raw data elements being loaded have a `children` property.
* Cube `View` now detects and properly handles streaming updates to source data that include changes
  to row dimensions as well as measures.*
* `DataViewModel.itemHeight` can now be a function that returns a pixel height.
* The `LoadSpec` object passed to `doLoadAsync()` is now a defined class with additional properties
  `isStale`, `isObsolete` and `loadNumber`. Use these properties to abandon out-of-order
  asynchronous returns from the server.
  * 💥 NOTE that calls to `loadAsync()` no longer accept a plain object for their `loadSpec`
    parameter. Application code such as `fooModel.loadAsync({isRefresh: true})` should be updated to
    use the wrapper APIs provided by `LoadSupport` - e.g. `fooModel.refreshAsync()`. (This was
    already the best practice, but is now enforced.)
* New `autoHeight` property on grid `Column`. When set the grid will increase the row height
  dynamically to accommodate cell content in this column.

### 📚 Libraries

* @blueprintjs/core `3.38 -> 3.39`
* react-select `3.1 -> 4.1`
* react-windowed-select `2.0 -> 3.0`

[Commit Log](https://github.com/xh/hoist-react/compare/v38.0.0...v38.1.0)


## v38.0.0 - 2021-02-04

Hoist v38 includes major refactoring to streamline core classes, bring the toolkit into closer
alignment with the latest developments in Javascript, React, and MobX, and allow us to more easily
provide documentation and additional features. Most notably, we have removed the use of class based
decorators, in favor of a simpler inheritance-based approach to defining models and services.

* We are introducing a new root superclass `HoistBase` which provides many of the syntax
  enhancements and conventions used throughout Hoist for persistence, resource management, and
  reactivity.
* New base classes of `HoistModel` and `HoistService` replace the existing class decorators
  `@HoistModel` and `@HoistService`. Application models and services should now `extend` these base
  classes instead of applying the (now removed) decorators. For your application's `AppModel`,
  extend the new `HoistAppModel` superclass.
* We have also removed the need for the explicit `@LoadSupport` annotation on these classes. The
  presence of a defined `doLoadAsync()` method is now sufficient to allow classes extending
  `HoistModel` and `HoistService` to participate in the loading and refreshing lifecycle as before.
* We have deprecated support for class-based Components via the `@HoistComponent` class decorator.
  To continue to use this decorator, please import it from the `@xh\hoist\deprecated` package.
  Please note that we plan to remove `@HoistComponent` in a future version.
* Due to changes in MobX v6.0.1, all classes that host observable fields and actions will now also
  need to provide a constructor containing a call to `makeObservable(this)`. This change will
  require updates to most `HoistModel` and `HoistService` classes. See
  [this article from MobX](https://michel.codes/blogs/mobx6) for more on this change and the
  motivation behind it.

### 🎁 New Features

* New utility method `getOrCreate` for easy caching of properties on objects.
* The `Menu` system on mobile has been reworked to be more consistent with desktop. A new
  `MenuButton` component has been added to the mobile framework, which renders a `Menu` of
  `MenuItems` next to the `MenuButton`. This change also includes the removal of `AppMenuModel` (see
  Breaking Changes).
* Added `ExpandCollapseButton` to the mobile toolkit, to expand / collapse all rows in a tree grid.
* Added `Popover` to the mobile toolkit, a component to display floating content next to a target
  element. Its API is based on the Blueprint `Popover` component used on desktop.
* `StoreFilterField` now matches the rendered string values for `date` and `localDate` fields when
  linked to a properly configured `GridModel`.
* `GroupingChooser` gets several minor usability improvements + clearer support for an empty /
  ungrouped state, when so enabled.

### 💥 Breaking Changes

* All `HoistModel` and `HoistService` classes must be adjusted as described above.
* `@HoistComponent` has been deprecated and moved to `@xh\hoist\deprecated`
* Hoist grids now require ag-Grid v25.0.1 or higher - if your app uses ag-Grid, update your ag-Grid
  dependency in your app's `package.json` file.
* The `uses()` function (called within `hoistComponent()` factory configs for model context lookups)
  and the `useContextModel()` function no longer accept class names as strings. Pass the class
  itself (or superclass) of the model you wish to select for your component. `Uses` will throw if
  given any string other than "*", making the need for any updates clear in that case.
* The `Ref` class, deprecated in v26, has now been removed. Use `createObservableRef` instead.
* `AppMenuModel` has been removed. The `AppMenuButton` is now configured via
  `AppBar.appMenuButtonProps`. As with desktop, menu items can be added with
  `AppBar.appMenuButtonProps.extraItems[]`

### ⚙️ Technical

* We have removed the experimental flags `useTransactions`, and `deltaSort` from `GridModel`. The
  former has been the default behavior for Hoist for several releases, and the latter is obsolete.

### 📚 Libraries

* @blueprintjs/core `3.36 -> 3.38`
* codemirror `5.58 -> 5.59`
* mobx `5.15 -> 6.1`
* mobx-react `6.3 -> 7.1`

[Commit Log](https://github.com/xh/hoist-react/compare/v37.2.0...v38.0.0)


## v37.2.0 - 2021-01-22

### 🎁 New Features

* New `ErrorMessage` component for standard "inline" rendering of Errors and Exceptions, with retry
  support.
* `Cube` now supports an `omitFn` to allow apps to remove unwanted, single-node children.

[Commit Log](https://github.com/xh/hoist-react/compare/v37.1.0...v37.2.0)

## v37.1.0 - 2021-01-20

### 🎁 New Features

* Columns in `ColChooser` can now be filtered by their `chooserGroup`.
* `Cube` now supports a `bucketSpecFn` config which allows dynamic bucketing and aggregation of
  rows.

### 🐞 Bug Fixes

* Fix issue where a `View` would create a root row even if there were no leaf rows.
* Fixed regression in `LeftRightChooser` not displaying description callout.

[Commit Log](https://github.com/xh/hoist-react/compare/v37.0.0...v37.1.0)

## v37.0.0 - 2020-12-15

### 🎁 New Features

* New `GroupingChooser` component provides a new interface for selecting a list of fields
  (dimensions) for grouping APIs, offering drag-and-drop reordering and persisted favorites.
  * This is intended as a complete replacement for the existing `DimensionChooser`. That component
    should be considered deprecated and will be removed in future releases.
* New props added to `TabSwitcher`:
  * `enableOverflow` shows tabs that would normally overflow their container in a drop down menu.
  * `tabWidth`, `tabMinWidth` & `tabMaxWidth` allow flexible configuration of tab sizes within the
    switcher.
* `TabModel` now supports a bindable `tooltip`, which can be used to render strings or elements
  while hovering over tabs.
* New `Placeholder` component provides a thin wrapper around `Box` with standardized, muted styling.
* New `StoreFilterField.matchMode` prop allows customizing match to `start`, `startWord`, or `any`.
* `Select` now implements enhanced typeahead filtering of options. The default filtering is now
  based on a case-insensitive match of word starts in the label. (Previously it was based on a match
  _anywhere_ in the label _or_ value.) To customize this behavior, applications should use the new
  `filterFn` prop.
* New Admin Console Monitor > Memory tab added to view snapshots of JVM memory usage. (Requires
  Hoist Core v8.7 or greater.)
* `FormModel` and `FieldModel` gain support for Focus Management.
* New `boundInput` getter on `FieldModel` to facilitate imperative access to controls, when needed.
  This getter will return the new `HoistInputModel` interface, which support basic DOM access as
  well as standard methods for `focus()`, `blur()`, and `select()`.
* New `GridModel` config `lockColumnGroups` to allow controlling whether child columns can be moved
  outside their parent group. Defaults to `true` to maintain existing behavior.

### 💥 Breaking Changes

* New `TabContainerModel` config `switcher` replaces `switcherPosition` to allow for more flexible
  configuration of the default `TabSwitcher`.
  * Use `switcher: true` to retain default behavior.
  * Use `switcher: false` to not include a TabSwitcher. (previously `switcherPosition: 'none'`)
  * Use `switcher: {...}` to provide customisation props for the `TabSwitcher`. See `TabSwitcher`
    documentation for more information.
* The `HoistInput` base class has been removed. This change marks the completion of our efforts to
  remove all internal uses of React class-based Components in Hoist. The following adjustments are
  required:
  * Application components extending `HoistInput` should use the `useHoistInputModel` hook instead.
  * Applications getting refs to `HoistInputs` should be aware that these refs now return a ref to a
    `HoistInputModel`. In order to get the DOM element associated with the component use the new
    `domEl` property of that model rather than the`HoistComponent.getDOMNode()` method.
* Hoist grids now require ag-Grid v24.1.0 or higher - update your ag-Grid dependency in your app's
  `package.json` file. ag-Grid v24.1.0
  [lists 5 breaking changes](https://www.ag-grid.com/ag-grid-changelog/), including the two called
  out below. *Note that these cautions apply only to direct use of the ag-Grid APIs* - if your app
  is using the Hoist `Grid` and `GridModel` exclusively, there should be no need to adjust code
  around columns or grid state, as the related Hoist classes have been updated to handle these
  changes.
  * AG-4291 - Reactive Columns - the state pattern for ag-grid wrapper has changed as a result of
    this change. If your app made heavy use of saving/loading grid state, please test carefully
    after upgrade.
  * AG-1959 - Aggregation - Add additional parameters to the Custom Aggregation methods. If your app
    implements custom aggregations, they might need to be updated.

### 🔒 Security

* The data package `Field` class now sanitizes all String values during parsing, using the DOMPurify
  library to defend against XSS attacks and other issues with malformed HTML or scripting content
  loaded into `Record`s and rendered by `Grid` or other data-driven components. Please contact XH if
  you find any reason to disable this protection, or observe any unintended side effects of this
  additional processing.

### 🐞 Bug Fixes

* Fix issue where grid row striping inadvertently disabled by default for non-tree grids.
* Fix issue where grid empty text cleared on autosize.

### ✨ Style

* Default `Chart` themes reworked in both light and dark modes to better match overall Hoist theme.

### ⚙️ Technical

* Note that the included Onsen fork has been replaced with the latest Onsen release. Apps should not
  need to make any changes.
* `Cube.info` is now directly observable.
* `@managed` and `markManaged` have been enhanced to allow for the cleanup of arrays of objects as
  well as objects. This matches the existing array support in `XH.safeDestroy()`.

### 📚 Libraries

* @xh/onsenui `~0.1.2` -> onsenui `~2.11.1`
* @xh/react-onsenui `~0.1.2` -> react-onsenui `~1.11.3`
* @blueprintjs/core `3.35 -> 3.36`
* @blueprintjs/datetime `3.19 -> 3.20`
* clipboard-copy `3.1 -> 4.0`
* core-js `3.6 -> 3.8`
* dompurify `added @ 2.2`
* react `16.13 -> 17.0`
* semver `added @ 7.3`

[Commit Log](https://github.com/xh/hoist-react/compare/v36.6.1...v37.0.0)

## v36.6.1 - 2020-11-06

### 🐞 Bug Fixes

* Fix issue where grid row striping would be turned off by default for non-tree grids

[Commit Log](https://github.com/xh/hoist-react/compare/v36.6.0...v36.6.1)

## v36.6.0 - 2020-10-28

### 🎁 New Features

* New `GridModel.treeStyle` config enables more distinctive styling of tree grids, with optional
  background highlighting and ledger-line style borders on group rows.
  * ⚠ By default, tree grids will now have highlighted group rows (but no group borders). Set
    `treeStyle: 'none'` on any `GridModel` instances where you do _not_ want the new default style.
* New `DashContainerModel.extraMenuItems` config supports custom app menu items in Dashboards
* An "About" item has been added to the default app menu.
* The default `TabSwitcher` now supports scrolling, and will show overflowing tabs in a drop down
  menu.

### 🐞 Bug Fixes

* Ensure that `Button`s with `active: true` set directly (outside of a `ButtonGroupInput`) get the
  correct active/pressed styling.
* Fixed regression in `Column.tooltip` function displaying escaped HTML characters.
* Fixed issue where the utility method `calcActionColWidth` was not correctly incorporating the
  padding in the returned value.

### ⚙️ Technical

* Includes technical updates to `JsonBlob` archiving. This change requires an update to `hoist-core`
  `v8.6.1` or later, and modifications to the `xh_json_blob` table. See the
  [hoist-core changelog](https://github.com/xh/hoist-core/blob/develop/CHANGELOG.md) for further
  details.

### 📚 Libraries

* @blueprintjs/core `3.33 -> 3.35`

[Commit Log](https://github.com/xh/hoist-react/compare/v36.5.0...v36.6.0)

## v36.5.0 - 2020-10-16

### 🐞 Bug Fixes

* Fix text and hover+active background colors for header tool buttons in light theme.

### ⚙️ Technical

* Install a default simple string renderer on all columns. This provides consistency in column
  rendering, and fixes some additional issues with alignment and rendering of Grid columns
  introduced by the change to flexbox-based styling in grid cells.
* Support (optional) logout action in SSO applications.

### 📚 Libraries

* @blueprintjs/core `3.31 -> 3.33`
* @blueprintjs/datetime `3.18 -> 3.19`
* @fortawesome/fontawesome-pro `5.14 -> 5.15`
* moment `2.24 -> 2.29`
* numbro `2.2 -> 2.3`

[Commit Log](https://github.com/xh/hoist-react/compare/v36.4.0...v36.5.0)

## v36.4.0 - 2020-10-09

### 🎁 New Features

* `TabContainerModel` supports dynamically adding and removing tabs via new public methods.
* `Select` supports a new `menuWidth` prop to control the width of the dropdown.

### 🐞 Bug Fixes

* Fixed v36.3.0 regression re. horizontal alignment of Grid columns.

[Commit Log](https://github.com/xh/hoist-react/compare/v36.3.0...v36.4.0)

## v36.3.0 - 2020-10-07

### 💥 Breaking Changes

* The following CSS variables are no longer in use:
  + `--xh-grid-line-height`
  + `--xh-grid-line-height-px`
  + `--xh-grid-large-line-height`
  + `--xh-grid-large-line-height-px`
  + `--xh-grid-compact-line-height`
  + `--xh-grid-compact-line-height-px`
  + `--xh-grid-tiny-line-height`
  + `--xh-grid-tiny-line-height-px`

### ⚙️ Technical

* We have improved and simplified the vertical centering of content within Grid cells using
  flexbox-based styling, rather than the CSS variables above.

### 🎁 New Features

* `Select` now supports `hideSelectedOptions` and `closeMenuOnSelect` props.
* `XH.message()` and its variants (`XH.prompt(), XH.confirm(), XH.alert()`) all support an optional
  new config `messageKey`. This key can be used by applications to prevent popping up the same
  dialog repeatedly. Hoist will only show the last message posted for any given key.
* Misc. Improvements to organization of admin client tabs.

### 🐞 Bug Fixes

* Fixed issue with sporadic failures reading grid state using `legacyStateKey`.
* Fixed regression to the display of `autoFocus` buttons; focus rectangle restored.

[Commit Log](https://github.com/xh/hoist-react/compare/v36.2.1...v36.3.0)

## v36.2.1 - 2020-10-01

### 🐞 Bug Fixes

* Fixed issue in `LocalDate.previousWeekday()` which did not correctly handle Sunday dates.
* Fixed regression in `Grid` column header rendering for non-string headerNames.

[Commit Log](https://github.com/xh/hoist-react/compare/v36.2.0...v36.2.1)

## v36.2.0 - 2020-09-25

### 💥 Breaking Changes

* New `GridModel` config `colChooserModel` replaces `enableColChooser` to allow for more flexible
  configuration of the grid `colChooser`
  * Use `colChooserModel: true` to retain default behavior.
  * See documentation on `GridModel.ColChooserModelConfig` for more information.
* The `Grid` `hideHeaders` prop has been converted to a field on `AgGridModel` and `GridModel`. All
  grid options of this type are now on the model hierarchy, allowing consistent application code and
  developer discovery.

### 🎁 New Features

* Provides new `CustomProvider` for applications that want to use the Persistence API, but need to
  provide their own storage implementation.
* Added `restoreDefaults` action to default context menu for `GridModel`.
* Added `restoreDefaultsWarning` config to `GridModel`.
* `FormModel` has a new convenience method `setValues` for putting data into one or more fields in
  the form.
* Admin Preference and Config panels now support bulk regrouping actions.

### 🐞 Bug Fixes

* Fixed an error in implementation of `@managed` preventing proper cleanup of resources.
* Fixed a regression introduced in v36.1.0 in `FilterChooser`: Restore support for `disabled` prop.

[Commit Log](https://github.com/xh/hoist-react/compare/v36.1.0...v36.2.0)

## v36.1.0 - 2020-09-22

⚠ NOTE - apps should update to `hoist-core >= 8.3.0` when taking this hoist-react update. This is
required to support both the new `JsonBlobService` and updates to the Admin Activity and Client
Error tracking tabs described below.

### 🎁 New Features

* Added new `JsonBlobService` for saving and updating named chunks of arbitrary JSON data.
* `GridModelPersistOptions` now supports a `legacyStateKey` property. This key will identify the
  pre-v35 location for grid state, and can be used by applications to provide a more flexible
  migration of user grid state after an upgrade to Hoist v35.0.0 or greater. The value of this
  property will continue to default to 'key', preserving the existing upgrade behavior of the
  initial v35 release.
* The Admin Config and Pref diff tools now support pasting in a config for comparison instead of
  loading one from a remote server (useful for deployments where the remote config cannot be
  accessed via an XHR call).
* The `ClipboardButton.getCopyText` prop now supports async functions.
* The `Select` input supports a new `leftIcon` prop.
* `RestGrid` now supports bulk delete when multiple rows are selected.
* `RestGrid`'s `actionWarning` messages may now be specified as functions.

### 🐞 Bug Fixes

* Fixed several cases where `selectOnFocus` prop on `Select` was not working.
* `FilterChooser` auto-suggest values sourced from the *unfiltered* records on `sourceStore`.
* `RestForm` editors will now source their default label from the corresponding `Field.displayName`
  property. Previously an undocumented `label` config could be provided with each editor object -
  this has been removed.
* Improved time zone handling in the Admin Console "Activity Tracking" and "Client Errors" tabs.
  * Users will now see consistent bucketing of activity into an "App Day" that corresponds to the
    LocalDate when the event occurred in the application's timezone.
  * This day will be reported consistently regardless of the time zones of the local browser or
    deployment server.
* Resetting Grid columns to their default state (e.g. via the Column Chooser) retains enhancements
  applied from matching Store fields.
* Desktop `DateInput` now handles out-of-bounds dates without throwing exception during rendering.
* Dragging a grid column with an element-based header no longer displays `[object Object]` in the
  draggable placeholder.

### 📚 Libraries

* codemirror `5.57 -> 5.58`

[Commit Log](https://github.com/xh/hoist-react/compare/v36.0.0...v36.1.0)

## v36.0.0 - 2020-09-04

### 🎁 New Features

#### Data Filtering

We have enhanced support for filtering data in Hoist Grids, Stores, and Cubes with an upgraded
`Filter` API and a new `FilterChooser` component. This bundle of enhancements includes:

* A new `@xh/hoist/data/filter` package to support the creation of composable filters, including the
  following new classes:
  * `FieldFilter` - filters by comparing the value of a given field to one or more given candidate
    values using one of several supported operators.
  * `FunctionFilter` - filters via a custom function specified by the developer.
  * `CompoundFilter` - combines multiple filters (including other nested CompoundFilters) via an AND
    or OR operator.
* A new `FilterChooser` UI component that integrates tightly with these data package classes to
  provide a user and developer friendly autocomplete-enabled UI for filtering data based on
  dimensions (e.g. trader = jdoe, assetClass != Equities), metrics (e.g. P&L > 1m), or any
  combination thereof.
* Updates to `Store`, `StoreFilterField`, and `cube/Query` to use the new Filter API.
* A new `setFilter()` convenience method to `Grid` and `DataView`.

To get the most out of the new Filtering capabilities, developers are encouraged to add or expand
the configs for any relevant `Store.fields` to include both their `type` and a `displayName`. Many
applications might not have Field configs specified at all for their Stores, instead relying on
Store's ability to infer its Fields from Grid Column definitions.

We are looking to gradually invert this relationship, so that core information about an app's
business objects and their properties is configured once at the `data/Field` level and then made
available to related APIs and components such as grids, filters, and forms. See note in New Features
below regarding related updates to `GridModel.columns` config processing.

#### Grid

* Added new `GridModel.setColumnVisible()` method, along with `showColumn()` and `hideColumn()`
  convenience methods. Can replace calls to `applyColumnStateChanges()` when all you need to do is
  show or hide a single column.
* Elided Grid column headers now show the full `headerName` value in a tooltip.
* Grid column definitions now accept a new `displayName` config as the recommended entry point for
  defining a friendly user-facing label for a Column.
  * If the GridModel's Store has configured a `displayName` for the linked data field, the column
    will default to use that (if not otherwise specified).
  * If specified or sourced from a Field, `displayName` will be used as the default value for the
    pre-existing `headerName` and `chooserName` configs.
* Grid columns backed by a Store Field of type `number` or `int` will be right-aligned by default.
* Added new `GridModel.showGroupRowCounts` config to allow easy hiding of group row member counts
  within each full-width group row. Default is `true`, maintaining current behavior of showing the
  counts for each group.

#### Other

* Added new `AppSpec.showBrowserContextMenu` config to control whether the browser's default context
  menu will be shown if no app-specific context menu (e.g. from a grid) would be triggered.
  * ⚠ Note this new config defaults to `false`, meaning the browser context menu will *not* be
    available. Developers should set to true for apps that expect/depend on the built-in menu.
* `LocalDate` has gained several new static factories: `tomorrow()`, `yesterday()`,
  `[start/end]OfMonth()`, and `[start/end]OfYear()`.
* A new `@computeOnce` decorator allows for lazy computation and caching of the results of decorated
  class methods or getters. Used in `LocalDate` and intended for similar immutable, long-lived
  objects that can benefit from such caching.
* `CodeInput` and `JsonInput` get new `enableSearch` and `showToolbar` props. Enabling search
  provides an simple inline find feature for searching the input's contents.
* The Admin console's Monitor Status tab displays more clearly when there are no active monitors.


### 💥 Breaking Changes

* Renamed the `data/Field.label` property to `displayName`.
* Changed the `DimensionChooserModel.dimensions` config to require objects of the form `{name,
  displayName, isLeafDimension}` when provided as an `Object[]`.
  * Previously these objects were expected to be of the form `{value, label, isLeaf}`.
  * Note however that this same config can now be passed the `dimensions` directly from a configured
    `Cube` instead, which is the recommended approach and should DRY up dimension definitions for
    typical use cases.
* Changes required due to the new filter API:
  * The classes `StoreFilter` and `ValueFilter` have been removed and replaced by `FunctionFilter`
    and `FieldFilter`, respectively. In most cases apps will need to make minimal or no changes.
  * The `filters/setFilters` property on `Query` has been changed to `filter/setFilter`. In most
    case apps should not need to change anything other than the name of this property - the new
    property will continue to support array representations of multiple filters.
  * `Store` has gained a new property `filterIncludesChildren` to replace the functionality
    previously provided by `StoreFilter.includesChildren`.
  * `StoreFilterField.filterOptions` has been removed. Set `filterIncludesChildren` directly on the
    store instead.

### ✨ Style

* CSS variables for "intents" - most commonly used on buttons - have been reworked to use HSL color
  values and support several standard variations of lightness and transparency.
  * Developers are encouraged to customize intents by setting the individual HSL vars provided for
    each intent (e.g. `--intent-primary-h` to adjust the primary hue) and/or the different levels of
    lightness (e.g. `--intent-primary-l3` to adjust the default lightness).
  * ⚠ Uses of the prior intent var overrides such as `--intent-primary` will no longer work. It is
    possible to set directly via `--xh-intent-primary`, but components such as buttons will still
    use the default intent shades for variations such as hover and pressed states. Again, review and
    customize the HSL vars if required.
* Desktop `Button` styles and classes have been rationalized and reworked to allow for more
  consistent and direct styling of buttons in all their many permutations (standard/minimal/outlined
  styles * default/hovered/pressed/disabled states * light/dark themes).
  * Customized intent colors will now also be applied to outlined and minimal buttons.
  * Dedicated classes are now applied to desktop buttons based on their style and state. Developers
    can key off of these classes directly if required.

### 🐞 Bug Fixes

* Fixed `Column.tooltipElement` so that it can work if a `headerTooltip` is also specified on the
  same column.
* Fixed issue where certain values (e.g. `%`) would break in `Column.tooltipElement`.
* Fixed issue where newly loaded records in `Store` were not being frozen as promised by the API.

### 📚 Libraries

* @blueprintjs/core `3.30 -> 3.31`
* codemirror `5.56 -> 5.57`
* http-status-codes `1.4 -> 2.1`
* mobx-react `6.2 -> 6.3`
* store2 `2.11 -> 2.12`

[Commit Log](https://github.com/xh/hoist-react/compare/v35.2.1...v36.0.0)


## v35.2.1 - 2020-07-31

### 🐞 Bug Fixes

* A Grid's docked summary row is now properly cleared when its bound Store is cleared.
* Additional SVG paths added to `requiredBlueprintIcons.js` to bring back calendar scroll icons on
  the DatePicker component.
* Colors specified via the `--xh-intent-` CSS vars have been removed from minimal / outlined desktop
  `Button` components because of incompatibility with `ButtonGroupInput` component. Fix to address
  issue forthcoming. (This reverts the change made in 35.2.0 below.)

[Commit Log](https://github.com/xh/hoist-react/compare/v35.2.0...v35.2.1)


## v35.2.0 - 2020-07-21

### 🎁 New Features

* `TabContainerModel` now supports a `persistWith` config to persist the active tab.
* `TabContainerModel` now supports a `emptyText` config to display when TabContainer gets rendered
  with no children.

### ⚙️ Technical

* Supports smaller bundle sizes via a greatly reduced set of BlueprintJS icons. (Requires apps to be
  built with `@xh/hoist-dev-utils` v5.2 or greater to take advantage of this optimization.)

### 🐞 Bug Fixes

* Colors specified via the `--xh-intent-` CSS vars are now applied to minimal / outlined desktop
  `Button` components. Previously they fell through to use default Blueprint colors in these modes.
* Code input correctly handles dynamically toggling readonly/disabled state.

### 📚 Libraries

* @fortawesome/fontawesome-pro `5.13 -> 5.14`
* codemirror `5.55 -> 5.56`

[Commit Log](https://github.com/xh/hoist-react/compare/v35.1.1...v35.2.0)


## v35.1.1 - 2020-07-17

### 📚 Libraries

* @blueprintjs/core `3.29 -> 3.30`

[Commit Log](https://github.com/xh/hoist-react/compare/v35.1.0...v35.1.1)


## v35.1.0 - 2020-07-16

### 🎁 New Features

* Extend existing environment diff tool to preferences. Now, both configs and preferences may be
  diffed across servers. This feature will require an update of hoist-core to a version 8.1.0 or
  greater.
* `ExportOptions.columns` provided to `GridModel` can now be specified as a function, allowing for
  full control of columns to export, including their sort order.

### 🐞 Bug Fixes

* `GridModel`s export feature was previously excluding summary rows. These are now included.
* Fixed problems with coloring and shading algorithm in `TreeMap`.
* Fixed problems with sort order of exports in `GridModel`.
* Ensure that preferences are written to server, even if set right before navigating away from page.
* Prevent situation where a spurious exception can be sent to server when application is unloaded
  while waiting on a fetch request.

[Commit Log](https://github.com/xh/hoist-react/compare/v35.0.1...v35.1.0)


## v35.0.1 - 2020-07-02

### 🐞 Bug Fixes

* Column headers no longer allocate space for a sort arrow icon when the column has an active
  `GridSorter` in the special state of `sort: null`.
* Grid auto-sizing better accounts for margins on sort arrow icons.

[Commit Log](https://github.com/xh/hoist-react/compare/v35.0.0...v35.0.1)


## v35.0.0 - 2020-06-29

### ⚖️ Licensing Change

As of this release, Hoist is [now licensed](LICENSE.md) under the popular and permissive
[Apache 2.0 open source license](https://www.apache.org/licenses/LICENSE-2.0). Previously, Hoist was
"source available" via our public GitHub repository but still covered by a proprietary license.

We are making this change to align Hoist's licensing with our ongoing commitment to openness,
transparency and ease-of-use, and to clarify and emphasize the suitability of Hoist for use within a
wide variety of enterprise software projects. For any questions regarding this change, please
[contact us](https://xh.io/contact/).

### 🎁 New Features

* Added a new Persistence API to provide a more flexible yet consistent approach to saving state for
  Components, Models, and Services to different persistent locations such as Hoist Preferences,
  browser local storage, and Hoist Dashboard views.
  * The primary entry points for this API are the new `@PersistSupport` and `@persist` annotations.
    `@persist` can be added to any observable property on a `@PersistSupport` to make it
    automatically synchronize with a `PersistenceProvider`. Both `HoistModel` and `HoistService` are
    decorated with `@PersistSupport`.
  * This is designed to replace any app-specific code previously added to synchronize fields and
    their values to Preferences via ad-hoc initializers and reactions.
  * This same API is now used to handle state persistence for `GridStateModel`, `PanelModel`,
    `DimensionChooserModel`, and `DashContainerModel` - configurable via the new `persistWith`
    option on those classes.
* `FetchService` now installs a default timeout of 30 seconds for all requests. This can be disabled
  by setting timeout to `null`. Fetch Timeout Exceptions have also been improved to include the same
  information as other standard exceptions thrown by this service.
  * 💥 Apps that were relying on the lack of a built-in timeout for long-running requests should
    ensure they configure such calls with a longer or null timeout.
* `Store` gets new `clearFilter()` and `recordIsFiltered()` helper functions.
* The Admin console's Activity Tracking tab has been significantly upgraded to allow admins to
  better analyze both built-in and custom tracking data generated by their application. Its sibling
  Client Errors tab has also been updated with a docked detail panel.
* `CodeInput` gets new `showCopyButton` prop - set to true to provide an inline action button to
  copy the editor contents to the clipboard.
* Hoist config `xhEnableMonitoring` can be used to enable/disable the Admin monitor tab and its
  associated server-side jobs

### 💥 Breaking Changes

* Applications should update to `hoist-core` v8.0.1 or above, required to support the upgraded Admin
  Activity Tracking tab. Contact XH for assistance with this update.
* The option `PanelModel.prefName` has been removed in favor of `persistWith`. Existing user state
  will be transferred to the new format, assuming a `PersistenceProvider` of type 'pref' referring
  to the same preference is used (e.g. `persistWith: {prefKey: 'my-panel-model-prefName'}`.
* The option `GridModel.stateModel` has been removed in favor of `persistWith`. Existing user state
  will be transferred to the new format, assuming a `PersistenceProvider` of type 'localStorage'
  referring to the same key is used (e.g. `persistWith: {localStorageKey: 'my-grid-state-id'}`.
  * Use the new `GridModel.persistOptions` config for finer control over what grid state is
    persisted (replacement for stateModel configs to disable persistence of column
    state/sorting/grouping).
* The options `DimensionChooserModel.preference` and `DimensionChooserModel.historyPreference` have
  been removed in favor of `persistWith`.
* `AppSpec.idleDetectionEnabled` has been removed. App-specific Idle detection is now enabled via
  the new `xhIdleConfig` config. The old `xhIdleTimeoutMins` has also been deprecated.
* `AppSpec.idleDialogClass` has been renamed `AppSpec.idlePanel`. If specified, it should be a
  full-screen component.
* `PinPad` and `PinPadModel` have been moved to `@xh/hoist/cmp/pinpad`, and is now available for use
  with both standard and mobile toolkits.
* Third-party dependencies updated to properly reflect application-level licensing requirements.
  Applications must now import and provide their licensed version of ag-Grid, and Highcharts to
  Hoist. See file `Bootstrap.js` in Toolbox for an example.

### 🐞 Bug Fixes

* Sorting special columns generated by custom ag-Grid configurations (e.g. auto-group columns) no
  longer throws with an error.
* The `deepFreeze()` util - used to freeze data in `Record` instances - now only attempts to freeze
  a whitelist of object types that are known to be safely freezable. Custom application classes and
  other potentially-problematic objects (such as `moment` instances) are no longer frozen when
  loaded into `Record` fields.

### 📚 Libraries

Note that certain licensed third-party dependencies have been removed as direct dependencies of this
project, as per note in Breaking Changes above.

* @xh/hoist-dev-utils `4.x -> 5.x` - apps should also update to the latest 5.x release of dev-utils.
  Although license and dependency changes triggered a new major version of this dev dependency, no
  application-level changes should be required.
* @blueprintjs/core `3.28 -> 3.29`
* codemirror `5.54 -> 5.55`
* react-select `3.0 -> 3.1`

### 📚 Optional Libraries

* ag-Grid `23.0.2` > `23.2.0` (See Toolbox app for example on this upgrade)
* Highcharts `8.0.4 -> 8.1.1`

[Commit Log](https://github.com/xh/hoist-react/compare/v34.0.0...v35.0.0)


## v34.0.0 - 2020-05-26

### 🎁 New Features

* Hoist's enhanced autosizing is now enabled on all grids by default. See `GridModel` and
  `GridAutosizeService` for more details.
* New flags `XH.isPhone`, `XH.isTablet`, and `XH.isDesktop` available for device-specific switching.
  Corresponding `.xh-phone`, `.xh-tablet`, and `.xh-desktop` CSS classes are added to the document
  `body`. These flags and classes are set based on the detected device, as per its user-agent.
  * One of the two higher-level CSS classes `.xh-standard` or `.xh-mobile` will also be applied
    based on an app's use of the primary (desktop-centric) components vs mobile components - as
    declared by its `AppSpec.isMobileApp` - regardless of the detected device.
  * These changes provide more natural support for use cases such as apps that are built with
    standard components yet target/support tablet users.
* New method `Record.get()` provides an alternative API for checked data access.
* The mobile `Select` component supports the `enableFilter` and `enableCreate` props.
* `DashContainerModel` supports new `layoutLocked`, `contentLocked` and `renameLocked` modes.
* `DimensionChooser` now has the ability to persist its value and history separately.
* Enhance Hoist Admin's Activity Tracking tab.
* Enhance Hoist Admin's Client Error tab.

### 💥 Breaking Changes

* `emptyFlexCol` has been removed from the Hoist API and should simply be removed from all client
  applications. Improvements to agGrid's default rendering of empty space have made it obsolete.
* `isMobile` property on `XH` and `AppSpec` has been renamed to `isMobileApp`. All apps will need to
  update their (required) use of this flag in the app specifications within their
  `/client-app/src/apps` directory.
* The `xh-desktop` class should no longer be used to indicate a non-mobile toolkit based app. For
  this purpose, use `xh-standard` instead.

### 🐞 Bug Fixes

* Fix to Average Aggregators when used with hierarchical data.
* Fixes to Context Menu handling on `Panel` to allow better handling of `[]` and `null`.

### 📚 Libraries

* @blueprintjs/core `3.26 -> 3.28`
* @blueprintjs/datetime `3.16 -> 3.18`
* codemirror `5.53 -> 5.54`
* react-transition-group `4.3 -> 4.4`

[Commit Log](https://github.com/xh/hoist-react/compare/v33.3.0...v34.0.0)


## v33.3.0 - 2020-05-08

### ⚙️ Technical

* Additional updates to experimental autosize feature: standardization of naming, better masking
  control, and API fixes. Added new property `autosizeOptions` on `GridModel` and main entry point
  is now named `GridModel.autosizeAsync()`.

### 🐞 Bug Fixes

* `Column.hideable` will now be respected by ag-grid column drag and drop
  [#1900](https://github.com/xh/hoist-react/issues/1900)
* Fixed an issue where dragging a column would cause it to be sorted unintentionally.

[Commit Log](https://github.com/xh/hoist-react/compare/v33.2.0...v33.3.0)


## v33.2.0 - 2020-05-07

### 🎁 New Features

* Virtual column rendering has been disabled by default, as it offered a minimal performance benefit
  for most grids while compromising autosizing. See new `GridModel.useVirtualColumns` config, which
  can be set to `true` to re-enable this behavior if required.
* Any `GridModel` can now be reset to its code-prescribed defaults via the column chooser reset
  button. Previously, resetting to defaults was only possible for grids that persisted their state
  with a `GridModel.stateModel` config.

### 🐞 Bug Fixes

* Fixed several issues with new grid auto-sizing feature.
* Fixed issues with and generally improved expand/collapse column alignment in tree grids.
  * 💥 Note that this improvement introduced a minor breaking change for apps that have customized
    tree indentation via the removed `--grid-tree-indent-px` CSS var. Use `--grid-tree-indent`
    instead. Note the new var is specified in em units to scale well across grid sizing modes.

### ⚙️ Technical

* Note that the included version of Onsen has been replaced with a fork that includes updates for
  react 16.13. Apps should not need to make any changes.

### 📚 Libraries

* react `~16.8 -> ~16.13`
* onsenui `~16.8` -> @xh/onsenui `~16.13`
* react-onsenui `~16.8` -> @xh/react-onsenui `~16.13`

[Commit Log](https://github.com/xh/hoist-react/compare/v33.1.0...33.2.0)


## v33.1.0 - 2020-05-05

### 🎁 New Features

* Added smart auto-resizing of columns in `GridModel` Unlike ag-Grid's native auto-resizing support,
  Hoist's auto-resizing will also take into account collapsed rows, off-screen cells that are not
  currently rendered in the DOM, and summary rows. See the new `GridAutosizeService` for details.
  * This feature is currently marked as 'experimental' and must be enabled by passing a special
    config to the `GridModel` constructor of the form `experimental: {useHoistAutosize: true}`. In
    future versions of Hoist, we expect to make it the default behavior.
* `GridModel.autoSizeColumns()` has been renamed `GridModel.autosizeColumns()`, with lowercase 's'.
  Similarly, the `autoSizeColumns` context menu token has been renamed `autosizeColumns`.

### 🐞 Bug Fixes

* Fixed a regression with `StoreFilterField` introduced in v33.0.1.

[Commit Log](https://github.com/xh/hoist-react/compare/v33.0.2...33.1.0)


## v33.0.2 - 2020-05-01

### 🎁 New Features

* Add Hoist Cube Aggregators: `AverageAggregator` and `AverageStrictAggregator`
* `ColAutosizeButton` has been added to desktop and mobile

### 🐞 Bug Fixes

* Fixed mobile menus to constrain to the bottom of the viewport, scrolling if necessary.
  [#1862](https://github.com/xh/hoist-react/issues/1862)
* Tightened up mobile tree grid, fixed issues in mobile column chooser.
* Fixed a bug with reloading hierarchical data in `Store`.
  [#1871](https://github.com/xh/hoist-react/issues/1871)

[Commit Log](https://github.com/xh/hoist-react/compare/v33.0.1...33.0.2)


## v33.0.1 - 2020-04-29

### 🎁 New Features

* `StoreFieldField` supports dot-separated field names in a bound `GridModel`, meaning it will now
  match on columns with fields such as `address.city`.

* `Toolbar.enableOverflowMenu` now defaults to `false`. This was determined safer and more
  appropriate due to issues with the underlying Blueprint implementation, and the need to configure
  it carefully.

### 🐞 Bug Fixes

* Fixed an important bug with state management in `StoreFilterField`. See
  https://github.com/xh/hoist-react/issues/1854

* Fixed the default sort order for grids. ABS DESC should be first when present.

### 📚 Libraries

* @blueprintjs/core `3.25 -> 3.26`
* codemirror `5.52 -> 5.53`

[Commit Log](https://github.com/xh/hoist-react/compare/v33.0.0...v33.0.1)

## v33.0.0 - 2020-04-22

### 🎁 New Features

* The object returned by the `data` property on `Record` now includes the record `id`. This will
  allow for convenient access of the id with the other field values on the record.
* The `Timer` class has been enhanced and further standardized with its Hoist Core counterpart:
  * Both the `interval` and `timeout` arguments may be specified as functions, or config keys
    allowing for dynamic lookup and reconfiguration.
  * Added `intervalUnits` and `timeoutUnits` arguments.
  * `delay` can now be specified as a boolean for greater convenience.

### 💥 Breaking Changes

* We have consolidated the import location for several packages, removing unintended nested index
  files and 'sub-packages'. In particular, the following locations now provide a single index file
  for import for all of their public contents: `@xh/hoist/core`, `@xh/hoist/data`,
  `@xh/hoist/cmp/grid`, and `@xh/hoist/desktop/cmp/grid`. Applications may need to update import
  statements that referred to index files nested within these directories.
* Removed the unnecessary and confusing `values` getter on `BaseFieldModel`. This getter was not
  intended for public use and was intended for the framework's internal implementation only.
* `ColumnGroup.align` has been renamed to `ColumnGroup.headerAlign`. This avoids confusion with the
  `Column` API, where `align` refers to the alignment of cell contents within the column.

### 🐞 Bug Fixes

* Exceptions will no longer overwrite the currently shown exception in the exception dialog if the
  currently shown exception requires reloading the application.
  [#1834](https://github.com/xh/hoist-react/issues/1834)

### ⚙️ Technical

* Note that the Mobx React bindings have been updated to 6.2, and we have enabled the recommended
  "observer batching" feature as per
  [the mobx-react docs](https://github.com/mobxjs/mobx-react-lite/#observer-batching).

### 📚 Libraries

* @blueprintjs/core `3.24 -> 3.25`
* @blueprintjs/datetime `3.15 -> 3.16`
* mobx-react `6.1 -> 6.2`

[Commit Log](https://github.com/xh/hoist-react/compare/v32.0.4...v33.0.0)

## v32.0.5 - 2020-07-14

### 🐞 Bug Fixes

* Fixes a regression in which grid exports were no longer sorting rows properly.

[Commit Log](https://github.com/xh/hoist-react/compare/v32.0.4...v32.0.5)

## v32.0.4 - 2020-04-09

### 🐞 Bug Fixes

* Fixes a regression with the alignment of `ColumnGroup` headers.
* Fixes a bug with 'Copy Cell' context menu item for certain columns displaying the Record ID.
* Quiets console logging of 'routine' exceptions to 'debug' instead of 'log'.

[Commit Log](https://github.com/xh/hoist-react/compare/v32.0.3...v32.0.4)

## v32.0.3 - 2020-04-06

### 🐞 Bug Fixes

* Suppresses a console warning from ag-Grid for `GridModel`s that do not specify an `emptyText`.

[Commit Log](https://github.com/xh/hoist-react/compare/v32.0.2...v32.0.3)

## v32.0.2 - 2020-04-03

⚠ Note that this release includes a *new major version of ag-Grid*. Please consult the
[ag-Grid Changelog](https://www.ag-grid.com/ag-grid-changelog/) for versions 22-23 to review
possible breaking changes to any direct/custom use of ag-Grid APIs and props within applications.

### 🎁 New Features

* GridModel `groupSortFn` now accepts `null` to turn off sorting of group rows.
* `DockViewModel` now supports optional `width`, `height` and `collapsedWidth` configs.
* The `appMenuButton.extraItems` prop now accepts `MenuItem` configs (as before) but also React
  elements and the special string token '-' (shortcut to render a `MenuDivider`).
* Grid column `flex` param will now accept numbers, with available space divided between flex
  columns in proportion to their `flex` value.
* `Column` now supports a `sortingOrder` config to allow control of the sorting options that will be
  cycled through when the user clicks on the header.
* `PanelModel` now supports setting a `refreshMode` to control how collapsed panels respond to
  refresh requests.

### 💥 Breaking Changes

* The internal DOM structure of desktop `Panel` has changed to always include an inner frame with
  class `.xh-panel__content`. You may need to update styling that targets the inner structure of
  `Panel` via `.xh-panel`.
* The hooks `useOnResize()` and `useOnVisibleChange()` no longer take a `ref` argument. Use
  `composeRefs` to combine the ref that they return with any ref you wish to compose them with.
* The callback for `useOnResize()` will now receive an object representing the locations and
  dimensions of the element's content box. (Previously it incorrectly received an array of
  `ResizeObserver` entries that had to be de-referenced)
* `PanelModel.collapsedRenderMode` has been renamed to `PanelModel.renderMode`, to be more
  consistent with other Hoist APIs such as `TabContainer`, `DashContainer`, and `DockContainer`.


### 🐞 Bug Fixes

* Checkboxes in grid rows in Tiny sizing mode have been styled to fit correctly within the row.
* `GridStateModel` no longer saves/restores the width of non-resizable columns.
  [#1718](https://github.com/xh/hoist-react/issues/1718)
* Fixed an issue with the hooks useOnResize and useOnVisibleChange. In certain conditions these
  hooks would not be called. [#1808](https://github.com/xh/hoist-react/issues/1808)
* Inputs that accept a rightElement prop will now properly display an Icon passed as that element.
  [#1803](https://github.com/xh/hoist-react/issues/1803)

### ⚙️ Technical

* Flex columns now use the built-in ag-Grid flex functionality.

### 📚 Libraries

* ag-grid-community `removed @ 21.2`
* ag-grid-enterprise `21.2` replaced with @ag-grid-enterprise/all-modules `23.0`
* ag-grid-react `21.2` replaced with @ag-grid-community/react `23.0`
* @fortawesome/* `5.12 -> 5.13`
* codemirror `5.51 -> 5.52`
* filesize `6.0 -> 6.1`
* numbro `2.1 -> 2.2`
* react-beautiful-dnd `12.0 -> 13.0`
* store2 `2.10 -> 2.11`
* compose-react-refs `NEW 1.0.4`

[Commit Log](https://github.com/xh/hoist-react/compare/v31.0.0...v32.0.2)

## v31.0.0 - 2020-03-16

### 🎁 New Features

* The mobile `Navigator` / `NavigatorModel` API has been improved and made consistent with other
  Hoist content container APIs such as `TabContainer`, `DashContainer`, and `DockContainer`.
  * `NavigatorModel` and `PageModel` now support setting a `RenderMode` and `RefreshMode` to control
    how inactive pages are mounted/unmounted and how they respond to refresh requests.
  * `Navigator` pages are no longer required to to return `Page` components - they can now return
    any suitable component.
* `DockContainerModel` and `DockViewModel` also now support `refreshMode` and `renderMode` configs.
* `Column` now auto-sizes when double-clicking / double-tapping its header.
* `Toolbar` will now collapse overflowing items into a drop down menu. (Supported for horizontal
  toolbars only at this time.)
* Added new `xhEnableLogViewer` config (default `true`) to enable or disable the Admin Log Viewer.

#### 🎨 Icons

* Added `Icon.icon()` factory method as a new common entry point for creating new FontAwesome based
  icons in Hoist. It should typically be used instead of using the `FontAwesomeIcon` component
  directly.
* Also added a new `Icon.fileIcon()` factory. This method take a filename and returns an appropriate
  icon based on its extension.
* All Icon factories can now accept an `asHtml` parameter, as an alternative to calling the helper
  function `convertIconToSVG()` on the element. Use this to render icons as raw html where needed
  (e.g. grid renderers).
* Icons rendered as html will now preserve their styling, tooltips, and size.

### 💥 Breaking Changes

* The application's primary `HoistApplicationModel` is now instantiated and installed as
  `XH.appModel` earlier within the application initialization sequence, with construction happening
  prior to the init of the XH identity, config, and preference services.
  * This allows for a new `preAuthInitAsync()` lifecycle method to be called on the model before
    auth has completed, but could be a breaking change for appModel code that relied on these
    services for field initialization or in its constructor.
  * Such code should be moved to the core `initAsync()` method instead, which continues to be called
    after all XH-level services are initialized and ready.
* Mobile apps may need to adjust to the following updates to `NavigatorModel` and related APIs:
  * `NavigatorModel`'s `routes` constructor parameter has been renamed `pages`.
  * `NavigatorModel`'s observable `pages[]` has been renamed `stack[]`.
  * `NavigatorPageModel` has been renamed `PageModel`. Apps do not usually create `PageModels`
    directly, so this change is unlikely to require code updates.
  * `Page` has been removed from the mobile toolkit. Components that previously returned a `Page`
    for inclusion in a `Navigator` or `TabContainer` can now return any component. It is recommended
    you replace `Page` with `Panel` where appropriate.
* Icon enhancements described above removed the following public methods:
  * The `fontAwesomeIcon()` factory function (used to render icons not already enumerated by Hoist)
    has been replaced by the improved `Icon.icon()` factory - e.g. `fontAwesomeIcon({icon: ['far',
    'alicorn']}) -> Icon.icon({iconName: 'alicorn'})`.
  * The `convertIconToSvg()` utility method has been replaced by the new `asHtml` parameter on icon
    factory functions. If you need to convert an existing icon element, use `convertIconToHtml()`.
* `Toolbar` items should be provided as direct children. Wrapping Toolbar items in container
  components can result in unexpected item overflow.

### 🐞 Bug Fixes

* The `fmtDate()` utility now properly accepts, parses, and formats a string value input as
  documented.
* Mobile `PinPad` input responsiveness improved on certain browsers to avoid lag.

### ⚙️ Technical

* New lifecycle methods `preAuthInitAsync()` and `logoutAsync()` added to the `HoistAppModel`
  decorator (aka the primary `XH.appModel`).

[Commit Log](https://github.com/xh/hoist-react/compare/v30.1.0...v31.0.0)

## v30.1.0 - 2020-03-04

### 🐞 Bug Fixes

* Ensure `WebSocketService.connected` remains false until `channelKey` assigned and received from
  server.
* When empty, `DashContainer` now displays a user-friendly prompt to add an initial view.

### ⚙️ Technical

* Form validation enhanced to improve handling of asynchronous validation. Individual rules and
  constraints are now re-evaluated in parallel, allowing for improved asynchronous validation.
* `Select` will now default to selecting contents on focus if in filter or creatable mode.

[Commit Log](https://github.com/xh/hoist-react/compare/v30.0.0...30.1.0)

## v30.0.0 - 2020-02-29

### 🎁 New Features

* `GridModel` and `DataViewModel` now support `groupRowHeight`, `groupRowRenderer` and
  `groupRowElementRenderer` configs. Grouping is new in general to `DataViewModel`, which now takes
  a `groupBy` config.
  * `DataViewModel` allows for settable and multiple groupings and sorters.
  * `DataViewModel` also now supports additional configs from the underlying `GridModel` that make
    sense in a `DataView` context, such as `showHover` and `rowBorders`.
* `TabContainerModel` now accepts a `track` property (default false) for easily tracking tab views
  via Hoist's built-in activity tracking.
* The browser document title is now set to match `AppSpec.clientAppName` - helpful for projects with
  multiple javascript client apps.
* `StoreFilterField` accepts all other config options from `TextInput` (e.g. `disabled`).
* Clicking on a summary row in `Grid` now clears its record selection.
* The `@LoadSupport` decorator now provides an additional observable property `lastException`. The
  decorator also now logs load execution times and failures to `console.debug` automatically.
* Support for mobile `Panel.scrollable` prop made more robust with re-implementation of inner
  content element. Note this change included a tweak to some CSS class names for mobile `Panel`
  internals that could require adjustments if directly targeted by app stylesheets.
* Added new `useOnVisibleChange` hook.
* Columns now support a `headerAlign` config to allow headers to be aligned differently from column
  contents.

### 💥 Breaking Changes

* `Toolbar` items must be provided as direct children. Wrapping Toolbar items in container
  components can result in unexpected item overflow.
* `DataView.rowCls` prop removed, replaced by new `DataViewModel.rowClassFn` config for more
  flexibility and better symmetry with `GridModel`.
* `DataViewModel.itemRenderer` renamed to `DataViewModel.elementRenderer`
* `DataView` styling has been updated to avoid applying several unwanted styles from `Grid`. Note
  that apps might rely on these styles (intentionally or not) for their `itemRenderer` components
  and appearance and will need to adjust.
* Several CSS variables related to buttons have been renamed for consistency, and button style rules
  have been adjusted to ensure they take effect reliably across desktop and mobile buttons
  ([#1568](https://github.com/xh/hoist-react/pull/1568)).
* The optional `TreeMapModel.highchartsConfig` object will now be recursively merged with the
  top-level config generated by the Hoist model and component, where previously it was spread onto
  the generated config. This could cause a change in behavior for apps using this config to
  customize map instances, but provides more flexibility for e.g. customizing the `series`.
* The signature of `useOnResize` hook has been modified slightly for API consistency and clarity.
  Options are now passed in a configuration object.

### 🐞 Bug Fixes

* Fixed an issue where charts that are rendered while invisible would have the incorrect size.
  [#1703](https://github.com/xh/hoist-react/issues/1703)
* Fixed an issue where zeroes entered by the user in `PinPad` would be displayed as blanks.
* Fixed `fontAwesomeIcon` elem factory component to always include the default 'fa-fw' className.
  Previously, it was overridden if a `className` prop was provided.
* Fixed an issue where ConfigDiffer would always warn about deletions, even when there weren't any.
  [#1652](https://github.com/xh/hoist-react/issues/1652)
* `TextInput` will now set its value to `null` when all text is deleted and the clear icon will
  automatically hide.
* Fixed an issue where multiple buttons in a `ButtonGroupInput` could be shown as active
  simultaneously. [#1592](https://github.com/xh/hoist-react/issues/1592)
* `StoreFilterField` will again match on `Record.id` if bound to a Store or a GridModel with the
  `id` column visible. [#1697](https://github.com/xh/hoist-react/issues/1697)
* A number of fixes have been applied to `RelativeTimeStamp` and `getRelativeTimestamp`, especially
  around its handling of 'equal' or 'epsilon equal' times. Remove unintended leading whitespace from
  `getRelativeTimestamp`.

### ⚙️ Technical

* The `addReaction` and `addAutorun` methods (added to Hoist models, components, and services by the
  `ReactiveSupport` mixin) now support a configurable `debounce` argument. In many cases, this is
  preferable to the built-in MobX `delay` argument, which only provides throttling and not true
  debouncing.
* New `ChartModel.highchart` property provides a reference to the underlying HighChart component.

### 📚 Libraries

* @blueprintjs/core `3.23 -> 3.24`
* react-dates `21.7 -> 21.8`
* react-beautiful-dnd `11.0 -> 12.2`

[Commit Log](https://github.com/xh/hoist-react/compare/v29.1.0...v30.0.0)

## v29.1.0 - 2020-02-07

### 🎁 New Features

#### Grid

* The `compact` config on `GridModel` has been deprecated in favor of the more powerful `sizingMode`
  which supports the values 'large', 'standard', 'compact', or 'tiny'.
  * Each new mode has its own set of CSS variables for applications to override as needed.
  * Header and row heights are configurable for each via the `HEADER_HEIGHTS` and `ROW_HEIGHTS`
    static properties of the `AgGrid` component. These objects can be modified on init by
    applications that wish to customize the default row heights globally.
  * 💥 Note that these height config objects were previously exported as constants from AgGrid.js.
    This would be a breaking change for any apps that imported the old objects directly (considered
    unlikely).
* `GridModel` now exposes an `autoSizeColumns` method, and the Grid context menu now contains an
  `Autosize Columns` option by default.
* `Column` and `ColumnGroup` now support React elements for `headerName`.

#### Data

* The `Store` constructor now accepts a `data` argument to load data at initialization.
* The `xh/hoist/data/cube` package has been modified substantially to better integrate with the core
  data package and support observable "Views". See documentation on `Cube` for more information.

#### Other

* Added a `PinPad` component for streamlined handling of PIN entry on mobile devices.
* `FormField` now takes `tooltipPosition` and `tooltipBoundary` props for customizing minimal
  validation tooltip.
* `RecordAction.actionFn` parameters now include a `buttonEl` property containing the button element
  when used in an action column.
* Mobile Navigator component now takes an `animation` prop which can be set to 'slide' (default),
  'lift', 'fade', or 'none'. These values are passed to the underlying onsenNavigator component.
  ([#1641](https://github.com/xh/hoist-react/pull/1641))
* `AppOption` configs now accept an `omit` property for conditionally excluding options.

### 🐞 Bug Fixes

* Unselectable grid rows are now skipped during up/down keyboard navigation.
* Fix local quick filtering in `LeftRightChooser` (v29 regression).
* Fix `SplitTreeMap` - the default filtering once again splits the map across positive and negative
  values as intended (v29 regression).

### ⚙️ Technical

* `FormFields` now check that they are contained in a Hoist `Form`.

### 📚 Libraries

* @blueprintjs/core `3.22 -> 3.23`
* codemirror `5.50 -> 5.51`
* react-dates `21.5 -> 21.7`

[Commit Log](https://github.com/xh/hoist-react/compare/v29.0.0...v29.1.0)

## v29.0.0 - 2020-01-24

### 🗄️ Data Package Changes

Several changes have been made to data package (`Store` and `Record`) APIs for loading, updating,
and modifying data. They include some breaking changes, but pave the way for upcoming enhancements
to fully support inline grid editing and other new features.

Store now tracks the "committed" state of its records, which represents the data as it was loaded
(typically from the server) via `loadData()` or `updateData()`. Records are now immutable and
frozen, so they cannot be changed directly, but Store offers a new `modifyRecords()` API to apply
local modifications to data in a tracked and managed way. (Store creates new records internally to
hold both this modified data and the original, "committed" data.) This additional state tracking
allows developers to query Stores for modified or added records (e.g. to flush back to the server
and persist) as well as call new methods to revert changes (e.g. to undo a block of changes that the
user wishes to discard).

Note the following more specific changes to these related classes:

#### Record

* 💥 Record data properties are now nested within a `data` object on Record instances and are no
  longer available as top-level properties on the Record itself.
  * Calls to access data such as `rec.quantity` must be modified to `rec.data.quantity`.
  * When accessing multiple properties, destructuring provides an efficient syntax - e.g. `const
    {quantity, price} = rec.data;`.
* 💥 Records are now immutable and cannot be modified by applications directly.
  * This is a breaking change, but should only affect apps with custom inline grid editing
    implementations or similar code that modifies individual record values.
  * Calls to change data such as `rec.quantity = 100` must now be made through the Record's Store,
    e.g. `store.modifyData({id: 41, quantity: 100})`
* Record gains new getters for inspecting its state, including: `isAdd`, `isModified`, and
  `isCommitted`.

#### Store

* 💥 `noteDataUpdated()` has been removed, as out-of-band modifications to Store Records are no
  longer possible.
* 💥 Store's `idSpec` function is now called with the raw record data - previously it was passed
  source data after it had been run through the store's optional `processRawData` function. (This is
  unlikely to have a practical impact on most apps, but is included here for completeness.)
* `Store.updateData()` now accepts a flat list of raw data to process into Record additions and
  updates. Previously developers needed to call this method with an object containing add, update,
  and/or remove keys mapped to arrays. Now Store will produce an object of this shape automatically.
* `Store.refreshFilter()` method has been added to allow applications to rebuild the filtered data
  set if some application state has changed (apart from the store's data itself) which would affect
  the store filter.
* Store gains new methods for manipulating its Records and data, including `addRecords()`,
  `removeRecords()`, `modifyRecords()`, `revertRecords()`, and `revert()`. New getters have been
  added for `addedRecords`, `removedRecords`, `modifiedRecords`, and `isModified`.

#### Column

* Columns have been enhanced for provide basic support for inline-editing of record data. Further
  inline editing support enhancements are planned for upcoming Hoist releases.
* `Column.getValueFn` config added to retrieve the cell value for a Record field. The default
  implementation pulls the value from the Record's new `data` property (see above). Apps that
  specify custom `valueGetter` callbacks via `Column.agOptions` should now implement their custom
  logic in this new config.
* `Column.setValueFn` config added to support modifying the Column field's value on the underlying
  Record. The default implementation calls the new `Store.modifyRecords()` API and should be
  sufficient for the majority of cases.
* `Column.editable` config added to indicate if a column/cell should be inline-editable.

### 🎁 New Features

* Added keyboard support to ag-Grid context menus.
* Added `GridModel.setEmptyText()` to allow updates to placeholder text after initial construction.
* Added `GridModel.ensureSelectionVisible()` to scroll the currently selected row into view.
* When a `TreeMap` is bound to a `GridModel`, the grid will now respond to map selection changes by
  scrolling to ensure the selected grid row is visible.
* Added a `Column.tooltipElement` config to support fully customizable tooltip components.
* Added a `useOnResize` hook, which runs a function when a component is resized.
* Exposed an `inputRef` prop on numberInput, textArea, and textInput
* `PanelModel` now accepts a `maxSize` config.
* `RelativeTimeStamp` now support a `relativeTo` option, allowing it to display the difference
  between a timestamp and another reference time other than now. Both the component and the
  `getRelativeTimestamp()` helper function now leverage moment.js for their underlying
  implementation.
* A new `Clock` component displays the time, either local to the browser or for a configurable
  timezone.
* `LeftRightChooser` gets a new `showCounts` option to print the number of items on each side.
* `Select` inputs support a new property `enableWindowed` (desktop platform only) to improve
  rendering performance with large lists of options.
* `Select` inputs support grouped options. To use, add an attribute `options` containing an array of
  sub-options.
* `FetchService` methods support a new `timeout` option. This config chains `Promise.timeout()` to
  the promises returned by the service.
* Added alpha version of `DashContainer` for building dynamic, draggable dashboard-style layouts.
  Please note: the API for this component is subject to change - use at your own risk!
* `Select` now allows the use of objects as values.
* Added a new `xhEnableImpersonation` config to enable or disable the ability of Hoist Admins to
  impersonate other users. Note that this defaults to `false`. Apps will need to set this config to
  continue using impersonation. (Note that an update to hoist-core 6.4+ is required for this config
  to be enforced on the server.)
* `FormField` now supports a `requiredIndicator` to customize how required fields are displayed.
* Application build tags are now included in version update checks, primarily to prompt dev/QA users
  to refresh when running SNAPSHOT versions. (Note that an update to hoist-core 6.4+ is required for
  the server to emit build tag for comparison.)
* `CodeInput` component added to provide general `HoistInput` support around the CodeMirror code
  editor. The pre-existing `JsonInput` has been converted to a wrapper around this class.
* `JsonInput` now supports an `autoFocus` prop.
* `Select` now supports a `hideDropdownIndicator` prop.
* `useOnResize` hook will now ignore visibility changes, i.e. a component resizing to a size of 0.
* `DimensionChooser` now supports a `popoverPosition` prop.
* `AppBar.appMenuButtonPosition` prop added to configure the App Menu on the left or the right, and
  `AppMenuButton` now accepts and applies any `Button` props to customize.
* New `--xh-grid-tree-indent-px` CSS variable added to allow control over the amount of indentation
  applied to tree grid child nodes.

### 💥 Breaking Changes

* `GridModel.contextMenuFn` config replaced with a `contextMenu` parameter. The new parameter will
  allow context menus to be specified with a simple array in addition to the function specification
  currently supported.
* `GridModel.defaultContextMenuTokens` config renamed to `defaultContextMenu`.
* `Chart` and `ChartModel` have been moved from `desktop/cmp/charts` to `cmp/charts`.
* `StoreFilterField` has been moved from `desktop/cmp/store` to `cmp/store`.
* The options `nowEpsilon` and `nowString` on `RelativeTimestamp` have been renamed to `epsilon` and
  `equalString`, respectively.
* `TabRenderMode` and `TabRefreshMode` have been renamed to `RenderMode` and `RefreshMode` and moved
  to the `core` package. These enumerations are now used in the APIs for `Panel`, `TabContainer`,
  and `DashContainer`.
* `DockViewModel` now requires a function, or a HoistComponent as its `content` param. It has always
  been documented this way, but a bug in the original implementation had it accepting an actual
  element rather than a function. As now implemented, the form of the `content` param is consistent
  across `TabModel`, `DockViewModel`, and `DashViewSpec`.
* `JsonInput.showActionButtons` prop replaced with more specific `showFormatButton` and
  `showFullscreenButton` props.
* The `DataView.itemHeight` prop has been moved to `DataViewModel` where it can now be changed
  dynamically by applications.
* Desktop `AppBar.appMenuButtonOptions` prop renamed to `appMenuButtonProps` for consistency.

### 🐞 Bug Fixes

* Fixed issue where JsonInput was not receiving its `model` from context
  ([#1456](https://github.com/xh/hoist-react/issues/1456))
* Fixed issue where TreeMap would not be initialized if the TreeMapModel was created after the
  GridModel data was loaded ([#1471](https://github.com/xh/hoist-react/issues/1471))
* Fixed issue where export would create malformed file with dynamic header names
* Fixed issue where exported tree grids would have incorrect aggregate data
  ([#1447](https://github.com/xh/hoist-react/issues/1447))
* Fixed issue where resizable Panels could grow larger than desired
  ([#1498](https://github.com/xh/hoist-react/issues/1498))
* Changed RestGrid to only display export button if export is enabled
  ([#1490](https://github.com/xh/hoist-react/issues/1490))
* Fixed errors when grouping rows in Grids with `groupUseEntireRow` turned off
  ([#1520](https://github.com/xh/hoist-react/issues/1520))
* Fixed problem where charts were resized when being hidden
  ([#1528](https://github.com/xh/hoist-react/issues/1528))
* Fixed problem where charts were needlessly re-rendered, hurting performance and losing some state
  ([#1505](https://github.com/xh/hoist-react/issues/1505))
* Removed padding from Select option wrapper elements which was making it difficult for custom
  option renderers to control the padding ([1571](https://github.com/xh/hoist-react/issues/1571))
* Fixed issues with inconsistent indentation for tree grid nodes under certain conditions
  ([#1546](https://github.com/xh/hoist-react/issues/1546))
* Fixed autoFocus on NumberInput.

### 📚 Libraries

* @blueprintjs/core `3.19 -> 3.22`
* @blueprintjs/datetime `3.14 -> 3.15`
* @fortawesome/fontawesome-pro `5.11 -> 5.12`
* codemirror `5.49 -> 5.50`
* core-js `3.3 -> 3.6`
* fast-deep-equal `2.0 -> 3.1`
* filesize `5.0 -> 6.0`
* highcharts 7.2 -> 8.0`
* mobx `5.14 -> 5.15`
* react-dates `21.3 -> 21.5`
* react-dropzone `10.1 -> 10.2`
* react-windowed-select `added @ 2.0.1`

[Commit Log](https://github.com/xh/hoist-react/compare/v28.2.0...v29.0.0)

## v28.2.0 - 2019-11-08

### 🎁 New Features

* Added a `DateInput` component to the mobile toolkit. Its API supports many of the same options as
  its desktop analog with the exception of `timePrecision`, which is not yet supported.
* Added `minSize` to panelModel. A resizable panel can now be prevented from resizing to a size
  smaller than minSize. ([#1431](https://github.com/xh/hoist-react/issues/1431))

### 🐞 Bug Fixes

* Made `itemHeight` a required prop for `DataView`. This avoids an issue where agGrid went into an
  infinite loop if this value was not set.
* Fixed a problem with `RestStore` behavior when `dataRoot` changed from its default value.

[Commit Log](https://github.com/xh/hoist-react/compare/v28.1.1...v28.2.0)

## v28.1.1 - 2019-10-23

### 🐞 Bug Fixes

* Fixes a bug with default model context being set incorrectly within context inside of `Panel`.

[Commit Log](https://github.com/xh/hoist-react/compare/v28.1.0...v28.1.1)

## v28.1.0 - 2019-10-18

### 🎁 New Features

* `DateInput` supports a new `strictInputParsing` prop to enforce strict parsing of keyed-in entries
  by the underlying moment library. The default value is false, maintained the existing behavior
  where [moment will do its best](https://momentjs.com/guides/#/parsing/) to parse an entered date
  string that doesn't exactly match the specified format
* Any `DateInput` values entered that exceed any specified max/minDate will now be reset to null,
  instead of being set to the boundary date (which was surprising and potentially much less obvious
  to a user that their input had been adjusted automatically).
* `Column` and `ColumnGroup` now accept a function for `headerName`. The header will be
  automatically re-rendered when any observable properties referenced by the `headerName` function
  are modified.
* `ColumnGroup` now accepts an `align` config for setting the header text alignment
* The flag `toContext` for `uses` and `creates` has been replaced with a new flag `publishMode` that
  provides more granular control over how models are published and looked up via context. Components
  can specify `ModelPublishMode.LIMITED` to make their model available for contained components
  without it becoming the default model or exposing its sub-models.

### 🐞 Bug Fixes

* Tree columns can now specify `renderer` or `elementRenderer` configs without breaking the standard
  ag-Grid group cell renderer auto-applied to tree columns (#1397).
* Use of a custom `Column.comparator` function will no longer break agGrid-provided column header
  filter menus (#1400).
* The MS Edge browser does not return a standard Promise from `async` functions, so the the return
  of those functions did not previously have the required Hoist extensions installed on its
  prototype. Edge "native" Promises are now also polyfilled / extended as required. (#1411).
* Async `Select` combobox queries are now properly debounced as per the `queryBuffer` prop (#1416).

### ⚙️ Technical

* Grid column group headers now use a custom React component instead of the default ag-Grid column
  header, resulting in a different DOM structure and CSS classes. Existing CSS overrides of the
  ag-Grid column group headers may need to be updated to work with the new structure/classes.
* We have configured `stylelint` to enforce greater consistency in our stylesheets within this
  project. The initial linting run resulted in a large number of updates to our SASS files, almost
  exclusively whitespace changes. No functional changes are intended/expected. We have also enabled
  hooks to run both JS and style linting on pre-commit. Neither of these updates directly affects
  applications, but the same tools could be configured for apps if desired.

### 📚 Libraries

* core-js `3.2 -> 3.3`
* filesize `4.2 -> 5.0`
* http-status-codes `added @ 1.3`

[Commit Log](https://github.com/xh/hoist-react/compare/v28.0.0...v28.1.0)

## v28.0.0 - 2019-10-07

_"The one with the hooks."_

**Hoist now fully supports React functional components and hooks.** The new `hoistComponent`
function is now the recommended method for defining new components and their corresponding element
factories. See that (within HoistComponentFunctional.js) and the new `useLocalModel()` and
`useContextModel()` hooks (within [core/hooks](core/hooks)) for more information.

Along with the performance benefits and the ability to use React hooks, Hoist functional components
are designed to read and write their models via context. This allows a much less verbose
specification of component element trees.

Note that **Class-based Components remain fully supported** (by both Hoist and React) using the
familiar `@HoistComponent` decorator, but transitioning to functional components within Hoist apps
is now strongly encouraged. In particular note that Class-based Components will *not* be able to
leverage the context for model support discussed above.

### 🎁 New Features

* Resizable panels now default to not redrawing their content when resized until the resize bar is
  dropped. This offers an improved user experience for most situations, especially when layouts are
  complex. To re-enable the previous dynamic behavior, set `PanelModel.resizeWhileDragging: true`.
* The default text input shown by `XH.prompt()` now has `selectOnFocus: true` and will confirm the
  user's entry on an `<enter>` keypress (same as clicking 'OK').
* `stringExcludes` function added to form validation constraints. This allows an input value to
  block specific characters or strings, e.g. no slash "/" in a textInput for a filename.
* `constrainAll` function added to form validation constraints. This takes another constraint as its
  only argument, and applies that constraint to an array of values, rather than just to one value.
  This is useful for applying a constraint to inputs that produce arrays, such as tag pickers.
* `DateInput` now accepts LocalDates as `value`, `minDate` and `maxDate` props.
* `RelativeTimestamp` now accepts a `bind` prop to specify a model field name from which it can pull
  its timestamp. The model itself can either be passed as a prop or (better) sourced automatically
  from the parent context. Developers are encouraged to take this change to minimize re-renders of
  parent components (which often contain grids and other intensive layouts).
* `Record` now has properties and methods for accessing and iterating over children, descendants,
  and ancestors
* `Store` now has methods for retrieving the descendants and ancestors of a given Record

### 💥 Breaking Changes

* **Apps must update their dev dependencies** to the latest `@xh/hoist-dev-utils` package: v4.0+.
  This updates the versions of Babel / Webpack used in builds to their latest / current versions and
  swaps to the updated Babel recommendation of `core-js` for polyfills.
* The `allSettled` function in `@xh/promise` has been removed. Applications using this method should
  use the ECMA standard (stage-2) `Promise.allSettled` instead. This method is now fully available
  in Hoist via bundled polyfills. Note that the standard method returns an array of objects of the
  form `{status: [rejected|fulfilled], ...}`, rather than `{state: [rejected|fulfilled], ...}`.
* The `containerRef` argument for `XH.toast()` should now be a DOM element. Component instances are
  no longer supported types for this value. This is required to support functional Components
  throughout the toolkit.
* Apps that need to prevent a `StoreFilterField` from binding to a `GridModel` in context, need to
  set the `store` or `gridModel` property explicitly to null.
* The Blueprint non-standard decorators `ContextMenuTarget` and `HotkeysTarget` are no longer
  supported. Use the new hooks `useContextMenu()` and `useHotkeys()` instead. For convenience, this
  functionality has also been made available directly on `Panel` via the `contextMenu` and `hotkeys`
  props.
* `DataView` and `DataViewModel` have been moved from `/desktop/cmp/dataview` to the cross-platform
  package `/cmp/dataview`.
* `isReactElement` has been removed. Applications should use the native React API method
  `React.isValidElement` instead.

### ⚙️ Technical

* `createObservableRef()` is now available in `@xh/hoist/utils/react` package. Use this function for
  creating refs that are functionally equivalent to refs created with `React.createRef()`, yet fully
  observable. With this change the `Ref` class in the same package is now obsolete.
* Hoist now establishes a proper react "error boundary" around all application code. This means that
  errors throw when rendering will be caught and displayed in the standard Hoist exception dialog,
  and stack traces for rendering errors should be significantly less verbose.
* Not a Hoist feature, exactly, but the latest version of `@xh/hoist-dev-utils` (see below) enables
  support for the `optional chaining` (aka null safe) and `nullish coalescing` operators via their
  Babel proposal plugins. Developers are encouraged to make good use of the new syntax below:
  * conditional-chaining: `let foo = bar?.baz?.qux;`
  * nullish coalescing: `let foo = bar ?? 'someDefaultValue';`

### 🐞 Bug Fixes

* Date picker month and year controls will now work properly in `localDate` mode. (Previously would
  reset to underlying value.)
* Individual `Buttons` within a `ButtonGroupInput` will accept a disabled prop while continuing to
  respect the overall `ButtonGroupInput`'s disabled prop.
* Raised z-index level of AG-Grid tooltip to ensure tooltips for AG-Grid context menu items appear
  above the context menu.

### 📚 Libraries

* @blueprintjs/core `3.18 -> 3.19`
* @blueprintjs/datetime `3.12 -> 3.14`
* @fortawesome/fontawesome-pro `5.10 -> 5.11`
* @xh/hoist-dev-utils `3.8 -> 4.3` (multiple transitive updates to build tooling)
* ag-grid `21.1 -> 21.2`
* highcharts `7.1 -> 7.2`
* mobx `5.13 -> 5.14`
* react-transition-group `4.2 -> 4.3`
* rsvp (removed)
* store2 `2.9 -> 2.10`

[Commit Log](https://github.com/xh/hoist-react/compare/v27.1.0...v28.0.0)

## v27.1.0 - 2019-09-05

### 🎁 New Features

* `Column.exportFormat` can now be a function, which supports setting Excel formats on a per-cell
  (vs. entire column) basis by returning a conditional `exportFormat` based upon the value and / or
  record.
  * ⚠️ Note that per-cell formatting _requires_ that apps update their server to use hoist-core
    v6.3.0+ to work, although earlier versions of hoist-core _are_ backwards compatible with the
    pre-existing, column-level export formatting.
* `DataViewModel` now supports a `sortBy` config. Accepts the same inputs as `GridModel.sortBy`,
  with the caveat that only a single-level sort is supported at this time.

[Commit Log](https://github.com/xh/hoist-react/compare/v27.0.1...v27.1.0)

## v27.0.1 - 2019-08-26

### 🐞 Bug Fixes

* Fix to `Store.clear()` and `GridModel.clear()`, which delegates to the same (#1324).

[Commit Log](https://github.com/xh/hoist-react/compare/v27.0.0...v27.0.1)

## v27.0.0 - 2019-08-23

### 🎁 New Features

* A new `LocalDate` class has been added to the toolkit. This class provides client-side support for
  "business" or "calendar" days that do not have a time component. It is an immutable class that
  supports '==', '<' and '>', as well as a number of convenient manipulation functions. Support for
  the `LocalDate` class has also been added throughout the toolkit, including:
  * `Field.type` now supports an additional `localDate` option for automatic conversion of server
    data to this type when loading into a `Store`.
  * `fetchService` is aware of this class and will automatically serialize all instances of it for
    posting to the server. ⚠ NOTE that along with this change, `fetchService` and its methods such
    as `XH.fetchJson()` will now serialize regular JS Date objects as ms timestamps when provided in
    params. Previously Dates were serialized in their default `toString()` format. This would be a
    breaking change for an app that relied on that default Date serialization, but it was made for
    increased symmetry with how Hoist JSON-serializes Dates and LocalDates on the server-side.
  * `DateInput` can now be used to seamlessly bind to a `LocalDate` as well as a `Date`. See its new
    prop of `valueType` which can be set to `localDate` or `date` (default).
  * A new `localDateCol` config has been added to the `@xh/hoist/grid/columns` package with
    standardized rendering and formatting.
* New `TreeMap` and `SplitTreeMap` components added, to render hierarchical data in a configurable
  TreeMap visualization based on the Highcharts library. Supports optional binding to a GridModel,
  which syncs selection and expand / collapse state.
* `Column` gets a new `highlightOnChange` config. If true, the grid will highlight the cell on each
  change by flashing its background. (Currently this is a simple on/off config - future iterations
  could support a function variant or other options to customize the flash effect based on the
  old/new values.) A new CSS var `--xh-grid-cell-change-bg-highlight` can be used to customize the
  color used, app-wide or scoped to a particular grid selector. Note that columns must *not* specify
  `rendererIsComplex` (see below) if they wish to enable the new highlight flag.

### 💥 Breaking Changes

* The updating of `Store` data has been reworked to provide a simpler and more powerful API that
  allows for the applications of additions, deletions, and updates in a single transaction:
  * The signature of `Store.updateData()` has been substantially changed, and is now the main entry
    point for all updates.
  * `Store.removeRecords()` has been removed. Use `Store.updateData()` instead.
  * `Store.addData()` has been removed. Use `Store.updateData()` instead.
* `Column` takes an additional property `rendererIsComplex`. Application must set this flag to
  `true` to indicate if a column renderer uses values other than its own bound field. This change
  provides an efficiency boost by allowing ag-Grid to use its default change detection instead of
  forcing a cell refresh on any change.

### ⚙️ Technical

* `Grid` will now update the underlying ag-Grid using ag-Grid transactions rather than relying on
  agGrid `deltaRowMode`. This is intended to provide the best possible grid performance and
  generally streamline the use of the ag-Grid Api.

### 🐞 Bug Fixes

* Panel resize events are now properly throttled, avoiding extreme lagginess when resizing panels
  that contain complex components such as big grids.
* Workaround for issues with the mobile Onsen toolkit throwing errors while resetting page stack.
* Dialogs call `doCancel()` handler if cancelled via `<esc>` keypress.

### 📚 Libraries

* @xh/hoist-dev-utils `3.7 -> 3.8`
* qs `6.7 -> 6.8`
* store2 `2.8 -> 2.9`

[Commit Log](https://github.com/xh/hoist-react/compare/v26.0.1...v27.0.0)

## v26.0.1 - 2019-08-07

### 🎁 New Features

* **WebSocket support** has been added in the form of `XH.webSocketService` to establish and
  maintain a managed websocket connection with the Hoist UI server. This is implemented on the
  client via the native `WebSocket` object supported by modern browsers and relies on the
  corresponding service and management endpoints added to Hoist Core v6.1.
  * Apps must declare `webSocketsEnabled: true` in their `AppSpec` configuration to enable this
    overall functionality on the client.
  * Apps can then subscribe via the new service to updates on a requested topic and will receive any
    inbound messages for that topic via a callback.
  * The service will monitor the socket connection with a regular heartbeat and attempt to
    re-establish if dropped.
  * A new admin console snap-in provides an overview of connected websocket clients.
* The `XH.message()` and related methods such as `XH.alert()` now support more flexible
  `confirmProps` and `cancelProps` configs, each of which will be passed to their respective button
  and merged with suitable defaults. Allows use of the new `autoFocus` prop with these preconfigured
  dialogs.
  * By default, `XH.alert()` and `XH.confirm()` will auto focus the confirm button for user
    convenience.
  * The previous text/intent configs have been deprecated and the message methods will log a console
    warning if they are used (although it will continue to respect them to aid transitioning to the
    new configs).
* `GridModel` now supports a `copyCell` context menu action. See `StoreContextMenu` for more
  details.
* New `GridCountLabel` component provides an alternative to existing `StoreCountLabel`, outputting
  both overall record count and current selection count in a configurable way.
* The `Button` component accepts an `autoFocus` prop to attempt to focus on render.
* The `Checkbox` component accepts an `autoFocus` prop to attempt to focus on render.

### 💥 Breaking Changes

* `StoreCountLabel` has been moved from `/desktop/cmp/store` to the cross-platform package
  `/cmp/store`. Its `gridModel` prop has also been removed - usages with grids should likely switch
  to the new `GridCountLabel` component, noted above and imported from `/cmp/grid`.
* The API for `ClipboardButton` and `ClipboardMenuItem` has been simplified, and made implementation
  independent. Specify a single `getCopyText` function rather than the `clipboardSpec`.
  (`clipboardSpec` is an artifact from the removed `clipboard` library).
* The `XH.prompt()` and `XH.message()` input config has been updated to work as documented, with any
  initial/default value for the input sourced from `input.initialValue`. Was previously sourced from
  `input.value` (#1298).
* ChartModel `config` has been deprecated. Please use `highchartsConfig` instead.

### 🐞 Bug Fixes

* The `Select.selectOnFocus` prop is now respected when used in tandem with `enableCreate` and/or
  `queryFn` props.
* `DateInput` popup _will_ now close when input is blurred but will _not_ immediately close when
  `enableTextInput` is `false` and a month or year is clicked (#1293).
* Buttons within a grid `actionCol` now render properly in compact mode, without clipping/overflow.

### ⚙️ Technical

* `AgGridModel` will now throw an exception if any of its methods which depend on ag-Grid state are
  called before the grid has been fully initialized (ag-Grid onGridReady event has fired).
  Applications can check the new `isReady` property on `AgGridModel` before calling such methods to️️
  verify the grid is fully initialized.

### 📚 Libraries

* @blueprintjs/core `3.17 -> 3.18`
* @blueprintjs/datetime `3.11 -> 3.12`
* @fortawesome/fontawesome `5.9 -> 5.10`
* ag-grid `21.0.1 -> 21.1.1`
* store2 `2.7 -> 2.8`
* The `clipboard` library has been replaced with the simpler `clipboard-copy` library.

[Commit Log](https://github.com/xh/hoist-react/compare/v25.2.0...v26.0.1)

## v25.2.0 - 2019-07-25

### 🎁 New Features

* `RecordAction` supports a new `secondaryText` property. When used for a Grid context menu item,
  this text appears on the right side of the menu item, usually used for displaying the shortcut key
  associated with an action.

### 🐞 Bug Fixes

* Fixed issue with loopy behavior when using `Select.selectOnFocus` and changing focus
  simultaneously with keyboard and mouse.

[Commit Log](https://github.com/xh/hoist-react/compare/v25.1.0...v25.2.0)

## v25.1.0 - 2019-07-23

### 🎁 New Features

* `JsonInput` includes buttons for toggling showing in a full-screen dialog window. Also added a
  convenience button to auto-format `JsonInput's` content.
* `DateInput` supports a new `enableTextInput` prop. When this property is set to false, `DateInput`
  will be entirely driven by the provided date picker. Additionally, `DateInput` styles have been
  improved for its various modes to more clearly convey its functionality.
* `ExportButton` will auto-disable itself if bound to an empty `GridModel`. This helper button will
  now also throw a console warning (to alert the developer) if `gridModel.enableExport != true`.

### ⚙️ Technical

* Classes decorated with `@LoadSupport` will now throw an exception out of their provided
  `loadAsync()` method if called with a parameter that's not a plain object (i.e. param is clearly
  not a `LoadSpec`). Note this might be a breaking change, in so far as it introduces additional
  validation around this pre-existing API requirement.
* Requirements for the `colorSpec` option passed to Hoist number formatters have been relaxed to
  allow partial definitions such that, for example, only negative values may receive the CSS class
  specified, without having to account for positive value styling.

### 🐞 Bug Fixes

* `RestFormModel` now submits dirty fields only when editing a record, as intended (#1245).
* `FormField` will no longer override the disabled prop of its child input if true (#1262).

### 📚 Libraries

* mobx `5.11 -> 5.13`
* Misc. patch-level updates

[Commit Log](https://github.com/xh/hoist-react/compare/v25.0.0...v25.1.0)

## v25.0.0 - 2019-07-16

### 🎁 New Features

* `Column` accepts a new `comparator` callback to customize how column cell values are sorted by the
  grid.
* Added `XH.prompt()` to show a simple message popup with a built-in, configurable HoistInput. When
  submitted by the user, its callback or resolved promise will include the input's value.
* `Select` accepts a new `selectOnFocus` prop. The behaviour is analogous to the `selectOnFocus`
  prop already in `TextInput`, `TextArea` and `NumberInput`.

### 💥 Breaking Changes

* The `fmtPercent` and `percentRenderer` methods will now multiply provided value by 100. This is
  consistent with the behavior of Excel's percentage formatting and matches the expectations of
  `ExportFormat.PCT`. Columns that were previously using `exportValue: v => v/100` as a workaround
  to the previous renderer behavior should remove this line of code.
* `DimensionChooserModel`'s `historyPreference` config has been renamed `preference`. It now
  supports saving both value and history to the same preference (existing history preferences will
  be handled).

[Commit Log](https://github.com/xh/hoist-react/compare/v24.2.0...v25.0.0)

## v24.2.0 - 2019-07-08

### 🎁 New Features

* `GridModel` accepts a new `colDefaults` configuration. Defaults provided via this object will be
  merged (deeply) into all column configs as they are instantiated.
* New `Panel.compactHeader` and `DockContainer.compactHeaders` props added to enable more compact
  and space efficient styling for headers in these components.
  * ⚠️ Note that as part of this change, internal panel header CSS class names changed slightly -
    apps that were targeting these internal selectors would need to adjust. See
    desktop/cmp/panel/impl/PanelHeader.scss for the relevant updates.
* A new `exportOptions.columns` option on `GridModel` replaces `exportOptions.includeHiddenCols`.
  The updated and more flexible config supports special strings 'VISIBLE' (default), 'ALL', and/or a
  list of specific colIds to include in an export.
  * To avoid immediate breaking changes, GridModel will log a warning on any remaining usages of
    `includeHiddenCols` but auto-set to `columns: 'ALL'` to maintain the same behavior.
* Added new preference `xhShowVersionBar` to allow more fine-grained control of when the Hoist
  version bar is showing. It defaults to `auto`, preserving the current behavior of always showing
  the footer to Hoist Admins while including it for non-admins *only* in non-production
  environments. The pref can alternatively be set to 'always' or 'never' on a per-user basis.

### 📚 Libraries

* @blueprintjs/core `3.16 -> 3.17`
* @blueprintjs/datetime `3.10 -> 3.11`
* mobx `5.10 -> 5.11`
* react-transition-group `2.8 -> 4.2`

[Commit Log](https://github.com/xh/hoist-react/compare/v24.1.1...v24.2.0)

## v24.1.1 - 2019-07-01

### 🐞 Bug Fixes

* Mobile column chooser internal layout/sizing fixed when used in certain secure mobile browsers.

[Commit Log](https://github.com/xh/hoist-react/compare/v24.1.0...v24.1.1)

## v24.1.0 - 2019-07-01

### 🎁 New Features

* `DateInput.enableClear` prop added to support built-in button to null-out a date input's value.

### 🐞 Bug Fixes

* The `Select` component now properly shows all options when the pick-list is re-shown after a
  change without first blurring the control. (Previously this interaction edge case would only show
  the option matching the current input value.) #1198
* Mobile mask component `onClick` callback prop restored - required to dismiss mobile menus when not
  tapping a menu option.
* When checking for a possible expired session within `XH.handleException()`, prompt for app login
  only for Ajax requests made to relative URLs (not e.g. remote APIs accessed via CORS). #1189

### ✨ Style

* Panel splitter collapse button more visible in dark theme. CSS vars to customize further fixed.
* The mobile app menu button has been moved to the right side of the top appBar, consistent with its
  placement in desktop apps.

### 📚 Libraries

* @blueprintjs/core `3.15 -> 3.16`
* @blueprintjs/datetime `3.9 -> 3.10`
* codemirror `5.47 -> 5.48`
* mobx `6.0 -> 6.1`

[Commit Log](https://github.com/xh/hoist-react/compare/v24.0.0...v24.1.0)

## v24.0.0 - 2019-06-24

### 🎁 New Features

#### Data

* A `StoreFilter` object has been introduced to the data API. This allows `Store` and
  `StoreFilterField` to support the ability to conditionally include all children when filtering
  hierarchical data stores, and could support additional filtering customizations in the future.
* `Store` now provides a `summaryRecord` property which can be used to expose aggregated data for
  the data it contains. The raw data for this record can be provided to `loadData()` and
  `updateData()` either via an explicit argument to these methods, or as the root node of the raw
  data provided (see `Store.loadRootAsSummary`).
* The `StoreFilterField` component accepts new optional `model` and `bind` props to allow control of
  its text value from an external model's observable.
* `pwd` is now a new supported type of `Field` in the `@xh/hoist/core/data` package.

#### Grid

* `GridModel` now supports a `showSummary` config which can be used to display its store's
  summaryRecord (see above) as either a pinned top or bottom row.
* `GridModel` also adds a `enableColumnPinning` config to enable/disable user-driven pinning. On
  desktop, if enabled, users can pin columns by dragging them to the left or right edges of the grid
  (the default ag-Grid gesture). Column pinned state is now also captured and maintained by the
  overall grid state system.
* The desktop column chooser now options in a non-modal popover when triggered from the standard
  `ColChooserButton` component. This offers a quicker and less disruptive alternative to the modal
  dialog (which is still used when launched from the grid context menu). In this popover mode,
  updates to columns are immediately reflected in the underlying grid.
* The mobile `ColChooser` has been improved significantly. It now renders displayed and available
  columns as two lists, allowing drag and drop between to update the visibility and ordering. It
  also provides an easy option to toggle pinning the first column.
* `DimensionChooser` now supports an optional empty / ungrouped configuration with a value of `[]`.
  See `DimensionChooserModel.enableClear` and `DimensionChooser.emptyText`.

#### Other Features

* Core `AutoRefreshService` added to trigger an app-wide data refresh on a configurable interval, if
  so enabled via a combination of soft-config and user preference. Auto-refresh relies on the use of
  the root `RefreshContextModel` and model-level `LoadSupport`.
* A new `LoadingIndicator` component is available as a more minimal / unobtrusive alternative to a
  modal mask. Typically configured via a new `Panel.loadingIndicator` prop, the indicator can be
  bound to a `PendingTaskModel` and will automatically show/hide a spinner and/or custom message in
  an overlay docked to the corner of the parent Panel.
* `DateInput` adds support for new `enablePicker` and `showPickerOnFocus` props, offering greater
  control over when the calendar picker is shown. The new default behaviour is to not show the
  picker on focus, instead showing it via a built-in button.
* Transitions have been disabled by default on desktop Dialog and Popover components (both are from
  the Blueprint library) and on the Hoist Mask component. This should result in a snappier user
  experience, especially when working on remote / virtual workstations. Any in-app customizations to
  disable or remove transitions can now be removed in favor of this toolkit-wide change.
* Added new `@bindable.ref` variant of the `@bindable` decorator.

### 💥 Breaking Changes

* Apps that defined and initialized their own `AutoRefreshService` service or functionality should
  leverage the new Hoist service if possible. Apps with a pre-existing custom service of the same
  name must either remove in favor of the new service or - if they have special requirements not
  covered by the Hoist implementation - rename their own service to avoid a naming conflict.
* The `StoreFilterField.onFilterChange` callback will now be passed a `StoreFilter`, rather than a
  function.
* `DateInput` now has a calendar button on the right side of the input which is 22 pixels square.
  Applications explicitly setting width or height on this component should ensure that they are
  providing enough space for it to display its contents without clipping.

### 🐞 Bug Fixes

* Performance for bulk grid selections has been greatly improved (#1157)
* Toolbars now specify a minimum height (or width when vertical) to avoid shrinking unexpectedly
  when they contain only labels or are entirely empty (but still desired to e.g. align UIs across
  multiple panels). Customize if needed via the new `--xh-tbar-min-size` CSS var.
* All Hoist Components that accept a `model` prop now have that properly documented in their
  prop-types.
* Admin Log Viewer no longer reverses its lines when not in tail mode.

### ⚙️ Technical

* The `AppSpec` config passed to `XH.renderApp()` now supports a `clientAppCode` value to compliment
  the existing `clientAppName`. Both values are now optional and defaulted from the project-wide
  `appCode` and `appName` values set via the project's Webpack config. (Note that `clientAppCode` is
  referenced by the new `AutoRefreshService` to support configurable auto-refresh intervals on a
  per-app basis.)

### 📚 Libraries

* ag-grid `20.0 -> 21.0`
* react-select `2.4 -> 3.0`
* mobx-react `5.4 -> 6.0.3`
* font-awesome `5.8 -> 5.9`
* react-beautiful-dnd `10.1.1 -> 11.0.4`

[Commit Log](https://github.com/xh/hoist-react/compare/v23.0.0...v24.0.0)

## v23.0.0 - 2019-05-30

### 🎁 New Features

* `GridModel` now accepts a config of `cellBorders`, similar to `rowBorders`
* `Panel.tbar` and `Panel.bbar` props now accept an array of Elements and will auto-generate a
  `Toolbar` to contain them, avoiding the need for the extra import of `toolbar()`.
* New functions `withDebug` and `withShortDebug` have been added to provide a terse syntax for
  adding debug messages that track the execution of specific blocks of code.
* `XH.toast()` now supports an optional `containerRef` argument that can be used for anchoring a
  toast within another component (desktop only). Can be used to display more targeted toasts within
  the relevant section of an application UI, as opposed to the edge of the screen.
* `ButtonGroupInput` accepts a new `enableClear` prop that allows the active / depressed button to
  be unselected by pressing it again - this sets the value of the input as a whole to `null`.
* Hoist Admins now always see the VersionBar in the footer.
* `Promise.track` now accepts an optional `omit` config that indicates when no tracking will be
  performed.
* `fmtNumber` now accepts an optional `prefix` config that prepends immediately before the number,
  but after the sign (`+`, `-`).
* New utility methods `forEachAsync()` and `whileAsync()` have been added to allow non-blocking
  execution of time-consuming loops.

### 💥 Breaking Changes

* The `AppOption.refreshRequired` config has been renamed to `reloadRequired` to better match the
  `XH.reloadApp()` method called to reload the entire app in the browser. Any options defined by an
  app that require it to be fully reloaded should have this renamed config set to `true`.
* The options dialog will now automatically trigger an app-wide data _refresh_ via
  `XH.refreshAppAsync()` if options have changed that don't require a _reload_.
* The `EventSupport` mixin has been removed. There are no known uses of it and it is in conflict
  with the overall reactive structure of the hoist-react API. If your app listens to the
  `appStateChanged`, `prefChange` or `prefsPushed` events you will need to adjust accordingly.

### 🐞 Bug Fixes

* `Select` will now let the user edit existing text in conditions where it is expected to be
  editable. #880
* The Admin "Config Differ" tool has been updated to reflect changes to `Record` made in v22. It is
  once again able to apply remote config values.
* A `Panel` with configs `resizable: true, collapsible: false` now renders with a splitter.
* A `Panel` with no `icon`, `title`, or `headerItems` will not render a blank header.
* `FileChooser.enableMulti` now behaves as one might expect -- true to allow multiple files in a
  single upload. Previous behavior (the ability to add multiple files to dropzone) is now controlled
  by `enableAddMulti`.

[Commit Log](https://github.com/xh/hoist-react/compare/v22.0.0...v23.0.0)


## v22.0.0 - 2019-04-29

### 🎁 New Features

* A new `DockContainer` component provides a user-friendly way to render multiple child components
  "docked" to its bottom edge. Each child view is rendered with a configurable header and controls
  to allow the user to expand it, collapse it, or optionally "pop it out" into a modal dialog.
* A new `AgGrid` component provides a much lighter Hoist wrapper around ag-Grid while maintaining
  consistent styling and layout support. This allows apps to use any features supported by ag-Grid
  without conflicting with functionality added by the core Hoist `Grid`.
  * Note that this lighter wrapper lacks a number of core Hoist features and integrations, including
    store support, grid state, enhanced column and renderer APIs, absolute value sorting, and more.
  * An associated `AgGridModel` provides access to to the ag-Grid APIs, minimal styling configs, and
    several utility methods for managing Grid state.
* Added `GridModel.groupSortFn` config to support custom group sorting (replaces any use of
  `agOptions.defaultGroupSortComparator`).
* The `Column.cellClass` and `Column.headerClass` configs now accept functions to dynamically
  generate custom classes based on the Record and/or Column being rendered.
* The `Record` object now provides an additional getter `Record.allChildren` to return all children
  of the record, irrespective of the current filter in place on the record's store. This supplements
  the existing `Record.children` getter, which returns only the children meeting the filter.

### 💥 Breaking Changes

* The class `LocalStore` has been renamed `Store`, and is now the main implementation and base class
  for Store Data. The extraneous abstract superclass `BaseStore` has been removed.
* `Store.dataLastUpdated` had been renamed `Store.lastUpdated` on the new class and is now a simple
  timestamp (ms) rather than a Javascript Date object.
* The constructor argument `Store.processRawData` now expects a function that *returns* a modified
  object with the necessary edits. This allows implementations to safely *clone* the raw data rather
  than mutating it.
* The method `Store.removeRecord` has been replaced with the method `Store.removeRecords`. This will
  facilitate efficient bulk deletes.

### ⚙️ Technical

* `Grid` now performs an important performance workaround when loading a new dataset that would
  result in the removal of a significant amount of existing records/rows. The underlying ag-Grid
  component has a serious bottleneck here (acknowledged as AG-2879 in their bug tracker). The Hoist
  grid wrapper will now detect when this is likely and proactively clear all data using a different
  API call before loading the new dataset.
* The implementations `Store`, `RecordSet`, and `Record` have been updated to more efficiently
  re-use existing record references when loading, updating, or filtering data in a store. This keeps
  the Record objects within a store as stable as possible, and allows additional optimizations by
  ag-Grid and its `deltaRowDataMode`.
* When loading raw data into store `Record`s, Hoist will now perform additional conversions based on
  the declared `Field.type`. The unused `Field.nullable` has been removed.
* `LocalStorageService` now uses both the `appCode` and current username for its namespace key,
  ensuring that e.g. local prefs/grid state are not overwritten across multiple app users on one OS
  profile, or when admin impersonation is active. The service will automatically perform a one-time
  migration of existing local state from the old namespace to the new. #674
* `elem` no longer skips `null` children in its calls to `React.createElement()`. These children may
  play the role of placeholders when using conditional rendering, and skipping them was causing
  React to trigger extra re-renders. This change further simplifies Hoist's element factory and
  removes an unnecessary divergence with the behavior of JSX.


### 🐞 Bug Fixes

* `Grid` exports retain sorting, including support for absolute value sorting. #1068
* Ensure `FormField`s are keyed with their model ID, so that React can properly account for dynamic
  changes to fields within a form. #1031
* Prompt for app refresh in (rare) case of mismatch between client and server-side session user.
  (This can happen during impersonation and is defended against in server-side code.) #675

[Commit Log](https://github.com/xh/hoist-react/compare/v21.0.2...v22.0.0)

## v21.0.2 - 2019-04-05

### 📚 Libraries

* Rollback ag-Grid to v20.0.0 after running into new performance issues with large datasets and
  `deltaRowDataMode`. Updates to tree filtering logic, also related to grid performance issues with
  filtered tree results returning much larger record counts.

## v21.0.0 - 2019-04-04

### 🎁 New Features

* `FetchService` fetch methods now accept a plain object as the `headers` argument. These headers
  will be merged with the default headers provided by FetchService.
* An app can also now specify default headers to be sent with every fetch request via
  `XH.fetchService.setDefaultHeaders()`. You can pass either a plain object, or a closure which
  returns one.
* `Grid` supports a new `onGridReady` prop, allowing apps to hook into the ag-Grid event callback
  without inadvertently short-circuiting the Grid's own internal handler.

### 💥 Breaking Changes

* The shortcut getter `FormModel.isNotValid` was deemed confusing and has been removed from the API.
  In most cases applications should use `!FormModel.isValid` instead; this expression will return
  `false` for the `Unknown` as well as the `NotValid` state. Applications that wish to explicitly
  test for the `NotValid` state should use the `validationState` getter.
* Multiple HoistInputs have changed their `onKeyPress` props to `onKeyDown`, including TextInput,
  NumberInput, TextArea & SearchInput. The `onKeyPress` event has been deprecated in general and has
  limitations on which keys will trigger the event to fire (i.e. it would not fire on an arrow
  keypress).
* FetchService's fetch methods no longer support `contentType` parameter. Instead, specify a custom
  content-type by setting a 'Content-Type' header using the `headers` parameter.
* FetchService's fetch methods no longer support `acceptJson` parameter. Instead, pass an {"Accept":
  "application/json"} header using the `headers` parameter.

### ✨ Style

* Black point + grid colors adjusted in dark theme to better blend with overall blue-gray tint.
* Mobile styles have been adjusted to increase the default font size and grid row height, in
  addition to a number of other smaller visual adjustments.

### 🐞 Bug Fixes

* Avoid throwing React error due to tab / routing interactions. Tab / routing / state support
  generally improved. (#1052)
* `GridModel.selectFirst()` improved to reliably select first visible record even when one or more
  groupBy levels active. (#1058)

### 📚 Libraries

* ag-Grid `~20.1 -> ~20.2` (fixes ag-grid sorting bug with treeMode)
* @blueprint/core `3.14 -> 3.15`
* @blueprint/datetime `3.7 -> 3.8`
* react-dropzone `10.0 -> 10.1`
* react-transition-group `2.6 -> 2.8`

[Commit Log](https://github.com/xh/hoist-react/compare/v20.2.1...v21.0.0)

## v20.2.1 - 2019-03-28

* Minor tweaks to grid styles - CSS var for pinned column borders, drop left/right padding on
  center-aligned grid cells.

[Commit Log](https://github.com/xh/hoist-react/compare/v20.2.0...v20.2.1)

## v20.2.0 - 2019-03-27

### 🎁 New Features

* `GridModel` exposes three new configs - `rowBorders`, `stripeRows`, and `showCellFocus` - to
  provide additional control over grid styling. The former `Grid` prop `showHover` has been
  converted to a `GridModel` config for symmetry with these other flags and more efficient
  re-rendering. Note that some grid-related CSS classes have also been modified to better conform to
  the BEM approach used elsewhere - this could be a breaking change for apps that keyed off of
  certain Hoist grid styles (not expected to be a common case).
* `Select` adds a `queryBuffer` prop to avoid over-eager calls to an async `queryFn`. This buffer is
  defaulted to 300ms to provide some out-of-the-box debouncing of keyboard input when an async query
  is provided. A longer value might be appropriate for slow / intensive queries to a remote API.

### 🐞 Bug Fixes

* A small `FormField.labelWidth` config value will now be respected, even if it is less than the
  default minWidth of 80px.
* Unnecessary re-renders of inactive tab panels now avoided.
* `Grid`'s filter will now be consistently applied to all tree grid records. Previously, the filter
  skipped deeply nested records under specific conditions.
* `Timer` no longer requires its `runFn` to be a promise, as it briefly (and unintentionally) did.
* Suppressed default browser resize handles on `textarea`.

[Commit Log](https://github.com/xh/hoist-react/compare/v20.1.1...v20.2.0)

## v20.1.1 - 2019-03-27

### 🐞 Bug Fixes

* Fix form field reset so that it will call computeValidationAsync even if revalidation is not
  triggered because the field's value did not change when reset.

[Commit Log](https://github.com/xh/hoist-react/compare/v20.1.0...v20.1.1)


## v20.1.0 - 2019-03-14

### 🎁 New Features

* Standard app options panel now includes a "Restore Defaults" button to clear all user preferences
  as well as any custom grid state, resetting the app to its default state for that user.

### 🐞 Bug Fixes

* Removed a delay from `HoistInput` blur handling, ensuring `noteBlurred()` is called as soon as the
  element loses focus. This should remove a class of bugs related to input values not flushing into
  their models quickly enough when `commitOnChange: false` and the user moves directly from an input
  to e.g. clicking a submit button. #1023
* Fix to Admin ConfigDiffer tool (missing decorator).

### ⚙️ Technical

* The `GridModel.store` config now accepts a plain object and will internally create a `LocalStore`.
  This store config can also be partially specified or even omitted entirely. GridModel will ensure
  that the store is auto-configured with all fields in configured grid columns, reducing the need
  for app code boilerplate (re)enumerating field names.
* `Timer` class reworked to allow its interval to be adjusted dynamically via `setInterval()`,
  without requiring the Timer to be re-created.

[Commit Log](https://github.com/xh/hoist-react/compare/v20.0.1...v20.1.0)


## v20.0.1 - 2019-03-08

### 🐞 Bug Fixes

* Ensure `RestStore` processes records in a standard way following a save/add operation (#1010).

[Commit Log](https://github.com/xh/hoist-react/compare/v20.0.0...v20.0.1)


## v20.0.0 - 2019-03-06

### 💥 Breaking Changes

* The `@LoadSupport` decorator has been substantially reworked and enhanced from its initial release
  in v19. It is no longer needed on the HoistComponent, but rather should be put directly on the
  owned HoistModel implementing the loading. IMPORTANT NOTE: all models should implement
  `doLoadAsync` rather than `loadAsync`. Please see `LoadSupport` for more information on this
  important change.
* `TabContainer` and `TabContainerModel` are now cross-platform. Apps should update their code to
  import both from `@xh/hoist/cmp/tab`.
* `TabContainer.switcherPosition` has been moved to `TabContainerModel`. Please note that changes to
  `switcherPosition` are not supported on mobile, where the switcher will always appear beneath the
  container.
* The `Label` component from `@xh/hoist/desktop/cmp/input` has been removed. Applications should
  consider using the basic html `label` element instead (or a `FormField` if applicable).
* The `LeftRightChooserModel` constructor no longer accepts a `leftSortBy` and `rightSortBy`
  property. The implementation of these properties was generally broken. Use `leftSorted` and
  `rightSorted` instead.

#### Mobile

* Mobile `Page` has changed - `Pages` are now wrappers around `Panels` that are designed to be used
  with a `NavigationModel` or `TabContainer`. `Page` accepts the same props as `Panel`, meaning uses
  of `loadModel` should be replaced with `mask`.
* The mobile `AppBar` title is static and defaults to the app name. If you want to display page
  titles, it is recommended to use the `title` prop on the `Page`.

### 🎁 New Features

* Enhancements to Model and Component data loading via `@LoadSupport` provides a stronger set of
  conventions and better support for distinguishing between initial loads / auto/background
  refreshes / user- driven refreshes. It also provides new patterns for ensuring application
  Services are refreshed as part of a reworked global refresh cycle.
* RestGridModel supports a new `cloneAction` to take an existing record and open the editor form in
  "add mode" with all editable fields pre-populated from the source record. The action calls
  `prepareCloneFn`, if defined on the RestGridModel, to perform any transform operations before
  rendering the form.
* Tabs in `TabContainerModel` now support an `icon` property on the desktop.
* Charts take a new optional `aspectRatio` prop.
* Added new `Column.headerTooltip` config.
* Added new method `markManaged` on `ManagedSupport`.
* Added new function decorator `debounced`.
* Added new function `applyMixin` providing support for structured creation of class decorators
  (mixins).

#### Mobile

* Column chooser support available for mobile Grids. Users can check/uncheck columns to add/remove
  them from a configurable grid and reorder the columns in the list via drag and drop. Pair
  `GridModel.enableColChooser` with a mobile `colChooserButton` to allow use.
* Added `DialogPage` to the mobile toolkit. These floating pages do not participate in navigation or
  routing, and are used for showing fullscreen views outside of the Navigator / TabContainer
  context.
* Added `Panel` to the mobile toolkit, which offers a header element with standardized styling,
  title, and icon, as well as support for top and bottom toolbars.
* The mobile `AppBar` has been updated to more closely match the desktop `AppBar`, adding `icon`,
  `leftItems`, `hideAppMenuButton` and `appMenuButtonProps` props.
* Added routing support to mobile.

### 🐞 Bug Fixes

* The HighCharts wrapper component properly resizes its chart.
* Mobile dimension chooser button properly handles overflow for longer labels.
* Sizing fixes for multi-line inputs such as textArea and jsonInput.
* NumberInput calls a `onKeyPress` prop if given.
* Layout fixes on several admin panels and detail popups.

### 📚 Libraries

* @blueprintjs/core `3.13 -> 3.14`
* @xh/hoist-dev-utils `3.5 -> 3.6`
* ag-Grid `~20.0 -> ~20.1`
* react-dropzone `~8.0 -> ~9.0`
* react-select `~2.3 -> ~2.4`
* router5 `~6.6 -> ~7.0`
* react `~16.7 -> ~16.8`

[Commit Log](https://github.com/xh/hoist-react/compare/v19.0.1...v20.0.0)

## v19.0.1 - 2019-02-12

### 🐞 Bug Fixes

* Additional updates and simplifications to `FormField` sizing of child `HoistInput` elements, for
  more reliable sizing and spacing filling behavior.

[Commit Log](https://github.com/xh/hoist-react/compare/v19.0.0...v19.0.1)


## v19.0.0 - 2019-02-08

### 🎁 New Features

* Added a new architecture for signaling the need to load / refresh new data across either the
  entire app or a section of the component hierarchy. This new system relies on React context to
  minimizes the need for explicit application wiring, and improves support for auto-refresh. See
  newly added decorator `@LoadSupport` and classes/components `RefreshContext`,
  `RefreshContextModel`, and `RefreshContextView` for more info.
* `TabContainerModel` and `TabModel` now support `refreshMode` and `renderMode` configs to allow
  better control over how inactive tabs are mounted/unmounted and how tabs handle refresh requests
  when hidden or (re)activated.
* Apps can implement `getAppOptions()` in their `AppModel` class to specify a set of app-wide
  options that should be editable via a new built-in Options dialog. This system includes built-in
  support for reading/writing options to preferences, or getting/setting their values via custom
  handlers. The toolkit handles the rendering of the dialog.
* Standard top-level app buttons - for actions such as launching the new Options dialog, switching
  themes, launching the admin client, and logging out - have been moved into a new menu accessible
  from the top-right corner of the app, leaving more space for app-specific controls in the AppBar.
* `RecordGridModel` now supports an enhanced `editors` configuration that exposes the full set of
  validation and display support from the Forms package.
* `HoistInput` sizing is now consistently implemented using `LayoutSupport`. All sizable
  `HoistInputs` now have default `width` to ensure a standard display out of the box. `JsonInput`
  and `TextArea` also have default `height`. These defaults can be overridden by declaring explicit
  `width` and `height` values, or unset by setting the prop to `null`.
* `HoistInputs` within `FormFields` will be automatically sized to fill the available space in the
  `FormField`. In these cases, it is advised to either give the `FormField` an explicit size or
  render it in a flex layout.

### 💥 Breaking Changes

* ag-Grid has been updated to v20.0.0. Most apps shouldn't require any changes - however, if you are
  using `agOptions` to set sorting, filtering or resizing properties, these may need to change:

  For the `Grid`, `agOptions.enableColResize`, `agOptions.enableSorting` and
  `agOptions.enableFilter` have been removed. You can replicate their effects by using
  `agOptions.defaultColDef`. For `Columns`, `suppressFilter` has been removed, an should be replaced
  with `filter: false`.

* `HoistAppModel.requestRefresh` and `TabContainerModel.requestRefresh` have been removed.
  Applications should use the new Refresh architecture described above instead.
* `tabRefreshMode` on TabContainer has been renamed `renderMode`.
* `TabModel.reloadOnShow` has been removed. Set the `refreshMode` property on TabContainerModel or
  TabModel to `TabRefreshMode.ON_SHOW_ALWAYS` instead.
* The mobile APIs for `TabContainerModel`, `TabModel`, and `RefreshButton` have been rewritten to
  more closely mirror the desktop API.
* The API for `RecordGridModel` editors has changed -- `type` is no longer supported. Use
  `fieldModel` and `formField` instead.
* `LocalStore.loadRawData` requires that all records presented to store have unique IDs specified.
  See `LocalStore.idSpec` for more information.

### 🐞 Bug Fixes

* SwitchInput and RadioInput now properly highlight validation errors in `minimal` mode.

### 📚 Libraries

* @blueprintjs/core `3.12 -> 3.13`
* ag-Grid `~19.1.4 -> ~20.0.0`

[Commit Log](https://github.com/xh/hoist-react/compare/v18.1.2...v19.0.0)


## v18.1.2 - 2019-01-30

### 🐞 Bug Fixes

* Grid integrations relying on column visibility (namely export, storeFilterField) now correctly
  consult updated column state from GridModel. #935
* Ensure `FieldModel.initialValue` is observable to ensure that computed dirty state (and any other
  derivations) are updated if it changes. #934
* Fixes to ensure Admin console log viewer more cleanly handles exceptions (e.g. attempting to
  auto-refresh on a log file that has been deleted).

[Commit Log](https://github.com/xh/hoist-react/compare/v18.1.1...v18.1.2)

## v18.1.1 - 2019-01-29

* Grid cell padding can be controlled via a new set of CSS vars and is reduced by default for grids
  in compact mode.
* The `addRecordAsync()` and `saveRecordAsync()` methods on `RestStore` return the updated record.

[Commit Log](https://github.com/xh/hoist-react/compare/v18.1.0...v18.1.1)


## v18.1.0 - 2019-01-28

### 🎁 New Features

* New `@managed` class field decorator can be used to mark a property as fully created/owned by its
  containing class (provided that class has installed the matching `@ManagedSupport` decorator).
  * The framework will automatically pass any `@managed` class members to `XH.safeDestroy()` on
    destroy/unmount to ensure their own `destroy()` lifecycle methods are called and any related
    resources are disposed of properly, notably MobX observables and reactions.
  * In practice, this should be used to decorate any properties on `HoistModel`, `HoistService`, or
    `HoistComponent` classes that hold a reference to a `HoistModel` created by that class. All of
    those core artifacts support the new decorator, `HoistModel` already provides a built-in
    `destroy()` method, and calling that method when an app is done with a Model is an important
    best practice that can now happen more reliably / easily.
* `FormModel.getData()` accepts a new single parameter `dirtyOnly` - pass true to get back only
  fields which have been modified.
* The mobile `Select` component indicates the current value with a ✅ in the drop-down list.
* Excel exports from tree grids now include the matching expand/collapse tree controls baked into
  generated Excel file.

### 🐞 Bug Fixes

* The `JsonInput` component now properly respects / indicates disabled state.

### 📚 Libraries

* Hoist-dev-utils `3.4.1 -> 3.5.0` - updated webpack and other build tool dependencies, as well as
  an improved eslint configuration.
* @blueprintjs/core `3.10 -> 3.12`
* @blueprintjs/datetime `3.5 -> 3.7`
* fontawesome `5.6 -> 5.7`
* mobx `5.8 -> 5.9`
* react-select `2.2 -> 2.3`
* Other patch updates

[Commit Log](https://github.com/xh/hoist-react/compare/v18.0.0...v18.1.0)

## v18.0.0 - 2019-01-15

### 🎁 New Features

* Form support has been substantially enhanced and restructured to provide both a cleaner API and
  new functionality:
  * `FormModel` and `FieldModel` are now concrete classes and provide the main entry point for
    specifying the contents of a form. The `Field` and `FieldSupport` decorators have been removed.
  * Fields and sub-forms may now be dynamically added to FormModel.
  * The validation state of a FormModel is now *immediately* available after construction and
    independent of the GUI. The triggering of the *display* of that state is now a separate process
    triggered by GUI actions such as blur.
  * `FormField` has been substantially reworked to support a read-only display and inherit common
    property settings from its containing `Form`.
  * `HoistInput` has been moved into the `input` package to clarify that these are lower level
    controls and independent of the Forms package.

* `RestGrid` now supports a `mask` prop. RestGrid loading is now masked by default.
* `Chart` component now supports a built-in zoom out gesture: click and drag from right-to-left on
  charts with x-axis zooming.
* `Select` now supports an `enableClear` prop to control the presence of an optional inline clear
  button.
* `Grid` components take `onCellClicked` and `onCellDoubleClicked` event handlers.
* A new desktop `FileChooser` wraps a preconfigured react-dropzone component to allow users to
  easily select files for upload or other client-side processing.

### 💥 Breaking Changes

* Major changes to Form (see above). `HoistInput` imports will also need to be adjusted to move from
  `form` to `input`.
* The name of the HoistInput `field` prop has been changed to `bind`. This change distinguishes the
  lower-level input package more clearly from the higher-level form package which uses it. It also
  more clearly relates the property to the associated `@bindable` annotation for models.
* A `Select` input with `enableMulti = true` will by default no longer show an inline x to clear the
  input value. Use the `enableClear` prop to re-enable.
* Column definitions are exported from the `grid` package. To ensure backwards compatibility,
  replace imports from `@xh/hoist/desktop/columns` with `@xh/hoist/desktop/cmp/grid`.

### 📚 Libraries

* React `~16.6.0 -> ~16.7.0`
* Patch version updates to multiple other dependencies.

[Commit Log](https://github.com/xh/hoist-react/compare/v17.0.0...v18.0.0)

## v17.0.0 - 2018-12-21

### 💥 Breaking Changes

* The implementation of the `model` property on `HoistComponent` has been substantially enhanced:
  * "Local" Models should now be specified on the Component class declaration by simply setting the
    `model` property, rather than the confusing `localModel` property.
  * HoistComponent now supports a static `modelClass` class property. If set, this property will
    allow a HoistComponent to auto-create a model internally when presented with a plain javascript
    object as its `model` prop. This is especially useful in cases like `Panel` and `TabContainer`,
    where apps often need to specify a model but do not require a reference to the model. Those
    usages can now skip importing and instantiating an instance of the component's model class
    themselves.
  * Hoist will now throw an Exception if an application attempts to changes the model on an existing
    HoistComponent instance or presents the wrong type of model to a HoistComponent where
    `modelClass` has been specified.

* `PanelSizingModel` has been renamed `PanelModel`. The class now also has the following new
  optional properties, all of which are `true` by default:
  * `showSplitter` - controls visibility of the splitter bar on the outside edge of the component.
  * `showSplitterCollapseButton` - controls visibility of the collapse button on the splitter bar.
  * `showHeaderCollapseButton` - controls visibility of a (new) collapse button in the header.

* The API methods for exporting grid data have changed and gained new features:
  * Grids must opt-in to export with the `GridModel.enableExport` config.
  * Exporting a `GridModel` is handled by the new `GridExportService`, which takes a collection of
    `exportOptions`. See `GridExportService.exportAsync` for available `exportOptions`.
  * All export entry points (`GridModel.exportAsync()`, `ExportButton` and the export context menu
    items) support `exportOptions`. Additionally, `GridModel` can be configured with default
    `exportOptions` in its config.

* The `buttonPosition` prop on `NumberInput` has been removed due to problems with the underlying
  implementation. Support for incrementing buttons on NumberInputs will be re-considered for future
  versions of Hoist.

### 🎁 New Features

* `TextInput` on desktop now supports an `enableClear` property to allow easy addition of a clear
  button at the right edge of the component.
* `TabContainer` enhancements:
  * An `omit` property can now be passed in the tab configs passed to the `TabContainerModel`
    constructor to conditionally exclude a tab from the container
  * Each `TabModel` can now be retrieved by id via the new `getTabById` method on
    `TabContainerModel`.
  * `TabModel.title` can now be changed at runtime.
  * `TabModel` now supports the following properties, which can be changed at runtime or set via the
    config:
    * `disabled` - applies a disabled style in the switcher and blocks navigation to the tab via
      user click, routing, or the API.
    * `excludeFromSwitcher` - removes the tab from the switcher, but the tab can still be navigated
      to programmatically or via routing.
* `MultiFieldRenderer` `multiFieldConfig` now supports a `delimiter` property to separate
  consecutive SubFields.
* `MultiFieldRenderer` SubFields now support a `position` property, to allow rendering in either the
  top or bottom row.
* `StoreCountLabel` now supports a new 'includeChildren' prop to control whether or not children
  records are included in the count. By default this is `false`.
* `Checkbox` now supports a `displayUnsetState` prop which may be used to display a visually
  distinct state for null values.
* `Select` now renders with a checkbox next to the selected item in its dropdown menu, instead of
  relying on highlighting. A new `hideSelectedOptionCheck` prop is available to disable.
* `RestGridModel` supports a `readonly` property.
* `DimensionChooser`, various `HoistInput` components, `Toolbar` and `ToolbarSeparator` have been
  added to the mobile component library.
* Additional environment enums for UAT and BCP, added to Hoist Core 5.4.0, are supported in the
  application footer.

### 🐞 Bug Fixes

* `NumberInput` will no longer immediately convert its shorthand value (e.g. "3m") into numeric form
  while the user remains focused on the input.
* Grid `actionCol` columns no longer render Button components for each action, relying instead on
  plain HTML / CSS markup for a significant performance improvement when there are many rows and/or
  actions per row.
* Grid exports more reliably include the appropriate file extension.
* `Select` will prevent an `<esc>` keypress from bubbling up to parent components only when its menu
  is open. (In that case, the component assumes escape was pressed to close its menu and captures
  the keypress, otherwise it should leave it alone and let it e.g. close a parent popover).

[Commit Log](https://github.com/xh/hoist-react/compare/v16.0.1...v17.0.0)

## v16.0.1 - 2018-12-12

### 🐞 Bug Fixes

* Fix to FeedbackForm allowing attempted submission with an empty message.

[Commit Log](https://github.com/xh/hoist-react/compare/v16.0.0...v16.0.1)


## v16.0.0

### 🎁 New Features

* Support for ComboBoxes and Dropdowns have been improved dramatically, via a new `Select` component
  based on react-select.
* The ag-Grid based `Grid` and `GridModel` are now available on both mobile and desktop. We have
  also added new support for multi-row/multi-field columns via the new `multiFieldRenderer` renderer
  function.
* The app initialization lifecycle has been restructured so that no App classes are constructed
  until Hoist is fully initialized.
* `Column` now supports an optional `rowHeight` property.
* `Button` now defaults to 'minimal' mode, providing a much lighter-weight visual look-and-feel to
  HoistApps. `Button` also implements `@LayoutSupport`.
* Grouping state is now saved by the grid state support on `GridModel`.
* The Hoist `DimChooser` component has been ported to hoist-react.
* `fetchService` now supports an `autoAbortKey` in its fetch methods. This can be used to
  automatically cancel obsolete requests that have been superseded by more recent variants.
* Support for new `clickableLabel` property on `FormField`.
* `RestForm` now supports a read-only view.
* Hoist now supports automatic tracking of app/page load times.

### 💥 Breaking Changes

* The new location for the cross-platform grid component is `@xh/hoist/cmp/grid`. The `columns`
  package has also moved under a new sub-package in this location.
* Hoist top-level App Structure has changed in order to improve consistency of the Model-View
  conventions, to improve the accessibility of services, and to support the improvements in app
  initialization mentioned above:
  - `XH.renderApp` now takes a new `AppSpec` configuration.
  - `XH.app` is now `XH.appModel`.
  - All services are installed directly on `XH`.
  - `@HoistApp` is now `@HoistAppModel`
* `RecordAction` has been substantially refactored and improved. These are now typically immutable
  and may be shared.
  - `prepareFn` has been replaced with a `displayFn`.
  - `actionFn` and `displayFn` now take a single object as their parameter.
* The `hide` property on `Column` has been changed to `hidden`.
* The `ColChooserButton` has been moved from the incorrect location `@xh/hoist/cmp/grid` to
  `@xh/hoist/desktop/cmp/button`. This is a desktop-only component. Apps will have to adjust these
  imports.
* `withDefaultTrue` and `withDefaultFalse` in `@xh/hoist/utils/js` have been removed. Use
  `withDefault` instead.
* `CheckBox` has been renamed `Checkbox`


### ⚙️ Technical

* ag-Grid has been upgraded to v19.1
* mobx has been upgraded to v5.6
* React has been upgraded to v16.6
* Allow browsers with proper support for Proxy (e.g Edge) to access Hoist Applications.


### 🐞 Bug Fixes

* Extensive. See full change list below.

[Commit Log](https://github.com/xh/hoist-react/compare/v15.1.2...v16.0.0)


## v15.1.2

🛠 Hotfix release to MultiSelect to cap the maximum number of options rendered by the drop-down
list. Note, this component is being replaced in Hoist v16 by the react-select library.

[Commit Log](https://github.com/xh/hoist-react/compare/v15.1.1...v15.1.2)

## v15.1.1

### 🐞 Bug Fixes

* Fix to minimal validation mode for FormField disrupting input focus.
* Fix to JsonInput disrupting input focus.

### ⚙️ Technical

* Support added for TLBR-style notation when specifying margin/padding via layoutSupport - e.g.
  box({margin: '10 20 5 5'}).
* Tweak to lockout panel message when the user has no roles.

[Commit Log](https://github.com/xh/hoist-react/compare/v15.1.0...v15.1.1)


## v15.1.0

### 🎁 New Features

* The FormField component takes a new minimal prop to display validation errors with a tooltip only
  as opposed to an inline message string. This can be used to help reduce shifting / jumping form
  layouts as required.
* The admin-only user impersonation toolbar will now accept new/unknown users, to support certain
  SSO application implementations that can create users on the fly.

### ⚙️ Technical

* Error reporting to server w/ custom user messages is disabled if the user is not known to the
  client (edge case with errors early in app lifecycle, prior to successful authentication).

[Commit Log](https://github.com/xh/hoist-react/compare/v15.0.0...v15.1.0)


## v15.0.0

### 💥 Breaking Changes

* This update does not require any application client code changes, but does require updating the
  Hoist Core Grails plugin to >= 5.0. Hoist Core changes to how application roles are loaded and
  users are authenticated required minor changes to how JS clients bootstrap themselves and load
  user data.
* The Hoist Core HoistImplController has also been renamed to XhController, again requiring Hoist
  React adjustments to call the updated /xh/ paths for these (implementation) endpoints. Again, no
  app updates required beyond taking the latest Hoist Core plugin.

[Commit Log](https://github.com/xh/hoist-react/compare/v14.2.0...v15.0.0)


## v14.2.0

### 🎁 New Features

* Upgraded hoist-dev-utils to 3.0.3. Client builds now use the latest Webpack 4 and Babel 7 for
  noticeably faster builds and recompiles during CI and at development time.
* GridModel now has a top-level agColumnApi property to provide a direct handle on the ag-Grid
  Column API object.

### ⚙️ Technical

* Support for column groups strengthened with the addition of a dedicated ColumnGroup sibling class
  to Column. This includes additional internal refactoring to reduce unnecessary cloning of Column
  configurations and provide a more managed path for Column updates. Public APIs did not change.
  (#694)

### 📚 Libraries

* Blueprint Core `3.6.1 -> 3.7.0`
* Blueprint Datetime `3.2.0 -> 3.3.0`
* Fontawesome `5.3.x -> 5.4.x`
* MobX `5.1.2 -> 5.5.0`
* Router5 `6.5.0 -> 6.6.0`

[Commit Log](https://github.com/xh/hoist-react/compare/v14.1.3...v14.2.0)


## v14.1.3

### 🐞 Bug Fixes

* Ensure JsonInput reacts properly to value changes.

### ⚙️ Technical

* Block user pinning/unpinning in Grid via drag-and-drop - pending further work via #687.
* Support "now" as special token for dateIs min/max validation rules.
* Tweak grouped grid row background color.

[Commit Log](https://github.com/xh/hoist-react/compare/v14.1.1...v14.1.3)


## v14.1.1

### 🐞 Bug Fixes

* Fixes GridModel support for row-level grouping at same time as column grouping.

[Commit Log](https://github.com/xh/hoist-react/compare/v14.1.0...v14.1.1)


## v14.1.0

### 🎁 New Features

* GridModel now supports multiple levels of row grouping. Pass the public setGroupBy() method an
  array of string column IDs, or a falsey value / empty array to ungroup. Note that the public and
  observable groupBy property on GridModel will now always be an array, even if the grid is not
  grouped or has only a single level of grouping.
* GridModel exposes public expandAll() and collapseAll() methods for grouped / tree grids, and
  StoreContextMenu supports a new "expandCollapseAll" string token to insert context menu items.
  These are added to the default menu, but auto-hide when the grid is not in a grouped state.
* The Grid component provides a new onKeyDown prop, which takes a callback and will fire on any
  keypress targeted within the Grid. Note such a handler is not provided directly by ag-Grid.
* The Column class supports pinned as a top-level config. Supports passing true to pin to the left.

### 🐞 Bug Fixes

* Updates to Grid column widths made via ag-Grid's "autosize to fit" API are properly persisted to
  grid state.

[Commit Log](https://github.com/xh/hoist-react/compare/v14.0.0...v14.1.0)


## v14.0.0

* Along with numerous bug fixes, v14 brings with it a number of important enhancements for grids,
  including support for tree display, 'action' columns, and absolute value sorting. It also includes
  some new controls and improvement to focus display.

### 💥 Breaking Changes

* The signatures of the Column.elementRenderer and Column.renderer have been changed to be
  consistent with each other, and more extensible. Each takes two arguments -- the value to be
  rendered, and a single bundle of metadata.
* StoreContextMenuAction has been renamed to RecordAction. Its action property has been renamed to
  actionFn for consistency and clarity.
* LocalStore : The method LocalStore.processRawData no longer takes an array of all records, but
  instead takes just a single record. Applications that need to operate on all raw records in bulk
  should do so before presenting them to LocalStore. Also, LocalStores template methods for override
  have also changed substantially, and sub-classes that rely on these methods will need to be
  adjusted accordingly.

### 🎁 New Features

#### Grid

* The Store API now supports hierarchical datasets. Applications need to simply provide raw data for
  records with a "children" property containing the raw data for their children.
* Grid supports a 'TreeGrid' mode. To show a tree grid, bind the GridModel to a store containing
  hierarchical data (as above), set treeMode: true on the GridModel, and specify a column to display
  the tree controls (isTreeColumn: true)
* Grid supports absolute sorting for numerical columns. Specify absSort: true on your column config
  to enable. Clicking the grid header will now cycle through ASC > DESC > DESC (abs) sort modes.
* Grid supports an 'Actions' column for one-click record actions. See cmp/desktop/columns/actionCol.
* A new showHover prop on the desktop Grid component will highlight the hovered row with default
  styling. A new GridModel.rowClassFn callback was added to support per-row custom classes based on
  record data.
* A new ExportFormat.LONG_TEXT format has been added, along with a new Column.exportWidth config.
  This supports exporting columns that contain long text (e.g. notes) as multi-line cells within
  Excel.

#### Other Components

* RadioInput and ButtonGroupInput have been added to the desktop/cmp/form package.
* DateInput now has support for entering and displaying time values.
* NumberInput displays its unformatted value when focused.
* Focused components are now better highlighted, with additional CSS vars provided to customize as
  needed.

### 🐞 Bug Fixes

* Calls to GridModel.setGroupBy() work properly not only on the first, but also all subsequent calls
  (#644).
* Background / style issues resolved on several input components in dark theme (#657).
* Grid context menus appear properly over other floating components.

### 📚 Libraries

* React `16.5.1 -> 16.5.2`
* router5 `6.4.2 -> 6.5.0`
* CodeMirror, Highcharts, and MobX patch updates

[Commit Log](https://github.com/xh/hoist-react/compare/v13.0.0...v14.0.0)


## v13.0.0

🍀Lucky v13 brings with it a number of enhancements for forms and validation, grouped column support
in the core Grid API, a fully wrapped MultiSelect component, decorator syntax adjustments, and a
number of other fixes and enhancements.

It also includes contributions from new ExHI team members Arjun and Brendan. 🎉

### 💥 Breaking Changes

* The core `@HoistComponent`, `@HoistService`, and `@HoistModel` decorators are **no longer
  parameterized**, meaning that trailing `()` should be removed after each usage. (#586)
* The little-used `hoistComponentFactory()` method was also removed as a further simplification
  (#587).
* The `HoistField` superclass has been renamed to `HoistInput` and the various **desktop form
  control components have been renamed** to match (55afb8f). Apps using these components (which will
  likely be most apps) will need to adapt to the new names.
  * This was done to better distinguish between the input components and the upgraded Field concept
    on model classes (see below).

### 🎁 New Features

⭐️ **Forms and Fields** have been a major focus of attention, with support for structured data
fields added to Models via the `@FieldSupport` and `@field()` decorators.
* Models annotated with `@FieldSupport` can decorate member properties with `@field()`, making those
  properties observable and settable (with a generated `setXXX()` method).
* The `@field()` decorators themselves can be passed an optional display label string as well as
  zero or more *validation rules* to define required constraints on the value of the field.
* A set of predefined constraints is provided within the toolkit within the `/field/` package.
* Models using `FieldSupport` should be sure to call the `initFields()` method installed by the
  decorator within their constructor. This method can be called without arguments to generally
  initialize the field system, or it can be passed an object of field names to initial/default
  values, which will set those values on the model class properties and provide change/dirty
  detection and the ability to "reset" a form.
* A new `FormField` UI component can be used to wrap input components within a form. The `FormField`
  wrapper can accept the source model and field name, and will apply those to its child input. It
  leverages the Field model to automatically display a label, indicate required fields, and print
  validation error messages. This new component should be the building-block for most non-trivial
  forms within an application.

Other enhancements include:
* **Grid columns can be grouped**, with support for grouping added to the grid state management
  system, column chooser, and export manager (#565). To define a column group, nest column
  definitions passed to `GridModel.columns` within a wrapper object of the form `{headerName: 'My
  group', children: [...]}`.

(Note these release notes are incomplete for this version.)

[Commit Log](https://github.com/xh/hoist-react/compare/v12.1.2...v13.0.0)


## v12.1.2

### 🐞 Bug Fixes

* Fix casing on functions generated by `@settable` decorator
  (35c7daa209a4205cb011583ebf8372319716deba).

[Commit Log](https://github.com/xh/hoist-react/compare/v12.1.1...v12.1.2)


## v12.1.1

### 🐞 Bug Fixes

* Avoid passing unknown HoistField component props down to Blueprint select/checkbox controls.

### 📚 Libraries

* Rollback update of `@blueprintjs/select` package `3.1.0 -> 3.0.0` - this included breaking API
  changes and will be revisited in #558.

[Commit Log](https://github.com/xh/hoist-react/compare/v12.1.0...v12.1.1)


## v12.1.0

### 🎁 New Features

* New `@bindable` and `@settable` decorators added for MobX support. Decorating a class member
  property with `@bindable` makes it a MobX `@observable` and auto-generates a setter method on the
  class wrapped in a MobX `@action`.
* A `fontAwesomeIcon` element factory is exported for use with other FA icons not enumerated by the
  `Icon` class.
* CSS variables added to control desktop Blueprint form control margins. These remain defaulted to
  zero, but now within CSS with support for variable overrides. A Blueprint library update also
  brought some changes to certain field-related alignment and style properties. Review any form
  controls within apps to ensure they remain aligned as desired
  (8275719e66b4677ec5c68a56ccc6aa3055283457 and df667b75d41d12dba96cbd206f5736886cb2ac20).

### 🐞 Bug Fixes

* Grid cells are fully refreshed on a data update, ensuring cell renderers that rely on data other
  than their primary display field are updated (#550).
* Grid auto-sizing is run after a data update, ensuring flex columns resize to adjust for possible
  scrollbar visibility changes (#553).
* Dropdown fields can be instantiated with fewer required properties set (#541).

### 📚 Libraries

* Blueprint `3.0.1 -> 3.4.0`
* FontAwesome `5.2.0 -> 5.3.0`
* CodeMirror `5.39.2 -> 5.40.0`
* MobX `5.0.3 -> 5.1.0`
* router5 `6.3.0 -> 6.4.2`
* React `16.4.1 -> 16.4.2`

[Commit Log](https://github.com/xh/hoist-react/compare/v12.0.0...v12.1.0)


## v12.0.0

Hoist React v12 is a relatively large release, with multiple refactorings around grid columns,
`elemFactory` support, classNames, and a re-organization of classes and exports within `utils`.

### 💥 Breaking Changes

#### ⭐️ Grid Columns

**A new `Column` class describes a top-level API for columns and their supported options** and is
intended to be a cross-platform layer on top of ag-Grid and TBD mobile grid implementations.
* The desktop `GridModel` class now accepts a collection of `Column` configuration objects to define
  its available columns.
* Columns may be configured with `flex: true` to cause them to stretch all available horizontal
  space within a grid, sharing it equally with any other flex columns. However note that this should
  be used sparingly, as flex columns have some deliberate limitations to ensure stable and
  consistent behavior. Most noticeably, they cannot be resized directly by users. Often, a best
  practice will be to insert an `emptyFlexCol` configuration as the last column in a grid - this
  will avoid messy-looking gaps in the layout while not requiring a data-driven column be flexed.
* User customizations to column widths are now saved if the GridModel has been configured with a
  `stateModel` key or model instance - see `GridStateModel`.
* Columns accept a `renderer` config to format text or HTML-based output. This is a callback that is
  provided the value, the row-level record, and a metadata object with the column's `colId`. An
  `elementRenderer` config is also available for cells that should render a Component.
* An `agOptions` config key continues to provide a way to pass arbitrary options to the underlying
  ag-Grid instance (for desktop implementations). This is considered an "escape hatch" and should be
  used with care, but can provide a bridge to required ag-Grid features as the Hoist-level API
  continues to develop.
* The "factory pattern" for Column templates / defaults has been removed, replaced by a simpler
  approach that recommends exporting simple configuration partials and spreading them into
  instance-specific column configs.
* See 0798f6bb20092c59659cf888aeaf9ecb01db52a6 for primary commit.

#### ⭐️ Element Factory, LayoutSupport, BaseClassName

Hoist provides core support for creating components via a factory pattern, powered by the `elem()`
and `elemFactory()` methods. This approach remains the recommended way to instantiate component
elements, but was **simplified and streamlined**.
* The rarely used `itemSpec` argument was removed (this previously applied defaults to child items).
* Developers can now also use JSX to instantiate all Hoist-provided components while still taking
  advantage of auto-handling for layout-related properties provided by the `LayoutSupport` mixin.
  * HoistComponents should now spread **`...this.getLayoutProps()`** into their outermost rendered
    child to enable promotion of layout properties.
* All HoistComponents can now specify a **baseClassName** on their component class and should pass
  `className: this.getClassName()` down to their outermost rendered child. This allows components to
  cleanly layer on a base CSS class name with any instance-specific classes.
* See 8342d3870102ee9bda4d11774019c4928866f256 for primary commit.

#### ⭐️ Panel resizing / collapsing

**The `Panel` component now takes a `sizingModel` prop to control and encapsulate newly built-in
resizing and collapsing behavior** (#534).
* See the `PanelSizingModel` class for configurable details, including continued support for saving
  sizing / collapsed state as a user preference.
* **The standalone `Resizable` component was removed** in favor of the improved support built into
  Panel directly.

#### Other

* Two promise-related models have been combined into **a new, more powerful `PendingTaskModel`**,
  and the `LoadMask` component has been removed and consolidated into `Mask`
  (d00a5c6e8fc1e0e89c2ce3eef5f3e14cb842f3c8).
  * `Panel` now exposes a single `mask` prop that can take either a configured `mask` element or a
    simple boolean to display/remove a default mask.
* **Classes within the `utils` package have been re-organized** into more standardized and scalable
  namespaces. Imports of these classes will need to be adjusted.

### 🎁 New Features

* **The desktop Grid component now offers a `compact` mode** with configurable styling to display
  significantly more data with reduced padding and font sizes.
* The top-level `AppBar` refresh button now provides a default implementation, calling a new
  abstract `requestRefresh()` method on `HoistApp`.
* The grid column chooser can now be configured to display its column groups as initially collapsed,
  for especially large collections of columns.
* A new `XH.restoreDefaultsAsync()` method provides a centralized way to wipe out user-specific
  preferences or customizations (#508).
* Additional Blueprint `MultiSelect`, `Tag`, and `FormGroup` controls re-exported.

### 🐞 Bug Fixes

* Some components were unintentionally not exporting their Component class directly, blocking JSX
  usage. All components now export their class.
* Multiple fixes to `DayField` (#531).
* JsonField now responds properly when switching from light to dark theme (#507).
* Context menus properly filter out duplicated separators (#518).

[Commit Log](https://github.com/xh/hoist-react/compare/v11.0.0...v12.0.0)


## v11.0.0

### 💥 Breaking Changes

* **Blueprint has been upgraded to the latest 3.x release.** The primary breaking change here is the
  renaming of all `pt-` CSS classes to use a new `bp3-` prefix. Any in-app usages of the BP
  selectors will need to be updated. See the
  [Blueprint "What's New" page](http://blueprintjs.com/docs/#blueprint/whats-new-3.0).
* **FontAwesome has been upgraded to the latest 5.2 release.** Only the icons enumerated in the
  Hoist `Icon` class are now registered via the FA `library.add()` method for inclusion in bundled
  code, resulting in a significant reduction in bundle size. Apps wishing to use other FA icons not
  included by Hoist must import and register them - see the
  [FA React Readme](https://github.com/FortAwesome/react-fontawesome/blob/master/README.md) for
  details.
* **The `mobx-decorators` dependency has been removed** due to lack of official support for the
  latest MobX update, as well as limited usage within the toolkit. This package was primarily
  providing the optional `@setter` decorator, which should now be replaced as needed by dedicated
  `@action` setter methods (19cbf86138499bda959303e602a6d58f6e95cb40).

### 🎁 Enhancements

* `HoistComponent` now provides a `getClassNames()` method that will merge any `baseCls` CSS class
  names specified on the component with any instance-specific classes passed in via props (#252).
  * Components that wish to declare and support a `baseCls` should use this method to generate and
    apply a combined list of classes to their outermost rendered elements (see `Grid`).
  * Base class names have been added for relevant Hoist-provided components - e.g. `.xh-panel` and
    `.xh-grid`. These will be appended to any instance class names specified within applications and
    be available as public CSS selectors.
* Relevant `HoistField` components support inline `leftIcon` and `rightElement` props. `DayField`
  adds support for `minDay / maxDay` props.
* Styling for the built-in ag-Grid loading overlay has been simplified and improved (#401).
* Grid column definitions can now specify an `excludeFromExport` config to drop them from
  server-generated Excel/CSV exports (#485).

### 🐞 Bug Fixes

* Grid data loading and selection reactions have been hardened and better coordinated to prevent
  throwing when attempting to set a selection before data has been loaded (#484).

### 📚 Libraries

* Blueprint `2.x -> 3.x`
* FontAwesome `5.0.x -> 5.2.x`
* CodeMirror `5.37.0 -> 5.39.2`
* router5 `6.2.4 -> 6.3.0`

[Commit Log](https://github.com/xh/hoist-react/compare/v10.0.1...v11.0.0)


## v10.0.1

### 🐞 Bug Fixes

* Grid `export` context menu token now defaults to server-side 'exportExcel' export.
  * Specify the `exportLocal` token to return a menu item for local ag-Grid export.
* Columns with `field === null` skipped for server-side export (considered spacer / structural
  columns).

## v10.0.0

### 💥 Breaking Changes

* **Access to the router API has changed** with the `XH` global now exposing `router` and
  `routerState` properties and a `navigate()` method directly.
* `ToastManager` has been deprecated. Use `XH.toast` instead.
* `Message` is no longer a public class (and its API has changed). Use `XH.message/confirm/alert`
  instead.
* Export API has changed. The Built-in grid export now uses more powerful server-side support. To
  continue to use local AG based export, call method `GridModel.localExport()`. Built-in export
  needs to be enabled with the new property on `GridModel.enableExport`. See `GridModel` for more
  details.

### 🎁 Enhancements

* New Mobile controls and `AppContainer` provided services (impersonation, about, and version bars).
* Full-featured server-side Excel export for grids.

### 🐞 Bug Fixes

* Prevent automatic zooming upon input focus on mobile devices (#476).
* Clear the selection when showing the context menu for a record which is not already selected
  (#469).
* Fix to make lockout script readable by Compatibility Mode down to IE5.

### 📚 Libraries

* MobX `4.2.x -> 5.0.x`

[Commit Log](https://github.com/xh/hoist-react/compare/v9.0.0...v10.0.0)


## v9.0.0

### 💥 Breaking Changes

* **Hoist-provided mixins (decorators) have been refactored to be more granular and have been broken
  out of `HoistComponent`.**
  * New discrete mixins now exist for `LayoutSupport` and `ContextMenuSupport` - these should be
    added directly to components that require the functionality they add for auto-handling of
    layout-related props and support for showing right-click menus. The corresponding options on
    `HoistComponent` that used to enable them have been removed.
  * For consistency, we have also renamed `EventTarget -> EventSupport` and `Reactive ->
    ReactiveSupport` mixins. These both continue to be auto-applied to HoistModel and HoistService
    classes, and ReactiveSupport enabled by default in HoistComponent.
* **The Context menu API has changed.** The `ContextMenuSupport` mixin now specifies an abstract
  `getContextMenuItems()` method for component implementation (replacing the previous
  `renderContextMenu()` method). See the new [`ContextMenuItem` class for what these items support,
  as well as several static default items that can be used.
  * The top-level `AppContainer` no longer provides a default context menu, instead allowing the
    browser's own context menu to show unless an app / component author has implemented custom
    context-menu handling at any level of their component hierarchy.

### 🐞 Bug Fixes

* TabContainer active tab can become out of sync with the router state (#451)
  * ⚠️ Note this also involved a change to the `TabContainerModel` API - `activateTab()` is now the
    public method to set the active tab and ensure both the tab and the route land in the correct
    state.
* Remove unintended focused cell borders that came back with the prior ag-Grid upgrade.

[Commit Log](https://github.com/xh/hoist-react/compare/v8.0.0...v9.0.0)


## v8.0.0

Hoist React v8 brings a big set of improvements and fixes, some API and package re-organizations,
and ag-Grid upgrade, and more. 🚀

### 💥 Breaking Changes

* **Component package directories have been re-organized** to provide better symmetry between
  pre-existing "desktop" components and a new set of mobile-first component. Current desktop
  applications should replace imports from `@xh/hoist/cmp/xxx` with `@xh/hoist/desktop/cmp/xxx`.
  * Important exceptions include several classes within `@xh/hoist/cmp/layout/`, which remain
    cross-platform.
  * `Panel` and `Resizable` components have moved to their own packages in
    `@xh/hoist/desktop/cmp/panel` and `@xh/hoist/desktop/cmp/resizable`.
* **Multiple changes and improvements made to tab-related APIs and components.**
  * The `TabContainerModel` constructor API has changed, notably `children` -> `tabs`, `useRoutes`
    -> `route` (to specify a starting route as a string) and `switcherPosition` has moved from a
    model config to a prop on the `TabContainer` component.
  * `TabPane` and `TabPaneModel` have been renamed `Tab` and `TabModel`, respectively, with several
    related renames.
* **Application entry-point classes decorated with `@HoistApp` must implement the new getter method
  `containerClass()`** to specify the platform specific component used to wrap the app's
  `componentClass`.
  * This will typically be `@xh/hoist/[desktop|mobile]/AppContainer` depending on platform.

### 🎁 New Features

* **Tab-related APIs re-worked and improved**, including streamlined support for routing, a new
  `tabRenderMode` config on `TabContainerModel`, and better naming throughout.
* **Ag-grid updated to latest v18.x** - now using native flex for overall grid layout and sizing
  controls, along with multiple other vendor improvements.
* Additional `XH` API methods exposed for control of / integration with Router5.
* The core `@HoistComponent` decorated now installs a new `isDisplayed` getter to report on
  component visibility, taking into account the visibility of its ancestors in the component tree.
* Mobile and Desktop app package / component structure made more symmetrical (#444).
* Initial versions of multiple new mobile components added to the toolkit.
* Support added for **`IdleService` - automatic app suspension on inactivity** (#427).
* Hoist wrapper added for the low-level Blueprint **button component** - provides future hooks into
  button customizations and avoids direct BP import (#406).
* Built-in support for collecting user feedback via a dedicated dialog, convenient XH methods and
  default appBar button (#379).
* New `XH.isDevelopmentMode` constant added, true when running in local Webpack dev-server mode.
* CSS variables have been added to customize and standardize the Blueprint "intent" based styling,
  with defaults adjusted to be less distracting (#420).

### 🐞 Bug Fixes

* Preference-related events have been standardized and bugs resolved related to pushAsync() and the
  `prefChange` event (ee93290).
* Admin log viewer auto-refreshes in tail-mode (#330).
* Distracting grid "loading" overlay removed (#401).
* Clipboard button ("click-to-copy" functionality) restored (#442).

[Commit Log](https://github.com/xh/hoist-react/compare/v7.2.0...v8.0.0)

## v7.2.0

### 🎁 New Features

+ Admin console grids now outfitted with column choosers and grid state. #375
+ Additional components for Onsen UI mobile development.

### 🐞 Bug Fixes

+ Multiple improvements to the Admin console config differ. #380 #381 #392

[Commit Log](https://github.com/xh/hoist-react/compare/v7.1.0...v7.2.0)

## v7.1.0

### 🎁 New Features

* Additional kit components added for Onsen UI mobile development.

### 🐞 Bug Fixes

* Dropdown fields no longer default to `commitOnChange: true` - avoiding unexpected commits of
  type-ahead query values for the comboboxes.
* Exceptions thrown from FetchService more accurately report the remote host when unreachable, along
  with some additional enhancements to fetch exception reporting for clarity.

[Commit Log](https://github.com/xh/hoist-react/compare/v7.0.0...v7.1.0)

## v7.0.0

### 💥 Breaking Changes

* **Restructuring of core `App` concept** with change to new `@HoistApp` decorator and conventions
  around defining `App.js` and `AppComponent.js` files as core app entry points. `XH.app` now
  installed to provide access to singleton instance of primary app class. See #387.

### 🎁 New Features

* **Added `AppBar` component** to help further standardize a pattern for top-level application
  headers.
* **Added `SwitchField` and `SliderField`** form field components.
* **Kit package added for Onsen UI** - base component library for mobile development.
* **Preferences get a group field for better organization**, parity with AppConfigs. (Requires
  hoist-core 3.1.x.)

### 🐞 Bug Fixes

* Improvements to `Grid` component's interaction with underlying ag-Grid instance, avoiding extra
  renderings and unwanted loss of state. 03de0ae7

[Commit Log](https://github.com/xh/hoist-react/compare/v6.0.0...v7.0.0)


## v6.0.0

### 💥 Breaking Changes

* API for `MessageModel` has changed as part of the feature addition noted below, with `alert()` and
  `confirm()` replaced by `show()` and new `XH` convenience methods making the need for direct calls
  rare.
* `TabContainerModel` no longer takes an `orientation` prop, replaced by the more flexible
  `switcherPosition` as noted below.

### 🎁 New Features

* **Initial version of grid state** now available, supporting easy persistence of user grid column
  selections and sorting. The `GridModel` constructor now takes a `stateModel` argument, which in
  its simplest form is a string `xhStateId` used to persist grid state to local storage. See the
  `GridStateModel` class for implementation details. #331
* The **Message API** has been improved and simplified, with new `XH.confirm()` and `XH.alert()`
  methods providing an easy way to show pop-up alerts without needing to manually construct or
  maintain a `MessageModel`. #349
* **`TabContainer` components can now be controlled with a remote `TabSwitcher`** that does not need
  to be directly docked to the container itself. Specify `switcherPosition:none` on the
  `TabContainerModel` to suppress showing the switching affordance on the tabs themselves and
  instantiate a `TabSwitcher` bound to the same model to control a tabset from elsewhere in the
  component hierarchy. In particular, this enabled top-level application tab navigation to move up
  into the top toolbar, saving vertical space in the layout. #368
* `DataViewModel` supports an `emptyText` config.

### 🐞 Bugfixes

* Dropdown fields no longer fire multiple commit messages, and no longer commit partial entries
  under some circumstances. #353 and #354
* Grids resizing fixed when shrinking the containing component. #357

[Commit Log](https://github.com/xh/hoist-react/compare/v5.0.0...v6.0.0)


## v5.0.0

### 💥 Breaking Changes

* **Multi environment configs have been unwound** See these release notes/instructions for how to
  migrate: https://github.com/xh/hoist-core/releases/tag/release-3.0.0
* **Breaking change to context menus in dataviews and grids not using the default context menu:**
  StoreContextMenu no longer takes an array of items as an argument to its constructor. Instead it
  takes a configuration object with an ‘items’ key that will point to any current implementation’s
  array of items. This object can also contain an optional gridModel argument which is intended to
  support StoreContextMenuItems that may now be specified as known ‘hoist tokens’, currently limited
  to a ‘colChooser’ token.

### 🎁 New Features

* Config differ presents inline view, easier to read diffs now.
* Print Icon added!

### 🐞 Bugfixes

* Update processFailedLoad to loadData into gridModel store, Fixes #337
* Fix regression to ErrorTracking. Make errorTrackingService safer/simpler to call at any point in
  life-cycle.
* Fix broken LocalStore state.
* Tweak flex prop for charts. Side by side charts in a flexbox now auto-size themselves! Fixes #342
* Provide token parsing for storeContextMenus. Context menus are all grown up! Fixes #300

## v4.0.1

### 🐞 Bugfixes

* DataView now properly re-renders its items when properties on their records change (and the ID
  does not)


## v4.0.0

### 💥 Breaking Changes

* **The `GridModel` selection API has been reworked for clarity.** These models formerly exposed
  their selectionModel as `grid.selection` - now that getter returns the selected records. A new
  `selectedRecord` getter is also available to return a single selection, and new string shortcut
  options are available when configuring GridModel selection behavior.
* **Grid components can now take an `agOptions` prop** to pass directly to the underlying ag-grid
  component, as well as an `onRowDoubleClicked` handler function.
  16be2bfa10e5aab4ce8e7e2e20f8569979dd70d1

### 🎁 New Features

* Additional core components have been updated with built-in `layoutSupport`, allowing developers to
  set width/height/flex and other layout properties directly as top-level props for key comps such
  as Grid, DataView, and Chart. These special props are processed via `elemFactory` into a
  `layoutConfig` prop that is now passed down to the underlying wrapper div for these components.
  081fb1f3a2246a4ff624ab123c6df36c1474ed4b

### 🐞 Bugfixes

* Log viewer tail mode now working properly for long log files - #325


## v3.0.1

### 🐞 Bugfixes

* FetchService throws a dedicated exception when the server is unreachable, fixes a confusing
  failure case detailed in #315


## v3.0.0

### 💥 Breaking Changes

* **An application's `AppModel` class must now implement a new `checkAccess()` method.** This method
  is passed the current user, and the appModel should determine if that user should see the UI and
  return an object with a `hasAccess` boolean and an optional `message` string. For a return with
  `hasAccess: false`, the framework will render a lockout panel instead of the primary UI.
  974c1def99059f11528c476f04e0d8c8a0811804
  * Note that this is only a secondary level of "security" designed to avoid showing an unauthorized
    user a confusing / non-functional UI. The server or any other third-party data sources must
    always be the actual enforcer of access to data or other operations.
* **We updated the APIs for core MobX helper methods added to component/model/service classes.** In
  particular, `addReaction()` was updated to take a more declarative / clear config object.
  8169123a4a8be6940b747e816cba40bd10fa164e
  * See Reactive.js - the mixin that provides this functionality.

### 🎁 New Features

* Built-in client-side lockout support, as per above.

### 🐞 Bugfixes

* None

------------------------------------------

Copyright © 2021 Extremely Heavy Industries Inc. - all rights reserved

------------------------------------------

📫☎️🌎 info@xh.io | https://xh.io/contact<|MERGE_RESOLUTION|>--- conflicted
+++ resolved
@@ -17,11 +17,8 @@
 * Timeouts are now configurable on grid exports via a new `exportOptions.timeout` config.
 * Toasts may now be dismissed programmatically - use the new `ToastModel` returned by the
   `XH.toast()` API and its variants.
-<<<<<<< HEAD
 * Timeouts are now configurable on grid exports via property `exportOptions.timeout`.
 * `Form` supports setting readonlyRenderer in `fieldDefaults` prop.
-=======
->>>>>>> 01b1d8d1
 
 ### 🐞 Bug Fixes
 
