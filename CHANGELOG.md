# Changelog

## v43.0.0-SNAPSHOT - unreleased

### 🎁 New Features
<<<<<<< HEAD
* `TreeMapModel` now supports new `maxLabels` property for improved performance.
* Added support for `queryFn` to mobile Select input.
=======

* New `GridFilterModel.commitOnChange` config (default `true`) applies updated filters as soon as
  they are changed within the pop-up menu. Set to `false` for large datasets or whenever filtering
  is a more intensive operation.
* Mobile `Select` input now supports async `queryFn` prop for parity with desktop.
>>>>>>> 959ba2ef

### ⚙️ Technical

* Mobile pull-to-refresh/swipe-to-go-back gestures now disabled over charts to avoid disrupting
  their own swipe-based zooming and panning features.

[Commit Log](https://github.com/xh/hoist-react/compare/v42.2.0...develop)

## v42.2.0 - 2021-08-27

### 🎁 New Features

* Charts now hide scrollbar, rangeSelector, navigator, and export buttons and show axis labels when
  printing or exporting images.

[Commit Log](https://github.com/xh/hoist-react/compare/v42.1.1...v42.2.0)

## v42.1.1 - 2021-08-20

* Update new `XH.sizingMode` support to store distinct values for the selected sizing mode on
  desktop, tablet, and mobile (phone) platforms.
* Additional configuration supported for newly-introduced `AppOption` preset components.

### 📚 Libraries

* @blueprintjs/core `3.47 -> 3.48`

[Commit Log](https://github.com/xh/hoist-react/compare/v42.1.0...v42.1.1)

## v42.1.0 - 2021-08-19

### 🎁 New Features

* Added observable `XH.sizingMode` to govern app-wide `sizingMode`. `GridModel`s will bind to this
  `sizingMode` by default. Apps that have already implemented custom solutions around a centralized
  `sizingMode` should endeavor to unwind in favor of this.
  * ⚠ NOTE - this change requires a new application preference be defined - `xhSizingMode`. This
    should be a JSON pref, with a suggested default value of `{}`.
* Added `GridAutosizeMode.ON_SIZING_MODE_CHANGE` to autosize Grid columns whenever
  `GridModel.sizingMode` changes - it is now the default `GridAutosizeOptions.mode`.
* Added a library of reusable `AppOption` preset components, including `ThemeAppOption`,
  `SizingModeAppOption` and `AutoRefreshAppOptions`. Apps that have implemented custom `AppOption`
  controls to manage these Hoist-provided options should consider migrating to these defaults.
* `Icon` factories now support `intent`.
* `TreeMapModel` and `SplitTreeMapModel` now supports a `theme` config, accepting the strings
  'light' or 'dark'. Leave it undefined to use the global theme.
* Various usability improvements and simplifications to `GroupingChooser`.

### 🐞 Bug Fixes

* Fixed an issue preventing `FormField` labels from rendering if `fieldDefaults` was undefined.

### ✨ Style

* New `Badge.compact` prop sets size to half that of parent element when true (default false). The
  `position` prop has been removed in favor of customizing placement of the component.

[Commit Log](https://github.com/xh/hoist-react/compare/v42.0.0...v42.1.0)

## v42.0.0 - 2021-08-13

### 🎁 New Features

* Column-level filtering is now officially supported for desktop grids!
  * New `GridModel.filterModel` config accepts a config object to customize filtering options, or
    `true` to enable grid-based filtering with defaults.
  * New `Column.filterable` config enables a customized header menu with filtering options. The new
    control offers two tabs - a "Values" tab for an enumerated "set-type" filter and a "Custom" tab
    to support more complex queries with multiple clauses.
* New `TaskObserver` replaces existing `PendingTaskModel`, providing improved support for joining
  and masking multiple asynchronous tasks.
* Mobile `NavigatorModel` provides a new 'pull down' gesture to trigger an app-wide data refresh.
  This gesture is enabled by default, but can be disabled via the `pullDownToRefresh` flag.
* `RecordAction` now supports a `className` config.
* `Chart` provides a default context menu with its standard menu button actions, including a new
  'Copy to Clipboard' action.

### 💥 Breaking Changes

* `FilterChooserModel.sourceStore` and `FilterChooserModel.targetStore` have been renamed
  `FilterChooserModel.valueSource` and `FilterChooserModel.bind` respectively. Furthermore, both
  configs now support either a `Store` or a cube `View`. This is to provide a common API with the
  new `GridFilterModel` filtering described above.
* `GridModel.setFilter()` and `DataViewModel.setFilter()` have been removed. Either configure your
  grid with a `GridFilterModel`, or set the filter on the underlying `Store` instead.
* `FunctionFilter` now requires a `key` property.
* `PendingTaskModel` has been replaced by the new `TaskObserver` in `@xh/hoist/core`.
  * ⚠ NOTE - `TaskObserver` instances should be created via the provided static factory methods and
    _not_ directly via the `new` keyword. `TaskObserver.trackLast()` can be used as a drop-in
    replacement for `new PendingTaskModel()`.
* The `model` prop on `LoadingIndicator` and `Mask` has been replaced with `bind`. Provide one or
  more `TaskObserver`s to this prop.

### ⚙️ Technical

* `GridModel` has a new `selectedIds` getter to get the IDs of currently selected records. To
  provide consistency across models, the following getters have been deprecated and renamed:
  + `selectedRecordId` has been renamed `selectedId` in `GridModel`, `StoreSelectionModel`, and
    `DataViewModel`
  + `selection` has been renamed `selectedRecords` in `GridModel`, `DataViewModel`, and
    `RestGridModel`
  + `singleRecord`, `records`, and `ids` have been renamed `selectedRecord`, `selectedRecords`, and
    `selectedIds`, respectively, in `StoreSelectionModel`

### ✨ Style

* Higher contrast on grid context menus for improved legibility.


[Commit Log](https://github.com/xh/hoist-react/compare/v41.3.0...v42.0.0)

## v41.3.0 - 2021-08-09

### 🎁 New Features

* New `Cube` aggregators `ChildCountAggregator` and `LeafCountAggregator`.
* Mobile `NavigatorModel` provides a new "swipe" gesture to go back in the page stack. This is
  enabled by default, but may be turned off via the new `swipeToGoBack` prop.
* Client error reports now include the full URL for additional troubleshooting context.
  * Note apps must update their server-side to `hoist-core v9.3` or greater to persist URLs with
    error reports (although this is _not_ a general or hard requirement for taking this version of
    hoist-react).

[Commit Log](https://github.com/xh/hoist-react/compare/v41.2.0...v41.3.0)

## v41.2.0 - 2021-07-30

### 🎁 New Features

* New `GridModel.rowClassRules` and `Column.cellClassRules` configs added. Previously apps needed to
  use `agOptions` to dynamically apply and remove CSS classes using either of these options - now
  they are fully supported by Hoist.
  * ⚠ Note that, to avoid conflicts with internal usages of these configs, Hoist will check and
    throw if either is passed via `agOptions`. Apps only need to move their configs to the new
    location - the shape of the rules object does *not* need to change.
* New `GridAutosizeOptions.includeCollapsedChildren` config controls whether values from collapsed
  (i.e. hidden) child records should be measured when computing column sizes. Default of `false`
  improves autosize performance for large tree grids and should generally match user expectations
  around WYSIWYG autosizing.
* New `GridModel.beginEditAsync()` and `endEditAsync()` APIs added to start/stop inline editing.
  * ⚠ Note that - in a minor breaking change - the function form of the `Column.editable` config is
    no longer passed an `agParams` argument, as editing might now begin and need to be evaluated
    outside the context of an AG-Grid event.
* New `GridModel.clicksToEdit` config controls the number of clicks required to trigger
  inline-editing of a grid cell. Default remains 2 (double click ).
* Timeouts are now configurable on grid exports via a new `exportOptions.timeout` config.
* Toasts may now be dismissed programmatically - use the new `ToastModel` returned by the
  `XH.toast()` API and its variants.
* `Form` supports setting readonlyRenderer in `fieldDefaults` prop.
* New utility hook `useCached` provides a more flexible variant of `React.useCallback`.

### 🐞 Bug Fixes

* Inline grid editing supports passing of JSX editor components.
* `GridExportService` catches any exceptions thrown during export preparation and warns the user
  that something went wrong.
* GridModel with 'disabled' selection no longer shows "ghost" selection when using keyboard.
* Tree grids now style "parent" rows consistently with highlights/borders if requested, even for
  mixed-depth trees where some rows have children at a given level and others do not.

### ⚙️ Technical

* `FetchService` will now actively `abort()` fetch requests that it is abandoning due to its own
  `timeout` option. This allows the browser to release the associated resources associated with
  these requests.
* The `start()` function in `@xh/hoist/promise` has been deprecated. Use `wait()` instead, which can
  now be called without any args to establish a Promise chain and/or introduce a minimal amount of
  asynchronousity.
* ⚠ Note that the raw `AgGrid` component no longer enhances the native keyboard handling provided by
  ag-Grid. All Hoist key handling customizations are now limited to `Grid`. If you wish to provide
  custom handling in a raw `AgGrid` component, see the example here:
  https://www.ag-grid.com/javascript-grid/row-selection/#example-selection-with-keyboard-arrow-keys


### ✨ Style

* The red and green color values applied in dark mode have been lightened for improved legibility.
* The default `colorSpec` config for number formatters has changed to use new dedicated CSS classes
  and variables.
* New/renamed CSS vars `--xh-grid-selected-row-bg` and `--xh-grid-selected-row-text-color` now used
  to style selected grid rows.
  * ⚠ Note the `--xh-grid-bg-highlight` CSS var has been removed.
* New `.xh-cell--editable` CSS class applied to cells with inline editing enabled.
  * ⚠ Grid CSS class `.xh-invalid-cell` has been renamed to `.xh-cell--invalid` for consistency -
    any app style overrides should update to this new classname.

### 📚 Libraries

* core-js `3.15 -> 3.16`

[Commit Log](https://github.com/xh/hoist-react/compare/v41.1.0...v41.2.0)

## v41.1.0 - 2021-07-23

### 🎁 New Features

* Button to expand / collapse all rows within a tree grid now added by default to the primary tree
  column header. (New `Column.headerHasExpandCollapse` property provided to disable.)
* New `@logWithDebug` annotation provides easy timed logging of method execution (via `withDebug`).
* New `AppSpec.disableXssProtection` config allows default disabling of Field-level XSS protection
  across the app. Intended for secure, internal apps with tight performance tolerances.
* `Constraint` callbacks are now provided with a `record` property when validating Store data and a
  `fieldModel` property when validating Form data.
* New `Badge` component allows a styled badge to be placed inline with text/title, e.g. to show a
  counter or status indicator within a tab title or menu item.
* Updated `TreeMap` color scheme, with a dedicated set of colors for dark mode.
* New XH convenience methods `successToast()`, `warningToast()`, and `dangerToast()` show toast
  alerts with matching intents and appropriate icons.
  * ⚠ Note that the default `XH.toast()` call now shows a toast with the primary (blue) intent and
    no icon. Previously toasts displayed by default with a success (green) intent and checkmark.
* GridModel provides a public API method `setColumnState` for taking a previously saved copy of
  gridModel.columnState and applying it back to a GridModel in one call.

### 🐞 Bug Fixes

* Fixed an issue preventing export of very large (>100k rows) grids.
* Fixed an issue where updating summary data in a Store without also updating other data would not
  update the bound grid.
* Intent styles now properly applied to minimal buttons within `Panel.headerItems`.
* Improved `GridModel` async selection methods to ensure they do not wait forever if grid does not
  mount.
* Fixed an issue preventing dragging the chart navigator range in a dialog.

### ⚙️ Technical

* New `Exception.timeout()` util to throw exceptions explicitly marked as timeouts, used by
  `Promise.timeout` extension.
* `withShortDebug` has been deprecated. Use `withDebug` instead, which has the identical behavior.
  This API simplification mirrors a recent change to `hoist-core`.

### ✨ Style

* If the first child of a `Placeholder` component is a Hoist icon, it will not automatically be
  styled to 4x size with reduced opacity. (See new Toolbox example under the "Other" tab.)

### 📚 Libraries

* @blueprintjs/core `3.46 -> 3.47`
* dompurify `2.2 -> 2.3`

[Commit Log](https://github.com/xh/hoist-react/compare/v41.0.0...v41.1.0)

## v41.0.0 - 2021-07-01

### 🎁 New Features

* Inline editing of Grid/Record data is now officially supported:
  + New `Column.editor` config accepts an editor component to enable managed editing of the cells in
    that column. New `CheckboxEditor`, `DateEditor`, `NumberEditor`, `SelectEditor`,
    `TextAreaEditor` and `TextEditor` components wrap their corresponding HoistInputs with the
    required hook-based API and can be passed to this new config directly.
  + `Store` now contains built-in support for validation of its uncommitted records. To enable,
    specify the new `rules` property on the `Field`s in your `Store`. Note that these rules and
    constraints use the same API as the forms package, and rules and constraints may be shared
    between the `data` and `form` packages freely.
  + `GridModel` will automatically display editors and record validation messages as the user moves
    between cells and records. The new `GridModel.fullRowEditing` config controls whether editors
    are displayed for the focused cell only or for the entire row.
* All Hoist Components now support a `modelRef` prop. Supply a ref to this prop in order to gain a
  pointer to a Component's backing `HoistModel`.
* `DateInput` has been improved to allow more flexible parsing of user input with multiple formats.
  See the new prop `DateInput.parseStrings`.
* New `Column.sortValue` config takes an alternate field name (as a string) to sort the column by
  that field's value, or a function to produce a custom cell-level value for comparison. The values
  produced by this property will be also passed to any custom comparator, if one is defined.
* New `GridModel.hideEmptyTextBeforeLoad` config prevents showing the `emptyText` until the store
  has been loaded at least once. Apps that depend on showing `emptyText` before first load should
  set this property to `false`.
* `ExpandCollapseButton` now works for grouped grids in addition to tree grids.
* `FieldModel.initialValue` config now accepts functions, allowing for just-in-time initialization
  of Form data (e.g. to pre-populate a Date field with the current time).
* `TreeMapModel` and `SplitTreeMapModel` now support a `maxHeat` config, which can be used to
  provide a stable absolute maximum brightness (positive or negative) within the entire TreeMap.
* `ErrorMessage` will now automatically look for an `error` property on its primary context model.
* `fmtNumber()` supports new flags `withCommas` and `omitFourDigitComma` to customize the treatment
  of commas in number displays.
* `isValidJson` function added to form validation constraints.
* New `Select.enableFullscreen` prop added to the mobile component. Set to true (default on phones)
  to render the input in a full-screen modal when focused, ensuring there is enough room for the
  on-screen keyboard.

### 💥 Breaking Changes

* Removed support for class-based Hoist Components via the `@HoistComponent` decorator (deprecated
  in v38). Use functional components created via the `hoistCmp()` factory instead.
* Removed `DimensionChooser` (deprecated in v37). Use `GroupingChooser` instead.
* Changed the behavior of `FormModel.init()` to always re-initialize *all* fields. (Previously, it
  would only initialize fields explicitly passed via its single argument). We believe that this is
  more in line with developer expectations and will allow the removal of app workarounds to force a
  reset of all values. Most apps using FormModel should not need to change, but please review and
  test any usages of this particular method.
* Replaced the `Grid`, `DataView`, and `RestGrid` props below with new configurable fields on
  `GridModel`, `DataViewModel`, and `RestGridModel`, respectively. This further consolidates grid
  options into the model layer, allowing for more consistent application code and developer
  discovery.
  + `onKeyDown`
  + `onRowClicked`
  + `onRowDoubleClicked`
  + `onCellClicked`
  + `onCellDoubleClicked`
* Renamed the confusing and ambiguous property name `labelAlign` in several components:
  + `FormField`: `labelAlign` has been renamed to `labelTextAlign`
  + `SwitchInput`, `RadioInput`, and `Checkbox`: `labelAlign` has been renamed `labelSide`.
* Renamed all CSS variables beginning with `--navbar` to start with `--appbar`, matching the Hoist
  component name.
* Removed `TreeMapModel.colorMode` value 'balanced'. Use the new `maxHeat` config to prevent outlier
  values from dominating the color range of the TreeMap.
* The classes `Rule` and `ValidationState` and all constraint functions (e.g. `required`,
  `validEmail`, `numberIs`, etc.) have been moved from the `cmp\form` package to the `data` package.
* Hoist grids now require ag-Grid v25.3.0 or higher - update your ag-Grid dependency in your app's
  `package.json` file. See the [ag-Grid Changelog](https://www.ag-grid.com/ag-grid-changelog/) for
  details.
* Hoist charts now require Highcharts v9.1.0 or higher - update your Highcharts dependency in your
  app's `package.json` file. See the
  [Highcharts Changelog](https://www.highcharts.com/changelog/#highcharts-stock) for details.

### 🐞 Bug Fixes

* Fixed disable behavior for Hoist-provided button components using popover.
* Fixed default disabling of autocomplete within `TextInput`.
* Squelched console warning re. precision/stepSize emitted by Blueprint-based `numberInput`.

### ⚙️ Technical

* Improved exception serialization to better handle `LocalDate` and similar custom JS classes.
* Re-exported Blueprint `EditableText` component (w/elemFactory wrapper) from `kit/blueprint`.

### 📚 Libraries

* @blueprintjs/core `3.44 -> 3.46`
* codemirror `5.60 -> 5.62`
* core-js `3.10 -> 3.15`
* filesize `6.2 -> 6.4`
* mobx `6.1 -> 6.3`
* react-windowed-select `3.0 -> 3.1`

[Commit Log](https://github.com/xh/hoist-react/compare/v40.0.0...v41.0.0)

## v40.0.0 - 2021-04-22

⚠ Please ensure your `@xh/hoist-dev-utils` dependency is >= v5.7.0. This is required to support the
new changelog feature described below. Even if you are not yet using the feature, you must update
your dev-utils dependency for your project to build.

### 🎁 New Features

* Added support for displaying an in-app changelog (release notes) to the user. See the new
  `ChangelogService` for details and instructions on how to enable.
* Added `XH.showBanner()` to display a configurable banner across the top of viewport, as another
  non-modal alternative for attention-getting application alerts.
* New method `XH.showException()` uses Hoist's built-in exception display to show exceptions that
  have already been handled directly by application code. Use as an alternative to
  `XH.handleException()`.
* `XH.track()` supports a new `oncePerSession` option. This flag can be set by applications to avoid
  duplicate tracking messages for certain types of activity.
* Mobile `NavigatorModel` now supports a `track` flag to automatically track user page views,
  equivalent to the existing `track` flag on `TabContainerModel`. Both implementations now use the
  new `oncePerSession` flag to avoid duplicate messages as a user browses within a session.
* New `Spinner` component returns a simple img-based spinner as an animated PNG, available in two
  sizes. Used for the platform-specific `Mask` and `LoadingIndicator` components. Replaces previous
  SVG-based implementations to mitigate rendering performance issues over remote connections.

### 💥 Breaking Changes

* `Store` now creates a shared object to hold the default values for every `Field` and uses this
  object as the prototype for the `data` property of every `Record` instance.
  * Only non-default values are explicitly written to `Record.data`, making for a more efficient
    representation of default values and improving the performance of `Record` change detection.
  * Note this means that `Record.data` *no longer* contains keys for *all* fields as
    `own-enumerable` properties.
  * Applications requiring a full enumeration of all values should call the new `Record.getValues()`
    method, which returns a new and fully populated object suitable for spreading or cloning.
  * This behavior was previously available via `Store.experimental.shareDefaults` but is now always
    enabled.
* For API consistency with the new `showBanner()` util, the `actionFn` prop for the recently-added
  `ErrorMessage` component has been deprecated. Specify as an `onClick` handler within the
  component's `actionButtonProps` prop instead.
* The `GridModel.experimental.externalSort` flag has been promoted from an experiment to a
  fully-supported config. Default remains `false`, but apps that were using this flag must now pass
  it directly: `new GridModel({externalSort: true, ...})`.
* Hoist re-exports and wrappers for the Blueprint `Spinner` and Onsen `ProgressCircular` components
  have been removed, in favor of the new Hoist `Spinner` component mentioned above.
* Min version for `@xh/hoist-dev-utils` is now v5.7.0, as per above.

### 🐞 Bug Fixes

* Formatters in the `@xh/hoist/format` package no longer modify their options argument.
* `TileFrame` edge-case bug fixed where the appearance of an internal scrollbar could thrash layout
  calculations.
* XSS protection (dompurify processing) disabled on selected REST editor grids within the Hoist
  Admin console. Avoids content within configs and JSON blobs being unintentionally mangled.

### ⚙️ Technical

* Improvements to exception serialization, especially for any raw javascript `Error` thrown by
  client-side code.

### ✨ Style

* Buttons nested inline within desktop input components (e.g. clear buttons) tweaked to avoid
  odd-looking background highlight on hover.
* Background highlight color of minimal/outlined buttons tweaked for dark theme.
* `CodeInput` respects standard XH theme vars for its background-color and (monospace) font family.
  Its built-in toolbar has also been made compact and slightly re-organized.

### 📚 Libraries

* @blueprintjs/core `3.41 -> 3.44`
* @blueprintjs/datetime `3.21 -> 3.23`
* classnames `2.2 -> 2.3`
* codemirror `5.59 -> 5.60`
* core-js `3.9 -> 3.10`
* filesize `6.1 -> 6.2`
* qs `6.9 -> 6.10`
* react-beautiful-dnd `13.0 -> 13.1`
* react-select `4.2 -> 4.3`

[Commit Log](https://github.com/xh/hoist-react/compare/v39.0.1...v40.0.0)

## v39.0.1 - 2021-03-24

### 🐞 Bug Fixes

* Fixes regression preventing the loading of the Activity Tab in the Hoist Admin console.
* Fixes icon alignment in `DateInput`.

[Commit Log](https://github.com/xh/hoist-react/compare/v39.0.0...v39.0.1)


## v39.0.0 - 2021-03-23

### 🎁 New Features

#### Components + Props

* New `TileFrame` layout component renders a collection of child items using a layout that balances
  filling the available space against maintaining tile width / height ratio.
* Desktop `Toolbar` accepts new `compact` prop. Set to `true` to render the toolbar with reduced
  height and font-size.
* New `StoreFilterField` prop `autoApply` allows developers to more easily use `StoreFilterField` in
  conjunction with other filters or custom logic. Set to `false` and specify an `onFilterChange`
  callback to take full control of filter application.
* New `RestGrid` prop `formClassName` allows custom CSS class to be applied to its managed
  `RestForm` dialog.

#### Models + Configs

* New property `selectedRecordId` on `StoreSelectionModel`, `GridModel`, and `DataViewModel`.
  Observe this instead of `selectedRecord` when you wish to track only the `id` of the selected
  record and not changes to its data.
* `TreeMapModel.colorMode` config supports new value `wash`, which retains the positive and negative
  color while ignoring the intensity of the heat value.
* New method `ChartModel.updateHighchartsConfig()` provides a more convenient API for changing a
  chart's configuration post-construction.
* New `Column.omit` config supports conditionally excluding a column from its `GridModel`.

#### Services + Utils

* New method `FetchService.setDefaultTimeout()`.
* New convenience getter `LocalDate.isToday`.
* `HoistBase.addReaction()` now accepts convenient string values for its `equals` flag.


### 💥 Breaking Changes

* The method `HoistAppModel.preAuthInitAsync()` has been renamed to `preAuthAsync()` and should now
  be defined as `static` within apps that implement it to run custom pre-authentication routines.
  * This change allows Hoist to defer construction of the `AppModel` until Hoist itself has been
    initialized, and also better reflects the special status of this function and when it is called
    in the Hoist lifecycle.
* Hoist grids now require ag-Grid v25.1.0 or higher - update your ag-Grid dependency in your app's
  `package.json` file. See the [ag-Grid Changelog](https://www.ag-grid.com/ag-grid-changelog/) for
  details.

### ⚙️ Technical

* Improvements to behavior/performance of apps in hidden/inactive browser tabs. See the
  [page visibility API reference](https://developer.mozilla.org/en-US/docs/Web/API/Page_Visibility_API)
  for details. Now, when the browser tab is hidden:
  * Auto-refresh is suspended.
  * The `forEachAsync()` and `whileAsync()` utils run synchronously, without inserting waits that
    would be overly throttled by the browser.
* Updates to support compatibility with agGrid 25.1.0.
* Improved serialization of `LoadSpec` instances within error report stacktraces.

### 📚 Libraries

* @blueprintjs/core `3.39 -> 3.41`
* @blueprintjs/datetime `3.20 -> 3.21`
* @popperjs/core `2.8 -> 2.9`
* core-js `3.8 -> 3.9`
* react-select `4.1 -> 4.2`

[Commit Log](https://github.com/xh/hoist-react/compare/v38.3.0...v39.0.0)

## v38.3.0 - 2021-03-03

### 🎁 New Features

* New `Store.freezeData` and `Store.idEncodesTreePath` configs added as performance optimizations
  when loading very large data sets (50k+ rows).
* New `ColChooserModel.autosizeOnCommit` config triggers an autosize run whenever the chooser is
  closed. (Defaulted to true on mobile.)

[Commit Log](https://github.com/xh/hoist-react/compare/v38.2.0...v38.3.0)

## v38.2.0 - 2021-03-01

### 🐞 Bug Fixes

* Fix to edge-case where `Grid` would lose its selection if set on the model prior to the component
  mounting and ag-Grid full rendering.
* Fix to prevent unintended triggering of app auto-refresh immediately after init.

### ⚙️ Technical

* New config `Cube.fieldDefaults` - matches same config added to `Store` in prior release.
* App auto-refresh interval keys off of last *completed* refresh cycle if there is one. Avoids
  over-eager refresh when cycle is fast relative to the time it takes to do the refresh.
* New experimental property `Store.experimental.shareDefaults`. If true, `Record.data` will be
  created with default values for all fields stored on a prototype, with only non-default values
  stored on `data` directly. This can yield major performance improvements for stores with sparsely
  populated records (i.e. many records with default values). Note that when set, the `data` property
  on `Record` will no longer contain keys for *all* fields as `own-enumerable` properties. This may
  be a breaking change for some applications.

[Commit Log](https://github.com/xh/hoist-react/compare/v38.1.1...v38.2.0)

## v38.1.1 - 2021-02-26

### ⚙️ Technical

* New config `Store.fieldDefaults` supports defaulting config options for all `Field` instances
  created by a `Store`.

[Commit Log](https://github.com/xh/hoist-react/compare/v38.1.0...v38.1.1)

## v38.1.0 - 2021-02-24

⚠ Please ensure your `@xh/hoist-dev-utils` dependency is >= v5.6.0. This is required to successfully
resolve and bundle transitive dependencies of the upgraded `react-select` library.

### 🐞 Bug Fixes

* A collapsible `Panel` will now restore its user specified-size when re-opened. Previously the
  panel would be reset to the default size.
* `Store.lastLoaded` property now initialized to `null`. Previously this property had been set to
  the construction time of the Store.
* Tweak to `Grid` style rules to ensure sufficient specificity of rules related to indenting child
  rows within tree grids.
* Improvements to parsing of `Field`s of type 'int': we now correctly parse values presented in
  exponential notation and coerce `NaN` values to `null`.

### 🎁 New Features

* `GridModel` has new async variants of existing methods: `selectFirstAsync`, `selectAsync`, and
  `ensureSelectionVisibleAsync`. These methods build-in the necessary waiting for the underlying
  grid implementation to be ready and fully rendered to ensure reliable selection. In addition, the
  first two methods will internally call the third. The existing non-async counterparts for these
  methods have been deprecated.
* GridModel has a new convenience method `preSelectFirstAsync` for initializing the selection in
  grids, without disturbing any existing selection.
* Added new `Store.loadTreeData` config (default `true`) to enable or disable building of nested
  Records when the raw data elements being loaded have a `children` property.
* Cube `View` now detects and properly handles streaming updates to source data that include changes
  to row dimensions as well as measures.*
* `DataViewModel.itemHeight` can now be a function that returns a pixel height.
* The `LoadSpec` object passed to `doLoadAsync()` is now a defined class with additional properties
  `isStale`, `isObsolete` and `loadNumber`. Use these properties to abandon out-of-order
  asynchronous returns from the server.
  * 💥 NOTE that calls to `loadAsync()` no longer accept a plain object for their `loadSpec`
    parameter. Application code such as `fooModel.loadAsync({isRefresh: true})` should be updated to
    use the wrapper APIs provided by `LoadSupport` - e.g. `fooModel.refreshAsync()`. (This was
    already the best practice, but is now enforced.)
* New `autoHeight` property on grid `Column`. When set the grid will increase the row height
  dynamically to accommodate cell content in this column.

### 📚 Libraries

* @blueprintjs/core `3.38 -> 3.39`
* react-select `3.1 -> 4.1`
* react-windowed-select `2.0 -> 3.0`

[Commit Log](https://github.com/xh/hoist-react/compare/v38.0.0...v38.1.0)


## v38.0.0 - 2021-02-04

Hoist v38 includes major refactoring to streamline core classes, bring the toolkit into closer
alignment with the latest developments in Javascript, React, and MobX, and allow us to more easily
provide documentation and additional features. Most notably, we have removed the use of class based
decorators, in favor of a simpler inheritance-based approach to defining models and services.

* We are introducing a new root superclass `HoistBase` which provides many of the syntax
  enhancements and conventions used throughout Hoist for persistence, resource management, and
  reactivity.
* New base classes of `HoistModel` and `HoistService` replace the existing class decorators
  `@HoistModel` and `@HoistService`. Application models and services should now `extend` these base
  classes instead of applying the (now removed) decorators. For your application's `AppModel`,
  extend the new `HoistAppModel` superclass.
* We have also removed the need for the explicit `@LoadSupport` annotation on these classes. The
  presence of a defined `doLoadAsync()` method is now sufficient to allow classes extending
  `HoistModel` and `HoistService` to participate in the loading and refreshing lifecycle as before.
* We have deprecated support for class-based Components via the `@HoistComponent` class decorator.
  To continue to use this decorator, please import it from the `@xh\hoist\deprecated` package.
  Please note that we plan to remove `@HoistComponent` in a future version.
* Due to changes in MobX v6.0.1, all classes that host observable fields and actions will now also
  need to provide a constructor containing a call to `makeObservable(this)`. This change will
  require updates to most `HoistModel` and `HoistService` classes. See
  [this article from MobX](https://michel.codes/blogs/mobx6) for more on this change and the
  motivation behind it.

### 🎁 New Features

* New utility method `getOrCreate` for easy caching of properties on objects.
* The `Menu` system on mobile has been reworked to be more consistent with desktop. A new
  `MenuButton` component has been added to the mobile framework, which renders a `Menu` of
  `MenuItems` next to the `MenuButton`. This change also includes the removal of `AppMenuModel` (see
  Breaking Changes).
* Added `ExpandCollapseButton` to the mobile toolkit, to expand / collapse all rows in a tree grid.
* Added `Popover` to the mobile toolkit, a component to display floating content next to a target
  element. Its API is based on the Blueprint `Popover` component used on desktop.
* `StoreFilterField` now matches the rendered string values for `date` and `localDate` fields when
  linked to a properly configured `GridModel`.
* `GroupingChooser` gets several minor usability improvements + clearer support for an empty /
  ungrouped state, when so enabled.

### 💥 Breaking Changes

* All `HoistModel` and `HoistService` classes must be adjusted as described above.
* `@HoistComponent` has been deprecated and moved to `@xh\hoist\deprecated`
* Hoist grids now require ag-Grid v25.0.1 or higher - if your app uses ag-Grid, update your ag-Grid
  dependency in your app's `package.json` file.
* The `uses()` function (called within `hoistComponent()` factory configs for model context lookups)
  and the `useContextModel()` function no longer accept class names as strings. Pass the class
  itself (or superclass) of the model you wish to select for your component. `Uses` will throw if
  given any string other than "*", making the need for any updates clear in that case.
* The `Ref` class, deprecated in v26, has now been removed. Use `createObservableRef` instead.
* `AppMenuModel` has been removed. The `AppMenuButton` is now configured via
  `AppBar.appMenuButtonProps`. As with desktop, menu items can be added with
  `AppBar.appMenuButtonProps.extraItems[]`

### ⚙️ Technical

* We have removed the experimental flags `useTransactions`, and `deltaSort` from `GridModel`. The
  former has been the default behavior for Hoist for several releases, and the latter is obsolete.

### 📚 Libraries

* @blueprintjs/core `3.36 -> 3.38`
* codemirror `5.58 -> 5.59`
* mobx `5.15 -> 6.1`
* mobx-react `6.3 -> 7.1`

[Commit Log](https://github.com/xh/hoist-react/compare/v37.2.0...v38.0.0)


## v37.2.0 - 2021-01-22

### 🎁 New Features

* New `ErrorMessage` component for standard "inline" rendering of Errors and Exceptions, with retry
  support.
* `Cube` now supports an `omitFn` to allow apps to remove unwanted, single-node children.

[Commit Log](https://github.com/xh/hoist-react/compare/v37.1.0...v37.2.0)

## v37.1.0 - 2021-01-20

### 🎁 New Features

* Columns in `ColChooser` can now be filtered by their `chooserGroup`.
* `Cube` now supports a `bucketSpecFn` config which allows dynamic bucketing and aggregation of
  rows.

### 🐞 Bug Fixes

* Fix issue where a `View` would create a root row even if there were no leaf rows.
* Fixed regression in `LeftRightChooser` not displaying description callout.

[Commit Log](https://github.com/xh/hoist-react/compare/v37.0.0...v37.1.0)

## v37.0.0 - 2020-12-15

### 🎁 New Features

* New `GroupingChooser` component provides a new interface for selecting a list of fields
  (dimensions) for grouping APIs, offering drag-and-drop reordering and persisted favorites.
  * This is intended as a complete replacement for the existing `DimensionChooser`. That component
    should be considered deprecated and will be removed in future releases.
* New props added to `TabSwitcher`:
  * `enableOverflow` shows tabs that would normally overflow their container in a drop down menu.
  * `tabWidth`, `tabMinWidth` & `tabMaxWidth` allow flexible configuration of tab sizes within the
    switcher.
* `TabModel` now supports a bindable `tooltip`, which can be used to render strings or elements
  while hovering over tabs.
* New `Placeholder` component provides a thin wrapper around `Box` with standardized, muted styling.
* New `StoreFilterField.matchMode` prop allows customizing match to `start`, `startWord`, or `any`.
* `Select` now implements enhanced typeahead filtering of options. The default filtering is now
  based on a case-insensitive match of word starts in the label. (Previously it was based on a match
  _anywhere_ in the label _or_ value.) To customize this behavior, applications should use the new
  `filterFn` prop.
* New Admin Console Monitor > Memory tab added to view snapshots of JVM memory usage. (Requires
  Hoist Core v8.7 or greater.)
* `FormModel` and `FieldModel` gain support for Focus Management.
* New `boundInput` getter on `FieldModel` to facilitate imperative access to controls, when needed.
  This getter will return the new `HoistInputModel` interface, which support basic DOM access as
  well as standard methods for `focus()`, `blur()`, and `select()`.
* New `GridModel` config `lockColumnGroups` to allow controlling whether child columns can be moved
  outside their parent group. Defaults to `true` to maintain existing behavior.

### 💥 Breaking Changes

* New `TabContainerModel` config `switcher` replaces `switcherPosition` to allow for more flexible
  configuration of the default `TabSwitcher`.
  * Use `switcher: true` to retain default behavior.
  * Use `switcher: false` to not include a TabSwitcher. (previously `switcherPosition: 'none'`)
  * Use `switcher: {...}` to provide customisation props for the `TabSwitcher`. See `TabSwitcher`
    documentation for more information.
* The `HoistInput` base class has been removed. This change marks the completion of our efforts to
  remove all internal uses of React class-based Components in Hoist. The following adjustments are
  required:
  * Application components extending `HoistInput` should use the `useHoistInputModel` hook instead.
  * Applications getting refs to `HoistInputs` should be aware that these refs now return a ref to a
    `HoistInputModel`. In order to get the DOM element associated with the component use the new
    `domEl` property of that model rather than the`HoistComponent.getDOMNode()` method.
* Hoist grids now require ag-Grid v24.1.0 or higher - update your ag-Grid dependency in your app's
  `package.json` file. ag-Grid v24.1.0
  [lists 5 breaking changes](https://www.ag-grid.com/ag-grid-changelog/), including the two called
  out below. *Note that these cautions apply only to direct use of the ag-Grid APIs* - if your app
  is using the Hoist `Grid` and `GridModel` exclusively, there should be no need to adjust code
  around columns or grid state, as the related Hoist classes have been updated to handle these
  changes.
  * AG-4291 - Reactive Columns - the state pattern for ag-grid wrapper has changed as a result of
    this change. If your app made heavy use of saving/loading grid state, please test carefully
    after upgrade.
  * AG-1959 - Aggregation - Add additional parameters to the Custom Aggregation methods. If your app
    implements custom aggregations, they might need to be updated.

### 🔒 Security

* The data package `Field` class now sanitizes all String values during parsing, using the DOMPurify
  library to defend against XSS attacks and other issues with malformed HTML or scripting content
  loaded into `Record`s and rendered by `Grid` or other data-driven components. Please contact XH if
  you find any reason to disable this protection, or observe any unintended side effects of this
  additional processing.

### 🐞 Bug Fixes

* Fix issue where grid row striping inadvertently disabled by default for non-tree grids.
* Fix issue where grid empty text cleared on autosize.

### ✨ Style

* Default `Chart` themes reworked in both light and dark modes to better match overall Hoist theme.

### ⚙️ Technical

* Note that the included Onsen fork has been replaced with the latest Onsen release. Apps should not
  need to make any changes.
* `Cube.info` is now directly observable.
* `@managed` and `markManaged` have been enhanced to allow for the cleanup of arrays of objects as
  well as objects. This matches the existing array support in `XH.safeDestroy()`.

### 📚 Libraries

* @xh/onsenui `~0.1.2` -> onsenui `~2.11.1`
* @xh/react-onsenui `~0.1.2` -> react-onsenui `~1.11.3`
* @blueprintjs/core `3.35 -> 3.36`
* @blueprintjs/datetime `3.19 -> 3.20`
* clipboard-copy `3.1 -> 4.0`
* core-js `3.6 -> 3.8`
* dompurify `added @ 2.2`
* react `16.13 -> 17.0`
* semver `added @ 7.3`

[Commit Log](https://github.com/xh/hoist-react/compare/v36.6.1...v37.0.0)

## v36.6.1 - 2020-11-06

### 🐞 Bug Fixes

* Fix issue where grid row striping would be turned off by default for non-tree grids

[Commit Log](https://github.com/xh/hoist-react/compare/v36.6.0...v36.6.1)

## v36.6.0 - 2020-10-28

### 🎁 New Features

* New `GridModel.treeStyle` config enables more distinctive styling of tree grids, with optional
  background highlighting and ledger-line style borders on group rows.
  * ⚠ By default, tree grids will now have highlighted group rows (but no group borders). Set
    `treeStyle: 'none'` on any `GridModel` instances where you do _not_ want the new default style.
* New `DashContainerModel.extraMenuItems` config supports custom app menu items in Dashboards
* An "About" item has been added to the default app menu.
* The default `TabSwitcher` now supports scrolling, and will show overflowing tabs in a drop down
  menu.

### 🐞 Bug Fixes

* Ensure that `Button`s with `active: true` set directly (outside of a `ButtonGroupInput`) get the
  correct active/pressed styling.
* Fixed regression in `Column.tooltip` function displaying escaped HTML characters.
* Fixed issue where the utility method `calcActionColWidth` was not correctly incorporating the
  padding in the returned value.

### ⚙️ Technical

* Includes technical updates to `JsonBlob` archiving. This change requires an update to `hoist-core`
  `v8.6.1` or later, and modifications to the `xh_json_blob` table. See the
  [hoist-core changelog](https://github.com/xh/hoist-core/blob/develop/CHANGELOG.md) for further
  details.

### 📚 Libraries

* @blueprintjs/core `3.33 -> 3.35`

[Commit Log](https://github.com/xh/hoist-react/compare/v36.5.0...v36.6.0)

## v36.5.0 - 2020-10-16

### 🐞 Bug Fixes

* Fix text and hover+active background colors for header tool buttons in light theme.

### ⚙️ Technical

* Install a default simple string renderer on all columns. This provides consistency in column
  rendering, and fixes some additional issues with alignment and rendering of Grid columns
  introduced by the change to flexbox-based styling in grid cells.
* Support (optional) logout action in SSO applications.

### 📚 Libraries

* @blueprintjs/core `3.31 -> 3.33`
* @blueprintjs/datetime `3.18 -> 3.19`
* @fortawesome/fontawesome-pro `5.14 -> 5.15`
* moment `2.24 -> 2.29`
* numbro `2.2 -> 2.3`

[Commit Log](https://github.com/xh/hoist-react/compare/v36.4.0...v36.5.0)

## v36.4.0 - 2020-10-09

### 🎁 New Features

* `TabContainerModel` supports dynamically adding and removing tabs via new public methods.
* `Select` supports a new `menuWidth` prop to control the width of the dropdown.

### 🐞 Bug Fixes

* Fixed v36.3.0 regression re. horizontal alignment of Grid columns.

[Commit Log](https://github.com/xh/hoist-react/compare/v36.3.0...v36.4.0)

## v36.3.0 - 2020-10-07

### 💥 Breaking Changes

* The following CSS variables are no longer in use:
  + `--xh-grid-line-height`
  + `--xh-grid-line-height-px`
  + `--xh-grid-large-line-height`
  + `--xh-grid-large-line-height-px`
  + `--xh-grid-compact-line-height`
  + `--xh-grid-compact-line-height-px`
  + `--xh-grid-tiny-line-height`
  + `--xh-grid-tiny-line-height-px`

### ⚙️ Technical

* We have improved and simplified the vertical centering of content within Grid cells using
  flexbox-based styling, rather than the CSS variables above.

### 🎁 New Features

* `Select` now supports `hideSelectedOptions` and `closeMenuOnSelect` props.
* `XH.message()` and its variants (`XH.prompt(), XH.confirm(), XH.alert()`) all support an optional
  new config `messageKey`. This key can be used by applications to prevent popping up the same
  dialog repeatedly. Hoist will only show the last message posted for any given key.
* Misc. Improvements to organization of admin client tabs.

### 🐞 Bug Fixes

* Fixed issue with sporadic failures reading grid state using `legacyStateKey`.
* Fixed regression to the display of `autoFocus` buttons; focus rectangle restored.

[Commit Log](https://github.com/xh/hoist-react/compare/v36.2.1...v36.3.0)

## v36.2.1 - 2020-10-01

### 🐞 Bug Fixes

* Fixed issue in `LocalDate.previousWeekday()` which did not correctly handle Sunday dates.
* Fixed regression in `Grid` column header rendering for non-string headerNames.

[Commit Log](https://github.com/xh/hoist-react/compare/v36.2.0...v36.2.1)

## v36.2.0 - 2020-09-25

### 💥 Breaking Changes

* New `GridModel` config `colChooserModel` replaces `enableColChooser` to allow for more flexible
  configuration of the grid `colChooser`
  * Use `colChooserModel: true` to retain default behavior.
  * See documentation on `GridModel.ColChooserModelConfig` for more information.
* The `Grid` `hideHeaders` prop has been converted to a field on `AgGridModel` and `GridModel`. All
  grid options of this type are now on the model hierarchy, allowing consistent application code and
  developer discovery.

### 🎁 New Features

* Provides new `CustomProvider` for applications that want to use the Persistence API, but need to
  provide their own storage implementation.
* Added `restoreDefaults` action to default context menu for `GridModel`.
* Added `restoreDefaultsWarning` config to `GridModel`.
* `FormModel` has a new convenience method `setValues` for putting data into one or more fields in
  the form.
* Admin Preference and Config panels now support bulk regrouping actions.

### 🐞 Bug Fixes

* Fixed an error in implementation of `@managed` preventing proper cleanup of resources.
* Fixed a regression introduced in v36.1.0 in `FilterChooser`: Restore support for `disabled` prop.

[Commit Log](https://github.com/xh/hoist-react/compare/v36.1.0...v36.2.0)

## v36.1.0 - 2020-09-22

⚠ NOTE - apps should update to `hoist-core >= 8.3.0` when taking this hoist-react update. This is
required to support both the new `JsonBlobService` and updates to the Admin Activity and Client
Error tracking tabs described below.

### 🎁 New Features

* Added new `JsonBlobService` for saving and updating named chunks of arbitrary JSON data.
* `GridModelPersistOptions` now supports a `legacyStateKey` property. This key will identify the
  pre-v35 location for grid state, and can be used by applications to provide a more flexible
  migration of user grid state after an upgrade to Hoist v35.0.0 or greater. The value of this
  property will continue to default to 'key', preserving the existing upgrade behavior of the
  initial v35 release.
* The Admin Config and Pref diff tools now support pasting in a config for comparison instead of
  loading one from a remote server (useful for deployments where the remote config cannot be
  accessed via an XHR call).
* The `ClipboardButton.getCopyText` prop now supports async functions.
* The `Select` input supports a new `leftIcon` prop.
* `RestGrid` now supports bulk delete when multiple rows are selected.
* `RestGrid`'s `actionWarning` messages may now be specified as functions.

### 🐞 Bug Fixes

* Fixed several cases where `selectOnFocus` prop on `Select` was not working.
* `FilterChooser` auto-suggest values sourced from the *unfiltered* records on `sourceStore`.
* `RestForm` editors will now source their default label from the corresponding `Field.displayName`
  property. Previously an undocumented `label` config could be provided with each editor object -
  this has been removed.
* Improved time zone handling in the Admin Console "Activity Tracking" and "Client Errors" tabs.
  * Users will now see consistent bucketing of activity into an "App Day" that corresponds to the
    LocalDate when the event occurred in the application's timezone.
  * This day will be reported consistently regardless of the time zones of the local browser or
    deployment server.
* Resetting Grid columns to their default state (e.g. via the Column Chooser) retains enhancements
  applied from matching Store fields.
* Desktop `DateInput` now handles out-of-bounds dates without throwing exception during rendering.
* Dragging a grid column with an element-based header no longer displays `[object Object]` in the
  draggable placeholder.

### 📚 Libraries

* codemirror `5.57 -> 5.58`

[Commit Log](https://github.com/xh/hoist-react/compare/v36.0.0...v36.1.0)

## v36.0.0 - 2020-09-04

### 🎁 New Features

#### Data Filtering

We have enhanced support for filtering data in Hoist Grids, Stores, and Cubes with an upgraded
`Filter` API and a new `FilterChooser` component. This bundle of enhancements includes:

* A new `@xh/hoist/data/filter` package to support the creation of composable filters, including the
  following new classes:
  * `FieldFilter` - filters by comparing the value of a given field to one or more given candidate
    values using one of several supported operators.
  * `FunctionFilter` - filters via a custom function specified by the developer.
  * `CompoundFilter` - combines multiple filters (including other nested CompoundFilters) via an AND
    or OR operator.
* A new `FilterChooser` UI component that integrates tightly with these data package classes to
  provide a user and developer friendly autocomplete-enabled UI for filtering data based on
  dimensions (e.g. trader = jdoe, assetClass != Equities), metrics (e.g. P&L > 1m), or any
  combination thereof.
* Updates to `Store`, `StoreFilterField`, and `cube/Query` to use the new Filter API.
* A new `setFilter()` convenience method to `Grid` and `DataView`.

To get the most out of the new Filtering capabilities, developers are encouraged to add or expand
the configs for any relevant `Store.fields` to include both their `type` and a `displayName`. Many
applications might not have Field configs specified at all for their Stores, instead relying on
Store's ability to infer its Fields from Grid Column definitions.

We are looking to gradually invert this relationship, so that core information about an app's
business objects and their properties is configured once at the `data/Field` level and then made
available to related APIs and components such as grids, filters, and forms. See note in New Features
below regarding related updates to `GridModel.columns` config processing.

#### Grid

* Added new `GridModel.setColumnVisible()` method, along with `showColumn()` and `hideColumn()`
  convenience methods. Can replace calls to `applyColumnStateChanges()` when all you need to do is
  show or hide a single column.
* Elided Grid column headers now show the full `headerName` value in a tooltip.
* Grid column definitions now accept a new `displayName` config as the recommended entry point for
  defining a friendly user-facing label for a Column.
  * If the GridModel's Store has configured a `displayName` for the linked data field, the column
    will default to use that (if not otherwise specified).
  * If specified or sourced from a Field, `displayName` will be used as the default value for the
    pre-existing `headerName` and `chooserName` configs.
* Grid columns backed by a Store Field of type `number` or `int` will be right-aligned by default.
* Added new `GridModel.showGroupRowCounts` config to allow easy hiding of group row member counts
  within each full-width group row. Default is `true`, maintaining current behavior of showing the
  counts for each group.

#### Other

* Added new `AppSpec.showBrowserContextMenu` config to control whether the browser's default context
  menu will be shown if no app-specific context menu (e.g. from a grid) would be triggered.
  * ⚠ Note this new config defaults to `false`, meaning the browser context menu will *not* be
    available. Developers should set to true for apps that expect/depend on the built-in menu.
* `LocalDate` has gained several new static factories: `tomorrow()`, `yesterday()`,
  `[start/end]OfMonth()`, and `[start/end]OfYear()`.
* A new `@computeOnce` decorator allows for lazy computation and caching of the results of decorated
  class methods or getters. Used in `LocalDate` and intended for similar immutable, long-lived
  objects that can benefit from such caching.
* `CodeInput` and `JsonInput` get new `enableSearch` and `showToolbar` props. Enabling search
  provides an simple inline find feature for searching the input's contents.
* The Admin console's Monitor Status tab displays more clearly when there are no active monitors.


### 💥 Breaking Changes

* Renamed the `data/Field.label` property to `displayName`.
* Changed the `DimensionChooserModel.dimensions` config to require objects of the form `{name,
  displayName, isLeafDimension}` when provided as an `Object[]`.
  * Previously these objects were expected to be of the form `{value, label, isLeaf}`.
  * Note however that this same config can now be passed the `dimensions` directly from a configured
    `Cube` instead, which is the recommended approach and should DRY up dimension definitions for
    typical use cases.
* Changes required due to the new filter API:
  * The classes `StoreFilter` and `ValueFilter` have been removed and replaced by `FunctionFilter`
    and `FieldFilter`, respectively. In most cases apps will need to make minimal or no changes.
  * The `filters/setFilters` property on `Query` has been changed to `filter/setFilter`. In most
    case apps should not need to change anything other than the name of this property - the new
    property will continue to support array representations of multiple filters.
  * `Store` has gained a new property `filterIncludesChildren` to replace the functionality
    previously provided by `StoreFilter.includesChildren`.
  * `StoreFilterField.filterOptions` has been removed. Set `filterIncludesChildren` directly on the
    store instead.

### ✨ Style

* CSS variables for "intents" - most commonly used on buttons - have been reworked to use HSL color
  values and support several standard variations of lightness and transparency.
  * Developers are encouraged to customize intents by setting the individual HSL vars provided for
    each intent (e.g. `--intent-primary-h` to adjust the primary hue) and/or the different levels of
    lightness (e.g. `--intent-primary-l3` to adjust the default lightness).
  * ⚠ Uses of the prior intent var overrides such as `--intent-primary` will no longer work. It is
    possible to set directly via `--xh-intent-primary`, but components such as buttons will still
    use the default intent shades for variations such as hover and pressed states. Again, review and
    customize the HSL vars if required.
* Desktop `Button` styles and classes have been rationalized and reworked to allow for more
  consistent and direct styling of buttons in all their many permutations (standard/minimal/outlined
  styles * default/hovered/pressed/disabled states * light/dark themes).
  * Customized intent colors will now also be applied to outlined and minimal buttons.
  * Dedicated classes are now applied to desktop buttons based on their style and state. Developers
    can key off of these classes directly if required.

### 🐞 Bug Fixes

* Fixed `Column.tooltipElement` so that it can work if a `headerTooltip` is also specified on the
  same column.
* Fixed issue where certain values (e.g. `%`) would break in `Column.tooltipElement`.
* Fixed issue where newly loaded records in `Store` were not being frozen as promised by the API.

### 📚 Libraries

* @blueprintjs/core `3.30 -> 3.31`
* codemirror `5.56 -> 5.57`
* http-status-codes `1.4 -> 2.1`
* mobx-react `6.2 -> 6.3`
* store2 `2.11 -> 2.12`

[Commit Log](https://github.com/xh/hoist-react/compare/v35.2.1...v36.0.0)


## v35.2.1 - 2020-07-31

### 🐞 Bug Fixes

* A Grid's docked summary row is now properly cleared when its bound Store is cleared.
* Additional SVG paths added to `requiredBlueprintIcons.js` to bring back calendar scroll icons on
  the DatePicker component.
* Colors specified via the `--xh-intent-` CSS vars have been removed from minimal / outlined desktop
  `Button` components because of incompatibility with `ButtonGroupInput` component. Fix to address
  issue forthcoming. (This reverts the change made in 35.2.0 below.)

[Commit Log](https://github.com/xh/hoist-react/compare/v35.2.0...v35.2.1)


## v35.2.0 - 2020-07-21

### 🎁 New Features

* `TabContainerModel` now supports a `persistWith` config to persist the active tab.
* `TabContainerModel` now supports a `emptyText` config to display when TabContainer gets rendered
  with no children.

### ⚙️ Technical

* Supports smaller bundle sizes via a greatly reduced set of BlueprintJS icons. (Requires apps to be
  built with `@xh/hoist-dev-utils` v5.2 or greater to take advantage of this optimization.)

### 🐞 Bug Fixes

* Colors specified via the `--xh-intent-` CSS vars are now applied to minimal / outlined desktop
  `Button` components. Previously they fell through to use default Blueprint colors in these modes.
* Code input correctly handles dynamically toggling readonly/disabled state.

### 📚 Libraries

* @fortawesome/fontawesome-pro `5.13 -> 5.14`
* codemirror `5.55 -> 5.56`

[Commit Log](https://github.com/xh/hoist-react/compare/v35.1.1...v35.2.0)


## v35.1.1 - 2020-07-17

### 📚 Libraries

* @blueprintjs/core `3.29 -> 3.30`

[Commit Log](https://github.com/xh/hoist-react/compare/v35.1.0...v35.1.1)


## v35.1.0 - 2020-07-16

### 🎁 New Features

* Extend existing environment diff tool to preferences. Now, both configs and preferences may be
  diffed across servers. This feature will require an update of hoist-core to a version 8.1.0 or
  greater.
* `ExportOptions.columns` provided to `GridModel` can now be specified as a function, allowing for
  full control of columns to export, including their sort order.

### 🐞 Bug Fixes

* `GridModel`s export feature was previously excluding summary rows. These are now included.
* Fixed problems with coloring and shading algorithm in `TreeMap`.
* Fixed problems with sort order of exports in `GridModel`.
* Ensure that preferences are written to server, even if set right before navigating away from page.
* Prevent situation where a spurious exception can be sent to server when application is unloaded
  while waiting on a fetch request.

[Commit Log](https://github.com/xh/hoist-react/compare/v35.0.1...v35.1.0)


## v35.0.1 - 2020-07-02

### 🐞 Bug Fixes

* Column headers no longer allocate space for a sort arrow icon when the column has an active
  `GridSorter` in the special state of `sort: null`.
* Grid auto-sizing better accounts for margins on sort arrow icons.

[Commit Log](https://github.com/xh/hoist-react/compare/v35.0.0...v35.0.1)


## v35.0.0 - 2020-06-29

### ⚖️ Licensing Change

As of this release, Hoist is [now licensed](LICENSE.md) under the popular and permissive
[Apache 2.0 open source license](https://www.apache.org/licenses/LICENSE-2.0). Previously, Hoist was
"source available" via our public GitHub repository but still covered by a proprietary license.

We are making this change to align Hoist's licensing with our ongoing commitment to openness,
transparency and ease-of-use, and to clarify and emphasize the suitability of Hoist for use within a
wide variety of enterprise software projects. For any questions regarding this change, please
[contact us](https://xh.io/contact/).

### 🎁 New Features

* Added a new Persistence API to provide a more flexible yet consistent approach to saving state for
  Components, Models, and Services to different persistent locations such as Hoist Preferences,
  browser local storage, and Hoist Dashboard views.
  * The primary entry points for this API are the new `@PersistSupport` and `@persist` annotations.
    `@persist` can be added to any observable property on a `@PersistSupport` to make it
    automatically synchronize with a `PersistenceProvider`. Both `HoistModel` and `HoistService` are
    decorated with `@PersistSupport`.
  * This is designed to replace any app-specific code previously added to synchronize fields and
    their values to Preferences via ad-hoc initializers and reactions.
  * This same API is now used to handle state persistence for `GridStateModel`, `PanelModel`,
    `DimensionChooserModel`, and `DashContainerModel` - configurable via the new `persistWith`
    option on those classes.
* `FetchService` now installs a default timeout of 30 seconds for all requests. This can be disabled
  by setting timeout to `null`. Fetch Timeout Exceptions have also been improved to include the same
  information as other standard exceptions thrown by this service.
  * 💥 Apps that were relying on the lack of a built-in timeout for long-running requests should
    ensure they configure such calls with a longer or null timeout.
* `Store` gets new `clearFilter()` and `recordIsFiltered()` helper functions.
* The Admin console's Activity Tracking tab has been significantly upgraded to allow admins to
  better analyze both built-in and custom tracking data generated by their application. Its sibling
  Client Errors tab has also been updated with a docked detail panel.
* `CodeInput` gets new `showCopyButton` prop - set to true to provide an inline action button to
  copy the editor contents to the clipboard.
* Hoist config `xhEnableMonitoring` can be used to enable/disable the Admin monitor tab and its
  associated server-side jobs

### 💥 Breaking Changes

* Applications should update to `hoist-core` v8.0.1 or above, required to support the upgraded Admin
  Activity Tracking tab. Contact XH for assistance with this update.
* The option `PanelModel.prefName` has been removed in favor of `persistWith`. Existing user state
  will be transferred to the new format, assuming a `PersistenceProvider` of type 'pref' referring
  to the same preference is used (e.g. `persistWith: {prefKey: 'my-panel-model-prefName'}`.
* The option `GridModel.stateModel` has been removed in favor of `persistWith`. Existing user state
  will be transferred to the new format, assuming a `PersistenceProvider` of type 'localStorage'
  referring to the same key is used (e.g. `persistWith: {localStorageKey: 'my-grid-state-id'}`.
  * Use the new `GridModel.persistOptions` config for finer control over what grid state is
    persisted (replacement for stateModel configs to disable persistence of column
    state/sorting/grouping).
* The options `DimensionChooserModel.preference` and `DimensionChooserModel.historyPreference` have
  been removed in favor of `persistWith`.
* `AppSpec.idleDetectionEnabled` has been removed. App-specific Idle detection is now enabled via
  the new `xhIdleConfig` config. The old `xhIdleTimeoutMins` has also been deprecated.
* `AppSpec.idleDialogClass` has been renamed `AppSpec.idlePanel`. If specified, it should be a
  full-screen component.
* `PinPad` and `PinPadModel` have been moved to `@xh/hoist/cmp/pinpad`, and is now available for use
  with both standard and mobile toolkits.
* Third-party dependencies updated to properly reflect application-level licensing requirements.
  Applications must now import and provide their licensed version of ag-Grid, and Highcharts to
  Hoist. See file `Bootstrap.js` in Toolbox for an example.

### 🐞 Bug Fixes

* Sorting special columns generated by custom ag-Grid configurations (e.g. auto-group columns) no
  longer throws with an error.
* The `deepFreeze()` util - used to freeze data in `Record` instances - now only attempts to freeze
  a whitelist of object types that are known to be safely freezable. Custom application classes and
  other potentially-problematic objects (such as `moment` instances) are no longer frozen when
  loaded into `Record` fields.

### 📚 Libraries

Note that certain licensed third-party dependencies have been removed as direct dependencies of this
project, as per note in Breaking Changes above.

* @xh/hoist-dev-utils `4.x -> 5.x` - apps should also update to the latest 5.x release of dev-utils.
  Although license and dependency changes triggered a new major version of this dev dependency, no
  application-level changes should be required.
* @blueprintjs/core `3.28 -> 3.29`
* codemirror `5.54 -> 5.55`
* react-select `3.0 -> 3.1`

### 📚 Optional Libraries

* ag-Grid `23.0.2` > `23.2.0` (See Toolbox app for example on this upgrade)
* Highcharts `8.0.4 -> 8.1.1`

[Commit Log](https://github.com/xh/hoist-react/compare/v34.0.0...v35.0.0)


## v34.0.0 - 2020-05-26

### 🎁 New Features

* Hoist's enhanced autosizing is now enabled on all grids by default. See `GridModel` and
  `GridAutosizeService` for more details.
* New flags `XH.isPhone`, `XH.isTablet`, and `XH.isDesktop` available for device-specific switching.
  Corresponding `.xh-phone`, `.xh-tablet`, and `.xh-desktop` CSS classes are added to the document
  `body`. These flags and classes are set based on the detected device, as per its user-agent.
  * One of the two higher-level CSS classes `.xh-standard` or `.xh-mobile` will also be applied
    based on an app's use of the primary (desktop-centric) components vs mobile components - as
    declared by its `AppSpec.isMobileApp` - regardless of the detected device.
  * These changes provide more natural support for use cases such as apps that are built with
    standard components yet target/support tablet users.
* New method `Record.get()` provides an alternative API for checked data access.
* The mobile `Select` component supports the `enableFilter` and `enableCreate` props.
* `DashContainerModel` supports new `layoutLocked`, `contentLocked` and `renameLocked` modes.
* `DimensionChooser` now has the ability to persist its value and history separately.
* Enhance Hoist Admin's Activity Tracking tab.
* Enhance Hoist Admin's Client Error tab.

### 💥 Breaking Changes

* `emptyFlexCol` has been removed from the Hoist API and should simply be removed from all client
  applications. Improvements to agGrid's default rendering of empty space have made it obsolete.
* `isMobile` property on `XH` and `AppSpec` has been renamed to `isMobileApp`. All apps will need to
  update their (required) use of this flag in the app specifications within their
  `/client-app/src/apps` directory.
* The `xh-desktop` class should no longer be used to indicate a non-mobile toolkit based app. For
  this purpose, use `xh-standard` instead.

### 🐞 Bug Fixes

* Fix to Average Aggregators when used with hierarchical data.
* Fixes to Context Menu handling on `Panel` to allow better handling of `[]` and `null`.

### 📚 Libraries

* @blueprintjs/core `3.26 -> 3.28`
* @blueprintjs/datetime `3.16 -> 3.18`
* codemirror `5.53 -> 5.54`
* react-transition-group `4.3 -> 4.4`

[Commit Log](https://github.com/xh/hoist-react/compare/v33.3.0...v34.0.0)


## v33.3.0 - 2020-05-08

### ⚙️ Technical

* Additional updates to experimental autosize feature: standardization of naming, better masking
  control, and API fixes. Added new property `autosizeOptions` on `GridModel` and main entry point
  is now named `GridModel.autosizeAsync()`.

### 🐞 Bug Fixes

* `Column.hideable` will now be respected by ag-grid column drag and drop
  [#1900](https://github.com/xh/hoist-react/issues/1900)
* Fixed an issue where dragging a column would cause it to be sorted unintentionally.

[Commit Log](https://github.com/xh/hoist-react/compare/v33.2.0...v33.3.0)


## v33.2.0 - 2020-05-07

### 🎁 New Features

* Virtual column rendering has been disabled by default, as it offered a minimal performance benefit
  for most grids while compromising autosizing. See new `GridModel.useVirtualColumns` config, which
  can be set to `true` to re-enable this behavior if required.
* Any `GridModel` can now be reset to its code-prescribed defaults via the column chooser reset
  button. Previously, resetting to defaults was only possible for grids that persisted their state
  with a `GridModel.stateModel` config.

### 🐞 Bug Fixes

* Fixed several issues with new grid auto-sizing feature.
* Fixed issues with and generally improved expand/collapse column alignment in tree grids.
  * 💥 Note that this improvement introduced a minor breaking change for apps that have customized
    tree indentation via the removed `--grid-tree-indent-px` CSS var. Use `--grid-tree-indent`
    instead. Note the new var is specified in em units to scale well across grid sizing modes.

### ⚙️ Technical

* Note that the included version of Onsen has been replaced with a fork that includes updates for
  react 16.13. Apps should not need to make any changes.

### 📚 Libraries

* react `~16.8 -> ~16.13`
* onsenui `~16.8` -> @xh/onsenui `~16.13`
* react-onsenui `~16.8` -> @xh/react-onsenui `~16.13`

[Commit Log](https://github.com/xh/hoist-react/compare/v33.1.0...33.2.0)


## v33.1.0 - 2020-05-05

### 🎁 New Features

* Added smart auto-resizing of columns in `GridModel` Unlike ag-Grid's native auto-resizing support,
  Hoist's auto-resizing will also take into account collapsed rows, off-screen cells that are not
  currently rendered in the DOM, and summary rows. See the new `GridAutosizeService` for details.
  * This feature is currently marked as 'experimental' and must be enabled by passing a special
    config to the `GridModel` constructor of the form `experimental: {useHoistAutosize: true}`. In
    future versions of Hoist, we expect to make it the default behavior.
* `GridModel.autoSizeColumns()` has been renamed `GridModel.autosizeColumns()`, with lowercase 's'.
  Similarly, the `autoSizeColumns` context menu token has been renamed `autosizeColumns`.

### 🐞 Bug Fixes

* Fixed a regression with `StoreFilterField` introduced in v33.0.1.

[Commit Log](https://github.com/xh/hoist-react/compare/v33.0.2...33.1.0)


## v33.0.2 - 2020-05-01

### 🎁 New Features

* Add Hoist Cube Aggregators: `AverageAggregator` and `AverageStrictAggregator`
* `ColAutosizeButton` has been added to desktop and mobile

### 🐞 Bug Fixes

* Fixed mobile menus to constrain to the bottom of the viewport, scrolling if necessary.
  [#1862](https://github.com/xh/hoist-react/issues/1862)
* Tightened up mobile tree grid, fixed issues in mobile column chooser.
* Fixed a bug with reloading hierarchical data in `Store`.
  [#1871](https://github.com/xh/hoist-react/issues/1871)

[Commit Log](https://github.com/xh/hoist-react/compare/v33.0.1...33.0.2)


## v33.0.1 - 2020-04-29

### 🎁 New Features

* `StoreFieldField` supports dot-separated field names in a bound `GridModel`, meaning it will now
  match on columns with fields such as `address.city`.

* `Toolbar.enableOverflowMenu` now defaults to `false`. This was determined safer and more
  appropriate due to issues with the underlying Blueprint implementation, and the need to configure
  it carefully.

### 🐞 Bug Fixes

* Fixed an important bug with state management in `StoreFilterField`. See
  https://github.com/xh/hoist-react/issues/1854

* Fixed the default sort order for grids. ABS DESC should be first when present.

### 📚 Libraries

* @blueprintjs/core `3.25 -> 3.26`
* codemirror `5.52 -> 5.53`

[Commit Log](https://github.com/xh/hoist-react/compare/v33.0.0...v33.0.1)

## v33.0.0 - 2020-04-22

### 🎁 New Features

* The object returned by the `data` property on `Record` now includes the record `id`. This will
  allow for convenient access of the id with the other field values on the record.
* The `Timer` class has been enhanced and further standardized with its Hoist Core counterpart:
  * Both the `interval` and `timeout` arguments may be specified as functions, or config keys
    allowing for dynamic lookup and reconfiguration.
  * Added `intervalUnits` and `timeoutUnits` arguments.
  * `delay` can now be specified as a boolean for greater convenience.

### 💥 Breaking Changes

* We have consolidated the import location for several packages, removing unintended nested index
  files and 'sub-packages'. In particular, the following locations now provide a single index file
  for import for all of their public contents: `@xh/hoist/core`, `@xh/hoist/data`,
  `@xh/hoist/cmp/grid`, and `@xh/hoist/desktop/cmp/grid`. Applications may need to update import
  statements that referred to index files nested within these directories.
* Removed the unnecessary and confusing `values` getter on `BaseFieldModel`. This getter was not
  intended for public use and was intended for the framework's internal implementation only.
* `ColumnGroup.align` has been renamed to `ColumnGroup.headerAlign`. This avoids confusion with the
  `Column` API, where `align` refers to the alignment of cell contents within the column.

### 🐞 Bug Fixes

* Exceptions will no longer overwrite the currently shown exception in the exception dialog if the
  currently shown exception requires reloading the application.
  [#1834](https://github.com/xh/hoist-react/issues/1834)

### ⚙️ Technical

* Note that the Mobx React bindings have been updated to 6.2, and we have enabled the recommended
  "observer batching" feature as per
  [the mobx-react docs](https://github.com/mobxjs/mobx-react-lite/#observer-batching).

### 📚 Libraries

* @blueprintjs/core `3.24 -> 3.25`
* @blueprintjs/datetime `3.15 -> 3.16`
* mobx-react `6.1 -> 6.2`

[Commit Log](https://github.com/xh/hoist-react/compare/v32.0.4...v33.0.0)

## v32.0.5 - 2020-07-14

### 🐞 Bug Fixes

* Fixes a regression in which grid exports were no longer sorting rows properly.

[Commit Log](https://github.com/xh/hoist-react/compare/v32.0.4...v32.0.5)

## v32.0.4 - 2020-04-09

### 🐞 Bug Fixes

* Fixes a regression with the alignment of `ColumnGroup` headers.
* Fixes a bug with 'Copy Cell' context menu item for certain columns displaying the Record ID.
* Quiets console logging of 'routine' exceptions to 'debug' instead of 'log'.

[Commit Log](https://github.com/xh/hoist-react/compare/v32.0.3...v32.0.4)

## v32.0.3 - 2020-04-06

### 🐞 Bug Fixes

* Suppresses a console warning from ag-Grid for `GridModel`s that do not specify an `emptyText`.

[Commit Log](https://github.com/xh/hoist-react/compare/v32.0.2...v32.0.3)

## v32.0.2 - 2020-04-03

⚠ Note that this release includes a *new major version of ag-Grid*. Please consult the
[ag-Grid Changelog](https://www.ag-grid.com/ag-grid-changelog/) for versions 22-23 to review
possible breaking changes to any direct/custom use of ag-Grid APIs and props within applications.

### 🎁 New Features

* GridModel `groupSortFn` now accepts `null` to turn off sorting of group rows.
* `DockViewModel` now supports optional `width`, `height` and `collapsedWidth` configs.
* The `appMenuButton.extraItems` prop now accepts `MenuItem` configs (as before) but also React
  elements and the special string token '-' (shortcut to render a `MenuDivider`).
* Grid column `flex` param will now accept numbers, with available space divided between flex
  columns in proportion to their `flex` value.
* `Column` now supports a `sortingOrder` config to allow control of the sorting options that will be
  cycled through when the user clicks on the header.
* `PanelModel` now supports setting a `refreshMode` to control how collapsed panels respond to
  refresh requests.

### 💥 Breaking Changes

* The internal DOM structure of desktop `Panel` has changed to always include an inner frame with
  class `.xh-panel__content`. You may need to update styling that targets the inner structure of
  `Panel` via `.xh-panel`.
* The hooks `useOnResize()` and `useOnVisibleChange()` no longer take a `ref` argument. Use
  `composeRefs` to combine the ref that they return with any ref you wish to compose them with.
* The callback for `useOnResize()` will now receive an object representing the locations and
  dimensions of the element's content box. (Previously it incorrectly received an array of
  `ResizeObserver` entries that had to be de-referenced)
* `PanelModel.collapsedRenderMode` has been renamed to `PanelModel.renderMode`, to be more
  consistent with other Hoist APIs such as `TabContainer`, `DashContainer`, and `DockContainer`.


### 🐞 Bug Fixes

* Checkboxes in grid rows in Tiny sizing mode have been styled to fit correctly within the row.
* `GridStateModel` no longer saves/restores the width of non-resizable columns.
  [#1718](https://github.com/xh/hoist-react/issues/1718)
* Fixed an issue with the hooks useOnResize and useOnVisibleChange. In certain conditions these
  hooks would not be called. [#1808](https://github.com/xh/hoist-react/issues/1808)
* Inputs that accept a rightElement prop will now properly display an Icon passed as that element.
  [#1803](https://github.com/xh/hoist-react/issues/1803)

### ⚙️ Technical

* Flex columns now use the built-in ag-Grid flex functionality.

### 📚 Libraries

* ag-grid-community `removed @ 21.2`
* ag-grid-enterprise `21.2` replaced with @ag-grid-enterprise/all-modules `23.0`
* ag-grid-react `21.2` replaced with @ag-grid-community/react `23.0`
* @fortawesome/* `5.12 -> 5.13`
* codemirror `5.51 -> 5.52`
* filesize `6.0 -> 6.1`
* numbro `2.1 -> 2.2`
* react-beautiful-dnd `12.0 -> 13.0`
* store2 `2.10 -> 2.11`
* compose-react-refs `NEW 1.0.4`

[Commit Log](https://github.com/xh/hoist-react/compare/v31.0.0...v32.0.2)

## v31.0.0 - 2020-03-16

### 🎁 New Features

* The mobile `Navigator` / `NavigatorModel` API has been improved and made consistent with other
  Hoist content container APIs such as `TabContainer`, `DashContainer`, and `DockContainer`.
  * `NavigatorModel` and `PageModel` now support setting a `RenderMode` and `RefreshMode` to control
    how inactive pages are mounted/unmounted and how they respond to refresh requests.
  * `Navigator` pages are no longer required to to return `Page` components - they can now return
    any suitable component.
* `DockContainerModel` and `DockViewModel` also now support `refreshMode` and `renderMode` configs.
* `Column` now auto-sizes when double-clicking / double-tapping its header.
* `Toolbar` will now collapse overflowing items into a drop down menu. (Supported for horizontal
  toolbars only at this time.)
* Added new `xhEnableLogViewer` config (default `true`) to enable or disable the Admin Log Viewer.

#### 🎨 Icons

* Added `Icon.icon()` factory method as a new common entry point for creating new FontAwesome based
  icons in Hoist. It should typically be used instead of using the `FontAwesomeIcon` component
  directly.
* Also added a new `Icon.fileIcon()` factory. This method take a filename and returns an appropriate
  icon based on its extension.
* All Icon factories can now accept an `asHtml` parameter, as an alternative to calling the helper
  function `convertIconToSVG()` on the element. Use this to render icons as raw html where needed
  (e.g. grid renderers).
* Icons rendered as html will now preserve their styling, tooltips, and size.

### 💥 Breaking Changes

* The application's primary `HoistApplicationModel` is now instantiated and installed as
  `XH.appModel` earlier within the application initialization sequence, with construction happening
  prior to the init of the XH identity, config, and preference services.
  * This allows for a new `preAuthInitAsync()` lifecycle method to be called on the model before
    auth has completed, but could be a breaking change for appModel code that relied on these
    services for field initialization or in its constructor.
  * Such code should be moved to the core `initAsync()` method instead, which continues to be called
    after all XH-level services are initialized and ready.
* Mobile apps may need to adjust to the following updates to `NavigatorModel` and related APIs:
  * `NavigatorModel`'s `routes` constructor parameter has been renamed `pages`.
  * `NavigatorModel`'s observable `pages[]` has been renamed `stack[]`.
  * `NavigatorPageModel` has been renamed `PageModel`. Apps do not usually create `PageModels`
    directly, so this change is unlikely to require code updates.
  * `Page` has been removed from the mobile toolkit. Components that previously returned a `Page`
    for inclusion in a `Navigator` or `TabContainer` can now return any component. It is recommended
    you replace `Page` with `Panel` where appropriate.
* Icon enhancements described above removed the following public methods:
  * The `fontAwesomeIcon()` factory function (used to render icons not already enumerated by Hoist)
    has been replaced by the improved `Icon.icon()` factory - e.g. `fontAwesomeIcon({icon: ['far',
    'alicorn']}) -> Icon.icon({iconName: 'alicorn'})`.
  * The `convertIconToSvg()` utility method has been replaced by the new `asHtml` parameter on icon
    factory functions. If you need to convert an existing icon element, use `convertIconToHtml()`.
* `Toolbar` items should be provided as direct children. Wrapping Toolbar items in container
  components can result in unexpected item overflow.

### 🐞 Bug Fixes

* The `fmtDate()` utility now properly accepts, parses, and formats a string value input as
  documented.
* Mobile `PinPad` input responsiveness improved on certain browsers to avoid lag.

### ⚙️ Technical

* New lifecycle methods `preAuthInitAsync()` and `logoutAsync()` added to the `HoistAppModel`
  decorator (aka the primary `XH.appModel`).

[Commit Log](https://github.com/xh/hoist-react/compare/v30.1.0...v31.0.0)

## v30.1.0 - 2020-03-04

### 🐞 Bug Fixes

* Ensure `WebSocketService.connected` remains false until `channelKey` assigned and received from
  server.
* When empty, `DashContainer` now displays a user-friendly prompt to add an initial view.

### ⚙️ Technical

* Form validation enhanced to improve handling of asynchronous validation. Individual rules and
  constraints are now re-evaluated in parallel, allowing for improved asynchronous validation.
* `Select` will now default to selecting contents on focus if in filter or creatable mode.

[Commit Log](https://github.com/xh/hoist-react/compare/v30.0.0...30.1.0)

## v30.0.0 - 2020-02-29

### 🎁 New Features

* `GridModel` and `DataViewModel` now support `groupRowHeight`, `groupRowRenderer` and
  `groupRowElementRenderer` configs. Grouping is new in general to `DataViewModel`, which now takes
  a `groupBy` config.
  * `DataViewModel` allows for settable and multiple groupings and sorters.
  * `DataViewModel` also now supports additional configs from the underlying `GridModel` that make
    sense in a `DataView` context, such as `showHover` and `rowBorders`.
* `TabContainerModel` now accepts a `track` property (default false) for easily tracking tab views
  via Hoist's built-in activity tracking.
* The browser document title is now set to match `AppSpec.clientAppName` - helpful for projects with
  multiple javascript client apps.
* `StoreFilterField` accepts all other config options from `TextInput` (e.g. `disabled`).
* Clicking on a summary row in `Grid` now clears its record selection.
* The `@LoadSupport` decorator now provides an additional observable property `lastException`. The
  decorator also now logs load execution times and failures to `console.debug` automatically.
* Support for mobile `Panel.scrollable` prop made more robust with re-implementation of inner
  content element. Note this change included a tweak to some CSS class names for mobile `Panel`
  internals that could require adjustments if directly targeted by app stylesheets.
* Added new `useOnVisibleChange` hook.
* Columns now support a `headerAlign` config to allow headers to be aligned differently from column
  contents.

### 💥 Breaking Changes

* `Toolbar` items must be provided as direct children. Wrapping Toolbar items in container
  components can result in unexpected item overflow.
* `DataView.rowCls` prop removed, replaced by new `DataViewModel.rowClassFn` config for more
  flexibility and better symmetry with `GridModel`.
* `DataViewModel.itemRenderer` renamed to `DataViewModel.elementRenderer`
* `DataView` styling has been updated to avoid applying several unwanted styles from `Grid`. Note
  that apps might rely on these styles (intentionally or not) for their `itemRenderer` components
  and appearance and will need to adjust.
* Several CSS variables related to buttons have been renamed for consistency, and button style rules
  have been adjusted to ensure they take effect reliably across desktop and mobile buttons
  ([#1568](https://github.com/xh/hoist-react/pull/1568)).
* The optional `TreeMapModel.highchartsConfig` object will now be recursively merged with the
  top-level config generated by the Hoist model and component, where previously it was spread onto
  the generated config. This could cause a change in behavior for apps using this config to
  customize map instances, but provides more flexibility for e.g. customizing the `series`.
* The signature of `useOnResize` hook has been modified slightly for API consistency and clarity.
  Options are now passed in a configuration object.

### 🐞 Bug Fixes

* Fixed an issue where charts that are rendered while invisible would have the incorrect size.
  [#1703](https://github.com/xh/hoist-react/issues/1703)
* Fixed an issue where zeroes entered by the user in `PinPad` would be displayed as blanks.
* Fixed `fontAwesomeIcon` elem factory component to always include the default 'fa-fw' className.
  Previously, it was overridden if a `className` prop was provided.
* Fixed an issue where ConfigDiffer would always warn about deletions, even when there weren't any.
  [#1652](https://github.com/xh/hoist-react/issues/1652)
* `TextInput` will now set its value to `null` when all text is deleted and the clear icon will
  automatically hide.
* Fixed an issue where multiple buttons in a `ButtonGroupInput` could be shown as active
  simultaneously. [#1592](https://github.com/xh/hoist-react/issues/1592)
* `StoreFilterField` will again match on `Record.id` if bound to a Store or a GridModel with the
  `id` column visible. [#1697](https://github.com/xh/hoist-react/issues/1697)
* A number of fixes have been applied to `RelativeTimeStamp` and `getRelativeTimestamp`, especially
  around its handling of 'equal' or 'epsilon equal' times. Remove unintended leading whitespace from
  `getRelativeTimestamp`.

### ⚙️ Technical

* The `addReaction` and `addAutorun` methods (added to Hoist models, components, and services by the
  `ReactiveSupport` mixin) now support a configurable `debounce` argument. In many cases, this is
  preferable to the built-in MobX `delay` argument, which only provides throttling and not true
  debouncing.
* New `ChartModel.highchart` property provides a reference to the underlying HighChart component.

### 📚 Libraries

* @blueprintjs/core `3.23 -> 3.24`
* react-dates `21.7 -> 21.8`
* react-beautiful-dnd `11.0 -> 12.2`

[Commit Log](https://github.com/xh/hoist-react/compare/v29.1.0...v30.0.0)

## v29.1.0 - 2020-02-07

### 🎁 New Features

#### Grid

* The `compact` config on `GridModel` has been deprecated in favor of the more powerful `sizingMode`
  which supports the values 'large', 'standard', 'compact', or 'tiny'.
  * Each new mode has its own set of CSS variables for applications to override as needed.
  * Header and row heights are configurable for each via the `HEADER_HEIGHTS` and `ROW_HEIGHTS`
    static properties of the `AgGrid` component. These objects can be modified on init by
    applications that wish to customize the default row heights globally.
  * 💥 Note that these height config objects were previously exported as constants from AgGrid.js.
    This would be a breaking change for any apps that imported the old objects directly (considered
    unlikely).
* `GridModel` now exposes an `autoSizeColumns` method, and the Grid context menu now contains an
  `Autosize Columns` option by default.
* `Column` and `ColumnGroup` now support React elements for `headerName`.

#### Data

* The `Store` constructor now accepts a `data` argument to load data at initialization.
* The `xh/hoist/data/cube` package has been modified substantially to better integrate with the core
  data package and support observable "Views". See documentation on `Cube` for more information.

#### Other

* Added a `PinPad` component for streamlined handling of PIN entry on mobile devices.
* `FormField` now takes `tooltipPosition` and `tooltipBoundary` props for customizing minimal
  validation tooltip.
* `RecordAction.actionFn` parameters now include a `buttonEl` property containing the button element
  when used in an action column.
* Mobile Navigator component now takes an `animation` prop which can be set to 'slide' (default),
  'lift', 'fade', or 'none'. These values are passed to the underlying onsenNavigator component.
  ([#1641](https://github.com/xh/hoist-react/pull/1641))
* `AppOption` configs now accept an `omit` property for conditionally excluding options.

### 🐞 Bug Fixes

* Unselectable grid rows are now skipped during up/down keyboard navigation.
* Fix local quick filtering in `LeftRightChooser` (v29 regression).
* Fix `SplitTreeMap` - the default filtering once again splits the map across positive and negative
  values as intended (v29 regression).

### ⚙️ Technical

* `FormFields` now check that they are contained in a Hoist `Form`.

### 📚 Libraries

* @blueprintjs/core `3.22 -> 3.23`
* codemirror `5.50 -> 5.51`
* react-dates `21.5 -> 21.7`

[Commit Log](https://github.com/xh/hoist-react/compare/v29.0.0...v29.1.0)

## v29.0.0 - 2020-01-24

### 🗄️ Data Package Changes

Several changes have been made to data package (`Store` and `Record`) APIs for loading, updating,
and modifying data. They include some breaking changes, but pave the way for upcoming enhancements
to fully support inline grid editing and other new features.

Store now tracks the "committed" state of its records, which represents the data as it was loaded
(typically from the server) via `loadData()` or `updateData()`. Records are now immutable and
frozen, so they cannot be changed directly, but Store offers a new `modifyRecords()` API to apply
local modifications to data in a tracked and managed way. (Store creates new records internally to
hold both this modified data and the original, "committed" data.) This additional state tracking
allows developers to query Stores for modified or added records (e.g. to flush back to the server
and persist) as well as call new methods to revert changes (e.g. to undo a block of changes that the
user wishes to discard).

Note the following more specific changes to these related classes:

#### Record

* 💥 Record data properties are now nested within a `data` object on Record instances and are no
  longer available as top-level properties on the Record itself.
  * Calls to access data such as `rec.quantity` must be modified to `rec.data.quantity`.
  * When accessing multiple properties, destructuring provides an efficient syntax - e.g. `const
    {quantity, price} = rec.data;`.
* 💥 Records are now immutable and cannot be modified by applications directly.
  * This is a breaking change, but should only affect apps with custom inline grid editing
    implementations or similar code that modifies individual record values.
  * Calls to change data such as `rec.quantity = 100` must now be made through the Record's Store,
    e.g. `store.modifyData({id: 41, quantity: 100})`
* Record gains new getters for inspecting its state, including: `isAdd`, `isModified`, and
  `isCommitted`.

#### Store

* 💥 `noteDataUpdated()` has been removed, as out-of-band modifications to Store Records are no
  longer possible.
* 💥 Store's `idSpec` function is now called with the raw record data - previously it was passed
  source data after it had been run through the store's optional `processRawData` function. (This is
  unlikely to have a practical impact on most apps, but is included here for completeness.)
* `Store.updateData()` now accepts a flat list of raw data to process into Record additions and
  updates. Previously developers needed to call this method with an object containing add, update,
  and/or remove keys mapped to arrays. Now Store will produce an object of this shape automatically.
* `Store.refreshFilter()` method has been added to allow applications to rebuild the filtered data
  set if some application state has changed (apart from the store's data itself) which would affect
  the store filter.
* Store gains new methods for manipulating its Records and data, including `addRecords()`,
  `removeRecords()`, `modifyRecords()`, `revertRecords()`, and `revert()`. New getters have been
  added for `addedRecords`, `removedRecords`, `modifiedRecords`, and `isModified`.

#### Column

* Columns have been enhanced for provide basic support for inline-editing of record data. Further
  inline editing support enhancements are planned for upcoming Hoist releases.
* `Column.getValueFn` config added to retrieve the cell value for a Record field. The default
  implementation pulls the value from the Record's new `data` property (see above). Apps that
  specify custom `valueGetter` callbacks via `Column.agOptions` should now implement their custom
  logic in this new config.
* `Column.setValueFn` config added to support modifying the Column field's value on the underlying
  Record. The default implementation calls the new `Store.modifyRecords()` API and should be
  sufficient for the majority of cases.
* `Column.editable` config added to indicate if a column/cell should be inline-editable.

### 🎁 New Features

* Added keyboard support to ag-Grid context menus.
* Added `GridModel.setEmptyText()` to allow updates to placeholder text after initial construction.
* Added `GridModel.ensureSelectionVisible()` to scroll the currently selected row into view.
* When a `TreeMap` is bound to a `GridModel`, the grid will now respond to map selection changes by
  scrolling to ensure the selected grid row is visible.
* Added a `Column.tooltipElement` config to support fully customizable tooltip components.
* Added a `useOnResize` hook, which runs a function when a component is resized.
* Exposed an `inputRef` prop on numberInput, textArea, and textInput
* `PanelModel` now accepts a `maxSize` config.
* `RelativeTimeStamp` now support a `relativeTo` option, allowing it to display the difference
  between a timestamp and another reference time other than now. Both the component and the
  `getRelativeTimestamp()` helper function now leverage moment.js for their underlying
  implementation.
* A new `Clock` component displays the time, either local to the browser or for a configurable
  timezone.
* `LeftRightChooser` gets a new `showCounts` option to print the number of items on each side.
* `Select` inputs support a new property `enableWindowed` (desktop platform only) to improve
  rendering performance with large lists of options.
* `Select` inputs support grouped options. To use, add an attribute `options` containing an array of
  sub-options.
* `FetchService` methods support a new `timeout` option. This config chains `Promise.timeout()` to
  the promises returned by the service.
* Added alpha version of `DashContainer` for building dynamic, draggable dashboard-style layouts.
  Please note: the API for this component is subject to change - use at your own risk!
* `Select` now allows the use of objects as values.
* Added a new `xhEnableImpersonation` config to enable or disable the ability of Hoist Admins to
  impersonate other users. Note that this defaults to `false`. Apps will need to set this config to
  continue using impersonation. (Note that an update to hoist-core 6.4+ is required for this config
  to be enforced on the server.)
* `FormField` now supports a `requiredIndicator` to customize how required fields are displayed.
* Application build tags are now included in version update checks, primarily to prompt dev/QA users
  to refresh when running SNAPSHOT versions. (Note that an update to hoist-core 6.4+ is required for
  the server to emit build tag for comparison.)
* `CodeInput` component added to provide general `HoistInput` support around the CodeMirror code
  editor. The pre-existing `JsonInput` has been converted to a wrapper around this class.
* `JsonInput` now supports an `autoFocus` prop.
* `Select` now supports a `hideDropdownIndicator` prop.
* `useOnResize` hook will now ignore visibility changes, i.e. a component resizing to a size of 0.
* `DimensionChooser` now supports a `popoverPosition` prop.
* `AppBar.appMenuButtonPosition` prop added to configure the App Menu on the left or the right, and
  `AppMenuButton` now accepts and applies any `Button` props to customize.
* New `--xh-grid-tree-indent-px` CSS variable added to allow control over the amount of indentation
  applied to tree grid child nodes.

### 💥 Breaking Changes

* `GridModel.contextMenuFn` config replaced with a `contextMenu` parameter. The new parameter will
  allow context menus to be specified with a simple array in addition to the function specification
  currently supported.
* `GridModel.defaultContextMenuTokens` config renamed to `defaultContextMenu`.
* `Chart` and `ChartModel` have been moved from `desktop/cmp/charts` to `cmp/charts`.
* `StoreFilterField` has been moved from `desktop/cmp/store` to `cmp/store`.
* The options `nowEpsilon` and `nowString` on `RelativeTimestamp` have been renamed to `epsilon` and
  `equalString`, respectively.
* `TabRenderMode` and `TabRefreshMode` have been renamed to `RenderMode` and `RefreshMode` and moved
  to the `core` package. These enumerations are now used in the APIs for `Panel`, `TabContainer`,
  and `DashContainer`.
* `DockViewModel` now requires a function, or a HoistComponent as its `content` param. It has always
  been documented this way, but a bug in the original implementation had it accepting an actual
  element rather than a function. As now implemented, the form of the `content` param is consistent
  across `TabModel`, `DockViewModel`, and `DashViewSpec`.
* `JsonInput.showActionButtons` prop replaced with more specific `showFormatButton` and
  `showFullscreenButton` props.
* The `DataView.itemHeight` prop has been moved to `DataViewModel` where it can now be changed
  dynamically by applications.
* Desktop `AppBar.appMenuButtonOptions` prop renamed to `appMenuButtonProps` for consistency.

### 🐞 Bug Fixes

* Fixed issue where JsonInput was not receiving its `model` from context
  ([#1456](https://github.com/xh/hoist-react/issues/1456))
* Fixed issue where TreeMap would not be initialized if the TreeMapModel was created after the
  GridModel data was loaded ([#1471](https://github.com/xh/hoist-react/issues/1471))
* Fixed issue where export would create malformed file with dynamic header names
* Fixed issue where exported tree grids would have incorrect aggregate data
  ([#1447](https://github.com/xh/hoist-react/issues/1447))
* Fixed issue where resizable Panels could grow larger than desired
  ([#1498](https://github.com/xh/hoist-react/issues/1498))
* Changed RestGrid to only display export button if export is enabled
  ([#1490](https://github.com/xh/hoist-react/issues/1490))
* Fixed errors when grouping rows in Grids with `groupUseEntireRow` turned off
  ([#1520](https://github.com/xh/hoist-react/issues/1520))
* Fixed problem where charts were resized when being hidden
  ([#1528](https://github.com/xh/hoist-react/issues/1528))
* Fixed problem where charts were needlessly re-rendered, hurting performance and losing some state
  ([#1505](https://github.com/xh/hoist-react/issues/1505))
* Removed padding from Select option wrapper elements which was making it difficult for custom
  option renderers to control the padding ([1571](https://github.com/xh/hoist-react/issues/1571))
* Fixed issues with inconsistent indentation for tree grid nodes under certain conditions
  ([#1546](https://github.com/xh/hoist-react/issues/1546))
* Fixed autoFocus on NumberInput.

### 📚 Libraries

* @blueprintjs/core `3.19 -> 3.22`
* @blueprintjs/datetime `3.14 -> 3.15`
* @fortawesome/fontawesome-pro `5.11 -> 5.12`
* codemirror `5.49 -> 5.50`
* core-js `3.3 -> 3.6`
* fast-deep-equal `2.0 -> 3.1`
* filesize `5.0 -> 6.0`
* highcharts 7.2 -> 8.0`
* mobx `5.14 -> 5.15`
* react-dates `21.3 -> 21.5`
* react-dropzone `10.1 -> 10.2`
* react-windowed-select `added @ 2.0.1`

[Commit Log](https://github.com/xh/hoist-react/compare/v28.2.0...v29.0.0)

## v28.2.0 - 2019-11-08

### 🎁 New Features

* Added a `DateInput` component to the mobile toolkit. Its API supports many of the same options as
  its desktop analog with the exception of `timePrecision`, which is not yet supported.
* Added `minSize` to panelModel. A resizable panel can now be prevented from resizing to a size
  smaller than minSize. ([#1431](https://github.com/xh/hoist-react/issues/1431))

### 🐞 Bug Fixes

* Made `itemHeight` a required prop for `DataView`. This avoids an issue where agGrid went into an
  infinite loop if this value was not set.
* Fixed a problem with `RestStore` behavior when `dataRoot` changed from its default value.

[Commit Log](https://github.com/xh/hoist-react/compare/v28.1.1...v28.2.0)

## v28.1.1 - 2019-10-23

### 🐞 Bug Fixes

* Fixes a bug with default model context being set incorrectly within context inside of `Panel`.

[Commit Log](https://github.com/xh/hoist-react/compare/v28.1.0...v28.1.1)

## v28.1.0 - 2019-10-18

### 🎁 New Features

* `DateInput` supports a new `strictInputParsing` prop to enforce strict parsing of keyed-in entries
  by the underlying moment library. The default value is false, maintained the existing behavior
  where [moment will do its best](https://momentjs.com/guides/#/parsing/) to parse an entered date
  string that doesn't exactly match the specified format
* Any `DateInput` values entered that exceed any specified max/minDate will now be reset to null,
  instead of being set to the boundary date (which was surprising and potentially much less obvious
  to a user that their input had been adjusted automatically).
* `Column` and `ColumnGroup` now accept a function for `headerName`. The header will be
  automatically re-rendered when any observable properties referenced by the `headerName` function
  are modified.
* `ColumnGroup` now accepts an `align` config for setting the header text alignment
* The flag `toContext` for `uses` and `creates` has been replaced with a new flag `publishMode` that
  provides more granular control over how models are published and looked up via context. Components
  can specify `ModelPublishMode.LIMITED` to make their model available for contained components
  without it becoming the default model or exposing its sub-models.

### 🐞 Bug Fixes

* Tree columns can now specify `renderer` or `elementRenderer` configs without breaking the standard
  ag-Grid group cell renderer auto-applied to tree columns (#1397).
* Use of a custom `Column.comparator` function will no longer break agGrid-provided column header
  filter menus (#1400).
* The MS Edge browser does not return a standard Promise from `async` functions, so the the return
  of those functions did not previously have the required Hoist extensions installed on its
  prototype. Edge "native" Promises are now also polyfilled / extended as required. (#1411).
* Async `Select` combobox queries are now properly debounced as per the `queryBuffer` prop (#1416).

### ⚙️ Technical

* Grid column group headers now use a custom React component instead of the default ag-Grid column
  header, resulting in a different DOM structure and CSS classes. Existing CSS overrides of the
  ag-Grid column group headers may need to be updated to work with the new structure/classes.
* We have configured `stylelint` to enforce greater consistency in our stylesheets within this
  project. The initial linting run resulted in a large number of updates to our SASS files, almost
  exclusively whitespace changes. No functional changes are intended/expected. We have also enabled
  hooks to run both JS and style linting on pre-commit. Neither of these updates directly affects
  applications, but the same tools could be configured for apps if desired.

### 📚 Libraries

* core-js `3.2 -> 3.3`
* filesize `4.2 -> 5.0`
* http-status-codes `added @ 1.3`

[Commit Log](https://github.com/xh/hoist-react/compare/v28.0.0...v28.1.0)

## v28.0.0 - 2019-10-07

_"The one with the hooks."_

**Hoist now fully supports React functional components and hooks.** The new `hoistComponent`
function is now the recommended method for defining new components and their corresponding element
factories. See that (within HoistComponentFunctional.js) and the new `useLocalModel()` and
`useContextModel()` hooks (within [core/hooks](core/hooks)) for more information.

Along with the performance benefits and the ability to use React hooks, Hoist functional components
are designed to read and write their models via context. This allows a much less verbose
specification of component element trees.

Note that **Class-based Components remain fully supported** (by both Hoist and React) using the
familiar `@HoistComponent` decorator, but transitioning to functional components within Hoist apps
is now strongly encouraged. In particular note that Class-based Components will *not* be able to
leverage the context for model support discussed above.

### 🎁 New Features

* Resizable panels now default to not redrawing their content when resized until the resize bar is
  dropped. This offers an improved user experience for most situations, especially when layouts are
  complex. To re-enable the previous dynamic behavior, set `PanelModel.resizeWhileDragging: true`.
* The default text input shown by `XH.prompt()` now has `selectOnFocus: true` and will confirm the
  user's entry on an `<enter>` keypress (same as clicking 'OK').
* `stringExcludes` function added to form validation constraints. This allows an input value to
  block specific characters or strings, e.g. no slash "/" in a textInput for a filename.
* `constrainAll` function added to form validation constraints. This takes another constraint as its
  only argument, and applies that constraint to an array of values, rather than just to one value.
  This is useful for applying a constraint to inputs that produce arrays, such as tag pickers.
* `DateInput` now accepts LocalDates as `value`, `minDate` and `maxDate` props.
* `RelativeTimestamp` now accepts a `bind` prop to specify a model field name from which it can pull
  its timestamp. The model itself can either be passed as a prop or (better) sourced automatically
  from the parent context. Developers are encouraged to take this change to minimize re-renders of
  parent components (which often contain grids and other intensive layouts).
* `Record` now has properties and methods for accessing and iterating over children, descendants,
  and ancestors
* `Store` now has methods for retrieving the descendants and ancestors of a given Record

### 💥 Breaking Changes

* **Apps must update their dev dependencies** to the latest `@xh/hoist-dev-utils` package: v4.0+.
  This updates the versions of Babel / Webpack used in builds to their latest / current versions and
  swaps to the updated Babel recommendation of `core-js` for polyfills.
* The `allSettled` function in `@xh/promise` has been removed. Applications using this method should
  use the ECMA standard (stage-2) `Promise.allSettled` instead. This method is now fully available
  in Hoist via bundled polyfills. Note that the standard method returns an array of objects of the
  form `{status: [rejected|fulfilled], ...}`, rather than `{state: [rejected|fulfilled], ...}`.
* The `containerRef` argument for `XH.toast()` should now be a DOM element. Component instances are
  no longer supported types for this value. This is required to support functional Components
  throughout the toolkit.
* Apps that need to prevent a `StoreFilterField` from binding to a `GridModel` in context, need to
  set the `store` or `gridModel` property explicitly to null.
* The Blueprint non-standard decorators `ContextMenuTarget` and `HotkeysTarget` are no longer
  supported. Use the new hooks `useContextMenu()` and `useHotkeys()` instead. For convenience, this
  functionality has also been made available directly on `Panel` via the `contextMenu` and `hotkeys`
  props.
* `DataView` and `DataViewModel` have been moved from `/desktop/cmp/dataview` to the cross-platform
  package `/cmp/dataview`.
* `isReactElement` has been removed. Applications should use the native React API method
  `React.isValidElement` instead.

### ⚙️ Technical

* `createObservableRef()` is now available in `@xh/hoist/utils/react` package. Use this function for
  creating refs that are functionally equivalent to refs created with `React.createRef()`, yet fully
  observable. With this change the `Ref` class in the same package is now obsolete.
* Hoist now establishes a proper react "error boundary" around all application code. This means that
  errors throw when rendering will be caught and displayed in the standard Hoist exception dialog,
  and stack traces for rendering errors should be significantly less verbose.
* Not a Hoist feature, exactly, but the latest version of `@xh/hoist-dev-utils` (see below) enables
  support for the `optional chaining` (aka null safe) and `nullish coalescing` operators via their
  Babel proposal plugins. Developers are encouraged to make good use of the new syntax below:
  * conditional-chaining: `let foo = bar?.baz?.qux;`
  * nullish coalescing: `let foo = bar ?? 'someDefaultValue';`

### 🐞 Bug Fixes

* Date picker month and year controls will now work properly in `localDate` mode. (Previously would
  reset to underlying value.)
* Individual `Buttons` within a `ButtonGroupInput` will accept a disabled prop while continuing to
  respect the overall `ButtonGroupInput`'s disabled prop.
* Raised z-index level of AG-Grid tooltip to ensure tooltips for AG-Grid context menu items appear
  above the context menu.

### 📚 Libraries

* @blueprintjs/core `3.18 -> 3.19`
* @blueprintjs/datetime `3.12 -> 3.14`
* @fortawesome/fontawesome-pro `5.10 -> 5.11`
* @xh/hoist-dev-utils `3.8 -> 4.3` (multiple transitive updates to build tooling)
* ag-grid `21.1 -> 21.2`
* highcharts `7.1 -> 7.2`
* mobx `5.13 -> 5.14`
* react-transition-group `4.2 -> 4.3`
* rsvp (removed)
* store2 `2.9 -> 2.10`

[Commit Log](https://github.com/xh/hoist-react/compare/v27.1.0...v28.0.0)

## v27.1.0 - 2019-09-05

### 🎁 New Features

* `Column.exportFormat` can now be a function, which supports setting Excel formats on a per-cell
  (vs. entire column) basis by returning a conditional `exportFormat` based upon the value and / or
  record.
  * ⚠️ Note that per-cell formatting _requires_ that apps update their server to use hoist-core
    v6.3.0+ to work, although earlier versions of hoist-core _are_ backwards compatible with the
    pre-existing, column-level export formatting.
* `DataViewModel` now supports a `sortBy` config. Accepts the same inputs as `GridModel.sortBy`,
  with the caveat that only a single-level sort is supported at this time.

[Commit Log](https://github.com/xh/hoist-react/compare/v27.0.1...v27.1.0)

## v27.0.1 - 2019-08-26

### 🐞 Bug Fixes

* Fix to `Store.clear()` and `GridModel.clear()`, which delegates to the same (#1324).

[Commit Log](https://github.com/xh/hoist-react/compare/v27.0.0...v27.0.1)

## v27.0.0 - 2019-08-23

### 🎁 New Features

* A new `LocalDate` class has been added to the toolkit. This class provides client-side support for
  "business" or "calendar" days that do not have a time component. It is an immutable class that
  supports '==', '<' and '>', as well as a number of convenient manipulation functions. Support for
  the `LocalDate` class has also been added throughout the toolkit, including:
  * `Field.type` now supports an additional `localDate` option for automatic conversion of server
    data to this type when loading into a `Store`.
  * `fetchService` is aware of this class and will automatically serialize all instances of it for
    posting to the server. ⚠ NOTE that along with this change, `fetchService` and its methods such
    as `XH.fetchJson()` will now serialize regular JS Date objects as ms timestamps when provided in
    params. Previously Dates were serialized in their default `toString()` format. This would be a
    breaking change for an app that relied on that default Date serialization, but it was made for
    increased symmetry with how Hoist JSON-serializes Dates and LocalDates on the server-side.
  * `DateInput` can now be used to seamlessly bind to a `LocalDate` as well as a `Date`. See its new
    prop of `valueType` which can be set to `localDate` or `date` (default).
  * A new `localDateCol` config has been added to the `@xh/hoist/grid/columns` package with
    standardized rendering and formatting.
* New `TreeMap` and `SplitTreeMap` components added, to render hierarchical data in a configurable
  TreeMap visualization based on the Highcharts library. Supports optional binding to a GridModel,
  which syncs selection and expand / collapse state.
* `Column` gets a new `highlightOnChange` config. If true, the grid will highlight the cell on each
  change by flashing its background. (Currently this is a simple on/off config - future iterations
  could support a function variant or other options to customize the flash effect based on the
  old/new values.) A new CSS var `--xh-grid-cell-change-bg-highlight` can be used to customize the
  color used, app-wide or scoped to a particular grid selector. Note that columns must *not* specify
  `rendererIsComplex` (see below) if they wish to enable the new highlight flag.

### 💥 Breaking Changes

* The updating of `Store` data has been reworked to provide a simpler and more powerful API that
  allows for the applications of additions, deletions, and updates in a single transaction:
  * The signature of `Store.updateData()` has been substantially changed, and is now the main entry
    point for all updates.
  * `Store.removeRecords()` has been removed. Use `Store.updateData()` instead.
  * `Store.addData()` has been removed. Use `Store.updateData()` instead.
* `Column` takes an additional property `rendererIsComplex`. Application must set this flag to
  `true` to indicate if a column renderer uses values other than its own bound field. This change
  provides an efficiency boost by allowing ag-Grid to use its default change detection instead of
  forcing a cell refresh on any change.

### ⚙️ Technical

* `Grid` will now update the underlying ag-Grid using ag-Grid transactions rather than relying on
  agGrid `deltaRowMode`. This is intended to provide the best possible grid performance and
  generally streamline the use of the ag-Grid Api.

### 🐞 Bug Fixes

* Panel resize events are now properly throttled, avoiding extreme lagginess when resizing panels
  that contain complex components such as big grids.
* Workaround for issues with the mobile Onsen toolkit throwing errors while resetting page stack.
* Dialogs call `doCancel()` handler if cancelled via `<esc>` keypress.

### 📚 Libraries

* @xh/hoist-dev-utils `3.7 -> 3.8`
* qs `6.7 -> 6.8`
* store2 `2.8 -> 2.9`

[Commit Log](https://github.com/xh/hoist-react/compare/v26.0.1...v27.0.0)

## v26.0.1 - 2019-08-07

### 🎁 New Features

* **WebSocket support** has been added in the form of `XH.webSocketService` to establish and
  maintain a managed websocket connection with the Hoist UI server. This is implemented on the
  client via the native `WebSocket` object supported by modern browsers and relies on the
  corresponding service and management endpoints added to Hoist Core v6.1.
  * Apps must declare `webSocketsEnabled: true` in their `AppSpec` configuration to enable this
    overall functionality on the client.
  * Apps can then subscribe via the new service to updates on a requested topic and will receive any
    inbound messages for that topic via a callback.
  * The service will monitor the socket connection with a regular heartbeat and attempt to
    re-establish if dropped.
  * A new admin console snap-in provides an overview of connected websocket clients.
* The `XH.message()` and related methods such as `XH.alert()` now support more flexible
  `confirmProps` and `cancelProps` configs, each of which will be passed to their respective button
  and merged with suitable defaults. Allows use of the new `autoFocus` prop with these preconfigured
  dialogs.
  * By default, `XH.alert()` and `XH.confirm()` will auto focus the confirm button for user
    convenience.
  * The previous text/intent configs have been deprecated and the message methods will log a console
    warning if they are used (although it will continue to respect them to aid transitioning to the
    new configs).
* `GridModel` now supports a `copyCell` context menu action. See `StoreContextMenu` for more
  details.
* New `GridCountLabel` component provides an alternative to existing `StoreCountLabel`, outputting
  both overall record count and current selection count in a configurable way.
* The `Button` component accepts an `autoFocus` prop to attempt to focus on render.
* The `Checkbox` component accepts an `autoFocus` prop to attempt to focus on render.

### 💥 Breaking Changes

* `StoreCountLabel` has been moved from `/desktop/cmp/store` to the cross-platform package
  `/cmp/store`. Its `gridModel` prop has also been removed - usages with grids should likely switch
  to the new `GridCountLabel` component, noted above and imported from `/cmp/grid`.
* The API for `ClipboardButton` and `ClipboardMenuItem` has been simplified, and made implementation
  independent. Specify a single `getCopyText` function rather than the `clipboardSpec`.
  (`clipboardSpec` is an artifact from the removed `clipboard` library).
* The `XH.prompt()` and `XH.message()` input config has been updated to work as documented, with any
  initial/default value for the input sourced from `input.initialValue`. Was previously sourced from
  `input.value` (#1298).
* ChartModel `config` has been deprecated. Please use `highchartsConfig` instead.

### 🐞 Bug Fixes

* The `Select.selectOnFocus` prop is now respected when used in tandem with `enableCreate` and/or
  `queryFn` props.
* `DateInput` popup _will_ now close when input is blurred but will _not_ immediately close when
  `enableTextInput` is `false` and a month or year is clicked (#1293).
* Buttons within a grid `actionCol` now render properly in compact mode, without clipping/overflow.

### ⚙️ Technical

* `AgGridModel` will now throw an exception if any of its methods which depend on ag-Grid state are
  called before the grid has been fully initialized (ag-Grid onGridReady event has fired).
  Applications can check the new `isReady` property on `AgGridModel` before calling such methods to️️
  verify the grid is fully initialized.

### 📚 Libraries

* @blueprintjs/core `3.17 -> 3.18`
* @blueprintjs/datetime `3.11 -> 3.12`
* @fortawesome/fontawesome `5.9 -> 5.10`
* ag-grid `21.0.1 -> 21.1.1`
* store2 `2.7 -> 2.8`
* The `clipboard` library has been replaced with the simpler `clipboard-copy` library.

[Commit Log](https://github.com/xh/hoist-react/compare/v25.2.0...v26.0.1)

## v25.2.0 - 2019-07-25

### 🎁 New Features

* `RecordAction` supports a new `secondaryText` property. When used for a Grid context menu item,
  this text appears on the right side of the menu item, usually used for displaying the shortcut key
  associated with an action.

### 🐞 Bug Fixes

* Fixed issue with loopy behavior when using `Select.selectOnFocus` and changing focus
  simultaneously with keyboard and mouse.

[Commit Log](https://github.com/xh/hoist-react/compare/v25.1.0...v25.2.0)

## v25.1.0 - 2019-07-23

### 🎁 New Features

* `JsonInput` includes buttons for toggling showing in a full-screen dialog window. Also added a
  convenience button to auto-format `JsonInput's` content.
* `DateInput` supports a new `enableTextInput` prop. When this property is set to false, `DateInput`
  will be entirely driven by the provided date picker. Additionally, `DateInput` styles have been
  improved for its various modes to more clearly convey its functionality.
* `ExportButton` will auto-disable itself if bound to an empty `GridModel`. This helper button will
  now also throw a console warning (to alert the developer) if `gridModel.enableExport != true`.

### ⚙️ Technical

* Classes decorated with `@LoadSupport` will now throw an exception out of their provided
  `loadAsync()` method if called with a parameter that's not a plain object (i.e. param is clearly
  not a `LoadSpec`). Note this might be a breaking change, in so far as it introduces additional
  validation around this pre-existing API requirement.
* Requirements for the `colorSpec` option passed to Hoist number formatters have been relaxed to
  allow partial definitions such that, for example, only negative values may receive the CSS class
  specified, without having to account for positive value styling.

### 🐞 Bug Fixes

* `RestFormModel` now submits dirty fields only when editing a record, as intended (#1245).
* `FormField` will no longer override the disabled prop of its child input if true (#1262).

### 📚 Libraries

* mobx `5.11 -> 5.13`
* Misc. patch-level updates

[Commit Log](https://github.com/xh/hoist-react/compare/v25.0.0...v25.1.0)

## v25.0.0 - 2019-07-16

### 🎁 New Features

* `Column` accepts a new `comparator` callback to customize how column cell values are sorted by the
  grid.
* Added `XH.prompt()` to show a simple message popup with a built-in, configurable HoistInput. When
  submitted by the user, its callback or resolved promise will include the input's value.
* `Select` accepts a new `selectOnFocus` prop. The behaviour is analogous to the `selectOnFocus`
  prop already in `TextInput`, `TextArea` and `NumberInput`.

### 💥 Breaking Changes

* The `fmtPercent` and `percentRenderer` methods will now multiply provided value by 100. This is
  consistent with the behavior of Excel's percentage formatting and matches the expectations of
  `ExportFormat.PCT`. Columns that were previously using `exportValue: v => v/100` as a workaround
  to the previous renderer behavior should remove this line of code.
* `DimensionChooserModel`'s `historyPreference` config has been renamed `preference`. It now
  supports saving both value and history to the same preference (existing history preferences will
  be handled).

[Commit Log](https://github.com/xh/hoist-react/compare/v24.2.0...v25.0.0)

## v24.2.0 - 2019-07-08

### 🎁 New Features

* `GridModel` accepts a new `colDefaults` configuration. Defaults provided via this object will be
  merged (deeply) into all column configs as they are instantiated.
* New `Panel.compactHeader` and `DockContainer.compactHeaders` props added to enable more compact
  and space efficient styling for headers in these components.
  * ⚠️ Note that as part of this change, internal panel header CSS class names changed slightly -
    apps that were targeting these internal selectors would need to adjust. See
    desktop/cmp/panel/impl/PanelHeader.scss for the relevant updates.
* A new `exportOptions.columns` option on `GridModel` replaces `exportOptions.includeHiddenCols`.
  The updated and more flexible config supports special strings 'VISIBLE' (default), 'ALL', and/or a
  list of specific colIds to include in an export.
  * To avoid immediate breaking changes, GridModel will log a warning on any remaining usages of
    `includeHiddenCols` but auto-set to `columns: 'ALL'` to maintain the same behavior.
* Added new preference `xhShowVersionBar` to allow more fine-grained control of when the Hoist
  version bar is showing. It defaults to `auto`, preserving the current behavior of always showing
  the footer to Hoist Admins while including it for non-admins *only* in non-production
  environments. The pref can alternatively be set to 'always' or 'never' on a per-user basis.

### 📚 Libraries

* @blueprintjs/core `3.16 -> 3.17`
* @blueprintjs/datetime `3.10 -> 3.11`
* mobx `5.10 -> 5.11`
* react-transition-group `2.8 -> 4.2`

[Commit Log](https://github.com/xh/hoist-react/compare/v24.1.1...v24.2.0)

## v24.1.1 - 2019-07-01

### 🐞 Bug Fixes

* Mobile column chooser internal layout/sizing fixed when used in certain secure mobile browsers.

[Commit Log](https://github.com/xh/hoist-react/compare/v24.1.0...v24.1.1)

## v24.1.0 - 2019-07-01

### 🎁 New Features

* `DateInput.enableClear` prop added to support built-in button to null-out a date input's value.

### 🐞 Bug Fixes

* The `Select` component now properly shows all options when the pick-list is re-shown after a
  change without first blurring the control. (Previously this interaction edge case would only show
  the option matching the current input value.) #1198
* Mobile mask component `onClick` callback prop restored - required to dismiss mobile menus when not
  tapping a menu option.
* When checking for a possible expired session within `XH.handleException()`, prompt for app login
  only for Ajax requests made to relative URLs (not e.g. remote APIs accessed via CORS). #1189

### ✨ Style

* Panel splitter collapse button more visible in dark theme. CSS vars to customize further fixed.
* The mobile app menu button has been moved to the right side of the top appBar, consistent with its
  placement in desktop apps.

### 📚 Libraries

* @blueprintjs/core `3.15 -> 3.16`
* @blueprintjs/datetime `3.9 -> 3.10`
* codemirror `5.47 -> 5.48`
* mobx `6.0 -> 6.1`

[Commit Log](https://github.com/xh/hoist-react/compare/v24.0.0...v24.1.0)

## v24.0.0 - 2019-06-24

### 🎁 New Features

#### Data

* A `StoreFilter` object has been introduced to the data API. This allows `Store` and
  `StoreFilterField` to support the ability to conditionally include all children when filtering
  hierarchical data stores, and could support additional filtering customizations in the future.
* `Store` now provides a `summaryRecord` property which can be used to expose aggregated data for
  the data it contains. The raw data for this record can be provided to `loadData()` and
  `updateData()` either via an explicit argument to these methods, or as the root node of the raw
  data provided (see `Store.loadRootAsSummary`).
* The `StoreFilterField` component accepts new optional `model` and `bind` props to allow control of
  its text value from an external model's observable.
* `pwd` is now a new supported type of `Field` in the `@xh/hoist/core/data` package.

#### Grid

* `GridModel` now supports a `showSummary` config which can be used to display its store's
  summaryRecord (see above) as either a pinned top or bottom row.
* `GridModel` also adds a `enableColumnPinning` config to enable/disable user-driven pinning. On
  desktop, if enabled, users can pin columns by dragging them to the left or right edges of the grid
  (the default ag-Grid gesture). Column pinned state is now also captured and maintained by the
  overall grid state system.
* The desktop column chooser now options in a non-modal popover when triggered from the standard
  `ColChooserButton` component. This offers a quicker and less disruptive alternative to the modal
  dialog (which is still used when launched from the grid context menu). In this popover mode,
  updates to columns are immediately reflected in the underlying grid.
* The mobile `ColChooser` has been improved significantly. It now renders displayed and available
  columns as two lists, allowing drag and drop between to update the visibility and ordering. It
  also provides an easy option to toggle pinning the first column.
* `DimensionChooser` now supports an optional empty / ungrouped configuration with a value of `[]`.
  See `DimensionChooserModel.enableClear` and `DimensionChooser.emptyText`.

#### Other Features

* Core `AutoRefreshService` added to trigger an app-wide data refresh on a configurable interval, if
  so enabled via a combination of soft-config and user preference. Auto-refresh relies on the use of
  the root `RefreshContextModel` and model-level `LoadSupport`.
* A new `LoadingIndicator` component is available as a more minimal / unobtrusive alternative to a
  modal mask. Typically configured via a new `Panel.loadingIndicator` prop, the indicator can be
  bound to a `PendingTaskModel` and will automatically show/hide a spinner and/or custom message in
  an overlay docked to the corner of the parent Panel.
* `DateInput` adds support for new `enablePicker` and `showPickerOnFocus` props, offering greater
  control over when the calendar picker is shown. The new default behaviour is to not show the
  picker on focus, instead showing it via a built-in button.
* Transitions have been disabled by default on desktop Dialog and Popover components (both are from
  the Blueprint library) and on the Hoist Mask component. This should result in a snappier user
  experience, especially when working on remote / virtual workstations. Any in-app customizations to
  disable or remove transitions can now be removed in favor of this toolkit-wide change.
* Added new `@bindable.ref` variant of the `@bindable` decorator.

### 💥 Breaking Changes

* Apps that defined and initialized their own `AutoRefreshService` service or functionality should
  leverage the new Hoist service if possible. Apps with a pre-existing custom service of the same
  name must either remove in favor of the new service or - if they have special requirements not
  covered by the Hoist implementation - rename their own service to avoid a naming conflict.
* The `StoreFilterField.onFilterChange` callback will now be passed a `StoreFilter`, rather than a
  function.
* `DateInput` now has a calendar button on the right side of the input which is 22 pixels square.
  Applications explicitly setting width or height on this component should ensure that they are
  providing enough space for it to display its contents without clipping.

### 🐞 Bug Fixes

* Performance for bulk grid selections has been greatly improved (#1157)
* Toolbars now specify a minimum height (or width when vertical) to avoid shrinking unexpectedly
  when they contain only labels or are entirely empty (but still desired to e.g. align UIs across
  multiple panels). Customize if needed via the new `--xh-tbar-min-size` CSS var.
* All Hoist Components that accept a `model` prop now have that properly documented in their
  prop-types.
* Admin Log Viewer no longer reverses its lines when not in tail mode.

### ⚙️ Technical

* The `AppSpec` config passed to `XH.renderApp()` now supports a `clientAppCode` value to compliment
  the existing `clientAppName`. Both values are now optional and defaulted from the project-wide
  `appCode` and `appName` values set via the project's Webpack config. (Note that `clientAppCode` is
  referenced by the new `AutoRefreshService` to support configurable auto-refresh intervals on a
  per-app basis.)

### 📚 Libraries

* ag-grid `20.0 -> 21.0`
* react-select `2.4 -> 3.0`
* mobx-react `5.4 -> 6.0.3`
* font-awesome `5.8 -> 5.9`
* react-beautiful-dnd `10.1.1 -> 11.0.4`

[Commit Log](https://github.com/xh/hoist-react/compare/v23.0.0...v24.0.0)

## v23.0.0 - 2019-05-30

### 🎁 New Features

* `GridModel` now accepts a config of `cellBorders`, similar to `rowBorders`
* `Panel.tbar` and `Panel.bbar` props now accept an array of Elements and will auto-generate a
  `Toolbar` to contain them, avoiding the need for the extra import of `toolbar()`.
* New functions `withDebug` and `withShortDebug` have been added to provide a terse syntax for
  adding debug messages that track the execution of specific blocks of code.
* `XH.toast()` now supports an optional `containerRef` argument that can be used for anchoring a
  toast within another component (desktop only). Can be used to display more targeted toasts within
  the relevant section of an application UI, as opposed to the edge of the screen.
* `ButtonGroupInput` accepts a new `enableClear` prop that allows the active / depressed button to
  be unselected by pressing it again - this sets the value of the input as a whole to `null`.
* Hoist Admins now always see the VersionBar in the footer.
* `Promise.track` now accepts an optional `omit` config that indicates when no tracking will be
  performed.
* `fmtNumber` now accepts an optional `prefix` config that prepends immediately before the number,
  but after the sign (`+`, `-`).
* New utility methods `forEachAsync()` and `whileAsync()` have been added to allow non-blocking
  execution of time-consuming loops.

### 💥 Breaking Changes

* The `AppOption.refreshRequired` config has been renamed to `reloadRequired` to better match the
  `XH.reloadApp()` method called to reload the entire app in the browser. Any options defined by an
  app that require it to be fully reloaded should have this renamed config set to `true`.
* The options dialog will now automatically trigger an app-wide data _refresh_ via
  `XH.refreshAppAsync()` if options have changed that don't require a _reload_.
* The `EventSupport` mixin has been removed. There are no known uses of it and it is in conflict
  with the overall reactive structure of the hoist-react API. If your app listens to the
  `appStateChanged`, `prefChange` or `prefsPushed` events you will need to adjust accordingly.

### 🐞 Bug Fixes

* `Select` will now let the user edit existing text in conditions where it is expected to be
  editable. #880
* The Admin "Config Differ" tool has been updated to reflect changes to `Record` made in v22. It is
  once again able to apply remote config values.
* A `Panel` with configs `resizable: true, collapsible: false` now renders with a splitter.
* A `Panel` with no `icon`, `title`, or `headerItems` will not render a blank header.
* `FileChooser.enableMulti` now behaves as one might expect -- true to allow multiple files in a
  single upload. Previous behavior (the ability to add multiple files to dropzone) is now controlled
  by `enableAddMulti`.

[Commit Log](https://github.com/xh/hoist-react/compare/v22.0.0...v23.0.0)


## v22.0.0 - 2019-04-29

### 🎁 New Features

* A new `DockContainer` component provides a user-friendly way to render multiple child components
  "docked" to its bottom edge. Each child view is rendered with a configurable header and controls
  to allow the user to expand it, collapse it, or optionally "pop it out" into a modal dialog.
* A new `AgGrid` component provides a much lighter Hoist wrapper around ag-Grid while maintaining
  consistent styling and layout support. This allows apps to use any features supported by ag-Grid
  without conflicting with functionality added by the core Hoist `Grid`.
  * Note that this lighter wrapper lacks a number of core Hoist features and integrations, including
    store support, grid state, enhanced column and renderer APIs, absolute value sorting, and more.
  * An associated `AgGridModel` provides access to to the ag-Grid APIs, minimal styling configs, and
    several utility methods for managing Grid state.
* Added `GridModel.groupSortFn` config to support custom group sorting (replaces any use of
  `agOptions.defaultGroupSortComparator`).
* The `Column.cellClass` and `Column.headerClass` configs now accept functions to dynamically
  generate custom classes based on the Record and/or Column being rendered.
* The `Record` object now provides an additional getter `Record.allChildren` to return all children
  of the record, irrespective of the current filter in place on the record's store. This supplements
  the existing `Record.children` getter, which returns only the children meeting the filter.

### 💥 Breaking Changes

* The class `LocalStore` has been renamed `Store`, and is now the main implementation and base class
  for Store Data. The extraneous abstract superclass `BaseStore` has been removed.
* `Store.dataLastUpdated` had been renamed `Store.lastUpdated` on the new class and is now a simple
  timestamp (ms) rather than a Javascript Date object.
* The constructor argument `Store.processRawData` now expects a function that *returns* a modified
  object with the necessary edits. This allows implementations to safely *clone* the raw data rather
  than mutating it.
* The method `Store.removeRecord` has been replaced with the method `Store.removeRecords`. This will
  facilitate efficient bulk deletes.

### ⚙️ Technical

* `Grid` now performs an important performance workaround when loading a new dataset that would
  result in the removal of a significant amount of existing records/rows. The underlying ag-Grid
  component has a serious bottleneck here (acknowledged as AG-2879 in their bug tracker). The Hoist
  grid wrapper will now detect when this is likely and proactively clear all data using a different
  API call before loading the new dataset.
* The implementations `Store`, `RecordSet`, and `Record` have been updated to more efficiently
  re-use existing record references when loading, updating, or filtering data in a store. This keeps
  the Record objects within a store as stable as possible, and allows additional optimizations by
  ag-Grid and its `deltaRowDataMode`.
* When loading raw data into store `Record`s, Hoist will now perform additional conversions based on
  the declared `Field.type`. The unused `Field.nullable` has been removed.
* `LocalStorageService` now uses both the `appCode` and current username for its namespace key,
  ensuring that e.g. local prefs/grid state are not overwritten across multiple app users on one OS
  profile, or when admin impersonation is active. The service will automatically perform a one-time
  migration of existing local state from the old namespace to the new. #674
* `elem` no longer skips `null` children in its calls to `React.createElement()`. These children may
  play the role of placeholders when using conditional rendering, and skipping them was causing
  React to trigger extra re-renders. This change further simplifies Hoist's element factory and
  removes an unnecessary divergence with the behavior of JSX.


### 🐞 Bug Fixes

* `Grid` exports retain sorting, including support for absolute value sorting. #1068
* Ensure `FormField`s are keyed with their model ID, so that React can properly account for dynamic
  changes to fields within a form. #1031
* Prompt for app refresh in (rare) case of mismatch between client and server-side session user.
  (This can happen during impersonation and is defended against in server-side code.) #675

[Commit Log](https://github.com/xh/hoist-react/compare/v21.0.2...v22.0.0)

## v21.0.2 - 2019-04-05

### 📚 Libraries

* Rollback ag-Grid to v20.0.0 after running into new performance issues with large datasets and
  `deltaRowDataMode`. Updates to tree filtering logic, also related to grid performance issues with
  filtered tree results returning much larger record counts.

## v21.0.0 - 2019-04-04

### 🎁 New Features

* `FetchService` fetch methods now accept a plain object as the `headers` argument. These headers
  will be merged with the default headers provided by FetchService.
* An app can also now specify default headers to be sent with every fetch request via
  `XH.fetchService.setDefaultHeaders()`. You can pass either a plain object, or a closure which
  returns one.
* `Grid` supports a new `onGridReady` prop, allowing apps to hook into the ag-Grid event callback
  without inadvertently short-circuiting the Grid's own internal handler.

### 💥 Breaking Changes

* The shortcut getter `FormModel.isNotValid` was deemed confusing and has been removed from the API.
  In most cases applications should use `!FormModel.isValid` instead; this expression will return
  `false` for the `Unknown` as well as the `NotValid` state. Applications that wish to explicitly
  test for the `NotValid` state should use the `validationState` getter.
* Multiple HoistInputs have changed their `onKeyPress` props to `onKeyDown`, including TextInput,
  NumberInput, TextArea & SearchInput. The `onKeyPress` event has been deprecated in general and has
  limitations on which keys will trigger the event to fire (i.e. it would not fire on an arrow
  keypress).
* FetchService's fetch methods no longer support `contentType` parameter. Instead, specify a custom
  content-type by setting a 'Content-Type' header using the `headers` parameter.
* FetchService's fetch methods no longer support `acceptJson` parameter. Instead, pass an {"Accept":
  "application/json"} header using the `headers` parameter.

### ✨ Style

* Black point + grid colors adjusted in dark theme to better blend with overall blue-gray tint.
* Mobile styles have been adjusted to increase the default font size and grid row height, in
  addition to a number of other smaller visual adjustments.

### 🐞 Bug Fixes

* Avoid throwing React error due to tab / routing interactions. Tab / routing / state support
  generally improved. (#1052)
* `GridModel.selectFirst()` improved to reliably select first visible record even when one or more
  groupBy levels active. (#1058)

### 📚 Libraries

* ag-Grid `~20.1 -> ~20.2` (fixes ag-grid sorting bug with treeMode)
* @blueprint/core `3.14 -> 3.15`
* @blueprint/datetime `3.7 -> 3.8`
* react-dropzone `10.0 -> 10.1`
* react-transition-group `2.6 -> 2.8`

[Commit Log](https://github.com/xh/hoist-react/compare/v20.2.1...v21.0.0)

## v20.2.1 - 2019-03-28

* Minor tweaks to grid styles - CSS var for pinned column borders, drop left/right padding on
  center-aligned grid cells.

[Commit Log](https://github.com/xh/hoist-react/compare/v20.2.0...v20.2.1)

## v20.2.0 - 2019-03-27

### 🎁 New Features

* `GridModel` exposes three new configs - `rowBorders`, `stripeRows`, and `showCellFocus` - to
  provide additional control over grid styling. The former `Grid` prop `showHover` has been
  converted to a `GridModel` config for symmetry with these other flags and more efficient
  re-rendering. Note that some grid-related CSS classes have also been modified to better conform to
  the BEM approach used elsewhere - this could be a breaking change for apps that keyed off of
  certain Hoist grid styles (not expected to be a common case).
* `Select` adds a `queryBuffer` prop to avoid over-eager calls to an async `queryFn`. This buffer is
  defaulted to 300ms to provide some out-of-the-box debouncing of keyboard input when an async query
  is provided. A longer value might be appropriate for slow / intensive queries to a remote API.

### 🐞 Bug Fixes

* A small `FormField.labelWidth` config value will now be respected, even if it is less than the
  default minWidth of 80px.
* Unnecessary re-renders of inactive tab panels now avoided.
* `Grid`'s filter will now be consistently applied to all tree grid records. Previously, the filter
  skipped deeply nested records under specific conditions.
* `Timer` no longer requires its `runFn` to be a promise, as it briefly (and unintentionally) did.
* Suppressed default browser resize handles on `textarea`.

[Commit Log](https://github.com/xh/hoist-react/compare/v20.1.1...v20.2.0)

## v20.1.1 - 2019-03-27

### 🐞 Bug Fixes

* Fix form field reset so that it will call computeValidationAsync even if revalidation is not
  triggered because the field's value did not change when reset.

[Commit Log](https://github.com/xh/hoist-react/compare/v20.1.0...v20.1.1)


## v20.1.0 - 2019-03-14

### 🎁 New Features

* Standard app options panel now includes a "Restore Defaults" button to clear all user preferences
  as well as any custom grid state, resetting the app to its default state for that user.

### 🐞 Bug Fixes

* Removed a delay from `HoistInput` blur handling, ensuring `noteBlurred()` is called as soon as the
  element loses focus. This should remove a class of bugs related to input values not flushing into
  their models quickly enough when `commitOnChange: false` and the user moves directly from an input
  to e.g. clicking a submit button. #1023
* Fix to Admin ConfigDiffer tool (missing decorator).

### ⚙️ Technical

* The `GridModel.store` config now accepts a plain object and will internally create a `LocalStore`.
  This store config can also be partially specified or even omitted entirely. GridModel will ensure
  that the store is auto-configured with all fields in configured grid columns, reducing the need
  for app code boilerplate (re)enumerating field names.
* `Timer` class reworked to allow its interval to be adjusted dynamically via `setInterval()`,
  without requiring the Timer to be re-created.

[Commit Log](https://github.com/xh/hoist-react/compare/v20.0.1...v20.1.0)


## v20.0.1 - 2019-03-08

### 🐞 Bug Fixes

* Ensure `RestStore` processes records in a standard way following a save/add operation (#1010).

[Commit Log](https://github.com/xh/hoist-react/compare/v20.0.0...v20.0.1)


## v20.0.0 - 2019-03-06

### 💥 Breaking Changes

* The `@LoadSupport` decorator has been substantially reworked and enhanced from its initial release
  in v19. It is no longer needed on the HoistComponent, but rather should be put directly on the
  owned HoistModel implementing the loading. IMPORTANT NOTE: all models should implement
  `doLoadAsync` rather than `loadAsync`. Please see `LoadSupport` for more information on this
  important change.
* `TabContainer` and `TabContainerModel` are now cross-platform. Apps should update their code to
  import both from `@xh/hoist/cmp/tab`.
* `TabContainer.switcherPosition` has been moved to `TabContainerModel`. Please note that changes to
  `switcherPosition` are not supported on mobile, where the switcher will always appear beneath the
  container.
* The `Label` component from `@xh/hoist/desktop/cmp/input` has been removed. Applications should
  consider using the basic html `label` element instead (or a `FormField` if applicable).
* The `LeftRightChooserModel` constructor no longer accepts a `leftSortBy` and `rightSortBy`
  property. The implementation of these properties was generally broken. Use `leftSorted` and
  `rightSorted` instead.

#### Mobile

* Mobile `Page` has changed - `Pages` are now wrappers around `Panels` that are designed to be used
  with a `NavigationModel` or `TabContainer`. `Page` accepts the same props as `Panel`, meaning uses
  of `loadModel` should be replaced with `mask`.
* The mobile `AppBar` title is static and defaults to the app name. If you want to display page
  titles, it is recommended to use the `title` prop on the `Page`.

### 🎁 New Features

* Enhancements to Model and Component data loading via `@LoadSupport` provides a stronger set of
  conventions and better support for distinguishing between initial loads / auto/background
  refreshes / user- driven refreshes. It also provides new patterns for ensuring application
  Services are refreshed as part of a reworked global refresh cycle.
* RestGridModel supports a new `cloneAction` to take an existing record and open the editor form in
  "add mode" with all editable fields pre-populated from the source record. The action calls
  `prepareCloneFn`, if defined on the RestGridModel, to perform any transform operations before
  rendering the form.
* Tabs in `TabContainerModel` now support an `icon` property on the desktop.
* Charts take a new optional `aspectRatio` prop.
* Added new `Column.headerTooltip` config.
* Added new method `markManaged` on `ManagedSupport`.
* Added new function decorator `debounced`.
* Added new function `applyMixin` providing support for structured creation of class decorators
  (mixins).

#### Mobile

* Column chooser support available for mobile Grids. Users can check/uncheck columns to add/remove
  them from a configurable grid and reorder the columns in the list via drag and drop. Pair
  `GridModel.enableColChooser` with a mobile `colChooserButton` to allow use.
* Added `DialogPage` to the mobile toolkit. These floating pages do not participate in navigation or
  routing, and are used for showing fullscreen views outside of the Navigator / TabContainer
  context.
* Added `Panel` to the mobile toolkit, which offers a header element with standardized styling,
  title, and icon, as well as support for top and bottom toolbars.
* The mobile `AppBar` has been updated to more closely match the desktop `AppBar`, adding `icon`,
  `leftItems`, `hideAppMenuButton` and `appMenuButtonProps` props.
* Added routing support to mobile.

### 🐞 Bug Fixes

* The HighCharts wrapper component properly resizes its chart.
* Mobile dimension chooser button properly handles overflow for longer labels.
* Sizing fixes for multi-line inputs such as textArea and jsonInput.
* NumberInput calls a `onKeyPress` prop if given.
* Layout fixes on several admin panels and detail popups.

### 📚 Libraries

* @blueprintjs/core `3.13 -> 3.14`
* @xh/hoist-dev-utils `3.5 -> 3.6`
* ag-Grid `~20.0 -> ~20.1`
* react-dropzone `~8.0 -> ~9.0`
* react-select `~2.3 -> ~2.4`
* router5 `~6.6 -> ~7.0`
* react `~16.7 -> ~16.8`

[Commit Log](https://github.com/xh/hoist-react/compare/v19.0.1...v20.0.0)

## v19.0.1 - 2019-02-12

### 🐞 Bug Fixes

* Additional updates and simplifications to `FormField` sizing of child `HoistInput` elements, for
  more reliable sizing and spacing filling behavior.

[Commit Log](https://github.com/xh/hoist-react/compare/v19.0.0...v19.0.1)


## v19.0.0 - 2019-02-08

### 🎁 New Features

* Added a new architecture for signaling the need to load / refresh new data across either the
  entire app or a section of the component hierarchy. This new system relies on React context to
  minimizes the need for explicit application wiring, and improves support for auto-refresh. See
  newly added decorator `@LoadSupport` and classes/components `RefreshContext`,
  `RefreshContextModel`, and `RefreshContextView` for more info.
* `TabContainerModel` and `TabModel` now support `refreshMode` and `renderMode` configs to allow
  better control over how inactive tabs are mounted/unmounted and how tabs handle refresh requests
  when hidden or (re)activated.
* Apps can implement `getAppOptions()` in their `AppModel` class to specify a set of app-wide
  options that should be editable via a new built-in Options dialog. This system includes built-in
  support for reading/writing options to preferences, or getting/setting their values via custom
  handlers. The toolkit handles the rendering of the dialog.
* Standard top-level app buttons - for actions such as launching the new Options dialog, switching
  themes, launching the admin client, and logging out - have been moved into a new menu accessible
  from the top-right corner of the app, leaving more space for app-specific controls in the AppBar.
* `RecordGridModel` now supports an enhanced `editors` configuration that exposes the full set of
  validation and display support from the Forms package.
* `HoistInput` sizing is now consistently implemented using `LayoutSupport`. All sizable
  `HoistInputs` now have default `width` to ensure a standard display out of the box. `JsonInput`
  and `TextArea` also have default `height`. These defaults can be overridden by declaring explicit
  `width` and `height` values, or unset by setting the prop to `null`.
* `HoistInputs` within `FormFields` will be automatically sized to fill the available space in the
  `FormField`. In these cases, it is advised to either give the `FormField` an explicit size or
  render it in a flex layout.

### 💥 Breaking Changes

* ag-Grid has been updated to v20.0.0. Most apps shouldn't require any changes - however, if you are
  using `agOptions` to set sorting, filtering or resizing properties, these may need to change:

  For the `Grid`, `agOptions.enableColResize`, `agOptions.enableSorting` and
  `agOptions.enableFilter` have been removed. You can replicate their effects by using
  `agOptions.defaultColDef`. For `Columns`, `suppressFilter` has been removed, an should be replaced
  with `filter: false`.

* `HoistAppModel.requestRefresh` and `TabContainerModel.requestRefresh` have been removed.
  Applications should use the new Refresh architecture described above instead.
* `tabRefreshMode` on TabContainer has been renamed `renderMode`.
* `TabModel.reloadOnShow` has been removed. Set the `refreshMode` property on TabContainerModel or
  TabModel to `TabRefreshMode.ON_SHOW_ALWAYS` instead.
* The mobile APIs for `TabContainerModel`, `TabModel`, and `RefreshButton` have been rewritten to
  more closely mirror the desktop API.
* The API for `RecordGridModel` editors has changed -- `type` is no longer supported. Use
  `fieldModel` and `formField` instead.
* `LocalStore.loadRawData` requires that all records presented to store have unique IDs specified.
  See `LocalStore.idSpec` for more information.

### 🐞 Bug Fixes

* SwitchInput and RadioInput now properly highlight validation errors in `minimal` mode.

### 📚 Libraries

* @blueprintjs/core `3.12 -> 3.13`
* ag-Grid `~19.1.4 -> ~20.0.0`

[Commit Log](https://github.com/xh/hoist-react/compare/v18.1.2...v19.0.0)


## v18.1.2 - 2019-01-30

### 🐞 Bug Fixes

* Grid integrations relying on column visibility (namely export, storeFilterField) now correctly
  consult updated column state from GridModel. #935
* Ensure `FieldModel.initialValue` is observable to ensure that computed dirty state (and any other
  derivations) are updated if it changes. #934
* Fixes to ensure Admin console log viewer more cleanly handles exceptions (e.g. attempting to
  auto-refresh on a log file that has been deleted).

[Commit Log](https://github.com/xh/hoist-react/compare/v18.1.1...v18.1.2)

## v18.1.1 - 2019-01-29

* Grid cell padding can be controlled via a new set of CSS vars and is reduced by default for grids
  in compact mode.
* The `addRecordAsync()` and `saveRecordAsync()` methods on `RestStore` return the updated record.

[Commit Log](https://github.com/xh/hoist-react/compare/v18.1.0...v18.1.1)


## v18.1.0 - 2019-01-28

### 🎁 New Features

* New `@managed` class field decorator can be used to mark a property as fully created/owned by its
  containing class (provided that class has installed the matching `@ManagedSupport` decorator).
  * The framework will automatically pass any `@managed` class members to `XH.safeDestroy()` on
    destroy/unmount to ensure their own `destroy()` lifecycle methods are called and any related
    resources are disposed of properly, notably MobX observables and reactions.
  * In practice, this should be used to decorate any properties on `HoistModel`, `HoistService`, or
    `HoistComponent` classes that hold a reference to a `HoistModel` created by that class. All of
    those core artifacts support the new decorator, `HoistModel` already provides a built-in
    `destroy()` method, and calling that method when an app is done with a Model is an important
    best practice that can now happen more reliably / easily.
* `FormModel.getData()` accepts a new single parameter `dirtyOnly` - pass true to get back only
  fields which have been modified.
* The mobile `Select` component indicates the current value with a ✅ in the drop-down list.
* Excel exports from tree grids now include the matching expand/collapse tree controls baked into
  generated Excel file.

### 🐞 Bug Fixes

* The `JsonInput` component now properly respects / indicates disabled state.

### 📚 Libraries

* Hoist-dev-utils `3.4.1 -> 3.5.0` - updated webpack and other build tool dependencies, as well as
  an improved eslint configuration.
* @blueprintjs/core `3.10 -> 3.12`
* @blueprintjs/datetime `3.5 -> 3.7`
* fontawesome `5.6 -> 5.7`
* mobx `5.8 -> 5.9`
* react-select `2.2 -> 2.3`
* Other patch updates

[Commit Log](https://github.com/xh/hoist-react/compare/v18.0.0...v18.1.0)

## v18.0.0 - 2019-01-15

### 🎁 New Features

* Form support has been substantially enhanced and restructured to provide both a cleaner API and
  new functionality:
  * `FormModel` and `FieldModel` are now concrete classes and provide the main entry point for
    specifying the contents of a form. The `Field` and `FieldSupport` decorators have been removed.
  * Fields and sub-forms may now be dynamically added to FormModel.
  * The validation state of a FormModel is now *immediately* available after construction and
    independent of the GUI. The triggering of the *display* of that state is now a separate process
    triggered by GUI actions such as blur.
  * `FormField` has been substantially reworked to support a read-only display and inherit common
    property settings from its containing `Form`.
  * `HoistInput` has been moved into the `input` package to clarify that these are lower level
    controls and independent of the Forms package.

* `RestGrid` now supports a `mask` prop. RestGrid loading is now masked by default.
* `Chart` component now supports a built-in zoom out gesture: click and drag from right-to-left on
  charts with x-axis zooming.
* `Select` now supports an `enableClear` prop to control the presence of an optional inline clear
  button.
* `Grid` components take `onCellClicked` and `onCellDoubleClicked` event handlers.
* A new desktop `FileChooser` wraps a preconfigured react-dropzone component to allow users to
  easily select files for upload or other client-side processing.

### 💥 Breaking Changes

* Major changes to Form (see above). `HoistInput` imports will also need to be adjusted to move from
  `form` to `input`.
* The name of the HoistInput `field` prop has been changed to `bind`. This change distinguishes the
  lower-level input package more clearly from the higher-level form package which uses it. It also
  more clearly relates the property to the associated `@bindable` annotation for models.
* A `Select` input with `enableMulti = true` will by default no longer show an inline x to clear the
  input value. Use the `enableClear` prop to re-enable.
* Column definitions are exported from the `grid` package. To ensure backwards compatibility,
  replace imports from `@xh/hoist/desktop/columns` with `@xh/hoist/desktop/cmp/grid`.

### 📚 Libraries

* React `~16.6.0 -> ~16.7.0`
* Patch version updates to multiple other dependencies.

[Commit Log](https://github.com/xh/hoist-react/compare/v17.0.0...v18.0.0)

## v17.0.0 - 2018-12-21

### 💥 Breaking Changes

* The implementation of the `model` property on `HoistComponent` has been substantially enhanced:
  * "Local" Models should now be specified on the Component class declaration by simply setting the
    `model` property, rather than the confusing `localModel` property.
  * HoistComponent now supports a static `modelClass` class property. If set, this property will
    allow a HoistComponent to auto-create a model internally when presented with a plain javascript
    object as its `model` prop. This is especially useful in cases like `Panel` and `TabContainer`,
    where apps often need to specify a model but do not require a reference to the model. Those
    usages can now skip importing and instantiating an instance of the component's model class
    themselves.
  * Hoist will now throw an Exception if an application attempts to changes the model on an existing
    HoistComponent instance or presents the wrong type of model to a HoistComponent where
    `modelClass` has been specified.

* `PanelSizingModel` has been renamed `PanelModel`. The class now also has the following new
  optional properties, all of which are `true` by default:
  * `showSplitter` - controls visibility of the splitter bar on the outside edge of the component.
  * `showSplitterCollapseButton` - controls visibility of the collapse button on the splitter bar.
  * `showHeaderCollapseButton` - controls visibility of a (new) collapse button in the header.

* The API methods for exporting grid data have changed and gained new features:
  * Grids must opt-in to export with the `GridModel.enableExport` config.
  * Exporting a `GridModel` is handled by the new `GridExportService`, which takes a collection of
    `exportOptions`. See `GridExportService.exportAsync` for available `exportOptions`.
  * All export entry points (`GridModel.exportAsync()`, `ExportButton` and the export context menu
    items) support `exportOptions`. Additionally, `GridModel` can be configured with default
    `exportOptions` in its config.

* The `buttonPosition` prop on `NumberInput` has been removed due to problems with the underlying
  implementation. Support for incrementing buttons on NumberInputs will be re-considered for future
  versions of Hoist.

### 🎁 New Features

* `TextInput` on desktop now supports an `enableClear` property to allow easy addition of a clear
  button at the right edge of the component.
* `TabContainer` enhancements:
  * An `omit` property can now be passed in the tab configs passed to the `TabContainerModel`
    constructor to conditionally exclude a tab from the container
  * Each `TabModel` can now be retrieved by id via the new `getTabById` method on
    `TabContainerModel`.
  * `TabModel.title` can now be changed at runtime.
  * `TabModel` now supports the following properties, which can be changed at runtime or set via the
    config:
    * `disabled` - applies a disabled style in the switcher and blocks navigation to the tab via
      user click, routing, or the API.
    * `excludeFromSwitcher` - removes the tab from the switcher, but the tab can still be navigated
      to programmatically or via routing.
* `MultiFieldRenderer` `multiFieldConfig` now supports a `delimiter` property to separate
  consecutive SubFields.
* `MultiFieldRenderer` SubFields now support a `position` property, to allow rendering in either the
  top or bottom row.
* `StoreCountLabel` now supports a new 'includeChildren' prop to control whether or not children
  records are included in the count. By default this is `false`.
* `Checkbox` now supports a `displayUnsetState` prop which may be used to display a visually
  distinct state for null values.
* `Select` now renders with a checkbox next to the selected item in its dropdown menu, instead of
  relying on highlighting. A new `hideSelectedOptionCheck` prop is available to disable.
* `RestGridModel` supports a `readonly` property.
* `DimensionChooser`, various `HoistInput` components, `Toolbar` and `ToolbarSeparator` have been
  added to the mobile component library.
* Additional environment enums for UAT and BCP, added to Hoist Core 5.4.0, are supported in the
  application footer.

### 🐞 Bug Fixes

* `NumberInput` will no longer immediately convert its shorthand value (e.g. "3m") into numeric form
  while the user remains focused on the input.
* Grid `actionCol` columns no longer render Button components for each action, relying instead on
  plain HTML / CSS markup for a significant performance improvement when there are many rows and/or
  actions per row.
* Grid exports more reliably include the appropriate file extension.
* `Select` will prevent an `<esc>` keypress from bubbling up to parent components only when its menu
  is open. (In that case, the component assumes escape was pressed to close its menu and captures
  the keypress, otherwise it should leave it alone and let it e.g. close a parent popover).

[Commit Log](https://github.com/xh/hoist-react/compare/v16.0.1...v17.0.0)

## v16.0.1 - 2018-12-12

### 🐞 Bug Fixes

* Fix to FeedbackForm allowing attempted submission with an empty message.

[Commit Log](https://github.com/xh/hoist-react/compare/v16.0.0...v16.0.1)


## v16.0.0

### 🎁 New Features

* Support for ComboBoxes and Dropdowns have been improved dramatically, via a new `Select` component
  based on react-select.
* The ag-Grid based `Grid` and `GridModel` are now available on both mobile and desktop. We have
  also added new support for multi-row/multi-field columns via the new `multiFieldRenderer` renderer
  function.
* The app initialization lifecycle has been restructured so that no App classes are constructed
  until Hoist is fully initialized.
* `Column` now supports an optional `rowHeight` property.
* `Button` now defaults to 'minimal' mode, providing a much lighter-weight visual look-and-feel to
  HoistApps. `Button` also implements `@LayoutSupport`.
* Grouping state is now saved by the grid state support on `GridModel`.
* The Hoist `DimChooser` component has been ported to hoist-react.
* `fetchService` now supports an `autoAbortKey` in its fetch methods. This can be used to
  automatically cancel obsolete requests that have been superseded by more recent variants.
* Support for new `clickableLabel` property on `FormField`.
* `RestForm` now supports a read-only view.
* Hoist now supports automatic tracking of app/page load times.

### 💥 Breaking Changes

* The new location for the cross-platform grid component is `@xh/hoist/cmp/grid`. The `columns`
  package has also moved under a new sub-package in this location.
* Hoist top-level App Structure has changed in order to improve consistency of the Model-View
  conventions, to improve the accessibility of services, and to support the improvements in app
  initialization mentioned above:
  - `XH.renderApp` now takes a new `AppSpec` configuration.
  - `XH.app` is now `XH.appModel`.
  - All services are installed directly on `XH`.
  - `@HoistApp` is now `@HoistAppModel`
* `RecordAction` has been substantially refactored and improved. These are now typically immutable
  and may be shared.
  - `prepareFn` has been replaced with a `displayFn`.
  - `actionFn` and `displayFn` now take a single object as their parameter.
* The `hide` property on `Column` has been changed to `hidden`.
* The `ColChooserButton` has been moved from the incorrect location `@xh/hoist/cmp/grid` to
  `@xh/hoist/desktop/cmp/button`. This is a desktop-only component. Apps will have to adjust these
  imports.
* `withDefaultTrue` and `withDefaultFalse` in `@xh/hoist/utils/js` have been removed. Use
  `withDefault` instead.
* `CheckBox` has been renamed `Checkbox`


### ⚙️ Technical

* ag-Grid has been upgraded to v19.1
* mobx has been upgraded to v5.6
* React has been upgraded to v16.6
* Allow browsers with proper support for Proxy (e.g Edge) to access Hoist Applications.


### 🐞 Bug Fixes

* Extensive. See full change list below.

[Commit Log](https://github.com/xh/hoist-react/compare/v15.1.2...v16.0.0)


## v15.1.2

🛠 Hotfix release to MultiSelect to cap the maximum number of options rendered by the drop-down
list. Note, this component is being replaced in Hoist v16 by the react-select library.

[Commit Log](https://github.com/xh/hoist-react/compare/v15.1.1...v15.1.2)

## v15.1.1

### 🐞 Bug Fixes

* Fix to minimal validation mode for FormField disrupting input focus.
* Fix to JsonInput disrupting input focus.

### ⚙️ Technical

* Support added for TLBR-style notation when specifying margin/padding via layoutSupport - e.g.
  box({margin: '10 20 5 5'}).
* Tweak to lockout panel message when the user has no roles.

[Commit Log](https://github.com/xh/hoist-react/compare/v15.1.0...v15.1.1)


## v15.1.0

### 🎁 New Features

* The FormField component takes a new minimal prop to display validation errors with a tooltip only
  as opposed to an inline message string. This can be used to help reduce shifting / jumping form
  layouts as required.
* The admin-only user impersonation toolbar will now accept new/unknown users, to support certain
  SSO application implementations that can create users on the fly.

### ⚙️ Technical

* Error reporting to server w/ custom user messages is disabled if the user is not known to the
  client (edge case with errors early in app lifecycle, prior to successful authentication).

[Commit Log](https://github.com/xh/hoist-react/compare/v15.0.0...v15.1.0)


## v15.0.0

### 💥 Breaking Changes

* This update does not require any application client code changes, but does require updating the
  Hoist Core Grails plugin to >= 5.0. Hoist Core changes to how application roles are loaded and
  users are authenticated required minor changes to how JS clients bootstrap themselves and load
  user data.
* The Hoist Core HoistImplController has also been renamed to XhController, again requiring Hoist
  React adjustments to call the updated /xh/ paths for these (implementation) endpoints. Again, no
  app updates required beyond taking the latest Hoist Core plugin.

[Commit Log](https://github.com/xh/hoist-react/compare/v14.2.0...v15.0.0)


## v14.2.0

### 🎁 New Features

* Upgraded hoist-dev-utils to 3.0.3. Client builds now use the latest Webpack 4 and Babel 7 for
  noticeably faster builds and recompiles during CI and at development time.
* GridModel now has a top-level agColumnApi property to provide a direct handle on the ag-Grid
  Column API object.

### ⚙️ Technical

* Support for column groups strengthened with the addition of a dedicated ColumnGroup sibling class
  to Column. This includes additional internal refactoring to reduce unnecessary cloning of Column
  configurations and provide a more managed path for Column updates. Public APIs did not change.
  (#694)

### 📚 Libraries

* Blueprint Core `3.6.1 -> 3.7.0`
* Blueprint Datetime `3.2.0 -> 3.3.0`
* Fontawesome `5.3.x -> 5.4.x`
* MobX `5.1.2 -> 5.5.0`
* Router5 `6.5.0 -> 6.6.0`

[Commit Log](https://github.com/xh/hoist-react/compare/v14.1.3...v14.2.0)


## v14.1.3

### 🐞 Bug Fixes

* Ensure JsonInput reacts properly to value changes.

### ⚙️ Technical

* Block user pinning/unpinning in Grid via drag-and-drop - pending further work via #687.
* Support "now" as special token for dateIs min/max validation rules.
* Tweak grouped grid row background color.

[Commit Log](https://github.com/xh/hoist-react/compare/v14.1.1...v14.1.3)


## v14.1.1

### 🐞 Bug Fixes

* Fixes GridModel support for row-level grouping at same time as column grouping.

[Commit Log](https://github.com/xh/hoist-react/compare/v14.1.0...v14.1.1)


## v14.1.0

### 🎁 New Features

* GridModel now supports multiple levels of row grouping. Pass the public setGroupBy() method an
  array of string column IDs, or a falsey value / empty array to ungroup. Note that the public and
  observable groupBy property on GridModel will now always be an array, even if the grid is not
  grouped or has only a single level of grouping.
* GridModel exposes public expandAll() and collapseAll() methods for grouped / tree grids, and
  StoreContextMenu supports a new "expandCollapseAll" string token to insert context menu items.
  These are added to the default menu, but auto-hide when the grid is not in a grouped state.
* The Grid component provides a new onKeyDown prop, which takes a callback and will fire on any
  keypress targeted within the Grid. Note such a handler is not provided directly by ag-Grid.
* The Column class supports pinned as a top-level config. Supports passing true to pin to the left.

### 🐞 Bug Fixes

* Updates to Grid column widths made via ag-Grid's "autosize to fit" API are properly persisted to
  grid state.

[Commit Log](https://github.com/xh/hoist-react/compare/v14.0.0...v14.1.0)


## v14.0.0

* Along with numerous bug fixes, v14 brings with it a number of important enhancements for grids,
  including support for tree display, 'action' columns, and absolute value sorting. It also includes
  some new controls and improvement to focus display.

### 💥 Breaking Changes

* The signatures of the Column.elementRenderer and Column.renderer have been changed to be
  consistent with each other, and more extensible. Each takes two arguments -- the value to be
  rendered, and a single bundle of metadata.
* StoreContextMenuAction has been renamed to RecordAction. Its action property has been renamed to
  actionFn for consistency and clarity.
* LocalStore : The method LocalStore.processRawData no longer takes an array of all records, but
  instead takes just a single record. Applications that need to operate on all raw records in bulk
  should do so before presenting them to LocalStore. Also, LocalStores template methods for override
  have also changed substantially, and sub-classes that rely on these methods will need to be
  adjusted accordingly.

### 🎁 New Features

#### Grid

* The Store API now supports hierarchical datasets. Applications need to simply provide raw data for
  records with a "children" property containing the raw data for their children.
* Grid supports a 'TreeGrid' mode. To show a tree grid, bind the GridModel to a store containing
  hierarchical data (as above), set treeMode: true on the GridModel, and specify a column to display
  the tree controls (isTreeColumn: true)
* Grid supports absolute sorting for numerical columns. Specify absSort: true on your column config
  to enable. Clicking the grid header will now cycle through ASC > DESC > DESC (abs) sort modes.
* Grid supports an 'Actions' column for one-click record actions. See cmp/desktop/columns/actionCol.
* A new showHover prop on the desktop Grid component will highlight the hovered row with default
  styling. A new GridModel.rowClassFn callback was added to support per-row custom classes based on
  record data.
* A new ExportFormat.LONG_TEXT format has been added, along with a new Column.exportWidth config.
  This supports exporting columns that contain long text (e.g. notes) as multi-line cells within
  Excel.

#### Other Components

* RadioInput and ButtonGroupInput have been added to the desktop/cmp/form package.
* DateInput now has support for entering and displaying time values.
* NumberInput displays its unformatted value when focused.
* Focused components are now better highlighted, with additional CSS vars provided to customize as
  needed.

### 🐞 Bug Fixes

* Calls to GridModel.setGroupBy() work properly not only on the first, but also all subsequent calls
  (#644).
* Background / style issues resolved on several input components in dark theme (#657).
* Grid context menus appear properly over other floating components.

### 📚 Libraries

* React `16.5.1 -> 16.5.2`
* router5 `6.4.2 -> 6.5.0`
* CodeMirror, Highcharts, and MobX patch updates

[Commit Log](https://github.com/xh/hoist-react/compare/v13.0.0...v14.0.0)


## v13.0.0

🍀Lucky v13 brings with it a number of enhancements for forms and validation, grouped column support
in the core Grid API, a fully wrapped MultiSelect component, decorator syntax adjustments, and a
number of other fixes and enhancements.

It also includes contributions from new ExHI team members Arjun and Brendan. 🎉

### 💥 Breaking Changes

* The core `@HoistComponent`, `@HoistService`, and `@HoistModel` decorators are **no longer
  parameterized**, meaning that trailing `()` should be removed after each usage. (#586)
* The little-used `hoistComponentFactory()` method was also removed as a further simplification
  (#587).
* The `HoistField` superclass has been renamed to `HoistInput` and the various **desktop form
  control components have been renamed** to match (55afb8f). Apps using these components (which will
  likely be most apps) will need to adapt to the new names.
  * This was done to better distinguish between the input components and the upgraded Field concept
    on model classes (see below).

### 🎁 New Features

⭐️ **Forms and Fields** have been a major focus of attention, with support for structured data
fields added to Models via the `@FieldSupport` and `@field()` decorators.
* Models annotated with `@FieldSupport` can decorate member properties with `@field()`, making those
  properties observable and settable (with a generated `setXXX()` method).
* The `@field()` decorators themselves can be passed an optional display label string as well as
  zero or more *validation rules* to define required constraints on the value of the field.
* A set of predefined constraints is provided within the toolkit within the `/field/` package.
* Models using `FieldSupport` should be sure to call the `initFields()` method installed by the
  decorator within their constructor. This method can be called without arguments to generally
  initialize the field system, or it can be passed an object of field names to initial/default
  values, which will set those values on the model class properties and provide change/dirty
  detection and the ability to "reset" a form.
* A new `FormField` UI component can be used to wrap input components within a form. The `FormField`
  wrapper can accept the source model and field name, and will apply those to its child input. It
  leverages the Field model to automatically display a label, indicate required fields, and print
  validation error messages. This new component should be the building-block for most non-trivial
  forms within an application.

Other enhancements include:
* **Grid columns can be grouped**, with support for grouping added to the grid state management
  system, column chooser, and export manager (#565). To define a column group, nest column
  definitions passed to `GridModel.columns` within a wrapper object of the form `{headerName: 'My
  group', children: [...]}`.

(Note these release notes are incomplete for this version.)

[Commit Log](https://github.com/xh/hoist-react/compare/v12.1.2...v13.0.0)


## v12.1.2

### 🐞 Bug Fixes

* Fix casing on functions generated by `@settable` decorator
  (35c7daa209a4205cb011583ebf8372319716deba).

[Commit Log](https://github.com/xh/hoist-react/compare/v12.1.1...v12.1.2)


## v12.1.1

### 🐞 Bug Fixes

* Avoid passing unknown HoistField component props down to Blueprint select/checkbox controls.

### 📚 Libraries

* Rollback update of `@blueprintjs/select` package `3.1.0 -> 3.0.0` - this included breaking API
  changes and will be revisited in #558.

[Commit Log](https://github.com/xh/hoist-react/compare/v12.1.0...v12.1.1)


## v12.1.0

### 🎁 New Features

* New `@bindable` and `@settable` decorators added for MobX support. Decorating a class member
  property with `@bindable` makes it a MobX `@observable` and auto-generates a setter method on the
  class wrapped in a MobX `@action`.
* A `fontAwesomeIcon` element factory is exported for use with other FA icons not enumerated by the
  `Icon` class.
* CSS variables added to control desktop Blueprint form control margins. These remain defaulted to
  zero, but now within CSS with support for variable overrides. A Blueprint library update also
  brought some changes to certain field-related alignment and style properties. Review any form
  controls within apps to ensure they remain aligned as desired
  (8275719e66b4677ec5c68a56ccc6aa3055283457 and df667b75d41d12dba96cbd206f5736886cb2ac20).

### 🐞 Bug Fixes

* Grid cells are fully refreshed on a data update, ensuring cell renderers that rely on data other
  than their primary display field are updated (#550).
* Grid auto-sizing is run after a data update, ensuring flex columns resize to adjust for possible
  scrollbar visibility changes (#553).
* Dropdown fields can be instantiated with fewer required properties set (#541).

### 📚 Libraries

* Blueprint `3.0.1 -> 3.4.0`
* FontAwesome `5.2.0 -> 5.3.0`
* CodeMirror `5.39.2 -> 5.40.0`
* MobX `5.0.3 -> 5.1.0`
* router5 `6.3.0 -> 6.4.2`
* React `16.4.1 -> 16.4.2`

[Commit Log](https://github.com/xh/hoist-react/compare/v12.0.0...v12.1.0)


## v12.0.0

Hoist React v12 is a relatively large release, with multiple refactorings around grid columns,
`elemFactory` support, classNames, and a re-organization of classes and exports within `utils`.

### 💥 Breaking Changes

#### ⭐️ Grid Columns

**A new `Column` class describes a top-level API for columns and their supported options** and is
intended to be a cross-platform layer on top of ag-Grid and TBD mobile grid implementations.
* The desktop `GridModel` class now accepts a collection of `Column` configuration objects to define
  its available columns.
* Columns may be configured with `flex: true` to cause them to stretch all available horizontal
  space within a grid, sharing it equally with any other flex columns. However note that this should
  be used sparingly, as flex columns have some deliberate limitations to ensure stable and
  consistent behavior. Most noticeably, they cannot be resized directly by users. Often, a best
  practice will be to insert an `emptyFlexCol` configuration as the last column in a grid - this
  will avoid messy-looking gaps in the layout while not requiring a data-driven column be flexed.
* User customizations to column widths are now saved if the GridModel has been configured with a
  `stateModel` key or model instance - see `GridStateModel`.
* Columns accept a `renderer` config to format text or HTML-based output. This is a callback that is
  provided the value, the row-level record, and a metadata object with the column's `colId`. An
  `elementRenderer` config is also available for cells that should render a Component.
* An `agOptions` config key continues to provide a way to pass arbitrary options to the underlying
  ag-Grid instance (for desktop implementations). This is considered an "escape hatch" and should be
  used with care, but can provide a bridge to required ag-Grid features as the Hoist-level API
  continues to develop.
* The "factory pattern" for Column templates / defaults has been removed, replaced by a simpler
  approach that recommends exporting simple configuration partials and spreading them into
  instance-specific column configs.
* See 0798f6bb20092c59659cf888aeaf9ecb01db52a6 for primary commit.

#### ⭐️ Element Factory, LayoutSupport, BaseClassName

Hoist provides core support for creating components via a factory pattern, powered by the `elem()`
and `elemFactory()` methods. This approach remains the recommended way to instantiate component
elements, but was **simplified and streamlined**.
* The rarely used `itemSpec` argument was removed (this previously applied defaults to child items).
* Developers can now also use JSX to instantiate all Hoist-provided components while still taking
  advantage of auto-handling for layout-related properties provided by the `LayoutSupport` mixin.
  * HoistComponents should now spread **`...this.getLayoutProps()`** into their outermost rendered
    child to enable promotion of layout properties.
* All HoistComponents can now specify a **baseClassName** on their component class and should pass
  `className: this.getClassName()` down to their outermost rendered child. This allows components to
  cleanly layer on a base CSS class name with any instance-specific classes.
* See 8342d3870102ee9bda4d11774019c4928866f256 for primary commit.

#### ⭐️ Panel resizing / collapsing

**The `Panel` component now takes a `sizingModel` prop to control and encapsulate newly built-in
resizing and collapsing behavior** (#534).
* See the `PanelSizingModel` class for configurable details, including continued support for saving
  sizing / collapsed state as a user preference.
* **The standalone `Resizable` component was removed** in favor of the improved support built into
  Panel directly.

#### Other

* Two promise-related models have been combined into **a new, more powerful `PendingTaskModel`**,
  and the `LoadMask` component has been removed and consolidated into `Mask`
  (d00a5c6e8fc1e0e89c2ce3eef5f3e14cb842f3c8).
  * `Panel` now exposes a single `mask` prop that can take either a configured `mask` element or a
    simple boolean to display/remove a default mask.
* **Classes within the `utils` package have been re-organized** into more standardized and scalable
  namespaces. Imports of these classes will need to be adjusted.

### 🎁 New Features

* **The desktop Grid component now offers a `compact` mode** with configurable styling to display
  significantly more data with reduced padding and font sizes.
* The top-level `AppBar` refresh button now provides a default implementation, calling a new
  abstract `requestRefresh()` method on `HoistApp`.
* The grid column chooser can now be configured to display its column groups as initially collapsed,
  for especially large collections of columns.
* A new `XH.restoreDefaultsAsync()` method provides a centralized way to wipe out user-specific
  preferences or customizations (#508).
* Additional Blueprint `MultiSelect`, `Tag`, and `FormGroup` controls re-exported.

### 🐞 Bug Fixes

* Some components were unintentionally not exporting their Component class directly, blocking JSX
  usage. All components now export their class.
* Multiple fixes to `DayField` (#531).
* JsonField now responds properly when switching from light to dark theme (#507).
* Context menus properly filter out duplicated separators (#518).

[Commit Log](https://github.com/xh/hoist-react/compare/v11.0.0...v12.0.0)


## v11.0.0

### 💥 Breaking Changes

* **Blueprint has been upgraded to the latest 3.x release.** The primary breaking change here is the
  renaming of all `pt-` CSS classes to use a new `bp3-` prefix. Any in-app usages of the BP
  selectors will need to be updated. See the
  [Blueprint "What's New" page](http://blueprintjs.com/docs/#blueprint/whats-new-3.0).
* **FontAwesome has been upgraded to the latest 5.2 release.** Only the icons enumerated in the
  Hoist `Icon` class are now registered via the FA `library.add()` method for inclusion in bundled
  code, resulting in a significant reduction in bundle size. Apps wishing to use other FA icons not
  included by Hoist must import and register them - see the
  [FA React Readme](https://github.com/FortAwesome/react-fontawesome/blob/master/README.md) for
  details.
* **The `mobx-decorators` dependency has been removed** due to lack of official support for the
  latest MobX update, as well as limited usage within the toolkit. This package was primarily
  providing the optional `@setter` decorator, which should now be replaced as needed by dedicated
  `@action` setter methods (19cbf86138499bda959303e602a6d58f6e95cb40).

### 🎁 Enhancements

* `HoistComponent` now provides a `getClassNames()` method that will merge any `baseCls` CSS class
  names specified on the component with any instance-specific classes passed in via props (#252).
  * Components that wish to declare and support a `baseCls` should use this method to generate and
    apply a combined list of classes to their outermost rendered elements (see `Grid`).
  * Base class names have been added for relevant Hoist-provided components - e.g. `.xh-panel` and
    `.xh-grid`. These will be appended to any instance class names specified within applications and
    be available as public CSS selectors.
* Relevant `HoistField` components support inline `leftIcon` and `rightElement` props. `DayField`
  adds support for `minDay / maxDay` props.
* Styling for the built-in ag-Grid loading overlay has been simplified and improved (#401).
* Grid column definitions can now specify an `excludeFromExport` config to drop them from
  server-generated Excel/CSV exports (#485).

### 🐞 Bug Fixes

* Grid data loading and selection reactions have been hardened and better coordinated to prevent
  throwing when attempting to set a selection before data has been loaded (#484).

### 📚 Libraries

* Blueprint `2.x -> 3.x`
* FontAwesome `5.0.x -> 5.2.x`
* CodeMirror `5.37.0 -> 5.39.2`
* router5 `6.2.4 -> 6.3.0`

[Commit Log](https://github.com/xh/hoist-react/compare/v10.0.1...v11.0.0)


## v10.0.1

### 🐞 Bug Fixes

* Grid `export` context menu token now defaults to server-side 'exportExcel' export.
  * Specify the `exportLocal` token to return a menu item for local ag-Grid export.
* Columns with `field === null` skipped for server-side export (considered spacer / structural
  columns).

## v10.0.0

### 💥 Breaking Changes

* **Access to the router API has changed** with the `XH` global now exposing `router` and
  `routerState` properties and a `navigate()` method directly.
* `ToastManager` has been deprecated. Use `XH.toast` instead.
* `Message` is no longer a public class (and its API has changed). Use `XH.message/confirm/alert`
  instead.
* Export API has changed. The Built-in grid export now uses more powerful server-side support. To
  continue to use local AG based export, call method `GridModel.localExport()`. Built-in export
  needs to be enabled with the new property on `GridModel.enableExport`. See `GridModel` for more
  details.

### 🎁 Enhancements

* New Mobile controls and `AppContainer` provided services (impersonation, about, and version bars).
* Full-featured server-side Excel export for grids.

### 🐞 Bug Fixes

* Prevent automatic zooming upon input focus on mobile devices (#476).
* Clear the selection when showing the context menu for a record which is not already selected
  (#469).
* Fix to make lockout script readable by Compatibility Mode down to IE5.

### 📚 Libraries

* MobX `4.2.x -> 5.0.x`

[Commit Log](https://github.com/xh/hoist-react/compare/v9.0.0...v10.0.0)


## v9.0.0

### 💥 Breaking Changes

* **Hoist-provided mixins (decorators) have been refactored to be more granular and have been broken
  out of `HoistComponent`.**
  * New discrete mixins now exist for `LayoutSupport` and `ContextMenuSupport` - these should be
    added directly to components that require the functionality they add for auto-handling of
    layout-related props and support for showing right-click menus. The corresponding options on
    `HoistComponent` that used to enable them have been removed.
  * For consistency, we have also renamed `EventTarget -> EventSupport` and `Reactive ->
    ReactiveSupport` mixins. These both continue to be auto-applied to HoistModel and HoistService
    classes, and ReactiveSupport enabled by default in HoistComponent.
* **The Context menu API has changed.** The `ContextMenuSupport` mixin now specifies an abstract
  `getContextMenuItems()` method for component implementation (replacing the previous
  `renderContextMenu()` method). See the new [`ContextMenuItem` class for what these items support,
  as well as several static default items that can be used.
  * The top-level `AppContainer` no longer provides a default context menu, instead allowing the
    browser's own context menu to show unless an app / component author has implemented custom
    context-menu handling at any level of their component hierarchy.

### 🐞 Bug Fixes

* TabContainer active tab can become out of sync with the router state (#451)
  * ⚠️ Note this also involved a change to the `TabContainerModel` API - `activateTab()` is now the
    public method to set the active tab and ensure both the tab and the route land in the correct
    state.
* Remove unintended focused cell borders that came back with the prior ag-Grid upgrade.

[Commit Log](https://github.com/xh/hoist-react/compare/v8.0.0...v9.0.0)


## v8.0.0

Hoist React v8 brings a big set of improvements and fixes, some API and package re-organizations,
and ag-Grid upgrade, and more. 🚀

### 💥 Breaking Changes

* **Component package directories have been re-organized** to provide better symmetry between
  pre-existing "desktop" components and a new set of mobile-first component. Current desktop
  applications should replace imports from `@xh/hoist/cmp/xxx` with `@xh/hoist/desktop/cmp/xxx`.
  * Important exceptions include several classes within `@xh/hoist/cmp/layout/`, which remain
    cross-platform.
  * `Panel` and `Resizable` components have moved to their own packages in
    `@xh/hoist/desktop/cmp/panel` and `@xh/hoist/desktop/cmp/resizable`.
* **Multiple changes and improvements made to tab-related APIs and components.**
  * The `TabContainerModel` constructor API has changed, notably `children` -> `tabs`, `useRoutes`
    -> `route` (to specify a starting route as a string) and `switcherPosition` has moved from a
    model config to a prop on the `TabContainer` component.
  * `TabPane` and `TabPaneModel` have been renamed `Tab` and `TabModel`, respectively, with several
    related renames.
* **Application entry-point classes decorated with `@HoistApp` must implement the new getter method
  `containerClass()`** to specify the platform specific component used to wrap the app's
  `componentClass`.
  * This will typically be `@xh/hoist/[desktop|mobile]/AppContainer` depending on platform.

### 🎁 New Features

* **Tab-related APIs re-worked and improved**, including streamlined support for routing, a new
  `tabRenderMode` config on `TabContainerModel`, and better naming throughout.
* **Ag-grid updated to latest v18.x** - now using native flex for overall grid layout and sizing
  controls, along with multiple other vendor improvements.
* Additional `XH` API methods exposed for control of / integration with Router5.
* The core `@HoistComponent` decorated now installs a new `isDisplayed` getter to report on
  component visibility, taking into account the visibility of its ancestors in the component tree.
* Mobile and Desktop app package / component structure made more symmetrical (#444).
* Initial versions of multiple new mobile components added to the toolkit.
* Support added for **`IdleService` - automatic app suspension on inactivity** (#427).
* Hoist wrapper added for the low-level Blueprint **button component** - provides future hooks into
  button customizations and avoids direct BP import (#406).
* Built-in support for collecting user feedback via a dedicated dialog, convenient XH methods and
  default appBar button (#379).
* New `XH.isDevelopmentMode` constant added, true when running in local Webpack dev-server mode.
* CSS variables have been added to customize and standardize the Blueprint "intent" based styling,
  with defaults adjusted to be less distracting (#420).

### 🐞 Bug Fixes

* Preference-related events have been standardized and bugs resolved related to pushAsync() and the
  `prefChange` event (ee93290).
* Admin log viewer auto-refreshes in tail-mode (#330).
* Distracting grid "loading" overlay removed (#401).
* Clipboard button ("click-to-copy" functionality) restored (#442).

[Commit Log](https://github.com/xh/hoist-react/compare/v7.2.0...v8.0.0)

## v7.2.0

### 🎁 New Features

+ Admin console grids now outfitted with column choosers and grid state. #375
+ Additional components for Onsen UI mobile development.

### 🐞 Bug Fixes

+ Multiple improvements to the Admin console config differ. #380 #381 #392

[Commit Log](https://github.com/xh/hoist-react/compare/v7.1.0...v7.2.0)

## v7.1.0

### 🎁 New Features

* Additional kit components added for Onsen UI mobile development.

### 🐞 Bug Fixes

* Dropdown fields no longer default to `commitOnChange: true` - avoiding unexpected commits of
  type-ahead query values for the comboboxes.
* Exceptions thrown from FetchService more accurately report the remote host when unreachable, along
  with some additional enhancements to fetch exception reporting for clarity.

[Commit Log](https://github.com/xh/hoist-react/compare/v7.0.0...v7.1.0)

## v7.0.0

### 💥 Breaking Changes

* **Restructuring of core `App` concept** with change to new `@HoistApp` decorator and conventions
  around defining `App.js` and `AppComponent.js` files as core app entry points. `XH.app` now
  installed to provide access to singleton instance of primary app class. See #387.

### 🎁 New Features

* **Added `AppBar` component** to help further standardize a pattern for top-level application
  headers.
* **Added `SwitchField` and `SliderField`** form field components.
* **Kit package added for Onsen UI** - base component library for mobile development.
* **Preferences get a group field for better organization**, parity with AppConfigs. (Requires
  hoist-core 3.1.x.)

### 🐞 Bug Fixes

* Improvements to `Grid` component's interaction with underlying ag-Grid instance, avoiding extra
  renderings and unwanted loss of state. 03de0ae7

[Commit Log](https://github.com/xh/hoist-react/compare/v6.0.0...v7.0.0)


## v6.0.0

### 💥 Breaking Changes

* API for `MessageModel` has changed as part of the feature addition noted below, with `alert()` and
  `confirm()` replaced by `show()` and new `XH` convenience methods making the need for direct calls
  rare.
* `TabContainerModel` no longer takes an `orientation` prop, replaced by the more flexible
  `switcherPosition` as noted below.

### 🎁 New Features

* **Initial version of grid state** now available, supporting easy persistence of user grid column
  selections and sorting. The `GridModel` constructor now takes a `stateModel` argument, which in
  its simplest form is a string `xhStateId` used to persist grid state to local storage. See the
  `GridStateModel` class for implementation details. #331
* The **Message API** has been improved and simplified, with new `XH.confirm()` and `XH.alert()`
  methods providing an easy way to show pop-up alerts without needing to manually construct or
  maintain a `MessageModel`. #349
* **`TabContainer` components can now be controlled with a remote `TabSwitcher`** that does not need
  to be directly docked to the container itself. Specify `switcherPosition:none` on the
  `TabContainerModel` to suppress showing the switching affordance on the tabs themselves and
  instantiate a `TabSwitcher` bound to the same model to control a tabset from elsewhere in the
  component hierarchy. In particular, this enabled top-level application tab navigation to move up
  into the top toolbar, saving vertical space in the layout. #368
* `DataViewModel` supports an `emptyText` config.

### 🐞 Bugfixes

* Dropdown fields no longer fire multiple commit messages, and no longer commit partial entries
  under some circumstances. #353 and #354
* Grids resizing fixed when shrinking the containing component. #357

[Commit Log](https://github.com/xh/hoist-react/compare/v5.0.0...v6.0.0)


## v5.0.0

### 💥 Breaking Changes

* **Multi environment configs have been unwound** See these release notes/instructions for how to
  migrate: https://github.com/xh/hoist-core/releases/tag/release-3.0.0
* **Breaking change to context menus in dataviews and grids not using the default context menu:**
  StoreContextMenu no longer takes an array of items as an argument to its constructor. Instead it
  takes a configuration object with an ‘items’ key that will point to any current implementation’s
  array of items. This object can also contain an optional gridModel argument which is intended to
  support StoreContextMenuItems that may now be specified as known ‘hoist tokens’, currently limited
  to a ‘colChooser’ token.

### 🎁 New Features

* Config differ presents inline view, easier to read diffs now.
* Print Icon added!

### 🐞 Bugfixes

* Update processFailedLoad to loadData into gridModel store, Fixes #337
* Fix regression to ErrorTracking. Make errorTrackingService safer/simpler to call at any point in
  life-cycle.
* Fix broken LocalStore state.
* Tweak flex prop for charts. Side by side charts in a flexbox now auto-size themselves! Fixes #342
* Provide token parsing for storeContextMenus. Context menus are all grown up! Fixes #300

## v4.0.1

### 🐞 Bugfixes

* DataView now properly re-renders its items when properties on their records change (and the ID
  does not)


## v4.0.0

### 💥 Breaking Changes

* **The `GridModel` selection API has been reworked for clarity.** These models formerly exposed
  their selectionModel as `grid.selection` - now that getter returns the selected records. A new
  `selectedRecord` getter is also available to return a single selection, and new string shortcut
  options are available when configuring GridModel selection behavior.
* **Grid components can now take an `agOptions` prop** to pass directly to the underlying ag-grid
  component, as well as an `onRowDoubleClicked` handler function.
  16be2bfa10e5aab4ce8e7e2e20f8569979dd70d1

### 🎁 New Features

* Additional core components have been updated with built-in `layoutSupport`, allowing developers to
  set width/height/flex and other layout properties directly as top-level props for key comps such
  as Grid, DataView, and Chart. These special props are processed via `elemFactory` into a
  `layoutConfig` prop that is now passed down to the underlying wrapper div for these components.
  081fb1f3a2246a4ff624ab123c6df36c1474ed4b

### 🐞 Bugfixes

* Log viewer tail mode now working properly for long log files - #325


## v3.0.1

### 🐞 Bugfixes

* FetchService throws a dedicated exception when the server is unreachable, fixes a confusing
  failure case detailed in #315


## v3.0.0

### 💥 Breaking Changes

* **An application's `AppModel` class must now implement a new `checkAccess()` method.** This method
  is passed the current user, and the appModel should determine if that user should see the UI and
  return an object with a `hasAccess` boolean and an optional `message` string. For a return with
  `hasAccess: false`, the framework will render a lockout panel instead of the primary UI.
  974c1def99059f11528c476f04e0d8c8a0811804
  * Note that this is only a secondary level of "security" designed to avoid showing an unauthorized
    user a confusing / non-functional UI. The server or any other third-party data sources must
    always be the actual enforcer of access to data or other operations.
* **We updated the APIs for core MobX helper methods added to component/model/service classes.** In
  particular, `addReaction()` was updated to take a more declarative / clear config object.
  8169123a4a8be6940b747e816cba40bd10fa164e
  * See Reactive.js - the mixin that provides this functionality.

### 🎁 New Features

* Built-in client-side lockout support, as per above.

### 🐞 Bugfixes

* None

------------------------------------------

Copyright © 2021 Extremely Heavy Industries Inc. - all rights reserved

------------------------------------------

📫☎️🌎 info@xh.io | https://xh.io/contact<|MERGE_RESOLUTION|>--- conflicted
+++ resolved
@@ -3,16 +3,11 @@
 ## v43.0.0-SNAPSHOT - unreleased
 
 ### 🎁 New Features
-<<<<<<< HEAD
 * `TreeMapModel` now supports new `maxLabels` property for improved performance.
-* Added support for `queryFn` to mobile Select input.
-=======
-
 * New `GridFilterModel.commitOnChange` config (default `true`) applies updated filters as soon as
   they are changed within the pop-up menu. Set to `false` for large datasets or whenever filtering
   is a more intensive operation.
 * Mobile `Select` input now supports async `queryFn` prop for parity with desktop.
->>>>>>> 959ba2ef
 
 ### ⚙️ Technical
 
