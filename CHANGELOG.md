# Changelog

## 79.0.0-SNAPSHOT - unreleased

<<<<<<< HEAD
### 💥 Breaking Changes

* `TabSwitcherProps` has moved to `cmp/tab/Types.ts` but is still exported from `cmp/tab/index.ts`.
  Some apps may need to update their imports.
* `TabContainerConfig.switcher` has been repurposed to accept a `TabSwitcherConfig`. To pass
  `TabSwitcherProps` via a parent `TabContainer`, use `TabContainerProps.switcher`.

### 🎁 New Features

* Added new `DynamicTabSwitcher` component, a more user-customizable version of `TabSwitcher` that
  allows for dynamic addition, removal, and drag-and-drop reordering of tabs with the ability to
  persist "favorited" tab state across sessions. Additionally, existing static `TabSwitcher` now
  supports context-menu items. See `TabContainerConfig.switcher`.
=======
### 🐞 Bug Fixes

* Defaulted Highcharts font to Hoist default (--xh-font-family)

## 78.1.3 - 2025-12-04

### 🐞 Bug Fixes

* Fixed timezone-related Highcharts regression from v77. Note that Highcharts has deprecated
  `time.useUTC` in favor of `time.timezone` (https://api.highcharts.com/highcharts/time.useUTC).

### ⚙️ Technical

* Enabled cross-tab persistence of customized client logging level.

## 78.1.0 - 2025-12-02

### ⚙️ Technical

* Improved `MsalClient` to maximize effectiveness of SSO and improved documentation and logging.
  Updated the default timeout for iFrame interactions to 3 seconds (from 10 seconds) - customizable
  if needed via `MsalClientConfig.msalClientOptions.system.iFrameHashTimeout`
* Added new `MsalClientConfig.enableSsoSilent` option to govern use of the MSAL SSO API.
* Defaulted `MsalClientConfig.enableTelemetry` to `true`.

### 📚 Libraries

* @auth0/auth0-spa-js `2.7 → 2.9`
* @azure/msal-browser `4.25 → 4.26`
>>>>>>> 87350aef

## 78.0.0 - 2025-11-21

### 💥 Breaking Changes

* Modified `GridModel.setColumnState` to no longer patch existing column state but instead replace
  it wholesale. Applications that were relying on the prior patching behavior will need to call
  `GridModel.applyColumnStateChanges` instead.
* Set `GridModel.cleanColumnState` to `private` (not expected to impact applications).

### 🎁 New Features

* Added new `FieldFilter` operators `not begins` and `not ends`.
* Added new optional `BucketSpec.dependentFields` config to the Cube API, allowing apps to ensure
  proper re-bucketing of rows during data-only updates where those updates could affect bucketing
  determinations made by the spec.

### 🐞 Bug Fixes

* Fixed `GridModel` not appending children to the parents correctly when loaded data uses a
  numerical ID.
* Fixed issue where newly added columns appearing in the Displayed Columns section of the column
  chooser after loading grid state that was persisted before the columns were added to the grid.
* Removed a minor Cube `Query` annoyance - `dimensions` are now automatically added to the `fields`
  list and do not need to be manually repeated there.

### ⚙️ Technical

* Improved documentation on `BucketSpec` class.
* Enhanced `FetchService` to recognize variants on the `application/json` content-type when
  processing failed responses and decoding exceptions - e.g. `application/problem+json`.

## 77.1.1 - 2025-11-12

### 💥 Breaking Changes (upgrade difficulty: 🟢 LOW)

* Apps that use and provide the `highcharts` library should be sure to update the version to
  v12.4.0.
  Refer to `Bootstrap.js` in Toolbox for required import changes.
    * Visit https://www.highcharts.com/blog/changelog/ for specific changes.

### 🎁 New Features

* New method `StoreRecord.getModifiedValues()` to gather edited data from a store record.

### 🐞 Bug Fixes

* StoreRecord will no longer report `isModified` as `true` if a field has been edited and
  then returned to its original value in a subsequent edit.
* Restore support for `TabModel.content` being nullable to support dynamic tab content.
* Remove stray context menu from appearing when clicking on column group headers and other grid
  empty space.

## 77.0.1 - 2025-10-29

### 💥 Breaking Changes

* Removed the `disableXssProtection` flag supported by `AppSpec` and `FieldSpec` and replaced with
  its opposite, `enableXssProtection`, now an opt-in feature.
    * While store-based XSS protection via DomPurify is still available to apps that can display
      untrusted or potentially malicious data, this is an uncommon use case for Hoist apps and was
      deemed to not provide enough benefit relative to potential performance pitfalls for most
      applications. In addition, the core change to React-based AG Grid rendering has reduced the
      attack surface for such exploits relative to when this system was first implemented.
    * Apps that were previously opting-out via `disableXssProtection` should simply remove that
      flag. Apps for which this protection remains important should enable at either the app level
      or for selected Fields and/or Stores.

### 🐞 Bug Fixes

* Fixed regressions in grid context menus for filtering and copy/paste introduced by AG Grid v34.
    * Note: AG Grid v34+ no longer supports HTML markup in context menus. Applications setting the
      `text` or `secondaryText` properties of `RecordGridAction` to markup should be sure to use
      React nodes for formatting instead.
* Fixed `AgGridModel.getExpandState()` not returning a full representation of expanded groups -
  an issue that primarily affected linked tree map visualizations.

### ⚙️ Technical

* Support Grails 7 service name conventions in admin client (backward compatible)

## 76.2.0 - 2025-10-22

### ⚙️ Technical

* Implemented minor performance improvements within `Store` for large data sets.
* Added new `ViewRowData.cubeRowType` property to support identifying bucketed rows.
* Improved `waitFor` to accept a `null` value for its timeout.

## 76.1.0 - 2025-10-17

### 🎁 New Features

* Added a public `@bindable titleDetails` config to `DashViewModel` to support displaying additional
  information in the title bar of dashboard widgets. The new property is not persisted, allowing
  apps to programmatically show dynamic info in a widget header without perturbing its saved state.
* Enhanced grid column filtering to support sorting the list of available values.

### ⚙️ Technical

* Autofocus the user input when the impersonation bar is shown.

### 📚 Libraries

* @auth0/auth0-spa-js `2.4 → 2.7`
* @azure/msal-browser `4.23 → 4.25`
* dompurify `3.2 → 3.3`
* mobx `6.13 → 6.15`

## 76.0.0 - 2025-09-26

### 💥 Breaking Changes (upgrade difficulty: 🟠 MEDIUM - AG Grid update, Hoist React upgrade)

* Hoist v76 **upgrades AG Grid to v34** (from v31), covering three major AG Grid releases with their
  own potentially breaking changes.
    * Fortunately, internal Hoist updates to our managed API wrappers mean that most apps will see
      very minimal changes, although there are required adjustments to app-level `package.json` to
      install updated grid dependencies and `Bootstrap.ts` to import and register your licensed grid
      modules at their new import paths.
    * Applications implementing `groupRowRenderer` should note that the `value` property passed
      to this function is no longer stringified, but is instead the raw field value for the group.
    * See AG's upgrade guides for more details:
        * [Upgrade to v32](https://www.ag-grid.com/react-data-grid/upgrading-to-ag-grid-32/)
        * [Upgrade to v33](https://www.ag-grid.com/react-data-grid/upgrading-to-ag-grid-33/)
        * [Upgrade to v34](https://www.ag-grid.com/react-data-grid/upgrading-to-ag-grid-34/)
* Modified the `TabModel` constructor to take its owning container as a second argument.
    * Apps very rarely create `TabModels` directly, so this unlikely to require changes.
* Moved the `Exception` class and `HoistException` type from `@xh\hoist\core` to a new lower-level
  package `@xh\hoist\exception` to reduce the risk of circule dependencies within Hoist.
    * Apps rarely interact with these directly, so also unlikely to require changes.

### 🎁 New Features

* Added `extraConfirmText` + `extraConfirmLabel` configs to `MessageOptions`. Use these new options
  to require the specified text to be re-typed by a user when confirming a potentially destructive
  or disruptive action. Note their usage within Hoist's Admin Console when deleting a role.
* Updated grid column filters to apply on `Enter` / dismiss on `Esc`. Tweaked the filter popup
  toolbar for clarity.
* Added new ability to specify nested tab containers in a single declarative config. Apps may now
  provide a spec for a nested tab container directly to the `TabConfig.content` property.
* Improved `ViewManager` features:
    * Enabled globally sharing a new view directly from the 'Save/Save As' dialog.
    * Simplified presentation and management of view visibility via new "Visibility" control.
    * Removed support for the `isDefaultPinned` attribute on global views. All global views will be
      pinned (i.e. show up in user menus) by default. Users can still explicitly "unpin" any global
      views to remove them from their menus.
* Added a `validEmails` constraint rule to validate one or more email addresses in an input field.
* Added `DashCanvas.rglOptions` prop - passed through to the underlying `react-grid-layout`.
* Promoted experimental grid feature `enableFullWidthScroll` to a first-class `GridModel` config.
  Set to true to ensure that the grid will have a single horizontal scrollbar spanning the width of
  all columns, including any pinned columns.

### 🐞 Bug Fixes

* Handled an edge-case `ViewManager` bug where `enableDefault` changed to `false` after some user
  state had already been persisted w/users pointed at in-code default view. The manager now calls
  its configured `initialViewSpec` function as expected in this case.
* Updated `XH.restoreDefaultsAsync` to clear basic view state, including the user's last selected
  view. Views themselves will be preserved. Requires `hoist-core >= 32.0`.
* Fixed bug where `GridModel.persistableColumnState` was not including default column `widths`.
  This led to columns not being set to their expected widths when switching `ViewManager` views.
* Fixed bug where a `Grid` with managed autosizing was not triggering an autosize as expected when
  new column state was loaded (e.g. via `ViewManager`).

### ⚙️ Technical

* Added a new `@sharePendingPromise` decorator for returning a shared Promise across concurrent
  async calls. Calls made to a decorated method while a prior call with the same args is still
  pending won't kick off a new call, but will instead receive the same Promise as the first call.
* Added `XH.logLevel` to define a minimum logging severity threshold for Hoist's client-side logging
  utilities. Defaulted to 'info' to prevent possible memory and performance impacts of verbose
  logging on 'debug'. Change at runtime via new `XH.setLogLevel()` when troubleshooting. See
  `LogUtils.ts` for more info.
* Added control to trigger browser GC from app footer. Useful for troubleshooting memory issues.
  Requires running chromium-based browser via e.g. `start chrome --js-flags="--expose-gc`.

### ⚙️ Typescript API Adjustments

* Corrected `ColChooserConfig.width` and `height` types.

### 📚 Libraries

* @auth0/auth0-spa-js `2.3 → 2.4`
* @azure/msal-browser `4.16 → 4.23`
* typescript `5.8 → 5.9`

## 75.0.1 - 2025-08-11

### 🎁 New Features

* Added new `GridModel.expandLevel` config to control the expansion state of tree/grouped grids.
    * Replaces the use of the `agOptions.groupDefaultExpanded` on the component.
    * The most recently expanded level is persistable with other grid state.
    * The default grid context menu now supports a new item to allow users to expand/collapse out to
      a specific level/depth. Set `GridModel.levelLabels` to activate this feature.
    * A new `ExpandToLevelButton` menu component is also available for both desktop and mobile.
      Provides easier discoverability on desktop and supports this feature on mobile, where we
      don't have context menus.
* Enhanced `FilterChooser` to better handle filters with different `op`s on the same field.
    * Multiple "inclusive" ops (e.g. `=`, `like`) will be OR'ed together.
    * Multiple "exclusive" ops (e.g. `!=`, `not like`) will be AND'ed together.
    * Range ops (e.g. `<`, `>` ) use a heuristic to avoid creating a filter that could never match.
    * This behavior is consistent with current behavior and user intuition and should maximize the
      ability to create useful queries using this component.
* Deprecated the `RelativeTimestamp.options` prop - all the same options are now top-level props.
* Added new `GroupingChooserModel.sortDimensions` config. Set to `false` to respect the order in
  which `dimensions` are provided to the model.
* Added new `ClipboardButton.errorMessage` prop to customize or suppress a toast alert if the copy
  operation fails. Set to `false` to fail silently (the behavior prior to this change).
* Added new `Cube.modifyRecordsAsync` for modifying individual field values in a local uncommitted
  state. Additionally enhanced `Store.modifyRecords` to return a `StoreChangeLog` of updates.
* Cube Views now emit data objects of type `ViewRowData`, rather than an anonymous `PlainObject`.
  This new object supports several documented properties, including a useful `cubeLeaves` property,
  which can be activated via the `Query.provideLeaves` property.

### 🐞 Bug Fixes

* Fixed bugs where `Store.modifyRecords`, `Store.revertRecords` and `Store.revert` were not properly
  handling changes to `SummaryRecords`.
* Fixed minor `DashCanvas` issues with `allowAdd: false`, ensuring it does not block additions made
  via `loadState()` and hiding the `Add` context menu item in views as intended.
* Updated `DashCanvas` CSS to set `position: relative;`, ensuring that the empty state overlay is
  positioned as intended and does not extend beyond the canvas.
* Improved the core `useContextModel` hook to make it reactive to a change of an (observable)
  resolved model. Previously this value was cached on first render.
* Fixed framework components that bind to grids (e.g. `ColChooserButton`, `ColAutosizeButton`,
  `GridFindField`), ensuring they automatically rebind to a new observable `GridModel` via context.

### ⚙️ Technical

* WebSockets are now enabled by default for client apps, as they have been on the server since Hoist
  Core v20.2. Maintaining a WebSocket connection back to the Hoist server enables useful Admin
  Console functionality and is recommended, but clients that must disable WebSockets can do so via
  `AppSpec.disableWebSockets`. Note `AppSpec.webSocketsEnabled` is deprecated and can be removed.
* Hoist now sets a reference to an app's singleton `AuthModel` on a static `instance` property of
  the app-specified class. App developers can declare a typed static `instance` property on their
  model class and use it to access the singleton with its proper type, vs. `XH.authModel`.
    * The `XH.authModel` property is still set and available - this is a non-breaking change.
    * This approach was already (and continues to be) used for services and the `AppModel`
      singleton.

### 💥 Breaking Changes (upgrade difficulty: 🟢 LOW - removing deprecations)

* Removed deprecated `LoadSupport.isLoadSupport`
* Removed deprecated `FileChooserModel.removeAllFiles`
* Removed deprecated `FetchService.setDefaultHeaders`
* Removed deprecated `FetchService.setDefaultTimeout`
* Removed deprecated `IdentityService.logoutAsync`
* Change to the row objects returned by `View`: the undocumented `_meta` and `buckets` properties
  have been removed. Use the documented properties on the new `ViewRowData` class instead.

### ✨ Styles

* Upgraded the version of Hoist's default Inter UI font to a new major version, now v4.1. Note
  that this brings slight differences to the font's appearance, including tweaks to internal
  spacing and letterforms for tabular numbers. The name of the font face has also changed, from
  `Inter Var` to `InterVariable`. The default value of the `--xh-font-family` CSS variable has been
  updated to match, making this change transparent for most applications.

### 📚 Libraries

* @auth0/auth0-spa-js `2.1 → 2.3`
* @azure/msal-browser `4.12 → 4.16`
* filesize `6.4 → 11.0`
* inter-ui `3.19 → 4.1`
* mobx-react-lite `4.0 → 4.1`
* qs `6.13 → 6.14`
* react-markdown `9.0 → 10.1`
* regenerator-runtime `0.13 → 0.14`
* semver `7.6 → 7.7`
* short-unique-id `5.2 → 5.3`
* ua-parser-js `1.0 → 2.0`

## v74.1.2 - 2025-07-03

### 🐞 Bug Fixes

* Fixed `GroupingChooser` layout issue, visible only when favorites are disabled.

## v74.1.1 - 2025-07-02

### 🎁 New Features

* Further refinements to the `GroupingChooser` desktop UI.
    * Added new props `favoritesSide` and `favoritesTitle`.
    * Deprecated `popoverTitle` prop - use `editorTitle` instead.
    * Moved "Save as Favorite" button to a new compact toolbar within the popover.

### 🐞 Bug Fixes

* Fixed a bug where `TrackService` was not properly verifying that tracked `data` was below the
  configured `maxDataLength` limit.

## v74.1.0 - 2025-06-30

### 🎁 New Features

* Updated the `GroupingChooser` UI to use a single popover for both updating the value and
  selecting/managing favorite groupings (if enabled).
    * Adjusted `GroupingChooserModel` API and some CSS class names and testIds of `GroupingChooser`
      internals, although those changes are very unlikely to require app-level adjustments.
    * Adjusted/removed (rarely used) desktop and mobile `GroupingChooser` props related to popover
      sizing and titling.
    * Updated the mobile UI to use a full-screen dialog, similar to `ColumnChooser`.
* Added props to `ViewManager` to customize icons used for different types of views, and modified
  default icons for Global and Shared views.
* Added `ViewManager.extraMenuItems` prop to allow insertion of custom, app-specific items into the
  component's standard menu.

## v74.0.0 - 2025-06-11

### 💥 Breaking Changes (upgrade difficulty: 🟢 LOW - minor changes to ViewManagerModel, ChartModel)

* Removed `ViewManagerModel.settleTime`. Now set via individual `PersistOptions.settleTime` instead.
* ️Removed `ChartModel.showContextMenu`. Use a setting of `false` for the new
  `ChartModel.contextMenu` property instead.

### 🎁 New Features

* Added `ViewManagerModel.preserveUnsavedChanges` flag to opt-out of that behaviour.
* Added `PersistOptions.settleTime` to configure time to wait for state to settle before persisting.
* Support for grid column level `onCellClicked` events.
* General improvements to `MenuItem` api
    * New `MenuContext` object now sent as 2nd arg to `actionFn` and `prepareFn`.
    * New `ChartModel.contextMenu` property provides a fully customizable context menu for charts.

### 🐞 Bug Fixes

* Improved `ViewManagerModel.settleTime` by delegating to individual `PersistenceProviders`.
* Fixed bug where grid column state could become unintentionally dirty when columns were hidden.
* Improved `WebsocketService` heartbeat detection to auto-reconnect when the socket reports as open
  and heartbeats can be sent, but no heartbeat acknowledgements are being received from the server.
* Restored zoom out with mouse right-to-left drag on Charts.

## v73.0.1 - 2025-05-19

### 🐞 Bug Fixes

* Fixed a minor issue with Admin Console Role Management.

## v73.0.0 - 2025-05-16

### 💥 Breaking Changes (upgrade difficulty: 🟢 LOW - upgrade to Hoist Core)

* Requires `hoist-core >= 31` with new APIs to support the consolidated Admin Console "Clients"
  tab and new properties on `TrackLog`.
* Apps with a custom `AppModel` for their admin app that extends `@xh/hoist/admin/AppModel` must
  ensure they call `super.initAsync()` within their override of that lifecycle method, if
  applicable. This did not previously have any effect, but is required now for the superclass to
  initialize a new `ViewManagerModel`.
    * [Here is where Toolbox makes that call](https://github.com/xh/toolbox/blob/f15a8018ce36c2ae998b45724b48a16320b88e49/client-app/src/admin/AppModel.ts#L12).
* Requires call to `makeObservable(this)` in model constructors with `@bindable`. Note that there
  is a new dev-only runtime check on `HoistBase` to warn if this call has not been made.

### 🎁 New Features

* Updated and improved Grid column based filtering to better match the behavior of Excel.
    * `GridFilterModel.commitOnChage` now `false` by default
    * Added ability to append terms to active filter *only* when `commitOnChage:false`
* Added new `PopoverFilterChooser` component - wraps `FilterChooser` in a `Popover` to allow it to
  expand vertically when used in a `Toolbar` or other space-constrained, single-line layout.
* Enhanced OAuth clients with a new `reloginEnabled` config. Set to true to allow the client to do a
  potentially interactive popup login mid-session to re-establish auth if its refresh token has
  expired or been invalidated. Strongly recommended for all OAuth usages.
* Significantly upgraded the Admin Console "User Activity" tab:
    * Consolidated client error reports and user feedback into Activity Tracking.
    * Added support for custom views via `ViewManager`.
    * New ability to promote data in `data` block to grids for aggregation, reporting and charting.
    * Enhanced track messages with new `tabId` and `loadId` properties, to disambiguate activity for
      users across multiple browser tabs + loads of the app.
* Added a new Admin Console "Clients" tab - a consolidated view of all websocket-connected clients
  across all instances in the cluster, with integrated activity detail viewer.
* Updated `FormModel` to support `persistWith` for storing and recalling its values, including
  developer options to persist only a subset of fields.
* Added new `XH.openWindow()` util to ensure that new windows/tabs are opened without an unintended
  `opener` relationship with the original window.

### 🐞 Bug Fixes

* Fixed drag-and-drop usability issues with the mobile `ColChooser`.
* Made `GridModel.defaultGroupSortFn` null-safe and improved type signature.
* Disabled `dashCanvasAddViewButton` if there are no `menuItems` to show.
* Hardened `@bindable` and `@persist` to handle lifecycle-related bugs. Note that previously
  `@bindable` would work even if `makeObservable()` was not called, but this is no longer the case.
  Please ensure you call `makeObservable(this)` in your model's constructor when using `@bindable`!
* Improved client `WebSocketService` heartbeat to check that it has been receiving inbound messages
  from the server, not just successfully sending outbound heartbeats.

### ⚙️ Technical

* Updated the background version checking performed by `EnvironmentService` to use the app version
  and build information baked into the client build when comparing against the latest values from
  the server. Previously the versions loaded from the server on init were used as the baseline.
    * The two versions *should* be the same, but in cases where a browser "restores" a tab and
      re-inits an app without reloading the code itself, the upgrade check would miss the fact that
      the client remained on an older version.
    * ⚠️ NOTE that a misconfigured build - where the client version is not set to the same value
      as the server - would result in a false positive for an upgrade. The two should always match.
* Calls to `Promise.track()` that are rejected with an exception will be tracked with new
  severity level of `TrackSeverity.ERROR`.

### ⚙️ Typescript API Adjustments

* Corrected `GridGroupSortFn` param types.
* Corrected `StoreCountLabelProps` interface.
* Corrected `textAlign` type across several `HoistInput` prop interfaces.

### 📚 Libraries

* @azure/msal-browser `4.8 → 4.12`

Note that all of the below are `devDependencies`, so they will not directly affect your application
build. That said, we *strongly* recommend taking these same changes into your app if you can.

* @xh/hoist-dev-utils `10.x → 11.x`
* eslint `8.x → 9.x`
    * Apps making this update must also rename their `.eslintrc` file to `eslint.config.js`. See the
      configuration found in Toolbox's `eslint.config.js` as your new baseline.
* eslint-config-prettier `9.x → 10.x`
* typescript `5.1 → 5.8`

## v72.5.1 - 2025-04-15

### 🐞 Bug Fixes

* Allow the display of very long log lines in Admin log viewer.

## v72.5.0 - 2025-04-14

### 🎁 New Features

* Added option from the Admin Console > Websockets tab to request a client health report from any
  connected clients.
* Enabled telemetry reporting from `WebSocketService`.
* Updated `MenuItem.actionFn()` to receive the click event as an additional argument.
* Support for reporting App Build, Tab Id, and Load Id in websocket admin page.

## v72.4.0 - 2025-04-09

### 🎁 New Features

* Added new methods for formatting timestamps within JSON objects. See `withFormattedTimestamps`
  and `timestampReplacer` in the `@xh/hoist/format` package.
* Added new `ViewManagerConfig.viewMenuItemFn` option to support custom rendering of pinned views in
  the drop-down menu.

### ⚙️ Technical

* Added dedicated `ClientHealthService` for managing client health report. Additional enhancements
  to health report to include information about web sockets, idle time, and page state.

## v72.3.0 - 2025-04-08

### 🎁 New Features

* Added support for posting a "Client Health Report" track message on a configurable interval. This
  message will include basic client information, and can be extended to include any other desired
  data via `XH.clientHealthService.addSource()`. Enable by updating your app's
  `xhActivityTrackingConfig` to include `clientHealthReport: {intervalMins: XXXX}`.
* Enabled opt-in support for telemetry in `MsalClient`, leveraging hooks built-in to MSAL to collect
  timing and success/failure count for all events emitted by the library.
* Added the reported client app version as a column in the Admin Console WebSockets tab.

### 🐞 Bug Fixes

* Improved fetch request tracking to include time spent loading headers as specified by application.

### 📚 Libraries

* @azure/msal-browser `3.28 → 4.8`

## v72.2.0 - 2025-03-13

### 🎁 New Features

* Modified `TabContainerModel` to make more methods `protected`, improving extensibility for
  advanced use-cases.
* Enhanced `XH.reloadApp` with new argument to clear query parameters before loading.
* Enhanced exception handling in `FetchService` to capture messages returned as raw strings, or
  without explicit names.
* Added dedicated columns to the Admin Console "Client Errors" tab for error names and messages.
* `BaseOAuthClient` has been enhanced to allow `lazy` loading of Access Tokens, and also made more
  robust such that Access Tokens that fail to load will never prevent the client from
  initialization.

### 🐞 Bug Fixes

* Prevented native browser context menu from showing on `DashCanvas` surfaces and obscuring the
  `DashCanvas` custom context menu.

## v72.1.0 - 2025-02-13

### 🎁 New Features

* Introduced a new "JSON Search" feature to the Hoist Admin Console, accessible from the Config,
  User Preference, and JSON Blob tabs. Supports searching JSON values stored within these objects
  to filter and match data using JSON Path expressions.
    * ⚠️Requires `hoist-core >= 28.1` with new APIs for this (optional) feature to function.
* Added new getters `StoreRecord.isDirty`, `Store.dirtyRecords`, and `Store.isDirty` to provide a
  more consistent API in the data package. The pre-existing `isModified` getters are retained as
  aliases, with the same semantics.

### 🐞 Bug Fixes

* Tuned mobile swipe handling to prevent horizontal swipes on a scrolling grid view from triggering
  the Navigator's back gesture.
* Prevented the Admin Console Roles grid from losing its expand/collapse/scroll state on refresh.
* Fixed bug when merging `PersistOptions` with conflicting implicit provider types.
* Fixed bug where explicit `persistGrouping` options were not being respected by `GridModel`.

## v72.0.0 - 2025-01-27

### 💥 Breaking Changes (upgrade difficulty: 🟢 TRIVIAL - minor changes to mobile nav)

* Mobile `Navigator` no longer supports `animation` prop, and `NavigatorModel` no longer supports
  `swipeToGoBack`. Both of these properties are now managed internally by the `Navigator` component.

### 🎁 New Features

* Mobile `Navigator` has been rebuilt to support smooth swipe-based navigation. The API remains
  largely the same, notwithstanding the minor breaking changes detailed above.

### 🐞 Bug Fixes

* Fixed `ViewManagerModel` unique name validation.
* Fixed `GridModel.restoreDefaultsAsync()` to restore any default filter, rather than simply
  clearing it.
* Improved suboptimal column state synchronization between `GridModel` and AG Grid.

### ⚙️ Technical

* Added support for providing custom `PersistenceProvider` implementations to `PersistOptions`.

### ⚙️ Typescript API Adjustments

* Improved signature of `HoistBase.markPersist`.

## v71.0.0 - 2025-01-08

### 💥 Breaking Changes (upgrade difficulty: 🟠 MEDIUM - Hoist core update, import adjustments)

* Requires `hoist-core >= 27.0` with new APIs to support `ViewManager` and enhanced cluster state
  monitoring in the Admin Console.
* `ErrorMessage` is now cross-platform - update imports from `@xh/hoist/desktop/cmp/error`
  or `@xh/hoist/mobile/cmp/error` to `@xh/hoist/cmp/error`.
* `Mask` is now cross-platform - update imports from `@xh/hoist/desktop/cmp/mask` or
  `@xh/hoist/mobile/cmp/mask` to `@xh/hoist/cmp/mask`.
* `LoadingIndicator` is now cross-platform - update imports from
  `@xh/hoist/desktop/cmp/loadingindicator` or `@xh/hoist/mobile/cmp/loadingindicator` to
  `@xh/hoist/cmp/loadingindicator`.
* `TreeMap` and `SplitTreeMap` are now cross-platform and can be used in mobile applications.
  Update imports from `@xh/hoist/desktop/cmp/treemap` to `@xh/hoist/cmp/treemap`.
* Renamed `RefreshButton.model` prop to `target` for clarity and consistency.

### 🎁 New Features

* Major improvements to the `ViewManager` component, including:
    * A clearer, better organized management dialog.
    * Support for persisting a view's pending value, to avoid users losing changes when e.g. an app
      goes into idle mode and requires a page refresh to restore.
    * Improved handling of delete / update collisions.
    * New `ViewManagerModel.settleTime` config, to allow persisted components such as dashboards to
      fully resolve their rendered state before capturing a baseline for dirty checks.
* Added `SessionStorageService` and associated persistence provider to support saving tab-local
  data across reloads. Exact analog to `LocalStorageService`, but scoped to lifetime of current tab.
* Added `AuthZeroClientConfig.audience` config to support improved flow for Auth0 OAuth clients that
  request access tokens. Specify your access token audience here to allow the client to fetch both
  ID and access tokens in a single request and to use refresh tokens to maintain access without
  relying on third-party cookies.
* Updated sorting on grouped grids to place ungrouped items at the bottom.
* Improved `DashCanvas` views to support resizing from left/top edges in addition to right/bottom.
* Added functional form of `FetchService.autoGenCorrelationIds` for per-request behavior.
* Added a new `Cluster›Objects` tab in Admin Console to support comparing state across the cluster
  and alerting of any persistent state inconsistencies.

### 🐞 Bug Fixes

* Fixed sizing and position of mobile `TabContainer` switcher, particularly when the switcher is
  positioned with `top` orientation.
* Fixed styling of `ButtonGroup` in vertical orientations.
* Improved handling of calls to `DashContainerModel.loadStateAsync()` when the component has yet
  to be rendered. Requested state updates are no longer dropped, and will be applied as soon as the
  component is ready to do so.

### ⚙️ Technical

* Added explicit `devDependencies` and `resolutions` blocks for `@types/react[-dom]` at v18.x.
* Added workaround for problematic use of SASS-syntax-in-CSS shipped by `react-dates`. This began
  throwing "This function isn't allowed in plain CSS" with latest version of sass/sass-loader.

### ⚙️ Typescript API Adjustments

* Improved accuracy of `IconProps` interface, with use of the `IconName` and `IconPrefix` types
  provided by FontAwesome.
* Improved accuracy of `PersistOptions.type` enum.
* Corrected the type of `ColumnSpec.editor`.

### 📚 Libraries

* @azure/msal-browser `3.27 → 3.28`
* dompurify `3.1 → 3.2`
* react-grid-layout `1.4 → 1.5`

## v70.0.0 - 2024-11-15

### 💥 Breaking Changes (upgrade difficulty: 🟢 LOW - changes to advanced persistence APIs)

* Upgraded the `PersistenceProvider` API as noted in `New Features`. Could require updates in apps
  with advanced direct usages of this API (uncommon).
* Updated `GridModel` persistence to omit the widths of autosized columns from its persisted state.
  This helps to keep persisted state more stable, avoiding spurious diffs due to autosize updates.
  Note this can result in more visible column resizing for large grids without in-code default
  widths. Please let XH know if this is a noticeable annoyance for your app.
* Removed the following persistence-related model classes, properties, and methods:
    * `GridPersistenceModel` and `ZoneGridPersistenceModel`
    * `GridModel|ZoneGridModel.persistenceModel`
    * `GridModel.autosizeState`
    * `Column.manuallySized`
    * `GroupingChooserModel|FilterChooserModel.persistValue`
    * `DashModel|GroupingChooserModel|FilterChooserModel|PanelModel|TabContainerModel.provider`
    * `PersistenceProvider.clearRaw()`
* Renamed `ZoneGridModelPersistOptions.persistMappings`, adding the trailing `s` for consistency.
* Changed signature of `JsonBlobService.listAsync()` to inline `loadSpec` with all other args in a
  single options object.
* Changed signature of `waitFor()` to take its optional `interval` and `timeout` arguments in a
  single options object.

### 🎁 New Features

* Introduced a new `ViewManager` component and backing model to support user-driven management of
  persisted component state - e.g. saved grid views.
    * Bundled with a desktop-only menu button based component, but designed to be extensible.
    * Bindable to any persistable component with `persistWith: {viewManagerModel: myViewManager}`.
    * Detects changes to any bound components and syncs them back to saved views, with support for
      an autosave option or user-driven saving with a clear "dirty" indicator.
    * Saves persisted state back to the server using Hoist Core `JSONBlob`s for storage.
    * Includes a simple sharing model - if enabled for all or some users, allows those users to
      publish saved views to everyone else in the application.
    * Users can rename views, nest them into folders, and mark them as favorites for quick access.
* Generally enhanced Hoist's persistence-related APIs:
    * Added new `Persistable` interface to formalize the contract for objects that can be persisted.
    * `PersistenceProvider` now targets a `Persistable` and is responsible for setting persisted
      state on its bound `Persistable` when the provider is constructed and persisting state from
      its bound `Persistable` when changes are detected.
    * In its constructor, `PersistenceProvider` also stores the initial state of its bound
      `Persistable` and clears its persisted state when structurally equal to the initial state.
* Updated persistable components to support specifying distinct `PersistOptions` for individual
  bits of persisted state. E.g. you can now configure a `GroupingChooserModel` used within a
  dashboard widget to persist its value to that particular widget's `DashViewModel` while saving the
  user's favorites to a global preference.

### ⚙️ Typescript API Adjustments

* Tightened `FilterChooserFilterLike` union type to remove the generic `Filter` type, as filter
  chooser supports only `FieldFilter` and `CompoundFilter`.
* Improved `HoistBase.markPersist()` signature to ensure the provided property name is a known key
  of the model.
* Expanded the `JsonBlob` interface to include additional properties present on all blobs.
* Corrected `DashViewSpec.title` to be optional - it can be defaulted from the `id`.
* Corrected the return type for `SelectProps.loadingMessageFn` and `noOptionsMessageFn` to return
  `ReactNode` vs `string`. The component supports rendering richer content via these options.

## 69.1.0 - 2024-11-07

### 🐞 Bug Fixes

* Updated minimum required version of FontAwesome to 6.6, as required by the `fileXml()` icon added
  in the prior Hoist release. The previous spec for FA dependencies allowed apps to upgrade to 6.6,
  but did not enforce it, which could result in a build error due to an unresolved import.

### ⚙️ Technical

* Deprecated `FileChooserModel.removeAllFiles()`, replaced with `clear()` for brevity/consistency.
* Improved timeout error message thrown by `FetchService` to format the timeout interval in seconds
  where possible.

### 📚 Libraries

* @azure/msal-browser `3.23 → 3.27`
* @fortawesome/fontawesome-pro `6.2 → 6.6`
* qs `6.12 → 6.13`
* store2 `2.13 → 2.14`

## 69.0.0 - 2024-10-17

### 💥 Breaking Changes (upgrade difficulty: 🟢 LOW - Hoist core update)

* Requires `hoist-core >= 24` to support batch upload of activity tracking logs to server and
  new memory monitoring persistence.
* Replaced `AppState.INITIALIZING` with finer-grained states (not expected to impact most apps).

### 🎁 New Features

* Optimized activity tracking to batch its calls to the server, reducing network overhead.
* Enhanced data posted with the built-in "Loaded App" entry to include a new `timings` block that
  breaks down the overall initial load time into more discrete phases.
* Added an optional refresh button to `RestGrid`s toolbar.
* Updated the nested search input within Grid column filters to match candidate values on `any` vs
  `startsWith`. (Note that this does not change how grid filters are applied, only how users can
  search for values to select/deselect.)
* Support for persisting of memory monitoring results

### ⚙️ Typescript API Adjustments

* Improved typing of `HoistBase.addReaction` to flow types returned by the `track` closure through
  to the `run` closure that receives them.
    * Note that apps might need to adjust their reaction signatures slightly to accommodate the more
      accurate typing, specifically if they are tracking an array of values, destructuring those
      values in their `run` closure, and passing them on to typed APIs. Look out for `tsc` warnings.

### ✨ Styles

* Reset the `--xh-popup-bg` background color to match the primary `--xh-bg` color by default.

### 🐞 Bug Fixes

* Fixed broken `Panel` resizing in Safari. (Other browsers were not affected.)

## 68.1.0 - 2024-09-27

### 🎁 New Features

* `Markdown` now supports a `reactMarkdownOptions` prop to allow passing React Markdown
  props to the underlying `reactMarkdown` instance.

### ⚙️ Technical

* Misc. Improvements to Cluster Tab in Admin Panel.

## 68.0.0 - 2024-09-18

### 💥 Breaking Changes (upgrade difficulty: 🟢 LOW - Hoist Core update)

* Requires `hoist-core >= 22.0` for consolidated polling of Alert Banner updates (see below).

### 🎁 New Features

* Added expand/collapse affordance in the left column header of ZoneGrids in tree mode.

### ⚙️ Technical

* Updated Admin Console's Cluster tab to refresh more frequently.
* Consolidated the polling check for Alert Banner updates into existing `EnvironmentService`
  polling, avoiding an extra request and improving alert banner responsiveness.

### ⚙️ Typescript API Adjustments

* Corrected types of enhanced `Promise` methods.

### 📚 Libraries

* @azure/msal-browser `3.17 → 3.23`
* mobx  `6.9.1 -> 6.13.2`,
* mobx-react-lite  `3.4.3 -> 4.0.7`,

## 67.0.0 - 2024-09-03

### 💥 Breaking Changes (upgrade difficulty: 🟢 LOW - Hoist Core update)

* Requires `hoist-core >= 21.0`.

### 🎁 New Features

* Added support for Correlation IDs across fetch requests and error / activity tracking:
    * New `FetchService` members: `autoGenCorrelationIds`, `genCorrelationId` and
      `correlationIdHeaderKey` to support generation and inclusion of Correlation IDs on outbound
      request headers.
    * Correlation IDs are assigned via:
        * `FetchOptions.correlationId` - specify an ID to be used on a particular request or `true`
          to use a UUID generated by Hoist (see `FetchService.genCorrelationId()`).
        * `TrackOptions.correlationId` - specify an ID for a tracked activity, if not using the
          new `FetchOptions.track` API (see below).
    * If set on a fetch request, Correlation IDs are passed through to downstream error reporting
      and are available for review in the Admin Console.
* Added `FetchOptions.track` as streamlined syntax to track a request via Hoist activity tracking.
  Prefer this option (vs. a chained `.track()` call) to relay the request's `correlationId` and
  `loadSpec` automatically.
* Added `FetchOptions.asJson` to instruct `FetchService` to decode an HTTP response as JSON.
  Note that `FetchService` methods suffixed with `Json` will set this property automatically.
* Added global interceptors on `FetchService`. See `FetchService.addInterceptor()`.
* `GridModel` will now accept `contextMenu: false` to omit context menus.
* Added bindable `AppContainerModel.intializingLoadMaskMessage` to allow apps to customize the
  load mask message shown during app initialization.
* Enhanced `select` component with new `emptyValue` prop, allowing for a custom value to be returned
  when the control is empty (vs `null`). Expected usage is `[]` when `enableMulti:true`.
* Added `GroupingChooserModel.setDimensions()` API, to support updating available dimensions on an
  already constructed `GroupingChooserModel`.

### 🐞 Bug Fixes

* Fixed Admin Console bug where a role with a dot in its name could not be deleted.
* Fixed inline `SelectEditor` to ensure new value is flushed before grid editing stops.
* `WebSocketService` now attempts to establish a new connection when app's server instance changes.

### ✨ Styles

* Added CSS variables to support customization of `Badge` component styling.

### 📚 Libraries

* short-unique-id `added @ 5.2`

## 66.1.1 - 2024-08-01

### 🐞 Bug Fixes

* `HoistException` now correctly passes an exception message to its underlying `Error` instance.
* Fixed `GridModel.cellBorders` to apply top and bottom cell borders, as expected.
* Fix to new `mergeDeep` method.

## 66.1.0 - 2024-07-31

### 🎁 New Features

* Enhanced `markdown` component to support the underlying `components` prop from `react-markdown`.
  Use this prop to customize markdown rendering.
* New `mergeDeep` method provided in `@xh/hoist/utils/js` as an alternative to `lodash.merge`,
  without lodash's surprising deep-merging of array-based properties.
* Enhanced Roles Admin UI to support bulk category reassignment.
* Enhanced the number formatters' `zeroPad` option to take an integer in addition to true/false, for
  finer-grained control over padding length.

### 🐞 Bug Fixes

* Fixed `Record.descendants` and `Record.allDescendants` getters that were incorrectly returning the
  parent record itself. Now only the descendants are returned, as expected.
    * ⚠️ Note that apps relying on the previous behavior will need to adjust to account for the
      parent record no longer being included. (Tree grids with custom parent/child checkbox
      selection are one example of a component that might be affected by this change.)
* Fixed `Grid` regression where pinned columns were automatically un-pinned when the viewport became
  too small to accommodate them.
* Fixed bug where `Grid` context-menus would lose focus when rendered inside `Overlay` components.

### ⚙️ Typescript API Adjustments

* ⚠️ Please ensure you update your app to `hoist-dev-utils >= v9.0.1` - this ensures you have a
  recent version of `type-fest` as a dev dependency, required to compile some recent Hoist
  typescript changes.
* The `NumberFormatOptions.precision` arg has been more strictly typed to `Precision`, a new type
  exported from `@xh/hoist/format`. (It was previously `number`.) Apps might require minor
  adjustments - e.g. typing shared format configs as `NumberFormatOptions` to satisfy the compiler.

### ⚙️ Technical

* Enhanced beta `MsalClient` and `AuthZeroClient` OAuth implementations to support passing
  app-specific configs directly into the constructors of their underlying client implementation.

## 66.0.2 - 2024-07-17

### 🐞 Bug Fixes

* Improved redirect handling within beta `MsalClient` to use Hoist-provided blank URL (an empty,
  static page) for all iFrame-based "silent" token requests, as per MS recommendations. Intended to
  avoid potential race conditions triggered by redirecting to the base app URL in these cases.
* Fixed bug where `ContextMenu` items could be improperly positioned.
    * ⚠️ Note that `MenuItems` inside a desktop `ContextMenu` are now rendered in a portal, outside
      the normal component hierarchy, to ensures that menu items are positioned properly relative to
      their parent. It should not affect most apps, but could impact menu style customizations that
      rely on specific CSS selectors targeting the previous DOM structure.

## 66.0.1 - 2024-07-10

### 🐞 Bug Fixes

* Fixed bug where inline grid edit of `NumberInput` was lost after quick navigation.

## 66.0.0 - 2024-07-09

### 💥 Breaking Changes (upgrade difficulty: 🟢 LOW - minor adjustments to client-side auth)

* New `HoistAuthModel` exposes the client-side authentication lifecycle via a newly consolidated,
  overridable API. This new API provides more easy customization of auth across all client-side
  apps by being easily overrideable and specified via the `AppSpec` passed to `XH.renderApp()`.
    * In most cases, upgrading should be a simple matter of moving code from `HoistAppModel` methods
      `preAuthInitAsync()` and `logoutAsync()` (removed by this change) to new `HoistAuthModel`
      methods `completeAuthAsync()` and `logoutAsync()`.

### 🎁 New Features

* Added option to `XH.reloadApp()` to reload specific app path.
* Added `headerTooltip` prop to `ColumnGroup`.

### 🐞 Bug Fixes

* Updated `.xh-viewport` sizing styles and mobile `dialog` sizing to use `dvw/dvh` instead of prior
  `svw/svh` - resolves edge case mobile issue where redirects back from an OAuth flow could leave
  an unexpected gap across the bottom of the screen. Includes fallback for secure client browsers
  that don't support dynamic viewport units.
* Updated mobile `TabContainer` to flex properly within flexbox containers.
* Fixed timing issue with missing validation for records added immediately to a new `Store`.
* Fixed CSS bug in which date picker dates wrapped when `dateEditor` used in a grid in a dialog.

## 65.0.0 - 2024-06-26

### 💥 Breaking Changes (upgrade difficulty: 🟢 TRIVIAL - dependencies only)

* Requires update to `hoist-dev-utils >= v9.0.0` with updated handling of static/public assets.
  This should be a drop-in change for applications.
* iOS < 16.4 is no longer supported, due to the use of complex RegExes in GFM parsing.

### 🎁 New Features

* Enhanced `markdown` component to support GitHub Flavored Markdown (GFM) syntax.

### ✨ Styles

* Refactored CSS classnames applied to the primary application (☰) menu on desktop and mobile.
  On both platforms the button itself now has an `xh-app-menu-button` class, the popover has
  `xh-app-menu-popover`, and the menu itself has `xh-app-menu`.

### ⚙️ Technical

* Improved popup behavior of (beta) `MsalClient` - uses recommended `blank.html`.
* Added new convenience method `XH.renderAdminApp()` - consider replacing the call within your
  project's `src/apps/admin.ts` file with this new method and removing any duplicate config values
  if the defaults introduced here are suitable for your application's Hoist Admin console.
* Prop types for components passed to `elementFactory` and `createElement` are now inferred from the
  component itself where possible.

### 📚 Libraries

* @xh/hoist-dev-utils `8.x → 9.x`
* react-markdown `8.0 → 9.0`
* remark-breaks `3.0 → 4.0`
* remark-gfm `4.0`

## 64.0.5 - 2024-06-14

### 🐞 Bug Fixes

* Added a workaround for a mobile-only bug where Safari auto-zooms on orientation change if the user
  had previously zoomed the page themselves.

### ⚙️ Technical

* Improved logout behavior of (beta) `MsalClient`.

### 📚 Libraries

* @azure/msal-browser `3.14 → 3.17`

## 64.0.4 - 2024-06-05

### ⚙️ Typescript API Adjustments

* Improved `ref` typing in JSX.

## 64.0.3 - 2024-05-31

### 🐞 Bug Fixes

* Restored previous suppression of Blueprint animations on popovers and tooltips. These had been
  unintentionally (re)enabled in v63 and are now turned off again.

### ⚙️ Technical

* Adjusted (beta) APIs of OAuth-related `BaseOAuthClient`, `MsalClient`, and `AuthZeroClient`.

## 64.0.2 - 2024-05-23

### ⚙️ Technical

* Adjusted (beta) API of `BaseOAuthClient`.
* Improved `FetchService.addDefaultHeaders()` to support async functions.

## 64.0.1 - 2024-05-19

### ⚙️ Technical

* Adjusted (beta) API of `BaseOAuthClient` and its approach to loading ID tokens.

## 64.0.0 - 2024-05-17

### 💥 Breaking Changes (upgrade difficulty: 🟠 MEDIUM - major Hoist Core + AG Grid updates)

#### Hoist Core v20 with Multi-Instance Support

Requires update to `hoist-core >= 20.0.0` with multi-instance support.

* See the Hoist Core changelog for details on this major upgrade to Hoist's back-end capabilities.
* Client-side application changes should be minimal or non-existent, but the Hoist Admin Console has
  been updated extensively to support management of multiple instances within a cluster.

#### AG Grid v31

Requires update to `@ag-grid >= 31.x`, a new major AG Grid release with its own breaking changes.
See AG's [What's New](https://blog.ag-grid.com/whats-new-in-ag-grid-31/)
and [Upgrade Guide](https://www.ag-grid.com/javascript-data-grid/upgrading-to-ag-grid-31/?ref=blog.ag-grid.com)
for more details.

* AG Grid removed `ColumnApi`, consolidating most of its methods to `GridApi`. Corresponding Hoist
  update removes `GridModel.agColumnApi` - review and migrate usages to `GridModel.agApi` as
  appropriate.
* Many methods on `agApi` are replaced with `agApi.updateGridOptions({property: value})`. Review
  your app for any direct usages of the underlying AG API that might need to change.
* All apps will need to update their `@ag-grid` dependencies within `package.json` and make a minor
  update to their `Bootstrap` registration as per
  this [Toolbox example](https://github.com/xh/toolbox/pull/709/files/5626e21d778e1fc72f9735d2d8f011513e1ac9c6#diff-304055320a29f66ea1255446ba8f13e0f3f1b13643bcea0c0466aa60e9288a8f).
    * `Grid` and `AgGrid` components default to `reactiveCustomComponents: true`. If your app has
      custom tooltips or editors, you should confirm that they still work with this setting. (It
      will be the default in agGrid v32.)
    * For custom editors, you will have to convert them from "imperative" to "reactive". If this is
      not possible, you can set `reactiveCustomComponents: false` in your `GridModel` to continue
      using the old "imperative" mode, but note that this will preclude the use of upgraded Hoist
      editors in that same grid instance. (See the links below for AG docs on this change.)
    * For custom tooltips, note AG-Grid's deprecation of `getReactContainerClasses`.
    * Consult the AG Grid docs for more information:
        * [Updated docs on Custom Components](https://ag-grid.com/react-data-grid/cell-editors/#custom-components)
        * [Migrating from Imperative to Reactive components](https://ag-grid.com/react-data-grid/upgrading-to-ag-grid-31-1/#migrating-custom-components-to-use-reactivecustomcomponents-option)
        * [React-related deprecations](https://ag-grid.com/react-data-grid/upgrading-to-ag-grid-31-1/#react)

#### Other Breaking Changes

* Removed support for passing a plain object to the `model` prop of Hoist Components (previously
  deprecated back in v58). Use the `modelConfig` prop instead.
* Removed the `multiFieldRenderer` utility function. This has been made internal and renamed
  to `zoneGridRenderer` for exclusive use by the `ZoneGrid` component.
* Updated CSS variables related to the `ZoneGrid` component - vars formerly prefixed
  by `--xh-grid-multifield` are now prefixed by `--xh-zone-grid`, several vars have been added, and
  some defaults have changed.
* Removed obsolete `AppSpec.isSSO` property in favor of two new properties `AppSpec.enableLogout`
  and `AppSpec.enableLoginForm`. This should have no effect on the vast majority of apps which had
  `isSSO` set to `true`. For apps where `isSSO` was set to `false`, the new flags should be
  used to more clearly indicate the desired auth behavior.

### 🎁 New Features

* Improved mobile viewport handling to ensure that both standard pages and full screen dialogs
  respect "safe area" boundaries, avoiding overlap with system UI elements such as the iOS task
  switcher at the bottom of the screen. Also set background letterboxing color (to black) when
  in landscape mode for a more resolved-looking layout.
* Improved the inline grid `selectEditor` to commit its value to the backing record as soon as an
  option is selected, rather than waiting for the user to click away from the cell.
* Improved the display of Role details in the Admin Console. The detail panel for the selected role
  now includes a sub-tab listing all other roles inherited by the selected role, something that
  was previously accessible only via the linked graph visualization.
* Added new `checkboxRenderer` for rendering booleans with a checkbox input look and feel.
* Added new mobile `checkboxButton`, an alternate input component for toggling boolean values.
* Added beta version of a new Hoist `security` package, providing built-in support for OAuth flows.
  See `BaseOAuthClient`, `MsalClient`, and `AuthZeroClient` for more information. Please note that
  package is being released as a *beta* and is subject to change before final release.

### ✨ Styles

* Default mobile font size has been increased to 16px, both for better overall legibility and also
  specifically for input elements to avoid triggering Safari's auto-zoom behavior on focus.
    * Added new mobile-only CSS vars to allow for more granular control over font sizes:
        * `--xh-mobile-input-font-size`
        * `--xh-mobile-input-label-font-size`
        * `--xh-mobile-input-height-px`
    * Increased height of mobile toolbars to better accommodate larger nested inputs.
    * Grid font sizes have not changed, but other application layouts might need to be adjusted to
      ensure labels and other text elements fit as intended.
* Mobile App Options dialog has been updated to use a full-screen `DialogPanel` to provide a more
  native feel and better accommodate longer lists of app options.

### 🐞 Bug Fixes

* Fixed poor truncation / clipping behavior of the primary (right-side) metric in `ZoneGrid`. Values
  that do not fit within the available width of the cell will now truncate their right edge and
  display an ellipsis to indicate they have been clipped.
* Improved `RestGridModel.actionWarning` behavior to suppress any warning when the provided function
  returns a falsy value.
* Fixed mobile `Toast` intent styling.

### ⚙️ Technical

* NumberEditor no longer activates on keypress of letter characters.
* Removed initial `ping` call `FetchService` init.
* Deprecated `FetchService.setDefaultHeaders` and replaced with new `addDefaultHeaders` method to
  support independent additions of default headers from multiple sources in an application.

### 📚 Libraries

* @ag-grid `30.x → 31.x`
* @auth0/auth0-spa-js `added @ 2.1`
* @azure/msal-browser `added @ 3.14`
* dompurify `3.0 → 3.1`
* jwt-decode `added @ 4.0`
* moment `2.29 → 2.30`
* numbro `2.4 → 2.5`
* qs `6.11 → 6.12`
* semver `7.5 → 7.6`

## 63.1.1 - 2024-04-26

### 🐞 Bug Fixes

* Fixed over-eager error handler installed on window during preflight app initialization. This can
  catch errors thrown by browser extensions unrelated to the app itself, which should not block
  startup. Make opt-in via special query param `catchPreflightError=true`.

## 63.1.0 - 2024-04-23

### 🎁 New Features

* `Store` now supports multiple `summaryRecords`, displayed if so configured as multiple pinned
  rows within a bound grid.

## 63.0.3 - 2024-04-16

### 🐞 Bug Fixes

* Ensure all required styles imported for Blueprint datetime components.

## 63.0.2 - 2024-04-16

### 🐞 Bug Fixes

* Fixed `GroupingChooser` items appearing in incorrect location while dragging to re-order.
* Removed extraneous internal padding override to Blueprint menu styles. Fixes overhang of menu
  divider borders and avoids possible triggering of horizontal scrollbars.

## 63.0.1 - 2024-04-05

### 🐞 Bug Fixes

* Recently added fields now fully available in Admin Console Activity Tracking + Client Errors.

## 63.0.0 - 2024-04-04

### 💥 Breaking Changes (upgrade difficulty: 🟠 MEDIUM - for apps with styling overrides or direct use of Blueprint components)

* Requires `hoist-core >= v19.0.0` to support improvements to activity / client error tracking.

#### Blueprint 4 to 5 Migration

This release includes Blueprint 5, a major version update of that library with breaking changes.
While most of these have been addressed by the Hoist integration layer, developers importing
Blueprint components directly should review
the [Blueprint 5 migration guide](https://github.com/palantir/blueprint/wiki/Blueprint-5.0) for
details.

There are some common breaking changes that most/many apps will need to address:

* CSS rules with the `bp4-` prefix should be updated to use the `bp5-` prefix.
* Popovers
    * For `popover` and `tooltip` components, replace `target` with `item` if using elementFactory.
      If using JSX, replace `target` prop with a child element. Also applies to the
      mobile `popover`.
    * Popovers no longer have a popover-wrapper element - remove/replace any CSS rules
      targeting `bp4-popover-wrapper`.
    * All components which render popovers now depend
      on [`popper.js v2.x`](https://popper.js.org/docs/v2/). Complex customizations to popovers may
      need to be reworked.
    * A breaking change to `Popover` in BP5 was splitting the `boundary` prop into `rootBoundary`
      and `boundary`:
      Popovers were frequently set up with `boundary: 'viewport'`, which is no longer valid since
      "viewport" can be assigned to the `rootBoundary` but not to the `boundary`.
      However, viewport is the DEFAULT value for `rootBoundary`
      per [popper.js docs](https://popper.js.org/docs/v2/utils/detect-overflow/#boundary),
      so `boundary: 'viewport'` should be safe to remove entirely.
        * [see Blueprint's Popover2 migration guide](https://github.com/palantir/blueprint/wiki/Popover2-migration)
        * [see Popover2's `boundary` &
          `rootBoundary` docs](https://popper.js.org/docs/v2/utils/detect-overflow/#boundary)
* Where applicable, the former `elementRef` prop has been replaced by the simpler, more
  straightforward `ref` prop using `React.forwardRef()` - e.g. Hoist's `button.elementRef` prop
  becomes just `ref`. Review your app for uses of `elementRef`.
* The static `ContextMenu.show()` method has been replaced with `showContextMenu()`, importable
  from `@xh/hoist/kit/blueprint`. The method signature has changed slightly.
* The exported `overlay` component now refers to Blueprint's `overlay2` component.
* The exported `datePicker` now refers to Blueprint's `datePicker3` component, which has been
  upgraded to use `react-day-picker` v8. If you are passing `dayPickerProps` to Hoist's `dateInput`,
  you may need to update your code to use the
  new [v8 `DatePickerProps`](https://react-day-picker.js.org/api/interfaces/DayPickerSingleProps).

### 🎁 New Features

* Upgraded Admin Console Activity and Client Error reporting modules to use server-side filtering
  for better support of large datasets, allowing for longer-range queries on filtered categories,
  messages, or users before bumping into configured row limits.
* Added new `MenuItem.className` prop.

### 🐞 Bug Fixes

* Fixed two `ZoneGrid` issues:
    * Internal column definitions were missing the essential `rendererIsComplex` flag and could fail
      to render in-place updates to existing record data.
    * Omitted columns are now properly filtered out.
* Fixed issue where `SplitTreeMap` would not properly render errors as intended.

### 📚 Libraries

* @blueprintjs/core `4.20 → 5.10`
* @blueprintjs/datetime `4.4` → @blueprintjs/datetime2 `2.3`

## 62.0.1 - 2024-03-28

### 🎁 New Features

* New method `clear()` added to `TaskObserver` api.

### 🐞 Bug Fixes

* Ensure application viewport is masked throughout the entire app initialization process.

## 62.0.0 - 2024-03-19

### 💥 Breaking Changes (upgrade difficulty: 🟢 TRIVIAL - dependencies only)

* Requires update to `hoist-dev-utils >= v8.0.0` with updated chunking and code-splitting strategy
  to create shorter bundle names.

### 🎁 New Features

* Added a "Reload App" option to the default mobile app menu.
* Improved perceived responsiveness when constructing a new 'FilterChooserModel' when backing data
  has many records and/or auto-suggest-enabled fields.

### 🐞 Bug Fixes

* Fixed the config differ dialog issue where long field values would cause the toolbar to get hidden
  and/or table columns to be overly wide due to content overflow.

## 61.0.0 - 2024-03-08

### 💥 Breaking Changes (upgrade difficulty: 🟢 TRIVIAL - dependencies only)

* Requires update to `hoist-dev-utils >= v7.2.0` to inject new `xhClientApps` constant.

### 🎁 New Features

* Enhanced Roles Admin UI for more streamlined role editing.
* Supports targeting alert banners to specific client apps.
* Improved logging and error logging of `method` and `headers` in `FetchService`:  Default
  values will now be included.
* Enhanced `XH.reloadApp` with cache-buster.

### 🐞 Bug Fixes

* `FilterChooser` now correctly round-trips `Date` and `LocalDate` values. Previously it emitted
  these as strings, with incorrect results when using the generated filter's test function directly.
* Fixed bug where a discarded browser tab could re-init an app to an obsolete (cached) version.

## 60.2.0 - 2024-02-16

### 🎁 New Features

* The Admin Console now indicates if a Config value is being overridden by an instance config or
  environment variable with a corresponding name.
    * Config overrides now available in `hoist-core >= v18.4`. See the Hoist Core release notes for
      additional details on this new feature. The Hoist Core update is required for this feature,
      but is not a hard requirement for this Hoist React release in general.
* `RestGridEditor` now supports an `omit` flag to hide a field from the editor dialog.
* `FormField.readonlyRenderer` is now passed the backing `FieldModel` as a second argument.

### ⚙️ Typescript API Adjustments

* `FilterChooserModel.value` and related signatures are now typed with a new `FilterChooserFilter`
  type, a union of `CompoundFilter | FieldFilter` - the two concrete filter implementations
  supported by this control.

### 📚 Libraries

* classnames `2.3 → 2.5`

## 60.1.1 - 2024-01-29

### ⚙️ Technical

* Improved unique constraint validation of Roles and Role Members in the Admin Console.

## 60.1.0 - 2024-01-18

### 🐞 Bug Fixes

* Fixed transparent background for popup inline editors.
* Exceptions that occur in custom `Grid` cell tooltips will now be caught and logged to console,
  rather than throwing the render of the entire component.

### ⚙️ Technical

* Improvements to exception handling during app initialization.

## 60.0.1 - 2024-01-16

### 🐞 Bug Fixes

* Fixed regression to `ZoneGrid`.

## 60.0.0 - 2024-01-12

### 💥 Breaking Changes (upgrade difficulty: 🟠 MEDIUM - depends on server-side Roles implementation)

* Requires `hoist-core >= v18`. Even if not using new Hoist provided Role Management, several Admin
  Console features have had deprecation support for older versions of Hoist Core removed.

### 🎁 New Features

* Introduced new Admin Console tools for enhanced Role Management available in `hoist-core >= v18`.
    * Hoist-core now supports an out-of-the-box, database-driven system for maintaining a
      hierarchical set of Roles associating and associating them with individual users.
    * New system supports app and plug-in specific integrations to AD and other enterprise systems.
    * Administration of the new system provided by a new admin UI tab provided here.
    * Consult XH and the
      [Hoist Core CHANGELOG](https://github.com/xh/hoist-core/blob/develop/CHANGELOG.md#1800---2024-01-12)
      for additional details and upgrade instructions.
* Added `labelRenderers` property to `ZoneGridModel`. This allows dynamic "data-specific" labeling
  of fields in `ZoneGrid`.

### ✨ Styles

* Added `xh-bg-intent-xxx` CSS classes, for intent-coloring the `background-color` of elements.

### 🐞 Bug Fixes

* Fixed bug where `ColumnGroup` did not properly support the `omit` flag.

## 59.5.1 - 2024-01-05

### 🐞 Bug Fixes

* Fixed `DateEditor` calendar popover not showing for non-pinned columns.

## 59.5.0 - 2023-12-11

### 🎁 New Features

* Added new `dialogWidth` and `dialogHeight` configs to `DockViewModel`.

### 🐞 Bug Fixes

* Fixed serialization of expand/collapse state within `AgGridModel`, which was badly broken and
  could trigger long browser hangs for grids with > 2 levels of nesting and numeric record IDs.
* Fixed `UniqueAggregator` to properly check equality for `Date` fields.
* Pinned `react-grid-layout@1.4.3` to avoid v1.4.4 bugs affecting `DashCanvas` interactions
  (see https://github.com/react-grid-layout/react-grid-layout/issues/1990).

## 59.4.0 - 2023-11-28

### 💥 Breaking Changes (upgrade difficulty: 🟢 LOW)

* The constructors for `ColumnGroup` no long accept arbitrary rest (e.g `...rest`)
  arguments for applying app-specific data to the object. Instead, use the new `appData` property.

### ⚙️ Technical

* Enhanced `LogUtils` to support logging objects (and any other non-string values). Also
  added new exports for `logWarn()` and `logError()` with the same standardized formatting.
* Added standardized `LogUtils` methods to `HoistBase`, for use within Hoist models and services.

### 🐞 Bug Fixes

* `ZoneGrid` will no longer render labels or delimiters for empty values.

### ⚙️ Typescript API Adjustments

* Updated type for `ReactionSpec.equals` to include already-supported string shorthands.

## 59.3.2 - 2023-11-21

### 🐞 Bug Fixes

* `ZoneGrid` will more gracefully handle state that has become out of sync with its mapper
  requirements.

## 59.3.1 - 2023-11-10

### 🐞 Bug Fixes

* Ensure an unauthorized response from a proxy service endpoint does not prompt the user to refresh
  and log in again on an SSO-enabled application.
* Revert change to `Panel` which affected where `className` was applied with `modalSupport` enabled

## 59.3.0 - 2023-11-09

### 🎁 New Features

* Improved Hoist support for automated testing via Playwright, Cypress, and similar tools:
    * Core Hoist components now accept an optional `testId` prop, to be rendered at an appropriate
      level of the DOM (within a `data-testid` HTML attribute). This can minimize the need to select
      components using criteria such as CSS classes or labels that are more likely to change and
      break tests.
    * When given a `testId`, certain composite components will generate and set "sub-testIds" on
      selected internal components. For example, a `TabContainer` will set a testId on each switcher
      button (derived from its tabId), and a `Form` will set testIds on nested `FormField`
      and `HoistInput` components (derived from their bound field names).
    * This release represents a first step in ongoing work to facilitate automated end-to-end
      testing of Hoist applications. Additional Hoist-specific utilities for writing tests in
      libraries such as Cypress and Playwright are coming soon.
* Added new `ZoneGrid` component, a highly specialized `Grid` that always displays its data with
  multi-line, full-width rows. Each row is broken into four zones (top/bottom and left/right),
  each of which can mapped by the user to render data from one or more fields.
    * Primarily intended for mobile, where horizontal scrolling can present usability issues, but
      also available on desktop, where it can serve as an easily user-configurable `DataView`.
* Added `Column.sortToBottom` to force specified values to sort the bottom, regardless of sort
  direction. Intended primarily to force null values to sort below all others.
* Upgraded the `RelativeTimestamp` component with a new `localDateMode` option to customize how
  near-term date/time differences are rendered with regards to calendar days.

### 🐞 Bug Fixes

* Fixed bug where interacting with a `Select` within a `Popover` can inadvertently cause the
  popover to close. If your app already has special handling in place to prevent this, you should
  be able to unwind it after upgrading.
* Improved the behavior of the clear button in `TextInput`. Clearing a field no longer drops focus,
  allowing the user to immediately begin typing in a new value.
* Fixed arguments passed to `ErrorMessageProps.actionFn` and `ErrorMessageProps.detailsFn`.
* Improved default error text in `ErrorMessage`.

### ⚙️ Technical

* Improved core `HoistComponent` performance by preventing unnecessary re-renderings triggered by
  spurious model lookup changes.
* New flag `GridModel.experimental.enableFullWidthScroll` enables scrollbars to span pinned columns.
    * Early test release behind the flag, expected to made the default behavior in next release.
* Renamed `XH.getActiveModels()` to `XH.getModels()` for clarity / consistency.
    * API change, but not expected to impact applications.
* Added `XH.getModel()` convenience method to return the first matching model.

## 59.2.0 - 2023-10-16

### 🎁 New Features

* New `DockViewConfig.onClose` hook invoked when a user attempts to remove a `DockContainer` view.
* Added `GridModel` APIs to lookup and show / hide entire column groups.
* Left / right borders are now rendered along `Grid` `ColumnGroup` edges by default, controllable
  with new `ColumnGroupSpec.borders` config.
* Enhanced the `CubeQuery` to support per-query post-processing functions
  with `Query.omitFn`, `Query.bucketSpecFn` and `Query.lockFn`. These properties default to their
  respective properties on `Cube`.

### 🐞 Bug Fixes

* `DashContainerModel` fixes:
    * Fix bug where `addView` would throw when adding a view to a row or column
    * Fix bug where `allowRemove` flag was dropped from state for containers
    * Fix bug in `DockContainer` where adding / removing views would cause other views to be
      remounted
* Fixed erroneous `GridModel` warning when using a tree column within a column group
* Fixed regression to alert banners. Resume allowing elements as messages.
* Fix `Grid` cell border styling inconsistencies.

### ⚙️ Typescript API Adjustments

* Added type for `ActionFnData.record`.

## 59.1.0 - 2023-09-20

### 🎁 New Features

* Introduced new `ErrorBoundary` component for finer-grained application handling of React Errors.
    * Hoist now wraps `Tab`, `DashCanvasView`, `DashContainerView`, `DockView`, and `Page` in an
      `ErrorBoundary`. This provides better isolation of application content, minimizing the chance
      that any individual component can crash the entire app.
    * A new `PanelModel.errorBoundary` prop allows developers to opt-in to an `ErrorBoundary`
      wrapper around the contents of any panel.
    * `ErrorMessage` component now provides an ability to show additional exception details.
* Added new `Markdown` component for rendering Markdown formatted strings as markup. This includes
  bundling `react-markdown` in Hoist.
    * If your app already uses `react-markdown` or similar, we recommend updating to use the
      new `Markdown` component exported by Hoist to benefit from future upgrades.
    * Admin-managed alert banners leverage the new markdown component to support bold, italics and
      links within alert messages.
* Improved and fixed up `Panel` headers, including:
    * Added new `Panel.headerClassName` prop for easier CSS manipulation of panel's header.
    * Improved `Panel.collapsedTitle` prop and added `Panel.collapsedIcon` prop. These two props now
      fully govern header display when collapsed.
* Improved styling for disabled `checkbox` inputs.

### ⚙️ Technical

* `XH.showException` has been deprecated. Use similar methods on `XH.exceptionHandler` instead.

### 📚 Libraries

* numbro `2.3 → 2.4`
* react-markdown `added @ 8.0`
* remark-breaks `added @ 3.0`

## 59.0.3 - 2023-08-25

### ⚙️ Technical

* New `XH.flags` property to govern experimental, hotfix, or otherwise provisional features.

* Provide temporary workaround to chromium bug effecting BigNumber. Enabled via flag
  `applyBigNumberWorkaround`. See https://github.com/MikeMcl/bignumber.js/issues/354.

## 59.0.2 - 2023-08-24

### 🐞 Bug Fixes

* Restored support for `Select.selectOnFocus` (had broken with upgrade to `react-select` in v59.0).
* Fixed `DateInput` bug caused by changes in Chrome v116 - clicking on inputs
  with `enableTextInput: false` now open the date picker popup as expected.
* Flex inner title element added to `Panel` headers in v59.0, and set `display:flex` on the new
  element itself. Restores previous flexbox container behavior (when not L/R collapsed) for apps
  that are providing custom components as titles.
* `DashCanvas` now properly updates its layout when shown if the browser window had been resized
  while the component was hidden (e.g. in an inactive tab).
* Reverted upgrade to `react-select` in v59.0.0 due to issues found with `selectEditor` / inline
  grid editing. We will revisit this upgrade in a future release.

### 📚 Libraries

* react-select `5.7 → 4.3`
* react-windowed-select `5.1 → 3.1`

## 59.0.1 - 2023-08-17

### 🎁 New Features

* Added new `Panel.collapsedTitle` prop to make it easier to display a different title when the
  panel is collapsed.

## 59.0.0 - 2023-08-17

### 💥 Breaking Changes (upgrade difficulty: 🟢 LOW)

* Apps must update their `typescript` dependency to v5.1. This should be a drop-in for most
  applications, or require only minor changes. Note that Hoist has not yet adopted the updated
  approach to decorators added in TS v5, maintaining compatibility with the "legacy" syntax.
* Apps that use and provide the `highcharts` library should be sure to update the version to v11.1.
  This should be a drop-in for most applications.
    * Visit https://www.highcharts.com/blog/changelog/ for specific changes.
* Apps must also update their `@xh/hoist-dev-utils` dependency to v7.0.0 or higher.
    * We recommend specifying this as `"@xh/hoist-dev-utils": "7.x"` in your `package.json` to
      automatically pick up future minor releases.
* `DataViewConfig` no longer directly supports `GridConfig` parameters - instead, nest `GridConfig`
  options you wish to set via the new `gridOptions` parameter. Please note that, as before, not
  all `GridConfig` options are supported by (or make sense for) the `DataView` component.

### 🎁 New Features

* New `GridAutosizeOptions.includeHiddenColumns` config controls whether hidden columns should
  also be included during the autosize process. Default of `false`. Useful when applications
  provide quick toggles between different column sets and would prefer to take the up-front cost of
  autosizing rather than doing it after the user loads a column set.
* New `NumberFormatOptions.strictZero` formatter config controls display of values that round to
  zero at the specified precision. Set to `false` to format those values as if they were *exactly*
  zero, triggering display of any `zeroDisplay` value and suppressing sign-based glyphs, '+/-'
  characters, and styling.
* New `DashModel.refreshContextModel` allows apps to programmatically refresh all widgets within
  a `DashCanvas` or `DashContainer`.
* New tab for monitoring JDBC connection pool stats added to the Admin Console. Apps
  with `hoist-core >= v17.2` will collect and display metrics for their primary datasource on a
  configurable frequency.
* `ButtonGroupInput` now allows `null` values for buttons as long as both `enableClear` and
  `enableMulti` are false.

### 🐞 Bug Fixes

* Fixed bug where a titled panel collapsed to either the left or right side of a layout could cause
  severe layout performance degradation (and even browser hangs) when resizing the browser window in
  the latest Chrome v115.
    * Note this required some adjustments to the internal DOM structure of `PanelHeader` - highly
      specific CSS selectors or visual tests may be affected.
* Fixed bug where `manuallySized` was not being set properly on column state.
* Fixed bug where mobile `Dialog` max height was not properly constrained to the viewport.
* Fixed bug where mobile `NumberInput` would clear when trying to enter decimals on certain devices.
* Suppressed extra top border on Grids with `hideHeaders: true`.

### ⚙️ Technical

* Suppressed dev-time console warnings thrown by Blueprint Toaster.

### 📚 Libraries

* mobx `6.8 → 6.9`
* semver `7.3 → 7.5`
* typescript `4.9 → 5.1`
* highcharts `10.3 → 11.1`
* react-select `4.3 → 5.7`
* react-windowed-select `3.1 → 5.1`

## 58.0.1 - 2023-07-13

### 🐞 Bug Fixes

* Fixed bug where `TabContainerModel` with routing enabled would drop route params when navigating
  between tabs.

## 58.0.0 - 2023-07-07

### 💥 Breaking Changes (upgrade difficulty: 🟢 LOW)

* The `Column.getValueFn` and `Column.renderer` functions will no longer be passed the `agParams`
  argument. This argument was not passed consistently by Hoist when calling these functions; and was
  specifically omitted during operations such as column sizing, tooltip generation and Grid content
  searching. We do not expect this argument was being used in practice by applications, but
  applications should ensure this is the case, and adjust these callbacks if necessary.

### 🎁 New Features

* Deprecated `xhAppVersionCheckEnabled` config in favor of object-based `xhAppVersionCheck`. Hoist
  will auto-migrate the existing value to this new config's `mode` flag. While backwards
  compatible with older versions of hoist-core, the new `forceReload` mode
  requires `hoist-core >= v16.4`.
* Enhanced `NumberFormatOptions.colorSpec` to accept CSS properties in addition to class names.
* Enhanced `TabSwitcher` to allow navigation using arrow keys when focused.
* Added new option `TrackOptions.logData` to provide support for logging application data in
  `TrackService.`  Requires `hoist-core >= v16.4`.
* New `XH.pageState` provides observable access to the current lifecycle state of the app, allowing
  apps to react to changes in page visibility and focus, as well as detecting when the browser has
  frozen a tab due to inactivity or navigation.

## 57.0.0 - 2023-06-20

### 💥 Breaking Changes (upgrade difficulty: 🟢 LOW)

* The deprecated `@settable` decorator has now been removed. Use `@bindable` instead.
* The deprecated class `@xh/hoist/admin/App` has been removed. Use `@xh/hoist/admin/AppComponent`
  instead.

### 🎁 New Features

* Enhanced Admin alert banners with the ability to save messages as presets. Useful for
  standardizing alert or downtime banners, where pre-approved language can be saved as a preset for
  later loaded into a banner by members of an application support team (
  requires `hoist-core >= v16.3.0`).
* Added bindable `readonly` property to `LeftRightChooserModel`.

### ⚙️ Technical

* Support the `HOIST_IMPERSONATOR` role introduced in hoist-core `v16.3.0`
* Hoist now supports and requires ag-Grid v30 or higher. This version includes critical
  performance improvements to scrolling without the problematic 'ResizeObserver' issues discussed
  below.

### 🐞 Bug Fixes

* Fixed a bug where Onsen components wrappers could not forward refs.
* Improved the exceptions thrown by fetchService when errors occur parsing response JSON.

## 56.6.0 - 2023-06-01

### 🎁 New Features

* New global property `AgGrid.DEFAULT_PROPS` to provide application wide defaults for any instances
  of `AgGrid` and `Grid` components.

### ⚙️ Technical

* The workaround of defaulting the AG Grid prop `suppressBrowserResizeObserver: true`, added in
  v56.3.0, has been removed. This workaround can cause sizing issues with flex columns and should
  not be needed once [the underlying issue](https://github.com/ag-grid/ag-grid/issues/6562) is fixed
  in an upcoming AG Grid release.
    * As of this release date, we recommend apps stay at AG Grid 29.2. This does not include the
      latest AG performance improvements, but avoids the sizing issues present in 29.3.5.
    * If you want to take the latest AG Grid 29.3.5, please re-enable
      the `suppressBrowserResizeObserver` flag with the new `DEFAULT_PROPS` static described
      above. Scan your app carefully for column sizing issues.

### 🐞 Bug Fixes

* Fixed broken change handler for mobile inputs that wrap around Onsen UI inputs, including
  `NumberInput`, `SearchInput`, and `TextInput`.

### 📚 Libraries

* @blueprintjs/core `^4.14 → ^4.20` (apps might have already updated to a newer minor version)

## 56.5.0 - 2023-05-26

### 🎁 New Features

* Added `regexOption` and `caseSensitive` props to the `LogDisplayModel`. (Case-sensitive search
  requires `hoist-core >= v16.2.0`).
* Added new `GroupingChooserModel.commitOnChange` config - enable to update the observable grouping
  value as the user adjusts their choices within the control. Default behavior is unchanged,
  requiring user to dismiss the popover to commit the new value.
* Added new `Select.enableTooltips` prop - enable for select inputs where the text of a
  selected value might be elided due to space constraints. The tooltip will display the full text.
* Enabled user-driven sorting for the list of available values within Grid column filters.
* Updated `CodeInput.showCopyButton` (copy-to-clipboard feature) default to true (enabled).

### ⚙️ Technical

* `DataView` now supports an `agOptions` prop to allow passing arbitrary AG Grid props to the
  underlying grid instance. (Always supported by `Grid`, now also supported by `DataView`.)

### 🐞 Bug Fixes

* Fixed layout bug where popovers triggered from a parent `Panel` with `modalSupport` active could
  render beneath that parent's own modal dialog.
* Fixed broken `CodeInput` copy-to-clipboard feature.

## v56.4.0 - 2023-05-10

### 🎁 New Features

* Ensure that non-committed values are also checked when filtering a store with a FieldFilter.
  This will maximize chances that records under edit will not disappear from user view due to
  active filters.

### 🐞 Bug Fixes

* Fix bug where Grid ColumnHeaders could throw when `groupDisplayType` was set to `singleColumn`.

### ⚙️ Technical

* Adjustment to core model lookup in Hoist components to better support automated testing.
  Components no longer strictly require rendering within an `AppContainer`.

### ⚙️ Typescript API Adjustments

* Improved return types for `FetchService` methods and corrected `FetchOptions` interface.

## v56.3.0 - 2023-05-08

### 🎁 New Features

* Added support for new `sortOrder` argument to `XH.showBanner()`. A default sort order is applied
  if unspecified, ensuring banners do not unexpectedly change order when refreshed.

### ⚙️ Typescript API Adjustments

* Improved the recommendation for the app `declare` statement within
  our [TypeScript migration docs](https://github.com/xh/hoist-react/blob/develop/docs/upgrade-to-typescript.md#bootstrapts--service-declarations).
    * See this [Toolbox commit](https://github.com/xh/toolbox/commit/8df642cf) for a small,
      recommended app-level change to improve autocompletion and usage checks within IntelliJ.
* Added generic support to `XH.message()` and `XH.prompt()` signatures with return type
  of `Promise<T | boolean>`.
* Moved declaration of optional `children` prop to base `HoistProps` interface - required for TSX
  support.

### ✨ Styles

* Removed `--xh-banner-height` CSS var.
    * Desktop banners are implemented via `Toolbar`, which correctly sets a min height.
    * Mobile banners now specify `min-height: 40px` via the `.xh-banner` class.
    * This change allows banners containing custom components to grow to fit their contents without
      requiring app-level CSS overrides.
* Added new `--xh-grid-filter-popover-[height|width]-px` CSS variables to support easier custom
  sizing for grid column header filter popovers.

### ⚙️ Technical

* Updated internal config defaults to support latest AG Grid v29.3.4+ with use of
  AG `suppressBrowserResizeObserver` config. Applications are encouraged to update to the latest AG
  Grid dependencies to take advantage of ongoing performance updates.

## v56.2.0 - 2023-04-28

### 🎁 New Features

* Added `DashContainerModel.margin` config to customize the width of the resize splitters
  between widgets.

### ⚙️ Technical

* Improve scrolling performance for `Grid` and `DataView` via internal configuration updates.

## v56.1.0 - 2023-04-14

### 🎁 New Features

* Display improved memory management diagnostics within Admin console Memory Monitor.
    * New metrics require optional-but-recommended update to `hoist-core >= v16.1.0`.

### 🐞 Bug Fixes

* Fixes bug with display/reporting of exceptions during app initialization sequence.

## v56.0.0 - 2023-03-29

### 💥 Breaking Changes (upgrade difficulty: 🟠 MEDIUM)

* Requires `hoist-core => v16`.
* Requires AG Grid v29.0.0 or higher - update your AG Grid dependency in your app's `package.json`
  file. See the [AG Grid Changelog](https://www.ag-grid.com/changelog) for details.
    * Add a dependency on `@ag-grid-community/styles` to import new dedicated styles package.
    * Imports of AG Grid CSS files within your app's `Bootstrap.ts` file will also need to be
      updated to import styles from their new location. The recommended imports are now:

```typescript
import '@ag-grid-community/styles/ag-grid.css';
import '@ag-grid-community/styles/ag-theme-balham.css';
```

* New `xhActivityTrackingConfig` soft-configuration entry places new limits on the size of
  any `data` objects passed to `XH.track()` calls.
    * Any track requests with data objects exceeding this length will be persisted, but without the
      requested data.
    * Activity tracking can also be disabled (completely) via this same config.
* "Local" preferences are no longer supported. Application should use `LocalStorageService` instead.
  With v56, the `local` flag on any preferences will be ignored, and all preferences will be saved
  on the server instead.
    * Note that Hoist will execute a one-time migration of any existing local preference values
      from the user's browser to the server on app load.
* Removed `Column.tooltipElement`. Use `tooltip` instead.
* Removed `fill` prop on `TextArea` and `NumberInput` component. Use `flex` instead.
* Removed previously deprecated `Button.modifier.outline` and `Button.modifier.quiet` (mobile only).
* Removed previously deprecated `AppMenuButton.extraItems.onClick`. Use `actionFn` instead.

### 🎁 New Features

* `PanelModel` now supports a `defaultSize` property specified in percentage as well as pixels
  (e.g. `defaultSize: '20%'` as well as `defaultSize: 200`).
* `DashCanvas` views can now be programmatically added with specified width and height dimensions.
* New `FetchService.abort()` API allows manually aborting a pending fetch request.
* Hoist exceptions have been enhanced and standardized, including new TypeScript types. The
  `Error.cause` property is now populated for wrapping exceptions.
* New `GridModel.headerMenuDisplay` config for limiting column header menu visibility to on hover.

### ⚙️ Typescript API Adjustments

* New Typescript types for all Hoist exceptions.
* Integration of AG Grid community types.

### ⚙️ Technical

* Hoist source code has been reformatted with Prettier.
* Admin Console modules that have been disabled via config are no longer hidden completely, but
  instead will render a placeholder pointing to the relevant config name.

### 📚 Libraries

* mobx `6.7 → 6.8`
* dompurify `2.4 → 3.0`

## v55.4.0 - 2023-03-23

### 💥 Breaking Changes

* Requires AG Grid v29.0.0 or higher - see release notes for v56.0.0 above.

### 🐞 Bug Fixes

* Addresses `AgGrid` v28 regression whereby changing column visibility via state breaks grid
  rendering when column groups are set via the `groupId` property.

## v55.3.2 - 2023-03-22

### 🐞 Bug Fixes

* Fixed issue where a filter on a `LocalDate` field created via `FilterChooser` would cause a
  grid column filter on the same field to fail to properly render when shown.

## v55.3.1 - 2023-03-14

### 🐞 Bug Fixes

* Revert native `structuredClone` to lodash `deepClone` throughout toolkit.

## v55.3.0 - 2023-03-03

### 🐞 Bug Fixes

* Grid column filters scroll their internal grid horizontally to avoid clipping longer values.
* Minor improvements to the same grid filter dialog's alignment and labelling.

### ⚙️ Technical

* Use native `structuredClone` instead of lodash `deepClone` throughout toolkit.

## v55.2.1 - 2023-02-24

### 🐞 Bug Fixes

* Fixed issue where a resizable `Panel` splitter could be rendered incorrectly while dragging.

## v55.2.0 - 2023-02-10

### 🎁 New Features

* `DashCanvas` enhancements:
    * Views now support minimum and maximum dimensions.
    * Views now expose an `allowDuplicate` flag for controlling the `Duplicate` menu item
      visibility.

### 🐞 Bug Fixes

* Fixed a bug with Cube views having dimensions containing non-string or `null` values. Rows grouped
  by these dimensions would report values for the dimension which were incorrectly stringified (e.g.
  `'null'` vs. `null` or `'5'` vs. `5`). This has been fixed. Note that the stringified value is
  still reported for the rows' `cubeLabel` value, and will be used for the purposes of grouping.

### ⚙️ Typescript API Adjustments

* Improved signatures of `RestStore` APIs.

## v55.1.0 - 2023-02-09

Version 55 is the first major update of the toolkit after our transition to Typescript. In addition
to a host of runtime fixes and features, it also contains a good number of important Typescript
typing adjustments, which are listed below. It also includes a helpful
[Typescript upgrade guide](https://github.com/xh/hoist-react/blob/develop/docs/upgrade-to-typescript.md).

### 🎁 New Features

* Grid exports can now be tracked in the admin activity tab by setting `exportOptions.track` to
  true (defaults to false).
* Miscellaneous performance improvements to the cube package.
* The implementation of the `Cube.omitFn` feature has been enhanced. This function will now be
  called on *all* non-leaf nodes, not just single child nodes. This allows for more flexible
  editing of the shape of the resulting hierarchical data emitted by cube views.

### 🐞 Bug Fixes

* Fixed: grid cell editors would drop a single character edit.
* Fixed: grid date input editor's popup did not position correctly in a grid with pinned columns.
* Fixed issue with `DashContainer` flashing its "empty" text briefly before loading.
* Several Hoist TypeScript types, interfaces, and signatures have been improved or corrected (typing
  changes only).
* Fix bug where a `className` provided to a `Panel` with `modalSupport` would be dropped when in a
  modal state. Note this necessitated an additional layer in the `Panel` DOM hierarchy. Highly
  specific CSS selectors may be affected.
* Fix bug where `TileFrame` would not pass through the keys of its children.

### 💥 Breaking Changes

* The semantics of `Cube.omitFn` have changed such that it will now be called on all aggregate
  nodes, not just nodes with a single child. Applications may need to adjust any implementation of
  this function accordingly.
* `hoistCmp.containerFactory` and `hoistCmp.withContainerFactory` are removed in favor of
  the basic `hoistCmp.factory` and `hoistCmp.withFactory` respectively. See typescript
  API adjustments below.

### ⚙️ Typescript API Adjustments

The following Typescript API were adjusted in v55.

* Removed the distinction between `StandardElementFactory` and `ContainerElementFactory`. This
  distinction was deemed to be unnecessary, and overcomplicated the understanding of Hoist.
  Applications should simply continue to use `ElementFactory` instead. `hoistCmp.containerFactory`
  and `hoistCmp.withContainerFactory` are also removed in favor of the basic `hoistCmp.factory` and
  `hoistCmp.withFactory` respectively.
* `HoistProps.modelConfig` now references the type declaration of `HoistModel.config`. See
  `PanelModel` and `TabContainerModel` for examples.
* The new `SelectOption` type has been made multi-platform and moved to `@xh/hoist/core`.

**Note** that we do not intend to make such extensive Typescript changes going forward post-v55.0.
These changes were deemed critical and worth adjusting in our first typescript update, and before
typescript has been widely adopted in production Hoist apps.

### ⚙️ Technical

* Hoist's `Icon` enumeration has been re-organized slightly to better separate icons that describe
  "what they look like" - e.g. `Icon.magnifyingGlass()` - from an expanded set of aliases that
  describe "how they are used" - e.g. `Icon.search()`.
    * This allows apps to override icon choices made within Hoist components in a more targeted way,
      e.g. by setting `Icon.columnMenu = Icon.ellipsisVertical`.
* All Hoist configurations that support `omit: boolean` now additionally support a "thunkable"
  callback of type `() => boolean`.
* `Grid` will only persist minimal user column state for hidden columns, to reduce user pref sizes.

### 📚 Libraries

* @blueprintjs/core `^4.12 → ^4.14`
* corejs `^3.26 → ^3.27`
* mobx `6.6 → 6.7`
* onsenui `2.11 → 2.12` (*see testing note below)
* react-onsenui `1.11 > 1.13`

### ✅ Testing Scope

* *Full regression testing recommended for _mobile_ apps.* While the upgrade from 2.11 to 2.12
  appears as a minor release, it was in fact a major update to the library.
  See [the Onsen release notes](https://github.com/OnsenUI/OnsenUI/releases/tag/2.12.0) for
  additional details. Note that Hoist has handled all changes required to its Onsen API calls,
  and there are no breaking changes to the Hoist mobile component APIs. As a result, mobile apps
  _might_ not need to change anything, but extra care in testing is still recommended.

## v54.0.0 - 2022-12-31

We are pleased to announce that Hoist React has been fully rewritten in TypeScript! ✨🚀

All core Hoist Components, Models, and other utilities now have TypeScript interfaces for their
public APIs, improving the developer ergonomics of the toolkit with much more accurate dev-time type
checking and intellisense. Developers now also have the option (but are not required) to write
application code using TypeScript.

Runtime support for TypeScript is provided by `@xh/hoist-dev-utils v6.1+`, which recognizes and
transpiles TypeScript files (`.ts|.tsx`) via the `@babel/plugin-transform-typescript` plugin.
Development-time support can be provided by the user's IDE (e.g. IntelliJ or VSCode, which both
provide strong TypeScript-based error checking and auto-completion).

The goal of this release is to be backward compatible with v53 to the greatest degree possible, and
most applications will run with minimal or no changes. However, some breaking changes were required
and can require application adjustments, as detailed below.

As always, please review our [Toolbox project](https://github.com/xh/toolbox/), which we've updated
to use TypeScript for its own app-level code.

### 🎁 New Features

* New TypeScript interface `HoistProps` and per-component extensions to specify props for all
  components. This replaces the use of the `PropTypes` library, which is no longer included.
* ~~Enhanced TypeScript-aware implementations of `ElementFactory`, including separate factories for
  standard components (`elementFactory`) and components that often take children only
  (`containerElementFactory`).~~
* The `@bindable` annotation has been enhanced to produce a native javascript setter for its
  property as well as the `setXXX()` method it currently produces. This provides a more typescript
  friendly way to set properties in a mobx action, and should be the favored method going forward.
  The use of the `setXXX()` method will continue to be supported for backward compatibility.
* References to singleton instances of services and the app model can now also be gained via the
  static `instance` property on the class name of the singleton - e.g. `MyAppModel.instance`.
  Referencing app-level services and the AppModel via `XH` is still fully supported and recommended.
* New utility function `waitFor` returns a promise that will resolve after a specified condition
  has been met, polling at a specified interval.
* Hoist Components will now automatically remount if the model passed to them (via context or props)
  is changed during the lifetime of the component. This allows applications to swap out models
  without needing to manually force the remounting of related components with an explicit
  `key` setting, i.e.  `key: model.xhId`.
* `fmtQuantity` function now takes two new flags `useMillions` and `useBillions`.

### 💥 Breaking Changes

* The constructors for `GridModel` and `Column` no long accept arbitrary rest (e.g `...rest`)
  arguments for applying app-specific data to the object. Instead, use the new `appData` property
  on these objects.
* ~~The `elemFactory` function has been removed. Applications calling this function should specify
  `elementFactory` (typically) or `containerElementFactory` instead.~~
    * ~~Most application components are defined using helper aliases `hoistCmp.factory`
      and `hoistCmp.withFactory` - these calls do _not_ need to change, unless your component
      needs to take a list of children directly (i.e. `someComponent(child1, child2)`).~~
    * ~~Update the definition of any such components to use `hoistCmp.containerFactory` instead.~~
    * ~~Where possible, favor the simpler, default factory for more streamlined type suggestions /
      error messages regarding your component's valid props.~~
* The use of the `model` prop to provide a config object for a model to be created on-the-fly
  is deprecated.
    * Use the new `modelConfig` prop when passing a *plain object config* -
      e.g. `someComp({modelConfig: {modelOpt: true}})`
    * Continue to use the `model` prop when passing an existing model *instance* -
      e.g. `someComp({model: someCompModel})`.
* PropTypes support has been removed in favor of the type script interfaces discussed above. Apps
  importing Hoist Proptypes instances should simply remove these compile-time references.

### 🐞 Bug Fixes

* Fix bug where dragging on any panel header which is a descendant of a `DashCanvasView` would move
  the `DashCanvasView`.
* Fix bug where `GridModel.ensureRecordsVisibleAsync` could fail to make collapsed nodes visible.
* Fix bug where `GridPersistenceModel` would not clean outdated column state.
* Fix animation bug when popping pages in the mobile navigator.

### ⚙️ Technical

* Update `preflight.js` to catch errors that occur on startup, before our in-app exception handling
  is initialized.

### 📚 Libraries

* @blueprintjs/core `4.11 → 4.12`
* @xh/hoist-dev-utils `6.0 → 6.1`
* typescript `added @ 4.9`
* highcharts `9.3 → 10.3`

### ✅ Testing Scope

* *Full regression testing recommended* - this is a major Hoist release and involved a significant
  amount of refactoring to the toolkit code. As such, we recommend a thorough regression test of any
  applications updating to this release from prior versions.

## v53.2.0 - 2022-11-15

### 🎁 New Features

* New methods `Store.errors`, `Store.errorCount`, and `StoreRecord.allErrors` provide convenient
  access to validation errors in the data package.
* New flag `Store.validationIsComplex` indicates whether *all* uncommitted records in a store should
  be revalidated when *any* record in the store is changed.
    * Defaults to `false`, which should be adequate for most use cases and can provide a significant
      performance boost in apps that bulk-insert 100s or 1000s of rows into editable grids.
    * Set to `true` for stores with validations that depend on other editable record values in the
      store (e.g. unique constraints), where a change to record X should cause another record Y to
      change its own validation status.

## v53.1.0 - 2022-11-03

### 🎁 New Features

* `PanelModel` now supports `modalSupport.defaultModal` option to allow rendering a Panel in an
  initially modal state.

### 🐞 Bug Fixes

* Fixed layout issues caused by top-level DOM elements created by `ModalSupport`
  and `ColumnWidthCalculator` (grid auto-sizing). Resolved occasional gaps between select inputs and
  their drop-down menus.
* Fix desktop styling bug where buttons inside a `Toast` could be rendered with a different color
  than the rest of the toast contents.
* Fix `GridModel` bug where `Store` would fail to recognize dot-separated field names as paths
  when provided as part of a field spec in object form.

### ⚙️ Technical

* Snap info (if available) from the `navigator.connection` global within the built-in call to track
  each application load.

## v53.0.0 - 2022-10-19

### 🎁 New Features

* The Hoist Admin Console is now accessible in a read-only capacity to users assigned the
  new `HOIST_ADMIN_READER` role.
* The pre-existing `HOIST_ADMIN` role inherits this new role, and is still required to take any
  actions that modify data.

### 💥 Breaking Changes

* Requires `hoist-core >= 14.4` to support the new `HOIST_ADMIN_READER` role described above. (Core
  upgrade _not_ required otherwise.)

## v52.0.2 - 2022-10-13

### 🐞 Bug Fixes

* Form field dirty checking now uses lodash `isEqual` to compare initial and current values,
  avoiding false positives with Array values.

## v52.0.1 - 2022-10-10

### 🎁 New Features

* New "Hoist Inspector" tool supports displaying and querying all of the Models, Services, and
  Stores within a running application.
    * Admin/dev-focused UI is built into all Desktop apps, activated via discrete new toggle in the
      bottom version bar (look for the 🔍 icon), or by running `XH.inspectorService.activate()`.
    * Selecting a model/service/store instance provides a quick view of its properties, including
      reactively updated observables. Useful for realtime troubleshooting of application state.
    * Includes auto-updated stats on total application model count and memory usage. Can aid in
      detecting and debugging memory leaks due to missing `@managed` annotations and other issues.
* New `DashCanvasViewModel.autoHeight` option fits the view's height to its rendered contents.
* New `DashCanvasAddViewButton` component supports adding views to `DashCanvas`.
* New `TabContainerModel.refreshContextModel` allows apps to programmatically load a `TabContainer`.
* `FilterChooserModel` now accepts shorthand inputs for numeric fields (e.g. "2m").
* Admin Console Config/Pref/Blob differ now displays the last updated time and user for each value.
* New observable `XH.environmentService.serverVersion` property, updated in the background via
  pre-existing `xhAppVersionCheckSecs` config. Note this does not replace or change the built-in
  upgrade prompt banner, but allows apps to take their own actions (e.g. reload immediately) when
  they detect an update on the server.

### 💥 Breaking Changes

* This release moves Hoist to **React v18**. Update your app's `package.json` to require the latest
  18.x versions of `react` and `react-dom`. Unless your app uses certain react-dom APIs directly, no
  other changes should be required.
* Removed deprecated method `XH.setDarkTheme()`. Use `XH.setTheme()` instead to select from our
  wide range of (two) theme options.

### 🐞 Bug Fixes

* `CompoundTaskObserver` improved to prioritize using specific messages from subtasks over the
  overall task message.
* Grid's built in context-menu option for filtering no longer shows `[object Object]` for columns
  that render React elements.
* `Store.updateData()` properly handles data in the `{rawData, parentId}` format, as documented.
* Disabled tabs now render with a muted text color on both light and dark themes, with
  new `--tab-disabled-text-color` CSS var added to customize.

### ⚙️ Technical

* `HoistComponents` no longer mutate the props object passed to them in React production mode. This
  was not causing noticeable application issues, but could result in a component's base CSS class
  being applied multiple times to its DOM element.
* `ModelSelector` used for model lookup and matching will now accept the class name of the model to
  match. Previously only a class reference could be provided.
* New check within service initialization to ensure that app service classes extend `HoistService`
  as required. (Has always been the expectation, but was not previously enforced.)
* `GridModel` will once again immediately sync data with its underlying AG Grid component. This
  reverses a v50.0.0 change that introduced a minimal debounce in order to work around an AG Grid
  rendering bug. The AG Grid bug has been resolved, and this workaround is no longer needed.
* `GridExportService` has improved support for columns of `FieldType.AUTO` and for columns with
  multiple data types and custom export functions. (`hoist-core >= 14.3` required for these
  particular improvements, but not for this Hoist React version in general.)
* The `trimToDepth` has been improved to return a depth-limited clone of its input that better
  handles nested arrays and passes through primitive inputs unchanged.

### 📚 Libraries

* @blueprintjs/core `4.6 → 4.11`
* @blueprintjs/datetime `4.3 → 4.4`
* @fortawesome `6.1 → 6.2`
* dompurify `2.3 → 2.4`
* react `17.0.1 → 18.2.0`
* react-dom `17.0.1 → 18.2.0`

## v51.0.0 - 2022-08-29

### 🎁 New Features

* `ButtonGroupInput` supports new `enableMulti` prop.
* `AboutDialog` can now display more dynamic custom properties.
* New option added to the Admin Activity Tracking chart to toggle on/off weekends when viewing a
  time series.
* The `filterText` field in `ColumnHeaderFilter` now gets autoFocused.

### 💥 Breaking Changes

* `CodeInput` is now rendered within an additional `div` element. Unlikely to cause issues, unless
  using targeted styling of this component.
* `xhAboutMenuConfigs` soft-config is no longer supported. To customize the `AboutDialog`, see
  `HoistAppModel.getAboutDialogItems()`

### 🐞 Bug Fixes

* Fixed issue where `ModalSupport` would trigger `MobX` memo warning in console.
* Fixed issues with `ModalSupport` implementation in `CodeInput`.
* Fixed `Grid` rendering glitches when used inside `Panel` with `ModalSupport`.
* Fixed incorrect text color on desktop toasts with a warning intent.
* Fixed potential for duplication of default Component `className` within list of CSS classes
  rendered into the DOM.
* Added missing `@computed` annotations to several `Store` getters that relay properties from
  its internal recordsets, including `maxDepth` and getters returning counts and empty status.
    * Avoids unnecessary internal render cycles within `Grid` when in tree mode.
    * Could require adjustments for apps that unintentionally relied on these observable getters
      triggering re-renders when records have changed in any way (but their output values have not).
* Hoist-supported menus will no longer filter out a `MenuDivider` if it has a `title`.
* The default `FormField` read-only renderer now supports line breaks.

### ⚙️ Technical

* The `addReaction()` and `addAutorun()` methods on `HoistBase` (i.e. models and services) now
  support passing multiple reactions in a single call and will ignore nullish inputs.

## v50.1.1 - 2022-07-29

### 🐞 Bug Fixes

* Fixed bug where components utilizing `ModalSupport` could render incorrectly when switching
  between inline and modal views.
* Improved behavior of `GridModel.whenReadyAsync()` to allow Grid more time to finish loading data.
  This improves the behavior of related methods `preSelectFirstAsync`, `selectFirstAsync`, and
  `ensureVisibleAsync`.
* `Grid` context menus are now disabled when a user is inline editing.
* An empty `DashCanvas` / `DashContainer` 'Add View' button now only displays a menu of available
  views, without unnecessarily nesting them inside an 'Add' submenu.
* Update `AppMenuButton` and `ContextMenu` to support Blueprint4 `menuItem`.

## v50.1.0 - 2022-07-21

### 🎁 New Features

* New `GridModel` method `ensureRecordsVisibleAsync` accepts one or more store records or IDs and
  scrolls to make them visible in the grid.

### 📚 Libraries

* @blueprintjs/core `4.5 → 4.6`
* qs `6.10 → 6.11`
* react-popper `2.2 → 2.3`

## v50.0.0 - 2022-07-12

### 🎁 New Features

* New `PanelModel.modalSupport` option allows the user to expand a panel into a configurable modal
  dialog - without developers needing to write custom dialog implementations and without triggering
  a remount/rerender of the panel's contents.
* FilterChooser field suggestions now search within multi-word field names.
* Autosize performance has been improved for very large grids.
* New `@abstract` decorator now available for enforcing abstract methods / getters.
* `MessageModel` now receives `dismissable` and `cancelOnDismiss` flags to control the behavior of a
  popup message when clicking the background or hitting the escape key.

### 💥 Breaking Changes

* Hoist now requires AG Grid v28.0.0 or higher - update your AG Grid dependency in your app's
  `package.json` file. See the [AG Grid Changelog](https://www.ag-grid.com/changelog) for details.
* The data reactions between `GridModel` and the underlying Ag-Grid is now minimally debounced. This
  avoids multiple data updates during a single event loop tick, which can corrupt Ag-Grid's
  underlying state in the latest versions of that library.
    * This change should not affect most apps, but code that queries grid state immediately after
      loading or filtering a grid (e.g. selection, row visibility, or expansion state) should be
      tested carefully and may require a call to `await whenReadyAsync()`.
    * Note that this method is already incorporated in to several public methods on `GridModel`,
      including `selectFirstAsync()` and `ensureSelectionVisibleAsync()`.
    * ⚠ NOTE - this change has been reverted as of v52 (see above).
* Blueprint has updated all of its CSS class names to use the `bp4-` prefix instead of the `bp3-`
  prefix. Any apps styling these classes directly may need to be adjusted. See
  https://github.com/palantir/blueprint/wiki/Blueprint-4.0 for more info.
* Both `Panel.title` and `Panel.icon` props must be null or undefined to avoid rendering
  a `PanelHeader`. Previously specifying any 'falsey' value for both (e.g. an empty string
  title) would omit the header.
* `XHClass` (top-level Singleton model for Hoist) no longer extends `HoistBase`
* `DockView` component has been moved into the desktop-specific package `@xh/hoist/desktop/cmp`.
  Users of this component will need to adjust their imports accordingly.
* Requires `hoist-core >= 14.0`. Excel file exporting defaults to using column FieldType.

### 🐞 Bug Fixes

* Fixed several issues introduced with Ag-Grid v27 where rows gaps and similar rendering issues
  could appear after operating on it programmatically (see breaking changes above).
* `ColumnHeaders` now properly respond to mouse events on tablets (e.g. when using a Bluetooth
  trackpad on an iPad).
* Fixed bug where `DashCanvasModel.removeView()` was not properly disposing of removed views
* Fixed exception dialog getting overwhelmed by large messages.
* Fixed exporting to Excel file erroneously coercing certain strings (like "1e10") into numbers.

### ⚙️ Technical

* Hoist will now throw if you import a desktop specific class to a mobile app or vice-versa.

### 📚 Libraries

* @blueprintjs `3.54 → 4.5`

[Commit Log](https://github.com/xh/hoist-react/compare/v49.2.0...v50.0.0)

## v49.2.0 - 2022-06-14

### 🎁 New Features

* New `@enumerable` decorator for making class members `enumerable`
* New `GridAutosizeOption` `renderedRowsOnly` supports more limited autosizing
  for very large grids.

### 🐞 Bug Fixes

* Fix `FilterChooser` looping between old values if updated too rapidly.
* Allow user to clear an unsupported `FilterChooser` value.
* Fix bug where `Panel` would throw when `headerItems = null`
* Fix column values filtering on `tags` fields if another filter is already present.
* Fix bug where `SwitchInput` `labelSide` would render inappropriately if within `compact` `toolbar`
* Fix bug where `SplitTreeMapModel.showSplitter` property wasn't being set in constructor

### 📚 Libraries

* mobx `6.5 → 6.6`

[Commit Log](https://github.com/xh/hoist-react/compare/v49.1.0...v49.2.0)

## v49.1.0 - 2022-06-03

### 🎁 New Features

* A `DashCanvasViewModel` now supports `headerItems` and `extraMenuItems`
* `Store` now supports a `tags` field type
* `FieldFilter` supports `includes` and `excludes` operators for `tags` fields

### 🐞 Bug Fixes

* Fix regression with `begins`, `ends`, and `not like` filters.
* Fix `DashCanvas` styling so drag-handles no longer cause horizontal scroll bar to appear
* Fix bug where `DashCanvas` would not resize appropriately on scrollbar visibility change

[Commit Log](https://github.com/xh/hoist-react/compare/v49.0.0...v49.1.0)

## v49.0.0 - 2022-05-24

### 🎁 New Features

* Improved desktop `NumberInput`:
    * Re-implemented `min` and `max` props to properly constrain the value entered and fix several
      bugs with the underlying Blueprint control.
    * Fixed the `precision` prop to be fully respected - values emitted by the input are now
      truncated to the specified precision, if set.
    * Added additional debouncing to keep the value more stable while a user is typing.
* Added new `getAppMenuButtonExtraItems()` extension point on `@xh/hoist/admin/AppModel` to allow
  customization of the Admin Console's app menu.
* Devs can now hide the Admin > General > Users tab by setting `hideUsersTab: true` within a new,
  optional `xhAdminAppConfig` soft-config.
* Added new `SplitTreeMapModel.showSplitter` config to insert a four pixel buffer between the
  component's nested maps. Useful for visualizations with both positive and negative heat values on
  each side, to keep the two sides clearly distinguished from each other.
* New `xhChangelogConfig.limitToRoles` soft-config allows the in-app changelog (aka release notes)
  to be gated to a subset of users based on their role.
* Add support for `Map` and `WeakMap` collections in `LangUtils.getOrCreate()`.
* Mobile `textInput` now accepts an `enableClear` property with a default value of false.

### 💥 Breaking Changes

* `GridModel.groupRowElementRenderer` and `DataViewModel.groupRowElementRenderer` have been removed,
  please use `groupRowRenderer` instead. It must now return a React Element rather than an HTML
  string (plain strings are also OK, but any formatting must be done via React).
* Model classes passed to `HoistComponents` or configured in their factory must now
  extend `HoistModel`. This has long been a core assumption, but was not previously enforced.
* Nested model instances stored at properties with a `_` prefix are now considered private and will
  not be auto-wired or returned by model lookups. This should not affect most apps, but will require
  minor changes for apps that were binding components to non-standard or "private" models.
* Hoist will now throw if `Store.summaryRecord` does not have a unique ID.

### 🐞 Bug Fixes

* Fixed a bug with Panel drag-to-resize within iframes on Windows.
* Worked around an Ag-Grid bug where the grid would render incorrectly on certain sorting changes,
  specifically for abs sort columns, leaving mis-aligned rows and gaps in the grid body layout.
* Fixed a bug in `SelectEditor` that would cause the grid to lose keyboard focus during editing.

### ⚙️ Technical

* Hoist now protects against custom Grid renderers that may throw by catching the error and printing
  an "#ERROR" placeholder token in the affected cell.
* `TreeMapModel.valueRenderer` and `heatRenderer` callbacks are now passed the `StoreRecord` as a
  second argument.
* Includes a new, additional `index-manifest.html` static file required for compatibility with the
  upcoming `hoist-dev-utils v6.0` release (but remains compatible with current/older dev-utils).

### 📚 Libraries

* mobx-react-lite `3.3 → 3.4`

[Commit Log](https://github.com/xh/hoist-react/compare/v48.0.1...v49.0.0)

## v48.0.1 - 2022-04-22

### 🐞 Bug Fixes

* Improve default rendering to call `toString()` on non-react elements returned by renderers.
* Fixed issue with `model` property missing from `Model.componentProps` under certain conditions.

[Commit Log](https://github.com/xh/hoist-react/compare/v48.0.0...v48.0.1)

## v48.0.0 - 2022-04-21

### 🎁 New Features

* A new `DashCanvas` layout component for creating scrollable dashboards that allow users to
  manually place and size their widgets using a grid-based layout. Note that this component is in
  beta and its API is subject to change.
* FontAwesome upgraded to v6. This includes redesigns of the majority of bundled icons - please
  check your app's icon usages carefully.
* Enhancements to admin log viewer. Log file metadata (size & last modified) available with
  optional upgrade to `hoist-core >= 13.2`.
* Mobile `Dialog` will scroll internally if taller than the screen.
* Configs passed to `XH.message()` and its variants now take an optional `className` to apply to the
  message dialog.
* `fmtQuantity` now displays values greater than one billion with `b` unit, similar to current
  handling of millions with `m`.

### 💥 Breaking Changes

* Hoist now requires AG Grid v27.2.0 or higher - update your AG Grid dependency in your app's
  `package.json` file. See the [AG Grid Changelog](https://www.ag-grid.com/changelog) for details.
  NOTE that AG Grid 27 includes a big breaking change to render cell contents via native React
  elements rather than HTML, along with other major API changes. To accommodate these changes, the
  following changes are required in Hoist apps:
    * `Column.renderer` must now return a React Element rather than an HTML string (plain strings
      are also OK, but any formatting must be done via React). Please review your app grids and
      update any custom renderers accordingly. `Column.elementRenderer` has been removed.
    * `DataViewModel.elementRenderer` has been renamed `DataViewModel.renderer`.
    * Formatter methods and renderers (e.g. `fmtNumber`, `numberRenderer`, etc.) now return React
      Elements by default. The `asElement` option to these functions has been removed. Use the
      new `asHtml` option to return an HTML string where required.
    * The `isPopup` argument to `useInlineEditorModel()` has been removed. If you want to display
      your inline editor in a popup, you must set the new flag `Column.editorIsPopup` to `true`.
* Deprecated message configs `confirmText`, `confirmIntent`, `cancelText`, `cancelIntent` have been
  removed.

### 🐞 Bug Fixes

* Set AG Grid's `suppressLastEmptyLineOnPaste` to true to work around a bug with Excel (Windows)
  that adds an empty line beneath the range pasted from the clipboard in editable grids.
* Fixes an issue where `NumberInput` would initially render blank values if `max` or `min` were
  set.
* Fixes an issue where tree maps would always show green for a `heatValue` of zero.

### 📚 Libraries

* @fortawesome/fontawesome-pro `5.14 → 6.1`
* mobx `6.3 → 6.5`
* mobx-react-lite `3.2 → 3.3`

[Commit Log](https://github.com/xh/hoist-react/compare/v47.1.2...v48.0.0)

## v47.1.2 - 2022-04-01

### 🐞 Bug Fixes

* `FieldFilter`'s check of `committedData` is now null safe. A record with no `committedData` will
  not be filtered out.

[Commit Log](https://github.com/xh/hoist-react/compare/v47.1.1...v47.1.2)

## v47.1.1 - 2022-03-26

### 🎁 New Features

* New "sync with system" theme option - sets the Hoist theme to light/dark based on the user's OS.
* Added `cancelAlign` config to `XH.message()` and variants. Customize to "left" to render
  Cancel and Confirm actions separated by a filler.
* Added `GridModel.restoreDefaultsFn`, an optional function called after `restoreDefaultsAsync`.
  Allows apps to run additional, app-specific logic after a grid has been reset (e.g. resetting
  other, related preferences or state not managed by `GridModel` directly).
* Added `AppSpec.lockoutPanel`, allowing apps to specify a custom component.

### 🐞 Bug Fixes

* Fixed column auto-sizing when `headerName` is/returns an element.
* Fixed bug where subforms were not properly registering as dirty.
* Fixed an issue where `Select` inputs would commit `null` whilst clearing the text input.
* Fixed `Clock` component bug introduced in v47 (configured timezone was not respected).

### 📚 Libraries

* @blueprintjs/core `3.53 → 3.54`
* @blueprintjs/datetime `3.23 → 3.24`

[Commit Log](https://github.com/xh/hoist-react/compare/v47.0.1...v47.1.1)

## v47.0.1 - 2022-03-06

### 🐞 Bug Fixes

* Fix to mobile `ColChooser` error re. internal model handling.

[Commit Log](https://github.com/xh/hoist-react/compare/v47.0.0...v47.0.1)

## v47.0.0 - 2022-03-04

### 🎁 New Features

* Version 47 provides new features to simplify the wiring of models to each other and the components
  they render. In particular, it formalizes the existing concept of "linked" HoistModels - models
  created by Hoist via the `creates` directive or the `useLocalModel` hook - and provides them with
  the following new features:
    - an observable `componentProps` property with access to the props of their rendered component.
    - a `lookupModel()` method and a `@lookup` decorator that can be used to acquire references to
      other HoistModels that are ancestors of the model in the component hierarchy.
    - new `onLinked()` and `afterLinked()` lifecycle methods, called when the model's associated
      component is first rendered.
* As before, linked models are auto-loaded and registered for refreshes within the `RefreshContext`
  they reside in, as well as destroyed when their linked component is unmounted. Also note that the
  new features described above are all "opt-in" and should be fully backward compatible with
  existing application code.
* Hoist will now more clearly alert if a model specified via the `uses()` directive cannot be
  resolved. A new `optional` config (default false) supports components with optional models.
* New support in Cube views for aggregators that depend on rows in the data set other than their
  direct children. See new property `Aggregator.dependOnChildrenOnly` and new `AggregationContext`
  argument passed to `Aggregator.aggregate()` and `Aggregator.replace()`
* Clarified internal CSS classes and styling for `FormField`.
    * ⚠️ Note that as part of this change, the `xh-form-field-fill` class name is no longer in use.
      Apps should check for any styles for that class and replace with `.xh-form-field-inner--flex`.

### 🐞 Bug Fixes

* Fixed an issue where the menu would flash open and closed when clicking on the `FilterChooser`
  favorites button.

### 💥 Breaking Changes

* Dashboard widgets no longer receive the `viewModel` prop. Access to the `DashViewModel` within a
  widget should be obtained using either the lookup decorator (i.e. `@lookup(DashViewModel)`)
  or the `lookupModel()` method.

### 📚 Libraries

* @blueprintjs/core `3.52 → 3.53`

[Commit Log](https://github.com/xh/hoist-react/compare/v46.1.2...v47.0.0)

## v46.1.2 - 2022-02-18

### 🐞 Bug Fixes

* Fixed an issue where column autosize can reset column order under certain circumstances.

[Commit Log](https://github.com/xh/hoist-react/compare/v46.1.1...v46.1.2)

## v46.1.1 - 2022-02-15

### 🐞 Bug Fixes

* Prevent `onClick` for disabled mobile `Buttons`.

[Commit Log](https://github.com/xh/hoist-react/compare/v46.1.0...v46.1.1)

## v46.1.0 - 2022-02-07

### Technical

* This release modifies our workaround to handle the AG Grid v26 changes to cast all of their node
  ids to strings. The initial approach in v46.0.0 - matching the AG Grid behavior by casting all
  `StoreRecord` ids to strings - was deemed too problematic for applications and has been reverted.
  Numerical ids in Store are once again fully supported.
* To accommodate the AG Grid changes, applications that are using AG Grid APIs (e.g.
  `agApi.getNode()`) should be sure to use the new property `StoreRecord.agId` to locate and compare
  records. We expect such usages to be rare in application code.

### 🎁 New Features

* `XH.showFeedbackDialog()` now takes an optional message to pre-populate within the dialog.
* Admins can now force suspension of individual client apps from the Server > WebSockets tab.
  Intended to e.g. force an app to stop refreshing an expensive query or polling an endpoint removed
  in a new release. Requires websockets to be enabled on both server and client.
* `FormField`s no longer need to specify a child input, and will simply render their readonly
  version if no child is specified. This simplifies the common use-case of fields/forms that are
  always readonly.

### 🐞 Bug Fixes

* `FormField` no longer throw if given a child that did not have `propTypes`.

[Commit Log](https://github.com/xh/hoist-react/compare/v46.0.0...v46.1.0)

## v46.0.0 - 2022-01-25

### 🎁 New Features

* `ExceptionHandler` provides a collection of overridable static properties, allowing you to set
  app-wide default behaviour for exception handling.
* `XH.handleException()` takes new `alertType` option to render error alerts via the familiar
  `dialog` or new `toast` UI.
* `XH.toast()` takes new `actionButtonProps` option to render an action button within a toast.
* New `GridModel.highlightRowOnClick` config adds a temporary highlight class to grid rows on user
  click/tap. Intended to improve UI feedback - especially on mobile, where it's enabled by default.
* New `GridModel.isInEditingMode` observable tracks inline editing start/stop with a built-in
  debounce, avoiding rapid cycling when e.g. tabbing between cells.
* `NumberInput` now supports a new `scaleFactor` prop which will be applied when converting between
  the internal and external values.
* `FilterChooser` now displays more minimal field name suggestions when first focused, as well as a
  new, configurable usage hint (`FilterChooserModel.introHelpText`) above those suggestions.

### 💥 Breaking Changes

* Hoist now requires AG Grid v26.2.0 or higher - update your AG Grid dependency in your app's
  `package.json` file. See the [AG Grid Changelog](https://www.ag-grid.com/changelog) for details.
* ~~`StoreRecord.id` must now be a String. Integers IDs were previously supported, but will be cast
  Strings during record creation.~~
    * ~~Apps using numeric record IDs for internal or server-side APIs will need to be reviewed and
      updated to handle/convert string values.~~
    * ~~This change was necessitated by a change to Ag-Grid, which now also requires String IDs for
      its row node APIs.~~
    * NOTE - the change above to require string IDs was unwound in v46.1.
* `LocalDate` methods `toString()`, `toJSON()`, `valueOf()`, and `isoString()` now all return the
  standard ISO format `YYYY-MM-DD`, consistent with built-in `Date.toISOString()`. Prior versions
  returned`YYYYMMDD`.
* The `stringifyErrorSafely` function has been moved from the `@xh/hoist/exception` package to a
  public method on `XH.exceptionHandler`. (No/little impact expected on app code.)

### 🐞 Bug Fixes

* Fix to incorrect viewport orientation reporting due to laggy mobile resize events and DOM APIs.

[Commit Log](https://github.com/xh/hoist-react/compare/v45.0.2...v46.0.0)

## v45.0.2 - 2022-01-13

### 🎁 New Features

* `FilterChooser` has new `menuWidth` prop, allowing you to specify as width for the dropdown menu
  that is different from the control.

### 🐞 Bug Fixes

* Fixed cache clearing method on Admin Console's Server > Services tab.
* Several fixes to behavior of `GridAutosizeMode.MANAGED`

[Commit Log](https://github.com/xh/hoist-react/compare/v45.0.1...v45.0.2)

## v45.0.1 - 2022-01-07

### 🐞 Bug Fixes

* Fixed a minor bug preventing Hoist apps from running on mobile Blackberry Access (Android)
  browsers

### ⚙️ Technical

* New flag `Store.experimental.castIdToString`

[Commit Log](https://github.com/xh/hoist-react/compare/v45.0.0...v45.0.1)

## v45.0.0 - 2022-01-05

### 🎁 New Features

* Grid filters configured with `GridFilterFieldSpec.enableValues` offer autocomplete suggestions
  for 'Equals' and 'Not Equals' filters.
* `GridFilterFieldSpec` has new `values` and `forceSelection` configs.
* `FilterChooser` displays a list of fields configured for filtering to improve the usability /
  discoverability of the control. Enabled by default, but can be disabled via
  new `suggestFieldsWhenEmpty` model config.
* `TreeMap` uses lightest shading for zero heat, reserving grey for nil.
* New property `Store.reuseRecords` controls if records should be reused across loads based on
  sharing identical (by reference) raw data. NOTE - this behavior was previously always enabled, but
  can be problematic under certain conditions and is not necessary for most applications. Apps with
  large datasets that want to continue to use this caching should set this flag explicitly.
* Grid column filters tweaked with several improvements to usability and styling.
* `LocalDate.get()` now supports both 'YYYY-MM-DD' and 'YYYYMMDD' inputs.
* Mobile `Button` has new `intent`, `minimal` and `outlined` props.

### 💥 Breaking Changes

* `FilterChooserFieldSpec.suggestValues` has been renamed `enableValues`, and now only accepts a
  boolean.
* `Column.exportFormat`, `Column.exportWidth` and the `ExportFormat` enum have been renamed
  `Column.excelFormat`, `Column.excelWidth` and `ExcelFormat` respectively.
* `Store.reuseRecords` must now be explicitly set on Stores with large datasets that wish to cache
  records by raw data identity (see above).
* `Record` class renamed to `StoreRecord` in anticipation of upcoming changes to JavaScript standard
  and to improve compatibility with TypeScript.
    * Not expected to have much or any impact on application code, except potentially JSDoc typings.
* Mobile `Button` no longer supports `modifier` prop. Use `minimal` and `outlined` instead.
* The following deprecated APIs were removed:
    * GridModel.selection
    * GridModel.selectedRecordId
    * StoreSelectionModel.records
    * StoreSelectionModel.ids
    * StoreSelectionModel.singleRecord
    * StoreSelectionModel.selectedRecordId
    * DataViewModel.selection
    * DataViewModel.selectedRecordId
    * RestGridModel.selection
    * LogUtils.withShortDebug
    * Promise.start

### 🐞 Bug Fixes

* `DashContainer` overflow menu still displays when the optional menu button is enabled.
* Charts in fullscreen mode now exit fullscreen mode gracefully before re-rendering.

### 📚 Libraries

* @popperjs/core `2.10 → 2.11`
* codemirror `5.63 → 6.65`
* http-status-codes `2.1 → 2.2`
* prop-types `15.7 → 15.8`
* store2 `2.12 → 2.13`
* ua-parser-js `0.7 → 1.0.2` (re-enables auto-patch updates)

[Commit Log](https://github.com/xh/hoist-react/compare/v44.3.0...v45.0.0)

## v44.3.0 - 2021-12-15

### 🐞 Bug Fixes

* Fixes issue with columns failing to resize on first try.
* Fixes issue preventing use of context menus on iPad.

### 📚 Libraries

* @blueprintjs/core `3.51 → 3.52`

* [Commit Log](https://github.com/xh/hoist-react/compare/v44.2.0...v44.3.0)

## v44.2.0 - 2021-12-07

### 🎁 New Features

* Desktop inline grid editor `Select` now commits the value immediately on selection.
* `DashContainerModel` now supports an observable `showMenuButton` config which will display a
  button in the stack header for showing the context menu
* Added `GridAutosizeMode.MANAGED` to autosize Grid columns on data or `sizingMode` changes, unless
  the user has manually modified their column widths.
* Copying from Grids to the clipboard will now use the value provided by the `exportValue`
  property on the column.
* Refresh application hotkey is now built into hoist's global hotkeys (shift + r).
* Non-SSO applications will now automatically reload when a request fails due to session timeout.
* New utility methods `withInfo` and `logInfo` provide variants of the existing `withDebug` and
  `logDebug` methods, but log at the more verbose `console.log` level.

### 🐞 Bug Fixes

* Desktop panel splitter can now be dragged over an `iframe` and reliably resize the panel.
* Ensure scrollbar does not appear on multi-select in toolbar when not needed.
* `XH.isPortrait` property fixed so that it no longer changes due to the appearance of the mobile
  keyboard.

[Commit Log](https://github.com/xh/hoist-react/compare/v44.1.0...v44.2.0)

## v44.1.0 - 2021-11-08

### 🎁 New Features

* Changes to App Options are now tracked in the admin activity tab.
* New Server > Environment tab added to Admin Console to display UI server environment variables and
  JVM system properties. (Requires `hoist-core >= 10.1` to enable this optional feature.)
* Provided observable getters `XH.viewportSize`, `XH.isPortrait` and `XH.isLandscape` to allow apps
  to react to changes in viewport size and orientation.

### 🐞 Bug Fixes

* Desktop inline grid editor `DateInput` now reliably shows its date picker pop-up aligned with the
  grid cell under edit.
* Desktop `Select.hideDropdownIndicator` now defaults to `true` on tablet devices due to UX bugs
  with the select library component and touch devices.
* Ensure `Column.autosizeBufferPx` is respected if provided.

### ✨ Styles

* New `--xh-menu-item` CSS vars added, with tweaks to default desktop menu styling.
* Highlight background color added to mobile menu items while pressed.

[Commit Log](https://github.com/xh/hoist-react/compare/v44.0.0...v44.1.0)

## v44.0.0 - 2021-10-26

⚠ NOTE - apps must update to `hoist-core >= 10.0.0` when taking this hoist-react update.

### 🎁 New Features

* TileFrame now supports new `onLayoutChange` callback prop.

### 🐞 Bug Fixes

* Field Filters in data package now act only on the `committed` value of the record. This stabilizes
  filtering behavior in editable grids.
* `JsonBlobService.updateAsync()` now supports data modifications with `null` values.
* Fixes an issue with Alert Banner not broadcasting to all users.
* Selected option in `Select` now scrolls into view on menu open.

### 💥 Breaking Changes

* Update required to `hoist-core >= 10.0.0` due to changes in `JsonBlobService` APIs and the
  addition of new, dedicated endpoints for Alert Banner management.

[Commit Log](https://github.com/xh/hoist-react/compare/v43.2.0...v44.0.0)

## v43.2.0 - 2021-10-14

### 🎁 New Features

* Admins can now configure an app-wide alert banner via a new tab in the Hoist Admin console.
  Intended to alert users about planned maintenance / downtime, known problems with data or upstream
  systems, and other similar use cases.
* Minor re-org of the Hoist Admin console tabs. Panels relating primarily to server-side features
  (including logging) are now grouped under a top-level "Server" tab. Configs have moved under
  "General" with the new Alert Banner feature.

### 🐞 Bug Fixes

* Always enforce a minimal `wait()` within `GridModel.autosizeAsync()` to ensure that the Grid has
  reacted to any data changes and AG Grid accurately reports on expanded rows to measure.

[Commit Log](https://github.com/xh/hoist-react/compare/v43.1.0...v43.2.0)

## v43.1.0 - 2021-10-04

### 🎁 New Features

* The Admin Console log viewer now supports downloading log files.
    * Note apps must update to `hoist-core >= v10.0` to enable this feature.
    * Core upgrade is _not_ a general requirement of this Hoist React release.
* The `field` key in the constructor for `Column` will now accept an Object with field defaults, as
  an alternative to the field name. This form allows the auto-construction of fully-defined `Field`
  objects from the column specification.

### 🐞 Bug Fixes

* `GridModel` no longer mutates any `selModel` or `colChooser` config objects provided to its
  constructor, resolving an edge-case bug where re-using the same object for either of these configs
  across multiple GridModel instances (e.g. as a shared set of defaults) would break.
* Grid autosizing tweaked to improve size estimation for indented tree rows and on mobile.

### 📚 Libraries

* @blueprintjs/core `3.50 → 3.51`

[Commit Log](https://github.com/xh/hoist-react/compare/v43.0.2...v43.1.0)

## v43.0.2 - 2021-10-04

### 🐞 Bug Fixes

* Fix (important) to ensure static preload spinner loaded from the intended path.
    * Please also update to latest `hoist-dev-utils >= 5.11.1` if possible.
    * Avoids issue where loading an app on a nested route could trigger double-loading of app
      assets.

[Commit Log](https://github.com/xh/hoist-react/compare/v43.0.1...v43.0.2)

## v43.0.1 - 2021-10-04

### 🎁 New Features

* New `GridFindField` component that enables users to search through a Grid and select rows that
  match the entered search term, _without_ applying any filtering. Especially useful for grids with
  aggregations or other logic that preclude client-side filtering of the data.
* Tree grid rows can be expanded / collapsed by clicking anywhere on the row. The new
  `GridModel.clicksToExpand` config can be used to control how many clicks will toggle the row.
  Defaults to double-click for desktop, and single tap for mobile - set to 0 to disable entirely.
* Added `GridModel.onCellContextMenu` handler. Note that for mobile (phone) apps, this handler fires
  on the "long press" (aka "tap and hold") gesture. This means it can be used as an alternate event
  for actions like drilling into a record detail, especially for parent rows on tree grids, where
  single tap will by default expand/collapse the node.
* In the `@xh/hoist/desktop/grid` package, `CheckboxEditor` has been renamed `BooleanEditor`. This
  new component supports a `quickToggle` prop which allows for more streamlined inline editing of
  boolean values.
* `LoadSpec` now supports a new `meta` property. Use this property to pass app-specific metadata
  through the `LoadSupport` loading and refresh lifecycle.
* A spinner is now shown while the app downloads and parses its javascript - most noticeable when
  loading a new (uncached) version, especially on a slower mobile connection. (Requires
  `@xh/hoist-dev-utils` v5.11 or greater to enable.)
* Log Levels now include information on when the custom config was last updated and by whom.
    * Note apps must update their server-side to `hoist-core v10.0` or greater to persist the date
      and username associated with the config (although this is _not_ a general or hard requirement
      for taking this version of hoist-react).

### ⚙️ Technical

* Removed `DEFAULT_SORTING_ORDER` static from `Column` class in favor of three new preset constants:
  `ASC_FIRST`, `DESC_FIRST`, and `ABS_DESC_FIRST`. Hoist will now default sorting order on columns
  based on field type. Sorting order can still be manually set via `Column.sortingOrder`.

### 🐞 Bug Fixes

* The ag-grid grid property `stopEditingWhenCellsLoseFocus` is now enabled by default to ensure
  values are committed to the Store if the user clicks somewhere outside the grid while editing a
  cell.
* Triggering inline editing of text or select editor cells by typing characters will no longer lose
  the first character pressed.

### ✨ Styles

* New `TreeStyle.COLORS` and `TreeStyle.COLORS_AND_BORDERS` tree grid styles have been added. Use
  the `--xh-grid-tree-group-color-level-*` CSS vars to customize colors as needed.
* `TreeStyle.HIGHLIGHTS` and `TreeStyle.HIGHLIGHTS_AND_BORDERS` now highlight row nodes on a
  gradient according to their depth.
* Default colors for masks and dialog backdrops have been adjusted, with less obtrusive colors used
  for masks via `--xh-mask-bg` and a darker `--xh-backdrop-bg` var now used behind dialogs.
* Mobile-specific styles and CSS vars for panel and dialog title background have been tweaked to use
  desktop defaults, and mobile dialogs now respect `--xh-popup-*` vars as expected.

### 💥 Breaking Changes

* In the `@xh/hoist/desktop/grid` package, `CheckboxEditor` has been renamed `BooleanEditor`.

### ⚙️ Technical

* The `xhLastReadChangelog` preference will not save SNAPSHOT versions to ensure the user continues
  to see the 'What's New?' notification for non-SNAPSHOT releases.

### 📚 Libraries

* @blueprintjs/core `3.49 → 3.50`
* codemirror `5.62 → 5.63`

[Commit Log](https://github.com/xh/hoist-react/compare/v42.6.0...v43.0.1)

## v42.6.0 - 2021-09-17

### 🎁 New Features

* New `Column.autosizeBufferPx` config applies column-specific autosize buffer and overrides
  `GridAutosizeOptions.bufferPx`.
* `Select` input now supports new `maxMenuHeight` prop.

### 🐞 Bug Fixes

* Fixes issue with incorrect Grid auto-sizing for Grids with certain row and cell styles.
* Grid sizing mode styles no longer conflict with custom use of `groupUseEntireRow: false` within
  `agOptions`.
* Fixes an issue on iOS where `NumberInput` would incorrectly bring up a text keyboard.

### ✨ Styles

* Reduced default Grid header and group row heights to minimize their use of vertical space,
  especially at larger sizing modes. As before, apps can override via the `AgGrid.HEADER_HEIGHTS`
  and `AgGrid.GROUP_ROW_HEIGHTS` static properties. The reduction in height does not apply to group
  rows that do not use the entire width of the row.
* Restyled Grid header rows with `--xh-grid-bg` and `--xh-text-color-muted` for a more minimal look
  overall. As before, use the `--xh-grid-header-*` CSS vars to customize if needed.

[Commit Log](https://github.com/xh/hoist-react/compare/v42.5.0...v42.6.0)

## v42.5.0 - 2021-09-10

### 🎁 New Features

* Provide applications with the ability to override default logic for "restore defaults". This
  allows complex and device-specific sub-apps to perform more targeted and complete clearing of user
  state. See new overridable method `HoistAppModel.restoreDefaultsAsync` for more information.

### 🐞 Bug Fixes

* Improved coverage of Fetch `abort` errors.
* The in-app changelog will no longer prompt the user with the "What's New" button if category-based
  filtering results in a version without any release notes.

### ✨ Styles

* New CSS vars added to support easier customization of desktop Tab font/size/color. Tabs now
  respect standard `--xh-font-size` by default.

### 📚 Libraries

* @blueprintjs/core `3.48 → 3.49`
* @popperjs/core `2.9 → 2.10`

[Commit Log](https://github.com/xh/hoist-react/compare/v42.4.0...v42.5.0)

## v42.4.0 - 2021-09-03

### 🎁 New Features

* New `GridFilterModel.commitOnChange` config (default `true`) applies updated filters as soon as
  they are changed within the pop-up menu. Set to `false` for large datasets or whenever filtering
  is a more intensive operation.
* Mobile `Select` input now supports async `queryFn` prop for parity with desktop.
* `TreeMapModel` now supports new `maxLabels` config for improved performance.

### ✨ Styles

* Hoist's default font is now [Inter](https://rsms.me/inter/), shipped and bundled via the
  `inter-ui` npm package. Inter is a modern, open-source font that leverages optical sizing to
  ensure maximum readability, even at very small sizes (e.g. `sizingMode: 'tiny'`). It's also a
  "variable" font, meaning it supports any weights from 1-1000 with a single font file download.
* Default Grid header heights have been reduced for a more compact display and greater
  differentiation between header and data rows. As before, apps can customize the pixel heights used
  by overwriting the `AgGrid.HEADER_HEIGHTS` static, typically within `Bootstrap.js`.

### ⚙️ Technical

* Mobile pull-to-refresh/swipe-to-go-back gestures now disabled over charts to avoid disrupting
  their own swipe-based zooming and panning features.

[Commit Log](https://github.com/xh/hoist-react/compare/v42.2.0...v42.4.0)

## v42.2.0 - 2021-08-27

### 🎁 New Features

* Charts now hide scrollbar, rangeSelector, navigator, and export buttons and show axis labels when
  printing or exporting images.

[Commit Log](https://github.com/xh/hoist-react/compare/v42.1.1...v42.2.0)

## v42.1.1 - 2021-08-20

* Update new `XH.sizingMode` support to store distinct values for the selected sizing mode on
  desktop, tablet, and mobile (phone) platforms.
* Additional configuration supported for newly-introduced `AppOption` preset components.

### 📚 Libraries

* @blueprintjs/core `3.47 → 3.48`

[Commit Log](https://github.com/xh/hoist-react/compare/v42.1.0...v42.1.1)

## v42.1.0 - 2021-08-19

### 🎁 New Features

* Added observable `XH.sizingMode` to govern app-wide `sizingMode`. `GridModel`s will bind to this
  `sizingMode` by default. Apps that have already implemented custom solutions around a centralized
  `sizingMode` should endeavor to unwind in favor of this.
    * ⚠ NOTE - this change requires a new application preference be defined - `xhSizingMode`. This
      should be a JSON pref, with a suggested default value of `{}`.
* Added `GridAutosizeMode.ON_SIZING_MODE_CHANGE` to autosize Grid columns whenever
  `GridModel.sizingMode` changes - it is now the default `GridAutosizeOptions.mode`.
* Added a library of reusable `AppOption` preset components, including `ThemeAppOption`,
  `SizingModeAppOption` and `AutoRefreshAppOptions`. Apps that have implemented custom `AppOption`
  controls to manage these Hoist-provided options should consider migrating to these defaults.
* `Icon` factories now support `intent`.
* `TreeMapModel` and `SplitTreeMapModel` now supports a `theme` config, accepting the strings
  'light' or 'dark'. Leave it undefined to use the global theme.
* Various usability improvements and simplifications to `GroupingChooser`.

### 🐞 Bug Fixes

* Fixed an issue preventing `FormField` labels from rendering if `fieldDefaults` was undefined.

### ✨ Styles

* New `Badge.compact` prop sets size to half that of parent element when true (default false). The
  `position` prop has been removed in favor of customizing placement of the component.

[Commit Log](https://github.com/xh/hoist-react/compare/v42.0.0...v42.1.0)

## v42.0.0 - 2021-08-13

### 🎁 New Features

* Column-level filtering is now officially supported for desktop grids!
    * New `GridModel.filterModel` config accepts a config object to customize filtering options, or
      `true` to enable grid-based filtering with defaults.
    * New `Column.filterable` config enables a customized header menu with filtering options. The
      new control offers two tabs - a "Values" tab for an enumerated "set-type" filter and a "
      Custom" tab to support more complex queries with multiple clauses.
* New `TaskObserver` replaces existing `PendingTaskModel`, providing improved support for joining
  and masking multiple asynchronous tasks.
* Mobile `NavigatorModel` provides a new 'pull down' gesture to trigger an app-wide data refresh.
  This gesture is enabled by default, but can be disabled via the `pullDownToRefresh` flag.
* `RecordAction` now supports a `className` config.
* `Chart` provides a default context menu with its standard menu button actions, including a new
  'Copy to Clipboard' action.

### 💥 Breaking Changes

* `FilterChooserModel.sourceStore` and `FilterChooserModel.targetStore` have been renamed
  `FilterChooserModel.valueSource` and `FilterChooserModel.bind` respectively. Furthermore, both
  configs now support either a `Store` or a cube `View`. This is to provide a common API with the
  new `GridFilterModel` filtering described above.
* `GridModel.setFilter()` and `DataViewModel.setFilter()` have been removed. Either configure your
  grid with a `GridFilterModel`, or set the filter on the underlying `Store` instead.
* `FunctionFilter` now requires a `key` property.
* `PendingTaskModel` has been replaced by the new `TaskObserver` in `@xh/hoist/core`.
    * ⚠ NOTE - `TaskObserver` instances should be created via the provided static factory methods
      and
      _not_ directly via the `new` keyword. `TaskObserver.trackLast()` can be used as a drop-in
      replacement for `new PendingTaskModel()`.
* The `model` prop on `LoadingIndicator` and `Mask` has been replaced with `bind`. Provide one or
  more `TaskObserver`s to this prop.

### ⚙️ Technical

* `GridModel` has a new `selectedIds` getter to get the IDs of currently selected records. To
  provide consistency across models, the following getters have been deprecated and renamed:
    + `selectedRecordId` has been renamed `selectedId` in `GridModel`, `StoreSelectionModel`, and
      `DataViewModel`
    + `selection` has been renamed `selectedRecords` in `GridModel`, `DataViewModel`, and
      `RestGridModel`
    + `singleRecord`, `records`, and `ids` have been renamed `selectedRecord`, `selectedRecords`,
      and
      `selectedIds`, respectively, in `StoreSelectionModel`

### ✨ Styles

* Higher contrast on grid context menus for improved legibility.

[Commit Log](https://github.com/xh/hoist-react/compare/v41.3.0...v42.0.0)

## v41.3.0 - 2021-08-09

### 🎁 New Features

* New `Cube` aggregators `ChildCountAggregator` and `LeafCountAggregator`.
* Mobile `NavigatorModel` provides a new "swipe" gesture to go back in the page stack. This is
  enabled by default, but may be turned off via the new `swipeToGoBack` prop.
* Client error reports now include the full URL for additional troubleshooting context.
    * Note apps must update their server-side to `hoist-core v9.3` or greater to persist URLs with
      error reports (although this is _not_ a general or hard requirement for taking this version of
      hoist-react).

[Commit Log](https://github.com/xh/hoist-react/compare/v41.2.0...v41.3.0)

## v41.2.0 - 2021-07-30

### 🎁 New Features

* New `GridModel.rowClassRules` and `Column.cellClassRules` configs added. Previously apps needed to
  use `agOptions` to dynamically apply and remove CSS classes using either of these options - now
  they are fully supported by Hoist.
    * ⚠ Note that, to avoid conflicts with internal usages of these configs, Hoist will check and
      throw if either is passed via `agOptions`. Apps only need to move their configs to the new
      location - the shape of the rules object does *not* need to change.
* New `GridAutosizeOptions.includeCollapsedChildren` config controls whether values from collapsed
  (i.e. hidden) child records should be measured when computing column sizes. Default of `false`
  improves autosize performance for large tree grids and should generally match user expectations
  around WYSIWYG autosizing.
* New `GridModel.beginEditAsync()` and `endEditAsync()` APIs added to start/stop inline editing.
    * ⚠ Note that - in a minor breaking change - the function form of the `Column.editable` config
      is no longer passed an `agParams` argument, as editing might now begin and need to be
      evaluated outside the context of an AG-Grid event.
* New `GridModel.clicksToEdit` config controls the number of clicks required to trigger
  inline-editing of a grid cell. Default remains 2 (double click ).
* Timeouts are now configurable on grid exports via a new `exportOptions.timeout` config.
* Toasts may now be dismissed programmatically - use the new `ToastModel` returned by the
  `XH.toast()` API and its variants.
* `Form` supports setting readonlyRenderer in `fieldDefaults` prop.
* New utility hook `useCached` provides a more flexible variant of `React.useCallback`.

### 🐞 Bug Fixes

* Inline grid editing supports passing of JSX editor components.
* `GridExportService` catches any exceptions thrown during export preparation and warns the user
  that something went wrong.
* GridModel with 'disabled' selection no longer shows "ghost" selection when using keyboard.
* Tree grids now style "parent" rows consistently with highlights/borders if requested, even for
  mixed-depth trees where some rows have children at a given level and others do not.

### ⚙️ Technical

* `FetchService` will now actively `abort()` fetch requests that it is abandoning due to its own
  `timeout` option. This allows the browser to release the associated resources associated with
  these requests.
* The `start()` function in `@xh/hoist/promise` has been deprecated. Use `wait()` instead, which can
  now be called without any args to establish a Promise chain and/or introduce a minimal amount of
  asynchronousity.
* ⚠ Note that the raw `AgGrid` component no longer enhances the native keyboard handling provided by
  AG Grid. All Hoist key handling customizations are now limited to `Grid`. If you wish to provide
  custom handling in a raw `AgGrid` component, see the example here:
  https://www.ag-grid.com/javascript-grid/row-selection/#example-selection-with-keyboard-arrow-keys

### ✨ Styles

* The red and green color values applied in dark mode have been lightened for improved legibility.
* The default `colorSpec` config for number formatters has changed to use new dedicated CSS classes
  and variables.
* New/renamed CSS vars `--xh-grid-selected-row-bg` and `--xh-grid-selected-row-text-color` now used
  to style selected grid rows.
    * ⚠ Note the `--xh-grid-bg-highlight` CSS var has been removed.
* New `.xh-cell--editable` CSS class applied to cells with inline editing enabled.
    * ⚠ Grid CSS class `.xh-invalid-cell` has been renamed to `.xh-cell--invalid` for consistency -
      any app style overrides should update to this new classname.

### 📚 Libraries

* core-js `3.15 → 3.16`

[Commit Log](https://github.com/xh/hoist-react/compare/v41.1.0...v41.2.0)

## v41.1.0 - 2021-07-23

### 🎁 New Features

* Button to expand / collapse all rows within a tree grid now added by default to the primary tree
  column header. (New `Column.headerHasExpandCollapse` property provided to disable.)
* New `@logWithDebug` annotation provides easy timed logging of method execution (via `withDebug`).
* New `AppSpec.disableXssProtection` config allows default disabling of Field-level XSS protection
  across the app. Intended for secure, internal apps with tight performance tolerances.
* `Constraint` callbacks are now provided with a `record` property when validating Store data and a
  `fieldModel` property when validating Form data.
* New `Badge` component allows a styled badge to be placed inline with text/title, e.g. to show a
  counter or status indicator within a tab title or menu item.
* Updated `TreeMap` color scheme, with a dedicated set of colors for dark mode.
* New XH convenience methods `successToast()`, `warningToast()`, and `dangerToast()` show toast
  alerts with matching intents and appropriate icons.
    * ⚠ Note that the default `XH.toast()` call now shows a toast with the primary (blue) intent and
      no icon. Previously toasts displayed by default with a success (green) intent and checkmark.
* GridModel provides a public API method `setColumnState` for taking a previously saved copy of
  gridModel.columnState and applying it back to a GridModel in one call.

### 🐞 Bug Fixes

* Fixed an issue preventing export of very large (>100k rows) grids.
* Fixed an issue where updating summary data in a Store without also updating other data would not
  update the bound grid.
* Intent styles now properly applied to minimal buttons within `Panel.headerItems`.
* Improved `GridModel` async selection methods to ensure they do not wait forever if grid does not
  mount.
* Fixed an issue preventing dragging the chart navigator range in a dialog.

### ⚙️ Technical

* New `Exception.timeout()` util to throw exceptions explicitly marked as timeouts, used by
  `Promise.timeout` extension.
* `withShortDebug` has been deprecated. Use `withDebug` instead, which has the identical behavior.
  This API simplification mirrors a recent change to `hoist-core`.

### ✨ Styles

* If the first child of a `Placeholder` component is a Hoist icon, it will not automatically be
  styled to 4x size with reduced opacity. (See new Toolbox example under the "Other" tab.)

### 📚 Libraries

* @blueprintjs/core `3.46 → 3.47`
* dompurify `2.2 → 2.3`

[Commit Log](https://github.com/xh/hoist-react/compare/v41.0.0...v41.1.0)

## v41.0.0 - 2021-07-01

### 🎁 New Features

* Inline editing of Grid/Record data is now officially supported:
    + New `Column.editor` config accepts an editor component to enable managed editing of the cells
      in that column. New `CheckboxEditor`, `DateEditor`, `NumberEditor`, `SelectEditor`
      , `TextAreaEditor`
      and `TextEditor` components wrap their corresponding HoistInputs with the required hook-based
      API and can be passed to this new config directly.
    + `Store` now contains built-in support for validation of its uncommitted records. To enable,
      specify the new `rules` property on the `Field`s in your `Store`. Note that these rules and
      constraints use the same API as the forms package, and rules and constraints may be shared
      between the `data` and `form` packages freely.
    + `GridModel` will automatically display editors and record validation messages as the user
      moves between cells and records. The new `GridModel.fullRowEditing` config controls whether
      editors are displayed for the focused cell only or for the entire row.
* All Hoist Components now support a `modelRef` prop. Supply a ref to this prop in order to gain a
  pointer to a Component's backing `HoistModel`.
* `DateInput` has been improved to allow more flexible parsing of user input with multiple formats.
  See the new prop `DateInput.parseStrings`.
* New `Column.sortValue` config takes an alternate field name (as a string) to sort the column by
  that field's value, or a function to produce a custom cell-level value for comparison. The values
  produced by this property will be also passed to any custom comparator, if one is defined.
* New `GridModel.hideEmptyTextBeforeLoad` config prevents showing the `emptyText` until the store
  has been loaded at least once. Apps that depend on showing `emptyText` before first load should
  set this property to `false`.
* `ExpandCollapseButton` now works for grouped grids in addition to tree grids.
* `FieldModel.initialValue` config now accepts functions, allowing for just-in-time initialization
  of Form data (e.g. to pre-populate a Date field with the current time).
* `TreeMapModel` and `SplitTreeMapModel` now support a `maxHeat` config, which can be used to
  provide a stable absolute maximum brightness (positive or negative) within the entire TreeMap.
* `ErrorMessage` will now automatically look for an `error` property on its primary context model.
* `fmtNumber()` supports new flags `withCommas` and `omitFourDigitComma` to customize the treatment
  of commas in number displays.
* `isValidJson` function added to form validation constraints.
* New `Select.enableFullscreen` prop added to the mobile component. Set to true (default on phones)
  to render the input in a full-screen modal when focused, ensuring there is enough room for the
  on-screen keyboard.

### 💥 Breaking Changes

* Removed support for class-based Hoist Components via the `@HoistComponent` decorator (deprecated
  in v38). Use functional components created via the `hoistCmp()` factory instead.
* Removed `DimensionChooser` (deprecated in v37). Use `GroupingChooser` instead.
* Changed the behavior of `FormModel.init()` to always re-initialize *all* fields. (Previously, it
  would only initialize fields explicitly passed via its single argument). We believe that this is
  more in line with developer expectations and will allow the removal of app workarounds to force a
  reset of all values. Most apps using FormModel should not need to change, but please review and
  test any usages of this particular method.
* Replaced the `Grid`, `DataView`, and `RestGrid` props below with new configurable fields on
  `GridModel`, `DataViewModel`, and `RestGridModel`, respectively. This further consolidates grid
  options into the model layer, allowing for more consistent application code and developer
  discovery.
    + `onKeyDown`
    + `onRowClicked`
    + `onRowDoubleClicked`
    + `onCellClicked`
    + `onCellDoubleClicked`
* Renamed the confusing and ambiguous property name `labelAlign` in several components:
    + `FormField`: `labelAlign` has been renamed to `labelTextAlign`
    + `SwitchInput`, `RadioInput`, and `Checkbox`: `labelAlign` has been renamed `labelSide`.
* Renamed all CSS variables beginning with `--navbar` to start with `--appbar`, matching the Hoist
  component name.
* Removed `TreeMapModel.colorMode` value 'balanced'. Use the new `maxHeat` config to prevent outlier
  values from dominating the color range of the TreeMap.
* The classes `Rule` and `ValidationState` and all constraint functions (e.g. `required`,
  `validEmail`, `numberIs`, etc.) have been moved from the `cmp\form` package to the `data` package.
* Hoist grids now require AG Grid v25.3.0 or higher - update your AG Grid dependency in your app's
  `package.json` file. See the [AG Grid Changelog](https://www.ag-grid.com/ag-grid-changelog/) for
  details.
* Hoist charts now require Highcharts v9.1.0 or higher - update your Highcharts dependency in your
  app's `package.json` file. See the
  [Highcharts Changelog](https://www.highcharts.com/changelog/#highcharts-stock) for details.

### 🐞 Bug Fixes

* Fixed disable behavior for Hoist-provided button components using popover.
* Fixed default disabling of autocomplete within `TextInput`.
* Squelched console warning re. precision/stepSize emitted by Blueprint-based `numberInput`.

### ⚙️ Technical

* Improved exception serialization to better handle `LocalDate` and similar custom JS classes.
* Re-exported Blueprint `EditableText` component (w/elemFactory wrapper) from `kit/blueprint`.

### 📚 Libraries

* @blueprintjs/core `3.44 → 3.46`
* codemirror `5.60 → 5.62`
* core-js `3.10 → 3.15`
* filesize `6.2 → 6.4`
* mobx `6.1 → 6.3`
* react-windowed-select `3.0 → 3.1`

[Commit Log](https://github.com/xh/hoist-react/compare/v40.0.0...v41.0.0)

## v40.0.0 - 2021-04-22

⚠ Please ensure your `@xh/hoist-dev-utils` dependency is >= v5.7.0. This is required to support the
new changelog feature described below. Even if you are not yet using the feature, you must update
your dev-utils dependency for your project to build.

### 🎁 New Features

* Added support for displaying an in-app changelog (release notes) to the user. See the new
  `ChangelogService` for details and instructions on how to enable.
* Added `XH.showBanner()` to display a configurable banner across the top of viewport, as another
  non-modal alternative for attention-getting application alerts.
* New method `XH.showException()` uses Hoist's built-in exception display to show exceptions that
  have already been handled directly by application code. Use as an alternative to
  `XH.handleException()`.
* `XH.track()` supports a new `oncePerSession` option. This flag can be set by applications to avoid
  duplicate tracking messages for certain types of activity.
* Mobile `NavigatorModel` now supports a `track` flag to automatically track user page views,
  equivalent to the existing `track` flag on `TabContainerModel`. Both implementations now use the
  new `oncePerSession` flag to avoid duplicate messages as a user browses within a session.
* New `Spinner` component returns a simple img-based spinner as an animated PNG, available in two
  sizes. Used for the platform-specific `Mask` and `LoadingIndicator` components. Replaces previous
  SVG-based implementations to mitigate rendering performance issues over remote connections.

### 💥 Breaking Changes

* `Store` now creates a shared object to hold the default values for every `Field` and uses this
  object as the prototype for the `data` property of every `Record` instance.
    * Only non-default values are explicitly written to `Record.data`, making for a more efficient
      representation of default values and improving the performance of `Record` change detection.
    * Note this means that `Record.data` *no longer* contains keys for *all* fields as
      `own-enumerable` properties.
    * Applications requiring a full enumeration of all values should call the
      new `Record.getValues()`
      method, which returns a new and fully populated object suitable for spreading or cloning.
    * This behavior was previously available via `Store.experimental.shareDefaults` but is now
      always enabled.
* For API consistency with the new `showBanner()` util, the `actionFn` prop for the recently-added
  `ErrorMessage` component has been deprecated. Specify as an `onClick` handler within the
  component's `actionButtonProps` prop instead.
* The `GridModel.experimental.externalSort` flag has been promoted from an experiment to a
  fully-supported config. Default remains `false`, but apps that were using this flag must now pass
  it directly: `new GridModel({externalSort: true, ...})`.
* Hoist re-exports and wrappers for the Blueprint `Spinner` and Onsen `ProgressCircular` components
  have been removed, in favor of the new Hoist `Spinner` component mentioned above.
* Min version for `@xh/hoist-dev-utils` is now v5.7.0, as per above.

### 🐞 Bug Fixes

* Formatters in the `@xh/hoist/format` package no longer modify their options argument.
* `TileFrame` edge-case bug fixed where the appearance of an internal scrollbar could thrash layout
  calculations.
* XSS protection (dompurify processing) disabled on selected REST editor grids within the Hoist
  Admin console. Avoids content within configs and JSON blobs being unintentionally mangled.

### ⚙️ Technical

* Improvements to exception serialization, especially for any raw javascript `Error` thrown by
  client-side code.

### ✨ Styles

* Buttons nested inline within desktop input components (e.g. clear buttons) tweaked to avoid
  odd-looking background highlight on hover.
* Background highlight color of minimal/outlined buttons tweaked for dark theme.
* `CodeInput` respects standard XH theme vars for its background-color and (monospace) font family.
  Its built-in toolbar has also been made compact and slightly re-organized.

### 📚 Libraries

* @blueprintjs/core `3.41 → 3.44`
* @blueprintjs/datetime `3.21 → 3.23`
* classnames `2.2 → 2.3`
* codemirror `5.59 → 5.60`
* core-js `3.9 → 3.10`
* filesize `6.1 → 6.2`
* qs `6.9 → 6.10`
* react-beautiful-dnd `13.0 → 13.1`
* react-select `4.2 → 4.3`

[Commit Log](https://github.com/xh/hoist-react/compare/v39.0.1...v40.0.0)

## v39.0.1 - 2021-03-24

### 🐞 Bug Fixes

* Fixes regression preventing the loading of the Activity Tab in the Hoist Admin console.
* Fixes icon alignment in `DateInput`.

[Commit Log](https://github.com/xh/hoist-react/compare/v39.0.0...v39.0.1)

## v39.0.0 - 2021-03-23

### 🎁 New Features

#### Components + Props

* New `TileFrame` layout component renders a collection of child items using a layout that balances
  filling the available space against maintaining tile width / height ratio.
* Desktop `Toolbar` accepts new `compact` prop. Set to `true` to render the toolbar with reduced
  height and font-size.
* New `StoreFilterField` prop `autoApply` allows developers to more easily use `StoreFilterField` in
  conjunction with other filters or custom logic. Set to `false` and specify an `onFilterChange`
  callback to take full control of filter application.
* New `RestGrid` prop `formClassName` allows custom CSS class to be applied to its managed
  `RestForm` dialog.

#### Models + Configs

* New property `selectedRecordId` on `StoreSelectionModel`, `GridModel`, and `DataViewModel`.
  Observe this instead of `selectedRecord` when you wish to track only the `id` of the selected
  record and not changes to its data.
* `TreeMapModel.colorMode` config supports new value `wash`, which retains the positive and negative
  color while ignoring the intensity of the heat value.
* New method `ChartModel.updateHighchartsConfig()` provides a more convenient API for changing a
  chart's configuration post-construction.
* New `Column.omit` config supports conditionally excluding a column from its `GridModel`.

#### Services + Utils

* New method `FetchService.setDefaultTimeout()`.
* New convenience getter `LocalDate.isToday`.
* `HoistBase.addReaction()` now accepts convenient string values for its `equals` flag.

### 💥 Breaking Changes

* The method `HoistAppModel.preAuthInitAsync()` has been renamed to `preAuthAsync()` and should now
  be defined as `static` within apps that implement it to run custom pre-authentication routines.
    * This change allows Hoist to defer construction of the `AppModel` until Hoist itself has been
      initialized, and also better reflects the special status of this function and when it is
      called in the Hoist lifecycle.
* Hoist grids now require AG Grid v25.1.0 or higher - update your AG Grid dependency in your app's
  `package.json` file. See the [AG Grid Changelog](https://www.ag-grid.com/ag-grid-changelog/) for
  details.

### ⚙️ Technical

* Improvements to behavior/performance of apps in hidden/inactive browser tabs. See the
  [page visibility API reference](https://developer.mozilla.org/en-US/docs/Web/API/Page_Visibility_API)
  for details. Now, when the browser tab is hidden:
    * Auto-refresh is suspended.
    * The `forEachAsync()` and `whileAsync()` utils run synchronously, without inserting waits that
      would be overly throttled by the browser.
* Updates to support compatibility with agGrid 25.1.0.
* Improved serialization of `LoadSpec` instances within error report stacktraces.

### 📚 Libraries

* @blueprintjs/core `3.39 → 3.41`
* @blueprintjs/datetime `3.20 → 3.21`
* @popperjs/core `2.8 → 2.9`
* core-js `3.8 → 3.9`
* react-select `4.1 → 4.2`

[Commit Log](https://github.com/xh/hoist-react/compare/v38.3.0...v39.0.0)

## v38.3.0 - 2021-03-03

### 🎁 New Features

* New `Store.freezeData` and `Store.idEncodesTreePath` configs added as performance optimizations
  when loading very large data sets (50k+ rows).
* New `ColChooserModel.autosizeOnCommit` config triggers an autosize run whenever the chooser is
  closed. (Defaulted to true on mobile.)

[Commit Log](https://github.com/xh/hoist-react/compare/v38.2.0...v38.3.0)

## v38.2.0 - 2021-03-01

### 🐞 Bug Fixes

* Fix to edge-case where `Grid` would lose its selection if set on the model prior to the component
  mounting and AG Grid full rendering.
* Fix to prevent unintended triggering of app auto-refresh immediately after init.

### ⚙️ Technical

* New config `Cube.fieldDefaults` - matches same config added to `Store` in prior release.
* App auto-refresh interval keys off of last *completed* refresh cycle if there is one. Avoids
  over-eager refresh when cycle is fast relative to the time it takes to do the refresh.
* New experimental property `Store.experimental.shareDefaults`. If true, `Record.data` will be
  created with default values for all fields stored on a prototype, with only non-default values
  stored on `data` directly. This can yield major performance improvements for stores with sparsely
  populated records (i.e. many records with default values). Note that when set, the `data` property
  on `Record` will no longer contain keys for *all* fields as `own-enumerable` properties. This may
  be a breaking change for some applications.

[Commit Log](https://github.com/xh/hoist-react/compare/v38.1.1...v38.2.0)

## v38.1.1 - 2021-02-26

### ⚙️ Technical

* New config `Store.fieldDefaults` supports defaulting config options for all `Field` instances
  created by a `Store`.

[Commit Log](https://github.com/xh/hoist-react/compare/v38.1.0...v38.1.1)

## v38.1.0 - 2021-02-24

⚠ Please ensure your `@xh/hoist-dev-utils` dependency is >= v5.6.0. This is required to successfully
resolve and bundle transitive dependencies of the upgraded `react-select` library.

### 🐞 Bug Fixes

* A collapsible `Panel` will now restore its user specified-size when re-opened. Previously the
  panel would be reset to the default size.
* `Store.lastLoaded` property now initialized to `null`. Previously this property had been set to
  the construction time of the Store.
* Tweak to `Grid` style rules to ensure sufficient specificity of rules related to indenting child
  rows within tree grids.
* Improvements to parsing of `Field`s of type 'int': we now correctly parse values presented in
  exponential notation and coerce `NaN` values to `null`.

### 🎁 New Features

* `GridModel` has new async variants of existing methods: `selectFirstAsync`, `selectAsync`, and
  `ensureSelectionVisibleAsync`. These methods build-in the necessary waiting for the underlying
  grid implementation to be ready and fully rendered to ensure reliable selection. In addition, the
  first two methods will internally call the third. The existing non-async counterparts for these
  methods have been deprecated.
* GridModel has a new convenience method `preSelectFirstAsync` for initializing the selection in
  grids, without disturbing any existing selection.
* Added new `Store.loadTreeData` config (default `true`) to enable or disable building of nested
  Records when the raw data elements being loaded have a `children` property.
* Cube `View` now detects and properly handles streaming updates to source data that include changes
  to row dimensions as well as measures.*
* `DataViewModel.itemHeight` can now be a function that returns a pixel height.
* The `LoadSpec` object passed to `doLoadAsync()` is now a defined class with additional properties
  `isStale`, `isObsolete` and `loadNumber`. Use these properties to abandon out-of-order
  asynchronous returns from the server.
    * 💥 NOTE that calls to `loadAsync()` no longer accept a plain object for their `loadSpec`
      parameter. Application code such as `fooModel.loadAsync({isRefresh: true})` should be updated
      to use the wrapper APIs provided by `LoadSupport` - e.g. `fooModel.refreshAsync()`. (This was
      already the best practice, but is now enforced.)
* New `autoHeight` property on grid `Column`. When set the grid will increase the row height
  dynamically to accommodate cell content in this column.

### 📚 Libraries

* @blueprintjs/core `3.38 → 3.39`
* react-select `3.1 → 4.1`
* react-windowed-select `2.0 → 3.0`

[Commit Log](https://github.com/xh/hoist-react/compare/v38.0.0...v38.1.0)

## v38.0.0 - 2021-02-04

Hoist v38 includes major refactoring to streamline core classes, bring the toolkit into closer
alignment with the latest developments in Javascript, React, and MobX, and allow us to more easily
provide documentation and additional features. Most notably, we have removed the use of class based
decorators, in favor of a simpler inheritance-based approach to defining models and services.

* We are introducing a new root superclass `HoistBase` which provides many of the syntax
  enhancements and conventions used throughout Hoist for persistence, resource management, and
  reactivity.
* New base classes of `HoistModel` and `HoistService` replace the existing class decorators
  `@HoistModel` and `@HoistService`. Application models and services should now `extend` these base
  classes instead of applying the (now removed) decorators. For your application's `AppModel`,
  extend the new `HoistAppModel` superclass.
* We have also removed the need for the explicit `@LoadSupport` annotation on these classes. The
  presence of a defined `doLoadAsync()` method is now sufficient to allow classes extending
  `HoistModel` and `HoistService` to participate in the loading and refreshing lifecycle as before.
* We have deprecated support for class-based Components via the `@HoistComponent` class decorator.
  To continue to use this decorator, please import it from the `@xh\hoist\deprecated` package.
  Please note that we plan to remove `@HoistComponent` in a future version.
* Due to changes in MobX v6.0.1, all classes that host observable fields and actions will now also
  need to provide a constructor containing a call to `makeObservable(this)`. This change will
  require updates to most `HoistModel` and `HoistService` classes. See
  [this article from MobX](https://michel.codes/blogs/mobx6) for more on this change and the
  motivation behind it.

### 🎁 New Features

* New utility method `getOrCreate` for easy caching of properties on objects.
* The `Menu` system on mobile has been reworked to be more consistent with desktop. A new
  `MenuButton` component has been added to the mobile framework, which renders a `Menu` of
  `MenuItems` next to the `MenuButton`. This change also includes the removal of `AppMenuModel` (see
  Breaking Changes).
* Added `ExpandCollapseButton` to the mobile toolkit, to expand / collapse all rows in a tree grid.
* Added `Popover` to the mobile toolkit, a component to display floating content next to a target
  element. Its API is based on the Blueprint `Popover` component used on desktop.
* `StoreFilterField` now matches the rendered string values for `date` and `localDate` fields when
  linked to a properly configured `GridModel`.
* `GroupingChooser` gets several minor usability improvements + clearer support for an empty /
  ungrouped state, when so enabled.

### 💥 Breaking Changes

* All `HoistModel` and `HoistService` classes must be adjusted as described above.
* `@HoistComponent` has been deprecated and moved to `@xh\hoist\deprecated`
* Hoist grids now require AG Grid v25.0.1 or higher - if your app uses AG Grid, update your AG Grid
  dependency in your app's `package.json` file.
* The `uses()` function (called within `hoistComponent()` factory configs for model context lookups)
  and the `useContextModel()` function no longer accept class names as strings. Pass the class
  itself (or superclass) of the model you wish to select for your component. `Uses` will throw if
  given any string other than "*", making the need for any updates clear in that case.
* The `Ref` class, deprecated in v26, has now been removed. Use `createObservableRef` instead.
* `AppMenuModel` has been removed. The `AppMenuButton` is now configured via
  `AppBar.appMenuButtonProps`. As with desktop, menu items can be added with
  `AppBar.appMenuButtonProps.extraItems[]`

### ⚙️ Technical

* We have removed the experimental flags `useTransactions`, and `deltaSort` from `GridModel`. The
  former has been the default behavior for Hoist for several releases, and the latter is obsolete.

### 📚 Libraries

* @blueprintjs/core `3.36 → 3.38`
* codemirror `5.58 → 5.59`
* mobx `5.15 → 6.1`
* mobx-react `6.3 → 7.1`

[Commit Log](https://github.com/xh/hoist-react/compare/v37.2.0...v38.0.0)

## v37.2.0 - 2021-01-22

### 🎁 New Features

* New `ErrorMessage` component for standard "inline" rendering of Errors and Exceptions, with retry
  support.
* `Cube` now supports an `omitFn` to allow apps to remove unwanted, single-node children.

[Commit Log](https://github.com/xh/hoist-react/compare/v37.1.0...v37.2.0)

## v37.1.0 - 2021-01-20

### 🎁 New Features

* Columns in `ColChooser` can now be filtered by their `chooserGroup`.
* `Cube` now supports a `bucketSpecFn` config which allows dynamic bucketing and aggregation of
  rows.

### 🐞 Bug Fixes

* Fix issue where a `View` would create a root row even if there were no leaf rows.
* Fixed regression in `LeftRightChooser` not displaying description callout.

[Commit Log](https://github.com/xh/hoist-react/compare/v37.0.0...v37.1.0)

## v37.0.0 - 2020-12-15

### 🎁 New Features

* New `GroupingChooser` component provides a new interface for selecting a list of fields
  (dimensions) for grouping APIs, offering drag-and-drop reordering and persisted favorites.
    * This is intended as a complete replacement for the existing `DimensionChooser`. That component
      should be considered deprecated and will be removed in future releases.
* New props added to `TabSwitcher`:
    * `enableOverflow` shows tabs that would normally overflow their container in a drop down menu.
    * `tabWidth`, `tabMinWidth` & `tabMaxWidth` allow flexible configuration of tab sizes within the
      switcher.
* `TabModel` now supports a bindable `tooltip`, which can be used to render strings or elements
  while hovering over tabs.
* New `Placeholder` component provides a thin wrapper around `Box` with standardized, muted styling.
* New `StoreFilterField.matchMode` prop allows customizing match to `start`, `startWord`, or `any`.
* `Select` now implements enhanced typeahead filtering of options. The default filtering is now
  based on a case-insensitive match of word starts in the label. (Previously it was based on a match
  _anywhere_ in the label _or_ value.) To customize this behavior, applications should use the new
  `filterFn` prop.
* New Admin Console Monitor > Memory tab added to view snapshots of JVM memory usage. (Requires
  Hoist Core v8.7 or greater.)
* `FormModel` and `FieldModel` gain support for Focus Management.
* New `boundInput` getter on `FieldModel` to facilitate imperative access to controls, when needed.
  This getter will return the new `HoistInputModel` interface, which support basic DOM access as
  well as standard methods for `focus()`, `blur()`, and `select()`.
* New `GridModel` config `lockColumnGroups` to allow controlling whether child columns can be moved
  outside their parent group. Defaults to `true` to maintain existing behavior.

### 💥 Breaking Changes

* New `TabContainerModel` config `switcher` replaces `switcherPosition` to allow for more flexible
  configuration of the default `TabSwitcher`.
    * Use `switcher: true` to retain default behavior.
    * Use `switcher: false` to not include a TabSwitcher. (previously `switcherPosition: 'none'`)
    * Use `switcher: {...}` to provide customisation props for the `TabSwitcher`. See `TabSwitcher`
      documentation for more information.
* The `HoistInput` base class has been removed. This change marks the completion of our efforts to
  remove all internal uses of React class-based Components in Hoist. The following adjustments are
  required:
    * Application components extending `HoistInput` should use the `useHoistInputModel` hook
      instead.
    * Applications getting refs to `HoistInputs` should be aware that these refs now return a ref to
      a
      `HoistInputModel`. In order to get the DOM element associated with the component use the new
      `domEl` property of that model rather than the`HoistComponent.getDOMNode()` method.
* Hoist grids now require AG Grid v24.1.0 or higher - update your AG Grid dependency in your app's
  `package.json` file. AG Grid v24.1.0
  [lists 5 breaking changes](https://www.ag-grid.com/ag-grid-changelog/), including the two called
  out below. *Note that these cautions apply only to direct use of the AG Grid APIs* - if your app
  is using the Hoist `Grid` and `GridModel` exclusively, there should be no need to adjust code
  around columns or grid state, as the related Hoist classes have been updated to handle these
  changes.
    * AG-4291 - Reactive Columns - the state pattern for ag-grid wrapper has changed as a result of
      this change. If your app made heavy use of saving/loading grid state, please test carefully
      after upgrade.
    * AG-1959 - Aggregation - Add additional parameters to the Custom Aggregation methods. If your
      app implements custom aggregations, they might need to be updated.

### 🔒 Security

* The data package `Field` class now sanitizes all String values during parsing, using the DOMPurify
  library to defend against XSS attacks and other issues with malformed HTML or scripting content
  loaded into `Record`s and rendered by `Grid` or other data-driven components. Please contact XH if
  you find any reason to disable this protection, or observe any unintended side effects of this
  additional processing.

### 🐞 Bug Fixes

* Fix issue where grid row striping inadvertently disabled by default for non-tree grids.
* Fix issue where grid empty text cleared on autosize.

### ✨ Styles

* Default `Chart` themes reworked in both light and dark modes to better match overall Hoist theme.

### ⚙️ Technical

* Note that the included Onsen fork has been replaced with the latest Onsen release. Apps should not
  need to make any changes.
* `Cube.info` is now directly observable.
* `@managed` and `markManaged` have been enhanced to allow for the cleanup of arrays of objects as
  well as objects. This matches the existing array support in `XH.safeDestroy()`.

### 📚 Libraries

* @xh/onsenui `~0.1.2` → onsenui `~2.11.1`
* @xh/react-onsenui `~0.1.2` → react-onsenui `~1.11.3`
* @blueprintjs/core `3.35 → 3.36`
* @blueprintjs/datetime `3.19 → 3.20`
* clipboard-copy `3.1 → 4.0`
* core-js `3.6 → 3.8`
* dompurify `added @ 2.2`
* react `16.13 → 17.0`
* semver `added @ 7.3`

[Commit Log](https://github.com/xh/hoist-react/compare/v36.6.1...v37.0.0)

## v36.6.1 - 2020-11-06

### 🐞 Bug Fixes

* Fix issue where grid row striping would be turned off by default for non-tree grids

[Commit Log](https://github.com/xh/hoist-react/compare/v36.6.0...v36.6.1)

## v36.6.0 - 2020-10-28

### 🎁 New Features

* New `GridModel.treeStyle` config enables more distinctive styling of tree grids, with optional
  background highlighting and ledger-line style borders on group rows.
    * ⚠ By default, tree grids will now have highlighted group rows (but no group borders). Set
      `treeStyle: 'none'` on any `GridModel` instances where you do _not_ want the new default
      style.
* New `DashContainerModel.extraMenuItems` config supports custom app menu items in Dashboards
* An "About" item has been added to the default app menu.
* The default `TabSwitcher` now supports scrolling, and will show overflowing tabs in a drop down
  menu.

### 🐞 Bug Fixes

* Ensure that `Button`s with `active: true` set directly (outside of a `ButtonGroupInput`) get the
  correct active/pressed styling.
* Fixed regression in `Column.tooltip` function displaying escaped HTML characters.
* Fixed issue where the utility method `calcActionColWidth` was not correctly incorporating the
  padding in the returned value.

### ⚙️ Technical

* Includes technical updates to `JsonBlob` archiving. This change requires an update to `hoist-core`
  `v8.6.1` or later, and modifications to the `xh_json_blob` table. See the
  [hoist-core changelog](https://github.com/xh/hoist-core/blob/develop/CHANGELOG.md) for further
  details.

### 📚 Libraries

* @blueprintjs/core `3.33 → 3.35`

[Commit Log](https://github.com/xh/hoist-react/compare/v36.5.0...v36.6.0)

## v36.5.0 - 2020-10-16

### 🐞 Bug Fixes

* Fix text and hover+active background colors for header tool buttons in light theme.

### ⚙️ Technical

* Install a default simple string renderer on all columns. This provides consistency in column
  rendering, and fixes some additional issues with alignment and rendering of Grid columns
  introduced by the change to flexbox-based styling in grid cells.
* Support (optional) logout action in SSO applications.

### 📚 Libraries

* @blueprintjs/core `3.31 → 3.33`
* @blueprintjs/datetime `3.18 → 3.19`
* @fortawesome/fontawesome-pro `5.14 → 5.15`
* moment `2.24 → 2.29`
* numbro `2.2 → 2.3`

[Commit Log](https://github.com/xh/hoist-react/compare/v36.4.0...v36.5.0)

## v36.4.0 - 2020-10-09

### 🎁 New Features

* `TabContainerModel` supports dynamically adding and removing tabs via new public methods.
* `Select` supports a new `menuWidth` prop to control the width of the dropdown.

### 🐞 Bug Fixes

* Fixed v36.3.0 regression re. horizontal alignment of Grid columns.

[Commit Log](https://github.com/xh/hoist-react/compare/v36.3.0...v36.4.0)

## v36.3.0 - 2020-10-07

### 💥 Breaking Changes

* The following CSS variables are no longer in use:
    + `--xh-grid-line-height`
    + `--xh-grid-line-height-px`
    + `--xh-grid-large-line-height`
    + `--xh-grid-large-line-height-px`
    + `--xh-grid-compact-line-height`
    + `--xh-grid-compact-line-height-px`
    + `--xh-grid-tiny-line-height`
    + `--xh-grid-tiny-line-height-px`

### ⚙️ Technical

* We have improved and simplified the vertical centering of content within Grid cells using
  flexbox-based styling, rather than the CSS variables above.

### 🎁 New Features

* `Select` now supports `hideSelectedOptions` and `closeMenuOnSelect` props.
* `XH.message()` and its variants (`XH.prompt(), XH.confirm(), XH.alert()`) all support an optional
  new config `messageKey`. This key can be used by applications to prevent popping up the same
  dialog repeatedly. Hoist will only show the last message posted for any given key.
* Misc. Improvements to organization of admin client tabs.

### 🐞 Bug Fixes

* Fixed issue with sporadic failures reading grid state using `legacyStateKey`.
* Fixed regression to the display of `autoFocus` buttons; focus rectangle restored.

[Commit Log](https://github.com/xh/hoist-react/compare/v36.2.1...v36.3.0)

## v36.2.1 - 2020-10-01

### 🐞 Bug Fixes

* Fixed issue in `LocalDate.previousWeekday()` which did not correctly handle Sunday dates.
* Fixed regression in `Grid` column header rendering for non-string headerNames.

[Commit Log](https://github.com/xh/hoist-react/compare/v36.2.0...v36.2.1)

## v36.2.0 - 2020-09-25

### 💥 Breaking Changes

* New `GridModel` config `colChooserModel` replaces `enableColChooser` to allow for more flexible
  configuration of the grid `colChooser`
    * Use `colChooserModel: true` to retain default behavior.
    * See documentation on `GridModel.ColChooserModelConfig` for more information.
* The `Grid` `hideHeaders` prop has been converted to a field on `AgGridModel` and `GridModel`. All
  grid options of this type are now on the model hierarchy, allowing consistent application code and
  developer discovery.

### 🎁 New Features

* Provides new `CustomProvider` for applications that want to use the Persistence API, but need to
  provide their own storage implementation.
* Added `restoreDefaults` action to default context menu for `GridModel`.
* Added `restoreDefaultsWarning` config to `GridModel`.
* `FormModel` has a new convenience method `setValues` for putting data into one or more fields in
  the form.
* Admin Preference and Config panels now support bulk regrouping actions.

### 🐞 Bug Fixes

* Fixed an error in implementation of `@managed` preventing proper cleanup of resources.
* Fixed a regression introduced in v36.1.0 in `FilterChooser`: Restore support for `disabled` prop.

[Commit Log](https://github.com/xh/hoist-react/compare/v36.1.0...v36.2.0)

## v36.1.0 - 2020-09-22

⚠ NOTE - apps should update to `hoist-core >= 8.3.0` when taking this hoist-react update. This is
required to support both the new `JsonBlobService` and updates to the Admin Activity and Client
Error tracking tabs described below.

### 🎁 New Features

* Added new `JsonBlobService` for saving and updating named chunks of arbitrary JSON data.
* `GridModelPersistOptions` now supports a `legacyStateKey` property. This key will identify the
  pre-v35 location for grid state, and can be used by applications to provide a more flexible
  migration of user grid state after an upgrade to Hoist v35.0.0 or greater. The value of this
  property will continue to default to 'key', preserving the existing upgrade behavior of the
  initial v35 release.
* The Admin Config and Pref diff tools now support pasting in a config for comparison instead of
  loading one from a remote server (useful for deployments where the remote config cannot be
  accessed via an XHR call).
* The `ClipboardButton.getCopyText` prop now supports async functions.
* The `Select` input supports a new `leftIcon` prop.
* `RestGrid` now supports bulk delete when multiple rows are selected.
* `RestGrid`'s `actionWarning` messages may now be specified as functions.

### 🐞 Bug Fixes

* Fixed several cases where `selectOnFocus` prop on `Select` was not working.
* `FilterChooser` auto-suggest values sourced from the *unfiltered* records on `sourceStore`.
* `RestForm` editors will now source their default label from the corresponding `Field.displayName`
  property. Previously an undocumented `label` config could be provided with each editor object -
  this has been removed.
* Improved time zone handling in the Admin Console "Activity Tracking" and "Client Errors" tabs.
    * Users will now see consistent bucketing of activity into an "App Day" that corresponds to the
      LocalDate when the event occurred in the application's timezone.
    * This day will be reported consistently regardless of the time zones of the local browser or
      deployment server.
* Resetting Grid columns to their default state (e.g. via the Column Chooser) retains enhancements
  applied from matching Store fields.
* Desktop `DateInput` now handles out-of-bounds dates without throwing exception during rendering.
* Dragging a grid column with an element-based header no longer displays `[object Object]` in the
  draggable placeholder.

### 📚 Libraries

* codemirror `5.57 → 5.58`

[Commit Log](https://github.com/xh/hoist-react/compare/v36.0.0...v36.1.0)

## v36.0.0 - 2020-09-04

### 🎁 New Features

#### Data Filtering

We have enhanced support for filtering data in Hoist Grids, Stores, and Cubes with an upgraded
`Filter` API and a new `FilterChooser` component. This bundle of enhancements includes:

* A new `@xh/hoist/data/filter` package to support the creation of composable filters, including the
  following new classes:
    * `FieldFilter` - filters by comparing the value of a given field to one or more given candidate
      values using one of several supported operators.
    * `FunctionFilter` - filters via a custom function specified by the developer.
    * `CompoundFilter` - combines multiple filters (including other nested CompoundFilters) via an
      AND or OR operator.
* A new `FilterChooser` UI component that integrates tightly with these data package classes to
  provide a user and developer friendly autocomplete-enabled UI for filtering data based on
  dimensions (e.g. trader = jdoe, assetClass != Equities), metrics (e.g. P&L > 1m), or any
  combination thereof.
* Updates to `Store`, `StoreFilterField`, and `cube/Query` to use the new Filter API.
* A new `setFilter()` convenience method to `Grid` and `DataView`.

To get the most out of the new Filtering capabilities, developers are encouraged to add or expand
the configs for any relevant `Store.fields` to include both their `type` and a `displayName`. Many
applications might not have Field configs specified at all for their Stores, instead relying on
Store's ability to infer its Fields from Grid Column definitions.

We are looking to gradually invert this relationship, so that core information about an app's
business objects and their properties is configured once at the `data/Field` level and then made
available to related APIs and components such as grids, filters, and forms. See note in New Features
below regarding related updates to `GridModel.columns` config processing.

#### Grid

* Added new `GridModel.setColumnVisible()` method, along with `showColumn()` and `hideColumn()`
  convenience methods. Can replace calls to `applyColumnStateChanges()` when all you need to do is
  show or hide a single column.
* Elided Grid column headers now show the full `headerName` value in a tooltip.
* Grid column definitions now accept a new `displayName` config as the recommended entry point for
  defining a friendly user-facing label for a Column.
    * If the GridModel's Store has configured a `displayName` for the linked data field, the column
      will default to use that (if not otherwise specified).
    * If specified or sourced from a Field, `displayName` will be used as the default value for the
      pre-existing `headerName` and `chooserName` configs.
* Grid columns backed by a Store Field of type `number` or `int` will be right-aligned by default.
* Added new `GridModel.showGroupRowCounts` config to allow easy hiding of group row member counts
  within each full-width group row. Default is `true`, maintaining current behavior of showing the
  counts for each group.

#### Other

* Added new `AppSpec.showBrowserContextMenu` config to control whether the browser's default context
  menu will be shown if no app-specific context menu (e.g. from a grid) would be triggered.
    * ⚠ Note this new config defaults to `false`, meaning the browser context menu will *not* be
      available. Developers should set to true for apps that expect/depend on the built-in menu.
* `LocalDate` has gained several new static factories: `tomorrow()`, `yesterday()`,
  `[start/end]OfMonth()`, and `[start/end]OfYear()`.
* A new `@computeOnce` decorator allows for lazy computation and caching of the results of decorated
  class methods or getters. Used in `LocalDate` and intended for similar immutable, long-lived
  objects that can benefit from such caching.
* `CodeInput` and `JsonInput` get new `enableSearch` and `showToolbar` props. Enabling search
  provides an simple inline find feature for searching the input's contents.
* The Admin console's Monitor Status tab displays more clearly when there are no active monitors.

### 💥 Breaking Changes

* Renamed the `data/Field.label` property to `displayName`.
* Changed the `DimensionChooserModel.dimensions` config to require objects of the
  form `{name, displayName, isLeafDimension}` when provided as an `Object[]`.
    * Previously these objects were expected to be of the form `{value, label, isLeaf}`.
    * Note however that this same config can now be passed the `dimensions` directly from a
      configured
      `Cube` instead, which is the recommended approach and should DRY up dimension definitions for
      typical use cases.
* Changes required due to the new filter API:
    * The classes `StoreFilter` and `ValueFilter` have been removed and replaced by `FunctionFilter`
      and `FieldFilter`, respectively. In most cases apps will need to make minimal or no changes.
    * The `filters/setFilters` property on `Query` has been changed to `filter/setFilter`. In most
      case apps should not need to change anything other than the name of this property - the new
      property will continue to support array representations of multiple filters.
    * `Store` has gained a new property `filterIncludesChildren` to replace the functionality
      previously provided by `StoreFilter.includesChildren`.
    * `StoreFilterField.filterOptions` has been removed. Set `filterIncludesChildren` directly on
      the store instead.

### ✨ Styles

* CSS variables for "intents" - most commonly used on buttons - have been reworked to use HSL color
  values and support several standard variations of lightness and transparency.
    * Developers are encouraged to customize intents by setting the individual HSL vars provided for
      each intent (e.g. `--intent-primary-h` to adjust the primary hue) and/or the different levels
      of lightness (e.g. `--intent-primary-l3` to adjust the default lightness).
    * ⚠ Uses of the prior intent var overrides such as `--intent-primary` will no longer work. It is
      possible to set directly via `--xh-intent-primary`, but components such as buttons will still
      use the default intent shades for variations such as hover and pressed states. Again, review
      and customize the HSL vars if required.
* Desktop `Button` styles and classes have been rationalized and reworked to allow for more
  consistent and direct styling of buttons in all their many permutations (standard/minimal/outlined
  styles * default/hovered/pressed/disabled states * light/dark themes).
    * Customized intent colors will now also be applied to outlined and minimal buttons.
    * Dedicated classes are now applied to desktop buttons based on their style and state.
      Developers can key off of these classes directly if required.

### 🐞 Bug Fixes

* Fixed `Column.tooltipElement` so that it can work if a `headerTooltip` is also specified on the
  same column.
* Fixed issue where certain values (e.g. `%`) would break in `Column.tooltipElement`.
* Fixed issue where newly loaded records in `Store` were not being frozen as promised by the API.

### 📚 Libraries

* @blueprintjs/core `3.30 → 3.31`
* codemirror `5.56 → 5.57`
* http-status-codes `1.4 → 2.1`
* mobx-react `6.2 → 6.3`
* store2 `2.11 → 2.12`

[Commit Log](https://github.com/xh/hoist-react/compare/v35.2.1...v36.0.0)

## v35.2.1 - 2020-07-31

### 🐞 Bug Fixes

* A Grid's docked summary row is now properly cleared when its bound Store is cleared.
* Additional SVG paths added to `requiredBlueprintIcons.js` to bring back calendar scroll icons on
  the DatePicker component.
* Colors specified via the `--xh-intent-` CSS vars have been removed from minimal / outlined desktop
  `Button` components because of incompatibility with `ButtonGroupInput` component. Fix to address
  issue forthcoming. (This reverts the change made in 35.2.0 below.)

[Commit Log](https://github.com/xh/hoist-react/compare/v35.2.0...v35.2.1)

## v35.2.0 - 2020-07-21

### 🎁 New Features

* `TabContainerModel` now supports a `persistWith` config to persist the active tab.
* `TabContainerModel` now supports a `emptyText` config to display when TabContainer gets rendered
  with no children.

### ⚙️ Technical

* Supports smaller bundle sizes via a greatly reduced set of BlueprintJS icons. (Requires apps to be
  built with `@xh/hoist-dev-utils` v5.2 or greater to take advantage of this optimization.)

### 🐞 Bug Fixes

* Colors specified via the `--xh-intent-` CSS vars are now applied to minimal / outlined desktop
  `Button` components. Previously they fell through to use default Blueprint colors in these modes.
* Code input correctly handles dynamically toggling readonly/disabled state.

### 📚 Libraries

* @fortawesome/fontawesome-pro `5.13 → 5.14`
* codemirror `5.55 → 5.56`

[Commit Log](https://github.com/xh/hoist-react/compare/v35.1.1...v35.2.0)

## v35.1.1 - 2020-07-17

### 📚 Libraries

* @blueprintjs/core `3.29 → 3.30`

[Commit Log](https://github.com/xh/hoist-react/compare/v35.1.0...v35.1.1)

## v35.1.0 - 2020-07-16

### 🎁 New Features

* Extend existing environment diff tool to preferences. Now, both configs and preferences may be
  diffed across servers. This feature will require an update of hoist-core to a version 8.1.0 or
  greater.
* `ExportOptions.columns` provided to `GridModel` can now be specified as a function, allowing for
  full control of columns to export, including their sort order.

### 🐞 Bug Fixes

* `GridModel`s export feature was previously excluding summary rows. These are now included.
* Fixed problems with coloring and shading algorithm in `TreeMap`.
* Fixed problems with sort order of exports in `GridModel`.
* Ensure that preferences are written to server, even if set right before navigating away from page.
* Prevent situation where a spurious exception can be sent to server when application is unloaded
  while waiting on a fetch request.

[Commit Log](https://github.com/xh/hoist-react/compare/v35.0.1...v35.1.0)

## v35.0.1 - 2020-07-02

### 🐞 Bug Fixes

* Column headers no longer allocate space for a sort arrow icon when the column has an active
  `GridSorter` in the special state of `sort: null`.
* Grid auto-sizing better accounts for margins on sort arrow icons.

[Commit Log](https://github.com/xh/hoist-react/compare/v35.0.0...v35.0.1)

## v35.0.0 - 2020-06-29

### ⚖️ Licensing Change

As of this release, Hoist is [now licensed](LICENSE.md) under the popular and permissive
[Apache 2.0 open source license](https://www.apache.org/licenses/LICENSE-2.0). Previously, Hoist was
"source available" via our public GitHub repository but still covered by a proprietary license.

We are making this change to align Hoist's licensing with our ongoing commitment to openness,
transparency and ease-of-use, and to clarify and emphasize the suitability of Hoist for use within a
wide variety of enterprise software projects. For any questions regarding this change, please
[contact us](https://xh.io/contact/).

### 🎁 New Features

* Added a new Persistence API to provide a more flexible yet consistent approach to saving state for
  Components, Models, and Services to different persistent locations such as Hoist Preferences,
  browser local storage, and Hoist Dashboard views.
    * The primary entry points for this API are the new `@PersistSupport` and `@persist`
      annotations.
      `@persist` can be added to any observable property on a `@PersistSupport` to make it
      automatically synchronize with a `PersistenceProvider`. Both `HoistModel` and `HoistService`
      are decorated with `@PersistSupport`.
    * This is designed to replace any app-specific code previously added to synchronize fields and
      their values to Preferences via ad-hoc initializers and reactions.
    * This same API is now used to handle state persistence for `GridStateModel`, `PanelModel`,
      `DimensionChooserModel`, and `DashContainerModel` - configurable via the new `persistWith`
      option on those classes.
* `FetchService` now installs a default timeout of 30 seconds for all requests. This can be disabled
  by setting timeout to `null`. Fetch Timeout Exceptions have also been improved to include the same
  information as other standard exceptions thrown by this service.
    * 💥 Apps that were relying on the lack of a built-in timeout for long-running requests should
      ensure they configure such calls with a longer or null timeout.
* `Store` gets new `clearFilter()` and `recordIsFiltered()` helper functions.
* The Admin console's Activity Tracking tab has been significantly upgraded to allow admins to
  better analyze both built-in and custom tracking data generated by their application. Its sibling
  Client Errors tab has also been updated with a docked detail panel.
* `CodeInput` gets new `showCopyButton` prop - set to true to provide an inline action button to
  copy the editor contents to the clipboard.
* Hoist config `xhEnableMonitoring` can be used to enable/disable the Admin monitor tab and its
  associated server-side jobs

### 💥 Breaking Changes

* Applications should update to `hoist-core` v8.0.1 or above, required to support the upgraded Admin
  Activity Tracking tab. Contact XH for assistance with this update.
* The option `PanelModel.prefName` has been removed in favor of `persistWith`. Existing user state
  will be transferred to the new format, assuming a `PersistenceProvider` of type 'pref' referring
  to the same preference is used (e.g. `persistWith: {prefKey: 'my-panel-model-prefName'}`.
* The option `GridModel.stateModel` has been removed in favor of `persistWith`. Existing user state
  will be transferred to the new format, assuming a `PersistenceProvider` of type 'localStorage'
  referring to the same key is used (e.g. `persistWith: {localStorageKey: 'my-grid-state-id'}`.
    * Use the new `GridModel.persistOptions` config for finer control over what grid state is
      persisted (replacement for stateModel configs to disable persistence of column
      state/sorting/grouping).
* The options `DimensionChooserModel.preference` and `DimensionChooserModel.historyPreference` have
  been removed in favor of `persistWith`.
* `AppSpec.idleDetectionEnabled` has been removed. App-specific Idle detection is now enabled via
  the new `xhIdleConfig` config. The old `xhIdleTimeoutMins` has also been deprecated.
* `AppSpec.idleDialogClass` has been renamed `AppSpec.idlePanel`. If specified, it should be a
  full-screen component.
* `PinPad` and `PinPadModel` have been moved to `@xh/hoist/cmp/pinpad`, and is now available for use
  with both standard and mobile toolkits.
* Third-party dependencies updated to properly reflect application-level licensing requirements.
  Applications must now import and provide their licensed version of AG Grid, and Highcharts to
  Hoist. See file `Bootstrap.js` in Toolbox for an example.

### 🐞 Bug Fixes

* Sorting special columns generated by custom AG Grid configurations (e.g. auto-group columns) no
  longer throws with an error.
* The `deepFreeze()` util - used to freeze data in `Record` instances - now only attempts to freeze
  a whitelist of object types that are known to be safely freezable. Custom application classes and
  other potentially-problematic objects (such as `moment` instances) are no longer frozen when
  loaded into `Record` fields.

### 📚 Libraries

Note that certain licensed third-party dependencies have been removed as direct dependencies of this
project, as per note in Breaking Changes above.

* @xh/hoist-dev-utils `4.x → 5.x` - apps should also update to the latest 5.x release of dev-utils.
  Although license and dependency changes triggered a new major version of this dev dependency, no
  application-level changes should be required.
* @blueprintjs/core `3.28 → 3.29`
* codemirror `5.54 → 5.55`
* react-select `3.0 → 3.1`

### 📚 Optional Libraries

* AG Grid `23.0.2` > `23.2.0` (See Toolbox app for example on this upgrade)
* Highcharts `8.0.4 → 8.1.1`

[Commit Log](https://github.com/xh/hoist-react/compare/v34.0.0...v35.0.0)

## v34.0.0 - 2020-05-26

### 🎁 New Features

* Hoist's enhanced autosizing is now enabled on all grids by default. See `GridModel` and
  `GridAutosizeService` for more details.
* New flags `XH.isPhone`, `XH.isTablet`, and `XH.isDesktop` available for device-specific switching.
  Corresponding `.xh-phone`, `.xh-tablet`, and `.xh-desktop` CSS classes are added to the document
  `body`. These flags and classes are set based on the detected device, as per its user-agent.
    * One of the two higher-level CSS classes `.xh-standard` or `.xh-mobile` will also be applied
      based on an app's use of the primary (desktop-centric) components vs mobile components - as
      declared by its `AppSpec.isMobileApp` - regardless of the detected device.
    * These changes provide more natural support for use cases such as apps that are built with
      standard components yet target/support tablet users.
* New method `Record.get()` provides an alternative API for checked data access.
* The mobile `Select` component supports the `enableFilter` and `enableCreate` props.
* `DashContainerModel` supports new `layoutLocked`, `contentLocked` and `renameLocked` modes.
* `DimensionChooser` now has the ability to persist its value and history separately.
* Enhance Hoist Admin's Activity Tracking tab.
* Enhance Hoist Admin's Client Error tab.

### 💥 Breaking Changes

* `emptyFlexCol` has been removed from the Hoist API and should simply be removed from all client
  applications. Improvements to agGrid's default rendering of empty space have made it obsolete.
* `isMobile` property on `XH` and `AppSpec` has been renamed to `isMobileApp`. All apps will need to
  update their (required) use of this flag in the app specifications within their
  `/client-app/src/apps` directory.
* The `xh-desktop` class should no longer be used to indicate a non-mobile toolkit based app. For
  this purpose, use `xh-standard` instead.

### 🐞 Bug Fixes

* Fix to Average Aggregators when used with hierarchical data.
* Fixes to Context Menu handling on `Panel` to allow better handling of `[]` and `null`.

### 📚 Libraries

* @blueprintjs/core `3.26 → 3.28`
* @blueprintjs/datetime `3.16 → 3.18`
* codemirror `5.53 → 5.54`
* react-transition-group `4.3 → 4.4`

[Commit Log](https://github.com/xh/hoist-react/compare/v33.3.0...v34.0.0)

## v33.3.0 - 2020-05-08

### ⚙️ Technical

* Additional updates to experimental autosize feature: standardization of naming, better masking
  control, and API fixes. Added new property `autosizeOptions` on `GridModel` and main entry point
  is now named `GridModel.autosizeAsync()`.

### 🐞 Bug Fixes

* `Column.hideable` will now be respected by ag-grid column drag and drop
  [#1900](https://github.com/xh/hoist-react/issues/1900)
* Fixed an issue where dragging a column would cause it to be sorted unintentionally.

[Commit Log](https://github.com/xh/hoist-react/compare/v33.2.0...v33.3.0)

## v33.2.0 - 2020-05-07

### 🎁 New Features

* Virtual column rendering has been disabled by default, as it offered a minimal performance benefit
  for most grids while compromising autosizing. See new `GridModel.useVirtualColumns` config, which
  can be set to `true` to re-enable this behavior if required.
* Any `GridModel` can now be reset to its code-prescribed defaults via the column chooser reset
  button. Previously, resetting to defaults was only possible for grids that persisted their state
  with a `GridModel.stateModel` config.

### 🐞 Bug Fixes

* Fixed several issues with new grid auto-sizing feature.
* Fixed issues with and generally improved expand/collapse column alignment in tree grids.
    * 💥 Note that this improvement introduced a minor breaking change for apps that have customized
      tree indentation via the removed `--grid-tree-indent-px` CSS var. Use `--grid-tree-indent`
      instead. Note the new var is specified in em units to scale well across grid sizing modes.

### ⚙️ Technical

* Note that the included version of Onsen has been replaced with a fork that includes updates for
  react 16.13. Apps should not need to make any changes.

### 📚 Libraries

* react `~16.8 → ~16.13`
* onsenui `~16.8` → @xh/onsenui `~16.13`
* react-onsenui `~16.8` → @xh/react-onsenui `~16.13`

[Commit Log](https://github.com/xh/hoist-react/compare/v33.1.0...33.2.0)

## v33.1.0 - 2020-05-05

### 🎁 New Features

* Added smart auto-resizing of columns in `GridModel` Unlike AG Grid's native auto-resizing support,
  Hoist's auto-resizing will also take into account collapsed rows, off-screen cells that are not
  currently rendered in the DOM, and summary rows. See the new `GridAutosizeService` for details.
    * This feature is currently marked as 'experimental' and must be enabled by passing a special
      config to the `GridModel` constructor of the form `experimental: {useHoistAutosize: true}`. In
      future versions of Hoist, we expect to make it the default behavior.
* `GridModel.autoSizeColumns()` has been renamed `GridModel.autosizeColumns()`, with lowercase 's'.
  Similarly, the `autoSizeColumns` context menu token has been renamed `autosizeColumns`.

### 🐞 Bug Fixes

* Fixed a regression with `StoreFilterField` introduced in v33.0.1.

[Commit Log](https://github.com/xh/hoist-react/compare/v33.0.2...33.1.0)

## v33.0.2 - 2020-05-01

### 🎁 New Features

* Add Hoist Cube Aggregators: `AverageAggregator` and `AverageStrictAggregator`
* `ColAutosizeButton` has been added to desktop and mobile

### 🐞 Bug Fixes

* Fixed mobile menus to constrain to the bottom of the viewport, scrolling if necessary.
  [#1862](https://github.com/xh/hoist-react/issues/1862)
* Tightened up mobile tree grid, fixed issues in mobile column chooser.
* Fixed a bug with reloading hierarchical data in `Store`.
  [#1871](https://github.com/xh/hoist-react/issues/1871)

[Commit Log](https://github.com/xh/hoist-react/compare/v33.0.1...33.0.2)

## v33.0.1 - 2020-04-29

### 🎁 New Features

* `StoreFieldField` supports dot-separated field names in a bound `GridModel`, meaning it will now
  match on columns with fields such as `address.city`.

* `Toolbar.enableOverflowMenu` now defaults to `false`. This was determined safer and more
  appropriate due to issues with the underlying Blueprint implementation, and the need to configure
  it carefully.

### 🐞 Bug Fixes

* Fixed an important bug with state management in `StoreFilterField`. See
  https://github.com/xh/hoist-react/issues/1854

* Fixed the default sort order for grids. ABS DESC should be first when present.

### 📚 Libraries

* @blueprintjs/core `3.25 → 3.26`
* codemirror `5.52 → 5.53`

[Commit Log](https://github.com/xh/hoist-react/compare/v33.0.0...v33.0.1)

## v33.0.0 - 2020-04-22

### 🎁 New Features

* The object returned by the `data` property on `Record` now includes the record `id`. This will
  allow for convenient access of the id with the other field values on the record.
* The `Timer` class has been enhanced and further standardized with its Hoist Core counterpart:
    * Both the `interval` and `timeout` arguments may be specified as functions, or config keys
      allowing for dynamic lookup and reconfiguration.
    * Added `intervalUnits` and `timeoutUnits` arguments.
    * `delay` can now be specified as a boolean for greater convenience.

### 💥 Breaking Changes

* We have consolidated the import location for several packages, removing unintended nested index
  files and 'sub-packages'. In particular, the following locations now provide a single index file
  for import for all of their public contents: `@xh/hoist/core`, `@xh/hoist/data`,
  `@xh/hoist/cmp/grid`, and `@xh/hoist/desktop/cmp/grid`. Applications may need to update import
  statements that referred to index files nested within these directories.
* Removed the unnecessary and confusing `values` getter on `BaseFieldModel`. This getter was not
  intended for public use and was intended for the framework's internal implementation only.
* `ColumnGroup.align` has been renamed to `ColumnGroup.headerAlign`. This avoids confusion with the
  `Column` API, where `align` refers to the alignment of cell contents within the column.

### 🐞 Bug Fixes

* Exceptions will no longer overwrite the currently shown exception in the exception dialog if the
  currently shown exception requires reloading the application.
  [#1834](https://github.com/xh/hoist-react/issues/1834)

### ⚙️ Technical

* Note that the Mobx React bindings have been updated to 6.2, and we have enabled the recommended
  "observer batching" feature as per
  [the mobx-react docs](https://github.com/mobxjs/mobx-react-lite/#observer-batching).

### 📚 Libraries

* @blueprintjs/core `3.24 → 3.25`
* @blueprintjs/datetime `3.15 → 3.16`
* mobx-react `6.1 → 6.2`

[Commit Log](https://github.com/xh/hoist-react/compare/v32.0.4...v33.0.0)

## v32.0.5 - 2020-07-14

### 🐞 Bug Fixes

* Fixes a regression in which grid exports were no longer sorting rows properly.

[Commit Log](https://github.com/xh/hoist-react/compare/v32.0.4...v32.0.5)

## v32.0.4 - 2020-04-09

### 🐞 Bug Fixes

* Fixes a regression with the alignment of `ColumnGroup` headers.
* Fixes a bug with 'Copy Cell' context menu item for certain columns displaying the Record ID.
* Quiets console logging of 'routine' exceptions to 'debug' instead of 'log'.

[Commit Log](https://github.com/xh/hoist-react/compare/v32.0.3...v32.0.4)

## v32.0.3 - 2020-04-06

### 🐞 Bug Fixes

* Suppresses a console warning from AG Grid for `GridModel`s that do not specify an `emptyText`.

[Commit Log](https://github.com/xh/hoist-react/compare/v32.0.2...v32.0.3)

## v32.0.2 - 2020-04-03

⚠ Note that this release includes a *new major version of AG Grid*. Please consult the
[AG Grid Changelog](https://www.ag-grid.com/ag-grid-changelog/) for versions 22-23 to review
possible breaking changes to any direct/custom use of AG Grid APIs and props within applications.

### 🎁 New Features

* GridModel `groupSortFn` now accepts `null` to turn off sorting of group rows.
* `DockViewModel` now supports optional `width`, `height` and `collapsedWidth` configs.
* The `appMenuButton.extraItems` prop now accepts `MenuItem` configs (as before) but also React
  elements and the special string token '-' (shortcut to render a `MenuDivider`).
* Grid column `flex` param will now accept numbers, with available space divided between flex
  columns in proportion to their `flex` value.
* `Column` now supports a `sortingOrder` config to allow control of the sorting options that will be
  cycled through when the user clicks on the header.
* `PanelModel` now supports setting a `refreshMode` to control how collapsed panels respond to
  refresh requests.

### 💥 Breaking Changes

* The internal DOM structure of desktop `Panel` has changed to always include an inner frame with
  class `.xh-panel__content`. You may need to update styling that targets the inner structure of
  `Panel` via `.xh-panel`.
* The hooks `useOnResize()` and `useOnVisibleChange()` no longer take a `ref` argument. Use
  `composeRefs` to combine the ref that they return with any ref you wish to compose them with.
* The callback for `useOnResize()` will now receive an object representing the locations and
  dimensions of the element's content box. (Previously it incorrectly received an array of
  `ResizeObserver` entries that had to be de-referenced)
* `PanelModel.collapsedRenderMode` has been renamed to `PanelModel.renderMode`, to be more
  consistent with other Hoist APIs such as `TabContainer`, `DashContainer`, and `DockContainer`.

### 🐞 Bug Fixes

* Checkboxes in grid rows in Tiny sizing mode have been styled to fit correctly within the row.
* `GridStateModel` no longer saves/restores the width of non-resizable columns.
  [#1718](https://github.com/xh/hoist-react/issues/1718)
* Fixed an issue with the hooks useOnResize and useOnVisibleChange. In certain conditions these
  hooks would not be called. [#1808](https://github.com/xh/hoist-react/issues/1808)
* Inputs that accept a rightElement prop will now properly display an Icon passed as that element.
  [#1803](https://github.com/xh/hoist-react/issues/1803)

### ⚙️ Technical

* Flex columns now use the built-in AG Grid flex functionality.

### 📚 Libraries

* ag-grid-community `removed @ 21.2`
* ag-grid-enterprise `21.2` replaced with @ag-grid-enterprise/all-modules `23.0`
* ag-grid-react `21.2` replaced with @ag-grid-community/react `23.0`
* @fortawesome/* `5.12 → 5.13`
* codemirror `5.51 → 5.52`
* filesize `6.0 → 6.1`
* numbro `2.1 → 2.2`
* react-beautiful-dnd `12.0 → 13.0`
* store2 `2.10 → 2.11`
* compose-react-refs `NEW 1.0.4`

[Commit Log](https://github.com/xh/hoist-react/compare/v31.0.0...v32.0.2)

## v31.0.0 - 2020-03-16

### 🎁 New Features

* The mobile `Navigator` / `NavigatorModel` API has been improved and made consistent with other
  Hoist content container APIs such as `TabContainer`, `DashContainer`, and `DockContainer`.
    * `NavigatorModel` and `PageModel` now support setting a `RenderMode` and `RefreshMode` to
      control how inactive pages are mounted/unmounted and how they respond to refresh requests.
    * `Navigator` pages are no longer required to to return `Page` components - they can now return
      any suitable component.
* `DockContainerModel` and `DockViewModel` also now support `refreshMode` and `renderMode` configs.
* `Column` now auto-sizes when double-clicking / double-tapping its header.
* `Toolbar` will now collapse overflowing items into a drop down menu. (Supported for horizontal
  toolbars only at this time.)
* Added new `xhEnableLogViewer` config (default `true`) to enable or disable the Admin Log Viewer.

#### 🎨 Icons

* Added `Icon.icon()` factory method as a new common entry point for creating new FontAwesome based
  icons in Hoist. It should typically be used instead of using the `FontAwesomeIcon` component
  directly.
* Also added a new `Icon.fileIcon()` factory. This method take a filename and returns an appropriate
  icon based on its extension.
* All Icon factories can now accept an `asHtml` parameter, as an alternative to calling the helper
  function `convertIconToSVG()` on the element. Use this to render icons as raw html where needed
  (e.g. grid renderers).
* Icons rendered as html will now preserve their styling, tooltips, and size.

### 💥 Breaking Changes

* The application's primary `HoistApplicationModel` is now instantiated and installed as
  `XH.appModel` earlier within the application initialization sequence, with construction happening
  prior to the init of the XH identity, config, and preference services.
    * This allows for a new `preAuthInitAsync()` lifecycle method to be called on the model before
      auth has completed, but could be a breaking change for appModel code that relied on these
      services for field initialization or in its constructor.
    * Such code should be moved to the core `initAsync()` method instead, which continues to be
      called after all XH-level services are initialized and ready.
* Mobile apps may need to adjust to the following updates to `NavigatorModel` and related APIs:
    * `NavigatorModel`'s `routes` constructor parameter has been renamed `pages`.
    * `NavigatorModel`'s observable `pages[]` has been renamed `stack[]`.
    * `NavigatorPageModel` has been renamed `PageModel`. Apps do not usually create `PageModels`
      directly, so this change is unlikely to require code updates.
    * `Page` has been removed from the mobile toolkit. Components that previously returned a `Page`
      for inclusion in a `Navigator` or `TabContainer` can now return any component. It is
      recommended you replace `Page` with `Panel` where appropriate.
* Icon enhancements described above removed the following public methods:
    * The `fontAwesomeIcon()` factory function (used to render icons not already enumerated by
      Hoist)
      has been replaced by the improved `Icon.icon()` factory - e.g. `fontAwesomeIcon({icon: ['far',
      'alicorn']}) → Icon.icon({iconName: 'alicorn'})`.
    * The `convertIconToSvg()` utility method has been replaced by the new `asHtml` parameter on
      icon factory functions. If you need to convert an existing icon element,
      use `convertIconToHtml()`.
* `Toolbar` items should be provided as direct children. Wrapping Toolbar items in container
  components can result in unexpected item overflow.

### 🐞 Bug Fixes

* The `fmtDate()` utility now properly accepts, parses, and formats a string value input as
  documented.
* Mobile `PinPad` input responsiveness improved on certain browsers to avoid lag.

### ⚙️ Technical

* New lifecycle methods `preAuthInitAsync()` and `logoutAsync()` added to the `HoistAppModel`
  decorator (aka the primary `XH.appModel`).

[Commit Log](https://github.com/xh/hoist-react/compare/v30.1.0...v31.0.0)

## v30.1.0 - 2020-03-04

### 🐞 Bug Fixes

* Ensure `WebSocketService.connected` remains false until `channelKey` assigned and received from
  server.
* When empty, `DashContainer` now displays a user-friendly prompt to add an initial view.

### ⚙️ Technical

* Form validation enhanced to improve handling of asynchronous validation. Individual rules and
  constraints are now re-evaluated in parallel, allowing for improved asynchronous validation.
* `Select` will now default to selecting contents on focus if in filter or creatable mode.

[Commit Log](https://github.com/xh/hoist-react/compare/v30.0.0...30.1.0)

## v30.0.0 - 2020-02-29

### 🎁 New Features

* `GridModel` and `DataViewModel` now support `groupRowHeight`, `groupRowRenderer` and
  `groupRowElementRenderer` configs. Grouping is new in general to `DataViewModel`, which now takes
  a `groupBy` config.
    * `DataViewModel` allows for settable and multiple groupings and sorters.
    * `DataViewModel` also now supports additional configs from the underlying `GridModel` that make
      sense in a `DataView` context, such as `showHover` and `rowBorders`.
* `TabContainerModel` now accepts a `track` property (default false) for easily tracking tab views
  via Hoist's built-in activity tracking.
* The browser document title is now set to match `AppSpec.clientAppName` - helpful for projects with
  multiple javascript client apps.
* `StoreFilterField` accepts all other config options from `TextInput` (e.g. `disabled`).
* Clicking on a summary row in `Grid` now clears its record selection.
* The `@LoadSupport` decorator now provides an additional observable property `lastException`. The
  decorator also now logs load execution times and failures to `console.debug` automatically.
* Support for mobile `Panel.scrollable` prop made more robust with re-implementation of inner
  content element. Note this change included a tweak to some CSS class names for mobile `Panel`
  internals that could require adjustments if directly targeted by app stylesheets.
* Added new `useOnVisibleChange` hook.
* Columns now support a `headerAlign` config to allow headers to be aligned differently from column
  contents.

### 💥 Breaking Changes

* `Toolbar` items must be provided as direct children. Wrapping Toolbar items in container
  components can result in unexpected item overflow.
* `DataView.rowCls` prop removed, replaced by new `DataViewModel.rowClassFn` config for more
  flexibility and better symmetry with `GridModel`.
* `DataViewModel.itemRenderer` renamed to `DataViewModel.elementRenderer`
* `DataView` styling has been updated to avoid applying several unwanted styles from `Grid`. Note
  that apps might rely on these styles (intentionally or not) for their `itemRenderer` components
  and appearance and will need to adjust.
* Several CSS variables related to buttons have been renamed for consistency, and button style rules
  have been adjusted to ensure they take effect reliably across desktop and mobile buttons
  ([#1568](https://github.com/xh/hoist-react/pull/1568)).
* The optional `TreeMapModel.highchartsConfig` object will now be recursively merged with the
  top-level config generated by the Hoist model and component, where previously it was spread onto
  the generated config. This could cause a change in behavior for apps using this config to
  customize map instances, but provides more flexibility for e.g. customizing the `series`.
* The signature of `useOnResize` hook has been modified slightly for API consistency and clarity.
  Options are now passed in a configuration object.

### 🐞 Bug Fixes

* Fixed an issue where charts that are rendered while invisible would have the incorrect size.
  [#1703](https://github.com/xh/hoist-react/issues/1703)
* Fixed an issue where zeroes entered by the user in `PinPad` would be displayed as blanks.
* Fixed `fontAwesomeIcon` elem factory component to always include the default 'fa-fw' className.
  Previously, it was overridden if a `className` prop was provided.
* Fixed an issue where ConfigDiffer would always warn about deletions, even when there weren't any.
  [#1652](https://github.com/xh/hoist-react/issues/1652)
* `TextInput` will now set its value to `null` when all text is deleted and the clear icon will
  automatically hide.
* Fixed an issue where multiple buttons in a `ButtonGroupInput` could be shown as active
  simultaneously. [#1592](https://github.com/xh/hoist-react/issues/1592)
* `StoreFilterField` will again match on `Record.id` if bound to a Store or a GridModel with the
  `id` column visible. [#1697](https://github.com/xh/hoist-react/issues/1697)
* A number of fixes have been applied to `RelativeTimeStamp` and `getRelativeTimestamp`, especially
  around its handling of 'equal' or 'epsilon equal' times. Remove unintended leading whitespace from
  `getRelativeTimestamp`.

### ⚙️ Technical

* The `addReaction` and `addAutorun` methods (added to Hoist models, components, and services by the
  `ReactiveSupport` mixin) now support a configurable `debounce` argument. In many cases, this is
  preferable to the built-in MobX `delay` argument, which only provides throttling and not true
  debouncing.
* New `ChartModel.highchart` property provides a reference to the underlying HighChart component.

### 📚 Libraries

* @blueprintjs/core `3.23 → 3.24`
* react-dates `21.7 → 21.8`
* react-beautiful-dnd `11.0 → 12.2`

[Commit Log](https://github.com/xh/hoist-react/compare/v29.1.0...v30.0.0)

## v29.1.0 - 2020-02-07

### 🎁 New Features

#### Grid

* The `compact` config on `GridModel` has been deprecated in favor of the more powerful `sizingMode`
  which supports the values 'large', 'standard', 'compact', or 'tiny'.
    * Each new mode has its own set of CSS variables for applications to override as needed.
    * Header and row heights are configurable for each via the `HEADER_HEIGHTS` and `ROW_HEIGHTS`
      static properties of the `AgGrid` component. These objects can be modified on init by
      applications that wish to customize the default row heights globally.
    * 💥 Note that these height config objects were previously exported as constants from AgGrid.js.
      This would be a breaking change for any apps that imported the old objects directly (
      considered unlikely).
* `GridModel` now exposes an `autoSizeColumns` method, and the Grid context menu now contains an
  `Autosize Columns` option by default.
* `Column` and `ColumnGroup` now support React elements for `headerName`.

#### Data

* The `Store` constructor now accepts a `data` argument to load data at initialization.
* The `xh/hoist/data/cube` package has been modified substantially to better integrate with the core
  data package and support observable "Views". See documentation on `Cube` for more information.

#### Other

* Added a `PinPad` component for streamlined handling of PIN entry on mobile devices.
* `FormField` now takes `tooltipPosition` and `tooltipBoundary` props for customizing minimal
  validation tooltip.
* `RecordAction.actionFn` parameters now include a `buttonEl` property containing the button element
  when used in an action column.
* Mobile Navigator component now takes an `animation` prop which can be set to 'slide' (default),
  'lift', 'fade', or 'none'. These values are passed to the underlying onsenNavigator component.
  ([#1641](https://github.com/xh/hoist-react/pull/1641))
* `AppOption` configs now accept an `omit` property for conditionally excluding options.

### 🐞 Bug Fixes

* Unselectable grid rows are now skipped during up/down keyboard navigation.
* Fix local quick filtering in `LeftRightChooser` (v29 regression).
* Fix `SplitTreeMap` - the default filtering once again splits the map across positive and negative
  values as intended (v29 regression).

### ⚙️ Technical

* `FormFields` now check that they are contained in a Hoist `Form`.

### 📚 Libraries

* @blueprintjs/core `3.22 → 3.23`
* codemirror `5.50 → 5.51`
* react-dates `21.5 → 21.7`

[Commit Log](https://github.com/xh/hoist-react/compare/v29.0.0...v29.1.0)

## v29.0.0 - 2020-01-24

### 🗄️ Data Package Changes

Several changes have been made to data package (`Store` and `Record`) APIs for loading, updating,
and modifying data. They include some breaking changes, but pave the way for upcoming enhancements
to fully support inline grid editing and other new features.

Store now tracks the "committed" state of its records, which represents the data as it was loaded
(typically from the server) via `loadData()` or `updateData()`. Records are now immutable and
frozen, so they cannot be changed directly, but Store offers a new `modifyRecords()` API to apply
local modifications to data in a tracked and managed way. (Store creates new records internally to
hold both this modified data and the original, "committed" data.) This additional state tracking
allows developers to query Stores for modified or added records (e.g. to flush back to the server
and persist) as well as call new methods to revert changes (e.g. to undo a block of changes that the
user wishes to discard).

Note the following more specific changes to these related classes:

#### Record

* 💥 Record data properties are now nested within a `data` object on Record instances and are no
  longer available as top-level properties on the Record itself.
    * Calls to access data such as `rec.quantity` must be modified to `rec.data.quantity`.
    * When accessing multiple properties, destructuring provides an efficient syntax -
      e.g. `const {quantity, price} = rec.data;`.
* 💥 Records are now immutable and cannot be modified by applications directly.
    * This is a breaking change, but should only affect apps with custom inline grid editing
      implementations or similar code that modifies individual record values.
    * Calls to change data such as `rec.quantity = 100` must now be made through the Record's Store,
      e.g. `store.modifyData({id: 41, quantity: 100})`
* Record gains new getters for inspecting its state, including: `isAdd`, `isModified`, and
  `isCommitted`.

#### Store

* 💥 `noteDataUpdated()` has been removed, as out-of-band modifications to Store Records are no
  longer possible.
* 💥 Store's `idSpec` function is now called with the raw record data - previously it was passed
  source data after it had been run through the store's optional `processRawData` function. (This is
  unlikely to have a practical impact on most apps, but is included here for completeness.)
* `Store.updateData()` now accepts a flat list of raw data to process into Record additions and
  updates. Previously developers needed to call this method with an object containing add, update,
  and/or remove keys mapped to arrays. Now Store will produce an object of this shape automatically.
* `Store.refreshFilter()` method has been added to allow applications to rebuild the filtered data
  set if some application state has changed (apart from the store's data itself) which would affect
  the store filter.
* Store gains new methods for manipulating its Records and data, including `addRecords()`,
  `removeRecords()`, `modifyRecords()`, `revertRecords()`, and `revert()`. New getters have been
  added for `addedRecords`, `removedRecords`, `modifiedRecords`, and `isModified`.

#### Column

* Columns have been enhanced for provide basic support for inline-editing of record data. Further
  inline editing support enhancements are planned for upcoming Hoist releases.
* `Column.getValueFn` config added to retrieve the cell value for a Record field. The default
  implementation pulls the value from the Record's new `data` property (see above). Apps that
  specify custom `valueGetter` callbacks via `Column.agOptions` should now implement their custom
  logic in this new config.
* `Column.setValueFn` config added to support modifying the Column field's value on the underlying
  Record. The default implementation calls the new `Store.modifyRecords()` API and should be
  sufficient for the majority of cases.
* `Column.editable` config added to indicate if a column/cell should be inline-editable.

### 🎁 New Features

* Added keyboard support to AG Grid context menus.
* Added `GridModel.setEmptyText()` to allow updates to placeholder text after initial construction.
* Added `GridModel.ensureSelectionVisible()` to scroll the currently selected row into view.
* When a `TreeMap` is bound to a `GridModel`, the grid will now respond to map selection changes by
  scrolling to ensure the selected grid row is visible.
* Added a `Column.tooltipElement` config to support fully customizable tooltip components.
* Added a `useOnResize` hook, which runs a function when a component is resized.
* Exposed an `inputRef` prop on numberInput, textArea, and textInput
* `PanelModel` now accepts a `maxSize` config.
* `RelativeTimeStamp` now support a `relativeTo` option, allowing it to display the difference
  between a timestamp and another reference time other than now. Both the component and the
  `getRelativeTimestamp()` helper function now leverage moment.js for their underlying
  implementation.
* A new `Clock` component displays the time, either local to the browser or for a configurable
  timezone.
* `LeftRightChooser` gets a new `showCounts` option to print the number of items on each side.
* `Select` inputs support a new property `enableWindowed` (desktop platform only) to improve
  rendering performance with large lists of options.
* `Select` inputs support grouped options. To use, add an attribute `options` containing an array of
  sub-options.
* `FetchService` methods support a new `timeout` option. This config chains `Promise.timeout()` to
  the promises returned by the service.
* Added alpha version of `DashContainer` for building dynamic, draggable dashboard-style layouts.
  Please note: the API for this component is subject to change - use at your own risk!
* `Select` now allows the use of objects as values.
* Added a new `xhEnableImpersonation` config to enable or disable the ability of Hoist Admins to
  impersonate other users. Note that this defaults to `false`. Apps will need to set this config to
  continue using impersonation. (Note that an update to hoist-core 6.4+ is required for this config
  to be enforced on the server.)
* `FormField` now supports a `requiredIndicator` to customize how required fields are displayed.
* Application build tags are now included in version update checks, primarily to prompt dev/QA users
  to refresh when running SNAPSHOT versions. (Note that an update to hoist-core 6.4+ is required for
  the server to emit build tag for comparison.)
* `CodeInput` component added to provide general `HoistInput` support around the CodeMirror code
  editor. The pre-existing `JsonInput` has been converted to a wrapper around this class.
* `JsonInput` now supports an `autoFocus` prop.
* `Select` now supports a `hideDropdownIndicator` prop.
* `useOnResize` hook will now ignore visibility changes, i.e. a component resizing to a size of 0.
* `DimensionChooser` now supports a `popoverPosition` prop.
* `AppBar.appMenuButtonPosition` prop added to configure the App Menu on the left or the right, and
  `AppMenuButton` now accepts and applies any `Button` props to customize.
* New `--xh-grid-tree-indent-px` CSS variable added to allow control over the amount of indentation
  applied to tree grid child nodes.

### 💥 Breaking Changes

* `GridModel.contextMenuFn` config replaced with a `contextMenu` parameter. The new parameter will
  allow context menus to be specified with a simple array in addition to the function specification
  currently supported.
* `GridModel.defaultContextMenuTokens` config renamed to `defaultContextMenu`.
* `Chart` and `ChartModel` have been moved from `desktop/cmp/charts` to `cmp/charts`.
* `StoreFilterField` has been moved from `desktop/cmp/store` to `cmp/store`.
* The options `nowEpsilon` and `nowString` on `RelativeTimestamp` have been renamed to `epsilon` and
  `equalString`, respectively.
* `TabRenderMode` and `TabRefreshMode` have been renamed to `RenderMode` and `RefreshMode` and moved
  to the `core` package. These enumerations are now used in the APIs for `Panel`, `TabContainer`,
  and `DashContainer`.
* `DockViewModel` now requires a function, or a HoistComponent as its `content` param. It has always
  been documented this way, but a bug in the original implementation had it accepting an actual
  element rather than a function. As now implemented, the form of the `content` param is consistent
  across `TabModel`, `DockViewModel`, and `DashViewSpec`.
* `JsonInput.showActionButtons` prop replaced with more specific `showFormatButton` and
  `showFullscreenButton` props.
* The `DataView.itemHeight` prop has been moved to `DataViewModel` where it can now be changed
  dynamically by applications.
* Desktop `AppBar.appMenuButtonOptions` prop renamed to `appMenuButtonProps` for consistency.

### 🐞 Bug Fixes

* Fixed issue where JsonInput was not receiving its `model` from context
  ([#1456](https://github.com/xh/hoist-react/issues/1456))
* Fixed issue where TreeMap would not be initialized if the TreeMapModel was created after the
  GridModel data was loaded ([#1471](https://github.com/xh/hoist-react/issues/1471))
* Fixed issue where export would create malformed file with dynamic header names
* Fixed issue where exported tree grids would have incorrect aggregate data
  ([#1447](https://github.com/xh/hoist-react/issues/1447))
* Fixed issue where resizable Panels could grow larger than desired
  ([#1498](https://github.com/xh/hoist-react/issues/1498))
* Changed RestGrid to only display export button if export is enabled
  ([#1490](https://github.com/xh/hoist-react/issues/1490))
* Fixed errors when grouping rows in Grids with `groupUseEntireRow` turned off
  ([#1520](https://github.com/xh/hoist-react/issues/1520))
* Fixed problem where charts were resized when being hidden
  ([#1528](https://github.com/xh/hoist-react/issues/1528))
* Fixed problem where charts were needlessly re-rendered, hurting performance and losing some state
  ([#1505](https://github.com/xh/hoist-react/issues/1505))
* Removed padding from Select option wrapper elements which was making it difficult for custom
  option renderers to control the padding ([1571](https://github.com/xh/hoist-react/issues/1571))
* Fixed issues with inconsistent indentation for tree grid nodes under certain conditions
  ([#1546](https://github.com/xh/hoist-react/issues/1546))
* Fixed autoFocus on NumberInput.

### 📚 Libraries

* @blueprintjs/core `3.19 → 3.22`
* @blueprintjs/datetime `3.14 → 3.15`
* @fortawesome/fontawesome-pro `5.11 → 5.12`
* codemirror `5.49 → 5.50`
* core-js `3.3 → 3.6`
* fast-deep-equal `2.0 → 3.1`
* filesize `5.0 → 6.0`
* highcharts 7.2 → 8.0`
* mobx `5.14 → 5.15`
* react-dates `21.3 → 21.5`
* react-dropzone `10.1 → 10.2`
* react-windowed-select `added @ 2.0.1`

[Commit Log](https://github.com/xh/hoist-react/compare/v28.2.0...v29.0.0)

## v28.2.0 - 2019-11-08

### 🎁 New Features

* Added a `DateInput` component to the mobile toolkit. Its API supports many of the same options as
  its desktop analog with the exception of `timePrecision`, which is not yet supported.
* Added `minSize` to panelModel. A resizable panel can now be prevented from resizing to a size
  smaller than minSize. ([#1431](https://github.com/xh/hoist-react/issues/1431))

### 🐞 Bug Fixes

* Made `itemHeight` a required prop for `DataView`. This avoids an issue where agGrid went into an
  infinite loop if this value was not set.
* Fixed a problem with `RestStore` behavior when `dataRoot` changed from its default value.

[Commit Log](https://github.com/xh/hoist-react/compare/v28.1.1...v28.2.0)

## v28.1.1 - 2019-10-23

### 🐞 Bug Fixes

* Fixes a bug with default model context being set incorrectly within context inside of `Panel`.

[Commit Log](https://github.com/xh/hoist-react/compare/v28.1.0...v28.1.1)

## v28.1.0 - 2019-10-18

### 🎁 New Features

* `DateInput` supports a new `strictInputParsing` prop to enforce strict parsing of keyed-in entries
  by the underlying moment library. The default value is false, maintained the existing behavior
  where [moment will do its best](https://momentjs.com/guides/#/parsing/) to parse an entered date
  string that doesn't exactly match the specified format
* Any `DateInput` values entered that exceed any specified max/minDate will now be reset to null,
  instead of being set to the boundary date (which was surprising and potentially much less obvious
  to a user that their input had been adjusted automatically).
* `Column` and `ColumnGroup` now accept a function for `headerName`. The header will be
  automatically re-rendered when any observable properties referenced by the `headerName` function
  are modified.
* `ColumnGroup` now accepts an `align` config for setting the header text alignment
* The flag `toContext` for `uses` and `creates` has been replaced with a new flag `publishMode` that
  provides more granular control over how models are published and looked up via context. Components
  can specify `ModelPublishMode.LIMITED` to make their model available for contained components
  without it becoming the default model or exposing its sub-models.

### 🐞 Bug Fixes

* Tree columns can now specify `renderer` or `elementRenderer` configs without breaking the standard
  AG Grid group cell renderer auto-applied to tree columns (#1397).
* Use of a custom `Column.comparator` function will no longer break agGrid-provided column header
  filter menus (#1400).
* The MS Edge browser does not return a standard Promise from `async` functions, so the the return
  of those functions did not previously have the required Hoist extensions installed on its
  prototype. Edge "native" Promises are now also polyfilled / extended as required. (#1411).
* Async `Select` combobox queries are now properly debounced as per the `queryBuffer` prop (#1416).

### ⚙️ Technical

* Grid column group headers now use a custom React component instead of the default AG Grid column
  header, resulting in a different DOM structure and CSS classes. Existing CSS overrides of the
  AG Grid column group headers may need to be updated to work with the new structure/classes.
* We have configured `stylelint` to enforce greater consistency in our stylesheets within this
  project. The initial linting run resulted in a large number of updates to our SASS files, almost
  exclusively whitespace changes. No functional changes are intended/expected. We have also enabled
  hooks to run both JS and style linting on pre-commit. Neither of these updates directly affects
  applications, but the same tools could be configured for apps if desired.

### 📚 Libraries

* core-js `3.2 → 3.3`
* filesize `4.2 → 5.0`
* http-status-codes `added @ 1.3`

[Commit Log](https://github.com/xh/hoist-react/compare/v28.0.0...v28.1.0)

## v28.0.0 - 2019-10-07

_"The one with the hooks."_

**Hoist now fully supports React functional components and hooks.** The new `hoistComponent`
function is now the recommended method for defining new components and their corresponding element
factories. See that (within HoistComponentFunctional.js) and the new `useLocalModel()` and
`useContextModel()` hooks (within [core/model](core/model)) for more information.

Along with the performance benefits and the ability to use React hooks, Hoist functional components
are designed to read and write their models via context. This allows a much less verbose
specification of component element trees.

Note that **Class-based Components remain fully supported** (by both Hoist and React) using the
familiar `@HoistComponent` decorator, but transitioning to functional components within Hoist apps
is now strongly encouraged. In particular note that Class-based Components will *not* be able to
leverage the context for model support discussed above.

### 🎁 New Features

* Resizable panels now default to not redrawing their content when resized until the resize bar is
  dropped. This offers an improved user experience for most situations, especially when layouts are
  complex. To re-enable the previous dynamic behavior, set `PanelModel.resizeWhileDragging: true`.
* The default text input shown by `XH.prompt()` now has `selectOnFocus: true` and will confirm the
  user's entry on an `<enter>` keypress (same as clicking 'OK').
* `stringExcludes` function added to form validation constraints. This allows an input value to
  block specific characters or strings, e.g. no slash "/" in a textInput for a filename.
* `constrainAll` function added to form validation constraints. This takes another constraint as its
  only argument, and applies that constraint to an array of values, rather than just to one value.
  This is useful for applying a constraint to inputs that produce arrays, such as tag pickers.
* `DateInput` now accepts LocalDates as `value`, `minDate` and `maxDate` props.
* `RelativeTimestamp` now accepts a `bind` prop to specify a model field name from which it can pull
  its timestamp. The model itself can either be passed as a prop or (better) sourced automatically
  from the parent context. Developers are encouraged to take this change to minimize re-renders of
  parent components (which often contain grids and other intensive layouts).
* `Record` now has properties and methods for accessing and iterating over children, descendants,
  and ancestors
* `Store` now has methods for retrieving the descendants and ancestors of a given Record

### 💥 Breaking Changes

* **Apps must update their dev dependencies** to the latest `@xh/hoist-dev-utils` package: v4.0+.
  This updates the versions of Babel / Webpack used in builds to their latest / current versions and
  swaps to the updated Babel recommendation of `core-js` for polyfills.
* The `allSettled` function in `@xh/promise` has been removed. Applications using this method should
  use the ECMA standard (stage-2) `Promise.allSettled` instead. This method is now fully available
  in Hoist via bundled polyfills. Note that the standard method returns an array of objects of the
  form `{status: [rejected|fulfilled], ...}`, rather than `{state: [rejected|fulfilled], ...}`.
* The `containerRef` argument for `XH.toast()` should now be a DOM element. Component instances are
  no longer supported types for this value. This is required to support functional Components
  throughout the toolkit.
* Apps that need to prevent a `StoreFilterField` from binding to a `GridModel` in context, need to
  set the `store` or `gridModel` property explicitly to null.
* The Blueprint non-standard decorators `ContextMenuTarget` and `HotkeysTarget` are no longer
  supported. Use the new hooks `useContextMenu()` and `useHotkeys()` instead. For convenience, this
  functionality has also been made available directly on `Panel` via the `contextMenu` and `hotkeys`
  props.
* `DataView` and `DataViewModel` have been moved from `/desktop/cmp/dataview` to the cross-platform
  package `/cmp/dataview`.
* `isReactElement` has been removed. Applications should use the native React API method
  `React.isValidElement` instead.

### ⚙️ Technical

* `createObservableRef()` is now available in `@xh/hoist/utils/react` package. Use this function for
  creating refs that are functionally equivalent to refs created with `React.createRef()`, yet fully
  observable. With this change the `Ref` class in the same package is now obsolete.
* Hoist now establishes a proper react "error boundary" around all application code. This means that
  errors throw when rendering will be caught and displayed in the standard Hoist exception dialog,
  and stack traces for rendering errors should be significantly less verbose.
* Not a Hoist feature, exactly, but the latest version of `@xh/hoist-dev-utils` (see below) enables
  support for the `optional chaining` (aka null safe) and `nullish coalescing` operators via their
  Babel proposal plugins. Developers are encouraged to make good use of the new syntax below:
    * conditional-chaining: `let foo = bar?.baz?.qux;`
    * nullish coalescing: `let foo = bar ?? 'someDefaultValue';`

### 🐞 Bug Fixes

* Date picker month and year controls will now work properly in `localDate` mode. (Previously would
  reset to underlying value.)
* Individual `Buttons` within a `ButtonGroupInput` will accept a disabled prop while continuing to
  respect the overall `ButtonGroupInput`'s disabled prop.
* Raised z-index level of AG-Grid tooltip to ensure tooltips for AG-Grid context menu items appear
  above the context menu.

### 📚 Libraries

* @blueprintjs/core `3.18 → 3.19`
* @blueprintjs/datetime `3.12 → 3.14`
* @fortawesome/fontawesome-pro `5.10 → 5.11`
* @xh/hoist-dev-utils `3.8 → 4.3` (multiple transitive updates to build tooling)
* ag-grid `21.1 → 21.2`
* highcharts `7.1 → 7.2`
* mobx `5.13 → 5.14`
* react-transition-group `4.2 → 4.3`
* rsvp (removed)
* store2 `2.9 → 2.10`

[Commit Log](https://github.com/xh/hoist-react/compare/v27.1.0...v28.0.0)

## v27.1.0 - 2019-09-05

### 🎁 New Features

* `Column.exportFormat` can now be a function, which supports setting Excel formats on a per-cell
  (vs. entire column) basis by returning a conditional `exportFormat` based upon the value and / or
  record.
    * ⚠️ Note that per-cell formatting _requires_ that apps update their server to use hoist-core
      v6.3.0+ to work, although earlier versions of hoist-core _are_ backwards compatible with the
      pre-existing, column-level export formatting.
* `DataViewModel` now supports a `sortBy` config. Accepts the same inputs as `GridModel.sortBy`,
  with the caveat that only a single-level sort is supported at this time.

[Commit Log](https://github.com/xh/hoist-react/compare/v27.0.1...v27.1.0)

## v27.0.1 - 2019-08-26

### 🐞 Bug Fixes

* Fix to `Store.clear()` and `GridModel.clear()`, which delegates to the same (#1324).

[Commit Log](https://github.com/xh/hoist-react/compare/v27.0.0...v27.0.1)

## v27.0.0 - 2019-08-23

### 🎁 New Features

* A new `LocalDate` class has been added to the toolkit. This class provides client-side support for
  "business" or "calendar" days that do not have a time component. It is an immutable class that
  supports '==', '<' and '>', as well as a number of convenient manipulation functions. Support for
  the `LocalDate` class has also been added throughout the toolkit, including:
    * `Field.type` now supports an additional `localDate` option for automatic conversion of server
      data to this type when loading into a `Store`.
    * `fetchService` is aware of this class and will automatically serialize all instances of it for
      posting to the server. ⚠ NOTE that along with this change, `fetchService` and its methods such
      as `XH.fetchJson()` will now serialize regular JS Date objects as ms timestamps when provided
      in params. Previously Dates were serialized in their default `toString()` format. This would
      be a breaking change for an app that relied on that default Date serialization, but it was
      made for increased symmetry with how Hoist JSON-serializes Dates and LocalDates on the
      server-side.
    * `DateInput` can now be used to seamlessly bind to a `LocalDate` as well as a `Date`. See its
      new prop of `valueType` which can be set to `localDate` or `date` (default).
    * A new `localDateCol` config has been added to the `@xh/hoist/grid/columns` package with
      standardized rendering and formatting.
* New `TreeMap` and `SplitTreeMap` components added, to render hierarchical data in a configurable
  TreeMap visualization based on the Highcharts library. Supports optional binding to a GridModel,
  which syncs selection and expand / collapse state.
* `Column` gets a new `highlightOnChange` config. If true, the grid will highlight the cell on each
  change by flashing its background. (Currently this is a simple on/off config - future iterations
  could support a function variant or other options to customize the flash effect based on the
  old/new values.) A new CSS var `--xh-grid-cell-change-bg-highlight` can be used to customize the
  color used, app-wide or scoped to a particular grid selector. Note that columns must *not* specify
  `rendererIsComplex` (see below) if they wish to enable the new highlight flag.

### 💥 Breaking Changes

* The updating of `Store` data has been reworked to provide a simpler and more powerful API that
  allows for the applications of additions, deletions, and updates in a single transaction:
    * The signature of `Store.updateData()` has been substantially changed, and is now the main
      entry point for all updates.
    * `Store.removeRecords()` has been removed. Use `Store.updateData()` instead.
    * `Store.addData()` has been removed. Use `Store.updateData()` instead.
* `Column` takes an additional property `rendererIsComplex`. Application must set this flag to
  `true` to indicate if a column renderer uses values other than its own bound field. This change
  provides an efficiency boost by allowing AG Grid to use its default change detection instead of
  forcing a cell refresh on any change.

### ⚙️ Technical

* `Grid` will now update the underlying AG Grid using AG Grid transactions rather than relying on
  agGrid `deltaRowMode`. This is intended to provide the best possible grid performance and
  generally streamline the use of the AG Grid Api.

### 🐞 Bug Fixes

* Panel resize events are now properly throttled, avoiding extreme lagginess when resizing panels
  that contain complex components such as big grids.
* Workaround for issues with the mobile Onsen toolkit throwing errors while resetting page stack.
* Dialogs call `doCancel()` handler if cancelled via `<esc>` keypress.

### 📚 Libraries

* @xh/hoist-dev-utils `3.7 → 3.8`
* qs `6.7 → 6.8`
* store2 `2.8 → 2.9`

[Commit Log](https://github.com/xh/hoist-react/compare/v26.0.1...v27.0.0)

## v26.0.1 - 2019-08-07

### 🎁 New Features

* **WebSocket support** has been added in the form of `XH.webSocketService` to establish and
  maintain a managed websocket connection with the Hoist UI server. This is implemented on the
  client via the native `WebSocket` object supported by modern browsers and relies on the
  corresponding service and management endpoints added to Hoist Core v6.1.
    * Apps must declare `webSocketsEnabled: true` in their `AppSpec` configuration to enable this
      overall functionality on the client.
    * Apps can then subscribe via the new service to updates on a requested topic and will receive
      any inbound messages for that topic via a callback.
    * The service will monitor the socket connection with a regular heartbeat and attempt to
      re-establish if dropped.
    * A new admin console snap-in provides an overview of connected websocket clients.
* The `XH.message()` and related methods such as `XH.alert()` now support more flexible
  `confirmProps` and `cancelProps` configs, each of which will be passed to their respective button
  and merged with suitable defaults. Allows use of the new `autoFocus` prop with these preconfigured
  dialogs.
    * By default, `XH.alert()` and `XH.confirm()` will auto focus the confirm button for user
      convenience.
    * The previous text/intent configs have been deprecated and the message methods will log a
      console warning if they are used (although it will continue to respect them to aid
      transitioning to the new configs).
* `GridModel` now supports a `copyCell` context menu action. See `StoreContextMenu` for more
  details.
* New `GridCountLabel` component provides an alternative to existing `StoreCountLabel`, outputting
  both overall record count and current selection count in a configurable way.
* The `Button` component accepts an `autoFocus` prop to attempt to focus on render.
* The `Checkbox` component accepts an `autoFocus` prop to attempt to focus on render.

### 💥 Breaking Changes

* `StoreCountLabel` has been moved from `/desktop/cmp/store` to the cross-platform package
  `/cmp/store`. Its `gridModel` prop has also been removed - usages with grids should likely switch
  to the new `GridCountLabel` component, noted above and imported from `/cmp/grid`.
* The API for `ClipboardButton` and `ClipboardMenuItem` has been simplified, and made implementation
  independent. Specify a single `getCopyText` function rather than the `clipboardSpec`.
  (`clipboardSpec` is an artifact from the removed `clipboard` library).
* The `XH.prompt()` and `XH.message()` input config has been updated to work as documented, with any
  initial/default value for the input sourced from `input.initialValue`. Was previously sourced from
  `input.value` (#1298).
* ChartModel `config` has been deprecated. Please use `highchartsConfig` instead.

### 🐞 Bug Fixes

* The `Select.selectOnFocus` prop is now respected when used in tandem with `enableCreate` and/or
  `queryFn` props.
* `DateInput` popup _will_ now close when input is blurred but will _not_ immediately close when
  `enableTextInput` is `false` and a month or year is clicked (#1293).
* Buttons within a grid `actionCol` now render properly in compact mode, without clipping/overflow.

### ⚙️ Technical

* `AgGridModel` will now throw an exception if any of its methods which depend on AG Grid state are
  called before the grid has been fully initialized (AG Grid onGridReady event has fired).
  Applications can check the new `isReady` property on `AgGridModel` before calling such methods
  to️️ verify the grid is fully initialized.

### 📚 Libraries

* @blueprintjs/core `3.17 → 3.18`
* @blueprintjs/datetime `3.11 → 3.12`
* @fortawesome/fontawesome `5.9 → 5.10`
* ag-grid `21.0.1 → 21.1.1`
* store2 `2.7 → 2.8`
* The `clipboard` library has been replaced with the simpler `clipboard-copy` library.

[Commit Log](https://github.com/xh/hoist-react/compare/v25.2.0...v26.0.1)

## v25.2.0 - 2019-07-25

### 🎁 New Features

* `RecordAction` supports a new `secondaryText` property. When used for a Grid context menu item,
  this text appears on the right side of the menu item, usually used for displaying the shortcut key
  associated with an action.

### 🐞 Bug Fixes

* Fixed issue with loopy behavior when using `Select.selectOnFocus` and changing focus
  simultaneously with keyboard and mouse.

[Commit Log](https://github.com/xh/hoist-react/compare/v25.1.0...v25.2.0)

## v25.1.0 - 2019-07-23

### 🎁 New Features

* `JsonInput` includes buttons for toggling showing in a full-screen dialog window. Also added a
  convenience button to auto-format `JsonInput's` content.
* `DateInput` supports a new `enableTextInput` prop. When this property is set to false, `DateInput`
  will be entirely driven by the provided date picker. Additionally, `DateInput` styles have been
  improved for its various modes to more clearly convey its functionality.
* `ExportButton` will auto-disable itself if bound to an empty `GridModel`. This helper button will
  now also throw a console warning (to alert the developer) if `gridModel.enableExport != true`.

### ⚙️ Technical

* Classes decorated with `@LoadSupport` will now throw an exception out of their provided
  `loadAsync()` method if called with a parameter that's not a plain object (i.e. param is clearly
  not a `LoadSpec`). Note this might be a breaking change, in so far as it introduces additional
  validation around this pre-existing API requirement.
* Requirements for the `colorSpec` option passed to Hoist number formatters have been relaxed to
  allow partial definitions such that, for example, only negative values may receive the CSS class
  specified, without having to account for positive value styling.

### 🐞 Bug Fixes

* `RestFormModel` now submits dirty fields only when editing a record, as intended (#1245).
* `FormField` will no longer override the disabled prop of its child input if true (#1262).

### 📚 Libraries

* mobx `5.11 → 5.13`
* Misc. patch-level updates

[Commit Log](https://github.com/xh/hoist-react/compare/v25.0.0...v25.1.0)

## v25.0.0 - 2019-07-16

### 🎁 New Features

* `Column` accepts a new `comparator` callback to customize how column cell values are sorted by the
  grid.
* Added `XH.prompt()` to show a simple message popup with a built-in, configurable HoistInput. When
  submitted by the user, its callback or resolved promise will include the input's value.
* `Select` accepts a new `selectOnFocus` prop. The behaviour is analogous to the `selectOnFocus`
  prop already in `TextInput`, `TextArea` and `NumberInput`.

### 💥 Breaking Changes

* The `fmtPercent` and `percentRenderer` methods will now multiply provided value by 100. This is
  consistent with the behavior of Excel's percentage formatting and matches the expectations of
  `ExportFormat.PCT`. Columns that were previously using `exportValue: v => v/100` as a workaround
  to the previous renderer behavior should remove this line of code.
* `DimensionChooserModel`'s `historyPreference` config has been renamed `preference`. It now
  supports saving both value and history to the same preference (existing history preferences will
  be handled).

[Commit Log](https://github.com/xh/hoist-react/compare/v24.2.0...v25.0.0)

## v24.2.0 - 2019-07-08

### 🎁 New Features

* `GridModel` accepts a new `colDefaults` configuration. Defaults provided via this object will be
  merged (deeply) into all column configs as they are instantiated.
* New `Panel.compactHeader` and `DockContainer.compactHeaders` props added to enable more compact
  and space efficient styling for headers in these components.
    * ⚠️ Note that as part of this change, internal panel header CSS class names changed slightly -
      apps that were targeting these internal selectors would need to adjust. See
      desktop/cmp/panel/impl/PanelHeader.scss for the relevant updates.
* A new `exportOptions.columns` option on `GridModel` replaces `exportOptions.includeHiddenCols`.
  The updated and more flexible config supports special strings 'VISIBLE' (default), 'ALL', and/or a
  list of specific colIds to include in an export.
    * To avoid immediate breaking changes, GridModel will log a warning on any remaining usages of
      `includeHiddenCols` but auto-set to `columns: 'ALL'` to maintain the same behavior.
* Added new preference `xhShowVersionBar` to allow more fine-grained control of when the Hoist
  version bar is showing. It defaults to `auto`, preserving the current behavior of always showing
  the footer to Hoist Admins while including it for non-admins *only* in non-production
  environments. The pref can alternatively be set to 'always' or 'never' on a per-user basis.

### 📚 Libraries

* @blueprintjs/core `3.16 → 3.17`
* @blueprintjs/datetime `3.10 → 3.11`
* mobx `5.10 → 5.11`
* react-transition-group `2.8 → 4.2`

[Commit Log](https://github.com/xh/hoist-react/compare/v24.1.1...v24.2.0)

## v24.1.1 - 2019-07-01

### 🐞 Bug Fixes

* Mobile column chooser internal layout/sizing fixed when used in certain secure mobile browsers.

[Commit Log](https://github.com/xh/hoist-react/compare/v24.1.0...v24.1.1)

## v24.1.0 - 2019-07-01

### 🎁 New Features

* `DateInput.enableClear` prop added to support built-in button to null-out a date input's value.

### 🐞 Bug Fixes

* The `Select` component now properly shows all options when the pick-list is re-shown after a
  change without first blurring the control. (Previously this interaction edge case would only show
  the option matching the current input value.) #1198
* Mobile mask component `onClick` callback prop restored - required to dismiss mobile menus when not
  tapping a menu option.
* When checking for a possible expired session within `XH.handleException()`, prompt for app login
  only for Ajax requests made to relative URLs (not e.g. remote APIs accessed via CORS). #1189

### ✨ Styles

* Panel splitter collapse button more visible in dark theme. CSS vars to customize further fixed.
* The mobile app menu button has been moved to the right side of the top appBar, consistent with its
  placement in desktop apps.

### 📚 Libraries

* @blueprintjs/core `3.15 → 3.16`
* @blueprintjs/datetime `3.9 → 3.10`
* codemirror `5.47 → 5.48`
* mobx `6.0 → 6.1`

[Commit Log](https://github.com/xh/hoist-react/compare/v24.0.0...v24.1.0)

## v24.0.0 - 2019-06-24

### 🎁 New Features

#### Data

* A `StoreFilter` object has been introduced to the data API. This allows `Store` and
  `StoreFilterField` to support the ability to conditionally include all children when filtering
  hierarchical data stores, and could support additional filtering customizations in the future.
* `Store` now provides a `summaryRecord` property which can be used to expose aggregated data for
  the data it contains. The raw data for this record can be provided to `loadData()` and
  `updateData()` either via an explicit argument to these methods, or as the root node of the raw
  data provided (see `Store.loadRootAsSummary`).
* The `StoreFilterField` component accepts new optional `model` and `bind` props to allow control of
  its text value from an external model's observable.
* `pwd` is now a new supported type of `Field` in the `@xh/hoist/core/data` package.

#### Grid

* `GridModel` now supports a `showSummary` config which can be used to display its store's
  summaryRecord (see above) as either a pinned top or bottom row.
* `GridModel` also adds a `enableColumnPinning` config to enable/disable user-driven pinning. On
  desktop, if enabled, users can pin columns by dragging them to the left or right edges of the grid
  (the default AG Grid gesture). Column pinned state is now also captured and maintained by the
  overall grid state system.
* The desktop column chooser now options in a non-modal popover when triggered from the standard
  `ColChooserButton` component. This offers a quicker and less disruptive alternative to the modal
  dialog (which is still used when launched from the grid context menu). In this popover mode,
  updates to columns are immediately reflected in the underlying grid.
* The mobile `ColChooser` has been improved significantly. It now renders displayed and available
  columns as two lists, allowing drag and drop between to update the visibility and ordering. It
  also provides an easy option to toggle pinning the first column.
* `DimensionChooser` now supports an optional empty / ungrouped configuration with a value of `[]`.
  See `DimensionChooserModel.enableClear` and `DimensionChooser.emptyText`.

#### Other Features

* Core `AutoRefreshService` added to trigger an app-wide data refresh on a configurable interval, if
  so enabled via a combination of soft-config and user preference. Auto-refresh relies on the use of
  the root `RefreshContextModel` and model-level `LoadSupport`.
* A new `LoadingIndicator` component is available as a more minimal / unobtrusive alternative to a
  modal mask. Typically configured via a new `Panel.loadingIndicator` prop, the indicator can be
  bound to a `PendingTaskModel` and will automatically show/hide a spinner and/or custom message in
  an overlay docked to the corner of the parent Panel.
* `DateInput` adds support for new `enablePicker` and `showPickerOnFocus` props, offering greater
  control over when the calendar picker is shown. The new default behaviour is to not show the
  picker on focus, instead showing it via a built-in button.
* Transitions have been disabled by default on desktop Dialog and Popover components (both are from
  the Blueprint library) and on the Hoist Mask component. This should result in a snappier user
  experience, especially when working on remote / virtual workstations. Any in-app customizations to
  disable or remove transitions can now be removed in favor of this toolkit-wide change.
* Added new `@bindable.ref` variant of the `@bindable` decorator.

### 💥 Breaking Changes

* Apps that defined and initialized their own `AutoRefreshService` service or functionality should
  leverage the new Hoist service if possible. Apps with a pre-existing custom service of the same
  name must either remove in favor of the new service or - if they have special requirements not
  covered by the Hoist implementation - rename their own service to avoid a naming conflict.
* The `StoreFilterField.onFilterChange` callback will now be passed a `StoreFilter`, rather than a
  function.
* `DateInput` now has a calendar button on the right side of the input which is 22 pixels square.
  Applications explicitly setting width or height on this component should ensure that they are
  providing enough space for it to display its contents without clipping.

### 🐞 Bug Fixes

* Performance for bulk grid selections has been greatly improved (#1157)
* Toolbars now specify a minimum height (or width when vertical) to avoid shrinking unexpectedly
  when they contain only labels or are entirely empty (but still desired to e.g. align UIs across
  multiple panels). Customize if needed via the new `--xh-tbar-min-size` CSS var.
* All Hoist Components that accept a `model` prop now have that properly documented in their
  prop-types.
* Admin Log Viewer no longer reverses its lines when not in tail mode.

### ⚙️ Technical

* The `AppSpec` config passed to `XH.renderApp()` now supports a `clientAppCode` value to compliment
  the existing `clientAppName`. Both values are now optional and defaulted from the project-wide
  `appCode` and `appName` values set via the project's Webpack config. (Note that `clientAppCode` is
  referenced by the new `AutoRefreshService` to support configurable auto-refresh intervals on a
  per-app basis.)

### 📚 Libraries

* ag-grid `20.0 → 21.0`
* react-select `2.4 → 3.0`
* mobx-react `5.4 → 6.0.3`
* font-awesome `5.8 → 5.9`
* react-beautiful-dnd `10.1.1 → 11.0.4`

[Commit Log](https://github.com/xh/hoist-react/compare/v23.0.0...v24.0.0)

## v23.0.0 - 2019-05-30

### 🎁 New Features

* `GridModel` now accepts a config of `cellBorders`, similar to `rowBorders`
* `Panel.tbar` and `Panel.bbar` props now accept an array of Elements and will auto-generate a
  `Toolbar` to contain them, avoiding the need for the extra import of `toolbar()`.
* New functions `withDebug` and `withShortDebug` have been added to provide a terse syntax for
  adding debug messages that track the execution of specific blocks of code.
* `XH.toast()` now supports an optional `containerRef` argument that can be used for anchoring a
  toast within another component (desktop only). Can be used to display more targeted toasts within
  the relevant section of an application UI, as opposed to the edge of the screen.
* `ButtonGroupInput` accepts a new `enableClear` prop that allows the active / depressed button to
  be unselected by pressing it again - this sets the value of the input as a whole to `null`.
* Hoist Admins now always see the VersionBar in the footer.
* `Promise.track` now accepts an optional `omit` config that indicates when no tracking will be
  performed.
* `fmtNumber` now accepts an optional `prefix` config that prepends immediately before the number,
  but after the sign (`+`, `-`).
* New utility methods `forEachAsync()` and `whileAsync()` have been added to allow non-blocking
  execution of time-consuming loops.

### 💥 Breaking Changes

* The `AppOption.refreshRequired` config has been renamed to `reloadRequired` to better match the
  `XH.reloadApp()` method called to reload the entire app in the browser. Any options defined by an
  app that require it to be fully reloaded should have this renamed config set to `true`.
* The options dialog will now automatically trigger an app-wide data _refresh_ via
  `XH.refreshAppAsync()` if options have changed that don't require a _reload_.
* The `EventSupport` mixin has been removed. There are no known uses of it and it is in conflict
  with the overall reactive structure of the hoist-react API. If your app listens to the
  `appStateChanged`, `prefChange` or `prefsPushed` events you will need to adjust accordingly.

### 🐞 Bug Fixes

* `Select` will now let the user edit existing text in conditions where it is expected to be
  editable. #880
* The Admin "Config Differ" tool has been updated to reflect changes to `Record` made in v22. It is
  once again able to apply remote config values.
* A `Panel` with configs `resizable: true, collapsible: false` now renders with a splitter.
* A `Panel` with no `icon`, `title`, or `headerItems` will not render a blank header.
* `FileChooser.enableMulti` now behaves as one might expect -- true to allow multiple files in a
  single upload. Previous behavior (the ability to add multiple files to dropzone) is now controlled
  by `enableAddMulti`.

[Commit Log](https://github.com/xh/hoist-react/compare/v22.0.0...v23.0.0)

## v22.0.0 - 2019-04-29

### 🎁 New Features

* A new `DockContainer` component provides a user-friendly way to render multiple child components
  "docked" to its bottom edge. Each child view is rendered with a configurable header and controls
  to allow the user to expand it, collapse it, or optionally "pop it out" into a modal dialog.
* A new `AgGrid` component provides a much lighter Hoist wrapper around AG Grid while maintaining
  consistent styling and layout support. This allows apps to use any features supported by AG Grid
  without conflicting with functionality added by the core Hoist `Grid`.
    * Note that this lighter wrapper lacks a number of core Hoist features and integrations,
      including store support, grid state, enhanced column and renderer APIs, absolute value
      sorting, and more.
    * An associated `AgGridModel` provides access to to the AG Grid APIs, minimal styling configs,
      and several utility methods for managing Grid state.
* Added `GridModel.groupSortFn` config to support custom group sorting (replaces any use of
  `agOptions.defaultGroupSortComparator`).
* The `Column.cellClass` and `Column.headerClass` configs now accept functions to dynamically
  generate custom classes based on the Record and/or Column being rendered.
* The `Record` object now provides an additional getter `Record.allChildren` to return all children
  of the record, irrespective of the current filter in place on the record's store. This supplements
  the existing `Record.children` getter, which returns only the children meeting the filter.

### 💥 Breaking Changes

* The class `LocalStore` has been renamed `Store`, and is now the main implementation and base class
  for Store Data. The extraneous abstract superclass `BaseStore` has been removed.
* `Store.dataLastUpdated` had been renamed `Store.lastUpdated` on the new class and is now a simple
  timestamp (ms) rather than a Javascript Date object.
* The constructor argument `Store.processRawData` now expects a function that *returns* a modified
  object with the necessary edits. This allows implementations to safely *clone* the raw data rather
  than mutating it.
* The method `Store.removeRecord` has been replaced with the method `Store.removeRecords`. This will
  facilitate efficient bulk deletes.

### ⚙️ Technical

* `Grid` now performs an important performance workaround when loading a new dataset that would
  result in the removal of a significant amount of existing records/rows. The underlying AG Grid
  component has a serious bottleneck here (acknowledged as AG-2879 in their bug tracker). The Hoist
  grid wrapper will now detect when this is likely and proactively clear all data using a different
  API call before loading the new dataset.
* The implementations `Store`, `RecordSet`, and `Record` have been updated to more efficiently
  re-use existing record references when loading, updating, or filtering data in a store. This keeps
  the Record objects within a store as stable as possible, and allows additional optimizations by
  AG Grid and its `deltaRowDataMode`.
* When loading raw data into store `Record`s, Hoist will now perform additional conversions based on
  the declared `Field.type`. The unused `Field.nullable` has been removed.
* `LocalStorageService` now uses both the `appCode` and current username for its namespace key,
  ensuring that e.g. local prefs/grid state are not overwritten across multiple app users on one OS
  profile, or when admin impersonation is active. The service will automatically perform a one-time
  migration of existing local state from the old namespace to the new. #674
* `elem` no longer skips `null` children in its calls to `React.createElement()`. These children may
  play the role of placeholders when using conditional rendering, and skipping them was causing
  React to trigger extra re-renders. This change further simplifies Hoist's element factory and
  removes an unnecessary divergence with the behavior of JSX.

### 🐞 Bug Fixes

* `Grid` exports retain sorting, including support for absolute value sorting. #1068
* Ensure `FormField`s are keyed with their model ID, so that React can properly account for dynamic
  changes to fields within a form. #1031
* Prompt for app refresh in (rare) case of mismatch between client and server-side session user.
  (This can happen during impersonation and is defended against in server-side code.) #675

[Commit Log](https://github.com/xh/hoist-react/compare/v21.0.2...v22.0.0)

## v21.0.2 - 2019-04-05

### 📚 Libraries

* Rollback AG Grid to v20.0.0 after running into new performance issues with large datasets and
  `deltaRowDataMode`. Updates to tree filtering logic, also related to grid performance issues with
  filtered tree results returning much larger record counts.

## v21.0.0 - 2019-04-04

### 🎁 New Features

* `FetchService` fetch methods now accept a plain object as the `headers` argument. These headers
  will be merged with the default headers provided by FetchService.
* An app can also now specify default headers to be sent with every fetch request via
  `XH.fetchService.setDefaultHeaders()`. You can pass either a plain object, or a closure which
  returns one.
* `Grid` supports a new `onGridReady` prop, allowing apps to hook into the AG Grid event callback
  without inadvertently short-circuiting the Grid's own internal handler.

### 💥 Breaking Changes

* The shortcut getter `FormModel.isNotValid` was deemed confusing and has been removed from the API.
  In most cases applications should use `!FormModel.isValid` instead; this expression will return
  `false` for the `Unknown` as well as the `NotValid` state. Applications that wish to explicitly
  test for the `NotValid` state should use the `validationState` getter.
* Multiple HoistInputs have changed their `onKeyPress` props to `onKeyDown`, including TextInput,
  NumberInput, TextArea & SearchInput. The `onKeyPress` event has been deprecated in general and has
  limitations on which keys will trigger the event to fire (i.e. it would not fire on an arrow
  keypress).
* FetchService's fetch methods no longer support `contentType` parameter. Instead, specify a custom
  content-type by setting a 'Content-Type' header using the `headers` parameter.
* FetchService's fetch methods no longer support `acceptJson` parameter. Instead, pass an {"Accept":
  "application/json"} header using the `headers` parameter.

### ✨ Styles

* Black point + grid colors adjusted in dark theme to better blend with overall blue-gray tint.
* Mobile styles have been adjusted to increase the default font size and grid row height, in
  addition to a number of other smaller visual adjustments.

### 🐞 Bug Fixes

* Avoid throwing React error due to tab / routing interactions. Tab / routing / state support
  generally improved. (#1052)
* `GridModel.selectFirst()` improved to reliably select first visible record even when one or more
  groupBy levels active. (#1058)

### 📚 Libraries

* AG Grid `~20.1 → ~20.2` (fixes ag-grid sorting bug with treeMode)
* @blueprint/core `3.14 → 3.15`
* @blueprint/datetime `3.7 → 3.8`
* react-dropzone `10.0 → 10.1`
* react-transition-group `2.6 → 2.8`

[Commit Log](https://github.com/xh/hoist-react/compare/v20.2.1...v21.0.0)

## v20.2.1 - 2019-03-28

* Minor tweaks to grid styles - CSS var for pinned column borders, drop left/right padding on
  center-aligned grid cells.

[Commit Log](https://github.com/xh/hoist-react/compare/v20.2.0...v20.2.1)

## v20.2.0 - 2019-03-27

### 🎁 New Features

* `GridModel` exposes three new configs - `rowBorders`, `stripeRows`, and `showCellFocus` - to
  provide additional control over grid styling. The former `Grid` prop `showHover` has been
  converted to a `GridModel` config for symmetry with these other flags and more efficient
  re-rendering. Note that some grid-related CSS classes have also been modified to better conform to
  the BEM approach used elsewhere - this could be a breaking change for apps that keyed off of
  certain Hoist grid styles (not expected to be a common case).
* `Select` adds a `queryBuffer` prop to avoid over-eager calls to an async `queryFn`. This buffer is
  defaulted to 300ms to provide some out-of-the-box debouncing of keyboard input when an async query
  is provided. A longer value might be appropriate for slow / intensive queries to a remote API.

### 🐞 Bug Fixes

* A small `FormField.labelWidth` config value will now be respected, even if it is less than the
  default minWidth of 80px.
* Unnecessary re-renders of inactive tab panels now avoided.
* `Grid`'s filter will now be consistently applied to all tree grid records. Previously, the filter
  skipped deeply nested records under specific conditions.
* `Timer` no longer requires its `runFn` to be a promise, as it briefly (and unintentionally) did.
* Suppressed default browser resize handles on `textarea`.

[Commit Log](https://github.com/xh/hoist-react/compare/v20.1.1...v20.2.0)

## v20.1.1 - 2019-03-27

### 🐞 Bug Fixes

* Fix form field reset so that it will call computeValidationAsync even if revalidation is not
  triggered because the field's value did not change when reset.

[Commit Log](https://github.com/xh/hoist-react/compare/v20.1.0...v20.1.1)

## v20.1.0 - 2019-03-14

### 🎁 New Features

* Standard app options panel now includes a "Restore Defaults" button to clear all user preferences
  as well as any custom grid state, resetting the app to its default state for that user.

### 🐞 Bug Fixes

* Removed a delay from `HoistInput` blur handling, ensuring `noteBlurred()` is called as soon as the
  element loses focus. This should remove a class of bugs related to input values not flushing into
  their models quickly enough when `commitOnChange: false` and the user moves directly from an input
  to e.g. clicking a submit button. #1023
* Fix to Admin ConfigDiffer tool (missing decorator).

### ⚙️ Technical

* The `GridModel.store` config now accepts a plain object and will internally create a `LocalStore`.
  This store config can also be partially specified or even omitted entirely. GridModel will ensure
  that the store is auto-configured with all fields in configured grid columns, reducing the need
  for app code boilerplate (re)enumerating field names.
* `Timer` class reworked to allow its interval to be adjusted dynamically via `setInterval()`,
  without requiring the Timer to be re-created.

[Commit Log](https://github.com/xh/hoist-react/compare/v20.0.1...v20.1.0)

## v20.0.1 - 2019-03-08

### 🐞 Bug Fixes

* Ensure `RestStore` processes records in a standard way following a save/add operation (#1010).

[Commit Log](https://github.com/xh/hoist-react/compare/v20.0.0...v20.0.1)

## v20.0.0 - 2019-03-06

### 💥 Breaking Changes

* The `@LoadSupport` decorator has been substantially reworked and enhanced from its initial release
  in v19. It is no longer needed on the HoistComponent, but rather should be put directly on the
  owned HoistModel implementing the loading. IMPORTANT NOTE: all models should implement
  `doLoadAsync` rather than `loadAsync`. Please see `LoadSupport` for more information on this
  important change.
* `TabContainer` and `TabContainerModel` are now cross-platform. Apps should update their code to
  import both from `@xh/hoist/cmp/tab`.
* `TabContainer.switcherPosition` has been moved to `TabContainerModel`. Please note that changes to
  `switcherPosition` are not supported on mobile, where the switcher will always appear beneath the
  container.
* The `Label` component from `@xh/hoist/desktop/cmp/input` has been removed. Applications should
  consider using the basic html `label` element instead (or a `FormField` if applicable).
* The `LeftRightChooserModel` constructor no longer accepts a `leftSortBy` and `rightSortBy`
  property. The implementation of these properties was generally broken. Use `leftSorted` and
  `rightSorted` instead.

#### Mobile

* Mobile `Page` has changed - `Pages` are now wrappers around `Panels` that are designed to be used
  with a `NavigationModel` or `TabContainer`. `Page` accepts the same props as `Panel`, meaning uses
  of `loadModel` should be replaced with `mask`.
* The mobile `AppBar` title is static and defaults to the app name. If you want to display page
  titles, it is recommended to use the `title` prop on the `Page`.

### 🎁 New Features

* Enhancements to Model and Component data loading via `@LoadSupport` provides a stronger set of
  conventions and better support for distinguishing between initial loads / auto/background
  refreshes / user- driven refreshes. It also provides new patterns for ensuring application
  Services are refreshed as part of a reworked global refresh cycle.
* RestGridModel supports a new `cloneAction` to take an existing record and open the editor form in
  "add mode" with all editable fields pre-populated from the source record. The action calls
  `prepareCloneFn`, if defined on the RestGridModel, to perform any transform operations before
  rendering the form.
* Tabs in `TabContainerModel` now support an `icon` property on the desktop.
* Charts take a new optional `aspectRatio` prop.
* Added new `Column.headerTooltip` config.
* Added new method `markManaged` on `ManagedSupport`.
* Added new function decorator `debounced`.
* Added new function `applyMixin` providing support for structured creation of class decorators
  (mixins).

#### Mobile

* Column chooser support available for mobile Grids. Users can check/uncheck columns to add/remove
  them from a configurable grid and reorder the columns in the list via drag and drop. Pair
  `GridModel.enableColChooser` with a mobile `colChooserButton` to allow use.
* Added `DialogPage` to the mobile toolkit. These floating pages do not participate in navigation or
  routing, and are used for showing fullscreen views outside of the Navigator / TabContainer
  context.
* Added `Panel` to the mobile toolkit, which offers a header element with standardized styling,
  title, and icon, as well as support for top and bottom toolbars.
* The mobile `AppBar` has been updated to more closely match the desktop `AppBar`, adding `icon`,
  `leftItems`, `hideAppMenuButton` and `appMenuButtonProps` props.
* Added routing support to mobile.

### 🐞 Bug Fixes

* The HighCharts wrapper component properly resizes its chart.
* Mobile dimension chooser button properly handles overflow for longer labels.
* Sizing fixes for multi-line inputs such as textArea and jsonInput.
* NumberInput calls a `onKeyPress` prop if given.
* Layout fixes on several admin panels and detail popups.

### 📚 Libraries

* @blueprintjs/core `3.13 → 3.14`
* @xh/hoist-dev-utils `3.5 → 3.6`
* ag-grid `~20.0 → ~20.1`
* react-dropzone `~8.0 → ~9.0`
* react-select `~2.3 → ~2.4`
* router5 `~6.6 → ~7.0`
* react `~16.7 → ~16.8`

[Commit Log](https://github.com/xh/hoist-react/compare/v19.0.1...v20.0.0)

## v19.0.1 - 2019-02-12

### 🐞 Bug Fixes

* Additional updates and simplifications to `FormField` sizing of child `HoistInput` elements, for
  more reliable sizing and spacing filling behavior.

[Commit Log](https://github.com/xh/hoist-react/compare/v19.0.0...v19.0.1)

## v19.0.0 - 2019-02-08

### 🎁 New Features

* Added a new architecture for signaling the need to load / refresh new data across either the
  entire app or a section of the component hierarchy. This new system relies on React context to
  minimizes the need for explicit application wiring, and improves support for auto-refresh. See
  newly added decorator `@LoadSupport` and classes/components `RefreshContext`,
  `RefreshContextModel`, and `RefreshContextView` for more info.
* `TabContainerModel` and `TabModel` now support `refreshMode` and `renderMode` configs to allow
  better control over how inactive tabs are mounted/unmounted and how tabs handle refresh requests
  when hidden or (re)activated.
* Apps can implement `getAppOptions()` in their `AppModel` class to specify a set of app-wide
  options that should be editable via a new built-in Options dialog. This system includes built-in
  support for reading/writing options to preferences, or getting/setting their values via custom
  handlers. The toolkit handles the rendering of the dialog.
* Standard top-level app buttons - for actions such as launching the new Options dialog, switching
  themes, launching the admin client, and logging out - have been moved into a new menu accessible
  from the top-right corner of the app, leaving more space for app-specific controls in the AppBar.
* `RecordGridModel` now supports an enhanced `editors` configuration that exposes the full set of
  validation and display support from the Forms package.
* `HoistInput` sizing is now consistently implemented using `LayoutSupport`. All sizable
  `HoistInputs` now have default `width` to ensure a standard display out of the box. `JsonInput`
  and `TextArea` also have default `height`. These defaults can be overridden by declaring explicit
  `width` and `height` values, or unset by setting the prop to `null`.
* `HoistInputs` within `FormFields` will be automatically sized to fill the available space in the
  `FormField`. In these cases, it is advised to either give the `FormField` an explicit size or
  render it in a flex layout.

### 💥 Breaking Changes

* AG Grid has been updated to v20.0.0. Most apps shouldn't require any changes - however, if you are
  using `agOptions` to set sorting, filtering or resizing properties, these may need to change:

  For the `Grid`, `agOptions.enableColResize`, `agOptions.enableSorting`
  and `agOptions.enableFilter`
  have been removed. You can replicate their effects by using `agOptions.defaultColDef`. For
  `Columns`, `suppressFilter` has been removed, an should be replaced with `filter: false`.

* `HoistAppModel.requestRefresh` and `TabContainerModel.requestRefresh` have been removed.
  Applications should use the new Refresh architecture described above instead.
* `tabRefreshMode` on TabContainer has been renamed `renderMode`.
* `TabModel.reloadOnShow` has been removed. Set the `refreshMode` property on TabContainerModel or
  TabModel to `TabRefreshMode.ON_SHOW_ALWAYS` instead.
* The mobile APIs for `TabContainerModel`, `TabModel`, and `RefreshButton` have been rewritten to
  more closely mirror the desktop API.
* The API for `RecordGridModel` editors has changed -- `type` is no longer supported. Use
  `fieldModel` and `formField` instead.
* `LocalStore.loadRawData` requires that all records presented to store have unique IDs specified.
  See `LocalStore.idSpec` for more information.

### 🐞 Bug Fixes

* SwitchInput and RadioInput now properly highlight validation errors in `minimal` mode.

### 📚 Libraries

* @blueprintjs/core `3.12 → 3.13`
* ag-grid `~19.1.4 → ~20.0.0`

[Commit Log](https://github.com/xh/hoist-react/compare/v18.1.2...v19.0.0)

## v18.1.2 - 2019-01-30

### 🐞 Bug Fixes

* Grid integrations relying on column visibility (namely export, storeFilterField) now correctly
  consult updated column state from GridModel. #935
* Ensure `FieldModel.initialValue` is observable to ensure that computed dirty state (and any other
  derivations) are updated if it changes. #934
* Fixes to ensure Admin console log viewer more cleanly handles exceptions (e.g. attempting to
  auto-refresh on a log file that has been deleted).

[Commit Log](https://github.com/xh/hoist-react/compare/v18.1.1...v18.1.2)

## v18.1.1 - 2019-01-29

* Grid cell padding can be controlled via a new set of CSS vars and is reduced by default for grids
  in compact mode.
* The `addRecordAsync()` and `saveRecordAsync()` methods on `RestStore` return the updated record.

[Commit Log](https://github.com/xh/hoist-react/compare/v18.1.0...v18.1.1)

## v18.1.0 - 2019-01-28

### 🎁 New Features

* New `@managed` class field decorator can be used to mark a property as fully created/owned by its
  containing class (provided that class has installed the matching `@ManagedSupport` decorator).
    * The framework will automatically pass any `@managed` class members to `XH.safeDestroy()` on
      destroy/unmount to ensure their own `destroy()` lifecycle methods are called and any related
      resources are disposed of properly, notably MobX observables and reactions.
    * In practice, this should be used to decorate any properties on `HoistModel`, `HoistService`,
      or
      `HoistComponent` classes that hold a reference to a `HoistModel` created by that class. All of
      those core artifacts support the new decorator, `HoistModel` already provides a built-in
      `destroy()` method, and calling that method when an app is done with a Model is an important
      best practice that can now happen more reliably / easily.
* `FormModel.getData()` accepts a new single parameter `dirtyOnly` - pass true to get back only
  fields which have been modified.
* The mobile `Select` component indicates the current value with a ✅ in the drop-down list.
* Excel exports from tree grids now include the matching expand/collapse tree controls baked into
  generated Excel file.

### 🐞 Bug Fixes

* The `JsonInput` component now properly respects / indicates disabled state.

### 📚 Libraries

* Hoist-dev-utils `3.4.1 → 3.5.0` - updated webpack and other build tool dependencies, as well as
  an improved eslint configuration.
* @blueprintjs/core `3.10 → 3.12`
* @blueprintjs/datetime `3.5 → 3.7`
* fontawesome `5.6 → 5.7`
* mobx `5.8 → 5.9`
* react-select `2.2 → 2.3`
* Other patch updates

[Commit Log](https://github.com/xh/hoist-react/compare/v18.0.0...v18.1.0)

## v18.0.0 - 2019-01-15

### 🎁 New Features

* Form support has been substantially enhanced and restructured to provide both a cleaner API and
  new functionality:
    * `FormModel` and `FieldModel` are now concrete classes and provide the main entry point for
      specifying the contents of a form. The `Field` and `FieldSupport` decorators have been
      removed.
    * Fields and sub-forms may now be dynamically added to FormModel.
    * The validation state of a FormModel is now *immediately* available after construction and
      independent of the GUI. The triggering of the *display* of that state is now a separate
      process triggered by GUI actions such as blur.
    * `FormField` has been substantially reworked to support a read-only display and inherit common
      property settings from its containing `Form`.
    * `HoistInput` has been moved into the `input` package to clarify that these are lower level
      controls and independent of the Forms package.

* `RestGrid` now supports a `mask` prop. RestGrid loading is now masked by default.
* `Chart` component now supports a built-in zoom out gesture: click and drag from right-to-left on
  charts with x-axis zooming.
* `Select` now supports an `enableClear` prop to control the presence of an optional inline clear
  button.
* `Grid` components take `onCellClicked` and `onCellDoubleClicked` event handlers.
* A new desktop `FileChooser` wraps a preconfigured react-dropzone component to allow users to
  easily select files for upload or other client-side processing.

### 💥 Breaking Changes

* Major changes to Form (see above). `HoistInput` imports will also need to be adjusted to move from
  `form` to `input`.
* The name of the HoistInput `field` prop has been changed to `bind`. This change distinguishes the
  lower-level input package more clearly from the higher-level form package which uses it. It also
  more clearly relates the property to the associated `@bindable` annotation for models.
* A `Select` input with `enableMulti = true` will by default no longer show an inline x to clear the
  input value. Use the `enableClear` prop to re-enable.
* Column definitions are exported from the `grid` package. To ensure backwards compatibility,
  replace imports from `@xh/hoist/desktop/columns` with `@xh/hoist/desktop/cmp/grid`.

### 📚 Libraries

* React `~16.6.0 → ~16.7.0`
* Patch version updates to multiple other dependencies.

[Commit Log](https://github.com/xh/hoist-react/compare/v17.0.0...v18.0.0)

## v17.0.0 - 2018-12-21

### 💥 Breaking Changes

* The implementation of the `model` property on `HoistComponent` has been substantially enhanced:
    * "Local" Models should now be specified on the Component class declaration by simply setting
      the
      `model` property, rather than the confusing `localModel` property.
    * HoistComponent now supports a static `modelClass` class property. If set, this property will
      allow a HoistComponent to auto-create a model internally when presented with a plain
      javascript object as its `model` prop. This is especially useful in cases like `Panel`
      and `TabContainer`, where apps often need to specify a model but do not require a reference to
      the model. Those usages can now skip importing and instantiating an instance of the
      component's model class themselves.
    * Hoist will now throw an Exception if an application attempts to changes the model on an
      existing HoistComponent instance or presents the wrong type of model to a HoistComponent where
      `modelClass` has been specified.

* `PanelSizingModel` has been renamed `PanelModel`. The class now also has the following new
  optional properties, all of which are `true` by default:
    * `showSplitter` - controls visibility of the splitter bar on the outside edge of the component.
    * `showSplitterCollapseButton` - controls visibility of the collapse button on the splitter bar.
    * `showHeaderCollapseButton` - controls visibility of a (new) collapse button in the header.

* The API methods for exporting grid data have changed and gained new features:
    * Grids must opt-in to export with the `GridModel.enableExport` config.
    * Exporting a `GridModel` is handled by the new `GridExportService`, which takes a collection of
      `exportOptions`. See `GridExportService.exportAsync` for available `exportOptions`.
    * All export entry points (`GridModel.exportAsync()`, `ExportButton` and the export context menu
      items) support `exportOptions`. Additionally, `GridModel` can be configured with default
      `exportOptions` in its config.

* The `buttonPosition` prop on `NumberInput` has been removed due to problems with the underlying
  implementation. Support for incrementing buttons on NumberInputs will be re-considered for future
  versions of Hoist.

### 🎁 New Features

* `TextInput` on desktop now supports an `enableClear` property to allow easy addition of a clear
  button at the right edge of the component.
* `TabContainer` enhancements:
    * An `omit` property can now be passed in the tab configs passed to the `TabContainerModel`
      constructor to conditionally exclude a tab from the container
    * Each `TabModel` can now be retrieved by id via the new `getTabById` method on
      `TabContainerModel`.
    * `TabModel.title` can now be changed at runtime.
    * `TabModel` now supports the following properties, which can be changed at runtime or set via
      the config:
        * `disabled` - applies a disabled style in the switcher and blocks navigation to the tab via
          user click, routing, or the API.
        * `excludeFromSwitcher` - removes the tab from the switcher, but the tab can still be
          navigated to programmatically or via routing.
* `MultiFieldRenderer` `multiFieldConfig` now supports a `delimiter` property to separate
  consecutive SubFields.
* `MultiFieldRenderer` SubFields now support a `position` property, to allow rendering in either the
  top or bottom row.
* `StoreCountLabel` now supports a new 'includeChildren' prop to control whether or not children
  records are included in the count. By default this is `false`.
* `Checkbox` now supports a `displayUnsetState` prop which may be used to display a visually
  distinct state for null values.
* `Select` now renders with a checkbox next to the selected item in its dropdown menu, instead of
  relying on highlighting. A new `hideSelectedOptionCheck` prop is available to disable.
* `RestGridModel` supports a `readonly` property.
* `DimensionChooser`, various `HoistInput` components, `Toolbar` and `ToolbarSeparator` have been
  added to the mobile component library.
* Additional environment enums for UAT and BCP, added to Hoist Core 5.4.0, are supported in the
  application footer.

### 🐞 Bug Fixes

* `NumberInput` will no longer immediately convert its shorthand value (e.g. "3m") into numeric form
  while the user remains focused on the input.
* Grid `actionCol` columns no longer render Button components for each action, relying instead on
  plain HTML / CSS markup for a significant performance improvement when there are many rows and/or
  actions per row.
* Grid exports more reliably include the appropriate file extension.
* `Select` will prevent an `<esc>` keypress from bubbling up to parent components only when its menu
  is open. (In that case, the component assumes escape was pressed to close its menu and captures
  the keypress, otherwise it should leave it alone and let it e.g. close a parent popover).

[Commit Log](https://github.com/xh/hoist-react/compare/v16.0.1...v17.0.0)

## v16.0.1 - 2018-12-12

### 🐞 Bug Fixes

* Fix to FeedbackForm allowing attempted submission with an empty message.

[Commit Log](https://github.com/xh/hoist-react/compare/v16.0.0...v16.0.1)

## v16.0.0

### 🎁 New Features

* Support for ComboBoxes and Dropdowns have been improved dramatically, via a new `Select` component
  based on react-select.
* The AG Grid based `Grid` and `GridModel` are now available on both mobile and desktop. We have
  also added new support for multi-row/multi-field columns via the new `multiFieldRenderer` renderer
  function.
* The app initialization lifecycle has been restructured so that no App classes are constructed
  until Hoist is fully initialized.
* `Column` now supports an optional `rowHeight` property.
* `Button` now defaults to 'minimal' mode, providing a much lighter-weight visual look-and-feel to
  HoistApps. `Button` also implements `@LayoutSupport`.
* Grouping state is now saved by the grid state support on `GridModel`.
* The Hoist `DimChooser` component has been ported to hoist-react.
* `fetchService` now supports an `autoAbortKey` in its fetch methods. This can be used to
  automatically cancel obsolete requests that have been superseded by more recent variants.
* Support for new `clickableLabel` property on `FormField`.
* `RestForm` now supports a read-only view.
* Hoist now supports automatic tracking of app/page load times.

### 💥 Breaking Changes

* The new location for the cross-platform grid component is `@xh/hoist/cmp/grid`. The `columns`
  package has also moved under a new sub-package in this location.
* Hoist top-level App Structure has changed in order to improve consistency of the Model-View
  conventions, to improve the accessibility of services, and to support the improvements in app
  initialization mentioned above:
    - `XH.renderApp` now takes a new `AppSpec` configuration.
    - `XH.app` is now `XH.appModel`.
    - All services are installed directly on `XH`.
    - `@HoistApp` is now `@HoistAppModel`
* `RecordAction` has been substantially refactored and improved. These are now typically immutable
  and may be shared.
    - `prepareFn` has been replaced with a `displayFn`.
    - `actionFn` and `displayFn` now take a single object as their parameter.
* The `hide` property on `Column` has been changed to `hidden`.
* The `ColChooserButton` has been moved from the incorrect location `@xh/hoist/cmp/grid` to
  `@xh/hoist/desktop/cmp/button`. This is a desktop-only component. Apps will have to adjust these
  imports.
* `withDefaultTrue` and `withDefaultFalse` in `@xh/hoist/utils/js` have been removed. Use
  `withDefault` instead.
* `CheckBox` has been renamed `Checkbox`

### ⚙️ Technical

* AG Grid has been upgraded to v19.1
* mobx has been upgraded to v5.6
* React has been upgraded to v16.6
* Allow browsers with proper support for Proxy (e.g Edge) to access Hoist Applications.

### 🐞 Bug Fixes

* Extensive. See full change list below.

[Commit Log](https://github.com/xh/hoist-react/compare/v15.1.2...v16.0.0)

## v15.1.2

🛠 Hotfix release to MultiSelect to cap the maximum number of options rendered by the drop-down
list. Note, this component is being replaced in Hoist v16 by the react-select library.

[Commit Log](https://github.com/xh/hoist-react/compare/v15.1.1...v15.1.2)

## v15.1.1

### 🐞 Bug Fixes

* Fix to minimal validation mode for FormField disrupting input focus.
* Fix to JsonInput disrupting input focus.

### ⚙️ Technical

* Support added for TLBR-style notation when specifying margin/padding via layoutSupport - e.g. box(
  {margin: '10 20 5 5'}).
* Tweak to lockout panel message when the user has no roles.

[Commit Log](https://github.com/xh/hoist-react/compare/v15.1.0...v15.1.1)

## v15.1.0

### 🎁 New Features

* The FormField component takes a new minimal prop to display validation errors with a tooltip only
  as opposed to an inline message string. This can be used to help reduce shifting / jumping form
  layouts as required.
* The admin-only user impersonation toolbar will now accept new/unknown users, to support certain
  SSO application implementations that can create users on the fly.

### ⚙️ Technical

* Error reporting to server w/ custom user messages is disabled if the user is not known to the
  client (edge case with errors early in app lifecycle, prior to successful authentication).

[Commit Log](https://github.com/xh/hoist-react/compare/v15.0.0...v15.1.0)

## v15.0.0

### 💥 Breaking Changes

* This update does not require any application client code changes, but does require updating the
  Hoist Core Grails plugin to >= 5.0. Hoist Core changes to how application roles are loaded and
  users are authenticated required minor changes to how JS clients bootstrap themselves and load
  user data.
* The Hoist Core HoistImplController has also been renamed to XhController, again requiring Hoist
  React adjustments to call the updated /xh/ paths for these (implementation) endpoints. Again, no
  app updates required beyond taking the latest Hoist Core plugin.

[Commit Log](https://github.com/xh/hoist-react/compare/v14.2.0...v15.0.0)

## v14.2.0

### 🎁 New Features

* Upgraded hoist-dev-utils to 3.0.3. Client builds now use the latest Webpack 4 and Babel 7 for
  noticeably faster builds and recompiles during CI and at development time.
* GridModel now has a top-level agColumnApi property to provide a direct handle on the AG Grid
  Column API object.

### ⚙️ Technical

* Support for column groups strengthened with the addition of a dedicated ColumnGroup sibling class
  to Column. This includes additional internal refactoring to reduce unnecessary cloning of Column
  configurations and provide a more managed path for Column updates. Public APIs did not change.
  (#694)

### 📚 Libraries

* Blueprint Core `3.6.1 → 3.7.0`
* Blueprint Datetime `3.2.0 → 3.3.0`
* Fontawesome `5.3.x → 5.4.x`
* MobX `5.1.2 → 5.5.0`
* Router5 `6.5.0 → 6.6.0`

[Commit Log](https://github.com/xh/hoist-react/compare/v14.1.3...v14.2.0)

## v14.1.3

### 🐞 Bug Fixes

* Ensure JsonInput reacts properly to value changes.

### ⚙️ Technical

* Block user pinning/unpinning in Grid via drag-and-drop - pending further work via #687.
* Support "now" as special token for dateIs min/max validation rules.
* Tweak grouped grid row background color.

[Commit Log](https://github.com/xh/hoist-react/compare/v14.1.1...v14.1.3)

## v14.1.1

### 🐞 Bug Fixes

* Fixes GridModel support for row-level grouping at same time as column grouping.

[Commit Log](https://github.com/xh/hoist-react/compare/v14.1.0...v14.1.1)

## v14.1.0

### 🎁 New Features

* GridModel now supports multiple levels of row grouping. Pass the public setGroupBy() method an
  array of string column IDs, or a falsey value / empty array to ungroup. Note that the public and
  observable groupBy property on GridModel will now always be an array, even if the grid is not
  grouped or has only a single level of grouping.
* GridModel exposes public expandAll() and collapseAll() methods for grouped / tree grids, and
  StoreContextMenu supports a new "expandCollapseAll" string token to insert context menu items.
  These are added to the default menu, but auto-hide when the grid is not in a grouped state.
* The Grid component provides a new onKeyDown prop, which takes a callback and will fire on any
  keypress targeted within the Grid. Note such a handler is not provided directly by AG Grid.
* The Column class supports pinned as a top-level config. Supports passing true to pin to the left.

### 🐞 Bug Fixes

* Updates to Grid column widths made via AG Grid's "autosize to fit" API are properly persisted to
  grid state.

[Commit Log](https://github.com/xh/hoist-react/compare/v14.0.0...v14.1.0)

## v14.0.0

* Along with numerous bug fixes, v14 brings with it a number of important enhancements for grids,
  including support for tree display, 'action' columns, and absolute value sorting. It also includes
  some new controls and improvement to focus display.

### 💥 Breaking Changes

* The signatures of the Column.elementRenderer and Column.renderer have been changed to be
  consistent with each other, and more extensible. Each takes two arguments -- the value to be
  rendered, and a single bundle of metadata.
* StoreContextMenuAction has been renamed to RecordAction. Its action property has been renamed to
  actionFn for consistency and clarity.
* LocalStore : The method LocalStore.processRawData no longer takes an array of all records, but
  instead takes just a single record. Applications that need to operate on all raw records in bulk
  should do so before presenting them to LocalStore. Also, LocalStores template methods for override
  have also changed substantially, and sub-classes that rely on these methods will need to be
  adjusted accordingly.

### 🎁 New Features

#### Grid

* The Store API now supports hierarchical datasets. Applications need to simply provide raw data for
  records with a "children" property containing the raw data for their children.
* Grid supports a 'TreeGrid' mode. To show a tree grid, bind the GridModel to a store containing
  hierarchical data (as above), set treeMode: true on the GridModel, and specify a column to display
  the tree controls (isTreeColumn: true)
* Grid supports absolute sorting for numerical columns. Specify absSort: true on your column config
  to enable. Clicking the grid header will now cycle through ASC > DESC > DESC (abs) sort modes.
* Grid supports an 'Actions' column for one-click record actions. See cmp/desktop/columns/actionCol.
* A new showHover prop on the desktop Grid component will highlight the hovered row with default
  styling. A new GridModel.rowClassFn callback was added to support per-row custom classes based on
  record data.
* A new ExportFormat.LONG_TEXT format has been added, along with a new Column.exportWidth config.
  This supports exporting columns that contain long text (e.g. notes) as multi-line cells within
  Excel.

#### Other Components

* RadioInput and ButtonGroupInput have been added to the desktop/cmp/form package.
* DateInput now has support for entering and displaying time values.
* NumberInput displays its unformatted value when focused.
* Focused components are now better highlighted, with additional CSS vars provided to customize as
  needed.

### 🐞 Bug Fixes

* Calls to GridModel.setGroupBy() work properly not only on the first, but also all subsequent calls
  (#644).
* Background / style issues resolved on several input components in dark theme (#657).
* Grid context menus appear properly over other floating components.

### 📚 Libraries

* React `16.5.1 → 16.5.2`
* router5 `6.4.2 → 6.5.0`
* CodeMirror, Highcharts, and MobX patch updates

[Commit Log](https://github.com/xh/hoist-react/compare/v13.0.0...v14.0.0)

## v13.0.0

🍀Lucky v13 brings with it a number of enhancements for forms and validation, grouped column support
in the core Grid API, a fully wrapped MultiSelect component, decorator syntax adjustments, and a
number of other fixes and enhancements.

It also includes contributions from new ExHI team members Arjun and Brendan. 🎉

### 💥 Breaking Changes

* The core `@HoistComponent`, `@HoistService`, and `@HoistModel` decorators are **no longer
  parameterized**, meaning that trailing `()` should be removed after each usage. (#586)
* The little-used `hoistComponentFactory()` method was also removed as a further simplification
  (#587).
* The `HoistField` superclass has been renamed to `HoistInput` and the various **desktop form
  control components have been renamed** to match (55afb8f). Apps using these components (which will
  likely be most apps) will need to adapt to the new names.
    * This was done to better distinguish between the input components and the upgraded Field
      concept on model classes (see below).

### 🎁 New Features

⭐️ **Forms and Fields** have been a major focus of attention, with support for structured data
fields added to Models via the `@FieldSupport` and `@field()` decorators.

* Models annotated with `@FieldSupport` can decorate member properties with `@field()`, making those
  properties observable and settable (with a generated `setXXX()` method).
* The `@field()` decorators themselves can be passed an optional display label string as well as
  zero or more *validation rules* to define required constraints on the value of the field.
* A set of predefined constraints is provided within the toolkit within the `/field/` package.
* Models using `FieldSupport` should be sure to call the `initFields()` method installed by the
  decorator within their constructor. This method can be called without arguments to generally
  initialize the field system, or it can be passed an object of field names to initial/default
  values, which will set those values on the model class properties and provide change/dirty
  detection and the ability to "reset" a form.
* A new `FormField` UI component can be used to wrap input components within a form. The `FormField`
  wrapper can accept the source model and field name, and will apply those to its child input. It
  leverages the Field model to automatically display a label, indicate required fields, and print
  validation error messages. This new component should be the building-block for most non-trivial
  forms within an application.

Other enhancements include:

* **Grid columns can be grouped**, with support for grouping added to the grid state management
  system, column chooser, and export manager (#565). To define a column group, nest column
  definitions passed to `GridModel.columns` within a wrapper object of the
  form `{headerName: 'My group', children: [...]}`.

(Note these release notes are incomplete for this version.)

[Commit Log](https://github.com/xh/hoist-react/compare/v12.1.2...v13.0.0)

## v12.1.2

### 🐞 Bug Fixes

* Fix casing on functions generated by `@settable` decorator
  (35c7daa209a4205cb011583ebf8372319716deba).

[Commit Log](https://github.com/xh/hoist-react/compare/v12.1.1...v12.1.2)

## v12.1.1

### 🐞 Bug Fixes

* Avoid passing unknown HoistField component props down to Blueprint select/checkbox controls.

### 📚 Libraries

* Rollback update of `@blueprintjs/select` package `3.1.0 → 3.0.0` - this included breaking API
  changes and will be revisited in #558.

[Commit Log](https://github.com/xh/hoist-react/compare/v12.1.0...v12.1.1)

## v12.1.0

### 🎁 New Features

* New `@bindable` and `@settable` decorators added for MobX support. Decorating a class member
  property with `@bindable` makes it a MobX `@observable` and auto-generates a setter method on the
  class wrapped in a MobX `@action`.
* A `fontAwesomeIcon` element factory is exported for use with other FA icons not enumerated by the
  `Icon` class.
* CSS variables added to control desktop Blueprint form control margins. These remain defaulted to
  zero, but now within CSS with support for variable overrides. A Blueprint library update also
  brought some changes to certain field-related alignment and style properties. Review any form
  controls within apps to ensure they remain aligned as desired
  (8275719e66b4677ec5c68a56ccc6aa3055283457 and df667b75d41d12dba96cbd206f5736886cb2ac20).

### 🐞 Bug Fixes

* Grid cells are fully refreshed on a data update, ensuring cell renderers that rely on data other
  than their primary display field are updated (#550).
* Grid auto-sizing is run after a data update, ensuring flex columns resize to adjust for possible
  scrollbar visibility changes (#553).
* Dropdown fields can be instantiated with fewer required properties set (#541).

### 📚 Libraries

* Blueprint `3.0.1 → 3.4.0`
* FontAwesome `5.2.0 → 5.3.0`
* CodeMirror `5.39.2 → 5.40.0`
* MobX `5.0.3 → 5.1.0`
* router5 `6.3.0 → 6.4.2`
* React `16.4.1 → 16.4.2`

[Commit Log](https://github.com/xh/hoist-react/compare/v12.0.0...v12.1.0)

## v12.0.0

Hoist React v12 is a relatively large release, with multiple refactorings around grid columns,
`elemFactory` support, classNames, and a re-organization of classes and exports within `utils`.

### 💥 Breaking Changes

#### ⭐️ Grid Columns

**A new `Column` class describes a top-level API for columns and their supported options** and is
intended to be a cross-platform layer on top of AG Grid and TBD mobile grid implementations.

* The desktop `GridModel` class now accepts a collection of `Column` configuration objects to define
  its available columns.
* Columns may be configured with `flex: true` to cause them to stretch all available horizontal
  space within a grid, sharing it equally with any other flex columns. However note that this should
  be used sparingly, as flex columns have some deliberate limitations to ensure stable and
  consistent behavior. Most noticeably, they cannot be resized directly by users. Often, a best
  practice will be to insert an `emptyFlexCol` configuration as the last column in a grid - this
  will avoid messy-looking gaps in the layout while not requiring a data-driven column be flexed.
* User customizations to column widths are now saved if the GridModel has been configured with a
  `stateModel` key or model instance - see `GridStateModel`.
* Columns accept a `renderer` config to format text or HTML-based output. This is a callback that is
  provided the value, the row-level record, and a metadata object with the column's `colId`. An
  `elementRenderer` config is also available for cells that should render a Component.
* An `agOptions` config key continues to provide a way to pass arbitrary options to the underlying
  AG Grid instance (for desktop implementations). This is considered an "escape hatch" and should be
  used with care, but can provide a bridge to required AG Grid features as the Hoist-level API
  continues to develop.
* The "factory pattern" for Column templates / defaults has been removed, replaced by a simpler
  approach that recommends exporting simple configuration partials and spreading them into
  instance-specific column configs.
* See 0798f6bb20092c59659cf888aeaf9ecb01db52a6 for primary commit.

#### ⭐️ Element Factory, LayoutSupport, BaseClassName

Hoist provides core support for creating components via a factory pattern, powered by the `elem()`
and `elemFactory()` methods. This approach remains the recommended way to instantiate component
elements, but was **simplified and streamlined**.

* The rarely used `itemSpec` argument was removed (this previously applied defaults to child items).
* Developers can now also use JSX to instantiate all Hoist-provided components while still taking
  advantage of auto-handling for layout-related properties provided by the `LayoutSupport` mixin.
    * HoistComponents should now spread **`...this.getLayoutProps()`** into their outermost rendered
      child to enable promotion of layout properties.
* All HoistComponents can now specify a **baseClassName** on their component class and should pass
  `className: this.getClassName()` down to their outermost rendered child. This allows components to
  cleanly layer on a base CSS class name with any instance-specific classes.
* See 8342d3870102ee9bda4d11774019c4928866f256 for primary commit.

#### ⭐️ Panel resizing / collapsing

**The `Panel` component now takes a `sizingModel` prop to control and encapsulate newly built-in
resizing and collapsing behavior** (#534).

* See the `PanelSizingModel` class for configurable details, including continued support for saving
  sizing / collapsed state as a user preference.
* **The standalone `Resizable` component was removed** in favor of the improved support built into
  Panel directly.

#### Other

* Two promise-related models have been combined into **a new, more powerful `PendingTaskModel`**,
  and the `LoadMask` component has been removed and consolidated into `Mask`
  (d00a5c6e8fc1e0e89c2ce3eef5f3e14cb842f3c8).
    * `Panel` now exposes a single `mask` prop that can take either a configured `mask` element or a
      simple boolean to display/remove a default mask.
* **Classes within the `utils` package have been re-organized** into more standardized and scalable
  namespaces. Imports of these classes will need to be adjusted.

### 🎁 New Features

* **The desktop Grid component now offers a `compact` mode** with configurable styling to display
  significantly more data with reduced padding and font sizes.
* The top-level `AppBar` refresh button now provides a default implementation, calling a new
  abstract `requestRefresh()` method on `HoistApp`.
* The grid column chooser can now be configured to display its column groups as initially collapsed,
  for especially large collections of columns.
* A new `XH.restoreDefaultsAsync()` method provides a centralized way to wipe out user-specific
  preferences or customizations (#508).
* Additional Blueprint `MultiSelect`, `Tag`, and `FormGroup` controls re-exported.

### 🐞 Bug Fixes

* Some components were unintentionally not exporting their Component class directly, blocking JSX
  usage. All components now export their class.
* Multiple fixes to `DayField` (#531).
* JsonField now responds properly when switching from light to dark theme (#507).
* Context menus properly filter out duplicated separators (#518).

[Commit Log](https://github.com/xh/hoist-react/compare/v11.0.0...v12.0.0)

## v11.0.0

### 💥 Breaking Changes

* **Blueprint has been upgraded to the latest 3.x release.** The primary breaking change here is the
  renaming of all `pt-` CSS classes to use a new `bp3-` prefix. Any in-app usages of the BP
  selectors will need to be updated. See the
  [Blueprint "What's New" page](http://blueprintjs.com/docs/#blueprint/whats-new-3.0).
* **FontAwesome has been upgraded to the latest 5.2 release.** Only the icons enumerated in the
  Hoist `Icon` class are now registered via the FA `library.add()` method for inclusion in bundled
  code, resulting in a significant reduction in bundle size. Apps wishing to use other FA icons not
  included by Hoist must import and register them - see the
  [FA React Readme](https://github.com/FortAwesome/react-fontawesome/blob/master/README.md) for
  details.
* **The `mobx-decorators` dependency has been removed** due to lack of official support for the
  latest MobX update, as well as limited usage within the toolkit. This package was primarily
  providing the optional `@setter` decorator, which should now be replaced as needed by dedicated
  `@action` setter methods (19cbf86138499bda959303e602a6d58f6e95cb40).

### 🎁 Enhancements

* `HoistComponent` now provides a `getClassNames()` method that will merge any `baseCls` CSS class
  names specified on the component with any instance-specific classes passed in via props (#252).
    * Components that wish to declare and support a `baseCls` should use this method to generate and
      apply a combined list of classes to their outermost rendered elements (see `Grid`).
    * Base class names have been added for relevant Hoist-provided components - e.g. `.xh-panel` and
      `.xh-grid`. These will be appended to any instance class names specified within applications
      and be available as public CSS selectors.
* Relevant `HoistField` components support inline `leftIcon` and `rightElement` props. `DayField`
  adds support for `minDay / maxDay` props.
* Styling for the built-in AG Grid loading overlay has been simplified and improved (#401).
* Grid column definitions can now specify an `excludeFromExport` config to drop them from
  server-generated Excel/CSV exports (#485).

### 🐞 Bug Fixes

* Grid data loading and selection reactions have been hardened and better coordinated to prevent
  throwing when attempting to set a selection before data has been loaded (#484).

### 📚 Libraries

* Blueprint `2.x → 3.x`
* FontAwesome `5.0.x → 5.2.x`
* CodeMirror `5.37.0 → 5.39.2`
* router5 `6.2.4 → 6.3.0`

[Commit Log](https://github.com/xh/hoist-react/compare/v10.0.1...v11.0.0)

## v10.0.1

### 🐞 Bug Fixes

* Grid `export` context menu token now defaults to server-side 'exportExcel' export.
    * Specify the `exportLocal` token to return a menu item for local AG Grid export.
* Columns with `field === null` skipped for server-side export (considered spacer / structural
  columns).

## v10.0.0

### 💥 Breaking Changes

* **Access to the router API has changed** with the `XH` global now exposing `router` and
  `routerState` properties and a `navigate()` method directly.
* `ToastManager` has been deprecated. Use `XH.toast` instead.
* `Message` is no longer a public class (and its API has changed). Use `XH.message/confirm/alert`
  instead.
* Export API has changed. The Built-in grid export now uses more powerful server-side support. To
  continue to use local AG based export, call method `GridModel.localExport()`. Built-in export
  needs to be enabled with the new property on `GridModel.enableExport`. See `GridModel` for more
  details.

### 🎁 Enhancements

* New Mobile controls and `AppContainer` provided services (impersonation, about, and version bars).
* Full-featured server-side Excel export for grids.

### 🐞 Bug Fixes

* Prevent automatic zooming upon input focus on mobile devices (#476).
* Clear the selection when showing the context menu for a record which is not already selected
  (#469).
* Fix to make lockout script readable by Compatibility Mode down to IE5.

### 📚 Libraries

* MobX `4.2.x → 5.0.x`

[Commit Log](https://github.com/xh/hoist-react/compare/v9.0.0...v10.0.0)

## v9.0.0

### 💥 Breaking Changes

* **Hoist-provided mixins (decorators) have been refactored to be more granular and have been broken
  out of `HoistComponent`.**
    * New discrete mixins now exist for `LayoutSupport` and `ContextMenuSupport` - these should be
      added directly to components that require the functionality they add for auto-handling of
      layout-related props and support for showing right-click menus. The corresponding options on
      `HoistComponent` that used to enable them have been removed.
    * For consistency, we have also renamed `EventTarget → EventSupport` and `Reactive →
      ReactiveSupport` mixins. These both continue to be auto-applied to HoistModel and HoistService
      classes, and ReactiveSupport enabled by default in HoistComponent.
* **The Context menu API has changed.** The `ContextMenuSupport` mixin now specifies an abstract
  `getContextMenuItems()` method for component implementation (replacing the previous
  `renderContextMenu()` method). See the new [`ContextMenuItem` class for what these items support,
  as well as several static default items that can be used.
    * The top-level `AppContainer` no longer provides a default context menu, instead allowing the
      browser's own context menu to show unless an app / component author has implemented custom
      context-menu handling at any level of their component hierarchy.

### 🐞 Bug Fixes

* TabContainer active tab can become out of sync with the router state (#451)
    * ⚠️ Note this also involved a change to the `TabContainerModel` API - `activateTab()` is now
      the public method to set the active tab and ensure both the tab and the route land in the
      correct state.
* Remove unintended focused cell borders that came back with the prior AG Grid upgrade.

[Commit Log](https://github.com/xh/hoist-react/compare/v8.0.0...v9.0.0)

## v8.0.0

Hoist React v8 brings a big set of improvements and fixes, some API and package re-organizations,
and AG Grid upgrade, and more. 🚀

### 💥 Breaking Changes

* **Component package directories have been re-organized** to provide better symmetry between
  pre-existing "desktop" components and a new set of mobile-first component. Current desktop
  applications should replace imports from `@xh/hoist/cmp/xxx` with `@xh/hoist/desktop/cmp/xxx`.
    * Important exceptions include several classes within `@xh/hoist/cmp/layout/`, which remain
      cross-platform.
    * `Panel` and `Resizable` components have moved to their own packages in
      `@xh/hoist/desktop/cmp/panel` and `@xh/hoist/desktop/cmp/resizable`.
* **Multiple changes and improvements made to tab-related APIs and components.**
    * The `TabContainerModel` constructor API has changed, notably `children` → `tabs`, `useRoutes`
      →
      `route` (to specify a starting route as a string) and `switcherPosition` has moved from a
      model config to a prop on the `TabContainer` component.
    * `TabPane` and `TabPaneModel` have been renamed `Tab` and `TabModel`, respectively, with
      several related renames.
* **Application entry-point classes decorated with `@HoistApp` must implement the new getter method
  `containerClass()`** to specify the platform specific component used to wrap the app's
  `componentClass`.
    * This will typically be `@xh/hoist/[desktop|mobile]/AppContainer` depending on platform.

### 🎁 New Features

* **Tab-related APIs re-worked and improved**, including streamlined support for routing, a new
  `tabRenderMode` config on `TabContainerModel`, and better naming throughout.
* **Ag-grid updated to latest v18.x** - now using native flex for overall grid layout and sizing
  controls, along with multiple other vendor improvements.
* Additional `XH` API methods exposed for control of / integration with Router5.
* The core `@HoistComponent` decorated now installs a new `isDisplayed` getter to report on
  component visibility, taking into account the visibility of its ancestors in the component tree.
* Mobile and Desktop app package / component structure made more symmetrical (#444).
* Initial versions of multiple new mobile components added to the toolkit.
* Support added for **`IdleService` - automatic app suspension on inactivity** (#427).
* Hoist wrapper added for the low-level Blueprint **button component** - provides future hooks into
  button customizations and avoids direct BP import (#406).
* Built-in support for collecting user feedback via a dedicated dialog, convenient XH methods and
  default appBar button (#379).
* New `XH.isDevelopmentMode` constant added, true when running in local Webpack dev-server mode.
* CSS variables have been added to customize and standardize the Blueprint "intent" based styling,
  with defaults adjusted to be less distracting (#420).

### 🐞 Bug Fixes

* Preference-related events have been standardized and bugs resolved related to pushAsync() and the
  `prefChange` event (ee93290).
* Admin log viewer auto-refreshes in tail-mode (#330).
* Distracting grid "loading" overlay removed (#401).
* Clipboard button ("click-to-copy" functionality) restored (#442).

[Commit Log](https://github.com/xh/hoist-react/compare/v7.2.0...v8.0.0)

## v7.2.0

### 🎁 New Features

+ Admin console grids now outfitted with column choosers and grid state. #375
+ Additional components for Onsen UI mobile development.

### 🐞 Bug Fixes

+ Multiple improvements to the Admin console config differ. #380 #381 #392

[Commit Log](https://github.com/xh/hoist-react/compare/v7.1.0...v7.2.0)

## v7.1.0

### 🎁 New Features

* Additional kit components added for Onsen UI mobile development.

### 🐞 Bug Fixes

* Dropdown fields no longer default to `commitOnChange: true` - avoiding unexpected commits of
  type-ahead query values for the comboboxes.
* Exceptions thrown from FetchService more accurately report the remote host when unreachable, along
  with some additional enhancements to fetch exception reporting for clarity.

[Commit Log](https://github.com/xh/hoist-react/compare/v7.0.0...v7.1.0)

## v7.0.0

### 💥 Breaking Changes

* **Restructuring of core `App` concept** with change to new `@HoistApp` decorator and conventions
  around defining `App.js` and `AppComponent.js` files as core app entry points. `XH.app` now
  installed to provide access to singleton instance of primary app class. See #387.

### 🎁 New Features

* **Added `AppBar` component** to help further standardize a pattern for top-level application
  headers.
* **Added `SwitchField` and `SliderField`** form field components.
* **Kit package added for Onsen UI** - base component library for mobile development.
* **Preferences get a group field for better organization**, parity with AppConfigs. (Requires
  hoist-core 3.1.x.)

### 🐞 Bug Fixes

* Improvements to `Grid` component's interaction with underlying AG Grid instance, avoiding extra
  renderings and unwanted loss of state. 03de0ae7

[Commit Log](https://github.com/xh/hoist-react/compare/v6.0.0...v7.0.0)

## v6.0.0

### 💥 Breaking Changes

* API for `MessageModel` has changed as part of the feature addition noted below, with `alert()` and
  `confirm()` replaced by `show()` and new `XH` convenience methods making the need for direct calls
  rare.
* `TabContainerModel` no longer takes an `orientation` prop, replaced by the more flexible
  `switcherPosition` as noted below.

### 🎁 New Features

* **Initial version of grid state** now available, supporting easy persistence of user grid column
  selections and sorting. The `GridModel` constructor now takes a `stateModel` argument, which in
  its simplest form is a string `xhStateId` used to persist grid state to local storage. See the
  `GridStateModel` class for implementation details. #331
* The **Message API** has been improved and simplified, with new `XH.confirm()` and `XH.alert()`
  methods providing an easy way to show pop-up alerts without needing to manually construct or
  maintain a `MessageModel`. #349
* **`TabContainer` components can now be controlled with a remote `TabSwitcher`** that does not need
  to be directly docked to the container itself. Specify `switcherPosition:none` on the
  `TabContainerModel` to suppress showing the switching affordance on the tabs themselves and
  instantiate a `TabSwitcher` bound to the same model to control a tabset from elsewhere in the
  component hierarchy. In particular, this enabled top-level application tab navigation to move up
  into the top toolbar, saving vertical space in the layout. #368
* `DataViewModel` supports an `emptyText` config.

### 🐞 Bugfixes

* Dropdown fields no longer fire multiple commit messages, and no longer commit partial entries
  under some circumstances. #353 and #354
* Grids resizing fixed when shrinking the containing component. #357

[Commit Log](https://github.com/xh/hoist-react/compare/v5.0.0...v6.0.0)

## v5.0.0

### 💥 Breaking Changes

* **Multi environment configs have been unwound** See these release notes/instructions for how to
  migrate: https://github.com/xh/hoist-core/releases/tag/release-3.0.0
* **Breaking change to context menus in dataviews and grids not using the default context menu:**
  StoreContextMenu no longer takes an array of items as an argument to its constructor. Instead it
  takes a configuration object with an ‘items’ key that will point to any current implementation’s
  array of items. This object can also contain an optional gridModel argument which is intended to
  support StoreContextMenuItems that may now be specified as known ‘hoist tokens’, currently limited
  to a ‘colChooser’ token.

### 🎁 New Features

* Config differ presents inline view, easier to read diffs now.
* Print Icon added!

### 🐞 Bugfixes

* Update processFailedLoad to loadData into gridModel store, Fixes #337
* Fix regression to ErrorTracking. Make errorTrackingService safer/simpler to call at any point in
  life-cycle.
* Fix broken LocalStore state.
* Tweak flex prop for charts. Side by side charts in a flexbox now auto-size themselves! Fixes #342
* Provide token parsing for storeContextMenus. Context menus are all grown up! Fixes #300

## v4.0.1

### 🐞 Bugfixes

* DataView now properly re-renders its items when properties on their records change (and the ID
  does not)

## v4.0.0

### 💥 Breaking Changes

* **The `GridModel` selection API has been reworked for clarity.** These models formerly exposed
  their selectionModel as `grid.selection` - now that getter returns the selected records. A new
  `selectedRecord` getter is also available to return a single selection, and new string shortcut
  options are available when configuring GridModel selection behavior.
* **Grid components can now take an `agOptions` prop** to pass directly to the underlying ag-grid
  component, as well as an `onRowDoubleClicked` handler function.
  16be2bfa10e5aab4ce8e7e2e20f8569979dd70d1

### 🎁 New Features

* Additional core components have been updated with built-in `layoutSupport`, allowing developers to
  set width/height/flex and other layout properties directly as top-level props for key comps such
  as Grid, DataView, and Chart. These special props are processed via `elemFactory` into a
  `layoutConfig` prop that is now passed down to the underlying wrapper div for these components.
  081fb1f3a2246a4ff624ab123c6df36c1474ed4b

### 🐞 Bugfixes

* Log viewer tail mode now working properly for long log files - #325

## v3.0.1

### 🐞 Bugfixes

* FetchService throws a dedicated exception when the server is unreachable, fixes a confusing
  failure case detailed in #315

## v3.0.0

### 💥 Breaking Changes

* **An application's `AppModel` class must now implement a new `checkAccess()` method.** This method
  is passed the current user, and the appModel should determine if that user should see the UI and
  return an object with a `hasAccess` boolean and an optional `message` string. For a return with
  `hasAccess: false`, the framework will render a lockout panel instead of the primary UI.
  974c1def99059f11528c476f04e0d8c8a0811804
    * Note that this is only a secondary level of "security" designed to avoid showing an
      unauthorized user a confusing / non-functional UI. The server or any other third-party data
      sources must always be the actual enforcer of access to data or other operations.
* **We updated the APIs for core MobX helper methods added to component/model/service classes.** In
  particular, `addReaction()` was updated to take a more declarative / clear config object.
  8169123a4a8be6940b747e816cba40bd10fa164e
    * See Reactive.js - the mixin that provides this functionality.

### 🎁 New Features

* Built-in client-side lockout support, as per above.

### 🐞 Bugfixes

* None

------------------------------------------

📫☎️🌎 info@xh.io | https://xh.io/contact
Copyright © 2025 Extremely Heavy Industries Inc. - all rights reserved<|MERGE_RESOLUTION|>--- conflicted
+++ resolved
@@ -2,7 +2,6 @@
 
 ## 79.0.0-SNAPSHOT - unreleased
 
-<<<<<<< HEAD
 ### 💥 Breaking Changes
 
 * `TabSwitcherProps` has moved to `cmp/tab/Types.ts` but is still exported from `cmp/tab/index.ts`.
@@ -16,7 +15,7 @@
   allows for dynamic addition, removal, and drag-and-drop reordering of tabs with the ability to
   persist "favorited" tab state across sessions. Additionally, existing static `TabSwitcher` now
   supports context-menu items. See `TabContainerConfig.switcher`.
-=======
+
 ### 🐞 Bug Fixes
 
 * Defaulted Highcharts font to Hoist default (--xh-font-family)
@@ -46,7 +45,6 @@
 
 * @auth0/auth0-spa-js `2.7 → 2.9`
 * @azure/msal-browser `4.25 → 4.26`
->>>>>>> 87350aef
 
 ## 78.0.0 - 2025-11-21
 
