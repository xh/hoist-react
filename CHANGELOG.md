# Changelog

<<<<<<< HEAD

## 64.0.0-SNAPSHOT - unreleased

### 🎁 New Features
* Provides admin support for Cluster-aware version of Hoist.

### 💥 Breaking Changes
* Requires update to `hoist-core >= 19.0.0`.


## 63.0.0-SNAPSHOT - unreleased
=======
## 63.0.0 - 2024-04-03
>>>>>>> 573f33b6

### 💥 Breaking Changes (upgrade difficulty: 🟠 MEDIUM - for apps with styling overrides or direct use of Blueprint components)

* Requires `hoist-core >= v19.0.0` to support improvements to activity / client error tracking.

#### Blueprint 4 to 5 Migration

This release includes Blueprint 5, a major version update of that library with breaking changes.
While most of these have been addressed by the Hoist integration layer, developers importing
Blueprint components directly should review
the [Blueprint 5 migration guide](https://github.com/palantir/blueprint/wiki/Blueprint-5.0) for
details.

There are some common breaking changes that most/many apps will need to address:

* CSS rules with the `bp4-` prefix should be updated to use the `bp5-` prefix.
* For `popover` and `tooltip` components, replace `target` with `item` if using elementFactory.
  If using JSX, replace `target` prop with a child element. Also applies to the mobile `popover`.
* Popovers no longer have a popover-wrapper element - remove/replace any CSS rules
  targeting `bp4-popover-wrapper`.
* All components which render popovers now depend
  on [`popper.js v2.x`](https://popper.js.org/docs/v2/). Complex customizations to popovers may
  need to be reworked.
* Where applicable, the former `elementRef` prop has been replaced by the simpler, more
  straightforward `ref` prop using `React.forwardRef()` - e.g. Hoist's `button.elementRef` prop
  becomes just `ref`. Review your app for uses of `elementRef`.
* The static `ContextMenu.show()` method has been replaced with `showContextMenu()`, importable
  from `@xh/hoist/kit/blueprint`. The method signature has changed slightly.
* The exported `overlay` component now refers to Blueprint's `overlay2` component.
* The exported `datePicker` now refers to Blueprint's `datePicker3` component, which has been
  upgraded to use `react-day-picker` v8. If you are passing `dayPickerProps` to Hoist's `dateInput`,
  you may need to update your code to use the
  new [v8 `DatePickerProps`](https://react-day-picker.js.org/api/interfaces/DayPickerSingleProps).

### 🎁 New Features

* Upgraded Admin Console Activity and Client Error reporting modules to use server-side filtering
  for better support of large datasets, allowing for longer-range queries on filtered categories,
  messages, or users before bumping into configured row limits.
* Added new `MenuItem.className` prop.

### 🐞 Bug Fixes

* Fixed two `ZoneGrid` issues:
    * Internal column definitions were missing the essential `rendererIsComplex` flag and could fail
      to render in-place updates to existing record data.
    * Omitted columns are now properly filtered out.
* Fixed issue where `SplitTreeMap` would not properly render errors as intended.

### 📚 Libraries

* @blueprintjs/core `4.20 -> 5.10`
* @blueprintjs/datetime `4.4` -> @blueprintjs/datetime2 `2.3`

## 62.0.1 - 2024-03-28

### 🎁 New Features

* New method `clear()` added to `TaskObserver` api.

### 🐞 Bug Fixes

* Ensure application viewport is masked throughout the entire app initialization process.

## 62.0.0 - 2024-03-19

### 💥 Breaking Changes (upgrade difficulty: 🟢 TRIVIAL - dependencies only)

* Requires update to `hoist-dev-utils >= v8.0.0` with updated chunking and code-splitting strategy
  to create shorter bundle names.

### 🎁 New Features

* Added a "Reload App" option to the default mobile app menu.
* Improved perceived responsiveness when constructing a new 'FilterChooserModel' when backing data
  has many records and/or auto-suggest-enabled fields.

### 🐞 Bug Fixes

* Fixed the config differ dialog issue where long field values would cause the toolbar to get hidden
  and/or table columns to be overly wide due to content overflow.

## 61.0.0 - 2024-03-08

### 💥 Breaking Changes (upgrade difficulty: 🟢 TRIVIAL - dependencies only)

* Requires update to `hoist-dev-utils >= v7.2.0` to inject new `xhClientApps` constant.

### 🎁 New Features

* Enhanced Roles Admin UI for more streamlined role editing.
* Supports targeting alert banners to specific client apps.
* Improved logging and error logging of `method` and `headers` in `FetchService`:  Default
  values will now be included.
* Enhanced `XH.reloadApp` with cache-buster.

### 🐞 Bug Fixes

* `FilterChooser` now correctly round-trips `Date` and `LocalDate` values. Previously it emitted
  these as strings, with incorrect results when using the generated filter's test function directly.
* Fixed bug where a discarded browser tab could re-init an app to an obsolete (cached) version.

## 60.2.0 - 2024-02-16

### 🎁 New Features

* The Admin Console now indicates if a Config value is being overridden by an instance config or
  environment variable with a corresponding name.
    * Config overrides now available in `hoist-core >= v18.4`. See the Hoist Core release notes for
      additional details on this new feature. The Hoist Core update is required for this feature,
      but is not a hard requirement for this Hoist React release in general.
* `RestGridEditor` now supports an `omit` flag to hide a field from the editor dialog.
* `FormField.readonlyRenderer` is now passed the backing `FieldModel` as a second argument.

### ⚙️ Typescript API Adjustments

* `FilterChooserModel.value` and related signatures are now typed with a new `FilterChooserFilter`
  type, a union of `CompoundFilter | FieldFilter` - the two concrete filter implementations
  supported by this control.

### 📚 Libraries

* classnames `2.3 → 2.5`

## 60.1.1 - 2024-01-29

### ⚙️ Technical

* Improved unique constraint validation of Roles and Role Members in the Admin Console.

## 60.1.0 - 2024-01-18

### 🐞 Bug Fixes

* Fixed transparent background for popup inline editors.
* Exceptions that occur in custom `Grid` cell tooltips will now be caught and logged to console,
  rather than throwing the render of the entire component.

### ⚙️ Technical

* Improvements to exception handling during app initialization.

## 60.0.1 - 2024-01-16

### 🐞 Bug Fixes

* Fixed regression to `ZoneGrid`.

## 60.0.0 - 2024-01-12

### 💥 Breaking Changes (upgrade difficulty: 🟠 MEDIUM - depends on server-side Roles implementation)

* Requires `hoist-core >= v18`. Even if not using new Hoist provided Role Management, several Admin
  Console features have had deprecation support for older versions of Hoist Core removed.

### 🎁 New Features

* Introduced new Admin Console tools for enhanced Role Management available in `hoist-core >= v18`.
    * Hoist-core now supports an out-of-the-box, database-driven system for maintaining a
      hierarchical set of Roles associating and associating them with individual users.
    * New system supports app and plug-in specific integrations to AD and other enterprise systems.
    * Administration of the new system provided by a new admin UI tab provided here.
    * Consult XH and the
      [Hoist Core CHANGELOG](https://github.com/xh/hoist-core/blob/develop/CHANGELOG.md#1800---2024-01-12)
      for additional details and upgrade instructions.
* Added `labelRenderers` property to `ZoneGridModel`. This allows dynamic "data-specific" labeling
  of fields in `ZoneGrid`.

### ✨ Styles

* Added `xh-bg-intent-xxx` CSS classes, for intent-coloring the `background-color` of elements.

### 🐞 Bug Fixes

* Fixed bug where `ColumnGroup` did not properly support the `omit` flag.

## 59.5.1 - 2024-01-05

### 🐞 Bug Fixes

* Fixed `DateEditor` calendar popover not showing for non-pinned columns.

## 59.5.0 - 2023-12-11

### 🎁 New Features

* Added new `dialogWidth` and `dialogHeight` configs to `DockViewModel`.

### 🐞 Bug Fixes

* Fixed serialization of expand/collapse state within `AgGridModel`, which was badly broken and
  could trigger long browser hangs for grids with > 2 levels of nesting and numeric record IDs.
* Fixed `UniqueAggregator` to properly check equality for `Date` fields.
* Pinned `react-grid-layout@1.4.3` to avoid v1.4.4 bugs affecting `DashCanvas` interactions
  (see https://github.com/react-grid-layout/react-grid-layout/issues/1990).

## 59.4.0 - 2023-11-28

### 💥 Breaking Changes (upgrade difficulty: 🟢 LOW)

* The constructors for `ColumnGroup` no long accept arbitrary rest (e.g `...rest`)
  arguments for applying app-specific data to the object. Instead, use the new `appData` property.

### ⚙️ Technical

* Enhanced `LogUtils` to support logging objects (and any other non-string values). Also
  added new exports for `logWarn()` and `logError()` with the same standardized formatting.
* Added standardized `LogUtils` methods to `HoistBase`, for use within Hoist models and services.

### 🐞 Bug Fixes

* `ZoneGrid` will no longer render labels or delimiters for empty values.

### ⚙️ Typescript API Adjustments

* Updated type for `ReactionSpec.equals` to include already-supported string shorthands.

## 59.3.2 - 2023-11-21

### 🐞 Bug Fixes

* `ZoneGrid` will more gracefully handle state that has become out of sync with its mapper
  requirements.

## 59.3.1 - 2023-11-10

### 🐞 Bug Fixes

* Ensure an unauthorized response from a proxy service endpoint does not prompt the user to refresh
  and log in again on an SSO-enabled application.
* Revert change to `Panel` which affected where `className` was applied with `modalSupport` enabled

## 59.3.0 - 2023-11-09

### 🎁 New Features

* Improved Hoist support for automated testing via Playwright, Cypress, and similar tools:
    * Core Hoist components now accept an optional `testId` prop, to be rendered at an appropriate
      level of the DOM (within a `data-testid` HTML attribute). This can minimize the need to select
      components using criteria such as CSS classes or labels that are more likely to change and
      break tests.
    * When given a `testId`, certain composite components will generate and set "sub-testIds" on
      selected internal components. For example, a `TabContainer` will set a testId on each switcher
      button (derived from its tabId), and a `Form` will set testIds on nested `FormField`
      and `HoistInput` components (derived from their bound field names).
    * This release represents a first step in ongoing work to facilitate automated end-to-end
      testing of Hoist applications. Additional Hoist-specific utilities for writing tests in
      libraries such as Cypress and Playwright are coming soon.
* Added new `ZoneGrid` component, a highly specialized `Grid` that always displays its data with
  multi-line, full-width rows. Each row is broken into four zones (top/bottom and left/right),
  each of which can mapped by the user to render data from one or more fields.
    * Primarily intended for mobile, where horizontal scrolling can present usability issues, but
      also available on desktop, where it can serve as an easily user-configurable `DataView`.
* Added `Column.sortToBottom` to force specified values to sort the bottom, regardless of sort
  direction. Intended primarily to force null values to sort below all others.
* Upgraded the `RelativeTimestamp` component with a new `localDateMode` option to customize how
  near-term date/time differences are rendered with regards to calendar days.

### 🐞 Bug Fixes

* Fixed bug where interacting with a `Select` within a `Popover` can inadvertently cause the
  popover to close. If your app already has special handling in place to prevent this, you should
  be able to unwind it after upgrading.
* Improved the behavior of the clear button in `TextInput`. Clearing a field no longer drops focus,
  allowing the user to immediately begin typing in a new value.
* Fixed arguments passed to `ErrorMessageProps.actionFn` and `ErrorMessageProps.detailsFn`.
* Improved default error text in `ErrorMessage`.

### ⚙️ Technical

* Improved core `HoistComponent` performance by preventing unnecessary re-renderings triggered by
  spurious model lookup changes.
* New flag `GridModel.experimental.enableFullWidthScroll` enables scrollbars to span pinned columns.
    * Early test release behind the flag, expected to made the default behavior in next release.
* Renamed `XH.getActiveModels()` to `XH.getModels()` for clarity / consistency.
    * API change, but not expected to impact applications.
* Added `XH.getModel()` convenience method to return the first matching model.

## 59.2.0 - 2023-10-16

### 🎁 New Features

* New `DockViewConfig.onClose` hook invoked when a user attempts to remove a `DockContainer` view.
* Added `GridModel` APIs to lookup and show / hide entire column groups.
* Left / right borders are now rendered along `Grid` `ColumnGroup` edges by default, controllable
  with new `ColumnGroupSpec.borders` config.
* Enhanced the `CubeQuery` to support per-query post-processing functions
  with `Query.omitFn`, `Query.bucketSpecFn` and `Query.lockFn`. These properties default to their
  respective properties on `Cube`.

### 🐞 Bug Fixes

* `DashContainerModel` fixes:
    * Fix bug where `addView` would throw when adding a view to a row or column
    * Fix bug where `allowRemove` flag was dropped from state for containers
    * Fix bug in `DockContainer` where adding / removing views would cause other views to be
      remounted
* Fixed erroneous `GridModel` warning when using a tree column within a column group
* Fixed regression to alert banners. Resume allowing elements as messages.
* Fix `Grid` cell border styling inconsistencies.

### ⚙️ Typescript API Adjustments

* Added type for `ActionFnData.record`.

## 59.1.0 - 2023-09-20

### 🎁 New Features

* Introduced new `ErrorBoundary` component for finer-grained application handling of React Errors.
    * Hoist now wraps `Tab`, `DashCanvasView`, `DashContainerView`, `DockView`, and `Page` in an
      `ErrorBoundary`. This provides better isolation of application content, minimizing the chance
      that any individual component can crash the entire app.
    * A new `PanelModel.errorBoundary` prop allows developers to opt-in to an `ErrorBoundary`
      wrapper around the contents of any panel.
    * `ErrorMessage` component now provides an ability to show additional exception details.
* Added new `Markdown` component for rendering Markdown formatted strings as markup. This includes
  bundling `react-markdown` in Hoist.
    * If your app already uses `react-markdown` or similar, we recommend updating to use the
      new `Markdown` component exported by Hoist to benefit from future upgrades.
    * Admin-managed alert banners leverage the new markdown component to support bold, italics and
      links within alert messages.
* Improved and fixed up `Panel` headers, including:
    * Added new `Panel.headerClassName` prop for easier CSS manipulation of panel's header.
    * Improved `Panel.collapsedTitle` prop and added `Panel.collapsedIcon` prop. These two props now
      fully govern header display when collapsed.
* Improved styling for disabled `checkbox` inputs.

### ⚙️ Technical

* `XH.showException` has been deprecated. Use similar methods on `XH.exceptionHandler` instead.

### 📚 Libraries

* numbro `2.3 → 2.4`
* react-markdown `added @ 8.0`
* remark-breaks `added @ 3.0`

## 59.0.3 - 2023-08-25

### ⚙️ Technical

* New `XH.flags` property to govern experimental, hotfix, or otherwise provisional features.

* Provide temporary workaround to chromium bug effecting BigNumber. Enabled via flag
  `applyBigNumberWorkaround`. See https://github.com/MikeMcl/bignumber.js/issues/354.

## 59.0.2 - 2023-08-24

### 🐞 Bug Fixes

* Restored support for `Select.selectOnFocus` (had broken with upgrade to `react-select` in v59.0).
* Fixed `DateInput` bug caused by changes in Chrome v116 - clicking on inputs
  with `enableTextInput: false` now open the date picker popup as expected.
* Flex inner title element added to `Panel` headers in v59.0, and set `display:flex` on the new
  element itself. Restores previous flexbox container behavior (when not L/R collapsed) for apps
  that are providing custom components as titles.
* `DashCanvas` now properly updates its layout when shown if the browser window had been resized
  while the component was hidden (e.g. in an inactive tab).
* Reverted upgrade to `react-select` in v59.0.0 due to issues found with `selectEditor` / inline
  grid editing. We will revisit this upgrade in a future release.

### 📚 Libraries

* react-select `5.7 → 4.3`
* react-windowed-select `5.1 → 3.1`

## 59.0.1 - 2023-08-17

### 🎁 New Features

* Added new `Panel.collapsedTitle` prop to make it easier to display a different title when the
  panel is collapsed.

## 59.0.0 - 2023-08-17

### 💥 Breaking Changes (upgrade difficulty: 🟢 LOW)

* Apps must update their `typescript` dependency to v5.1. This should be a drop-in for most
  applications, or require only minor changes. Note that Hoist has not yet adopted the updated
  approach to decorators added in TS v5, maintaining compatibility with the "legacy" syntax.
* Apps that use and provide the `highcharts` library should be sure to update the version to v11.1.
  This should be a drop-in for most applications.
    * Visit https://www.highcharts.com/blog/changelog/ for specific changes.
* Apps must also update their `@xh/hoist-dev-utils` dependency to v7.0.0 or higher.
    * We recommend specifying this as `"@xh/hoist-dev-utils": "7.x"` in your `package.json` to
      automatically pick up future minor releases.
* `DataViewConfig` no longer directly supports `GridConfig` parameters - instead, nest `GridConfig`
  options you wish to set via the new `gridOptions` parameter. Please note that, as before, not
  all `GridConfig` options are supported by (or make sense for) the `DataView` component.

### 🎁 New Features

* New `GridAutosizeOptions.includeHiddenColumns` config controls whether hidden columns should
  also be included during the autosize process. Default of `false`. Useful when applications
  provide quick toggles between different column sets and would prefer to take the up-front cost of
  autosizing rather than doing it after the user loads a column set.
* New `NumberFormatOptions.strictZero` formatter config controls display of values that round to
  zero at the specified precision. Set to `false` to format those values as if they were *exactly*
  zero, triggering display of any `zeroDisplay` value and suppressing sign-based glyphs, '+/-'
  characters, and styling.
* New `DashModel.refreshContextModel` allows apps to programmatically refresh all widgets within
  a `DashCanvas` or `DashContainer`.
* New tab for monitoring JDBC connection pool stats added to the Admin Console. Apps
  with `hoist-core >= v17.2` will collect and display metrics for their primary datasource on a
  configurable frequency.
* `ButtonGroupInput` now allows `null` values for buttons as long as both `enableClear` and
  `enableMulti` are false.

### 🐞 Bug Fixes

* Fixed bug where a titled panel collapsed to either the left or right side of a layout could cause
  severe layout performance degradation (and even browser hangs) when resizing the browser window in
  the latest Chrome v115.
    * Note this required some adjustments to the internal DOM structure of `PanelHeader` - highly
      specific CSS selectors or visual tests may be affected.
* Fixed bug where `manuallySized` was not being set properly on column state.
* Fixed bug where mobile `Dialog` max height was not properly constrained to the viewport.
* Fixed bug where mobile `NumberInput` would clear when trying to enter decimals on certain devices.
* Suppressed extra top border on Grids with `hideHeaders: true`.

### ⚙️ Technical

* Suppressed dev-time console warnings thrown by Blueprint Toaster.

### 📚 Libraries

* mobx `6.8 → 6.9`
* semver `7.3 → 7.5`
* typescript `4.9 → 5.1`
* highcharts `10.3 → 11.1`
* react-select `4.3 → 5.7`
* react-windowed-select `3.1 → 5.1`

## 58.0.1 - 2023-07-13

### 🐞 Bug Fixes

* Fixed bug where `TabContainerModel` with routing enabled would drop route params when navigating
  between tabs.

## 58.0.0 - 2023-07-07

### 💥 Breaking Changes (upgrade difficulty: 🟢 LOW)

* The `Column.getValueFn` and `Column.renderer` functions will no longer be passed the `agParams`
  argument. This argument was not passed consistently by Hoist when calling these functions; and was
  specifically omitted during operations such as column sizing, tooltip generation and Grid content
  searching. We do not expect this argument was being used in practice by applications, but
  applications should ensure this is the case, and adjust these callbacks if necessary.

### 🎁 New Features

* Deprecated `xhAppVersionCheckEnabled` config in favor of object-based `xhAppVersionCheck`. Hoist
  will auto-migrate the existing value to this new config's `mode` flag. While backwards
  compatible with older versions of hoist-core, the new `forceReload` mode
  requires `hoist-core >= v16.4`.
* Enhanced `NumberFormatOptions.colorSpec` to accept CSS properties in addition to class names.
* Enhanced `TabSwitcher` to allow navigation using arrow keys when focused.
* Added new option `TrackOptions.logData` to provide support for logging application data in
  `TrackService.`  Requires `hoist-core >= v16.4`.
* New `XH.pageState` provides observable access to the current lifecycle state of the app, allowing
  apps to react to changes in page visibility and focus, as well as detecting when the browser has
  frozen a tab due to inactivity or navigation.

## 57.0.0 - 2023-06-20

### 💥 Breaking Changes (upgrade difficulty: 🟢 LOW)

* The deprecated `@settable` decorator has now been removed. Use `@bindable` instead.
* The deprecated class `@xh/hoist/admin/App` has been removed. Use `@xh/hoist/admin/AppComponent`
  instead.

### 🎁 New Features

* Enhanced Admin alert banners with the ability to save messages as presets. Useful for
  standardizing alert or downtime banners, where pre-approved language can be saved as a preset for
  later loaded into a banner by members of an application support team (
  requires `hoist-core >= v16.3.0`).
* Added bindable `readonly` property to `LeftRightChooserModel`.

### ⚙️ Technical

* Support the `HOIST_IMPERSONATOR` role introduced in hoist-core `v16.3.0`
* Hoist now supports and requires ag-Grid v30 or higher. This version includes critical
  performance improvements to scrolling without the problematic 'ResizeObserver' issues discussed
  below.

### 🐞 Bug Fixes

* Fixed a bug where Onsen components wrappers could not forward refs.
* Improved the exceptions thrown by fetchService when errors occur parsing response JSON.

## 56.6.0 - 2023-06-01

### 🎁 New Features

* New global property `AgGrid.DEFAULT_PROPS` to provide application wide defaults for any instances
  of `AgGrid` and `Grid` components.

### ⚙️ Technical

* The workaround of defaulting the AG Grid prop `suppressBrowserResizeObserver: true`, added in
  v56.3.0, has been removed. This workaround can cause sizing issues with flex columns and should
  not be needed once [the underlying issue](https://github.com/ag-grid/ag-grid/issues/6562) is fixed
  in an upcoming AG Grid release.
    * As of this release date, we recommend apps stay at AG Grid 29.2. This does not include the
      latest AG performance improvements, but avoids the sizing issues present in 29.3.5.
    * If you want to take the latest AG Grid 29.3.5, please re-enable
      the `suppressBrowserResizeObserver` flag with the new `DEFAULT_PROPS` static described
      above. Scan your app carefully for column sizing issues.

### 🐞 Bug Fixes

* Fixed broken change handler for mobile inputs that wrap around Onsen UI inputs, including
  `NumberInput`, `SearchInput`, and `TextInput`.

### 📚 Libraries

* @blueprintjs/core `^4.14 → ^4.20` (apps might have already updated to a newer minor version)

## 56.5.0 - 2023-05-26

### 🎁 New Features

* Added `regexOption` and `caseSensitive` props to the `LogDisplayModel`. (Case-sensitive search
  requires `hoist-core >= v16.2.0`).
* Added new `GroupingChooserModel.commitOnChange` config - enable to update the observable grouping
  value as the user adjusts their choices within the control. Default behavior is unchanged,
  requiring user to dismiss the popover to commit the new value.
* Added new `Select.enableTooltips` prop - enable for select inputs where the text of a
  selected value might be elided due to space constraints. The tooltip will display the full text.
* Enabled user-driven sorting for the list of available values within Grid column filters.
* Updated `CodeInput.showCopyButton` (copy-to-clipboard feature) default to true (enabled).

### ⚙️ Technical

* `DataView` now supports an `agOptions` prop to allow passing arbitrary AG Grid props to the
  underlying grid instance. (Always supported by `Grid`, now also supported by `DataView`.)

### 🐞 Bug Fixes

* Fixed layout bug where popovers triggered from a parent `Panel` with `modalSupport` active could
  render beneath that parent's own modal dialog.
* Fixed broken `CodeInput` copy-to-clipboard feature.

## v56.4.0 - 2023-05-10

### 🎁 New Features

* Ensure that non-committed values are also checked when filtering a store with a FieldFilter.
  This will maximize chances that records under edit will not disappear from user view due to
  active filters.

### 🐞 Bug Fixes

* Fix bug where Grid ColumnHeaders could throw when `groupDisplayType` was set to `singleColumn`.

### ⚙️ Technical

* Adjustment to core model lookup in Hoist components to better support automated testing.
  Components no longer strictly require rendering within an `AppContainer`.

### ⚙️ Typescript API Adjustments

* Improved return types for `FetchService` methods and corrected `FetchOptions` interface.

## v56.3.0 - 2023-05-08

### 🎁 New Features

* Added support for new `sortOrder` argument to `XH.showBanner()`. A default sort order is applied
  if unspecified, ensuring banners do not unexpectedly change order when refreshed.

### ⚙️ Typescript API Adjustments

* Improved the recommendation for the app `declare` statement within
  our [TypeScript migration docs](https://github.com/xh/hoist-react/blob/develop/docs/upgrade-to-typescript.md#bootstrapts--service-declarations).
    * See this [Toolbox commit](https://github.com/xh/toolbox/commit/8df642cf) for a small,
      recommended app-level change to improve autocompletion and usage checks within IntelliJ.
* Added generic support to `XH.message()` and `XH.prompt()` signatures with return type
  of `Promise<T | boolean>`.
* Moved declaration of optional `children` prop to base `HoistProps` interface - required for TSX
  support.

### ✨ Styles

* Removed `--xh-banner-height` CSS var.
    * Desktop banners are implemented via `Toolbar`, which correctly sets a min height.
    * Mobile banners now specify `min-height: 40px` via the `.xh-banner` class.
    * This change allows banners containing custom components to grow to fit their contents without
      requiring app-level CSS overrides.
* Added new `--xh-grid-filter-popover-[height|width]-px` CSS variables to support easier custom
  sizing for grid column header filter popovers.

### ⚙️ Technical

* Updated internal config defaults to support latest AG Grid v29.3.4+ with use of
  AG `suppressBrowserResizeObserver` config. Applications are encouraged to update to the latest AG
  Grid dependencies to take advantage of ongoing performance updates.

## v56.2.0 - 2023-04-28

### 🎁 New Features

* Added `DashContainerModel.margin` config to customize the width of the resize splitters
  between widgets.

### ⚙️ Technical

* Improve scrolling performance for `Grid` and `DataView` via internal configuration updates.

## v56.1.0 - 2023-04-14

### 🎁 New Features

* Display improved memory management diagnostics within Admin console Memory Monitor.
    * New metrics require optional-but-recommended update to `hoist-core >= v16.1.0`.

### 🐞 Bug Fixes

* Fixes bug with display/reporting of exceptions during app initialization sequence.

## v56.0.0 - 2023-03-29

### 💥 Breaking Changes (upgrade difficulty: 🟠 MEDIUM)

* Requires `hoist-core => v16`.
* Requires AG Grid v29.0.0 or higher - update your AG Grid dependency in your app's `package.json`
  file. See the [AG Grid Changelog](https://www.ag-grid.com/changelog) for details.
    * Add a dependency on `@ag-grid-community/styles` to import new dedicated styles package.
    * Imports of AG Grid CSS files within your app's `Bootstrap.ts` file will also need to be
      updated to import styles from their new location. The recommended imports are now:

```typescript
import '@ag-grid-community/styles/ag-grid.css';
import '@ag-grid-community/styles/ag-theme-balham.css';
```

* New `xhActivityTrackingConfig` soft-configuration entry places new limits on the size of
  any `data` objects passed to `XH.track()` calls.
    * Any track requests with data objects exceeding this length will be persisted, but without the
      requested data.
    * Activity tracking can also be disabled (completely) via this same config.
* "Local" preferences are no longer supported. Application should use `LocalStorageService` instead.
  With v56, the `local` flag on any preferences will be ignored, and all preferences will be saved
  on the server instead.
    * Note that Hoist will execute a one-time migration of any existing local preference values
      from the user's browser to the server on app load.
* Removed `Column.tooltipElement`. Use `tooltip` instead.
* Removed `fill` prop on `TextArea` and `NumberInput` component. Use `flex` instead.
* Removed previously deprecated `Button.modifier.outline` and `Button.modifier.quiet` (mobile only).
* Removed previously deprecated `AppMenuButton.extraItems.onClick`. Use `actionFn` instead.

### 🎁 New Features

* `PanelModel` now supports a `defaultSize` property specified in percentage as well as pixels
  (e.g. `defaultSize: '20%'` as well as `defaultSize: 200`).
* `DashCanvas` views can now be programmatically added with specified width and height dimensions.
* New `FetchService.abort()` API allows manually aborting a pending fetch request.
* Hoist exceptions have been enhanced and standardized, including new TypeScript types. The
  `Error.cause` property is now populated for wrapping exceptions.
* New `GridModel.headerMenuDisplay` config for limiting column header menu visibility to on hover.

### ⚙️ Typescript API Adjustments

* New Typescript types for all Hoist exceptions.
* Integration of AG Grid community types.

### ⚙️ Technical

* Hoist source code has been reformatted with Prettier.
* Admin Console modules that have been disabled via config are no longer hidden completely, but
  instead will render a placeholder pointing to the relevant config name.

### 📚 Libraries

* mobx `6.7 → 6.8`
* dompurify `2.4 → 3.0`

## v55.4.0 - 2023-03-23

### 💥 Breaking Changes

* Requires AG Grid v29.0.0 or higher - see release notes for v56.0.0 above.

### 🐞 Bug Fixes

* Addresses `AgGrid` v28 regression whereby changing column visibility via state breaks grid
  rendering when column groups are set via the `groupId` property.

## v55.3.2 - 2023-03-22

### 🐞 Bug Fixes

* Fixed issue where a filter on a `LocalDate` field created via `FilterChooser` would cause a
  grid column filter on the same field to fail to properly render when shown.

## v55.3.1 - 2023-03-14

### 🐞 Bug Fixes

* Revert native `structuredClone` to lodash `deepClone` throughout toolkit.

## v55.3.0 - 2023-03-03

### 🐞 Bug Fixes

* Grid column filters scroll their internal grid horizontally to avoid clipping longer values.
* Minor improvements to the same grid filter dialog's alignment and labelling.

### ⚙️ Technical

* Use native `structuredClone` instead of lodash `deepClone` throughout toolkit.

## v55.2.1 - 2023-02-24

### 🐞 Bug Fixes

* Fixed issue where a resizable `Panel` splitter could be rendered incorrectly while dragging.

## v55.2.0 - 2023-02-10

### 🎁 New Features

* `DashCanvas` enhancements:
    * Views now support minimum and maximum dimensions.
    * Views now expose an `allowDuplicate` flag for controlling the `Duplicate` menu item
      visibility.

### 🐞 Bug Fixes

* Fixed a bug with Cube views having dimensions containing non-string or `null` values. Rows grouped
  by these dimensions would report values for the dimension which were incorrectly stringified (e.g.
  `'null'` vs. `null` or `'5'` vs. `5`). This has been fixed. Note that the stringified value is
  still reported for the rows' `cubeLabel` value, and will be used for the purposes of grouping.

### ⚙️ Typescript API Adjustments

* Improved signatures of `RestStore` APIs.

## v55.1.0 - 2023-02-09

Version 55 is the first major update of the toolkit after our transition to Typescript. In addition
to a host of runtime fixes and features, it also contains a good number of important Typescript
typing adjustments, which are listed below. It also includes a helpful
[Typescript upgrade guide](https://github.com/xh/hoist-react/blob/develop/docs/upgrade-to-typescript.md).

### 🎁 New Features

* Grid exports can now be tracked in the admin activity tab by setting `exportOptions.track` to
  true (defaults to false).
* Miscellaneous performance improvements to the cube package.
* The implementation of the `Cube.omitFn` feature has been enhanced. This function will now be
  called on *all* non-leaf nodes, not just single child nodes. This allows for more flexible
  editing of the shape of the resulting hierarchical data emitted by cube views.

### 🐞 Bug Fixes

* Fixed: grid cell editors would drop a single character edit.
* Fixed: grid date input editor's popup did not position correctly in a grid with pinned columns.
* Fixed issue with `DashContainer` flashing its "empty" text briefly before loading.
* Several Hoist TypeScript types, interfaces, and signatures have been improved or corrected (typing
  changes only).
* Fix bug where a `className` provided to a `Panel` with `modalSupport` would be dropped when in a
  modal state. Note this necessitated an additional layer in the `Panel` DOM hierarchy. Highly
  specific CSS selectors may be affected.
* Fix bug where `TileFrame` would not pass through the keys of its children.

### 💥 Breaking Changes

* The semantics of `Cube.omitFn` have changed such that it will now be called on all aggregate
  nodes, not just nodes with a single child. Applications may need to adjust any implementation of
  this function accordingly.
* `hoistCmp.containerFactory` and `hoistCmp.withContainerFactory` are removed in favor of
  the basic `hoistCmp.factory` and `hoistCmp.withFactory` respectively. See typescript
  API adjustments below.

### ⚙️ Typescript API Adjustments

The following Typescript API were adjusted in v55.

* Removed the distinction between `StandardElementFactory` and `ContainerElementFactory`. This
  distinction was deemed to be unnecessary, and overcomplicated the understanding of Hoist.
  Applications should simply continue to use `ElementFactory` instead. `hoistCmp.containerFactory`
  and `hoistCmp.withContainerFactory` are also removed in favor of the basic `hoistCmp.factory` and
  `hoistCmp.withFactory` respectively.
* `HoistProps.modelConfig` now references the type declaration of `HoistModel.config`. See
  `PanelModel` and `TabContainerModel` for examples.
* The new `SelectOption` type has been made multi-platform and moved to `@xh/hoist/core`.

**Note** that we do not intend to make such extensive Typescript changes going forward post-v55.0.
These changes were deemed critical and worth adjusting in our first typescript update, and before
typescript has been widely adopted in production Hoist apps.

### ⚙️ Technical

* Hoist's `Icon` enumeration has been re-organized slightly to better separate icons that describe
  "what they look like" - e.g. `Icon.magnifyingGlass()` - from an expanded set of aliases that
  describe "how they are used" - e.g. `Icon.search()`.
    * This allows apps to override icon choices made within Hoist components in a more targeted way,
      e.g. by setting `Icon.columnMenu = Icon.ellipsisVertical`.
* All Hoist configurations that support `omit: boolean` now additionally support a "thunkable"
  callback of type `() => boolean`.
* `Grid` will only persist minimal user column state for hidden columns, to reduce user pref sizes.

### 📚 Libraries

* @blueprintjs/core `^4.12 → ^4.14`
* corejs `^3.26 → ^3.27`
* mobx `6.6 → 6.7`
* onsenui `2.11 → 2.12` (*see testing note below)
* react-onsenui `1.11 > 1.13`

### ✅ Testing Scope

* *Full regression testing recommended for _mobile_ apps.* While the upgrade from 2.11 to 2.12
  appears as a minor release, it was in fact a major update to the library.
  See [the Onsen release notes](https://github.com/OnsenUI/OnsenUI/releases/tag/2.12.0) for
  additional details. Note that Hoist has handled all changes required to its Onsen API calls,
  and there are no breaking changes to the Hoist mobile component APIs. As a result, mobile apps
  _might_ not need to change anything, but extra care in testing is still recommended.

## v54.0.0 - 2022-12-31

We are pleased to announce that Hoist React has been fully rewritten in TypeScript! ✨🚀

All core Hoist Components, Models, and other utilities now have TypeScript interfaces for their
public APIs, improving the developer ergonomics of the toolkit with much more accurate dev-time type
checking and intellisense. Developers now also have the option (but are not required) to write
application code using TypeScript.

Runtime support for TypeScript is provided by `@xh/hoist-dev-utils v6.1+`, which recognizes and
transpiles TypeScript files (`.ts|.tsx`) via the `@babel/plugin-transform-typescript` plugin.
Development-time support can be provided by the user's IDE (e.g. IntelliJ or VSCode, which both
provide strong TypeScript-based error checking and auto-completion).

The goal of this release is to be backward compatible with v53 to the greatest degree possible, and
most applications will run with minimal or no changes. However, some breaking changes were required
and can require application adjustments, as detailed below.

As always, please review our [Toolbox project](https://github.com/xh/toolbox/), which we've updated
to use TypeScript for its own app-level code.

### 🎁 New Features

* New TypeScript interface `HoistProps` and per-component extensions to specify props for all
  components. This replaces the use of the `PropTypes` library, which is no longer included.
* ~~Enhanced TypeScript-aware implementations of `ElementFactory`, including separate factories for
  standard components (`elementFactory`) and components that often take children only
  (`containerElementFactory`).~~
* The `@bindable` annotation has been enhanced to produce a native javascript setter for its
  property as well as the `setXXX()` method it currently produces. This provides a more typescript
  friendly way to set properties in a mobx action, and should be the favored method going forward.
  The use of the `setXXX()` method will continue to be supported for backward compatibility.
* References to singleton instances of services and the app model can now also be gained via the
  static `instance` property on the class name of the singleton - e.g. `MyAppModel.instance`.
  Referencing app-level services and the AppModel via `XH` is still fully supported and recommended.
* New utility function `waitFor` returns a promise that will resolve after a specified condition
  has been met, polling at a specified interval.
* Hoist Components will now automatically remount if the model passed to them (via context or props)
  is changed during the lifetime of the component. This allows applications to swap out models
  without needing to manually force the remounting of related components with an explicit
  `key` setting, i.e.  `key: model.xhId`.
* `fmtQuantity` function now takes two new flags `useMillions` and `useBillions`.

### 💥 Breaking Changes

* The constructors for `GridModel` and `Column` no long accept arbitrary rest (e.g `...rest`)
  arguments for applying app-specific data to the object. Instead, use the new `appData` property
  on these objects.
* ~~The `elemFactory` function has been removed. Applications calling this function should specify
  `elementFactory` (typically) or `containerElementFactory` instead.~~
    * ~~Most application components are defined using helper aliases `hoistCmp.factory`
      and `hoistCmp.withFactory` - these calls do _not_ need to change, unless your component
      needs to take a list of children directly (i.e. `someComponent(child1, child2)`).~~
    * ~~Update the definition of any such components to use `hoistCmp.containerFactory` instead.~~
    * ~~Where possible, favor the simpler, default factory for more streamlined type suggestions /
      error messages regarding your component's valid props.~~
* The use of the `model` prop to provide a config object for a model to be created on-the-fly
  is deprecated.
    * Use the new `modelConfig` prop when passing a *plain object config* -
      e.g. `someComp({modelConfig: {modelOpt: true}})`
    * Continue to use the `model` prop when passing an existing model *instance* -
      e.g. `someComp({model: someCompModel})`.
* PropTypes support has been removed in favor of the type script interfaces discussed above. Apps
  importing Hoist Proptypes instances should simply remove these compile-time references.

### 🐞 Bug Fixes

* Fix bug where dragging on any panel header which is a descendant of a `DashCanvasView` would move
  the `DashCanvasView`.
* Fix bug where `GridModel.ensureRecordsVisibleAsync` could fail to make collapsed nodes visible.
* Fix bug where `GridPersistenceModel` would not clean outdated column state.
* Fix animation bug when popping pages in the mobile navigator.

### ⚙️ Technical

* Update `preflight.js` to catch errors that occur on startup, before our in-app exception handling
  is initialized.

### 📚 Libraries

* @blueprintjs/core `4.11 → 4.12`
* @xh/hoist-dev-utils `6.0 → 6.1`
* typescript `added @ 4.9`
* highcharts `9.3 → 10.3`

### ✅ Testing Scope

* *Full regression testing recommended* - this is a major Hoist release and involved a significant
  amount of refactoring to the toolkit code. As such, we recommend a thorough regression test of any
  applications updating to this release from prior versions.

## v53.2.0 - 2022-11-15

### 🎁 New Features

* New methods `Store.errors`, `Store.errorCount`, and `StoreRecord.allErrors` provide convenient
  access to validation errors in the data package.
* New flag `Store.validationIsComplex` indicates whether *all* uncommitted records in a store should
  be revalidated when *any* record in the store is changed.
    * Defaults to `false`, which should be adequate for most use cases and can provide a significant
      performance boost in apps that bulk-insert 100s or 1000s of rows into editable grids.
    * Set to `true` for stores with validations that depend on other editable record values in the
      store (e.g. unique constraints), where a change to record X should cause another record Y to
      change its own validation status.

## v53.1.0 - 2022-11-03

### 🎁 New Features

* `PanelModel` now supports `modalSupport.defaultModal` option to allow rendering a Panel in an
  initially modal state.

### 🐞 Bug Fixes

* Fixed layout issues caused by top-level DOM elements created by `ModalSupport`
  and `ColumnWidthCalculator` (grid auto-sizing). Resolved occasional gaps between select inputs and
  their drop-down menus.
* Fix desktop styling bug where buttons inside a `Toast` could be rendered with a different color
  than the rest of the toast contents.
* Fix `GridModel` bug where `Store` would fail to recognize dot-separated field names as paths
  when provided as part of a field spec in object form.

### ⚙️ Technical

* Snap info (if available) from the `navigator.connection` global within the built-in call to track
  each application load.

## v53.0.0 - 2022-10-19

### 🎁 New Features

* The Hoist Admin Console is now accessible in a read-only capacity to users assigned the
  new `HOIST_ADMIN_READER` role.
* The pre-existing `HOIST_ADMIN` role inherits this new role, and is still required to take any
  actions that modify data.

### 💥 Breaking Changes

* Requires `hoist-core >= 14.4` to support the new `HOIST_ADMIN_READER` role described above. (Core
  upgrade _not_ required otherwise.)

## v52.0.2 - 2022-10-13

### 🐞 Bug Fixes

* Form field dirty checking now uses lodash `isEqual` to compare initial and current values,
  avoiding false positives with Array values.

## v52.0.1 - 2022-10-10

### 🎁 New Features

* New "Hoist Inspector" tool supports displaying and querying all of the Models, Services, and
  Stores within a running application.
    * Admin/dev-focused UI is built into all Desktop apps, activated via discrete new toggle in the
      bottom version bar (look for the 🔍 icon), or by running `XH.inspectorService.activate()`.
    * Selecting a model/service/store instance provides a quick view of its properties, including
      reactively updated observables. Useful for realtime troubleshooting of application state.
    * Includes auto-updated stats on total application model count and memory usage. Can aid in
      detecting and debugging memory leaks due to missing `@managed` annotations and other issues.
* New `DashCanvasViewModel.autoHeight` option fits the view's height to its rendered contents.
* New `DashCanvasAddViewButton` component supports adding views to `DashCanvas`.
* New `TabContainerModel.refreshContextModel` allows apps to programmatically load a `TabContainer`.
* `FilterChooserModel` now accepts shorthand inputs for numeric fields (e.g. "2m").
* Admin Console Config/Pref/Blob differ now displays the last updated time and user for each value.
* New observable `XH.environmentService.serverVersion` property, updated in the background via
  pre-existing `xhAppVersionCheckSecs` config. Note this does not replace or change the built-in
  upgrade prompt banner, but allows apps to take their own actions (e.g. reload immediately) when
  they detect an update on the server.

### 💥 Breaking Changes

* This release moves Hoist to **React v18**. Update your app's `package.json` to require the latest
  18.x versions of `react` and `react-dom`. Unless your app uses certain react-dom APIs directly, no
  other changes should be required.
* Removed deprecated method `XH.setDarkTheme()`. Use `XH.setTheme()` instead to select from our
  wide range of (two) theme options.

### 🐞 Bug Fixes

* `CompoundTaskObserver` improved to prioritize using specific messages from subtasks over the
  overall task message.
* Grid's built in context-menu option for filtering no longer shows `[object Object]` for columns
  that render React elements.
* `Store.updateData()` properly handles data in the `{rawData, parentId}` format, as documented.
* Disabled tabs now render with a muted text color on both light and dark themes, with
  new `--tab-disabled-text-color` CSS var added to customize.

### ⚙️ Technical

* `HoistComponents` no longer mutate the props object passed to them in React production mode. This
  was not causing noticeable application issues, but could result in a component's base CSS class
  being applied multiple times to its DOM element.
* `ModelSelector` used for model lookup and matching will now accept the class name of the model to
  match. Previously only a class reference could be provided.
* New check within service initialization to ensure that app service classes extend `HoistService`
  as required. (Has always been the expectation, but was not previously enforced.)
* `GridModel` will once again immediately sync data with its underlying AG Grid component. This
  reverses a v50.0.0 change that introduced a minimal debounce in order to work around an AG Grid
  rendering bug. The AG Grid bug has been resolved, and this workaround is no longer needed.
* `GridExportService` has improved support for columns of `FieldType.AUTO` and for columns with
  multiple data types and custom export functions. (`hoist-core >= 14.3` required for these
  particular improvements, but not for this Hoist React version in general.)
* The `trimToDepth` has been improved to return a depth-limited clone of its input that better
  handles nested arrays and passes through primitive inputs unchanged.

### 📚 Libraries

* @blueprintjs/core `4.6 → 4.11`
* @blueprintjs/datetime `4.3 → 4.4`
* @fortawesome `6.1 → 6.2`
* dompurify `2.3 → 2.4`
* react `17.0.1 → 18.2.0`
* react-dom `17.0.1 → 18.2.0`

## v51.0.0 - 2022-08-29

### 🎁 New Features

* `ButtonGroupInput` supports new `enableMulti` prop.
* `AboutDialog` can now display more dynamic custom properties.
* New option added to the Admin Activity Tracking chart to toggle on/off weekends when viewing a
  time series.
* The `filterText` field in `ColumnHeaderFilter` now gets autoFocused.

### 💥 Breaking Changes

* `CodeInput` is now rendered within an additional `div` element. Unlikely to cause issues, unless
  using targeted styling of this component.
* `xhAboutMenuConfigs` soft-config is no longer supported. To customize the `AboutDialog`, see
  `HoistAppModel.getAboutDialogItems()`

### 🐞 Bug Fixes

* Fixed issue where `ModalSupport` would trigger `MobX` memo warning in console.
* Fixed issues with `ModalSupport` implementation in `CodeInput`.
* Fixed `Grid` rendering glitches when used inside `Panel` with `ModalSupport`.
* Fixed incorrect text color on desktop toasts with a warning intent.
* Fixed potential for duplication of default Component `className` within list of CSS classes
  rendered into the DOM.
* Added missing `@computed` annotations to several `Store` getters that relay properties from
  its internal recordsets, including `maxDepth` and getters returning counts and empty status.
    * Avoids unnecessary internal render cycles within `Grid` when in tree mode.
    * Could require adjustments for apps that unintentionally relied on these observable getters
      triggering re-renders when records have changed in any way (but their output values have not).
* Hoist-supported menus will no longer filter out a `MenuDivider` if it has a `title`.
* The default `FormField` read-only renderer now supports line breaks.

### ⚙️ Technical

* The `addReaction()` and `addAutorun()` methods on `HoistBase` (i.e. models and services) now
  support passing multiple reactions in a single call and will ignore nullish inputs.

## v50.1.1 - 2022-07-29

### 🐞 Bug Fixes

* Fixed bug where components utilizing `ModalSupport` could render incorrectly when switching
  between inline and modal views.
* Improved behavior of `GridModel.whenReadyAsync()` to allow Grid more time to finish loading data.
  This improves the behavior of related methods `preSelectFirstAsync`, `selectFirstAsync`, and
  `ensureVisibleAsync`.
* `Grid` context menus are now disabled when a user is inline editing.
* An empty `DashCanvas` / `DashContainer` 'Add View' button now only displays a menu of available
  views, without unnecessarily nesting them inside an 'Add' submenu.
* Update `AppMenuButton` and `ContextMenu` to support Blueprint4 `menuItem`.

## v50.1.0 - 2022-07-21

### 🎁 New Features

* New `GridModel` method `ensureRecordsVisibleAsync` accepts one or more store records or IDs and
  scrolls to make them visible in the grid.

### 📚 Libraries

* @blueprintjs/core `4.5 → 4.6`
* qs `6.10 → 6.11`
* react-popper `2.2 → 2.3`

## v50.0.0 - 2022-07-12

### 🎁 New Features

* New `PanelModel.modalSupport` option allows the user to expand a panel into a configurable modal
  dialog - without developers needing to write custom dialog implementations and without triggering
  a remount/rerender of the panel's contents.
* FilterChooser field suggestions now search within multi-word field names.
* Autosize performance has been improved for very large grids.
* New `@abstract` decorator now available for enforcing abstract methods / getters.
* `MessageModel` now receives `dismissable` and `cancelOnDismiss` flags to control the behavior of a
  popup message when clicking the background or hitting the escape key.

### 💥 Breaking Changes

* Hoist now requires AG Grid v28.0.0 or higher - update your AG Grid dependency in your app's
  `package.json` file. See the [AG Grid Changelog](https://www.ag-grid.com/changelog) for details.
* The data reactions between `GridModel` and the underlying Ag-Grid is now minimally debounced. This
  avoids multiple data updates during a single event loop tick, which can corrupt Ag-Grid's
  underlying state in the latest versions of that library.
    * This change should not affect most apps, but code that queries grid state immediately after
      loading or filtering a grid (e.g. selection, row visibility, or expansion state) should be
      tested carefully and may require a call to `await whenReadyAsync()`.
    * Note that this method is already incorporated in to several public methods on `GridModel`,
      including `selectFirstAsync()` and `ensureSelectionVisibleAsync()`.
    * ⚠ NOTE - this change has been reverted as of v52 (see above).
* Blueprint has updated all of its CSS class names to use the `bp4-` prefix instead of the `bp3-`
  prefix. Any apps styling these classes directly may need to be adjusted. See
  https://github.com/palantir/blueprint/wiki/Blueprint-4.0 for more info.
* Both `Panel.title` and `Panel.icon` props must be null or undefined to avoid rendering
  a `PanelHeader`. Previously specifying any 'falsey' value for both (e.g. an empty string
  title) would omit the header.
* `XHClass` (top-level Singleton model for Hoist) no longer extends `HoistBase`
* `DockView` component has been moved into the desktop-specific package `@xh/hoist/desktop/cmp`.
  Users of this component will need to adjust their imports accordingly.
* Requires `hoist-core >= 14.0`. Excel file exporting defaults to using column FieldType.

### 🐞 Bug Fixes

* Fixed several issues introduced with Ag-Grid v27 where rows gaps and similar rendering issues
  could appear after operating on it programmatically (see breaking changes above).
* `ColumnHeaders` now properly respond to mouse events on tablets (e.g. when using a Bluetooth
  trackpad on an iPad).
* Fixed bug where `DashCanvasModel.removeView()` was not properly disposing of removed views
* Fixed exception dialog getting overwhelmed by large messages.
* Fixed exporting to Excel file erroneously coercing certain strings (like "1e10") into numbers.

### ⚙️ Technical

* Hoist will now throw if you import a desktop specific class to a mobile app or vice-versa.

### 📚 Libraries

* @blueprintjs `3.54 → 4.5`

[Commit Log](https://github.com/xh/hoist-react/compare/v49.2.0...v50.0.0)

## v49.2.0 - 2022-06-14

### 🎁 New Features

* New `@enumerable` decorator for making class members `enumerable`
* New `GridAutosizeOption` `renderedRowsOnly` supports more limited autosizing
  for very large grids.

### 🐞 Bug Fixes

* Fix `FilterChooser` looping between old values if updated too rapidly.
* Allow user to clear an unsupported `FilterChooser` value.
* Fix bug where `Panel` would throw when `headerItems = null`
* Fix column values filtering on `tags` fields if another filter is already present.
* Fix bug where `SwitchInput` `labelSide` would render inappropriately if within `compact` `toolbar`
* Fix bug where `SplitTreeMapModel.showSplitter` property wasn't being set in constructor

### 📚 Libraries

* mobx `6.5 → 6.6`

[Commit Log](https://github.com/xh/hoist-react/compare/v49.1.0...v49.2.0)

## v49.1.0 - 2022-06-03

### 🎁 New Features

* A `DashCanvasViewModel` now supports `headerItems` and `extraMenuItems`
* `Store` now supports a `tags` field type
* `FieldFilter` supports `includes` and `excludes` operators for `tags` fields

### 🐞 Bug Fixes

* Fix regression with `begins`, `ends`, and `not like` filters.
* Fix `DashCanvas` styling so drag-handles no longer cause horizontal scroll bar to appear
* Fix bug where `DashCanvas` would not resize appropriately on scrollbar visibility change

[Commit Log](https://github.com/xh/hoist-react/compare/v49.0.0...v49.1.0)

## v49.0.0 - 2022-05-24

### 🎁 New Features

* Improved desktop `NumberInput`:
    * Re-implemented `min` and `max` props to properly constrain the value entered and fix several
      bugs with the underlying Blueprint control.
    * Fixed the `precision` prop to be fully respected - values emitted by the input are now
      truncated to the specified precision, if set.
    * Added additional debouncing to keep the value more stable while a user is typing.
* Added new `getAppMenuButtonExtraItems()` extension point on `@xh/hoist/admin/AppModel` to allow
  customization of the Admin Console's app menu.
* Devs can now hide the Admin > General > Users tab by setting `hideUsersTab: true` within a new,
  optional `xhAdminAppConfig` soft-config.
* Added new `SplitTreeMapModel.showSplitter` config to insert a four pixel buffer between the
  component's nested maps. Useful for visualizations with both positive and negative heat values on
  each side, to keep the two sides clearly distinguished from each other.
* New `xhChangelogConfig.limitToRoles` soft-config allows the in-app changelog (aka release notes)
  to be gated to a subset of users based on their role.
* Add support for `Map` and `WeakMap` collections in `LangUtils.getOrCreate()`.
* Mobile `textInput` now accepts an `enableClear` property with a default value of false.

### 💥 Breaking Changes

* `GridModel.groupRowElementRenderer` and `DataViewModel.groupRowElementRenderer` have been removed,
  please use `groupRowRenderer` instead. It must now return a React Element rather than an HTML
  string (plain strings are also OK, but any formatting must be done via React).
* Model classes passed to `HoistComponents` or configured in their factory must now
  extend `HoistModel`. This has long been a core assumption, but was not previously enforced.
* Nested model instances stored at properties with a `_` prefix are now considered private and will
  not be auto-wired or returned by model lookups. This should not affect most apps, but will require
  minor changes for apps that were binding components to non-standard or "private" models.
* Hoist will now throw if `Store.summaryRecord` does not have a unique ID.

### 🐞 Bug Fixes

* Fixed a bug with Panel drag-to-resize within iframes on Windows.
* Worked around an Ag-Grid bug where the grid would render incorrectly on certain sorting changes,
  specifically for abs sort columns, leaving mis-aligned rows and gaps in the grid body layout.
* Fixed a bug in `SelectEditor` that would cause the grid to lose keyboard focus during editing.

### ⚙️ Technical

* Hoist now protects against custom Grid renderers that may throw by catching the error and printing
  an "#ERROR" placeholder token in the affected cell.
* `TreeMapModel.valueRenderer` and `heatRenderer` callbacks are now passed the `StoreRecord` as a
  second argument.
* Includes a new, additional `index-manifest.html` static file required for compatibility with the
  upcoming `hoist-dev-utils v6.0` release (but remains compatible with current/older dev-utils).

### 📚 Libraries

* mobx-react-lite `3.3 → 3.4`

[Commit Log](https://github.com/xh/hoist-react/compare/v48.0.1...v49.0.0)

## v48.0.1 - 2022-04-22

### 🐞 Bug Fixes

* Improve default rendering to call `toString()` on non-react elements returned by renderers.
* Fixed issue with `model` property missing from `Model.componentProps` under certain conditions.

[Commit Log](https://github.com/xh/hoist-react/compare/v48.0.0...v48.0.1)

## v48.0.0 - 2022-04-21

### 🎁 New Features

* A new `DashCanvas` layout component for creating scrollable dashboards that allow users to
  manually place and size their widgets using a grid-based layout. Note that this component is in
  beta and its API is subject to change.
* FontAwesome upgraded to v6. This includes redesigns of the majority of bundled icons - please
  check your app's icon usages carefully.
* Enhancements to admin log viewer. Log file metadata (size & last modified) available with
  optional upgrade to `hoist-core >= 13.2`.
* Mobile `Dialog` will scroll internally if taller than the screen.
* Configs passed to `XH.message()` and its variants now take an optional `className` to apply to the
  message dialog.
* `fmtQuantity` now displays values greater than one billion with `b` unit, similar to current
  handling of millions with `m`.

### 💥 Breaking Changes

* Hoist now requires AG Grid v27.2.0 or higher - update your AG Grid dependency in your app's
  `package.json` file. See the [AG Grid Changelog](https://www.ag-grid.com/changelog) for details.
  NOTE that AG Grid 27 includes a big breaking change to render cell contents via native React
  elements rather than HTML, along with other major API changes. To accommodate these changes, the
  following changes are required in Hoist apps:
    * `Column.renderer` must now return a React Element rather than an HTML string (plain strings
      are also OK, but any formatting must be done via React). Please review your app grids and
      update any custom renderers accordingly. `Column.elementRenderer` has been removed.
    * `DataViewModel.elementRenderer` has been renamed `DataViewModel.renderer`.
    * Formatter methods and renderers (e.g. `fmtNumber`, `numberRenderer`, etc.) now return React
      Elements by default. The `asElement` option to these functions has been removed. Use the
      new `asHtml` option to return an HTML string where required.
    * The `isPopup` argument to `useInlineEditorModel()` has been removed. If you want to display
      your inline editor in a popup, you must set the new flag `Column.editorIsPopup` to `true`.
* Deprecated message configs `confirmText`, `confirmIntent`, `cancelText`, `cancelIntent` have been
  removed.

### 🐞 Bug Fixes

* Set AG Grid's `suppressLastEmptyLineOnPaste` to true to work around a bug with Excel (Windows)
  that adds an empty line beneath the range pasted from the clipboard in editable grids.
* Fixes an issue where `NumberInput` would initially render blank values if `max` or `min` were
  set.
* Fixes an issue where tree maps would always show green for a `heatValue` of zero.

### 📚 Libraries

* @fortawesome/fontawesome-pro `5.14 → 6.1`
* mobx `6.3 → 6.5`
* mobx-react-lite `3.2 → 3.3`

[Commit Log](https://github.com/xh/hoist-react/compare/v47.1.2...v48.0.0)

## v47.1.2 - 2022-04-01

### 🐞 Bug Fixes

* `FieldFilter`'s check of `committedData` is now null safe. A record with no `committedData` will
  not be filtered out.

[Commit Log](https://github.com/xh/hoist-react/compare/v47.1.1...v47.1.2)

## v47.1.1 - 2022-03-26

### 🎁 New Features

* New "sync with system" theme option - sets the Hoist theme to light/dark based on the user's OS.
* Added `cancelAlign` config to `XH.message()` and variants. Customize to "left" to render
  Cancel and Confirm actions separated by a filler.
* Added `GridModel.restoreDefaultsFn`, an optional function called after `restoreDefaultsAsync`.
  Allows apps to run additional, app-specific logic after a grid has been reset (e.g. resetting
  other, related preferences or state not managed by `GridModel` directly).
* Added `AppSpec.lockoutPanel`, allowing apps to specify a custom component.

### 🐞 Bug Fixes

* Fixed column auto-sizing when `headerName` is/returns an element.
* Fixed bug where subforms were not properly registering as dirty.
* Fixed an issue where `Select` inputs would commit `null` whilst clearing the text input.
* Fixed `Clock` component bug introduced in v47 (configured timezone was not respected).

### 📚 Libraries

* @blueprintjs/core `3.53 → 3.54`
* @blueprintjs/datetime `3.23 → 3.24`

[Commit Log](https://github.com/xh/hoist-react/compare/v47.0.1...v47.1.1)

## v47.0.1 - 2022-03-06

### 🐞 Bug Fixes

* Fix to mobile `ColChooser` error re. internal model handling.

[Commit Log](https://github.com/xh/hoist-react/compare/v47.0.0...v47.0.1)

## v47.0.0 - 2022-03-04

### 🎁 New Features

* Version 47 provides new features to simplify the wiring of models to each other and the components
  they render. In particular, it formalizes the existing concept of "linked" HoistModels - models
  created by Hoist via the `creates` directive or the `useLocalModel` hook - and provides them with
  the following new features:
    - an observable `componentProps` property with access to the props of their rendered component.
    - a `lookupModel()` method and a `@lookup` decorator that can be used to acquire references to
      other HoistModels that are ancestors of the model in the component hierarchy.
    - new `onLinked()` and `afterLinked()` lifecycle methods, called when the model's associated
      component is first rendered.
* As before, linked models are auto-loaded and registered for refreshes within the `RefreshContext`
  they reside in, as well as destroyed when their linked component is unmounted. Also note that the
  new features described above are all "opt-in" and should be fully backward compatible with
  existing application code.
* Hoist will now more clearly alert if a model specified via the `uses()` directive cannot be
  resolved. A new `optional` config (default false) supports components with optional models.
* New support in Cube views for aggregators that depend on rows in the data set other than their
  direct children. See new property `Aggregator.dependOnChildrenOnly` and new `AggregationContext`
  argument passed to `Aggregator.aggregate()` and `Aggregator.replace()`
* Clarified internal CSS classes and styling for `FormField`.
    * ⚠️ Note that as part of this change, the `xh-form-field-fill` class name is no longer in use.
      Apps should check for any styles for that class and replace with `.xh-form-field-inner--flex`.

### 🐞 Bug Fixes

* Fixed an issue where the menu would flash open and closed when clicking on the `FilterChooser`
  favorites button.

### 💥 Breaking Changes

* Dashboard widgets no longer receive the `viewModel` prop. Access to the `DashViewModel` within a
  widget should be obtained using either the lookup decorator (i.e. `@lookup(DashViewModel)`)
  or the `lookupModel()` method.

### 📚 Libraries

* @blueprintjs/core `3.52 → 3.53`

[Commit Log](https://github.com/xh/hoist-react/compare/v46.1.2...v47.0.0)

## v46.1.2 - 2022-02-18

### 🐞 Bug Fixes

* Fixed an issue where column autosize can reset column order under certain circumstances.

[Commit Log](https://github.com/xh/hoist-react/compare/v46.1.1...v46.1.2)

## v46.1.1 - 2022-02-15

### 🐞 Bug Fixes

* Prevent `onClick` for disabled mobile `Buttons`.

[Commit Log](https://github.com/xh/hoist-react/compare/v46.1.0...v46.1.1)

## v46.1.0 - 2022-02-07

### Technical

* This release modifies our workaround to handle the AG Grid v26 changes to cast all of their node
  ids to strings. The initial approach in v46.0.0 - matching the AG Grid behavior by casting all
  `StoreRecord` ids to strings - was deemed too problematic for applications and has been reverted.
  Numerical ids in Store are once again fully supported.
* To accommodate the AG Grid changes, applications that are using AG Grid APIs (e.g.
  `agApi.getNode()`) should be sure to use the new property `StoreRecord.agId` to locate and compare
  records. We expect such usages to be rare in application code.

### 🎁 New Features

* `XH.showFeedbackDialog()` now takes an optional message to pre-populate within the dialog.
* Admins can now force suspension of individual client apps from the Server > WebSockets tab.
  Intended to e.g. force an app to stop refreshing an expensive query or polling an endpoint removed
  in a new release. Requires websockets to be enabled on both server and client.
* `FormField`s no longer need to specify a child input, and will simply render their readonly
  version if no child is specified. This simplifies the common use-case of fields/forms that are
  always readonly.

### 🐞 Bug Fixes

* `FormField` no longer throw if given a child that did not have `propTypes`.

[Commit Log](https://github.com/xh/hoist-react/compare/v46.0.0...v46.1.0)

## v46.0.0 - 2022-01-25

### 🎁 New Features

* `ExceptionHandler` provides a collection of overridable static properties, allowing you to set
  app-wide default behaviour for exception handling.
* `XH.handleException()` takes new `alertType` option to render error alerts via the familiar
  `dialog` or new `toast` UI.
* `XH.toast()` takes new `actionButtonProps` option to render an action button within a toast.
* New `GridModel.highlightRowOnClick` config adds a temporary highlight class to grid rows on user
  click/tap. Intended to improve UI feedback - especially on mobile, where it's enabled by default.
* New `GridModel.isInEditingMode` observable tracks inline editing start/stop with a built-in
  debounce, avoiding rapid cycling when e.g. tabbing between cells.
* `NumberInput` now supports a new `scaleFactor` prop which will be applied when converting between
  the internal and external values.
* `FilterChooser` now displays more minimal field name suggestions when first focused, as well as a
  new, configurable usage hint (`FilterChooserModel.introHelpText`) above those suggestions.

### 💥 Breaking Changes

* Hoist now requires AG Grid v26.2.0 or higher - update your AG Grid dependency in your app's
  `package.json` file. See the [AG Grid Changelog](https://www.ag-grid.com/changelog) for details.
* ~~`StoreRecord.id` must now be a String. Integers IDs were previously supported, but will be cast
  Strings during record creation.~~
    * ~~Apps using numeric record IDs for internal or server-side APIs will need to be reviewed and
      updated to handle/convert string values.~~
    * ~~This change was necessitated by a change to Ag-Grid, which now also requires String IDs for
      its row node APIs.~~
    * NOTE - the change above to require string IDs was unwound in v46.1.
* `LocalDate` methods `toString()`, `toJSON()`, `valueOf()`, and `isoString()` now all return the
  standard ISO format `YYYY-MM-DD`, consistent with built-in `Date.toISOString()`. Prior versions
  returned`YYYYMMDD`.
* The `stringifyErrorSafely` function has been moved from the `@xh/hoist/exception` package to a
  public method on `XH.exceptionHandler`. (No/little impact expected on app code.)

### 🐞 Bug Fixes

* Fix to incorrect viewport orientation reporting due to laggy mobile resize events and DOM APIs.

[Commit Log](https://github.com/xh/hoist-react/compare/v45.0.2...v46.0.0)

## v45.0.2 - 2022-01-13

### 🎁 New Features

* `FilterChooser` has new `menuWidth` prop, allowing you to specify as width for the dropdown menu
  that is different from the control.

### 🐞 Bug Fixes

* Fixed cache clearing method on Admin Console's Server > Services tab.
* Several fixes to behavior of `GridAutosizeMode.MANAGED`

[Commit Log](https://github.com/xh/hoist-react/compare/v45.0.1...v45.0.2)

## v45.0.1 - 2022-01-07

### 🐞 Bug Fixes

* Fixed a minor bug preventing Hoist apps from running on mobile Blackberry Access (Android)
  browsers

### ⚙️ Technical

* New flag `Store.experimental.castIdToString`

[Commit Log](https://github.com/xh/hoist-react/compare/v45.0.0...v45.0.1)

## v45.0.0 - 2022-01-05

### 🎁 New Features

* Grid filters configured with `GridFilterFieldSpec.enableValues` offer autocomplete suggestions
  for 'Equals' and 'Not Equals' filters.
* `GridFilterFieldSpec` has new `values` and `forceSelection` configs.
* `FilterChooser` displays a list of fields configured for filtering to improve the usability /
  discoverability of the control. Enabled by default, but can be disabled via
  new `suggestFieldsWhenEmpty` model config.
* `TreeMap` uses lightest shading for zero heat, reserving grey for nil.
* New property `Store.reuseRecords` controls if records should be reused across loads based on
  sharing identical (by reference) raw data. NOTE - this behavior was previously always enabled, but
  can be problematic under certain conditions and is not necessary for most applications. Apps with
  large datasets that want to continue to use this caching should set this flag explicitly.
* Grid column filters tweaked with several improvements to usability and styling.
* `LocalDate.get()` now supports both 'YYYY-MM-DD' and 'YYYYMMDD' inputs.
* Mobile `Button` has new `intent`, `minimal` and `outlined` props.

### 💥 Breaking Changes

* `FilterChooserFieldSpec.suggestValues` has been renamed `enableValues`, and now only accepts a
  boolean.
* `Column.exportFormat`, `Column.exportWidth` and the `ExportFormat` enum have been renamed
  `Column.excelFormat`, `Column.excelWidth` and `ExcelFormat` respectively.
* `Store.reuseRecords` must now be explicitly set on Stores with large datasets that wish to cache
  records by raw data identity (see above).
* `Record` class renamed to `StoreRecord` in anticipation of upcoming changes to JavaScript standard
  and to improve compatibility with TypeScript.
    * Not expected to have much or any impact on application code, except potentially JSDoc typings.
* Mobile `Button` no longer supports `modifier` prop. Use `minimal` and `outlined` instead.
* The following deprecated APIs were removed:
    * GridModel.selection
    * GridModel.selectedRecordId
    * StoreSelectionModel.records
    * StoreSelectionModel.ids
    * StoreSelectionModel.singleRecord
    * StoreSelectionModel.selectedRecordId
    * DataViewModel.selection
    * DataViewModel.selectedRecordId
    * RestGridModel.selection
    * LogUtils.withShortDebug
    * Promise.start

### 🐞 Bug Fixes

* `DashContainer` overflow menu still displays when the optional menu button is enabled.
* Charts in fullscreen mode now exit fullscreen mode gracefully before re-rendering.

### 📚 Libraries

* @popperjs/core `2.10 → 2.11`
* codemirror `5.63 → 6.65`
* http-status-codes `2.1 → 2.2`
* prop-types `15.7 → 15.8`
* store2 `2.12 → 2.13`
* ua-parser-js `0.7 → 1.0.2` (re-enables auto-patch updates)

[Commit Log](https://github.com/xh/hoist-react/compare/v44.3.0...v45.0.0)

## v44.3.0 - 2021-12-15

### 🐞 Bug Fixes

* Fixes issue with columns failing to resize on first try.
* Fixes issue preventing use of context menus on iPad.

### 📚 Libraries

* @blueprintjs/core `3.51 → 3.52`

* [Commit Log](https://github.com/xh/hoist-react/compare/v44.2.0...v44.3.0)

## v44.2.0 - 2021-12-07

### 🎁 New Features

* Desktop inline grid editor `Select` now commits the value immediately on selection.
* `DashContainerModel` now supports an observable `showMenuButton` config which will display a
  button in the stack header for showing the context menu
* Added `GridAutosizeMode.MANAGED` to autosize Grid columns on data or `sizingMode` changes, unless
  the user has manually modified their column widths.
* Copying from Grids to the clipboard will now use the value provided by the `exportValue`
  property on the column.
* Refresh application hotkey is now built into hoist's global hotkeys (shift + r).
* Non-SSO applications will now automatically reload when a request fails due to session timeout.
* New utility methods `withInfo` and `logInfo` provide variants of the existing `withDebug` and
  `logDebug` methods, but log at the more verbose `console.log` level.

### 🐞 Bug Fixes

* Desktop panel splitter can now be dragged over an `iframe` and reliably resize the panel.
* Ensure scrollbar does not appear on multi-select in toolbar when not needed.
* `XH.isPortrait` property fixed so that it no longer changes due to the appearance of the mobile
  keyboard.

[Commit Log](https://github.com/xh/hoist-react/compare/v44.1.0...v44.2.0)

## v44.1.0 - 2021-11-08

### 🎁 New Features

* Changes to App Options are now tracked in the admin activity tab.
* New Server > Environment tab added to Admin Console to display UI server environment variables and
  JVM system properties. (Requires `hoist-core >= 10.1` to enable this optional feature.)
* Provided observable getters `XH.viewportSize`, `XH.isPortrait` and `XH.isLandscape` to allow apps
  to react to changes in viewport size and orientation.

### 🐞 Bug Fixes

* Desktop inline grid editor `DateInput` now reliably shows its date picker pop-up aligned with the
  grid cell under edit.
* Desktop `Select.hideDropdownIndicator` now defaults to `true` on tablet devices due to UX bugs
  with the select library component and touch devices.
* Ensure `Column.autosizeBufferPx` is respected if provided.

### ✨ Styles

* New `--xh-menu-item` CSS vars added, with tweaks to default desktop menu styling.
* Highlight background color added to mobile menu items while pressed.

[Commit Log](https://github.com/xh/hoist-react/compare/v44.0.0...v44.1.0)

## v44.0.0 - 2021-10-26

⚠ NOTE - apps must update to `hoist-core >= 10.0.0` when taking this hoist-react update.

### 🎁 New Features

* TileFrame now supports new `onLayoutChange` callback prop.

### 🐞 Bug Fixes

* Field Filters in data package now act only on the `committed` value of the record. This stabilizes
  filtering behavior in editable grids.
* `JsonBlobService.updateAsync()` now supports data modifications with `null` values.
* Fixes an issue with Alert Banner not broadcasting to all users.
* Selected option in `Select` now scrolls into view on menu open.

### 💥 Breaking Changes

* Update required to `hoist-core >= 10.0.0` due to changes in `JsonBlobService` APIs and the
  addition of new, dedicated endpoints for Alert Banner management.

[Commit Log](https://github.com/xh/hoist-react/compare/v43.2.0...v44.0.0)

## v43.2.0 - 2021-10-14

### 🎁 New Features

* Admins can now configure an app-wide alert banner via a new tab in the Hoist Admin console.
  Intended to alert users about planned maintenance / downtime, known problems with data or upstream
  systems, and other similar use cases.
* Minor re-org of the Hoist Admin console tabs. Panels relating primarily to server-side features
  (including logging) are now grouped under a top-level "Server" tab. Configs have moved under
  "General" with the new Alert Banner feature.

### 🐞 Bug Fixes

* Always enforce a minimal `wait()` within `GridModel.autosizeAsync()` to ensure that the Grid has
  reacted to any data changes and AG Grid accurately reports on expanded rows to measure.

[Commit Log](https://github.com/xh/hoist-react/compare/v43.1.0...v43.2.0)

## v43.1.0 - 2021-10-04

### 🎁 New Features

* The Admin Console log viewer now supports downloading log files.
    * Note apps must update to `hoist-core >= v10.0` to enable this feature.
    * Core upgrade is _not_ a general requirement of this Hoist React release.
* The `field` key in the constructor for `Column` will now accept an Object with field defaults, as
  an alternative to the field name. This form allows the auto-construction of fully-defined `Field`
  objects from the column specification.

### 🐞 Bug Fixes

* `GridModel` no longer mutates any `selModel` or `colChooser` config objects provided to its
  constructor, resolving an edge-case bug where re-using the same object for either of these configs
  across multiple GridModel instances (e.g. as a shared set of defaults) would break.
* Grid autosizing tweaked to improve size estimation for indented tree rows and on mobile.

### 📚 Libraries

* @blueprintjs/core `3.50 → 3.51`

[Commit Log](https://github.com/xh/hoist-react/compare/v43.0.2...v43.1.0)

## v43.0.2 - 2021-10-04

### 🐞 Bug Fixes

* Fix (important) to ensure static preload spinner loaded from the intended path.
    * Please also update to latest `hoist-dev-utils >= 5.11.1` if possible.
    * Avoids issue where loading an app on a nested route could trigger double-loading of app
      assets.

[Commit Log](https://github.com/xh/hoist-react/compare/v43.0.1...v43.0.2)

## v43.0.1 - 2021-10-04

### 🎁 New Features

* New `GridFindField` component that enables users to search through a Grid and select rows that
  match the entered search term, _without_ applying any filtering. Especially useful for grids with
  aggregations or other logic that preclude client-side filtering of the data.
* Tree grid rows can be expanded / collapsed by clicking anywhere on the row. The new
  `GridModel.clicksToExpand` config can be used to control how many clicks will toggle the row.
  Defaults to double-click for desktop, and single tap for mobile - set to 0 to disable entirely.
* Added `GridModel.onCellContextMenu` handler. Note that for mobile (phone) apps, this handler fires
  on the "long press" (aka "tap and hold") gesture. This means it can be used as an alternate event
  for actions like drilling into a record detail, especially for parent rows on tree grids, where
  single tap will by default expand/collapse the node.
* In the `@xh/hoist/desktop/grid` package, `CheckboxEditor` has been renamed `BooleanEditor`. This
  new component supports a `quickToggle` prop which allows for more streamlined inline editing of
  boolean values.
* `LoadSpec` now supports a new `meta` property. Use this property to pass app-specific metadata
  through the `LoadSupport` loading and refresh lifecycle.
* A spinner is now shown while the app downloads and parses its javascript - most noticeable when
  loading a new (uncached) version, especially on a slower mobile connection. (Requires
  `@xh/hoist-dev-utils` v5.11 or greater to enable.)
* Log Levels now include information on when the custom config was last updated and by whom.
    * Note apps must update their server-side to `hoist-core v10.0` or greater to persist the date
      and username associated with the config (although this is _not_ a general or hard requirement
      for taking this version of hoist-react).

### ⚙️ Technical

* Removed `DEFAULT_SORTING_ORDER` static from `Column` class in favor of three new preset constants:
  `ASC_FIRST`, `DESC_FIRST`, and `ABS_DESC_FIRST`. Hoist will now default sorting order on columns
  based on field type. Sorting order can still be manually set via `Column.sortingOrder`.

### 🐞 Bug Fixes

* The ag-grid grid property `stopEditingWhenCellsLoseFocus` is now enabled by default to ensure
  values are committed to the Store if the user clicks somewhere outside the grid while editing a
  cell.
* Triggering inline editing of text or select editor cells by typing characters will no longer lose
  the first character pressed.

### ✨ Styles

* New `TreeStyle.COLORS` and `TreeStyle.COLORS_AND_BORDERS` tree grid styles have been added. Use
  the `--xh-grid-tree-group-color-level-*` CSS vars to customize colors as needed.
* `TreeStyle.HIGHLIGHTS` and `TreeStyle.HIGHLIGHTS_AND_BORDERS` now highlight row nodes on a
  gradient according to their depth.
* Default colors for masks and dialog backdrops have been adjusted, with less obtrusive colors used
  for masks via `--xh-mask-bg` and a darker `--xh-backdrop-bg` var now used behind dialogs.
* Mobile-specific styles and CSS vars for panel and dialog title background have been tweaked to use
  desktop defaults, and mobile dialogs now respect `--xh-popup-*` vars as expected.

### 💥 Breaking Changes

* In the `@xh/hoist/desktop/grid` package, `CheckboxEditor` has been renamed `BooleanEditor`.

### ⚙️ Technical

* The `xhLastReadChangelog` preference will not save SNAPSHOT versions to ensure the user continues
  to see the 'What's New?' notification for non-SNAPSHOT releases.

### 📚 Libraries

* @blueprintjs/core `3.49 → 3.50`
* codemirror `5.62 → 5.63`

[Commit Log](https://github.com/xh/hoist-react/compare/v42.6.0...v43.0.1)

## v42.6.0 - 2021-09-17

### 🎁 New Features

* New `Column.autosizeBufferPx` config applies column-specific autosize buffer and overrides
  `GridAutosizeOptions.bufferPx`.
* `Select` input now supports new `maxMenuHeight` prop.

### 🐞 Bug Fixes

* Fixes issue with incorrect Grid auto-sizing for Grids with certain row and cell styles.
* Grid sizing mode styles no longer conflict with custom use of `groupUseEntireRow: false` within
  `agOptions`.
* Fixes an issue on iOS where `NumberInput` would incorrectly bring up a text keyboard.

### ✨ Styles

* Reduced default Grid header and group row heights to minimize their use of vertical space,
  especially at larger sizing modes. As before, apps can override via the `AgGrid.HEADER_HEIGHTS`
  and `AgGrid.GROUP_ROW_HEIGHTS` static properties. The reduction in height does not apply to group
  rows that do not use the entire width of the row.
* Restyled Grid header rows with `--xh-grid-bg` and `--xh-text-color-muted` for a more minimal look
  overall. As before, use the `--xh-grid-header-*` CSS vars to customize if needed.

[Commit Log](https://github.com/xh/hoist-react/compare/v42.5.0...v42.6.0)

## v42.5.0 - 2021-09-10

### 🎁 New Features

* Provide applications with the ability to override default logic for "restore defaults". This
  allows complex and device-specific sub-apps to perform more targeted and complete clearing of user
  state. See new overridable method `HoistAppModel.restoreDefaultsAsync` for more information.

### 🐞 Bug Fixes

* Improved coverage of Fetch `abort` errors.
* The in-app changelog will no longer prompt the user with the "What's New" button if category-based
  filtering results in a version without any release notes.

### ✨ Styles

* New CSS vars added to support easier customization of desktop Tab font/size/color. Tabs now
  respect standard `--xh-font-size` by default.

### 📚 Libraries

* @blueprintjs/core `3.48 → 3.49`
* @popperjs/core `2.9 → 2.10`

[Commit Log](https://github.com/xh/hoist-react/compare/v42.4.0...v42.5.0)

## v42.4.0 - 2021-09-03

### 🎁 New Features

* New `GridFilterModel.commitOnChange` config (default `true`) applies updated filters as soon as
  they are changed within the pop-up menu. Set to `false` for large datasets or whenever filtering
  is a more intensive operation.
* Mobile `Select` input now supports async `queryFn` prop for parity with desktop.
* `TreeMapModel` now supports new `maxLabels` config for improved performance.

### ✨ Styles

* Hoist's default font is now [Inter](https://rsms.me/inter/), shipped and bundled via the
  `inter-ui` npm package. Inter is a modern, open-source font that leverages optical sizing to
  ensure maximum readability, even at very small sizes (e.g. `sizingMode: 'tiny'`). It's also a
  "variable" font, meaning it supports any weights from 1-1000 with a single font file download.
* Default Grid header heights have been reduced for a more compact display and greater
  differentiation between header and data rows. As before, apps can customize the pixel heights used
  by overwriting the `AgGrid.HEADER_HEIGHTS` static, typically within `Bootstrap.js`.

### ⚙️ Technical

* Mobile pull-to-refresh/swipe-to-go-back gestures now disabled over charts to avoid disrupting
  their own swipe-based zooming and panning features.

[Commit Log](https://github.com/xh/hoist-react/compare/v42.2.0...v42.4.0)

## v42.2.0 - 2021-08-27

### 🎁 New Features

* Charts now hide scrollbar, rangeSelector, navigator, and export buttons and show axis labels when
  printing or exporting images.

[Commit Log](https://github.com/xh/hoist-react/compare/v42.1.1...v42.2.0)

## v42.1.1 - 2021-08-20

* Update new `XH.sizingMode` support to store distinct values for the selected sizing mode on
  desktop, tablet, and mobile (phone) platforms.
* Additional configuration supported for newly-introduced `AppOption` preset components.

### 📚 Libraries

* @blueprintjs/core `3.47 → 3.48`

[Commit Log](https://github.com/xh/hoist-react/compare/v42.1.0...v42.1.1)

## v42.1.0 - 2021-08-19

### 🎁 New Features

* Added observable `XH.sizingMode` to govern app-wide `sizingMode`. `GridModel`s will bind to this
  `sizingMode` by default. Apps that have already implemented custom solutions around a centralized
  `sizingMode` should endeavor to unwind in favor of this.
    * ⚠ NOTE - this change requires a new application preference be defined - `xhSizingMode`. This
      should be a JSON pref, with a suggested default value of `{}`.
* Added `GridAutosizeMode.ON_SIZING_MODE_CHANGE` to autosize Grid columns whenever
  `GridModel.sizingMode` changes - it is now the default `GridAutosizeOptions.mode`.
* Added a library of reusable `AppOption` preset components, including `ThemeAppOption`,
  `SizingModeAppOption` and `AutoRefreshAppOptions`. Apps that have implemented custom `AppOption`
  controls to manage these Hoist-provided options should consider migrating to these defaults.
* `Icon` factories now support `intent`.
* `TreeMapModel` and `SplitTreeMapModel` now supports a `theme` config, accepting the strings
  'light' or 'dark'. Leave it undefined to use the global theme.
* Various usability improvements and simplifications to `GroupingChooser`.

### 🐞 Bug Fixes

* Fixed an issue preventing `FormField` labels from rendering if `fieldDefaults` was undefined.

### ✨ Styles

* New `Badge.compact` prop sets size to half that of parent element when true (default false). The
  `position` prop has been removed in favor of customizing placement of the component.

[Commit Log](https://github.com/xh/hoist-react/compare/v42.0.0...v42.1.0)

## v42.0.0 - 2021-08-13

### 🎁 New Features

* Column-level filtering is now officially supported for desktop grids!
    * New `GridModel.filterModel` config accepts a config object to customize filtering options, or
      `true` to enable grid-based filtering with defaults.
    * New `Column.filterable` config enables a customized header menu with filtering options. The
      new control offers two tabs - a "Values" tab for an enumerated "set-type" filter and a "
      Custom" tab to support more complex queries with multiple clauses.
* New `TaskObserver` replaces existing `PendingTaskModel`, providing improved support for joining
  and masking multiple asynchronous tasks.
* Mobile `NavigatorModel` provides a new 'pull down' gesture to trigger an app-wide data refresh.
  This gesture is enabled by default, but can be disabled via the `pullDownToRefresh` flag.
* `RecordAction` now supports a `className` config.
* `Chart` provides a default context menu with its standard menu button actions, including a new
  'Copy to Clipboard' action.

### 💥 Breaking Changes

* `FilterChooserModel.sourceStore` and `FilterChooserModel.targetStore` have been renamed
  `FilterChooserModel.valueSource` and `FilterChooserModel.bind` respectively. Furthermore, both
  configs now support either a `Store` or a cube `View`. This is to provide a common API with the
  new `GridFilterModel` filtering described above.
* `GridModel.setFilter()` and `DataViewModel.setFilter()` have been removed. Either configure your
  grid with a `GridFilterModel`, or set the filter on the underlying `Store` instead.
* `FunctionFilter` now requires a `key` property.
* `PendingTaskModel` has been replaced by the new `TaskObserver` in `@xh/hoist/core`.
    * ⚠ NOTE - `TaskObserver` instances should be created via the provided static factory methods
      and
      _not_ directly via the `new` keyword. `TaskObserver.trackLast()` can be used as a drop-in
      replacement for `new PendingTaskModel()`.
* The `model` prop on `LoadingIndicator` and `Mask` has been replaced with `bind`. Provide one or
  more `TaskObserver`s to this prop.

### ⚙️ Technical

* `GridModel` has a new `selectedIds` getter to get the IDs of currently selected records. To
  provide consistency across models, the following getters have been deprecated and renamed:
    + `selectedRecordId` has been renamed `selectedId` in `GridModel`, `StoreSelectionModel`, and
      `DataViewModel`
    + `selection` has been renamed `selectedRecords` in `GridModel`, `DataViewModel`, and
      `RestGridModel`
    + `singleRecord`, `records`, and `ids` have been renamed `selectedRecord`, `selectedRecords`,
      and
      `selectedIds`, respectively, in `StoreSelectionModel`

### ✨ Styles

* Higher contrast on grid context menus for improved legibility.

[Commit Log](https://github.com/xh/hoist-react/compare/v41.3.0...v42.0.0)

## v41.3.0 - 2021-08-09

### 🎁 New Features

* New `Cube` aggregators `ChildCountAggregator` and `LeafCountAggregator`.
* Mobile `NavigatorModel` provides a new "swipe" gesture to go back in the page stack. This is
  enabled by default, but may be turned off via the new `swipeToGoBack` prop.
* Client error reports now include the full URL for additional troubleshooting context.
    * Note apps must update their server-side to `hoist-core v9.3` or greater to persist URLs with
      error reports (although this is _not_ a general or hard requirement for taking this version of
      hoist-react).

[Commit Log](https://github.com/xh/hoist-react/compare/v41.2.0...v41.3.0)

## v41.2.0 - 2021-07-30

### 🎁 New Features

* New `GridModel.rowClassRules` and `Column.cellClassRules` configs added. Previously apps needed to
  use `agOptions` to dynamically apply and remove CSS classes using either of these options - now
  they are fully supported by Hoist.
    * ⚠ Note that, to avoid conflicts with internal usages of these configs, Hoist will check and
      throw if either is passed via `agOptions`. Apps only need to move their configs to the new
      location - the shape of the rules object does *not* need to change.
* New `GridAutosizeOptions.includeCollapsedChildren` config controls whether values from collapsed
  (i.e. hidden) child records should be measured when computing column sizes. Default of `false`
  improves autosize performance for large tree grids and should generally match user expectations
  around WYSIWYG autosizing.
* New `GridModel.beginEditAsync()` and `endEditAsync()` APIs added to start/stop inline editing.
    * ⚠ Note that - in a minor breaking change - the function form of the `Column.editable` config
      is no longer passed an `agParams` argument, as editing might now begin and need to be
      evaluated outside the context of an AG-Grid event.
* New `GridModel.clicksToEdit` config controls the number of clicks required to trigger
  inline-editing of a grid cell. Default remains 2 (double click ).
* Timeouts are now configurable on grid exports via a new `exportOptions.timeout` config.
* Toasts may now be dismissed programmatically - use the new `ToastModel` returned by the
  `XH.toast()` API and its variants.
* `Form` supports setting readonlyRenderer in `fieldDefaults` prop.
* New utility hook `useCached` provides a more flexible variant of `React.useCallback`.

### 🐞 Bug Fixes

* Inline grid editing supports passing of JSX editor components.
* `GridExportService` catches any exceptions thrown during export preparation and warns the user
  that something went wrong.
* GridModel with 'disabled' selection no longer shows "ghost" selection when using keyboard.
* Tree grids now style "parent" rows consistently with highlights/borders if requested, even for
  mixed-depth trees where some rows have children at a given level and others do not.

### ⚙️ Technical

* `FetchService` will now actively `abort()` fetch requests that it is abandoning due to its own
  `timeout` option. This allows the browser to release the associated resources associated with
  these requests.
* The `start()` function in `@xh/hoist/promise` has been deprecated. Use `wait()` instead, which can
  now be called without any args to establish a Promise chain and/or introduce a minimal amount of
  asynchronousity.
* ⚠ Note that the raw `AgGrid` component no longer enhances the native keyboard handling provided by
  AG Grid. All Hoist key handling customizations are now limited to `Grid`. If you wish to provide
  custom handling in a raw `AgGrid` component, see the example here:
  https://www.ag-grid.com/javascript-grid/row-selection/#example-selection-with-keyboard-arrow-keys

### ✨ Styles

* The red and green color values applied in dark mode have been lightened for improved legibility.
* The default `colorSpec` config for number formatters has changed to use new dedicated CSS classes
  and variables.
* New/renamed CSS vars `--xh-grid-selected-row-bg` and `--xh-grid-selected-row-text-color` now used
  to style selected grid rows.
    * ⚠ Note the `--xh-grid-bg-highlight` CSS var has been removed.
* New `.xh-cell--editable` CSS class applied to cells with inline editing enabled.
    * ⚠ Grid CSS class `.xh-invalid-cell` has been renamed to `.xh-cell--invalid` for consistency -
      any app style overrides should update to this new classname.

### 📚 Libraries

* core-js `3.15 → 3.16`

[Commit Log](https://github.com/xh/hoist-react/compare/v41.1.0...v41.2.0)

## v41.1.0 - 2021-07-23

### 🎁 New Features

* Button to expand / collapse all rows within a tree grid now added by default to the primary tree
  column header. (New `Column.headerHasExpandCollapse` property provided to disable.)
* New `@logWithDebug` annotation provides easy timed logging of method execution (via `withDebug`).
* New `AppSpec.disableXssProtection` config allows default disabling of Field-level XSS protection
  across the app. Intended for secure, internal apps with tight performance tolerances.
* `Constraint` callbacks are now provided with a `record` property when validating Store data and a
  `fieldModel` property when validating Form data.
* New `Badge` component allows a styled badge to be placed inline with text/title, e.g. to show a
  counter or status indicator within a tab title or menu item.
* Updated `TreeMap` color scheme, with a dedicated set of colors for dark mode.
* New XH convenience methods `successToast()`, `warningToast()`, and `dangerToast()` show toast
  alerts with matching intents and appropriate icons.
    * ⚠ Note that the default `XH.toast()` call now shows a toast with the primary (blue) intent and
      no icon. Previously toasts displayed by default with a success (green) intent and checkmark.
* GridModel provides a public API method `setColumnState` for taking a previously saved copy of
  gridModel.columnState and applying it back to a GridModel in one call.

### 🐞 Bug Fixes

* Fixed an issue preventing export of very large (>100k rows) grids.
* Fixed an issue where updating summary data in a Store without also updating other data would not
  update the bound grid.
* Intent styles now properly applied to minimal buttons within `Panel.headerItems`.
* Improved `GridModel` async selection methods to ensure they do not wait forever if grid does not
  mount.
* Fixed an issue preventing dragging the chart navigator range in a dialog.

### ⚙️ Technical

* New `Exception.timeout()` util to throw exceptions explicitly marked as timeouts, used by
  `Promise.timeout` extension.
* `withShortDebug` has been deprecated. Use `withDebug` instead, which has the identical behavior.
  This API simplification mirrors a recent change to `hoist-core`.

### ✨ Styles

* If the first child of a `Placeholder` component is a Hoist icon, it will not automatically be
  styled to 4x size with reduced opacity. (See new Toolbox example under the "Other" tab.)

### 📚 Libraries

* @blueprintjs/core `3.46 → 3.47`
* dompurify `2.2 → 2.3`

[Commit Log](https://github.com/xh/hoist-react/compare/v41.0.0...v41.1.0)

## v41.0.0 - 2021-07-01

### 🎁 New Features

* Inline editing of Grid/Record data is now officially supported:
    + New `Column.editor` config accepts an editor component to enable managed editing of the cells
      in that column. New `CheckboxEditor`, `DateEditor`, `NumberEditor`, `SelectEditor`
      , `TextAreaEditor`
      and `TextEditor` components wrap their corresponding HoistInputs with the required hook-based
      API and can be passed to this new config directly.
    + `Store` now contains built-in support for validation of its uncommitted records. To enable,
      specify the new `rules` property on the `Field`s in your `Store`. Note that these rules and
      constraints use the same API as the forms package, and rules and constraints may be shared
      between the `data` and `form` packages freely.
    + `GridModel` will automatically display editors and record validation messages as the user
      moves between cells and records. The new `GridModel.fullRowEditing` config controls whether
      editors are displayed for the focused cell only or for the entire row.
* All Hoist Components now support a `modelRef` prop. Supply a ref to this prop in order to gain a
  pointer to a Component's backing `HoistModel`.
* `DateInput` has been improved to allow more flexible parsing of user input with multiple formats.
  See the new prop `DateInput.parseStrings`.
* New `Column.sortValue` config takes an alternate field name (as a string) to sort the column by
  that field's value, or a function to produce a custom cell-level value for comparison. The values
  produced by this property will be also passed to any custom comparator, if one is defined.
* New `GridModel.hideEmptyTextBeforeLoad` config prevents showing the `emptyText` until the store
  has been loaded at least once. Apps that depend on showing `emptyText` before first load should
  set this property to `false`.
* `ExpandCollapseButton` now works for grouped grids in addition to tree grids.
* `FieldModel.initialValue` config now accepts functions, allowing for just-in-time initialization
  of Form data (e.g. to pre-populate a Date field with the current time).
* `TreeMapModel` and `SplitTreeMapModel` now support a `maxHeat` config, which can be used to
  provide a stable absolute maximum brightness (positive or negative) within the entire TreeMap.
* `ErrorMessage` will now automatically look for an `error` property on its primary context model.
* `fmtNumber()` supports new flags `withCommas` and `omitFourDigitComma` to customize the treatment
  of commas in number displays.
* `isValidJson` function added to form validation constraints.
* New `Select.enableFullscreen` prop added to the mobile component. Set to true (default on phones)
  to render the input in a full-screen modal when focused, ensuring there is enough room for the
  on-screen keyboard.

### 💥 Breaking Changes

* Removed support for class-based Hoist Components via the `@HoistComponent` decorator (deprecated
  in v38). Use functional components created via the `hoistCmp()` factory instead.
* Removed `DimensionChooser` (deprecated in v37). Use `GroupingChooser` instead.
* Changed the behavior of `FormModel.init()` to always re-initialize *all* fields. (Previously, it
  would only initialize fields explicitly passed via its single argument). We believe that this is
  more in line with developer expectations and will allow the removal of app workarounds to force a
  reset of all values. Most apps using FormModel should not need to change, but please review and
  test any usages of this particular method.
* Replaced the `Grid`, `DataView`, and `RestGrid` props below with new configurable fields on
  `GridModel`, `DataViewModel`, and `RestGridModel`, respectively. This further consolidates grid
  options into the model layer, allowing for more consistent application code and developer
  discovery.
    + `onKeyDown`
    + `onRowClicked`
    + `onRowDoubleClicked`
    + `onCellClicked`
    + `onCellDoubleClicked`
* Renamed the confusing and ambiguous property name `labelAlign` in several components:
    + `FormField`: `labelAlign` has been renamed to `labelTextAlign`
    + `SwitchInput`, `RadioInput`, and `Checkbox`: `labelAlign` has been renamed `labelSide`.
* Renamed all CSS variables beginning with `--navbar` to start with `--appbar`, matching the Hoist
  component name.
* Removed `TreeMapModel.colorMode` value 'balanced'. Use the new `maxHeat` config to prevent outlier
  values from dominating the color range of the TreeMap.
* The classes `Rule` and `ValidationState` and all constraint functions (e.g. `required`,
  `validEmail`, `numberIs`, etc.) have been moved from the `cmp\form` package to the `data` package.
* Hoist grids now require AG Grid v25.3.0 or higher - update your AG Grid dependency in your app's
  `package.json` file. See the [AG Grid Changelog](https://www.ag-grid.com/ag-grid-changelog/) for
  details.
* Hoist charts now require Highcharts v9.1.0 or higher - update your Highcharts dependency in your
  app's `package.json` file. See the
  [Highcharts Changelog](https://www.highcharts.com/changelog/#highcharts-stock) for details.

### 🐞 Bug Fixes

* Fixed disable behavior for Hoist-provided button components using popover.
* Fixed default disabling of autocomplete within `TextInput`.
* Squelched console warning re. precision/stepSize emitted by Blueprint-based `numberInput`.

### ⚙️ Technical

* Improved exception serialization to better handle `LocalDate` and similar custom JS classes.
* Re-exported Blueprint `EditableText` component (w/elemFactory wrapper) from `kit/blueprint`.

### 📚 Libraries

* @blueprintjs/core `3.44 → 3.46`
* codemirror `5.60 → 5.62`
* core-js `3.10 → 3.15`
* filesize `6.2 → 6.4`
* mobx `6.1 → 6.3`
* react-windowed-select `3.0 → 3.1`

[Commit Log](https://github.com/xh/hoist-react/compare/v40.0.0...v41.0.0)

## v40.0.0 - 2021-04-22

⚠ Please ensure your `@xh/hoist-dev-utils` dependency is >= v5.7.0. This is required to support the
new changelog feature described below. Even if you are not yet using the feature, you must update
your dev-utils dependency for your project to build.

### 🎁 New Features

* Added support for displaying an in-app changelog (release notes) to the user. See the new
  `ChangelogService` for details and instructions on how to enable.
* Added `XH.showBanner()` to display a configurable banner across the top of viewport, as another
  non-modal alternative for attention-getting application alerts.
* New method `XH.showException()` uses Hoist's built-in exception display to show exceptions that
  have already been handled directly by application code. Use as an alternative to
  `XH.handleException()`.
* `XH.track()` supports a new `oncePerSession` option. This flag can be set by applications to avoid
  duplicate tracking messages for certain types of activity.
* Mobile `NavigatorModel` now supports a `track` flag to automatically track user page views,
  equivalent to the existing `track` flag on `TabContainerModel`. Both implementations now use the
  new `oncePerSession` flag to avoid duplicate messages as a user browses within a session.
* New `Spinner` component returns a simple img-based spinner as an animated PNG, available in two
  sizes. Used for the platform-specific `Mask` and `LoadingIndicator` components. Replaces previous
  SVG-based implementations to mitigate rendering performance issues over remote connections.

### 💥 Breaking Changes

* `Store` now creates a shared object to hold the default values for every `Field` and uses this
  object as the prototype for the `data` property of every `Record` instance.
    * Only non-default values are explicitly written to `Record.data`, making for a more efficient
      representation of default values and improving the performance of `Record` change detection.
    * Note this means that `Record.data` *no longer* contains keys for *all* fields as
      `own-enumerable` properties.
    * Applications requiring a full enumeration of all values should call the
      new `Record.getValues()`
      method, which returns a new and fully populated object suitable for spreading or cloning.
    * This behavior was previously available via `Store.experimental.shareDefaults` but is now
      always enabled.
* For API consistency with the new `showBanner()` util, the `actionFn` prop for the recently-added
  `ErrorMessage` component has been deprecated. Specify as an `onClick` handler within the
  component's `actionButtonProps` prop instead.
* The `GridModel.experimental.externalSort` flag has been promoted from an experiment to a
  fully-supported config. Default remains `false`, but apps that were using this flag must now pass
  it directly: `new GridModel({externalSort: true, ...})`.
* Hoist re-exports and wrappers for the Blueprint `Spinner` and Onsen `ProgressCircular` components
  have been removed, in favor of the new Hoist `Spinner` component mentioned above.
* Min version for `@xh/hoist-dev-utils` is now v5.7.0, as per above.

### 🐞 Bug Fixes

* Formatters in the `@xh/hoist/format` package no longer modify their options argument.
* `TileFrame` edge-case bug fixed where the appearance of an internal scrollbar could thrash layout
  calculations.
* XSS protection (dompurify processing) disabled on selected REST editor grids within the Hoist
  Admin console. Avoids content within configs and JSON blobs being unintentionally mangled.

### ⚙️ Technical

* Improvements to exception serialization, especially for any raw javascript `Error` thrown by
  client-side code.

### ✨ Styles

* Buttons nested inline within desktop input components (e.g. clear buttons) tweaked to avoid
  odd-looking background highlight on hover.
* Background highlight color of minimal/outlined buttons tweaked for dark theme.
* `CodeInput` respects standard XH theme vars for its background-color and (monospace) font family.
  Its built-in toolbar has also been made compact and slightly re-organized.

### 📚 Libraries

* @blueprintjs/core `3.41 → 3.44`
* @blueprintjs/datetime `3.21 → 3.23`
* classnames `2.2 → 2.3`
* codemirror `5.59 → 5.60`
* core-js `3.9 → 3.10`
* filesize `6.1 → 6.2`
* qs `6.9 → 6.10`
* react-beautiful-dnd `13.0 → 13.1`
* react-select `4.2 → 4.3`

[Commit Log](https://github.com/xh/hoist-react/compare/v39.0.1...v40.0.0)

## v39.0.1 - 2021-03-24

### 🐞 Bug Fixes

* Fixes regression preventing the loading of the Activity Tab in the Hoist Admin console.
* Fixes icon alignment in `DateInput`.

[Commit Log](https://github.com/xh/hoist-react/compare/v39.0.0...v39.0.1)

## v39.0.0 - 2021-03-23

### 🎁 New Features

#### Components + Props

* New `TileFrame` layout component renders a collection of child items using a layout that balances
  filling the available space against maintaining tile width / height ratio.
* Desktop `Toolbar` accepts new `compact` prop. Set to `true` to render the toolbar with reduced
  height and font-size.
* New `StoreFilterField` prop `autoApply` allows developers to more easily use `StoreFilterField` in
  conjunction with other filters or custom logic. Set to `false` and specify an `onFilterChange`
  callback to take full control of filter application.
* New `RestGrid` prop `formClassName` allows custom CSS class to be applied to its managed
  `RestForm` dialog.

#### Models + Configs

* New property `selectedRecordId` on `StoreSelectionModel`, `GridModel`, and `DataViewModel`.
  Observe this instead of `selectedRecord` when you wish to track only the `id` of the selected
  record and not changes to its data.
* `TreeMapModel.colorMode` config supports new value `wash`, which retains the positive and negative
  color while ignoring the intensity of the heat value.
* New method `ChartModel.updateHighchartsConfig()` provides a more convenient API for changing a
  chart's configuration post-construction.
* New `Column.omit` config supports conditionally excluding a column from its `GridModel`.

#### Services + Utils

* New method `FetchService.setDefaultTimeout()`.
* New convenience getter `LocalDate.isToday`.
* `HoistBase.addReaction()` now accepts convenient string values for its `equals` flag.

### 💥 Breaking Changes

* The method `HoistAppModel.preAuthInitAsync()` has been renamed to `preAuthAsync()` and should now
  be defined as `static` within apps that implement it to run custom pre-authentication routines.
    * This change allows Hoist to defer construction of the `AppModel` until Hoist itself has been
      initialized, and also better reflects the special status of this function and when it is
      called in the Hoist lifecycle.
* Hoist grids now require AG Grid v25.1.0 or higher - update your AG Grid dependency in your app's
  `package.json` file. See the [AG Grid Changelog](https://www.ag-grid.com/ag-grid-changelog/) for
  details.

### ⚙️ Technical

* Improvements to behavior/performance of apps in hidden/inactive browser tabs. See the
  [page visibility API reference](https://developer.mozilla.org/en-US/docs/Web/API/Page_Visibility_API)
  for details. Now, when the browser tab is hidden:
    * Auto-refresh is suspended.
    * The `forEachAsync()` and `whileAsync()` utils run synchronously, without inserting waits that
      would be overly throttled by the browser.
* Updates to support compatibility with agGrid 25.1.0.
* Improved serialization of `LoadSpec` instances within error report stacktraces.

### 📚 Libraries

* @blueprintjs/core `3.39 → 3.41`
* @blueprintjs/datetime `3.20 → 3.21`
* @popperjs/core `2.8 → 2.9`
* core-js `3.8 → 3.9`
* react-select `4.1 → 4.2`

[Commit Log](https://github.com/xh/hoist-react/compare/v38.3.0...v39.0.0)

## v38.3.0 - 2021-03-03

### 🎁 New Features

* New `Store.freezeData` and `Store.idEncodesTreePath` configs added as performance optimizations
  when loading very large data sets (50k+ rows).
* New `ColChooserModel.autosizeOnCommit` config triggers an autosize run whenever the chooser is
  closed. (Defaulted to true on mobile.)

[Commit Log](https://github.com/xh/hoist-react/compare/v38.2.0...v38.3.0)

## v38.2.0 - 2021-03-01

### 🐞 Bug Fixes

* Fix to edge-case where `Grid` would lose its selection if set on the model prior to the component
  mounting and AG Grid full rendering.
* Fix to prevent unintended triggering of app auto-refresh immediately after init.

### ⚙️ Technical

* New config `Cube.fieldDefaults` - matches same config added to `Store` in prior release.
* App auto-refresh interval keys off of last *completed* refresh cycle if there is one. Avoids
  over-eager refresh when cycle is fast relative to the time it takes to do the refresh.
* New experimental property `Store.experimental.shareDefaults`. If true, `Record.data` will be
  created with default values for all fields stored on a prototype, with only non-default values
  stored on `data` directly. This can yield major performance improvements for stores with sparsely
  populated records (i.e. many records with default values). Note that when set, the `data` property
  on `Record` will no longer contain keys for *all* fields as `own-enumerable` properties. This may
  be a breaking change for some applications.

[Commit Log](https://github.com/xh/hoist-react/compare/v38.1.1...v38.2.0)

## v38.1.1 - 2021-02-26

### ⚙️ Technical

* New config `Store.fieldDefaults` supports defaulting config options for all `Field` instances
  created by a `Store`.

[Commit Log](https://github.com/xh/hoist-react/compare/v38.1.0...v38.1.1)

## v38.1.0 - 2021-02-24

⚠ Please ensure your `@xh/hoist-dev-utils` dependency is >= v5.6.0. This is required to successfully
resolve and bundle transitive dependencies of the upgraded `react-select` library.

### 🐞 Bug Fixes

* A collapsible `Panel` will now restore its user specified-size when re-opened. Previously the
  panel would be reset to the default size.
* `Store.lastLoaded` property now initialized to `null`. Previously this property had been set to
  the construction time of the Store.
* Tweak to `Grid` style rules to ensure sufficient specificity of rules related to indenting child
  rows within tree grids.
* Improvements to parsing of `Field`s of type 'int': we now correctly parse values presented in
  exponential notation and coerce `NaN` values to `null`.

### 🎁 New Features

* `GridModel` has new async variants of existing methods: `selectFirstAsync`, `selectAsync`, and
  `ensureSelectionVisibleAsync`. These methods build-in the necessary waiting for the underlying
  grid implementation to be ready and fully rendered to ensure reliable selection. In addition, the
  first two methods will internally call the third. The existing non-async counterparts for these
  methods have been deprecated.
* GridModel has a new convenience method `preSelectFirstAsync` for initializing the selection in
  grids, without disturbing any existing selection.
* Added new `Store.loadTreeData` config (default `true`) to enable or disable building of nested
  Records when the raw data elements being loaded have a `children` property.
* Cube `View` now detects and properly handles streaming updates to source data that include changes
  to row dimensions as well as measures.*
* `DataViewModel.itemHeight` can now be a function that returns a pixel height.
* The `LoadSpec` object passed to `doLoadAsync()` is now a defined class with additional properties
  `isStale`, `isObsolete` and `loadNumber`. Use these properties to abandon out-of-order
  asynchronous returns from the server.
    * 💥 NOTE that calls to `loadAsync()` no longer accept a plain object for their `loadSpec`
      parameter. Application code such as `fooModel.loadAsync({isRefresh: true})` should be updated
      to use the wrapper APIs provided by `LoadSupport` - e.g. `fooModel.refreshAsync()`. (This was
      already the best practice, but is now enforced.)
* New `autoHeight` property on grid `Column`. When set the grid will increase the row height
  dynamically to accommodate cell content in this column.

### 📚 Libraries

* @blueprintjs/core `3.38 → 3.39`
* react-select `3.1 → 4.1`
* react-windowed-select `2.0 → 3.0`

[Commit Log](https://github.com/xh/hoist-react/compare/v38.0.0...v38.1.0)

## v38.0.0 - 2021-02-04

Hoist v38 includes major refactoring to streamline core classes, bring the toolkit into closer
alignment with the latest developments in Javascript, React, and MobX, and allow us to more easily
provide documentation and additional features. Most notably, we have removed the use of class based
decorators, in favor of a simpler inheritance-based approach to defining models and services.

* We are introducing a new root superclass `HoistBase` which provides many of the syntax
  enhancements and conventions used throughout Hoist for persistence, resource management, and
  reactivity.
* New base classes of `HoistModel` and `HoistService` replace the existing class decorators
  `@HoistModel` and `@HoistService`. Application models and services should now `extend` these base
  classes instead of applying the (now removed) decorators. For your application's `AppModel`,
  extend the new `HoistAppModel` superclass.
* We have also removed the need for the explicit `@LoadSupport` annotation on these classes. The
  presence of a defined `doLoadAsync()` method is now sufficient to allow classes extending
  `HoistModel` and `HoistService` to participate in the loading and refreshing lifecycle as before.
* We have deprecated support for class-based Components via the `@HoistComponent` class decorator.
  To continue to use this decorator, please import it from the `@xh\hoist\deprecated` package.
  Please note that we plan to remove `@HoistComponent` in a future version.
* Due to changes in MobX v6.0.1, all classes that host observable fields and actions will now also
  need to provide a constructor containing a call to `makeObservable(this)`. This change will
  require updates to most `HoistModel` and `HoistService` classes. See
  [this article from MobX](https://michel.codes/blogs/mobx6) for more on this change and the
  motivation behind it.

### 🎁 New Features

* New utility method `getOrCreate` for easy caching of properties on objects.
* The `Menu` system on mobile has been reworked to be more consistent with desktop. A new
  `MenuButton` component has been added to the mobile framework, which renders a `Menu` of
  `MenuItems` next to the `MenuButton`. This change also includes the removal of `AppMenuModel` (see
  Breaking Changes).
* Added `ExpandCollapseButton` to the mobile toolkit, to expand / collapse all rows in a tree grid.
* Added `Popover` to the mobile toolkit, a component to display floating content next to a target
  element. Its API is based on the Blueprint `Popover` component used on desktop.
* `StoreFilterField` now matches the rendered string values for `date` and `localDate` fields when
  linked to a properly configured `GridModel`.
* `GroupingChooser` gets several minor usability improvements + clearer support for an empty /
  ungrouped state, when so enabled.

### 💥 Breaking Changes

* All `HoistModel` and `HoistService` classes must be adjusted as described above.
* `@HoistComponent` has been deprecated and moved to `@xh\hoist\deprecated`
* Hoist grids now require AG Grid v25.0.1 or higher - if your app uses AG Grid, update your AG Grid
  dependency in your app's `package.json` file.
* The `uses()` function (called within `hoistComponent()` factory configs for model context lookups)
  and the `useContextModel()` function no longer accept class names as strings. Pass the class
  itself (or superclass) of the model you wish to select for your component. `Uses` will throw if
  given any string other than "*", making the need for any updates clear in that case.
* The `Ref` class, deprecated in v26, has now been removed. Use `createObservableRef` instead.
* `AppMenuModel` has been removed. The `AppMenuButton` is now configured via
  `AppBar.appMenuButtonProps`. As with desktop, menu items can be added with
  `AppBar.appMenuButtonProps.extraItems[]`

### ⚙️ Technical

* We have removed the experimental flags `useTransactions`, and `deltaSort` from `GridModel`. The
  former has been the default behavior for Hoist for several releases, and the latter is obsolete.

### 📚 Libraries

* @blueprintjs/core `3.36 → 3.38`
* codemirror `5.58 → 5.59`
* mobx `5.15 → 6.1`
* mobx-react `6.3 → 7.1`

[Commit Log](https://github.com/xh/hoist-react/compare/v37.2.0...v38.0.0)

## v37.2.0 - 2021-01-22

### 🎁 New Features

* New `ErrorMessage` component for standard "inline" rendering of Errors and Exceptions, with retry
  support.
* `Cube` now supports an `omitFn` to allow apps to remove unwanted, single-node children.

[Commit Log](https://github.com/xh/hoist-react/compare/v37.1.0...v37.2.0)

## v37.1.0 - 2021-01-20

### 🎁 New Features

* Columns in `ColChooser` can now be filtered by their `chooserGroup`.
* `Cube` now supports a `bucketSpecFn` config which allows dynamic bucketing and aggregation of
  rows.

### 🐞 Bug Fixes

* Fix issue where a `View` would create a root row even if there were no leaf rows.
* Fixed regression in `LeftRightChooser` not displaying description callout.

[Commit Log](https://github.com/xh/hoist-react/compare/v37.0.0...v37.1.0)

## v37.0.0 - 2020-12-15

### 🎁 New Features

* New `GroupingChooser` component provides a new interface for selecting a list of fields
  (dimensions) for grouping APIs, offering drag-and-drop reordering and persisted favorites.
    * This is intended as a complete replacement for the existing `DimensionChooser`. That component
      should be considered deprecated and will be removed in future releases.
* New props added to `TabSwitcher`:
    * `enableOverflow` shows tabs that would normally overflow their container in a drop down menu.
    * `tabWidth`, `tabMinWidth` & `tabMaxWidth` allow flexible configuration of tab sizes within the
      switcher.
* `TabModel` now supports a bindable `tooltip`, which can be used to render strings or elements
  while hovering over tabs.
* New `Placeholder` component provides a thin wrapper around `Box` with standardized, muted styling.
* New `StoreFilterField.matchMode` prop allows customizing match to `start`, `startWord`, or `any`.
* `Select` now implements enhanced typeahead filtering of options. The default filtering is now
  based on a case-insensitive match of word starts in the label. (Previously it was based on a match
  _anywhere_ in the label _or_ value.) To customize this behavior, applications should use the new
  `filterFn` prop.
* New Admin Console Monitor > Memory tab added to view snapshots of JVM memory usage. (Requires
  Hoist Core v8.7 or greater.)
* `FormModel` and `FieldModel` gain support for Focus Management.
* New `boundInput` getter on `FieldModel` to facilitate imperative access to controls, when needed.
  This getter will return the new `HoistInputModel` interface, which support basic DOM access as
  well as standard methods for `focus()`, `blur()`, and `select()`.
* New `GridModel` config `lockColumnGroups` to allow controlling whether child columns can be moved
  outside their parent group. Defaults to `true` to maintain existing behavior.

### 💥 Breaking Changes

* New `TabContainerModel` config `switcher` replaces `switcherPosition` to allow for more flexible
  configuration of the default `TabSwitcher`.
    * Use `switcher: true` to retain default behavior.
    * Use `switcher: false` to not include a TabSwitcher. (previously `switcherPosition: 'none'`)
    * Use `switcher: {...}` to provide customisation props for the `TabSwitcher`. See `TabSwitcher`
      documentation for more information.
* The `HoistInput` base class has been removed. This change marks the completion of our efforts to
  remove all internal uses of React class-based Components in Hoist. The following adjustments are
  required:
    * Application components extending `HoistInput` should use the `useHoistInputModel` hook
      instead.
    * Applications getting refs to `HoistInputs` should be aware that these refs now return a ref to
      a
      `HoistInputModel`. In order to get the DOM element associated with the component use the new
      `domEl` property of that model rather than the`HoistComponent.getDOMNode()` method.
* Hoist grids now require AG Grid v24.1.0 or higher - update your AG Grid dependency in your app's
  `package.json` file. AG Grid v24.1.0
  [lists 5 breaking changes](https://www.ag-grid.com/ag-grid-changelog/), including the two called
  out below. *Note that these cautions apply only to direct use of the AG Grid APIs* - if your app
  is using the Hoist `Grid` and `GridModel` exclusively, there should be no need to adjust code
  around columns or grid state, as the related Hoist classes have been updated to handle these
  changes.
    * AG-4291 - Reactive Columns - the state pattern for ag-grid wrapper has changed as a result of
      this change. If your app made heavy use of saving/loading grid state, please test carefully
      after upgrade.
    * AG-1959 - Aggregation - Add additional parameters to the Custom Aggregation methods. If your
      app implements custom aggregations, they might need to be updated.

### 🔒 Security

* The data package `Field` class now sanitizes all String values during parsing, using the DOMPurify
  library to defend against XSS attacks and other issues with malformed HTML or scripting content
  loaded into `Record`s and rendered by `Grid` or other data-driven components. Please contact XH if
  you find any reason to disable this protection, or observe any unintended side effects of this
  additional processing.

### 🐞 Bug Fixes

* Fix issue where grid row striping inadvertently disabled by default for non-tree grids.
* Fix issue where grid empty text cleared on autosize.

### ✨ Styles

* Default `Chart` themes reworked in both light and dark modes to better match overall Hoist theme.

### ⚙️ Technical

* Note that the included Onsen fork has been replaced with the latest Onsen release. Apps should not
  need to make any changes.
* `Cube.info` is now directly observable.
* `@managed` and `markManaged` have been enhanced to allow for the cleanup of arrays of objects as
  well as objects. This matches the existing array support in `XH.safeDestroy()`.

### 📚 Libraries

* @xh/onsenui `~0.1.2` → onsenui `~2.11.1`
* @xh/react-onsenui `~0.1.2` → react-onsenui `~1.11.3`
* @blueprintjs/core `3.35 → 3.36`
* @blueprintjs/datetime `3.19 → 3.20`
* clipboard-copy `3.1 → 4.0`
* core-js `3.6 → 3.8`
* dompurify `added @ 2.2`
* react `16.13 → 17.0`
* semver `added @ 7.3`

[Commit Log](https://github.com/xh/hoist-react/compare/v36.6.1...v37.0.0)

## v36.6.1 - 2020-11-06

### 🐞 Bug Fixes

* Fix issue where grid row striping would be turned off by default for non-tree grids

[Commit Log](https://github.com/xh/hoist-react/compare/v36.6.0...v36.6.1)

## v36.6.0 - 2020-10-28

### 🎁 New Features

* New `GridModel.treeStyle` config enables more distinctive styling of tree grids, with optional
  background highlighting and ledger-line style borders on group rows.
    * ⚠ By default, tree grids will now have highlighted group rows (but no group borders). Set
      `treeStyle: 'none'` on any `GridModel` instances where you do _not_ want the new default
      style.
* New `DashContainerModel.extraMenuItems` config supports custom app menu items in Dashboards
* An "About" item has been added to the default app menu.
* The default `TabSwitcher` now supports scrolling, and will show overflowing tabs in a drop down
  menu.

### 🐞 Bug Fixes

* Ensure that `Button`s with `active: true` set directly (outside of a `ButtonGroupInput`) get the
  correct active/pressed styling.
* Fixed regression in `Column.tooltip` function displaying escaped HTML characters.
* Fixed issue where the utility method `calcActionColWidth` was not correctly incorporating the
  padding in the returned value.

### ⚙️ Technical

* Includes technical updates to `JsonBlob` archiving. This change requires an update to `hoist-core`
  `v8.6.1` or later, and modifications to the `xh_json_blob` table. See the
  [hoist-core changelog](https://github.com/xh/hoist-core/blob/develop/CHANGELOG.md) for further
  details.

### 📚 Libraries

* @blueprintjs/core `3.33 → 3.35`

[Commit Log](https://github.com/xh/hoist-react/compare/v36.5.0...v36.6.0)

## v36.5.0 - 2020-10-16

### 🐞 Bug Fixes

* Fix text and hover+active background colors for header tool buttons in light theme.

### ⚙️ Technical

* Install a default simple string renderer on all columns. This provides consistency in column
  rendering, and fixes some additional issues with alignment and rendering of Grid columns
  introduced by the change to flexbox-based styling in grid cells.
* Support (optional) logout action in SSO applications.

### 📚 Libraries

* @blueprintjs/core `3.31 → 3.33`
* @blueprintjs/datetime `3.18 → 3.19`
* @fortawesome/fontawesome-pro `5.14 → 5.15`
* moment `2.24 → 2.29`
* numbro `2.2 → 2.3`

[Commit Log](https://github.com/xh/hoist-react/compare/v36.4.0...v36.5.0)

## v36.4.0 - 2020-10-09

### 🎁 New Features

* `TabContainerModel` supports dynamically adding and removing tabs via new public methods.
* `Select` supports a new `menuWidth` prop to control the width of the dropdown.

### 🐞 Bug Fixes

* Fixed v36.3.0 regression re. horizontal alignment of Grid columns.

[Commit Log](https://github.com/xh/hoist-react/compare/v36.3.0...v36.4.0)

## v36.3.0 - 2020-10-07

### 💥 Breaking Changes

* The following CSS variables are no longer in use:
    + `--xh-grid-line-height`
    + `--xh-grid-line-height-px`
    + `--xh-grid-large-line-height`
    + `--xh-grid-large-line-height-px`
    + `--xh-grid-compact-line-height`
    + `--xh-grid-compact-line-height-px`
    + `--xh-grid-tiny-line-height`
    + `--xh-grid-tiny-line-height-px`

### ⚙️ Technical

* We have improved and simplified the vertical centering of content within Grid cells using
  flexbox-based styling, rather than the CSS variables above.

### 🎁 New Features

* `Select` now supports `hideSelectedOptions` and `closeMenuOnSelect` props.
* `XH.message()` and its variants (`XH.prompt(), XH.confirm(), XH.alert()`) all support an optional
  new config `messageKey`. This key can be used by applications to prevent popping up the same
  dialog repeatedly. Hoist will only show the last message posted for any given key.
* Misc. Improvements to organization of admin client tabs.

### 🐞 Bug Fixes

* Fixed issue with sporadic failures reading grid state using `legacyStateKey`.
* Fixed regression to the display of `autoFocus` buttons; focus rectangle restored.

[Commit Log](https://github.com/xh/hoist-react/compare/v36.2.1...v36.3.0)

## v36.2.1 - 2020-10-01

### 🐞 Bug Fixes

* Fixed issue in `LocalDate.previousWeekday()` which did not correctly handle Sunday dates.
* Fixed regression in `Grid` column header rendering for non-string headerNames.

[Commit Log](https://github.com/xh/hoist-react/compare/v36.2.0...v36.2.1)

## v36.2.0 - 2020-09-25

### 💥 Breaking Changes

* New `GridModel` config `colChooserModel` replaces `enableColChooser` to allow for more flexible
  configuration of the grid `colChooser`
    * Use `colChooserModel: true` to retain default behavior.
    * See documentation on `GridModel.ColChooserModelConfig` for more information.
* The `Grid` `hideHeaders` prop has been converted to a field on `AgGridModel` and `GridModel`. All
  grid options of this type are now on the model hierarchy, allowing consistent application code and
  developer discovery.

### 🎁 New Features

* Provides new `CustomProvider` for applications that want to use the Persistence API, but need to
  provide their own storage implementation.
* Added `restoreDefaults` action to default context menu for `GridModel`.
* Added `restoreDefaultsWarning` config to `GridModel`.
* `FormModel` has a new convenience method `setValues` for putting data into one or more fields in
  the form.
* Admin Preference and Config panels now support bulk regrouping actions.

### 🐞 Bug Fixes

* Fixed an error in implementation of `@managed` preventing proper cleanup of resources.
* Fixed a regression introduced in v36.1.0 in `FilterChooser`: Restore support for `disabled` prop.

[Commit Log](https://github.com/xh/hoist-react/compare/v36.1.0...v36.2.0)

## v36.1.0 - 2020-09-22

⚠ NOTE - apps should update to `hoist-core >= 8.3.0` when taking this hoist-react update. This is
required to support both the new `JsonBlobService` and updates to the Admin Activity and Client
Error tracking tabs described below.

### 🎁 New Features

* Added new `JsonBlobService` for saving and updating named chunks of arbitrary JSON data.
* `GridModelPersistOptions` now supports a `legacyStateKey` property. This key will identify the
  pre-v35 location for grid state, and can be used by applications to provide a more flexible
  migration of user grid state after an upgrade to Hoist v35.0.0 or greater. The value of this
  property will continue to default to 'key', preserving the existing upgrade behavior of the
  initial v35 release.
* The Admin Config and Pref diff tools now support pasting in a config for comparison instead of
  loading one from a remote server (useful for deployments where the remote config cannot be
  accessed via an XHR call).
* The `ClipboardButton.getCopyText` prop now supports async functions.
* The `Select` input supports a new `leftIcon` prop.
* `RestGrid` now supports bulk delete when multiple rows are selected.
* `RestGrid`'s `actionWarning` messages may now be specified as functions.

### 🐞 Bug Fixes

* Fixed several cases where `selectOnFocus` prop on `Select` was not working.
* `FilterChooser` auto-suggest values sourced from the *unfiltered* records on `sourceStore`.
* `RestForm` editors will now source their default label from the corresponding `Field.displayName`
  property. Previously an undocumented `label` config could be provided with each editor object -
  this has been removed.
* Improved time zone handling in the Admin Console "Activity Tracking" and "Client Errors" tabs.
    * Users will now see consistent bucketing of activity into an "App Day" that corresponds to the
      LocalDate when the event occurred in the application's timezone.
    * This day will be reported consistently regardless of the time zones of the local browser or
      deployment server.
* Resetting Grid columns to their default state (e.g. via the Column Chooser) retains enhancements
  applied from matching Store fields.
* Desktop `DateInput` now handles out-of-bounds dates without throwing exception during rendering.
* Dragging a grid column with an element-based header no longer displays `[object Object]` in the
  draggable placeholder.

### 📚 Libraries

* codemirror `5.57 → 5.58`

[Commit Log](https://github.com/xh/hoist-react/compare/v36.0.0...v36.1.0)

## v36.0.0 - 2020-09-04

### 🎁 New Features

#### Data Filtering

We have enhanced support for filtering data in Hoist Grids, Stores, and Cubes with an upgraded
`Filter` API and a new `FilterChooser` component. This bundle of enhancements includes:

* A new `@xh/hoist/data/filter` package to support the creation of composable filters, including the
  following new classes:
    * `FieldFilter` - filters by comparing the value of a given field to one or more given candidate
      values using one of several supported operators.
    * `FunctionFilter` - filters via a custom function specified by the developer.
    * `CompoundFilter` - combines multiple filters (including other nested CompoundFilters) via an
      AND or OR operator.
* A new `FilterChooser` UI component that integrates tightly with these data package classes to
  provide a user and developer friendly autocomplete-enabled UI for filtering data based on
  dimensions (e.g. trader = jdoe, assetClass != Equities), metrics (e.g. P&L > 1m), or any
  combination thereof.
* Updates to `Store`, `StoreFilterField`, and `cube/Query` to use the new Filter API.
* A new `setFilter()` convenience method to `Grid` and `DataView`.

To get the most out of the new Filtering capabilities, developers are encouraged to add or expand
the configs for any relevant `Store.fields` to include both their `type` and a `displayName`. Many
applications might not have Field configs specified at all for their Stores, instead relying on
Store's ability to infer its Fields from Grid Column definitions.

We are looking to gradually invert this relationship, so that core information about an app's
business objects and their properties is configured once at the `data/Field` level and then made
available to related APIs and components such as grids, filters, and forms. See note in New Features
below regarding related updates to `GridModel.columns` config processing.

#### Grid

* Added new `GridModel.setColumnVisible()` method, along with `showColumn()` and `hideColumn()`
  convenience methods. Can replace calls to `applyColumnStateChanges()` when all you need to do is
  show or hide a single column.
* Elided Grid column headers now show the full `headerName` value in a tooltip.
* Grid column definitions now accept a new `displayName` config as the recommended entry point for
  defining a friendly user-facing label for a Column.
    * If the GridModel's Store has configured a `displayName` for the linked data field, the column
      will default to use that (if not otherwise specified).
    * If specified or sourced from a Field, `displayName` will be used as the default value for the
      pre-existing `headerName` and `chooserName` configs.
* Grid columns backed by a Store Field of type `number` or `int` will be right-aligned by default.
* Added new `GridModel.showGroupRowCounts` config to allow easy hiding of group row member counts
  within each full-width group row. Default is `true`, maintaining current behavior of showing the
  counts for each group.

#### Other

* Added new `AppSpec.showBrowserContextMenu` config to control whether the browser's default context
  menu will be shown if no app-specific context menu (e.g. from a grid) would be triggered.
    * ⚠ Note this new config defaults to `false`, meaning the browser context menu will *not* be
      available. Developers should set to true for apps that expect/depend on the built-in menu.
* `LocalDate` has gained several new static factories: `tomorrow()`, `yesterday()`,
  `[start/end]OfMonth()`, and `[start/end]OfYear()`.
* A new `@computeOnce` decorator allows for lazy computation and caching of the results of decorated
  class methods or getters. Used in `LocalDate` and intended for similar immutable, long-lived
  objects that can benefit from such caching.
* `CodeInput` and `JsonInput` get new `enableSearch` and `showToolbar` props. Enabling search
  provides an simple inline find feature for searching the input's contents.
* The Admin console's Monitor Status tab displays more clearly when there are no active monitors.

### 💥 Breaking Changes

* Renamed the `data/Field.label` property to `displayName`.
* Changed the `DimensionChooserModel.dimensions` config to require objects of the
  form `{name, displayName, isLeafDimension}` when provided as an `Object[]`.
    * Previously these objects were expected to be of the form `{value, label, isLeaf}`.
    * Note however that this same config can now be passed the `dimensions` directly from a
      configured
      `Cube` instead, which is the recommended approach and should DRY up dimension definitions for
      typical use cases.
* Changes required due to the new filter API:
    * The classes `StoreFilter` and `ValueFilter` have been removed and replaced by `FunctionFilter`
      and `FieldFilter`, respectively. In most cases apps will need to make minimal or no changes.
    * The `filters/setFilters` property on `Query` has been changed to `filter/setFilter`. In most
      case apps should not need to change anything other than the name of this property - the new
      property will continue to support array representations of multiple filters.
    * `Store` has gained a new property `filterIncludesChildren` to replace the functionality
      previously provided by `StoreFilter.includesChildren`.
    * `StoreFilterField.filterOptions` has been removed. Set `filterIncludesChildren` directly on
      the store instead.

### ✨ Styles

* CSS variables for "intents" - most commonly used on buttons - have been reworked to use HSL color
  values and support several standard variations of lightness and transparency.
    * Developers are encouraged to customize intents by setting the individual HSL vars provided for
      each intent (e.g. `--intent-primary-h` to adjust the primary hue) and/or the different levels
      of lightness (e.g. `--intent-primary-l3` to adjust the default lightness).
    * ⚠ Uses of the prior intent var overrides such as `--intent-primary` will no longer work. It is
      possible to set directly via `--xh-intent-primary`, but components such as buttons will still
      use the default intent shades for variations such as hover and pressed states. Again, review
      and customize the HSL vars if required.
* Desktop `Button` styles and classes have been rationalized and reworked to allow for more
  consistent and direct styling of buttons in all their many permutations (standard/minimal/outlined
  styles * default/hovered/pressed/disabled states * light/dark themes).
    * Customized intent colors will now also be applied to outlined and minimal buttons.
    * Dedicated classes are now applied to desktop buttons based on their style and state.
      Developers can key off of these classes directly if required.

### 🐞 Bug Fixes

* Fixed `Column.tooltipElement` so that it can work if a `headerTooltip` is also specified on the
  same column.
* Fixed issue where certain values (e.g. `%`) would break in `Column.tooltipElement`.
* Fixed issue where newly loaded records in `Store` were not being frozen as promised by the API.

### 📚 Libraries

* @blueprintjs/core `3.30 → 3.31`
* codemirror `5.56 → 5.57`
* http-status-codes `1.4 → 2.1`
* mobx-react `6.2 → 6.3`
* store2 `2.11 → 2.12`

[Commit Log](https://github.com/xh/hoist-react/compare/v35.2.1...v36.0.0)

## v35.2.1 - 2020-07-31

### 🐞 Bug Fixes

* A Grid's docked summary row is now properly cleared when its bound Store is cleared.
* Additional SVG paths added to `requiredBlueprintIcons.js` to bring back calendar scroll icons on
  the DatePicker component.
* Colors specified via the `--xh-intent-` CSS vars have been removed from minimal / outlined desktop
  `Button` components because of incompatibility with `ButtonGroupInput` component. Fix to address
  issue forthcoming. (This reverts the change made in 35.2.0 below.)

[Commit Log](https://github.com/xh/hoist-react/compare/v35.2.0...v35.2.1)

## v35.2.0 - 2020-07-21

### 🎁 New Features

* `TabContainerModel` now supports a `persistWith` config to persist the active tab.
* `TabContainerModel` now supports a `emptyText` config to display when TabContainer gets rendered
  with no children.

### ⚙️ Technical

* Supports smaller bundle sizes via a greatly reduced set of BlueprintJS icons. (Requires apps to be
  built with `@xh/hoist-dev-utils` v5.2 or greater to take advantage of this optimization.)

### 🐞 Bug Fixes

* Colors specified via the `--xh-intent-` CSS vars are now applied to minimal / outlined desktop
  `Button` components. Previously they fell through to use default Blueprint colors in these modes.
* Code input correctly handles dynamically toggling readonly/disabled state.

### 📚 Libraries

* @fortawesome/fontawesome-pro `5.13 → 5.14`
* codemirror `5.55 → 5.56`

[Commit Log](https://github.com/xh/hoist-react/compare/v35.1.1...v35.2.0)

## v35.1.1 - 2020-07-17

### 📚 Libraries

* @blueprintjs/core `3.29 → 3.30`

[Commit Log](https://github.com/xh/hoist-react/compare/v35.1.0...v35.1.1)

## v35.1.0 - 2020-07-16

### 🎁 New Features

* Extend existing environment diff tool to preferences. Now, both configs and preferences may be
  diffed across servers. This feature will require an update of hoist-core to a version 8.1.0 or
  greater.
* `ExportOptions.columns` provided to `GridModel` can now be specified as a function, allowing for
  full control of columns to export, including their sort order.

### 🐞 Bug Fixes

* `GridModel`s export feature was previously excluding summary rows. These are now included.
* Fixed problems with coloring and shading algorithm in `TreeMap`.
* Fixed problems with sort order of exports in `GridModel`.
* Ensure that preferences are written to server, even if set right before navigating away from page.
* Prevent situation where a spurious exception can be sent to server when application is unloaded
  while waiting on a fetch request.

[Commit Log](https://github.com/xh/hoist-react/compare/v35.0.1...v35.1.0)

## v35.0.1 - 2020-07-02

### 🐞 Bug Fixes

* Column headers no longer allocate space for a sort arrow icon when the column has an active
  `GridSorter` in the special state of `sort: null`.
* Grid auto-sizing better accounts for margins on sort arrow icons.

[Commit Log](https://github.com/xh/hoist-react/compare/v35.0.0...v35.0.1)

## v35.0.0 - 2020-06-29

### ⚖️ Licensing Change

As of this release, Hoist is [now licensed](LICENSE.md) under the popular and permissive
[Apache 2.0 open source license](https://www.apache.org/licenses/LICENSE-2.0). Previously, Hoist was
"source available" via our public GitHub repository but still covered by a proprietary license.

We are making this change to align Hoist's licensing with our ongoing commitment to openness,
transparency and ease-of-use, and to clarify and emphasize the suitability of Hoist for use within a
wide variety of enterprise software projects. For any questions regarding this change, please
[contact us](https://xh.io/contact/).

### 🎁 New Features

* Added a new Persistence API to provide a more flexible yet consistent approach to saving state for
  Components, Models, and Services to different persistent locations such as Hoist Preferences,
  browser local storage, and Hoist Dashboard views.
    * The primary entry points for this API are the new `@PersistSupport` and `@persist`
      annotations.
      `@persist` can be added to any observable property on a `@PersistSupport` to make it
      automatically synchronize with a `PersistenceProvider`. Both `HoistModel` and `HoistService`
      are decorated with `@PersistSupport`.
    * This is designed to replace any app-specific code previously added to synchronize fields and
      their values to Preferences via ad-hoc initializers and reactions.
    * This same API is now used to handle state persistence for `GridStateModel`, `PanelModel`,
      `DimensionChooserModel`, and `DashContainerModel` - configurable via the new `persistWith`
      option on those classes.
* `FetchService` now installs a default timeout of 30 seconds for all requests. This can be disabled
  by setting timeout to `null`. Fetch Timeout Exceptions have also been improved to include the same
  information as other standard exceptions thrown by this service.
    * 💥 Apps that were relying on the lack of a built-in timeout for long-running requests should
      ensure they configure such calls with a longer or null timeout.
* `Store` gets new `clearFilter()` and `recordIsFiltered()` helper functions.
* The Admin console's Activity Tracking tab has been significantly upgraded to allow admins to
  better analyze both built-in and custom tracking data generated by their application. Its sibling
  Client Errors tab has also been updated with a docked detail panel.
* `CodeInput` gets new `showCopyButton` prop - set to true to provide an inline action button to
  copy the editor contents to the clipboard.
* Hoist config `xhEnableMonitoring` can be used to enable/disable the Admin monitor tab and its
  associated server-side jobs

### 💥 Breaking Changes

* Applications should update to `hoist-core` v8.0.1 or above, required to support the upgraded Admin
  Activity Tracking tab. Contact XH for assistance with this update.
* The option `PanelModel.prefName` has been removed in favor of `persistWith`. Existing user state
  will be transferred to the new format, assuming a `PersistenceProvider` of type 'pref' referring
  to the same preference is used (e.g. `persistWith: {prefKey: 'my-panel-model-prefName'}`.
* The option `GridModel.stateModel` has been removed in favor of `persistWith`. Existing user state
  will be transferred to the new format, assuming a `PersistenceProvider` of type 'localStorage'
  referring to the same key is used (e.g. `persistWith: {localStorageKey: 'my-grid-state-id'}`.
    * Use the new `GridModel.persistOptions` config for finer control over what grid state is
      persisted (replacement for stateModel configs to disable persistence of column
      state/sorting/grouping).
* The options `DimensionChooserModel.preference` and `DimensionChooserModel.historyPreference` have
  been removed in favor of `persistWith`.
* `AppSpec.idleDetectionEnabled` has been removed. App-specific Idle detection is now enabled via
  the new `xhIdleConfig` config. The old `xhIdleTimeoutMins` has also been deprecated.
* `AppSpec.idleDialogClass` has been renamed `AppSpec.idlePanel`. If specified, it should be a
  full-screen component.
* `PinPad` and `PinPadModel` have been moved to `@xh/hoist/cmp/pinpad`, and is now available for use
  with both standard and mobile toolkits.
* Third-party dependencies updated to properly reflect application-level licensing requirements.
  Applications must now import and provide their licensed version of AG Grid, and Highcharts to
  Hoist. See file `Bootstrap.js` in Toolbox for an example.

### 🐞 Bug Fixes

* Sorting special columns generated by custom AG Grid configurations (e.g. auto-group columns) no
  longer throws with an error.
* The `deepFreeze()` util - used to freeze data in `Record` instances - now only attempts to freeze
  a whitelist of object types that are known to be safely freezable. Custom application classes and
  other potentially-problematic objects (such as `moment` instances) are no longer frozen when
  loaded into `Record` fields.

### 📚 Libraries

Note that certain licensed third-party dependencies have been removed as direct dependencies of this
project, as per note in Breaking Changes above.

* @xh/hoist-dev-utils `4.x → 5.x` - apps should also update to the latest 5.x release of dev-utils.
  Although license and dependency changes triggered a new major version of this dev dependency, no
  application-level changes should be required.
* @blueprintjs/core `3.28 → 3.29`
* codemirror `5.54 → 5.55`
* react-select `3.0 → 3.1`

### 📚 Optional Libraries

* AG Grid `23.0.2` > `23.2.0` (See Toolbox app for example on this upgrade)
* Highcharts `8.0.4 → 8.1.1`

[Commit Log](https://github.com/xh/hoist-react/compare/v34.0.0...v35.0.0)

## v34.0.0 - 2020-05-26

### 🎁 New Features

* Hoist's enhanced autosizing is now enabled on all grids by default. See `GridModel` and
  `GridAutosizeService` for more details.
* New flags `XH.isPhone`, `XH.isTablet`, and `XH.isDesktop` available for device-specific switching.
  Corresponding `.xh-phone`, `.xh-tablet`, and `.xh-desktop` CSS classes are added to the document
  `body`. These flags and classes are set based on the detected device, as per its user-agent.
    * One of the two higher-level CSS classes `.xh-standard` or `.xh-mobile` will also be applied
      based on an app's use of the primary (desktop-centric) components vs mobile components - as
      declared by its `AppSpec.isMobileApp` - regardless of the detected device.
    * These changes provide more natural support for use cases such as apps that are built with
      standard components yet target/support tablet users.
* New method `Record.get()` provides an alternative API for checked data access.
* The mobile `Select` component supports the `enableFilter` and `enableCreate` props.
* `DashContainerModel` supports new `layoutLocked`, `contentLocked` and `renameLocked` modes.
* `DimensionChooser` now has the ability to persist its value and history separately.
* Enhance Hoist Admin's Activity Tracking tab.
* Enhance Hoist Admin's Client Error tab.

### 💥 Breaking Changes

* `emptyFlexCol` has been removed from the Hoist API and should simply be removed from all client
  applications. Improvements to agGrid's default rendering of empty space have made it obsolete.
* `isMobile` property on `XH` and `AppSpec` has been renamed to `isMobileApp`. All apps will need to
  update their (required) use of this flag in the app specifications within their
  `/client-app/src/apps` directory.
* The `xh-desktop` class should no longer be used to indicate a non-mobile toolkit based app. For
  this purpose, use `xh-standard` instead.

### 🐞 Bug Fixes

* Fix to Average Aggregators when used with hierarchical data.
* Fixes to Context Menu handling on `Panel` to allow better handling of `[]` and `null`.

### 📚 Libraries

* @blueprintjs/core `3.26 → 3.28`
* @blueprintjs/datetime `3.16 → 3.18`
* codemirror `5.53 → 5.54`
* react-transition-group `4.3 → 4.4`

[Commit Log](https://github.com/xh/hoist-react/compare/v33.3.0...v34.0.0)

## v33.3.0 - 2020-05-08

### ⚙️ Technical

* Additional updates to experimental autosize feature: standardization of naming, better masking
  control, and API fixes. Added new property `autosizeOptions` on `GridModel` and main entry point
  is now named `GridModel.autosizeAsync()`.

### 🐞 Bug Fixes

* `Column.hideable` will now be respected by ag-grid column drag and drop
  [#1900](https://github.com/xh/hoist-react/issues/1900)
* Fixed an issue where dragging a column would cause it to be sorted unintentionally.

[Commit Log](https://github.com/xh/hoist-react/compare/v33.2.0...v33.3.0)

## v33.2.0 - 2020-05-07

### 🎁 New Features

* Virtual column rendering has been disabled by default, as it offered a minimal performance benefit
  for most grids while compromising autosizing. See new `GridModel.useVirtualColumns` config, which
  can be set to `true` to re-enable this behavior if required.
* Any `GridModel` can now be reset to its code-prescribed defaults via the column chooser reset
  button. Previously, resetting to defaults was only possible for grids that persisted their state
  with a `GridModel.stateModel` config.

### 🐞 Bug Fixes

* Fixed several issues with new grid auto-sizing feature.
* Fixed issues with and generally improved expand/collapse column alignment in tree grids.
    * 💥 Note that this improvement introduced a minor breaking change for apps that have customized
      tree indentation via the removed `--grid-tree-indent-px` CSS var. Use `--grid-tree-indent`
      instead. Note the new var is specified in em units to scale well across grid sizing modes.

### ⚙️ Technical

* Note that the included version of Onsen has been replaced with a fork that includes updates for
  react 16.13. Apps should not need to make any changes.

### 📚 Libraries

* react `~16.8 → ~16.13`
* onsenui `~16.8` → @xh/onsenui `~16.13`
* react-onsenui `~16.8` → @xh/react-onsenui `~16.13`

[Commit Log](https://github.com/xh/hoist-react/compare/v33.1.0...33.2.0)

## v33.1.0 - 2020-05-05

### 🎁 New Features

* Added smart auto-resizing of columns in `GridModel` Unlike AG Grid's native auto-resizing support,
  Hoist's auto-resizing will also take into account collapsed rows, off-screen cells that are not
  currently rendered in the DOM, and summary rows. See the new `GridAutosizeService` for details.
    * This feature is currently marked as 'experimental' and must be enabled by passing a special
      config to the `GridModel` constructor of the form `experimental: {useHoistAutosize: true}`. In
      future versions of Hoist, we expect to make it the default behavior.
* `GridModel.autoSizeColumns()` has been renamed `GridModel.autosizeColumns()`, with lowercase 's'.
  Similarly, the `autoSizeColumns` context menu token has been renamed `autosizeColumns`.

### 🐞 Bug Fixes

* Fixed a regression with `StoreFilterField` introduced in v33.0.1.

[Commit Log](https://github.com/xh/hoist-react/compare/v33.0.2...33.1.0)

## v33.0.2 - 2020-05-01

### 🎁 New Features

* Add Hoist Cube Aggregators: `AverageAggregator` and `AverageStrictAggregator`
* `ColAutosizeButton` has been added to desktop and mobile

### 🐞 Bug Fixes

* Fixed mobile menus to constrain to the bottom of the viewport, scrolling if necessary.
  [#1862](https://github.com/xh/hoist-react/issues/1862)
* Tightened up mobile tree grid, fixed issues in mobile column chooser.
* Fixed a bug with reloading hierarchical data in `Store`.
  [#1871](https://github.com/xh/hoist-react/issues/1871)

[Commit Log](https://github.com/xh/hoist-react/compare/v33.0.1...33.0.2)

## v33.0.1 - 2020-04-29

### 🎁 New Features

* `StoreFieldField` supports dot-separated field names in a bound `GridModel`, meaning it will now
  match on columns with fields such as `address.city`.

* `Toolbar.enableOverflowMenu` now defaults to `false`. This was determined safer and more
  appropriate due to issues with the underlying Blueprint implementation, and the need to configure
  it carefully.

### 🐞 Bug Fixes

* Fixed an important bug with state management in `StoreFilterField`. See
  https://github.com/xh/hoist-react/issues/1854

* Fixed the default sort order for grids. ABS DESC should be first when present.

### 📚 Libraries

* @blueprintjs/core `3.25 → 3.26`
* codemirror `5.52 → 5.53`

[Commit Log](https://github.com/xh/hoist-react/compare/v33.0.0...v33.0.1)

## v33.0.0 - 2020-04-22

### 🎁 New Features

* The object returned by the `data` property on `Record` now includes the record `id`. This will
  allow for convenient access of the id with the other field values on the record.
* The `Timer` class has been enhanced and further standardized with its Hoist Core counterpart:
    * Both the `interval` and `timeout` arguments may be specified as functions, or config keys
      allowing for dynamic lookup and reconfiguration.
    * Added `intervalUnits` and `timeoutUnits` arguments.
    * `delay` can now be specified as a boolean for greater convenience.

### 💥 Breaking Changes

* We have consolidated the import location for several packages, removing unintended nested index
  files and 'sub-packages'. In particular, the following locations now provide a single index file
  for import for all of their public contents: `@xh/hoist/core`, `@xh/hoist/data`,
  `@xh/hoist/cmp/grid`, and `@xh/hoist/desktop/cmp/grid`. Applications may need to update import
  statements that referred to index files nested within these directories.
* Removed the unnecessary and confusing `values` getter on `BaseFieldModel`. This getter was not
  intended for public use and was intended for the framework's internal implementation only.
* `ColumnGroup.align` has been renamed to `ColumnGroup.headerAlign`. This avoids confusion with the
  `Column` API, where `align` refers to the alignment of cell contents within the column.

### 🐞 Bug Fixes

* Exceptions will no longer overwrite the currently shown exception in the exception dialog if the
  currently shown exception requires reloading the application.
  [#1834](https://github.com/xh/hoist-react/issues/1834)

### ⚙️ Technical

* Note that the Mobx React bindings have been updated to 6.2, and we have enabled the recommended
  "observer batching" feature as per
  [the mobx-react docs](https://github.com/mobxjs/mobx-react-lite/#observer-batching).

### 📚 Libraries

* @blueprintjs/core `3.24 → 3.25`
* @blueprintjs/datetime `3.15 → 3.16`
* mobx-react `6.1 → 6.2`

[Commit Log](https://github.com/xh/hoist-react/compare/v32.0.4...v33.0.0)

## v32.0.5 - 2020-07-14

### 🐞 Bug Fixes

* Fixes a regression in which grid exports were no longer sorting rows properly.

[Commit Log](https://github.com/xh/hoist-react/compare/v32.0.4...v32.0.5)

## v32.0.4 - 2020-04-09

### 🐞 Bug Fixes

* Fixes a regression with the alignment of `ColumnGroup` headers.
* Fixes a bug with 'Copy Cell' context menu item for certain columns displaying the Record ID.
* Quiets console logging of 'routine' exceptions to 'debug' instead of 'log'.

[Commit Log](https://github.com/xh/hoist-react/compare/v32.0.3...v32.0.4)

## v32.0.3 - 2020-04-06

### 🐞 Bug Fixes

* Suppresses a console warning from AG Grid for `GridModel`s that do not specify an `emptyText`.

[Commit Log](https://github.com/xh/hoist-react/compare/v32.0.2...v32.0.3)

## v32.0.2 - 2020-04-03

⚠ Note that this release includes a *new major version of AG Grid*. Please consult the
[AG Grid Changelog](https://www.ag-grid.com/ag-grid-changelog/) for versions 22-23 to review
possible breaking changes to any direct/custom use of AG Grid APIs and props within applications.

### 🎁 New Features

* GridModel `groupSortFn` now accepts `null` to turn off sorting of group rows.
* `DockViewModel` now supports optional `width`, `height` and `collapsedWidth` configs.
* The `appMenuButton.extraItems` prop now accepts `MenuItem` configs (as before) but also React
  elements and the special string token '-' (shortcut to render a `MenuDivider`).
* Grid column `flex` param will now accept numbers, with available space divided between flex
  columns in proportion to their `flex` value.
* `Column` now supports a `sortingOrder` config to allow control of the sorting options that will be
  cycled through when the user clicks on the header.
* `PanelModel` now supports setting a `refreshMode` to control how collapsed panels respond to
  refresh requests.

### 💥 Breaking Changes

* The internal DOM structure of desktop `Panel` has changed to always include an inner frame with
  class `.xh-panel__content`. You may need to update styling that targets the inner structure of
  `Panel` via `.xh-panel`.
* The hooks `useOnResize()` and `useOnVisibleChange()` no longer take a `ref` argument. Use
  `composeRefs` to combine the ref that they return with any ref you wish to compose them with.
* The callback for `useOnResize()` will now receive an object representing the locations and
  dimensions of the element's content box. (Previously it incorrectly received an array of
  `ResizeObserver` entries that had to be de-referenced)
* `PanelModel.collapsedRenderMode` has been renamed to `PanelModel.renderMode`, to be more
  consistent with other Hoist APIs such as `TabContainer`, `DashContainer`, and `DockContainer`.

### 🐞 Bug Fixes

* Checkboxes in grid rows in Tiny sizing mode have been styled to fit correctly within the row.
* `GridStateModel` no longer saves/restores the width of non-resizable columns.
  [#1718](https://github.com/xh/hoist-react/issues/1718)
* Fixed an issue with the hooks useOnResize and useOnVisibleChange. In certain conditions these
  hooks would not be called. [#1808](https://github.com/xh/hoist-react/issues/1808)
* Inputs that accept a rightElement prop will now properly display an Icon passed as that element.
  [#1803](https://github.com/xh/hoist-react/issues/1803)

### ⚙️ Technical

* Flex columns now use the built-in AG Grid flex functionality.

### 📚 Libraries

* ag-grid-community `removed @ 21.2`
* ag-grid-enterprise `21.2` replaced with @ag-grid-enterprise/all-modules `23.0`
* ag-grid-react `21.2` replaced with @ag-grid-community/react `23.0`
* @fortawesome/* `5.12 → 5.13`
* codemirror `5.51 → 5.52`
* filesize `6.0 → 6.1`
* numbro `2.1 → 2.2`
* react-beautiful-dnd `12.0 → 13.0`
* store2 `2.10 → 2.11`
* compose-react-refs `NEW 1.0.4`

[Commit Log](https://github.com/xh/hoist-react/compare/v31.0.0...v32.0.2)

## v31.0.0 - 2020-03-16

### 🎁 New Features

* The mobile `Navigator` / `NavigatorModel` API has been improved and made consistent with other
  Hoist content container APIs such as `TabContainer`, `DashContainer`, and `DockContainer`.
    * `NavigatorModel` and `PageModel` now support setting a `RenderMode` and `RefreshMode` to
      control how inactive pages are mounted/unmounted and how they respond to refresh requests.
    * `Navigator` pages are no longer required to to return `Page` components - they can now return
      any suitable component.
* `DockContainerModel` and `DockViewModel` also now support `refreshMode` and `renderMode` configs.
* `Column` now auto-sizes when double-clicking / double-tapping its header.
* `Toolbar` will now collapse overflowing items into a drop down menu. (Supported for horizontal
  toolbars only at this time.)
* Added new `xhEnableLogViewer` config (default `true`) to enable or disable the Admin Log Viewer.

#### 🎨 Icons

* Added `Icon.icon()` factory method as a new common entry point for creating new FontAwesome based
  icons in Hoist. It should typically be used instead of using the `FontAwesomeIcon` component
  directly.
* Also added a new `Icon.fileIcon()` factory. This method take a filename and returns an appropriate
  icon based on its extension.
* All Icon factories can now accept an `asHtml` parameter, as an alternative to calling the helper
  function `convertIconToSVG()` on the element. Use this to render icons as raw html where needed
  (e.g. grid renderers).
* Icons rendered as html will now preserve their styling, tooltips, and size.

### 💥 Breaking Changes

* The application's primary `HoistApplicationModel` is now instantiated and installed as
  `XH.appModel` earlier within the application initialization sequence, with construction happening
  prior to the init of the XH identity, config, and preference services.
    * This allows for a new `preAuthInitAsync()` lifecycle method to be called on the model before
      auth has completed, but could be a breaking change for appModel code that relied on these
      services for field initialization or in its constructor.
    * Such code should be moved to the core `initAsync()` method instead, which continues to be
      called after all XH-level services are initialized and ready.
* Mobile apps may need to adjust to the following updates to `NavigatorModel` and related APIs:
    * `NavigatorModel`'s `routes` constructor parameter has been renamed `pages`.
    * `NavigatorModel`'s observable `pages[]` has been renamed `stack[]`.
    * `NavigatorPageModel` has been renamed `PageModel`. Apps do not usually create `PageModels`
      directly, so this change is unlikely to require code updates.
    * `Page` has been removed from the mobile toolkit. Components that previously returned a `Page`
      for inclusion in a `Navigator` or `TabContainer` can now return any component. It is
      recommended you replace `Page` with `Panel` where appropriate.
* Icon enhancements described above removed the following public methods:
    * The `fontAwesomeIcon()` factory function (used to render icons not already enumerated by
      Hoist)
      has been replaced by the improved `Icon.icon()` factory - e.g. `fontAwesomeIcon({icon: ['far',
      'alicorn']}) → Icon.icon({iconName: 'alicorn'})`.
    * The `convertIconToSvg()` utility method has been replaced by the new `asHtml` parameter on
      icon factory functions. If you need to convert an existing icon element,
      use `convertIconToHtml()`.
* `Toolbar` items should be provided as direct children. Wrapping Toolbar items in container
  components can result in unexpected item overflow.

### 🐞 Bug Fixes

* The `fmtDate()` utility now properly accepts, parses, and formats a string value input as
  documented.
* Mobile `PinPad` input responsiveness improved on certain browsers to avoid lag.

### ⚙️ Technical

* New lifecycle methods `preAuthInitAsync()` and `logoutAsync()` added to the `HoistAppModel`
  decorator (aka the primary `XH.appModel`).

[Commit Log](https://github.com/xh/hoist-react/compare/v30.1.0...v31.0.0)

## v30.1.0 - 2020-03-04

### 🐞 Bug Fixes

* Ensure `WebSocketService.connected` remains false until `channelKey` assigned and received from
  server.
* When empty, `DashContainer` now displays a user-friendly prompt to add an initial view.

### ⚙️ Technical

* Form validation enhanced to improve handling of asynchronous validation. Individual rules and
  constraints are now re-evaluated in parallel, allowing for improved asynchronous validation.
* `Select` will now default to selecting contents on focus if in filter or creatable mode.

[Commit Log](https://github.com/xh/hoist-react/compare/v30.0.0...30.1.0)

## v30.0.0 - 2020-02-29

### 🎁 New Features

* `GridModel` and `DataViewModel` now support `groupRowHeight`, `groupRowRenderer` and
  `groupRowElementRenderer` configs. Grouping is new in general to `DataViewModel`, which now takes
  a `groupBy` config.
    * `DataViewModel` allows for settable and multiple groupings and sorters.
    * `DataViewModel` also now supports additional configs from the underlying `GridModel` that make
      sense in a `DataView` context, such as `showHover` and `rowBorders`.
* `TabContainerModel` now accepts a `track` property (default false) for easily tracking tab views
  via Hoist's built-in activity tracking.
* The browser document title is now set to match `AppSpec.clientAppName` - helpful for projects with
  multiple javascript client apps.
* `StoreFilterField` accepts all other config options from `TextInput` (e.g. `disabled`).
* Clicking on a summary row in `Grid` now clears its record selection.
* The `@LoadSupport` decorator now provides an additional observable property `lastException`. The
  decorator also now logs load execution times and failures to `console.debug` automatically.
* Support for mobile `Panel.scrollable` prop made more robust with re-implementation of inner
  content element. Note this change included a tweak to some CSS class names for mobile `Panel`
  internals that could require adjustments if directly targeted by app stylesheets.
* Added new `useOnVisibleChange` hook.
* Columns now support a `headerAlign` config to allow headers to be aligned differently from column
  contents.

### 💥 Breaking Changes

* `Toolbar` items must be provided as direct children. Wrapping Toolbar items in container
  components can result in unexpected item overflow.
* `DataView.rowCls` prop removed, replaced by new `DataViewModel.rowClassFn` config for more
  flexibility and better symmetry with `GridModel`.
* `DataViewModel.itemRenderer` renamed to `DataViewModel.elementRenderer`
* `DataView` styling has been updated to avoid applying several unwanted styles from `Grid`. Note
  that apps might rely on these styles (intentionally or not) for their `itemRenderer` components
  and appearance and will need to adjust.
* Several CSS variables related to buttons have been renamed for consistency, and button style rules
  have been adjusted to ensure they take effect reliably across desktop and mobile buttons
  ([#1568](https://github.com/xh/hoist-react/pull/1568)).
* The optional `TreeMapModel.highchartsConfig` object will now be recursively merged with the
  top-level config generated by the Hoist model and component, where previously it was spread onto
  the generated config. This could cause a change in behavior for apps using this config to
  customize map instances, but provides more flexibility for e.g. customizing the `series`.
* The signature of `useOnResize` hook has been modified slightly for API consistency and clarity.
  Options are now passed in a configuration object.

### 🐞 Bug Fixes

* Fixed an issue where charts that are rendered while invisible would have the incorrect size.
  [#1703](https://github.com/xh/hoist-react/issues/1703)
* Fixed an issue where zeroes entered by the user in `PinPad` would be displayed as blanks.
* Fixed `fontAwesomeIcon` elem factory component to always include the default 'fa-fw' className.
  Previously, it was overridden if a `className` prop was provided.
* Fixed an issue where ConfigDiffer would always warn about deletions, even when there weren't any.
  [#1652](https://github.com/xh/hoist-react/issues/1652)
* `TextInput` will now set its value to `null` when all text is deleted and the clear icon will
  automatically hide.
* Fixed an issue where multiple buttons in a `ButtonGroupInput` could be shown as active
  simultaneously. [#1592](https://github.com/xh/hoist-react/issues/1592)
* `StoreFilterField` will again match on `Record.id` if bound to a Store or a GridModel with the
  `id` column visible. [#1697](https://github.com/xh/hoist-react/issues/1697)
* A number of fixes have been applied to `RelativeTimeStamp` and `getRelativeTimestamp`, especially
  around its handling of 'equal' or 'epsilon equal' times. Remove unintended leading whitespace from
  `getRelativeTimestamp`.

### ⚙️ Technical

* The `addReaction` and `addAutorun` methods (added to Hoist models, components, and services by the
  `ReactiveSupport` mixin) now support a configurable `debounce` argument. In many cases, this is
  preferable to the built-in MobX `delay` argument, which only provides throttling and not true
  debouncing.
* New `ChartModel.highchart` property provides a reference to the underlying HighChart component.

### 📚 Libraries

* @blueprintjs/core `3.23 → 3.24`
* react-dates `21.7 → 21.8`
* react-beautiful-dnd `11.0 → 12.2`

[Commit Log](https://github.com/xh/hoist-react/compare/v29.1.0...v30.0.0)

## v29.1.0 - 2020-02-07

### 🎁 New Features

#### Grid

* The `compact` config on `GridModel` has been deprecated in favor of the more powerful `sizingMode`
  which supports the values 'large', 'standard', 'compact', or 'tiny'.
    * Each new mode has its own set of CSS variables for applications to override as needed.
    * Header and row heights are configurable for each via the `HEADER_HEIGHTS` and `ROW_HEIGHTS`
      static properties of the `AgGrid` component. These objects can be modified on init by
      applications that wish to customize the default row heights globally.
    * 💥 Note that these height config objects were previously exported as constants from AgGrid.js.
      This would be a breaking change for any apps that imported the old objects directly (
      considered unlikely).
* `GridModel` now exposes an `autoSizeColumns` method, and the Grid context menu now contains an
  `Autosize Columns` option by default.
* `Column` and `ColumnGroup` now support React elements for `headerName`.

#### Data

* The `Store` constructor now accepts a `data` argument to load data at initialization.
* The `xh/hoist/data/cube` package has been modified substantially to better integrate with the core
  data package and support observable "Views". See documentation on `Cube` for more information.

#### Other

* Added a `PinPad` component for streamlined handling of PIN entry on mobile devices.
* `FormField` now takes `tooltipPosition` and `tooltipBoundary` props for customizing minimal
  validation tooltip.
* `RecordAction.actionFn` parameters now include a `buttonEl` property containing the button element
  when used in an action column.
* Mobile Navigator component now takes an `animation` prop which can be set to 'slide' (default),
  'lift', 'fade', or 'none'. These values are passed to the underlying onsenNavigator component.
  ([#1641](https://github.com/xh/hoist-react/pull/1641))
* `AppOption` configs now accept an `omit` property for conditionally excluding options.

### 🐞 Bug Fixes

* Unselectable grid rows are now skipped during up/down keyboard navigation.
* Fix local quick filtering in `LeftRightChooser` (v29 regression).
* Fix `SplitTreeMap` - the default filtering once again splits the map across positive and negative
  values as intended (v29 regression).

### ⚙️ Technical

* `FormFields` now check that they are contained in a Hoist `Form`.

### 📚 Libraries

* @blueprintjs/core `3.22 → 3.23`
* codemirror `5.50 → 5.51`
* react-dates `21.5 → 21.7`

[Commit Log](https://github.com/xh/hoist-react/compare/v29.0.0...v29.1.0)

## v29.0.0 - 2020-01-24

### 🗄️ Data Package Changes

Several changes have been made to data package (`Store` and `Record`) APIs for loading, updating,
and modifying data. They include some breaking changes, but pave the way for upcoming enhancements
to fully support inline grid editing and other new features.

Store now tracks the "committed" state of its records, which represents the data as it was loaded
(typically from the server) via `loadData()` or `updateData()`. Records are now immutable and
frozen, so they cannot be changed directly, but Store offers a new `modifyRecords()` API to apply
local modifications to data in a tracked and managed way. (Store creates new records internally to
hold both this modified data and the original, "committed" data.) This additional state tracking
allows developers to query Stores for modified or added records (e.g. to flush back to the server
and persist) as well as call new methods to revert changes (e.g. to undo a block of changes that the
user wishes to discard).

Note the following more specific changes to these related classes:

#### Record

* 💥 Record data properties are now nested within a `data` object on Record instances and are no
  longer available as top-level properties on the Record itself.
    * Calls to access data such as `rec.quantity` must be modified to `rec.data.quantity`.
    * When accessing multiple properties, destructuring provides an efficient syntax -
      e.g. `const {quantity, price} = rec.data;`.
* 💥 Records are now immutable and cannot be modified by applications directly.
    * This is a breaking change, but should only affect apps with custom inline grid editing
      implementations or similar code that modifies individual record values.
    * Calls to change data such as `rec.quantity = 100` must now be made through the Record's Store,
      e.g. `store.modifyData({id: 41, quantity: 100})`
* Record gains new getters for inspecting its state, including: `isAdd`, `isModified`, and
  `isCommitted`.

#### Store

* 💥 `noteDataUpdated()` has been removed, as out-of-band modifications to Store Records are no
  longer possible.
* 💥 Store's `idSpec` function is now called with the raw record data - previously it was passed
  source data after it had been run through the store's optional `processRawData` function. (This is
  unlikely to have a practical impact on most apps, but is included here for completeness.)
* `Store.updateData()` now accepts a flat list of raw data to process into Record additions and
  updates. Previously developers needed to call this method with an object containing add, update,
  and/or remove keys mapped to arrays. Now Store will produce an object of this shape automatically.
* `Store.refreshFilter()` method has been added to allow applications to rebuild the filtered data
  set if some application state has changed (apart from the store's data itself) which would affect
  the store filter.
* Store gains new methods for manipulating its Records and data, including `addRecords()`,
  `removeRecords()`, `modifyRecords()`, `revertRecords()`, and `revert()`. New getters have been
  added for `addedRecords`, `removedRecords`, `modifiedRecords`, and `isModified`.

#### Column

* Columns have been enhanced for provide basic support for inline-editing of record data. Further
  inline editing support enhancements are planned for upcoming Hoist releases.
* `Column.getValueFn` config added to retrieve the cell value for a Record field. The default
  implementation pulls the value from the Record's new `data` property (see above). Apps that
  specify custom `valueGetter` callbacks via `Column.agOptions` should now implement their custom
  logic in this new config.
* `Column.setValueFn` config added to support modifying the Column field's value on the underlying
  Record. The default implementation calls the new `Store.modifyRecords()` API and should be
  sufficient for the majority of cases.
* `Column.editable` config added to indicate if a column/cell should be inline-editable.

### 🎁 New Features

* Added keyboard support to AG Grid context menus.
* Added `GridModel.setEmptyText()` to allow updates to placeholder text after initial construction.
* Added `GridModel.ensureSelectionVisible()` to scroll the currently selected row into view.
* When a `TreeMap` is bound to a `GridModel`, the grid will now respond to map selection changes by
  scrolling to ensure the selected grid row is visible.
* Added a `Column.tooltipElement` config to support fully customizable tooltip components.
* Added a `useOnResize` hook, which runs a function when a component is resized.
* Exposed an `inputRef` prop on numberInput, textArea, and textInput
* `PanelModel` now accepts a `maxSize` config.
* `RelativeTimeStamp` now support a `relativeTo` option, allowing it to display the difference
  between a timestamp and another reference time other than now. Both the component and the
  `getRelativeTimestamp()` helper function now leverage moment.js for their underlying
  implementation.
* A new `Clock` component displays the time, either local to the browser or for a configurable
  timezone.
* `LeftRightChooser` gets a new `showCounts` option to print the number of items on each side.
* `Select` inputs support a new property `enableWindowed` (desktop platform only) to improve
  rendering performance with large lists of options.
* `Select` inputs support grouped options. To use, add an attribute `options` containing an array of
  sub-options.
* `FetchService` methods support a new `timeout` option. This config chains `Promise.timeout()` to
  the promises returned by the service.
* Added alpha version of `DashContainer` for building dynamic, draggable dashboard-style layouts.
  Please note: the API for this component is subject to change - use at your own risk!
* `Select` now allows the use of objects as values.
* Added a new `xhEnableImpersonation` config to enable or disable the ability of Hoist Admins to
  impersonate other users. Note that this defaults to `false`. Apps will need to set this config to
  continue using impersonation. (Note that an update to hoist-core 6.4+ is required for this config
  to be enforced on the server.)
* `FormField` now supports a `requiredIndicator` to customize how required fields are displayed.
* Application build tags are now included in version update checks, primarily to prompt dev/QA users
  to refresh when running SNAPSHOT versions. (Note that an update to hoist-core 6.4+ is required for
  the server to emit build tag for comparison.)
* `CodeInput` component added to provide general `HoistInput` support around the CodeMirror code
  editor. The pre-existing `JsonInput` has been converted to a wrapper around this class.
* `JsonInput` now supports an `autoFocus` prop.
* `Select` now supports a `hideDropdownIndicator` prop.
* `useOnResize` hook will now ignore visibility changes, i.e. a component resizing to a size of 0.
* `DimensionChooser` now supports a `popoverPosition` prop.
* `AppBar.appMenuButtonPosition` prop added to configure the App Menu on the left or the right, and
  `AppMenuButton` now accepts and applies any `Button` props to customize.
* New `--xh-grid-tree-indent-px` CSS variable added to allow control over the amount of indentation
  applied to tree grid child nodes.

### 💥 Breaking Changes

* `GridModel.contextMenuFn` config replaced with a `contextMenu` parameter. The new parameter will
  allow context menus to be specified with a simple array in addition to the function specification
  currently supported.
* `GridModel.defaultContextMenuTokens` config renamed to `defaultContextMenu`.
* `Chart` and `ChartModel` have been moved from `desktop/cmp/charts` to `cmp/charts`.
* `StoreFilterField` has been moved from `desktop/cmp/store` to `cmp/store`.
* The options `nowEpsilon` and `nowString` on `RelativeTimestamp` have been renamed to `epsilon` and
  `equalString`, respectively.
* `TabRenderMode` and `TabRefreshMode` have been renamed to `RenderMode` and `RefreshMode` and moved
  to the `core` package. These enumerations are now used in the APIs for `Panel`, `TabContainer`,
  and `DashContainer`.
* `DockViewModel` now requires a function, or a HoistComponent as its `content` param. It has always
  been documented this way, but a bug in the original implementation had it accepting an actual
  element rather than a function. As now implemented, the form of the `content` param is consistent
  across `TabModel`, `DockViewModel`, and `DashViewSpec`.
* `JsonInput.showActionButtons` prop replaced with more specific `showFormatButton` and
  `showFullscreenButton` props.
* The `DataView.itemHeight` prop has been moved to `DataViewModel` where it can now be changed
  dynamically by applications.
* Desktop `AppBar.appMenuButtonOptions` prop renamed to `appMenuButtonProps` for consistency.

### 🐞 Bug Fixes

* Fixed issue where JsonInput was not receiving its `model` from context
  ([#1456](https://github.com/xh/hoist-react/issues/1456))
* Fixed issue where TreeMap would not be initialized if the TreeMapModel was created after the
  GridModel data was loaded ([#1471](https://github.com/xh/hoist-react/issues/1471))
* Fixed issue where export would create malformed file with dynamic header names
* Fixed issue where exported tree grids would have incorrect aggregate data
  ([#1447](https://github.com/xh/hoist-react/issues/1447))
* Fixed issue where resizable Panels could grow larger than desired
  ([#1498](https://github.com/xh/hoist-react/issues/1498))
* Changed RestGrid to only display export button if export is enabled
  ([#1490](https://github.com/xh/hoist-react/issues/1490))
* Fixed errors when grouping rows in Grids with `groupUseEntireRow` turned off
  ([#1520](https://github.com/xh/hoist-react/issues/1520))
* Fixed problem where charts were resized when being hidden
  ([#1528](https://github.com/xh/hoist-react/issues/1528))
* Fixed problem where charts were needlessly re-rendered, hurting performance and losing some state
  ([#1505](https://github.com/xh/hoist-react/issues/1505))
* Removed padding from Select option wrapper elements which was making it difficult for custom
  option renderers to control the padding ([1571](https://github.com/xh/hoist-react/issues/1571))
* Fixed issues with inconsistent indentation for tree grid nodes under certain conditions
  ([#1546](https://github.com/xh/hoist-react/issues/1546))
* Fixed autoFocus on NumberInput.

### 📚 Libraries

* @blueprintjs/core `3.19 → 3.22`
* @blueprintjs/datetime `3.14 → 3.15`
* @fortawesome/fontawesome-pro `5.11 → 5.12`
* codemirror `5.49 → 5.50`
* core-js `3.3 → 3.6`
* fast-deep-equal `2.0 → 3.1`
* filesize `5.0 → 6.0`
* highcharts 7.2 → 8.0`
* mobx `5.14 → 5.15`
* react-dates `21.3 → 21.5`
* react-dropzone `10.1 → 10.2`
* react-windowed-select `added @ 2.0.1`

[Commit Log](https://github.com/xh/hoist-react/compare/v28.2.0...v29.0.0)

## v28.2.0 - 2019-11-08

### 🎁 New Features

* Added a `DateInput` component to the mobile toolkit. Its API supports many of the same options as
  its desktop analog with the exception of `timePrecision`, which is not yet supported.
* Added `minSize` to panelModel. A resizable panel can now be prevented from resizing to a size
  smaller than minSize. ([#1431](https://github.com/xh/hoist-react/issues/1431))

### 🐞 Bug Fixes

* Made `itemHeight` a required prop for `DataView`. This avoids an issue where agGrid went into an
  infinite loop if this value was not set.
* Fixed a problem with `RestStore` behavior when `dataRoot` changed from its default value.

[Commit Log](https://github.com/xh/hoist-react/compare/v28.1.1...v28.2.0)

## v28.1.1 - 2019-10-23

### 🐞 Bug Fixes

* Fixes a bug with default model context being set incorrectly within context inside of `Panel`.

[Commit Log](https://github.com/xh/hoist-react/compare/v28.1.0...v28.1.1)

## v28.1.0 - 2019-10-18

### 🎁 New Features

* `DateInput` supports a new `strictInputParsing` prop to enforce strict parsing of keyed-in entries
  by the underlying moment library. The default value is false, maintained the existing behavior
  where [moment will do its best](https://momentjs.com/guides/#/parsing/) to parse an entered date
  string that doesn't exactly match the specified format
* Any `DateInput` values entered that exceed any specified max/minDate will now be reset to null,
  instead of being set to the boundary date (which was surprising and potentially much less obvious
  to a user that their input had been adjusted automatically).
* `Column` and `ColumnGroup` now accept a function for `headerName`. The header will be
  automatically re-rendered when any observable properties referenced by the `headerName` function
  are modified.
* `ColumnGroup` now accepts an `align` config for setting the header text alignment
* The flag `toContext` for `uses` and `creates` has been replaced with a new flag `publishMode` that
  provides more granular control over how models are published and looked up via context. Components
  can specify `ModelPublishMode.LIMITED` to make their model available for contained components
  without it becoming the default model or exposing its sub-models.

### 🐞 Bug Fixes

* Tree columns can now specify `renderer` or `elementRenderer` configs without breaking the standard
  AG Grid group cell renderer auto-applied to tree columns (#1397).
* Use of a custom `Column.comparator` function will no longer break agGrid-provided column header
  filter menus (#1400).
* The MS Edge browser does not return a standard Promise from `async` functions, so the the return
  of those functions did not previously have the required Hoist extensions installed on its
  prototype. Edge "native" Promises are now also polyfilled / extended as required. (#1411).
* Async `Select` combobox queries are now properly debounced as per the `queryBuffer` prop (#1416).

### ⚙️ Technical

* Grid column group headers now use a custom React component instead of the default AG Grid column
  header, resulting in a different DOM structure and CSS classes. Existing CSS overrides of the
  AG Grid column group headers may need to be updated to work with the new structure/classes.
* We have configured `stylelint` to enforce greater consistency in our stylesheets within this
  project. The initial linting run resulted in a large number of updates to our SASS files, almost
  exclusively whitespace changes. No functional changes are intended/expected. We have also enabled
  hooks to run both JS and style linting on pre-commit. Neither of these updates directly affects
  applications, but the same tools could be configured for apps if desired.

### 📚 Libraries

* core-js `3.2 → 3.3`
* filesize `4.2 → 5.0`
* http-status-codes `added @ 1.3`

[Commit Log](https://github.com/xh/hoist-react/compare/v28.0.0...v28.1.0)

## v28.0.0 - 2019-10-07

_"The one with the hooks."_

**Hoist now fully supports React functional components and hooks.** The new `hoistComponent`
function is now the recommended method for defining new components and their corresponding element
factories. See that (within HoistComponentFunctional.js) and the new `useLocalModel()` and
`useContextModel()` hooks (within [core/model](core/model)) for more information.

Along with the performance benefits and the ability to use React hooks, Hoist functional components
are designed to read and write their models via context. This allows a much less verbose
specification of component element trees.

Note that **Class-based Components remain fully supported** (by both Hoist and React) using the
familiar `@HoistComponent` decorator, but transitioning to functional components within Hoist apps
is now strongly encouraged. In particular note that Class-based Components will *not* be able to
leverage the context for model support discussed above.

### 🎁 New Features

* Resizable panels now default to not redrawing their content when resized until the resize bar is
  dropped. This offers an improved user experience for most situations, especially when layouts are
  complex. To re-enable the previous dynamic behavior, set `PanelModel.resizeWhileDragging: true`.
* The default text input shown by `XH.prompt()` now has `selectOnFocus: true` and will confirm the
  user's entry on an `<enter>` keypress (same as clicking 'OK').
* `stringExcludes` function added to form validation constraints. This allows an input value to
  block specific characters or strings, e.g. no slash "/" in a textInput for a filename.
* `constrainAll` function added to form validation constraints. This takes another constraint as its
  only argument, and applies that constraint to an array of values, rather than just to one value.
  This is useful for applying a constraint to inputs that produce arrays, such as tag pickers.
* `DateInput` now accepts LocalDates as `value`, `minDate` and `maxDate` props.
* `RelativeTimestamp` now accepts a `bind` prop to specify a model field name from which it can pull
  its timestamp. The model itself can either be passed as a prop or (better) sourced automatically
  from the parent context. Developers are encouraged to take this change to minimize re-renders of
  parent components (which often contain grids and other intensive layouts).
* `Record` now has properties and methods for accessing and iterating over children, descendants,
  and ancestors
* `Store` now has methods for retrieving the descendants and ancestors of a given Record

### 💥 Breaking Changes

* **Apps must update their dev dependencies** to the latest `@xh/hoist-dev-utils` package: v4.0+.
  This updates the versions of Babel / Webpack used in builds to their latest / current versions and
  swaps to the updated Babel recommendation of `core-js` for polyfills.
* The `allSettled` function in `@xh/promise` has been removed. Applications using this method should
  use the ECMA standard (stage-2) `Promise.allSettled` instead. This method is now fully available
  in Hoist via bundled polyfills. Note that the standard method returns an array of objects of the
  form `{status: [rejected|fulfilled], ...}`, rather than `{state: [rejected|fulfilled], ...}`.
* The `containerRef` argument for `XH.toast()` should now be a DOM element. Component instances are
  no longer supported types for this value. This is required to support functional Components
  throughout the toolkit.
* Apps that need to prevent a `StoreFilterField` from binding to a `GridModel` in context, need to
  set the `store` or `gridModel` property explicitly to null.
* The Blueprint non-standard decorators `ContextMenuTarget` and `HotkeysTarget` are no longer
  supported. Use the new hooks `useContextMenu()` and `useHotkeys()` instead. For convenience, this
  functionality has also been made available directly on `Panel` via the `contextMenu` and `hotkeys`
  props.
* `DataView` and `DataViewModel` have been moved from `/desktop/cmp/dataview` to the cross-platform
  package `/cmp/dataview`.
* `isReactElement` has been removed. Applications should use the native React API method
  `React.isValidElement` instead.

### ⚙️ Technical

* `createObservableRef()` is now available in `@xh/hoist/utils/react` package. Use this function for
  creating refs that are functionally equivalent to refs created with `React.createRef()`, yet fully
  observable. With this change the `Ref` class in the same package is now obsolete.
* Hoist now establishes a proper react "error boundary" around all application code. This means that
  errors throw when rendering will be caught and displayed in the standard Hoist exception dialog,
  and stack traces for rendering errors should be significantly less verbose.
* Not a Hoist feature, exactly, but the latest version of `@xh/hoist-dev-utils` (see below) enables
  support for the `optional chaining` (aka null safe) and `nullish coalescing` operators via their
  Babel proposal plugins. Developers are encouraged to make good use of the new syntax below:
    * conditional-chaining: `let foo = bar?.baz?.qux;`
    * nullish coalescing: `let foo = bar ?? 'someDefaultValue';`

### 🐞 Bug Fixes

* Date picker month and year controls will now work properly in `localDate` mode. (Previously would
  reset to underlying value.)
* Individual `Buttons` within a `ButtonGroupInput` will accept a disabled prop while continuing to
  respect the overall `ButtonGroupInput`'s disabled prop.
* Raised z-index level of AG-Grid tooltip to ensure tooltips for AG-Grid context menu items appear
  above the context menu.

### 📚 Libraries

* @blueprintjs/core `3.18 → 3.19`
* @blueprintjs/datetime `3.12 → 3.14`
* @fortawesome/fontawesome-pro `5.10 → 5.11`
* @xh/hoist-dev-utils `3.8 → 4.3` (multiple transitive updates to build tooling)
* ag-grid `21.1 → 21.2`
* highcharts `7.1 → 7.2`
* mobx `5.13 → 5.14`
* react-transition-group `4.2 → 4.3`
* rsvp (removed)
* store2 `2.9 → 2.10`

[Commit Log](https://github.com/xh/hoist-react/compare/v27.1.0...v28.0.0)

## v27.1.0 - 2019-09-05

### 🎁 New Features

* `Column.exportFormat` can now be a function, which supports setting Excel formats on a per-cell
  (vs. entire column) basis by returning a conditional `exportFormat` based upon the value and / or
  record.
    * ⚠️ Note that per-cell formatting _requires_ that apps update their server to use hoist-core
      v6.3.0+ to work, although earlier versions of hoist-core _are_ backwards compatible with the
      pre-existing, column-level export formatting.
* `DataViewModel` now supports a `sortBy` config. Accepts the same inputs as `GridModel.sortBy`,
  with the caveat that only a single-level sort is supported at this time.

[Commit Log](https://github.com/xh/hoist-react/compare/v27.0.1...v27.1.0)

## v27.0.1 - 2019-08-26

### 🐞 Bug Fixes

* Fix to `Store.clear()` and `GridModel.clear()`, which delegates to the same (#1324).

[Commit Log](https://github.com/xh/hoist-react/compare/v27.0.0...v27.0.1)

## v27.0.0 - 2019-08-23

### 🎁 New Features

* A new `LocalDate` class has been added to the toolkit. This class provides client-side support for
  "business" or "calendar" days that do not have a time component. It is an immutable class that
  supports '==', '<' and '>', as well as a number of convenient manipulation functions. Support for
  the `LocalDate` class has also been added throughout the toolkit, including:
    * `Field.type` now supports an additional `localDate` option for automatic conversion of server
      data to this type when loading into a `Store`.
    * `fetchService` is aware of this class and will automatically serialize all instances of it for
      posting to the server. ⚠ NOTE that along with this change, `fetchService` and its methods such
      as `XH.fetchJson()` will now serialize regular JS Date objects as ms timestamps when provided
      in params. Previously Dates were serialized in their default `toString()` format. This would
      be a breaking change for an app that relied on that default Date serialization, but it was
      made for increased symmetry with how Hoist JSON-serializes Dates and LocalDates on the
      server-side.
    * `DateInput` can now be used to seamlessly bind to a `LocalDate` as well as a `Date`. See its
      new prop of `valueType` which can be set to `localDate` or `date` (default).
    * A new `localDateCol` config has been added to the `@xh/hoist/grid/columns` package with
      standardized rendering and formatting.
* New `TreeMap` and `SplitTreeMap` components added, to render hierarchical data in a configurable
  TreeMap visualization based on the Highcharts library. Supports optional binding to a GridModel,
  which syncs selection and expand / collapse state.
* `Column` gets a new `highlightOnChange` config. If true, the grid will highlight the cell on each
  change by flashing its background. (Currently this is a simple on/off config - future iterations
  could support a function variant or other options to customize the flash effect based on the
  old/new values.) A new CSS var `--xh-grid-cell-change-bg-highlight` can be used to customize the
  color used, app-wide or scoped to a particular grid selector. Note that columns must *not* specify
  `rendererIsComplex` (see below) if they wish to enable the new highlight flag.

### 💥 Breaking Changes

* The updating of `Store` data has been reworked to provide a simpler and more powerful API that
  allows for the applications of additions, deletions, and updates in a single transaction:
    * The signature of `Store.updateData()` has been substantially changed, and is now the main
      entry point for all updates.
    * `Store.removeRecords()` has been removed. Use `Store.updateData()` instead.
    * `Store.addData()` has been removed. Use `Store.updateData()` instead.
* `Column` takes an additional property `rendererIsComplex`. Application must set this flag to
  `true` to indicate if a column renderer uses values other than its own bound field. This change
  provides an efficiency boost by allowing AG Grid to use its default change detection instead of
  forcing a cell refresh on any change.

### ⚙️ Technical

* `Grid` will now update the underlying AG Grid using AG Grid transactions rather than relying on
  agGrid `deltaRowMode`. This is intended to provide the best possible grid performance and
  generally streamline the use of the AG Grid Api.

### 🐞 Bug Fixes

* Panel resize events are now properly throttled, avoiding extreme lagginess when resizing panels
  that contain complex components such as big grids.
* Workaround for issues with the mobile Onsen toolkit throwing errors while resetting page stack.
* Dialogs call `doCancel()` handler if cancelled via `<esc>` keypress.

### 📚 Libraries

* @xh/hoist-dev-utils `3.7 → 3.8`
* qs `6.7 → 6.8`
* store2 `2.8 → 2.9`

[Commit Log](https://github.com/xh/hoist-react/compare/v26.0.1...v27.0.0)

## v26.0.1 - 2019-08-07

### 🎁 New Features

* **WebSocket support** has been added in the form of `XH.webSocketService` to establish and
  maintain a managed websocket connection with the Hoist UI server. This is implemented on the
  client via the native `WebSocket` object supported by modern browsers and relies on the
  corresponding service and management endpoints added to Hoist Core v6.1.
    * Apps must declare `webSocketsEnabled: true` in their `AppSpec` configuration to enable this
      overall functionality on the client.
    * Apps can then subscribe via the new service to updates on a requested topic and will receive
      any inbound messages for that topic via a callback.
    * The service will monitor the socket connection with a regular heartbeat and attempt to
      re-establish if dropped.
    * A new admin console snap-in provides an overview of connected websocket clients.
* The `XH.message()` and related methods such as `XH.alert()` now support more flexible
  `confirmProps` and `cancelProps` configs, each of which will be passed to their respective button
  and merged with suitable defaults. Allows use of the new `autoFocus` prop with these preconfigured
  dialogs.
    * By default, `XH.alert()` and `XH.confirm()` will auto focus the confirm button for user
      convenience.
    * The previous text/intent configs have been deprecated and the message methods will log a
      console warning if they are used (although it will continue to respect them to aid
      transitioning to the new configs).
* `GridModel` now supports a `copyCell` context menu action. See `StoreContextMenu` for more
  details.
* New `GridCountLabel` component provides an alternative to existing `StoreCountLabel`, outputting
  both overall record count and current selection count in a configurable way.
* The `Button` component accepts an `autoFocus` prop to attempt to focus on render.
* The `Checkbox` component accepts an `autoFocus` prop to attempt to focus on render.

### 💥 Breaking Changes

* `StoreCountLabel` has been moved from `/desktop/cmp/store` to the cross-platform package
  `/cmp/store`. Its `gridModel` prop has also been removed - usages with grids should likely switch
  to the new `GridCountLabel` component, noted above and imported from `/cmp/grid`.
* The API for `ClipboardButton` and `ClipboardMenuItem` has been simplified, and made implementation
  independent. Specify a single `getCopyText` function rather than the `clipboardSpec`.
  (`clipboardSpec` is an artifact from the removed `clipboard` library).
* The `XH.prompt()` and `XH.message()` input config has been updated to work as documented, with any
  initial/default value for the input sourced from `input.initialValue`. Was previously sourced from
  `input.value` (#1298).
* ChartModel `config` has been deprecated. Please use `highchartsConfig` instead.

### 🐞 Bug Fixes

* The `Select.selectOnFocus` prop is now respected when used in tandem with `enableCreate` and/or
  `queryFn` props.
* `DateInput` popup _will_ now close when input is blurred but will _not_ immediately close when
  `enableTextInput` is `false` and a month or year is clicked (#1293).
* Buttons within a grid `actionCol` now render properly in compact mode, without clipping/overflow.

### ⚙️ Technical

* `AgGridModel` will now throw an exception if any of its methods which depend on AG Grid state are
  called before the grid has been fully initialized (AG Grid onGridReady event has fired).
  Applications can check the new `isReady` property on `AgGridModel` before calling such methods
  to️️ verify the grid is fully initialized.

### 📚 Libraries

* @blueprintjs/core `3.17 → 3.18`
* @blueprintjs/datetime `3.11 → 3.12`
* @fortawesome/fontawesome `5.9 → 5.10`
* ag-grid `21.0.1 → 21.1.1`
* store2 `2.7 → 2.8`
* The `clipboard` library has been replaced with the simpler `clipboard-copy` library.

[Commit Log](https://github.com/xh/hoist-react/compare/v25.2.0...v26.0.1)

## v25.2.0 - 2019-07-25

### 🎁 New Features

* `RecordAction` supports a new `secondaryText` property. When used for a Grid context menu item,
  this text appears on the right side of the menu item, usually used for displaying the shortcut key
  associated with an action.

### 🐞 Bug Fixes

* Fixed issue with loopy behavior when using `Select.selectOnFocus` and changing focus
  simultaneously with keyboard and mouse.

[Commit Log](https://github.com/xh/hoist-react/compare/v25.1.0...v25.2.0)

## v25.1.0 - 2019-07-23

### 🎁 New Features

* `JsonInput` includes buttons for toggling showing in a full-screen dialog window. Also added a
  convenience button to auto-format `JsonInput's` content.
* `DateInput` supports a new `enableTextInput` prop. When this property is set to false, `DateInput`
  will be entirely driven by the provided date picker. Additionally, `DateInput` styles have been
  improved for its various modes to more clearly convey its functionality.
* `ExportButton` will auto-disable itself if bound to an empty `GridModel`. This helper button will
  now also throw a console warning (to alert the developer) if `gridModel.enableExport != true`.

### ⚙️ Technical

* Classes decorated with `@LoadSupport` will now throw an exception out of their provided
  `loadAsync()` method if called with a parameter that's not a plain object (i.e. param is clearly
  not a `LoadSpec`). Note this might be a breaking change, in so far as it introduces additional
  validation around this pre-existing API requirement.
* Requirements for the `colorSpec` option passed to Hoist number formatters have been relaxed to
  allow partial definitions such that, for example, only negative values may receive the CSS class
  specified, without having to account for positive value styling.

### 🐞 Bug Fixes

* `RestFormModel` now submits dirty fields only when editing a record, as intended (#1245).
* `FormField` will no longer override the disabled prop of its child input if true (#1262).

### 📚 Libraries

* mobx `5.11 → 5.13`
* Misc. patch-level updates

[Commit Log](https://github.com/xh/hoist-react/compare/v25.0.0...v25.1.0)

## v25.0.0 - 2019-07-16

### 🎁 New Features

* `Column` accepts a new `comparator` callback to customize how column cell values are sorted by the
  grid.
* Added `XH.prompt()` to show a simple message popup with a built-in, configurable HoistInput. When
  submitted by the user, its callback or resolved promise will include the input's value.
* `Select` accepts a new `selectOnFocus` prop. The behaviour is analogous to the `selectOnFocus`
  prop already in `TextInput`, `TextArea` and `NumberInput`.

### 💥 Breaking Changes

* The `fmtPercent` and `percentRenderer` methods will now multiply provided value by 100. This is
  consistent with the behavior of Excel's percentage formatting and matches the expectations of
  `ExportFormat.PCT`. Columns that were previously using `exportValue: v => v/100` as a workaround
  to the previous renderer behavior should remove this line of code.
* `DimensionChooserModel`'s `historyPreference` config has been renamed `preference`. It now
  supports saving both value and history to the same preference (existing history preferences will
  be handled).

[Commit Log](https://github.com/xh/hoist-react/compare/v24.2.0...v25.0.0)

## v24.2.0 - 2019-07-08

### 🎁 New Features

* `GridModel` accepts a new `colDefaults` configuration. Defaults provided via this object will be
  merged (deeply) into all column configs as they are instantiated.
* New `Panel.compactHeader` and `DockContainer.compactHeaders` props added to enable more compact
  and space efficient styling for headers in these components.
    * ⚠️ Note that as part of this change, internal panel header CSS class names changed slightly -
      apps that were targeting these internal selectors would need to adjust. See
      desktop/cmp/panel/impl/PanelHeader.scss for the relevant updates.
* A new `exportOptions.columns` option on `GridModel` replaces `exportOptions.includeHiddenCols`.
  The updated and more flexible config supports special strings 'VISIBLE' (default), 'ALL', and/or a
  list of specific colIds to include in an export.
    * To avoid immediate breaking changes, GridModel will log a warning on any remaining usages of
      `includeHiddenCols` but auto-set to `columns: 'ALL'` to maintain the same behavior.
* Added new preference `xhShowVersionBar` to allow more fine-grained control of when the Hoist
  version bar is showing. It defaults to `auto`, preserving the current behavior of always showing
  the footer to Hoist Admins while including it for non-admins *only* in non-production
  environments. The pref can alternatively be set to 'always' or 'never' on a per-user basis.

### 📚 Libraries

* @blueprintjs/core `3.16 → 3.17`
* @blueprintjs/datetime `3.10 → 3.11`
* mobx `5.10 → 5.11`
* react-transition-group `2.8 → 4.2`

[Commit Log](https://github.com/xh/hoist-react/compare/v24.1.1...v24.2.0)

## v24.1.1 - 2019-07-01

### 🐞 Bug Fixes

* Mobile column chooser internal layout/sizing fixed when used in certain secure mobile browsers.

[Commit Log](https://github.com/xh/hoist-react/compare/v24.1.0...v24.1.1)

## v24.1.0 - 2019-07-01

### 🎁 New Features

* `DateInput.enableClear` prop added to support built-in button to null-out a date input's value.

### 🐞 Bug Fixes

* The `Select` component now properly shows all options when the pick-list is re-shown after a
  change without first blurring the control. (Previously this interaction edge case would only show
  the option matching the current input value.) #1198
* Mobile mask component `onClick` callback prop restored - required to dismiss mobile menus when not
  tapping a menu option.
* When checking for a possible expired session within `XH.handleException()`, prompt for app login
  only for Ajax requests made to relative URLs (not e.g. remote APIs accessed via CORS). #1189

### ✨ Styles

* Panel splitter collapse button more visible in dark theme. CSS vars to customize further fixed.
* The mobile app menu button has been moved to the right side of the top appBar, consistent with its
  placement in desktop apps.

### 📚 Libraries

* @blueprintjs/core `3.15 → 3.16`
* @blueprintjs/datetime `3.9 → 3.10`
* codemirror `5.47 → 5.48`
* mobx `6.0 → 6.1`

[Commit Log](https://github.com/xh/hoist-react/compare/v24.0.0...v24.1.0)

## v24.0.0 - 2019-06-24

### 🎁 New Features

#### Data

* A `StoreFilter` object has been introduced to the data API. This allows `Store` and
  `StoreFilterField` to support the ability to conditionally include all children when filtering
  hierarchical data stores, and could support additional filtering customizations in the future.
* `Store` now provides a `summaryRecord` property which can be used to expose aggregated data for
  the data it contains. The raw data for this record can be provided to `loadData()` and
  `updateData()` either via an explicit argument to these methods, or as the root node of the raw
  data provided (see `Store.loadRootAsSummary`).
* The `StoreFilterField` component accepts new optional `model` and `bind` props to allow control of
  its text value from an external model's observable.
* `pwd` is now a new supported type of `Field` in the `@xh/hoist/core/data` package.

#### Grid

* `GridModel` now supports a `showSummary` config which can be used to display its store's
  summaryRecord (see above) as either a pinned top or bottom row.
* `GridModel` also adds a `enableColumnPinning` config to enable/disable user-driven pinning. On
  desktop, if enabled, users can pin columns by dragging them to the left or right edges of the grid
  (the default AG Grid gesture). Column pinned state is now also captured and maintained by the
  overall grid state system.
* The desktop column chooser now options in a non-modal popover when triggered from the standard
  `ColChooserButton` component. This offers a quicker and less disruptive alternative to the modal
  dialog (which is still used when launched from the grid context menu). In this popover mode,
  updates to columns are immediately reflected in the underlying grid.
* The mobile `ColChooser` has been improved significantly. It now renders displayed and available
  columns as two lists, allowing drag and drop between to update the visibility and ordering. It
  also provides an easy option to toggle pinning the first column.
* `DimensionChooser` now supports an optional empty / ungrouped configuration with a value of `[]`.
  See `DimensionChooserModel.enableClear` and `DimensionChooser.emptyText`.

#### Other Features

* Core `AutoRefreshService` added to trigger an app-wide data refresh on a configurable interval, if
  so enabled via a combination of soft-config and user preference. Auto-refresh relies on the use of
  the root `RefreshContextModel` and model-level `LoadSupport`.
* A new `LoadingIndicator` component is available as a more minimal / unobtrusive alternative to a
  modal mask. Typically configured via a new `Panel.loadingIndicator` prop, the indicator can be
  bound to a `PendingTaskModel` and will automatically show/hide a spinner and/or custom message in
  an overlay docked to the corner of the parent Panel.
* `DateInput` adds support for new `enablePicker` and `showPickerOnFocus` props, offering greater
  control over when the calendar picker is shown. The new default behaviour is to not show the
  picker on focus, instead showing it via a built-in button.
* Transitions have been disabled by default on desktop Dialog and Popover components (both are from
  the Blueprint library) and on the Hoist Mask component. This should result in a snappier user
  experience, especially when working on remote / virtual workstations. Any in-app customizations to
  disable or remove transitions can now be removed in favor of this toolkit-wide change.
* Added new `@bindable.ref` variant of the `@bindable` decorator.

### 💥 Breaking Changes

* Apps that defined and initialized their own `AutoRefreshService` service or functionality should
  leverage the new Hoist service if possible. Apps with a pre-existing custom service of the same
  name must either remove in favor of the new service or - if they have special requirements not
  covered by the Hoist implementation - rename their own service to avoid a naming conflict.
* The `StoreFilterField.onFilterChange` callback will now be passed a `StoreFilter`, rather than a
  function.
* `DateInput` now has a calendar button on the right side of the input which is 22 pixels square.
  Applications explicitly setting width or height on this component should ensure that they are
  providing enough space for it to display its contents without clipping.

### 🐞 Bug Fixes

* Performance for bulk grid selections has been greatly improved (#1157)
* Toolbars now specify a minimum height (or width when vertical) to avoid shrinking unexpectedly
  when they contain only labels or are entirely empty (but still desired to e.g. align UIs across
  multiple panels). Customize if needed via the new `--xh-tbar-min-size` CSS var.
* All Hoist Components that accept a `model` prop now have that properly documented in their
  prop-types.
* Admin Log Viewer no longer reverses its lines when not in tail mode.

### ⚙️ Technical

* The `AppSpec` config passed to `XH.renderApp()` now supports a `clientAppCode` value to compliment
  the existing `clientAppName`. Both values are now optional and defaulted from the project-wide
  `appCode` and `appName` values set via the project's Webpack config. (Note that `clientAppCode` is
  referenced by the new `AutoRefreshService` to support configurable auto-refresh intervals on a
  per-app basis.)

### 📚 Libraries

* ag-grid `20.0 → 21.0`
* react-select `2.4 → 3.0`
* mobx-react `5.4 → 6.0.3`
* font-awesome `5.8 → 5.9`
* react-beautiful-dnd `10.1.1 → 11.0.4`

[Commit Log](https://github.com/xh/hoist-react/compare/v23.0.0...v24.0.0)

## v23.0.0 - 2019-05-30

### 🎁 New Features

* `GridModel` now accepts a config of `cellBorders`, similar to `rowBorders`
* `Panel.tbar` and `Panel.bbar` props now accept an array of Elements and will auto-generate a
  `Toolbar` to contain them, avoiding the need for the extra import of `toolbar()`.
* New functions `withDebug` and `withShortDebug` have been added to provide a terse syntax for
  adding debug messages that track the execution of specific blocks of code.
* `XH.toast()` now supports an optional `containerRef` argument that can be used for anchoring a
  toast within another component (desktop only). Can be used to display more targeted toasts within
  the relevant section of an application UI, as opposed to the edge of the screen.
* `ButtonGroupInput` accepts a new `enableClear` prop that allows the active / depressed button to
  be unselected by pressing it again - this sets the value of the input as a whole to `null`.
* Hoist Admins now always see the VersionBar in the footer.
* `Promise.track` now accepts an optional `omit` config that indicates when no tracking will be
  performed.
* `fmtNumber` now accepts an optional `prefix` config that prepends immediately before the number,
  but after the sign (`+`, `-`).
* New utility methods `forEachAsync()` and `whileAsync()` have been added to allow non-blocking
  execution of time-consuming loops.

### 💥 Breaking Changes

* The `AppOption.refreshRequired` config has been renamed to `reloadRequired` to better match the
  `XH.reloadApp()` method called to reload the entire app in the browser. Any options defined by an
  app that require it to be fully reloaded should have this renamed config set to `true`.
* The options dialog will now automatically trigger an app-wide data _refresh_ via
  `XH.refreshAppAsync()` if options have changed that don't require a _reload_.
* The `EventSupport` mixin has been removed. There are no known uses of it and it is in conflict
  with the overall reactive structure of the hoist-react API. If your app listens to the
  `appStateChanged`, `prefChange` or `prefsPushed` events you will need to adjust accordingly.

### 🐞 Bug Fixes

* `Select` will now let the user edit existing text in conditions where it is expected to be
  editable. #880
* The Admin "Config Differ" tool has been updated to reflect changes to `Record` made in v22. It is
  once again able to apply remote config values.
* A `Panel` with configs `resizable: true, collapsible: false` now renders with a splitter.
* A `Panel` with no `icon`, `title`, or `headerItems` will not render a blank header.
* `FileChooser.enableMulti` now behaves as one might expect -- true to allow multiple files in a
  single upload. Previous behavior (the ability to add multiple files to dropzone) is now controlled
  by `enableAddMulti`.

[Commit Log](https://github.com/xh/hoist-react/compare/v22.0.0...v23.0.0)

## v22.0.0 - 2019-04-29

### 🎁 New Features

* A new `DockContainer` component provides a user-friendly way to render multiple child components
  "docked" to its bottom edge. Each child view is rendered with a configurable header and controls
  to allow the user to expand it, collapse it, or optionally "pop it out" into a modal dialog.
* A new `AgGrid` component provides a much lighter Hoist wrapper around AG Grid while maintaining
  consistent styling and layout support. This allows apps to use any features supported by AG Grid
  without conflicting with functionality added by the core Hoist `Grid`.
    * Note that this lighter wrapper lacks a number of core Hoist features and integrations,
      including store support, grid state, enhanced column and renderer APIs, absolute value
      sorting, and more.
    * An associated `AgGridModel` provides access to to the AG Grid APIs, minimal styling configs,
      and several utility methods for managing Grid state.
* Added `GridModel.groupSortFn` config to support custom group sorting (replaces any use of
  `agOptions.defaultGroupSortComparator`).
* The `Column.cellClass` and `Column.headerClass` configs now accept functions to dynamically
  generate custom classes based on the Record and/or Column being rendered.
* The `Record` object now provides an additional getter `Record.allChildren` to return all children
  of the record, irrespective of the current filter in place on the record's store. This supplements
  the existing `Record.children` getter, which returns only the children meeting the filter.

### 💥 Breaking Changes

* The class `LocalStore` has been renamed `Store`, and is now the main implementation and base class
  for Store Data. The extraneous abstract superclass `BaseStore` has been removed.
* `Store.dataLastUpdated` had been renamed `Store.lastUpdated` on the new class and is now a simple
  timestamp (ms) rather than a Javascript Date object.
* The constructor argument `Store.processRawData` now expects a function that *returns* a modified
  object with the necessary edits. This allows implementations to safely *clone* the raw data rather
  than mutating it.
* The method `Store.removeRecord` has been replaced with the method `Store.removeRecords`. This will
  facilitate efficient bulk deletes.

### ⚙️ Technical

* `Grid` now performs an important performance workaround when loading a new dataset that would
  result in the removal of a significant amount of existing records/rows. The underlying AG Grid
  component has a serious bottleneck here (acknowledged as AG-2879 in their bug tracker). The Hoist
  grid wrapper will now detect when this is likely and proactively clear all data using a different
  API call before loading the new dataset.
* The implementations `Store`, `RecordSet`, and `Record` have been updated to more efficiently
  re-use existing record references when loading, updating, or filtering data in a store. This keeps
  the Record objects within a store as stable as possible, and allows additional optimizations by
  AG Grid and its `deltaRowDataMode`.
* When loading raw data into store `Record`s, Hoist will now perform additional conversions based on
  the declared `Field.type`. The unused `Field.nullable` has been removed.
* `LocalStorageService` now uses both the `appCode` and current username for its namespace key,
  ensuring that e.g. local prefs/grid state are not overwritten across multiple app users on one OS
  profile, or when admin impersonation is active. The service will automatically perform a one-time
  migration of existing local state from the old namespace to the new. #674
* `elem` no longer skips `null` children in its calls to `React.createElement()`. These children may
  play the role of placeholders when using conditional rendering, and skipping them was causing
  React to trigger extra re-renders. This change further simplifies Hoist's element factory and
  removes an unnecessary divergence with the behavior of JSX.

### 🐞 Bug Fixes

* `Grid` exports retain sorting, including support for absolute value sorting. #1068
* Ensure `FormField`s are keyed with their model ID, so that React can properly account for dynamic
  changes to fields within a form. #1031
* Prompt for app refresh in (rare) case of mismatch between client and server-side session user.
  (This can happen during impersonation and is defended against in server-side code.) #675

[Commit Log](https://github.com/xh/hoist-react/compare/v21.0.2...v22.0.0)

## v21.0.2 - 2019-04-05

### 📚 Libraries

* Rollback AG Grid to v20.0.0 after running into new performance issues with large datasets and
  `deltaRowDataMode`. Updates to tree filtering logic, also related to grid performance issues with
  filtered tree results returning much larger record counts.

## v21.0.0 - 2019-04-04

### 🎁 New Features

* `FetchService` fetch methods now accept a plain object as the `headers` argument. These headers
  will be merged with the default headers provided by FetchService.
* An app can also now specify default headers to be sent with every fetch request via
  `XH.fetchService.setDefaultHeaders()`. You can pass either a plain object, or a closure which
  returns one.
* `Grid` supports a new `onGridReady` prop, allowing apps to hook into the AG Grid event callback
  without inadvertently short-circuiting the Grid's own internal handler.

### 💥 Breaking Changes

* The shortcut getter `FormModel.isNotValid` was deemed confusing and has been removed from the API.
  In most cases applications should use `!FormModel.isValid` instead; this expression will return
  `false` for the `Unknown` as well as the `NotValid` state. Applications that wish to explicitly
  test for the `NotValid` state should use the `validationState` getter.
* Multiple HoistInputs have changed their `onKeyPress` props to `onKeyDown`, including TextInput,
  NumberInput, TextArea & SearchInput. The `onKeyPress` event has been deprecated in general and has
  limitations on which keys will trigger the event to fire (i.e. it would not fire on an arrow
  keypress).
* FetchService's fetch methods no longer support `contentType` parameter. Instead, specify a custom
  content-type by setting a 'Content-Type' header using the `headers` parameter.
* FetchService's fetch methods no longer support `acceptJson` parameter. Instead, pass an {"Accept":
  "application/json"} header using the `headers` parameter.

### ✨ Styles

* Black point + grid colors adjusted in dark theme to better blend with overall blue-gray tint.
* Mobile styles have been adjusted to increase the default font size and grid row height, in
  addition to a number of other smaller visual adjustments.

### 🐞 Bug Fixes

* Avoid throwing React error due to tab / routing interactions. Tab / routing / state support
  generally improved. (#1052)
* `GridModel.selectFirst()` improved to reliably select first visible record even when one or more
  groupBy levels active. (#1058)

### 📚 Libraries

* AG Grid `~20.1 → ~20.2` (fixes ag-grid sorting bug with treeMode)
* @blueprint/core `3.14 → 3.15`
* @blueprint/datetime `3.7 → 3.8`
* react-dropzone `10.0 → 10.1`
* react-transition-group `2.6 → 2.8`

[Commit Log](https://github.com/xh/hoist-react/compare/v20.2.1...v21.0.0)

## v20.2.1 - 2019-03-28

* Minor tweaks to grid styles - CSS var for pinned column borders, drop left/right padding on
  center-aligned grid cells.

[Commit Log](https://github.com/xh/hoist-react/compare/v20.2.0...v20.2.1)

## v20.2.0 - 2019-03-27

### 🎁 New Features

* `GridModel` exposes three new configs - `rowBorders`, `stripeRows`, and `showCellFocus` - to
  provide additional control over grid styling. The former `Grid` prop `showHover` has been
  converted to a `GridModel` config for symmetry with these other flags and more efficient
  re-rendering. Note that some grid-related CSS classes have also been modified to better conform to
  the BEM approach used elsewhere - this could be a breaking change for apps that keyed off of
  certain Hoist grid styles (not expected to be a common case).
* `Select` adds a `queryBuffer` prop to avoid over-eager calls to an async `queryFn`. This buffer is
  defaulted to 300ms to provide some out-of-the-box debouncing of keyboard input when an async query
  is provided. A longer value might be appropriate for slow / intensive queries to a remote API.

### 🐞 Bug Fixes

* A small `FormField.labelWidth` config value will now be respected, even if it is less than the
  default minWidth of 80px.
* Unnecessary re-renders of inactive tab panels now avoided.
* `Grid`'s filter will now be consistently applied to all tree grid records. Previously, the filter
  skipped deeply nested records under specific conditions.
* `Timer` no longer requires its `runFn` to be a promise, as it briefly (and unintentionally) did.
* Suppressed default browser resize handles on `textarea`.

[Commit Log](https://github.com/xh/hoist-react/compare/v20.1.1...v20.2.0)

## v20.1.1 - 2019-03-27

### 🐞 Bug Fixes

* Fix form field reset so that it will call computeValidationAsync even if revalidation is not
  triggered because the field's value did not change when reset.

[Commit Log](https://github.com/xh/hoist-react/compare/v20.1.0...v20.1.1)

## v20.1.0 - 2019-03-14

### 🎁 New Features

* Standard app options panel now includes a "Restore Defaults" button to clear all user preferences
  as well as any custom grid state, resetting the app to its default state for that user.

### 🐞 Bug Fixes

* Removed a delay from `HoistInput` blur handling, ensuring `noteBlurred()` is called as soon as the
  element loses focus. This should remove a class of bugs related to input values not flushing into
  their models quickly enough when `commitOnChange: false` and the user moves directly from an input
  to e.g. clicking a submit button. #1023
* Fix to Admin ConfigDiffer tool (missing decorator).

### ⚙️ Technical

* The `GridModel.store` config now accepts a plain object and will internally create a `LocalStore`.
  This store config can also be partially specified or even omitted entirely. GridModel will ensure
  that the store is auto-configured with all fields in configured grid columns, reducing the need
  for app code boilerplate (re)enumerating field names.
* `Timer` class reworked to allow its interval to be adjusted dynamically via `setInterval()`,
  without requiring the Timer to be re-created.

[Commit Log](https://github.com/xh/hoist-react/compare/v20.0.1...v20.1.0)

## v20.0.1 - 2019-03-08

### 🐞 Bug Fixes

* Ensure `RestStore` processes records in a standard way following a save/add operation (#1010).

[Commit Log](https://github.com/xh/hoist-react/compare/v20.0.0...v20.0.1)

## v20.0.0 - 2019-03-06

### 💥 Breaking Changes

* The `@LoadSupport` decorator has been substantially reworked and enhanced from its initial release
  in v19. It is no longer needed on the HoistComponent, but rather should be put directly on the
  owned HoistModel implementing the loading. IMPORTANT NOTE: all models should implement
  `doLoadAsync` rather than `loadAsync`. Please see `LoadSupport` for more information on this
  important change.
* `TabContainer` and `TabContainerModel` are now cross-platform. Apps should update their code to
  import both from `@xh/hoist/cmp/tab`.
* `TabContainer.switcherPosition` has been moved to `TabContainerModel`. Please note that changes to
  `switcherPosition` are not supported on mobile, where the switcher will always appear beneath the
  container.
* The `Label` component from `@xh/hoist/desktop/cmp/input` has been removed. Applications should
  consider using the basic html `label` element instead (or a `FormField` if applicable).
* The `LeftRightChooserModel` constructor no longer accepts a `leftSortBy` and `rightSortBy`
  property. The implementation of these properties was generally broken. Use `leftSorted` and
  `rightSorted` instead.

#### Mobile

* Mobile `Page` has changed - `Pages` are now wrappers around `Panels` that are designed to be used
  with a `NavigationModel` or `TabContainer`. `Page` accepts the same props as `Panel`, meaning uses
  of `loadModel` should be replaced with `mask`.
* The mobile `AppBar` title is static and defaults to the app name. If you want to display page
  titles, it is recommended to use the `title` prop on the `Page`.

### 🎁 New Features

* Enhancements to Model and Component data loading via `@LoadSupport` provides a stronger set of
  conventions and better support for distinguishing between initial loads / auto/background
  refreshes / user- driven refreshes. It also provides new patterns for ensuring application
  Services are refreshed as part of a reworked global refresh cycle.
* RestGridModel supports a new `cloneAction` to take an existing record and open the editor form in
  "add mode" with all editable fields pre-populated from the source record. The action calls
  `prepareCloneFn`, if defined on the RestGridModel, to perform any transform operations before
  rendering the form.
* Tabs in `TabContainerModel` now support an `icon` property on the desktop.
* Charts take a new optional `aspectRatio` prop.
* Added new `Column.headerTooltip` config.
* Added new method `markManaged` on `ManagedSupport`.
* Added new function decorator `debounced`.
* Added new function `applyMixin` providing support for structured creation of class decorators
  (mixins).

#### Mobile

* Column chooser support available for mobile Grids. Users can check/uncheck columns to add/remove
  them from a configurable grid and reorder the columns in the list via drag and drop. Pair
  `GridModel.enableColChooser` with a mobile `colChooserButton` to allow use.
* Added `DialogPage` to the mobile toolkit. These floating pages do not participate in navigation or
  routing, and are used for showing fullscreen views outside of the Navigator / TabContainer
  context.
* Added `Panel` to the mobile toolkit, which offers a header element with standardized styling,
  title, and icon, as well as support for top and bottom toolbars.
* The mobile `AppBar` has been updated to more closely match the desktop `AppBar`, adding `icon`,
  `leftItems`, `hideAppMenuButton` and `appMenuButtonProps` props.
* Added routing support to mobile.

### 🐞 Bug Fixes

* The HighCharts wrapper component properly resizes its chart.
* Mobile dimension chooser button properly handles overflow for longer labels.
* Sizing fixes for multi-line inputs such as textArea and jsonInput.
* NumberInput calls a `onKeyPress` prop if given.
* Layout fixes on several admin panels and detail popups.

### 📚 Libraries

* @blueprintjs/core `3.13 → 3.14`
* @xh/hoist-dev-utils `3.5 → 3.6`
* ag-grid `~20.0 → ~20.1`
* react-dropzone `~8.0 → ~9.0`
* react-select `~2.3 → ~2.4`
* router5 `~6.6 → ~7.0`
* react `~16.7 → ~16.8`

[Commit Log](https://github.com/xh/hoist-react/compare/v19.0.1...v20.0.0)

## v19.0.1 - 2019-02-12

### 🐞 Bug Fixes

* Additional updates and simplifications to `FormField` sizing of child `HoistInput` elements, for
  more reliable sizing and spacing filling behavior.

[Commit Log](https://github.com/xh/hoist-react/compare/v19.0.0...v19.0.1)

## v19.0.0 - 2019-02-08

### 🎁 New Features

* Added a new architecture for signaling the need to load / refresh new data across either the
  entire app or a section of the component hierarchy. This new system relies on React context to
  minimizes the need for explicit application wiring, and improves support for auto-refresh. See
  newly added decorator `@LoadSupport` and classes/components `RefreshContext`,
  `RefreshContextModel`, and `RefreshContextView` for more info.
* `TabContainerModel` and `TabModel` now support `refreshMode` and `renderMode` configs to allow
  better control over how inactive tabs are mounted/unmounted and how tabs handle refresh requests
  when hidden or (re)activated.
* Apps can implement `getAppOptions()` in their `AppModel` class to specify a set of app-wide
  options that should be editable via a new built-in Options dialog. This system includes built-in
  support for reading/writing options to preferences, or getting/setting their values via custom
  handlers. The toolkit handles the rendering of the dialog.
* Standard top-level app buttons - for actions such as launching the new Options dialog, switching
  themes, launching the admin client, and logging out - have been moved into a new menu accessible
  from the top-right corner of the app, leaving more space for app-specific controls in the AppBar.
* `RecordGridModel` now supports an enhanced `editors` configuration that exposes the full set of
  validation and display support from the Forms package.
* `HoistInput` sizing is now consistently implemented using `LayoutSupport`. All sizable
  `HoistInputs` now have default `width` to ensure a standard display out of the box. `JsonInput`
  and `TextArea` also have default `height`. These defaults can be overridden by declaring explicit
  `width` and `height` values, or unset by setting the prop to `null`.
* `HoistInputs` within `FormFields` will be automatically sized to fill the available space in the
  `FormField`. In these cases, it is advised to either give the `FormField` an explicit size or
  render it in a flex layout.

### 💥 Breaking Changes

* AG Grid has been updated to v20.0.0. Most apps shouldn't require any changes - however, if you are
  using `agOptions` to set sorting, filtering or resizing properties, these may need to change:

  For the `Grid`, `agOptions.enableColResize`, `agOptions.enableSorting`
  and `agOptions.enableFilter`
  have been removed. You can replicate their effects by using `agOptions.defaultColDef`. For
  `Columns`, `suppressFilter` has been removed, an should be replaced with `filter: false`.

* `HoistAppModel.requestRefresh` and `TabContainerModel.requestRefresh` have been removed.
  Applications should use the new Refresh architecture described above instead.
* `tabRefreshMode` on TabContainer has been renamed `renderMode`.
* `TabModel.reloadOnShow` has been removed. Set the `refreshMode` property on TabContainerModel or
  TabModel to `TabRefreshMode.ON_SHOW_ALWAYS` instead.
* The mobile APIs for `TabContainerModel`, `TabModel`, and `RefreshButton` have been rewritten to
  more closely mirror the desktop API.
* The API for `RecordGridModel` editors has changed -- `type` is no longer supported. Use
  `fieldModel` and `formField` instead.
* `LocalStore.loadRawData` requires that all records presented to store have unique IDs specified.
  See `LocalStore.idSpec` for more information.

### 🐞 Bug Fixes

* SwitchInput and RadioInput now properly highlight validation errors in `minimal` mode.

### 📚 Libraries

* @blueprintjs/core `3.12 → 3.13`
* ag-grid `~19.1.4 → ~20.0.0`

[Commit Log](https://github.com/xh/hoist-react/compare/v18.1.2...v19.0.0)

## v18.1.2 - 2019-01-30

### 🐞 Bug Fixes

* Grid integrations relying on column visibility (namely export, storeFilterField) now correctly
  consult updated column state from GridModel. #935
* Ensure `FieldModel.initialValue` is observable to ensure that computed dirty state (and any other
  derivations) are updated if it changes. #934
* Fixes to ensure Admin console log viewer more cleanly handles exceptions (e.g. attempting to
  auto-refresh on a log file that has been deleted).

[Commit Log](https://github.com/xh/hoist-react/compare/v18.1.1...v18.1.2)

## v18.1.1 - 2019-01-29

* Grid cell padding can be controlled via a new set of CSS vars and is reduced by default for grids
  in compact mode.
* The `addRecordAsync()` and `saveRecordAsync()` methods on `RestStore` return the updated record.

[Commit Log](https://github.com/xh/hoist-react/compare/v18.1.0...v18.1.1)

## v18.1.0 - 2019-01-28

### 🎁 New Features

* New `@managed` class field decorator can be used to mark a property as fully created/owned by its
  containing class (provided that class has installed the matching `@ManagedSupport` decorator).
    * The framework will automatically pass any `@managed` class members to `XH.safeDestroy()` on
      destroy/unmount to ensure their own `destroy()` lifecycle methods are called and any related
      resources are disposed of properly, notably MobX observables and reactions.
    * In practice, this should be used to decorate any properties on `HoistModel`, `HoistService`,
      or
      `HoistComponent` classes that hold a reference to a `HoistModel` created by that class. All of
      those core artifacts support the new decorator, `HoistModel` already provides a built-in
      `destroy()` method, and calling that method when an app is done with a Model is an important
      best practice that can now happen more reliably / easily.
* `FormModel.getData()` accepts a new single parameter `dirtyOnly` - pass true to get back only
  fields which have been modified.
* The mobile `Select` component indicates the current value with a ✅ in the drop-down list.
* Excel exports from tree grids now include the matching expand/collapse tree controls baked into
  generated Excel file.

### 🐞 Bug Fixes

* The `JsonInput` component now properly respects / indicates disabled state.

### 📚 Libraries

* Hoist-dev-utils `3.4.1 → 3.5.0` - updated webpack and other build tool dependencies, as well as
  an improved eslint configuration.
* @blueprintjs/core `3.10 → 3.12`
* @blueprintjs/datetime `3.5 → 3.7`
* fontawesome `5.6 → 5.7`
* mobx `5.8 → 5.9`
* react-select `2.2 → 2.3`
* Other patch updates

[Commit Log](https://github.com/xh/hoist-react/compare/v18.0.0...v18.1.0)

## v18.0.0 - 2019-01-15

### 🎁 New Features

* Form support has been substantially enhanced and restructured to provide both a cleaner API and
  new functionality:
    * `FormModel` and `FieldModel` are now concrete classes and provide the main entry point for
      specifying the contents of a form. The `Field` and `FieldSupport` decorators have been
      removed.
    * Fields and sub-forms may now be dynamically added to FormModel.
    * The validation state of a FormModel is now *immediately* available after construction and
      independent of the GUI. The triggering of the *display* of that state is now a separate
      process triggered by GUI actions such as blur.
    * `FormField` has been substantially reworked to support a read-only display and inherit common
      property settings from its containing `Form`.
    * `HoistInput` has been moved into the `input` package to clarify that these are lower level
      controls and independent of the Forms package.

* `RestGrid` now supports a `mask` prop. RestGrid loading is now masked by default.
* `Chart` component now supports a built-in zoom out gesture: click and drag from right-to-left on
  charts with x-axis zooming.
* `Select` now supports an `enableClear` prop to control the presence of an optional inline clear
  button.
* `Grid` components take `onCellClicked` and `onCellDoubleClicked` event handlers.
* A new desktop `FileChooser` wraps a preconfigured react-dropzone component to allow users to
  easily select files for upload or other client-side processing.

### 💥 Breaking Changes

* Major changes to Form (see above). `HoistInput` imports will also need to be adjusted to move from
  `form` to `input`.
* The name of the HoistInput `field` prop has been changed to `bind`. This change distinguishes the
  lower-level input package more clearly from the higher-level form package which uses it. It also
  more clearly relates the property to the associated `@bindable` annotation for models.
* A `Select` input with `enableMulti = true` will by default no longer show an inline x to clear the
  input value. Use the `enableClear` prop to re-enable.
* Column definitions are exported from the `grid` package. To ensure backwards compatibility,
  replace imports from `@xh/hoist/desktop/columns` with `@xh/hoist/desktop/cmp/grid`.

### 📚 Libraries

* React `~16.6.0 → ~16.7.0`
* Patch version updates to multiple other dependencies.

[Commit Log](https://github.com/xh/hoist-react/compare/v17.0.0...v18.0.0)

## v17.0.0 - 2018-12-21

### 💥 Breaking Changes

* The implementation of the `model` property on `HoistComponent` has been substantially enhanced:
    * "Local" Models should now be specified on the Component class declaration by simply setting
      the
      `model` property, rather than the confusing `localModel` property.
    * HoistComponent now supports a static `modelClass` class property. If set, this property will
      allow a HoistComponent to auto-create a model internally when presented with a plain
      javascript object as its `model` prop. This is especially useful in cases like `Panel`
      and `TabContainer`, where apps often need to specify a model but do not require a reference to
      the model. Those usages can now skip importing and instantiating an instance of the
      component's model class themselves.
    * Hoist will now throw an Exception if an application attempts to changes the model on an
      existing HoistComponent instance or presents the wrong type of model to a HoistComponent where
      `modelClass` has been specified.

* `PanelSizingModel` has been renamed `PanelModel`. The class now also has the following new
  optional properties, all of which are `true` by default:
    * `showSplitter` - controls visibility of the splitter bar on the outside edge of the component.
    * `showSplitterCollapseButton` - controls visibility of the collapse button on the splitter bar.
    * `showHeaderCollapseButton` - controls visibility of a (new) collapse button in the header.

* The API methods for exporting grid data have changed and gained new features:
    * Grids must opt-in to export with the `GridModel.enableExport` config.
    * Exporting a `GridModel` is handled by the new `GridExportService`, which takes a collection of
      `exportOptions`. See `GridExportService.exportAsync` for available `exportOptions`.
    * All export entry points (`GridModel.exportAsync()`, `ExportButton` and the export context menu
      items) support `exportOptions`. Additionally, `GridModel` can be configured with default
      `exportOptions` in its config.

* The `buttonPosition` prop on `NumberInput` has been removed due to problems with the underlying
  implementation. Support for incrementing buttons on NumberInputs will be re-considered for future
  versions of Hoist.

### 🎁 New Features

* `TextInput` on desktop now supports an `enableClear` property to allow easy addition of a clear
  button at the right edge of the component.
* `TabContainer` enhancements:
    * An `omit` property can now be passed in the tab configs passed to the `TabContainerModel`
      constructor to conditionally exclude a tab from the container
    * Each `TabModel` can now be retrieved by id via the new `getTabById` method on
      `TabContainerModel`.
    * `TabModel.title` can now be changed at runtime.
    * `TabModel` now supports the following properties, which can be changed at runtime or set via
      the config:
        * `disabled` - applies a disabled style in the switcher and blocks navigation to the tab via
          user click, routing, or the API.
        * `excludeFromSwitcher` - removes the tab from the switcher, but the tab can still be
          navigated to programmatically or via routing.
* `MultiFieldRenderer` `multiFieldConfig` now supports a `delimiter` property to separate
  consecutive SubFields.
* `MultiFieldRenderer` SubFields now support a `position` property, to allow rendering in either the
  top or bottom row.
* `StoreCountLabel` now supports a new 'includeChildren' prop to control whether or not children
  records are included in the count. By default this is `false`.
* `Checkbox` now supports a `displayUnsetState` prop which may be used to display a visually
  distinct state for null values.
* `Select` now renders with a checkbox next to the selected item in its dropdown menu, instead of
  relying on highlighting. A new `hideSelectedOptionCheck` prop is available to disable.
* `RestGridModel` supports a `readonly` property.
* `DimensionChooser`, various `HoistInput` components, `Toolbar` and `ToolbarSeparator` have been
  added to the mobile component library.
* Additional environment enums for UAT and BCP, added to Hoist Core 5.4.0, are supported in the
  application footer.

### 🐞 Bug Fixes

* `NumberInput` will no longer immediately convert its shorthand value (e.g. "3m") into numeric form
  while the user remains focused on the input.
* Grid `actionCol` columns no longer render Button components for each action, relying instead on
  plain HTML / CSS markup for a significant performance improvement when there are many rows and/or
  actions per row.
* Grid exports more reliably include the appropriate file extension.
* `Select` will prevent an `<esc>` keypress from bubbling up to parent components only when its menu
  is open. (In that case, the component assumes escape was pressed to close its menu and captures
  the keypress, otherwise it should leave it alone and let it e.g. close a parent popover).

[Commit Log](https://github.com/xh/hoist-react/compare/v16.0.1...v17.0.0)

## v16.0.1 - 2018-12-12

### 🐞 Bug Fixes

* Fix to FeedbackForm allowing attempted submission with an empty message.

[Commit Log](https://github.com/xh/hoist-react/compare/v16.0.0...v16.0.1)

## v16.0.0

### 🎁 New Features

* Support for ComboBoxes and Dropdowns have been improved dramatically, via a new `Select` component
  based on react-select.
* The AG Grid based `Grid` and `GridModel` are now available on both mobile and desktop. We have
  also added new support for multi-row/multi-field columns via the new `multiFieldRenderer` renderer
  function.
* The app initialization lifecycle has been restructured so that no App classes are constructed
  until Hoist is fully initialized.
* `Column` now supports an optional `rowHeight` property.
* `Button` now defaults to 'minimal' mode, providing a much lighter-weight visual look-and-feel to
  HoistApps. `Button` also implements `@LayoutSupport`.
* Grouping state is now saved by the grid state support on `GridModel`.
* The Hoist `DimChooser` component has been ported to hoist-react.
* `fetchService` now supports an `autoAbortKey` in its fetch methods. This can be used to
  automatically cancel obsolete requests that have been superseded by more recent variants.
* Support for new `clickableLabel` property on `FormField`.
* `RestForm` now supports a read-only view.
* Hoist now supports automatic tracking of app/page load times.

### 💥 Breaking Changes

* The new location for the cross-platform grid component is `@xh/hoist/cmp/grid`. The `columns`
  package has also moved under a new sub-package in this location.
* Hoist top-level App Structure has changed in order to improve consistency of the Model-View
  conventions, to improve the accessibility of services, and to support the improvements in app
  initialization mentioned above:
    - `XH.renderApp` now takes a new `AppSpec` configuration.
    - `XH.app` is now `XH.appModel`.
    - All services are installed directly on `XH`.
    - `@HoistApp` is now `@HoistAppModel`
* `RecordAction` has been substantially refactored and improved. These are now typically immutable
  and may be shared.
    - `prepareFn` has been replaced with a `displayFn`.
    - `actionFn` and `displayFn` now take a single object as their parameter.
* The `hide` property on `Column` has been changed to `hidden`.
* The `ColChooserButton` has been moved from the incorrect location `@xh/hoist/cmp/grid` to
  `@xh/hoist/desktop/cmp/button`. This is a desktop-only component. Apps will have to adjust these
  imports.
* `withDefaultTrue` and `withDefaultFalse` in `@xh/hoist/utils/js` have been removed. Use
  `withDefault` instead.
* `CheckBox` has been renamed `Checkbox`

### ⚙️ Technical

* AG Grid has been upgraded to v19.1
* mobx has been upgraded to v5.6
* React has been upgraded to v16.6
* Allow browsers with proper support for Proxy (e.g Edge) to access Hoist Applications.

### 🐞 Bug Fixes

* Extensive. See full change list below.

[Commit Log](https://github.com/xh/hoist-react/compare/v15.1.2...v16.0.0)

## v15.1.2

🛠 Hotfix release to MultiSelect to cap the maximum number of options rendered by the drop-down
list. Note, this component is being replaced in Hoist v16 by the react-select library.

[Commit Log](https://github.com/xh/hoist-react/compare/v15.1.1...v15.1.2)

## v15.1.1

### 🐞 Bug Fixes

* Fix to minimal validation mode for FormField disrupting input focus.
* Fix to JsonInput disrupting input focus.

### ⚙️ Technical

* Support added for TLBR-style notation when specifying margin/padding via layoutSupport - e.g. box(
  {margin: '10 20 5 5'}).
* Tweak to lockout panel message when the user has no roles.

[Commit Log](https://github.com/xh/hoist-react/compare/v15.1.0...v15.1.1)

## v15.1.0

### 🎁 New Features

* The FormField component takes a new minimal prop to display validation errors with a tooltip only
  as opposed to an inline message string. This can be used to help reduce shifting / jumping form
  layouts as required.
* The admin-only user impersonation toolbar will now accept new/unknown users, to support certain
  SSO application implementations that can create users on the fly.

### ⚙️ Technical

* Error reporting to server w/ custom user messages is disabled if the user is not known to the
  client (edge case with errors early in app lifecycle, prior to successful authentication).

[Commit Log](https://github.com/xh/hoist-react/compare/v15.0.0...v15.1.0)

## v15.0.0

### 💥 Breaking Changes

* This update does not require any application client code changes, but does require updating the
  Hoist Core Grails plugin to >= 5.0. Hoist Core changes to how application roles are loaded and
  users are authenticated required minor changes to how JS clients bootstrap themselves and load
  user data.
* The Hoist Core HoistImplController has also been renamed to XhController, again requiring Hoist
  React adjustments to call the updated /xh/ paths for these (implementation) endpoints. Again, no
  app updates required beyond taking the latest Hoist Core plugin.

[Commit Log](https://github.com/xh/hoist-react/compare/v14.2.0...v15.0.0)

## v14.2.0

### 🎁 New Features

* Upgraded hoist-dev-utils to 3.0.3. Client builds now use the latest Webpack 4 and Babel 7 for
  noticeably faster builds and recompiles during CI and at development time.
* GridModel now has a top-level agColumnApi property to provide a direct handle on the AG Grid
  Column API object.

### ⚙️ Technical

* Support for column groups strengthened with the addition of a dedicated ColumnGroup sibling class
  to Column. This includes additional internal refactoring to reduce unnecessary cloning of Column
  configurations and provide a more managed path for Column updates. Public APIs did not change.
  (#694)

### 📚 Libraries

* Blueprint Core `3.6.1 → 3.7.0`
* Blueprint Datetime `3.2.0 → 3.3.0`
* Fontawesome `5.3.x → 5.4.x`
* MobX `5.1.2 → 5.5.0`
* Router5 `6.5.0 → 6.6.0`

[Commit Log](https://github.com/xh/hoist-react/compare/v14.1.3...v14.2.0)

## v14.1.3

### 🐞 Bug Fixes

* Ensure JsonInput reacts properly to value changes.

### ⚙️ Technical

* Block user pinning/unpinning in Grid via drag-and-drop - pending further work via #687.
* Support "now" as special token for dateIs min/max validation rules.
* Tweak grouped grid row background color.

[Commit Log](https://github.com/xh/hoist-react/compare/v14.1.1...v14.1.3)

## v14.1.1

### 🐞 Bug Fixes

* Fixes GridModel support for row-level grouping at same time as column grouping.

[Commit Log](https://github.com/xh/hoist-react/compare/v14.1.0...v14.1.1)

## v14.1.0

### 🎁 New Features

* GridModel now supports multiple levels of row grouping. Pass the public setGroupBy() method an
  array of string column IDs, or a falsey value / empty array to ungroup. Note that the public and
  observable groupBy property on GridModel will now always be an array, even if the grid is not
  grouped or has only a single level of grouping.
* GridModel exposes public expandAll() and collapseAll() methods for grouped / tree grids, and
  StoreContextMenu supports a new "expandCollapseAll" string token to insert context menu items.
  These are added to the default menu, but auto-hide when the grid is not in a grouped state.
* The Grid component provides a new onKeyDown prop, which takes a callback and will fire on any
  keypress targeted within the Grid. Note such a handler is not provided directly by AG Grid.
* The Column class supports pinned as a top-level config. Supports passing true to pin to the left.

### 🐞 Bug Fixes

* Updates to Grid column widths made via AG Grid's "autosize to fit" API are properly persisted to
  grid state.

[Commit Log](https://github.com/xh/hoist-react/compare/v14.0.0...v14.1.0)

## v14.0.0

* Along with numerous bug fixes, v14 brings with it a number of important enhancements for grids,
  including support for tree display, 'action' columns, and absolute value sorting. It also includes
  some new controls and improvement to focus display.

### 💥 Breaking Changes

* The signatures of the Column.elementRenderer and Column.renderer have been changed to be
  consistent with each other, and more extensible. Each takes two arguments -- the value to be
  rendered, and a single bundle of metadata.
* StoreContextMenuAction has been renamed to RecordAction. Its action property has been renamed to
  actionFn for consistency and clarity.
* LocalStore : The method LocalStore.processRawData no longer takes an array of all records, but
  instead takes just a single record. Applications that need to operate on all raw records in bulk
  should do so before presenting them to LocalStore. Also, LocalStores template methods for override
  have also changed substantially, and sub-classes that rely on these methods will need to be
  adjusted accordingly.

### 🎁 New Features

#### Grid

* The Store API now supports hierarchical datasets. Applications need to simply provide raw data for
  records with a "children" property containing the raw data for their children.
* Grid supports a 'TreeGrid' mode. To show a tree grid, bind the GridModel to a store containing
  hierarchical data (as above), set treeMode: true on the GridModel, and specify a column to display
  the tree controls (isTreeColumn: true)
* Grid supports absolute sorting for numerical columns. Specify absSort: true on your column config
  to enable. Clicking the grid header will now cycle through ASC > DESC > DESC (abs) sort modes.
* Grid supports an 'Actions' column for one-click record actions. See cmp/desktop/columns/actionCol.
* A new showHover prop on the desktop Grid component will highlight the hovered row with default
  styling. A new GridModel.rowClassFn callback was added to support per-row custom classes based on
  record data.
* A new ExportFormat.LONG_TEXT format has been added, along with a new Column.exportWidth config.
  This supports exporting columns that contain long text (e.g. notes) as multi-line cells within
  Excel.

#### Other Components

* RadioInput and ButtonGroupInput have been added to the desktop/cmp/form package.
* DateInput now has support for entering and displaying time values.
* NumberInput displays its unformatted value when focused.
* Focused components are now better highlighted, with additional CSS vars provided to customize as
  needed.

### 🐞 Bug Fixes

* Calls to GridModel.setGroupBy() work properly not only on the first, but also all subsequent calls
  (#644).
* Background / style issues resolved on several input components in dark theme (#657).
* Grid context menus appear properly over other floating components.

### 📚 Libraries

* React `16.5.1 → 16.5.2`
* router5 `6.4.2 → 6.5.0`
* CodeMirror, Highcharts, and MobX patch updates

[Commit Log](https://github.com/xh/hoist-react/compare/v13.0.0...v14.0.0)

## v13.0.0

🍀Lucky v13 brings with it a number of enhancements for forms and validation, grouped column support
in the core Grid API, a fully wrapped MultiSelect component, decorator syntax adjustments, and a
number of other fixes and enhancements.

It also includes contributions from new ExHI team members Arjun and Brendan. 🎉

### 💥 Breaking Changes

* The core `@HoistComponent`, `@HoistService`, and `@HoistModel` decorators are **no longer
  parameterized**, meaning that trailing `()` should be removed after each usage. (#586)
* The little-used `hoistComponentFactory()` method was also removed as a further simplification
  (#587).
* The `HoistField` superclass has been renamed to `HoistInput` and the various **desktop form
  control components have been renamed** to match (55afb8f). Apps using these components (which will
  likely be most apps) will need to adapt to the new names.
    * This was done to better distinguish between the input components and the upgraded Field
      concept on model classes (see below).

### 🎁 New Features

⭐️ **Forms and Fields** have been a major focus of attention, with support for structured data
fields added to Models via the `@FieldSupport` and `@field()` decorators.

* Models annotated with `@FieldSupport` can decorate member properties with `@field()`, making those
  properties observable and settable (with a generated `setXXX()` method).
* The `@field()` decorators themselves can be passed an optional display label string as well as
  zero or more *validation rules* to define required constraints on the value of the field.
* A set of predefined constraints is provided within the toolkit within the `/field/` package.
* Models using `FieldSupport` should be sure to call the `initFields()` method installed by the
  decorator within their constructor. This method can be called without arguments to generally
  initialize the field system, or it can be passed an object of field names to initial/default
  values, which will set those values on the model class properties and provide change/dirty
  detection and the ability to "reset" a form.
* A new `FormField` UI component can be used to wrap input components within a form. The `FormField`
  wrapper can accept the source model and field name, and will apply those to its child input. It
  leverages the Field model to automatically display a label, indicate required fields, and print
  validation error messages. This new component should be the building-block for most non-trivial
  forms within an application.

Other enhancements include:

* **Grid columns can be grouped**, with support for grouping added to the grid state management
  system, column chooser, and export manager (#565). To define a column group, nest column
  definitions passed to `GridModel.columns` within a wrapper object of the
  form `{headerName: 'My group', children: [...]}`.

(Note these release notes are incomplete for this version.)

[Commit Log](https://github.com/xh/hoist-react/compare/v12.1.2...v13.0.0)

## v12.1.2

### 🐞 Bug Fixes

* Fix casing on functions generated by `@settable` decorator
  (35c7daa209a4205cb011583ebf8372319716deba).

[Commit Log](https://github.com/xh/hoist-react/compare/v12.1.1...v12.1.2)

## v12.1.1

### 🐞 Bug Fixes

* Avoid passing unknown HoistField component props down to Blueprint select/checkbox controls.

### 📚 Libraries

* Rollback update of `@blueprintjs/select` package `3.1.0 → 3.0.0` - this included breaking API
  changes and will be revisited in #558.

[Commit Log](https://github.com/xh/hoist-react/compare/v12.1.0...v12.1.1)

## v12.1.0

### 🎁 New Features

* New `@bindable` and `@settable` decorators added for MobX support. Decorating a class member
  property with `@bindable` makes it a MobX `@observable` and auto-generates a setter method on the
  class wrapped in a MobX `@action`.
* A `fontAwesomeIcon` element factory is exported for use with other FA icons not enumerated by the
  `Icon` class.
* CSS variables added to control desktop Blueprint form control margins. These remain defaulted to
  zero, but now within CSS with support for variable overrides. A Blueprint library update also
  brought some changes to certain field-related alignment and style properties. Review any form
  controls within apps to ensure they remain aligned as desired
  (8275719e66b4677ec5c68a56ccc6aa3055283457 and df667b75d41d12dba96cbd206f5736886cb2ac20).

### 🐞 Bug Fixes

* Grid cells are fully refreshed on a data update, ensuring cell renderers that rely on data other
  than their primary display field are updated (#550).
* Grid auto-sizing is run after a data update, ensuring flex columns resize to adjust for possible
  scrollbar visibility changes (#553).
* Dropdown fields can be instantiated with fewer required properties set (#541).

### 📚 Libraries

* Blueprint `3.0.1 → 3.4.0`
* FontAwesome `5.2.0 → 5.3.0`
* CodeMirror `5.39.2 → 5.40.0`
* MobX `5.0.3 → 5.1.0`
* router5 `6.3.0 → 6.4.2`
* React `16.4.1 → 16.4.2`

[Commit Log](https://github.com/xh/hoist-react/compare/v12.0.0...v12.1.0)

## v12.0.0

Hoist React v12 is a relatively large release, with multiple refactorings around grid columns,
`elemFactory` support, classNames, and a re-organization of classes and exports within `utils`.

### 💥 Breaking Changes

#### ⭐️ Grid Columns

**A new `Column` class describes a top-level API for columns and their supported options** and is
intended to be a cross-platform layer on top of AG Grid and TBD mobile grid implementations.

* The desktop `GridModel` class now accepts a collection of `Column` configuration objects to define
  its available columns.
* Columns may be configured with `flex: true` to cause them to stretch all available horizontal
  space within a grid, sharing it equally with any other flex columns. However note that this should
  be used sparingly, as flex columns have some deliberate limitations to ensure stable and
  consistent behavior. Most noticeably, they cannot be resized directly by users. Often, a best
  practice will be to insert an `emptyFlexCol` configuration as the last column in a grid - this
  will avoid messy-looking gaps in the layout while not requiring a data-driven column be flexed.
* User customizations to column widths are now saved if the GridModel has been configured with a
  `stateModel` key or model instance - see `GridStateModel`.
* Columns accept a `renderer` config to format text or HTML-based output. This is a callback that is
  provided the value, the row-level record, and a metadata object with the column's `colId`. An
  `elementRenderer` config is also available for cells that should render a Component.
* An `agOptions` config key continues to provide a way to pass arbitrary options to the underlying
  AG Grid instance (for desktop implementations). This is considered an "escape hatch" and should be
  used with care, but can provide a bridge to required AG Grid features as the Hoist-level API
  continues to develop.
* The "factory pattern" for Column templates / defaults has been removed, replaced by a simpler
  approach that recommends exporting simple configuration partials and spreading them into
  instance-specific column configs.
* See 0798f6bb20092c59659cf888aeaf9ecb01db52a6 for primary commit.

#### ⭐️ Element Factory, LayoutSupport, BaseClassName

Hoist provides core support for creating components via a factory pattern, powered by the `elem()`
and `elemFactory()` methods. This approach remains the recommended way to instantiate component
elements, but was **simplified and streamlined**.

* The rarely used `itemSpec` argument was removed (this previously applied defaults to child items).
* Developers can now also use JSX to instantiate all Hoist-provided components while still taking
  advantage of auto-handling for layout-related properties provided by the `LayoutSupport` mixin.
    * HoistComponents should now spread **`...this.getLayoutProps()`** into their outermost rendered
      child to enable promotion of layout properties.
* All HoistComponents can now specify a **baseClassName** on their component class and should pass
  `className: this.getClassName()` down to their outermost rendered child. This allows components to
  cleanly layer on a base CSS class name with any instance-specific classes.
* See 8342d3870102ee9bda4d11774019c4928866f256 for primary commit.

#### ⭐️ Panel resizing / collapsing

**The `Panel` component now takes a `sizingModel` prop to control and encapsulate newly built-in
resizing and collapsing behavior** (#534).

* See the `PanelSizingModel` class for configurable details, including continued support for saving
  sizing / collapsed state as a user preference.
* **The standalone `Resizable` component was removed** in favor of the improved support built into
  Panel directly.

#### Other

* Two promise-related models have been combined into **a new, more powerful `PendingTaskModel`**,
  and the `LoadMask` component has been removed and consolidated into `Mask`
  (d00a5c6e8fc1e0e89c2ce3eef5f3e14cb842f3c8).
    * `Panel` now exposes a single `mask` prop that can take either a configured `mask` element or a
      simple boolean to display/remove a default mask.
* **Classes within the `utils` package have been re-organized** into more standardized and scalable
  namespaces. Imports of these classes will need to be adjusted.

### 🎁 New Features

* **The desktop Grid component now offers a `compact` mode** with configurable styling to display
  significantly more data with reduced padding and font sizes.
* The top-level `AppBar` refresh button now provides a default implementation, calling a new
  abstract `requestRefresh()` method on `HoistApp`.
* The grid column chooser can now be configured to display its column groups as initially collapsed,
  for especially large collections of columns.
* A new `XH.restoreDefaultsAsync()` method provides a centralized way to wipe out user-specific
  preferences or customizations (#508).
* Additional Blueprint `MultiSelect`, `Tag`, and `FormGroup` controls re-exported.

### 🐞 Bug Fixes

* Some components were unintentionally not exporting their Component class directly, blocking JSX
  usage. All components now export their class.
* Multiple fixes to `DayField` (#531).
* JsonField now responds properly when switching from light to dark theme (#507).
* Context menus properly filter out duplicated separators (#518).

[Commit Log](https://github.com/xh/hoist-react/compare/v11.0.0...v12.0.0)

## v11.0.0

### 💥 Breaking Changes

* **Blueprint has been upgraded to the latest 3.x release.** The primary breaking change here is the
  renaming of all `pt-` CSS classes to use a new `bp3-` prefix. Any in-app usages of the BP
  selectors will need to be updated. See the
  [Blueprint "What's New" page](http://blueprintjs.com/docs/#blueprint/whats-new-3.0).
* **FontAwesome has been upgraded to the latest 5.2 release.** Only the icons enumerated in the
  Hoist `Icon` class are now registered via the FA `library.add()` method for inclusion in bundled
  code, resulting in a significant reduction in bundle size. Apps wishing to use other FA icons not
  included by Hoist must import and register them - see the
  [FA React Readme](https://github.com/FortAwesome/react-fontawesome/blob/master/README.md) for
  details.
* **The `mobx-decorators` dependency has been removed** due to lack of official support for the
  latest MobX update, as well as limited usage within the toolkit. This package was primarily
  providing the optional `@setter` decorator, which should now be replaced as needed by dedicated
  `@action` setter methods (19cbf86138499bda959303e602a6d58f6e95cb40).

### 🎁 Enhancements

* `HoistComponent` now provides a `getClassNames()` method that will merge any `baseCls` CSS class
  names specified on the component with any instance-specific classes passed in via props (#252).
    * Components that wish to declare and support a `baseCls` should use this method to generate and
      apply a combined list of classes to their outermost rendered elements (see `Grid`).
    * Base class names have been added for relevant Hoist-provided components - e.g. `.xh-panel` and
      `.xh-grid`. These will be appended to any instance class names specified within applications
      and be available as public CSS selectors.
* Relevant `HoistField` components support inline `leftIcon` and `rightElement` props. `DayField`
  adds support for `minDay / maxDay` props.
* Styling for the built-in AG Grid loading overlay has been simplified and improved (#401).
* Grid column definitions can now specify an `excludeFromExport` config to drop them from
  server-generated Excel/CSV exports (#485).

### 🐞 Bug Fixes

* Grid data loading and selection reactions have been hardened and better coordinated to prevent
  throwing when attempting to set a selection before data has been loaded (#484).

### 📚 Libraries

* Blueprint `2.x → 3.x`
* FontAwesome `5.0.x → 5.2.x`
* CodeMirror `5.37.0 → 5.39.2`
* router5 `6.2.4 → 6.3.0`

[Commit Log](https://github.com/xh/hoist-react/compare/v10.0.1...v11.0.0)

## v10.0.1

### 🐞 Bug Fixes

* Grid `export` context menu token now defaults to server-side 'exportExcel' export.
    * Specify the `exportLocal` token to return a menu item for local AG Grid export.
* Columns with `field === null` skipped for server-side export (considered spacer / structural
  columns).

## v10.0.0

### 💥 Breaking Changes

* **Access to the router API has changed** with the `XH` global now exposing `router` and
  `routerState` properties and a `navigate()` method directly.
* `ToastManager` has been deprecated. Use `XH.toast` instead.
* `Message` is no longer a public class (and its API has changed). Use `XH.message/confirm/alert`
  instead.
* Export API has changed. The Built-in grid export now uses more powerful server-side support. To
  continue to use local AG based export, call method `GridModel.localExport()`. Built-in export
  needs to be enabled with the new property on `GridModel.enableExport`. See `GridModel` for more
  details.

### 🎁 Enhancements

* New Mobile controls and `AppContainer` provided services (impersonation, about, and version bars).
* Full-featured server-side Excel export for grids.

### 🐞 Bug Fixes

* Prevent automatic zooming upon input focus on mobile devices (#476).
* Clear the selection when showing the context menu for a record which is not already selected
  (#469).
* Fix to make lockout script readable by Compatibility Mode down to IE5.

### 📚 Libraries

* MobX `4.2.x → 5.0.x`

[Commit Log](https://github.com/xh/hoist-react/compare/v9.0.0...v10.0.0)

## v9.0.0

### 💥 Breaking Changes

* **Hoist-provided mixins (decorators) have been refactored to be more granular and have been broken
  out of `HoistComponent`.**
    * New discrete mixins now exist for `LayoutSupport` and `ContextMenuSupport` - these should be
      added directly to components that require the functionality they add for auto-handling of
      layout-related props and support for showing right-click menus. The corresponding options on
      `HoistComponent` that used to enable them have been removed.
    * For consistency, we have also renamed `EventTarget → EventSupport` and `Reactive →
      ReactiveSupport` mixins. These both continue to be auto-applied to HoistModel and HoistService
      classes, and ReactiveSupport enabled by default in HoistComponent.
* **The Context menu API has changed.** The `ContextMenuSupport` mixin now specifies an abstract
  `getContextMenuItems()` method for component implementation (replacing the previous
  `renderContextMenu()` method). See the new [`ContextMenuItem` class for what these items support,
  as well as several static default items that can be used.
    * The top-level `AppContainer` no longer provides a default context menu, instead allowing the
      browser's own context menu to show unless an app / component author has implemented custom
      context-menu handling at any level of their component hierarchy.

### 🐞 Bug Fixes

* TabContainer active tab can become out of sync with the router state (#451)
    * ⚠️ Note this also involved a change to the `TabContainerModel` API - `activateTab()` is now
      the public method to set the active tab and ensure both the tab and the route land in the
      correct state.
* Remove unintended focused cell borders that came back with the prior AG Grid upgrade.

[Commit Log](https://github.com/xh/hoist-react/compare/v8.0.0...v9.0.0)

## v8.0.0

Hoist React v8 brings a big set of improvements and fixes, some API and package re-organizations,
and AG Grid upgrade, and more. 🚀

### 💥 Breaking Changes

* **Component package directories have been re-organized** to provide better symmetry between
  pre-existing "desktop" components and a new set of mobile-first component. Current desktop
  applications should replace imports from `@xh/hoist/cmp/xxx` with `@xh/hoist/desktop/cmp/xxx`.
    * Important exceptions include several classes within `@xh/hoist/cmp/layout/`, which remain
      cross-platform.
    * `Panel` and `Resizable` components have moved to their own packages in
      `@xh/hoist/desktop/cmp/panel` and `@xh/hoist/desktop/cmp/resizable`.
* **Multiple changes and improvements made to tab-related APIs and components.**
    * The `TabContainerModel` constructor API has changed, notably `children` → `tabs`, `useRoutes`
      →
      `route` (to specify a starting route as a string) and `switcherPosition` has moved from a
      model config to a prop on the `TabContainer` component.
    * `TabPane` and `TabPaneModel` have been renamed `Tab` and `TabModel`, respectively, with
      several related renames.
* **Application entry-point classes decorated with `@HoistApp` must implement the new getter method
  `containerClass()`** to specify the platform specific component used to wrap the app's
  `componentClass`.
    * This will typically be `@xh/hoist/[desktop|mobile]/AppContainer` depending on platform.

### 🎁 New Features

* **Tab-related APIs re-worked and improved**, including streamlined support for routing, a new
  `tabRenderMode` config on `TabContainerModel`, and better naming throughout.
* **Ag-grid updated to latest v18.x** - now using native flex for overall grid layout and sizing
  controls, along with multiple other vendor improvements.
* Additional `XH` API methods exposed for control of / integration with Router5.
* The core `@HoistComponent` decorated now installs a new `isDisplayed` getter to report on
  component visibility, taking into account the visibility of its ancestors in the component tree.
* Mobile and Desktop app package / component structure made more symmetrical (#444).
* Initial versions of multiple new mobile components added to the toolkit.
* Support added for **`IdleService` - automatic app suspension on inactivity** (#427).
* Hoist wrapper added for the low-level Blueprint **button component** - provides future hooks into
  button customizations and avoids direct BP import (#406).
* Built-in support for collecting user feedback via a dedicated dialog, convenient XH methods and
  default appBar button (#379).
* New `XH.isDevelopmentMode` constant added, true when running in local Webpack dev-server mode.
* CSS variables have been added to customize and standardize the Blueprint "intent" based styling,
  with defaults adjusted to be less distracting (#420).

### 🐞 Bug Fixes

* Preference-related events have been standardized and bugs resolved related to pushAsync() and the
  `prefChange` event (ee93290).
* Admin log viewer auto-refreshes in tail-mode (#330).
* Distracting grid "loading" overlay removed (#401).
* Clipboard button ("click-to-copy" functionality) restored (#442).

[Commit Log](https://github.com/xh/hoist-react/compare/v7.2.0...v8.0.0)

## v7.2.0

### 🎁 New Features

+ Admin console grids now outfitted with column choosers and grid state. #375
+ Additional components for Onsen UI mobile development.

### 🐞 Bug Fixes

+ Multiple improvements to the Admin console config differ. #380 #381 #392

[Commit Log](https://github.com/xh/hoist-react/compare/v7.1.0...v7.2.0)

## v7.1.0

### 🎁 New Features

* Additional kit components added for Onsen UI mobile development.

### 🐞 Bug Fixes

* Dropdown fields no longer default to `commitOnChange: true` - avoiding unexpected commits of
  type-ahead query values for the comboboxes.
* Exceptions thrown from FetchService more accurately report the remote host when unreachable, along
  with some additional enhancements to fetch exception reporting for clarity.

[Commit Log](https://github.com/xh/hoist-react/compare/v7.0.0...v7.1.0)

## v7.0.0

### 💥 Breaking Changes

* **Restructuring of core `App` concept** with change to new `@HoistApp` decorator and conventions
  around defining `App.js` and `AppComponent.js` files as core app entry points. `XH.app` now
  installed to provide access to singleton instance of primary app class. See #387.

### 🎁 New Features

* **Added `AppBar` component** to help further standardize a pattern for top-level application
  headers.
* **Added `SwitchField` and `SliderField`** form field components.
* **Kit package added for Onsen UI** - base component library for mobile development.
* **Preferences get a group field for better organization**, parity with AppConfigs. (Requires
  hoist-core 3.1.x.)

### 🐞 Bug Fixes

* Improvements to `Grid` component's interaction with underlying AG Grid instance, avoiding extra
  renderings and unwanted loss of state. 03de0ae7

[Commit Log](https://github.com/xh/hoist-react/compare/v6.0.0...v7.0.0)

## v6.0.0

### 💥 Breaking Changes

* API for `MessageModel` has changed as part of the feature addition noted below, with `alert()` and
  `confirm()` replaced by `show()` and new `XH` convenience methods making the need for direct calls
  rare.
* `TabContainerModel` no longer takes an `orientation` prop, replaced by the more flexible
  `switcherPosition` as noted below.

### 🎁 New Features

* **Initial version of grid state** now available, supporting easy persistence of user grid column
  selections and sorting. The `GridModel` constructor now takes a `stateModel` argument, which in
  its simplest form is a string `xhStateId` used to persist grid state to local storage. See the
  `GridStateModel` class for implementation details. #331
* The **Message API** has been improved and simplified, with new `XH.confirm()` and `XH.alert()`
  methods providing an easy way to show pop-up alerts without needing to manually construct or
  maintain a `MessageModel`. #349
* **`TabContainer` components can now be controlled with a remote `TabSwitcher`** that does not need
  to be directly docked to the container itself. Specify `switcherPosition:none` on the
  `TabContainerModel` to suppress showing the switching affordance on the tabs themselves and
  instantiate a `TabSwitcher` bound to the same model to control a tabset from elsewhere in the
  component hierarchy. In particular, this enabled top-level application tab navigation to move up
  into the top toolbar, saving vertical space in the layout. #368
* `DataViewModel` supports an `emptyText` config.

### 🐞 Bugfixes

* Dropdown fields no longer fire multiple commit messages, and no longer commit partial entries
  under some circumstances. #353 and #354
* Grids resizing fixed when shrinking the containing component. #357

[Commit Log](https://github.com/xh/hoist-react/compare/v5.0.0...v6.0.0)

## v5.0.0

### 💥 Breaking Changes

* **Multi environment configs have been unwound** See these release notes/instructions for how to
  migrate: https://github.com/xh/hoist-core/releases/tag/release-3.0.0
* **Breaking change to context menus in dataviews and grids not using the default context menu:**
  StoreContextMenu no longer takes an array of items as an argument to its constructor. Instead it
  takes a configuration object with an ‘items’ key that will point to any current implementation’s
  array of items. This object can also contain an optional gridModel argument which is intended to
  support StoreContextMenuItems that may now be specified as known ‘hoist tokens’, currently limited
  to a ‘colChooser’ token.

### 🎁 New Features

* Config differ presents inline view, easier to read diffs now.
* Print Icon added!

### 🐞 Bugfixes

* Update processFailedLoad to loadData into gridModel store, Fixes #337
* Fix regression to ErrorTracking. Make errorTrackingService safer/simpler to call at any point in
  life-cycle.
* Fix broken LocalStore state.
* Tweak flex prop for charts. Side by side charts in a flexbox now auto-size themselves! Fixes #342
* Provide token parsing for storeContextMenus. Context menus are all grown up! Fixes #300

## v4.0.1

### 🐞 Bugfixes

* DataView now properly re-renders its items when properties on their records change (and the ID
  does not)

## v4.0.0

### 💥 Breaking Changes

* **The `GridModel` selection API has been reworked for clarity.** These models formerly exposed
  their selectionModel as `grid.selection` - now that getter returns the selected records. A new
  `selectedRecord` getter is also available to return a single selection, and new string shortcut
  options are available when configuring GridModel selection behavior.
* **Grid components can now take an `agOptions` prop** to pass directly to the underlying ag-grid
  component, as well as an `onRowDoubleClicked` handler function.
  16be2bfa10e5aab4ce8e7e2e20f8569979dd70d1

### 🎁 New Features

* Additional core components have been updated with built-in `layoutSupport`, allowing developers to
  set width/height/flex and other layout properties directly as top-level props for key comps such
  as Grid, DataView, and Chart. These special props are processed via `elemFactory` into a
  `layoutConfig` prop that is now passed down to the underlying wrapper div for these components.
  081fb1f3a2246a4ff624ab123c6df36c1474ed4b

### 🐞 Bugfixes

* Log viewer tail mode now working properly for long log files - #325

## v3.0.1

### 🐞 Bugfixes

* FetchService throws a dedicated exception when the server is unreachable, fixes a confusing
  failure case detailed in #315

## v3.0.0

### 💥 Breaking Changes

* **An application's `AppModel` class must now implement a new `checkAccess()` method.** This method
  is passed the current user, and the appModel should determine if that user should see the UI and
  return an object with a `hasAccess` boolean and an optional `message` string. For a return with
  `hasAccess: false`, the framework will render a lockout panel instead of the primary UI.
  974c1def99059f11528c476f04e0d8c8a0811804
    * Note that this is only a secondary level of "security" designed to avoid showing an
      unauthorized user a confusing / non-functional UI. The server or any other third-party data
      sources must always be the actual enforcer of access to data or other operations.
* **We updated the APIs for core MobX helper methods added to component/model/service classes.** In
  particular, `addReaction()` was updated to take a more declarative / clear config object.
  8169123a4a8be6940b747e816cba40bd10fa164e
    * See Reactive.js - the mixin that provides this functionality.

### 🎁 New Features

* Built-in client-side lockout support, as per above.

### 🐞 Bugfixes

* None

------------------------------------------

Copyright © 2024 Extremely Heavy Industries Inc. - all rights reserved

------------------------------------------

📫☎️🌎 info@xh.io | https://xh.io/contact<|MERGE_RESOLUTION|>--- conflicted
+++ resolved
@@ -1,6 +1,5 @@
 # Changelog
 
-<<<<<<< HEAD
 
 ## 64.0.0-SNAPSHOT - unreleased
 
@@ -11,10 +10,7 @@
 * Requires update to `hoist-core >= 19.0.0`.
 
 
-## 63.0.0-SNAPSHOT - unreleased
-=======
 ## 63.0.0 - 2024-04-03
->>>>>>> 573f33b6
 
 ### 💥 Breaking Changes (upgrade difficulty: 🟠 MEDIUM - for apps with styling overrides or direct use of Blueprint components)
 
