# Changelog

## v45.0.0-SNAPSHOT - unreleased

### 🎁 New Features

* Desktop inline grid editor `Select` now commits the value immediately on selection.
* `DashContainerModel` now supports an observable `showMenuButton` config which will display a
  button in the stack header for showing the context menu
<<<<<<< HEAD
=======
* Added `GridAutosizeMode.MANAGED` to autosize Grid columns on data or `sizingMode` changes, unless
  the user has manually modified their column widths.
* Copying from Grids to the clipboard will now use the value provided by the `exportValue`
  property on the column.

### ⚙️ Technical

>>>>>>> 2ad060f4
* Refresh application hotkey is now built into hoist's global hotkeys (shift + r).
* Non-SSO applications will now automatically reload when a request fails due to
session timeout.

## v44.1.0 - 2021-11-08

### 🎁 New Features

* Changes to App Options are now tracked in the admin activity tab.
* New Server > Environment tab added to Admin Console to display UI server environment variables and
  JVM system properties. (Requires `hoist-core >= 10.1` to enable this optional feature.)
* Provided observable getters `XH.viewportSize`, `XH.isPortrait` and `XH.isLandscape` to allow apps
  to react to changes in viewport size and orientation.

### 🐞 Bug Fixes

* Desktop inline grid editor `DateInput` now reliably shows its date picker pop-up aligned with the
  grid cell under edit.
* Desktop `Select.hideDropdownIndicator` now defaults to `true` on tablet devices due to UX bugs
  with the select library component and touch devices.
* Ensure `Column.autosizeBufferPx` is respected if provided.

### ✨ Style

* New `--xh-menu-item` CSS vars added, with tweaks to default desktop menu styling.
* Highlight background color added to mobile menu items while pressed.

[Commit Log](https://github.com/xh/hoist-react/compare/v44.0.0...v44.1.0)

## v44.0.0 - 2021-10-26

⚠ NOTE - apps must update to `hoist-core >= 10.0.0` when taking this hoist-react update.

### 🎁 New Features

* TileFrame now supports new `onLayoutChange` callback prop.

### 🐞 Bug Fixes

* Field Filters in data package now act only on the `committed` value of the record. This stabilizes
  filtering behavior in editable grids.
* `JsonBlobService.updateAsync()` now supports data modifications with `null` values.
* Fixes an issue with Alert Banner not broadcasting to all users.
* Selected option in `Select` now scrolls into view on menu open.

### 💥 Breaking Changes

* Update required to `hoist-core >= 10.0.0` due to changes in `JsonBlobService` APIs and the
  addition of new, dedicated endpoints for Alert Banner management.

[Commit Log](https://github.com/xh/hoist-react/compare/v43.2.0...v44.0.0)

## v43.2.0 - 2021-10-14

### 🎁 New Features

* Admins can now configure an app-wide alert banner via a new tab in the Hoist Admin console.
  Intended to alert users about planned maintenance / downtime, known problems with data or upstream
  systems, and other similar use cases.
* Minor re-org of the Hoist Admin console tabs. Panels relating primarily to server-side features
  (including logging) are now grouped under a top-level "Server" tab. Configs have moved under
  "General" with the new Alert Banner feature.

### 🐞 Bug Fixes

* Always enforce a minimal `wait()` within `GridModel.autosizeAsync()` to ensure that the Grid has
  reacted to any data changes and ag-Grid accurately reports on expanded rows to measure.

[Commit Log](https://github.com/xh/hoist-react/compare/v43.1.0...v43.2.0)

## v43.1.0 - 2021-10-04

### 🎁 New Features

* The Admin Console log viewer now supports downloading log files.
  * Note apps must update to `hoist-core >= v10.0` to enable this feature.
  * Core upgrade is _not_ a general requirement of this Hoist React release.
* The `field` key in the constructor for `Column` will now accept an Object with field defaults, as
  an alternative to the field name. This form allows the auto-construction of fully-defined `Field`
  objects from the column specification.

### 🐞 Bug Fixes

* `GridModel` no longer mutates any `selModel` or `colChooser` config objects provided to its
  constructor, resolving an edge-case bug where re-using the same object for either of these configs
  across multiple GridModel instances (e.g. as a shared set of defaults) would break.
* Grid autosizing tweaked to improve size estimation for indented tree rows and on mobile.

### 📚 Libraries

* @blueprintjs/core `3.50 -> 3.51`

[Commit Log](https://github.com/xh/hoist-react/compare/v43.0.2...v43.1.0)

## v43.0.2 - 2021-10-04

### 🐞 Bug Fixes

* Fix (important) to ensure static preload spinner loaded from the intended path.
  * Please also update to latest `hoist-dev-utils >= 5.11.1` if possible.
  * Avoids issue where loading an app on a nested route could trigger double-loading of app assets.

[Commit Log](https://github.com/xh/hoist-react/compare/v43.0.1...v43.0.2)

## v43.0.1 - 2021-10-04

### 🎁 New Features

* New `GridFindField` component that enables users to search through a Grid and select rows that
  match the entered search term, _without_ applying any filtering. Especially useful for grids with
  aggregations or other logic that preclude client-side filtering of the data.
* Tree grid rows can be expanded / collapsed by clicking anywhere on the row. The new
  `GridModel.clicksToExpand` config can be used to control how many clicks will toggle the row.
  Defaults to double-click for desktop, and single tap for mobile - set to 0 to disable entirely.
* Added `GridModel.onCellContextMenu` handler. Note that for mobile (phone) apps, this handler fires
  on the "long press" (aka "tap and hold") gesture. This means it can be used as an alternate event
  for actions like drilling into a record detail, especially for parent rows on tree grids, where
  single tap will by default expand/collapse the node.
* In the `@xh/hoist/desktop/grid` package, `CheckboxEditor` has been renamed `BooleanEditor`. This
  new component supports a `quickToggle` prop which allows for more streamlined inline editing of
  boolean values.
* `LoadSpec` now supports a new `meta` property. Use this property to pass app-specific metadata
  through the `LoadSupport` loading and refresh lifecycle.
* A spinner is now shown while the app downloads and parses its javascript - most noticeable when
  loading a new (uncached) version, especially on a slower mobile connection. (Requires
  `@xh/hoist-dev-utils` v5.11 or greater to enable.)
* Log Levels now include information on when the custom config was last updated and by whom.
  * Note apps must update their server-side to `hoist-core v10.0` or greater to persist the date and
    username associated with the config (although this is _not_ a general or hard requirement for
    taking this version of hoist-react).

### ⚙️ Technical

* Removed `DEFAULT_SORTING_ORDER` static from `Column` class in favor of three new preset constants:
  `ASC_FIRST`, `DESC_FIRST`, and `ABS_DESC_FIRST`. Hoist will now default sorting order on columns
  based on field type. Sorting order can still be manually set via `Column.sortingOrder`.

### 🐞 Bug Fixes

* The ag-grid grid property `stopEditingWhenCellsLoseFocus` is now enabled by default to ensure
  values are committed to the Store if the user clicks somewhere outside the grid while editing a
  cell.
* Triggering inline editing of text or select editor cells by typing characters will no longer lose
  the first character pressed.

### ✨ Style

* New `TreeStyle.COLORS` and `TreeStyle.COLORS_AND_BORDERS` tree grid styles have been added. Use
  the `--xh-grid-tree-group-color-level-*` CSS vars to customize colors as needed.
* `TreeStyle.HIGHLIGHTS` and `TreeStyle.HIGHLIGHTS_AND_BORDERS` now highlight row nodes on a
  gradient according to their depth.
* Default colors for masks and dialog backdrops have been adjusted, with less obtrusive colors used
  for masks via `--xh-mask-bg` and a darker `--xh-backdrop-bg` var now used behind dialogs.
* Mobile-specific styles and CSS vars for panel and dialog title background have been tweaked to use
  desktop defaults, and mobile dialogs now respect `--xh-popup-*` vars as expected.

### 💥 Breaking Changes

* In the `@xh/hoist/desktop/grid` package, `CheckboxEditor` has been renamed `BooleanEditor`.

### ⚙️ Technical

* The `xhLastReadChangelog` preference will not save SNAPSHOT versions to ensure the user continues
  to see the 'What's New?' notification for non-SNAPSHOT releases.

### 📚 Libraries

* @blueprintjs/core `3.49 -> 3.50`
* codemirror `5.62 -> 5.63`

[Commit Log](https://github.com/xh/hoist-react/compare/v42.6.0...v43.0.1)

## v42.6.0 - 2021-09-17

### 🎁 New Features

* New `Column.autosizeBufferPx` config applies column-specific autosize buffer and overrides
  `GridAutosizeOptions.bufferPx`.
* `Select` input now supports new `maxMenuHeight` prop.

### 🐞 Bug Fixes

* Fixes issue with incorrect Grid auto-sizing for Grids with certain row and cell styles.
* Grid sizing mode styles no longer conflict with custom use of `groupUseEntireRow: false` within
  `agOptions`.
* Fixes an issue on iOS where `NumberInput` would incorrectly bring up a text keyboard.

### ✨ Style

* Reduced default Grid header and group row heights to minimize their use of vertical space,
  especially at larger sizing modes. As before, apps can override via the `AgGrid.HEADER_HEIGHTS`
  and `AgGrid.GROUP_ROW_HEIGHTS` static properties. The reduction in height does not apply to group
  rows that do not use the entire width of the row.
* Restyled Grid header rows with `--xh-grid-bg` and `--xh-text-color-muted` for a more minimal look
  overall. As before, use the `--xh-grid-header-*` CSS vars to customize if needed.

[Commit Log](https://github.com/xh/hoist-react/compare/v42.5.0...v42.6.0)

## v42.5.0 - 2021-09-10

### 🎁 New Features

* Provide applications with the ability to override default logic for "restore defaults". This
  allows complex and device-specific sub-apps to perform more targeted and complete clearing of user
  state. See new overridable method `HoistAppModel.restoreDefaultsAsync` for more information.

### 🐞 Bug Fixes

* Improved coverage of Fetch `abort` errors.
* The in-app changelog will no longer prompt the user with the "What's New" button if category-based
  filtering results in a version without any release notes.

### ✨ Style

* New CSS vars added to support easier customization of desktop Tab font/size/color. Tabs now
  respect standard `--xh-font-size` by default.

### 📚 Libraries

* @blueprintjs/core `3.48 -> 3.49`
* @popperjs/core `2.9 -> 2.10`

[Commit Log](https://github.com/xh/hoist-react/compare/v42.4.0...v42.5.0)

## v42.4.0 - 2021-09-03

### 🎁 New Features

* New `GridFilterModel.commitOnChange` config (default `true`) applies updated filters as soon as
  they are changed within the pop-up menu. Set to `false` for large datasets or whenever filtering
  is a more intensive operation.
* Mobile `Select` input now supports async `queryFn` prop for parity with desktop.
* `TreeMapModel` now supports new `maxLabels` config for improved performance.

### ✨ Style

* Hoist's default font is now [Inter](https://rsms.me/inter/), shipped and bundled via the
  `inter-ui` npm package. Inter is a modern, open-source font that leverages optical sizing to
  ensure maximum readability, even at very small sizes (e.g. `sizingMode: 'tiny'`). It's also a
  "variable" font, meaning it supports any weights from 1-1000 with a single font file download.
* Default Grid header heights have been reduced for a more compact display and greater
  differentiation between header and data rows. As before, apps can customize the pixel heights used
  by overwriting the `AgGrid.HEADER_HEIGHTS` static, typically within `Bootstrap.js`.

### ⚙️ Technical

* Mobile pull-to-refresh/swipe-to-go-back gestures now disabled over charts to avoid disrupting
  their own swipe-based zooming and panning features.

[Commit Log](https://github.com/xh/hoist-react/compare/v42.2.0...v42.4.0)

## v42.2.0 - 2021-08-27

### 🎁 New Features

* Charts now hide scrollbar, rangeSelector, navigator, and export buttons and show axis labels when
  printing or exporting images.

[Commit Log](https://github.com/xh/hoist-react/compare/v42.1.1...v42.2.0)

## v42.1.1 - 2021-08-20

* Update new `XH.sizingMode` support to store distinct values for the selected sizing mode on
  desktop, tablet, and mobile (phone) platforms.
* Additional configuration supported for newly-introduced `AppOption` preset components.

### 📚 Libraries

* @blueprintjs/core `3.47 -> 3.48`

[Commit Log](https://github.com/xh/hoist-react/compare/v42.1.0...v42.1.1)

## v42.1.0 - 2021-08-19

### 🎁 New Features

* Added observable `XH.sizingMode` to govern app-wide `sizingMode`. `GridModel`s will bind to this
  `sizingMode` by default. Apps that have already implemented custom solutions around a centralized
  `sizingMode` should endeavor to unwind in favor of this.
  * ⚠ NOTE - this change requires a new application preference be defined - `xhSizingMode`. This
    should be a JSON pref, with a suggested default value of `{}`.
* Added `GridAutosizeMode.ON_SIZING_MODE_CHANGE` to autosize Grid columns whenever
  `GridModel.sizingMode` changes - it is now the default `GridAutosizeOptions.mode`.
* Added a library of reusable `AppOption` preset components, including `ThemeAppOption`,
  `SizingModeAppOption` and `AutoRefreshAppOptions`. Apps that have implemented custom `AppOption`
  controls to manage these Hoist-provided options should consider migrating to these defaults.
* `Icon` factories now support `intent`.
* `TreeMapModel` and `SplitTreeMapModel` now supports a `theme` config, accepting the strings
  'light' or 'dark'. Leave it undefined to use the global theme.
* Various usability improvements and simplifications to `GroupingChooser`.

### 🐞 Bug Fixes

* Fixed an issue preventing `FormField` labels from rendering if `fieldDefaults` was undefined.

### ✨ Style

* New `Badge.compact` prop sets size to half that of parent element when true (default false). The
  `position` prop has been removed in favor of customizing placement of the component.

[Commit Log](https://github.com/xh/hoist-react/compare/v42.0.0...v42.1.0)

## v42.0.0 - 2021-08-13

### 🎁 New Features

* Column-level filtering is now officially supported for desktop grids!
  * New `GridModel.filterModel` config accepts a config object to customize filtering options, or
    `true` to enable grid-based filtering with defaults.
  * New `Column.filterable` config enables a customized header menu with filtering options. The new
    control offers two tabs - a "Values" tab for an enumerated "set-type" filter and a "Custom" tab
    to support more complex queries with multiple clauses.
* New `TaskObserver` replaces existing `PendingTaskModel`, providing improved support for joining
  and masking multiple asynchronous tasks.
* Mobile `NavigatorModel` provides a new 'pull down' gesture to trigger an app-wide data refresh.
  This gesture is enabled by default, but can be disabled via the `pullDownToRefresh` flag.
* `RecordAction` now supports a `className` config.
* `Chart` provides a default context menu with its standard menu button actions, including a new
  'Copy to Clipboard' action.

### 💥 Breaking Changes

* `FilterChooserModel.sourceStore` and `FilterChooserModel.targetStore` have been renamed
  `FilterChooserModel.valueSource` and `FilterChooserModel.bind` respectively. Furthermore, both
  configs now support either a `Store` or a cube `View`. This is to provide a common API with the
  new `GridFilterModel` filtering described above.
* `GridModel.setFilter()` and `DataViewModel.setFilter()` have been removed. Either configure your
  grid with a `GridFilterModel`, or set the filter on the underlying `Store` instead.
* `FunctionFilter` now requires a `key` property.
* `PendingTaskModel` has been replaced by the new `TaskObserver` in `@xh/hoist/core`.
  * ⚠ NOTE - `TaskObserver` instances should be created via the provided static factory methods and
    _not_ directly via the `new` keyword. `TaskObserver.trackLast()` can be used as a drop-in
    replacement for `new PendingTaskModel()`.
* The `model` prop on `LoadingIndicator` and `Mask` has been replaced with `bind`. Provide one or
  more `TaskObserver`s to this prop.

### ⚙️ Technical

* `GridModel` has a new `selectedIds` getter to get the IDs of currently selected records. To
  provide consistency across models, the following getters have been deprecated and renamed:
  + `selectedRecordId` has been renamed `selectedId` in `GridModel`, `StoreSelectionModel`, and
    `DataViewModel`
  + `selection` has been renamed `selectedRecords` in `GridModel`, `DataViewModel`, and
    `RestGridModel`
  + `singleRecord`, `records`, and `ids` have been renamed `selectedRecord`, `selectedRecords`, and
    `selectedIds`, respectively, in `StoreSelectionModel`

### ✨ Style

* Higher contrast on grid context menus for improved legibility.


[Commit Log](https://github.com/xh/hoist-react/compare/v41.3.0...v42.0.0)

## v41.3.0 - 2021-08-09

### 🎁 New Features

* New `Cube` aggregators `ChildCountAggregator` and `LeafCountAggregator`.
* Mobile `NavigatorModel` provides a new "swipe" gesture to go back in the page stack. This is
  enabled by default, but may be turned off via the new `swipeToGoBack` prop.
* Client error reports now include the full URL for additional troubleshooting context.
  * Note apps must update their server-side to `hoist-core v9.3` or greater to persist URLs with
    error reports (although this is _not_ a general or hard requirement for taking this version of
    hoist-react).

[Commit Log](https://github.com/xh/hoist-react/compare/v41.2.0...v41.3.0)

## v41.2.0 - 2021-07-30

### 🎁 New Features

* New `GridModel.rowClassRules` and `Column.cellClassRules` configs added. Previously apps needed to
  use `agOptions` to dynamically apply and remove CSS classes using either of these options - now
  they are fully supported by Hoist.
  * ⚠ Note that, to avoid conflicts with internal usages of these configs, Hoist will check and
    throw if either is passed via `agOptions`. Apps only need to move their configs to the new
    location - the shape of the rules object does *not* need to change.
* New `GridAutosizeOptions.includeCollapsedChildren` config controls whether values from collapsed
  (i.e. hidden) child records should be measured when computing column sizes. Default of `false`
  improves autosize performance for large tree grids and should generally match user expectations
  around WYSIWYG autosizing.
* New `GridModel.beginEditAsync()` and `endEditAsync()` APIs added to start/stop inline editing.
  * ⚠ Note that - in a minor breaking change - the function form of the `Column.editable` config is
    no longer passed an `agParams` argument, as editing might now begin and need to be evaluated
    outside the context of an AG-Grid event.
* New `GridModel.clicksToEdit` config controls the number of clicks required to trigger
  inline-editing of a grid cell. Default remains 2 (double click ).
* Timeouts are now configurable on grid exports via a new `exportOptions.timeout` config.
* Toasts may now be dismissed programmatically - use the new `ToastModel` returned by the
  `XH.toast()` API and its variants.
* `Form` supports setting readonlyRenderer in `fieldDefaults` prop.
* New utility hook `useCached` provides a more flexible variant of `React.useCallback`.

### 🐞 Bug Fixes

* Inline grid editing supports passing of JSX editor components.
* `GridExportService` catches any exceptions thrown during export preparation and warns the user
  that something went wrong.
* GridModel with 'disabled' selection no longer shows "ghost" selection when using keyboard.
* Tree grids now style "parent" rows consistently with highlights/borders if requested, even for
  mixed-depth trees where some rows have children at a given level and others do not.

### ⚙️ Technical

* `FetchService` will now actively `abort()` fetch requests that it is abandoning due to its own
  `timeout` option. This allows the browser to release the associated resources associated with
  these requests.
* The `start()` function in `@xh/hoist/promise` has been deprecated. Use `wait()` instead, which can
  now be called without any args to establish a Promise chain and/or introduce a minimal amount of
  asynchronousity.
* ⚠ Note that the raw `AgGrid` component no longer enhances the native keyboard handling provided by
  ag-Grid. All Hoist key handling customizations are now limited to `Grid`. If you wish to provide
  custom handling in a raw `AgGrid` component, see the example here:
  https://www.ag-grid.com/javascript-grid/row-selection/#example-selection-with-keyboard-arrow-keys


### ✨ Style

* The red and green color values applied in dark mode have been lightened for improved legibility.
* The default `colorSpec` config for number formatters has changed to use new dedicated CSS classes
  and variables.
* New/renamed CSS vars `--xh-grid-selected-row-bg` and `--xh-grid-selected-row-text-color` now used
  to style selected grid rows.
  * ⚠ Note the `--xh-grid-bg-highlight` CSS var has been removed.
* New `.xh-cell--editable` CSS class applied to cells with inline editing enabled.
  * ⚠ Grid CSS class `.xh-invalid-cell` has been renamed to `.xh-cell--invalid` for consistency -
    any app style overrides should update to this new classname.

### 📚 Libraries

* core-js `3.15 -> 3.16`

[Commit Log](https://github.com/xh/hoist-react/compare/v41.1.0...v41.2.0)

## v41.1.0 - 2021-07-23

### 🎁 New Features

* Button to expand / collapse all rows within a tree grid now added by default to the primary tree
  column header. (New `Column.headerHasExpandCollapse` property provided to disable.)
* New `@logWithDebug` annotation provides easy timed logging of method execution (via `withDebug`).
* New `AppSpec.disableXssProtection` config allows default disabling of Field-level XSS protection
  across the app. Intended for secure, internal apps with tight performance tolerances.
* `Constraint` callbacks are now provided with a `record` property when validating Store data and a
  `fieldModel` property when validating Form data.
* New `Badge` component allows a styled badge to be placed inline with text/title, e.g. to show a
  counter or status indicator within a tab title or menu item.
* Updated `TreeMap` color scheme, with a dedicated set of colors for dark mode.
* New XH convenience methods `successToast()`, `warningToast()`, and `dangerToast()` show toast
  alerts with matching intents and appropriate icons.
  * ⚠ Note that the default `XH.toast()` call now shows a toast with the primary (blue) intent and
    no icon. Previously toasts displayed by default with a success (green) intent and checkmark.
* GridModel provides a public API method `setColumnState` for taking a previously saved copy of
  gridModel.columnState and applying it back to a GridModel in one call.

### 🐞 Bug Fixes

* Fixed an issue preventing export of very large (>100k rows) grids.
* Fixed an issue where updating summary data in a Store without also updating other data would not
  update the bound grid.
* Intent styles now properly applied to minimal buttons within `Panel.headerItems`.
* Improved `GridModel` async selection methods to ensure they do not wait forever if grid does not
  mount.
* Fixed an issue preventing dragging the chart navigator range in a dialog.

### ⚙️ Technical

* New `Exception.timeout()` util to throw exceptions explicitly marked as timeouts, used by
  `Promise.timeout` extension.
* `withShortDebug` has been deprecated. Use `withDebug` instead, which has the identical behavior.
  This API simplification mirrors a recent change to `hoist-core`.

### ✨ Style

* If the first child of a `Placeholder` component is a Hoist icon, it will not automatically be
  styled to 4x size with reduced opacity. (See new Toolbox example under the "Other" tab.)

### 📚 Libraries

* @blueprintjs/core `3.46 -> 3.47`
* dompurify `2.2 -> 2.3`

[Commit Log](https://github.com/xh/hoist-react/compare/v41.0.0...v41.1.0)

## v41.0.0 - 2021-07-01

### 🎁 New Features

* Inline editing of Grid/Record data is now officially supported:
  + New `Column.editor` config accepts an editor component to enable managed editing of the cells in
    that column. New `CheckboxEditor`, `DateEditor`, `NumberEditor`, `SelectEditor`, `TextAreaEditor`
    and `TextEditor` components wrap their corresponding HoistInputs with the required hook-based
    API and can be passed to this new config directly.
  + `Store` now contains built-in support for validation of its uncommitted records. To enable,
    specify the new `rules` property on the `Field`s in your `Store`. Note that these rules and
    constraints use the same API as the forms package, and rules and constraints may be shared
    between the `data` and `form` packages freely.
  + `GridModel` will automatically display editors and record validation messages as the user moves
    between cells and records. The new `GridModel.fullRowEditing` config controls whether editors
    are displayed for the focused cell only or for the entire row.
* All Hoist Components now support a `modelRef` prop. Supply a ref to this prop in order to gain a
  pointer to a Component's backing `HoistModel`.
* `DateInput` has been improved to allow more flexible parsing of user input with multiple formats.
  See the new prop `DateInput.parseStrings`.
* New `Column.sortValue` config takes an alternate field name (as a string) to sort the column by
  that field's value, or a function to produce a custom cell-level value for comparison. The values
  produced by this property will be also passed to any custom comparator, if one is defined.
* New `GridModel.hideEmptyTextBeforeLoad` config prevents showing the `emptyText` until the store
  has been loaded at least once. Apps that depend on showing `emptyText` before first load should
  set this property to `false`.
* `ExpandCollapseButton` now works for grouped grids in addition to tree grids.
* `FieldModel.initialValue` config now accepts functions, allowing for just-in-time initialization
  of Form data (e.g. to pre-populate a Date field with the current time).
* `TreeMapModel` and `SplitTreeMapModel` now support a `maxHeat` config, which can be used to
  provide a stable absolute maximum brightness (positive or negative) within the entire TreeMap.
* `ErrorMessage` will now automatically look for an `error` property on its primary context model.
* `fmtNumber()` supports new flags `withCommas` and `omitFourDigitComma` to customize the treatment
  of commas in number displays.
* `isValidJson` function added to form validation constraints.
* New `Select.enableFullscreen` prop added to the mobile component. Set to true (default on phones)
  to render the input in a full-screen modal when focused, ensuring there is enough room for the
  on-screen keyboard.

### 💥 Breaking Changes

* Removed support for class-based Hoist Components via the `@HoistComponent` decorator (deprecated
  in v38). Use functional components created via the `hoistCmp()` factory instead.
* Removed `DimensionChooser` (deprecated in v37). Use `GroupingChooser` instead.
* Changed the behavior of `FormModel.init()` to always re-initialize *all* fields. (Previously, it
  would only initialize fields explicitly passed via its single argument). We believe that this is
  more in line with developer expectations and will allow the removal of app workarounds to force a
  reset of all values. Most apps using FormModel should not need to change, but please review and
  test any usages of this particular method.
* Replaced the `Grid`, `DataView`, and `RestGrid` props below with new configurable fields on
  `GridModel`, `DataViewModel`, and `RestGridModel`, respectively. This further consolidates grid
  options into the model layer, allowing for more consistent application code and developer
  discovery.
  + `onKeyDown`
  + `onRowClicked`
  + `onRowDoubleClicked`
  + `onCellClicked`
  + `onCellDoubleClicked`
* Renamed the confusing and ambiguous property name `labelAlign` in several components:
  + `FormField`: `labelAlign` has been renamed to `labelTextAlign`
  + `SwitchInput`, `RadioInput`, and `Checkbox`: `labelAlign` has been renamed `labelSide`.
* Renamed all CSS variables beginning with `--navbar` to start with `--appbar`, matching the Hoist
  component name.
* Removed `TreeMapModel.colorMode` value 'balanced'. Use the new `maxHeat` config to prevent outlier
  values from dominating the color range of the TreeMap.
* The classes `Rule` and `ValidationState` and all constraint functions (e.g. `required`,
  `validEmail`, `numberIs`, etc.) have been moved from the `cmp\form` package to the `data` package.
* Hoist grids now require ag-Grid v25.3.0 or higher - update your ag-Grid dependency in your app's
  `package.json` file. See the [ag-Grid Changelog](https://www.ag-grid.com/ag-grid-changelog/) for
  details.
* Hoist charts now require Highcharts v9.1.0 or higher - update your Highcharts dependency in your
  app's `package.json` file. See the
  [Highcharts Changelog](https://www.highcharts.com/changelog/#highcharts-stock) for details.

### 🐞 Bug Fixes

* Fixed disable behavior for Hoist-provided button components using popover.
* Fixed default disabling of autocomplete within `TextInput`.
* Squelched console warning re. precision/stepSize emitted by Blueprint-based `numberInput`.

### ⚙️ Technical

* Improved exception serialization to better handle `LocalDate` and similar custom JS classes.
* Re-exported Blueprint `EditableText` component (w/elemFactory wrapper) from `kit/blueprint`.

### 📚 Libraries

* @blueprintjs/core `3.44 -> 3.46`
* codemirror `5.60 -> 5.62`
* core-js `3.10 -> 3.15`
* filesize `6.2 -> 6.4`
* mobx `6.1 -> 6.3`
* react-windowed-select `3.0 -> 3.1`

[Commit Log](https://github.com/xh/hoist-react/compare/v40.0.0...v41.0.0)

## v40.0.0 - 2021-04-22

⚠ Please ensure your `@xh/hoist-dev-utils` dependency is >= v5.7.0. This is required to support the
new changelog feature described below. Even if you are not yet using the feature, you must update
your dev-utils dependency for your project to build.

### 🎁 New Features

* Added support for displaying an in-app changelog (release notes) to the user. See the new
  `ChangelogService` for details and instructions on how to enable.
* Added `XH.showBanner()` to display a configurable banner across the top of viewport, as another
  non-modal alternative for attention-getting application alerts.
* New method `XH.showException()` uses Hoist's built-in exception display to show exceptions that
  have already been handled directly by application code. Use as an alternative to
  `XH.handleException()`.
* `XH.track()` supports a new `oncePerSession` option. This flag can be set by applications to avoid
  duplicate tracking messages for certain types of activity.
* Mobile `NavigatorModel` now supports a `track` flag to automatically track user page views,
  equivalent to the existing `track` flag on `TabContainerModel`. Both implementations now use the
  new `oncePerSession` flag to avoid duplicate messages as a user browses within a session.
* New `Spinner` component returns a simple img-based spinner as an animated PNG, available in two
  sizes. Used for the platform-specific `Mask` and `LoadingIndicator` components. Replaces previous
  SVG-based implementations to mitigate rendering performance issues over remote connections.

### 💥 Breaking Changes

* `Store` now creates a shared object to hold the default values for every `Field` and uses this
  object as the prototype for the `data` property of every `Record` instance.
  * Only non-default values are explicitly written to `Record.data`, making for a more efficient
    representation of default values and improving the performance of `Record` change detection.
  * Note this means that `Record.data` *no longer* contains keys for *all* fields as
    `own-enumerable` properties.
  * Applications requiring a full enumeration of all values should call the new `Record.getValues()`
    method, which returns a new and fully populated object suitable for spreading or cloning.
  * This behavior was previously available via `Store.experimental.shareDefaults` but is now always
    enabled.
* For API consistency with the new `showBanner()` util, the `actionFn` prop for the recently-added
  `ErrorMessage` component has been deprecated. Specify as an `onClick` handler within the
  component's `actionButtonProps` prop instead.
* The `GridModel.experimental.externalSort` flag has been promoted from an experiment to a
  fully-supported config. Default remains `false`, but apps that were using this flag must now pass
  it directly: `new GridModel({externalSort: true, ...})`.
* Hoist re-exports and wrappers for the Blueprint `Spinner` and Onsen `ProgressCircular` components
  have been removed, in favor of the new Hoist `Spinner` component mentioned above.
* Min version for `@xh/hoist-dev-utils` is now v5.7.0, as per above.

### 🐞 Bug Fixes

* Formatters in the `@xh/hoist/format` package no longer modify their options argument.
* `TileFrame` edge-case bug fixed where the appearance of an internal scrollbar could thrash layout
  calculations.
* XSS protection (dompurify processing) disabled on selected REST editor grids within the Hoist
  Admin console. Avoids content within configs and JSON blobs being unintentionally mangled.

### ⚙️ Technical

* Improvements to exception serialization, especially for any raw javascript `Error` thrown by
  client-side code.

### ✨ Style

* Buttons nested inline within desktop input components (e.g. clear buttons) tweaked to avoid
  odd-looking background highlight on hover.
* Background highlight color of minimal/outlined buttons tweaked for dark theme.
* `CodeInput` respects standard XH theme vars for its background-color and (monospace) font family.
  Its built-in toolbar has also been made compact and slightly re-organized.

### 📚 Libraries

* @blueprintjs/core `3.41 -> 3.44`
* @blueprintjs/datetime `3.21 -> 3.23`
* classnames `2.2 -> 2.3`
* codemirror `5.59 -> 5.60`
* core-js `3.9 -> 3.10`
* filesize `6.1 -> 6.2`
* qs `6.9 -> 6.10`
* react-beautiful-dnd `13.0 -> 13.1`
* react-select `4.2 -> 4.3`

[Commit Log](https://github.com/xh/hoist-react/compare/v39.0.1...v40.0.0)

## v39.0.1 - 2021-03-24

### 🐞 Bug Fixes

* Fixes regression preventing the loading of the Activity Tab in the Hoist Admin console.
* Fixes icon alignment in `DateInput`.

[Commit Log](https://github.com/xh/hoist-react/compare/v39.0.0...v39.0.1)


## v39.0.0 - 2021-03-23

### 🎁 New Features

#### Components + Props

* New `TileFrame` layout component renders a collection of child items using a layout that balances
  filling the available space against maintaining tile width / height ratio.
* Desktop `Toolbar` accepts new `compact` prop. Set to `true` to render the toolbar with reduced
  height and font-size.
* New `StoreFilterField` prop `autoApply` allows developers to more easily use `StoreFilterField` in
  conjunction with other filters or custom logic. Set to `false` and specify an `onFilterChange`
  callback to take full control of filter application.
* New `RestGrid` prop `formClassName` allows custom CSS class to be applied to its managed
  `RestForm` dialog.

#### Models + Configs

* New property `selectedRecordId` on `StoreSelectionModel`, `GridModel`, and `DataViewModel`. Observe
  this instead of `selectedRecord` when you wish to track only the `id` of the selected record and
  not changes to its data.
* `TreeMapModel.colorMode` config supports new value `wash`, which retains the positive and negative
  color while ignoring the intensity of the heat value.
* New method `ChartModel.updateHighchartsConfig()` provides a more convenient API for changing a
  chart's configuration post-construction.
* New `Column.omit` config supports conditionally excluding a column from its `GridModel`.

#### Services + Utils

* New method `FetchService.setDefaultTimeout()`.
* New convenience getter `LocalDate.isToday`.
* `HoistBase.addReaction()` now accepts convenient string values for its `equals` flag.


### 💥 Breaking Changes

* The method `HoistAppModel.preAuthInitAsync()` has been renamed to `preAuthAsync()` and should now
  be defined as `static` within apps that implement it to run custom pre-authentication routines.
  * This change allows Hoist to defer construction of the `AppModel` until Hoist itself has been
    initialized, and also better reflects the special status of this function and when it is called
    in the Hoist lifecycle.
* Hoist grids now require ag-Grid v25.1.0 or higher - update your ag-Grid dependency in your app's
  `package.json` file. See the [ag-Grid Changelog](https://www.ag-grid.com/ag-grid-changelog/) for
  details.

### ⚙️ Technical

* Improvements to behavior/performance of apps in hidden/inactive browser tabs. See the
  [page visibility API reference](https://developer.mozilla.org/en-US/docs/Web/API/Page_Visibility_API)
  for details. Now, when the browser tab is hidden:
  * Auto-refresh is suspended.
  * The `forEachAsync()` and `whileAsync()` utils run synchronously, without inserting waits that
    would be overly throttled by the browser.
* Updates to support compatibility with agGrid 25.1.0.
* Improved serialization of `LoadSpec` instances within error report stacktraces.

### 📚 Libraries

* @blueprintjs/core `3.39 -> 3.41`
* @blueprintjs/datetime `3.20 -> 3.21`
* @popperjs/core `2.8 -> 2.9`
* core-js `3.8 -> 3.9`
* react-select `4.1 -> 4.2`

[Commit Log](https://github.com/xh/hoist-react/compare/v38.3.0...v39.0.0)

## v38.3.0 - 2021-03-03

### 🎁 New Features

* New `Store.freezeData` and `Store.idEncodesTreePath` configs added as performance optimizations
  when loading very large data sets (50k+ rows).
* New `ColChooserModel.autosizeOnCommit` config triggers an autosize run whenever the chooser is
  closed. (Defaulted to true on mobile.)

[Commit Log](https://github.com/xh/hoist-react/compare/v38.2.0...v38.3.0)

## v38.2.0 - 2021-03-01

### 🐞 Bug Fixes

* Fix to edge-case where `Grid` would lose its selection if set on the model prior to the component
  mounting and ag-Grid full rendering.
* Fix to prevent unintended triggering of app auto-refresh immediately after init.

### ⚙️ Technical

* New config `Cube.fieldDefaults` - matches same config added to `Store` in prior release.
* App auto-refresh interval keys off of last *completed* refresh cycle if there is one. Avoids
  over-eager refresh when cycle is fast relative to the time it takes to do the refresh.
* New experimental property `Store.experimental.shareDefaults`. If true, `Record.data` will be
  created with default values for all fields stored on a prototype, with only non-default values
  stored on `data` directly. This can yield major performance improvements for stores with sparsely
  populated records (i.e. many records with default values). Note that when set, the `data` property
  on `Record` will no longer contain keys for *all* fields as `own-enumerable` properties. This may
  be a breaking change for some applications.

[Commit Log](https://github.com/xh/hoist-react/compare/v38.1.1...v38.2.0)

## v38.1.1 - 2021-02-26

### ⚙️ Technical

* New config `Store.fieldDefaults` supports defaulting config options for all `Field` instances
  created by a `Store`.

[Commit Log](https://github.com/xh/hoist-react/compare/v38.1.0...v38.1.1)

## v38.1.0 - 2021-02-24

⚠ Please ensure your `@xh/hoist-dev-utils` dependency is >= v5.6.0. This is required to successfully
resolve and bundle transitive dependencies of the upgraded `react-select` library.

### 🐞 Bug Fixes

* A collapsible `Panel` will now restore its user specified-size when re-opened. Previously the
  panel would be reset to the default size.
* `Store.lastLoaded` property now initialized to `null`. Previously this property had been set to
  the construction time of the Store.
* Tweak to `Grid` style rules to ensure sufficient specificity of rules related to indenting child
  rows within tree grids.
* Improvements to parsing of `Field`s of type 'int': we now correctly parse values presented in
  exponential notation and coerce `NaN` values to `null`.

### 🎁 New Features

* `GridModel` has new async variants of existing methods: `selectFirstAsync`, `selectAsync`, and
  `ensureSelectionVisibleAsync`. These methods build-in the necessary waiting for the underlying
  grid implementation to be ready and fully rendered to ensure reliable selection. In addition, the
  first two methods will internally call the third. The existing non-async counterparts for these
  methods have been deprecated.
* GridModel has a new convenience method `preSelectFirstAsync` for initializing the selection in
  grids, without disturbing any existing selection.
* Added new `Store.loadTreeData` config (default `true`) to enable or disable building of nested
  Records when the raw data elements being loaded have a `children` property.
* Cube `View` now detects and properly handles streaming updates to source data that include changes
  to row dimensions as well as measures.*
* `DataViewModel.itemHeight` can now be a function that returns a pixel height.
* The `LoadSpec` object passed to `doLoadAsync()` is now a defined class with additional properties
  `isStale`, `isObsolete` and `loadNumber`. Use these properties to abandon out-of-order
  asynchronous returns from the server.
  * 💥 NOTE that calls to `loadAsync()` no longer accept a plain object for their `loadSpec`
    parameter. Application code such as `fooModel.loadAsync({isRefresh: true})` should be updated to
    use the wrapper APIs provided by `LoadSupport` - e.g. `fooModel.refreshAsync()`. (This was
    already the best practice, but is now enforced.)
* New `autoHeight` property on grid `Column`. When set the grid will increase the row height
  dynamically to accommodate cell content in this column.

### 📚 Libraries

* @blueprintjs/core `3.38 -> 3.39`
* react-select `3.1 -> 4.1`
* react-windowed-select `2.0 -> 3.0`

[Commit Log](https://github.com/xh/hoist-react/compare/v38.0.0...v38.1.0)


## v38.0.0 - 2021-02-04

Hoist v38 includes major refactoring to streamline core classes, bring the toolkit into closer
alignment with the latest developments in Javascript, React, and MobX, and allow us to more easily
provide documentation and additional features. Most notably, we have removed the use of class based
decorators, in favor of a simpler inheritance-based approach to defining models and services.

* We are introducing a new root superclass `HoistBase` which provides many of the syntax
  enhancements and conventions used throughout Hoist for persistence, resource management, and
  reactivity.
* New base classes of `HoistModel` and `HoistService` replace the existing class decorators
  `@HoistModel` and `@HoistService`. Application models and services should now `extend` these base
  classes instead of applying the (now removed) decorators. For your application's `AppModel`,
  extend the new `HoistAppModel` superclass.
* We have also removed the need for the explicit `@LoadSupport` annotation on these classes. The
  presence of a defined `doLoadAsync()` method is now sufficient to allow classes extending
  `HoistModel` and `HoistService` to participate in the loading and refreshing lifecycle as before.
* We have deprecated support for class-based Components via the `@HoistComponent` class decorator.
  To continue to use this decorator, please import it from the `@xh\hoist\deprecated` package.
  Please note that we plan to remove `@HoistComponent` in a future version.
* Due to changes in MobX v6.0.1, all classes that host observable fields and actions will now also
  need to provide a constructor containing a call to `makeObservable(this)`. This change will
  require updates to most `HoistModel` and `HoistService` classes. See
  [this article from MobX](https://michel.codes/blogs/mobx6) for more on this change and the
  motivation behind it.

### 🎁 New Features

* New utility method `getOrCreate` for easy caching of properties on objects.
* The `Menu` system on mobile has been reworked to be more consistent with desktop. A new
  `MenuButton` component has been added to the mobile framework, which renders a `Menu` of
  `MenuItems` next to the `MenuButton`. This change also includes the removal of `AppMenuModel` (see
  Breaking Changes).
* Added `ExpandCollapseButton` to the mobile toolkit, to expand / collapse all rows in a tree grid.
* Added `Popover` to the mobile toolkit, a component to display floating content next to a target
  element. Its API is based on the Blueprint `Popover` component used on desktop.
* `StoreFilterField` now matches the rendered string values for `date` and `localDate` fields when
  linked to a properly configured `GridModel`.
* `GroupingChooser` gets several minor usability improvements + clearer support for an empty /
  ungrouped state, when so enabled.

### 💥 Breaking Changes

* All `HoistModel` and `HoistService` classes must be adjusted as described above.
* `@HoistComponent` has been deprecated and moved to `@xh\hoist\deprecated`
* Hoist grids now require ag-Grid v25.0.1 or higher - if your app uses ag-Grid, update your ag-Grid
  dependency in your app's `package.json` file.
* The `uses()` function (called within `hoistComponent()` factory configs for model context lookups)
  and the `useContextModel()` function no longer accept class names as strings. Pass the class
  itself (or superclass) of the model you wish to select for your component. `Uses` will throw if
  given any string other than "*", making the need for any updates clear in that case.
* The `Ref` class, deprecated in v26, has now been removed. Use `createObservableRef` instead.
* `AppMenuModel` has been removed. The `AppMenuButton` is now configured via
  `AppBar.appMenuButtonProps`. As with desktop, menu items can be added with
  `AppBar.appMenuButtonProps.extraItems[]`

### ⚙️ Technical

* We have removed the experimental flags `useTransactions`, and `deltaSort` from `GridModel`. The
  former has been the default behavior for Hoist for several releases, and the latter is obsolete.

### 📚 Libraries

* @blueprintjs/core `3.36 -> 3.38`
* codemirror `5.58 -> 5.59`
* mobx `5.15 -> 6.1`
* mobx-react `6.3 -> 7.1`

[Commit Log](https://github.com/xh/hoist-react/compare/v37.2.0...v38.0.0)


## v37.2.0 - 2021-01-22

### 🎁 New Features

* New `ErrorMessage` component for standard "inline" rendering of Errors and Exceptions, with retry
  support.
* `Cube` now supports an `omitFn` to allow apps to remove unwanted, single-node children.

[Commit Log](https://github.com/xh/hoist-react/compare/v37.1.0...v37.2.0)

## v37.1.0 - 2021-01-20

### 🎁 New Features

* Columns in `ColChooser` can now be filtered by their `chooserGroup`.
* `Cube` now supports a `bucketSpecFn` config which allows dynamic bucketing and aggregation of
  rows.

### 🐞 Bug Fixes

* Fix issue where a `View` would create a root row even if there were no leaf rows.
* Fixed regression in `LeftRightChooser` not displaying description callout.

[Commit Log](https://github.com/xh/hoist-react/compare/v37.0.0...v37.1.0)

## v37.0.0 - 2020-12-15

### 🎁 New Features

* New `GroupingChooser` component provides a new interface for selecting a list of fields
  (dimensions) for grouping APIs, offering drag-and-drop reordering and persisted favorites.
  * This is intended as a complete replacement for the existing `DimensionChooser`. That component
    should be considered deprecated and will be removed in future releases.
* New props added to `TabSwitcher`:
  * `enableOverflow` shows tabs that would normally overflow their container in a drop down menu.
  * `tabWidth`, `tabMinWidth` & `tabMaxWidth` allow flexible configuration of tab sizes within the
    switcher.
* `TabModel` now supports a bindable `tooltip`, which can be used to render strings or elements
  while hovering over tabs.
* New `Placeholder` component provides a thin wrapper around `Box` with standardized, muted styling.
* New `StoreFilterField.matchMode` prop allows customizing match to `start`, `startWord`, or `any`.
* `Select` now implements enhanced typeahead filtering of options. The default filtering is now
  based on a case-insensitive match of word starts in the label. (Previously it was based on a match
  _anywhere_ in the label _or_ value.) To customize this behavior, applications should use the new
  `filterFn` prop.
* New Admin Console Monitor > Memory tab added to view snapshots of JVM memory usage. (Requires
  Hoist Core v8.7 or greater.)
* `FormModel` and `FieldModel` gain support for Focus Management.
* New `boundInput` getter on `FieldModel` to facilitate imperative access to controls, when needed.
  This getter will return the new `HoistInputModel` interface, which support basic DOM access as
  well as standard methods for `focus()`, `blur()`, and `select()`.
* New `GridModel` config `lockColumnGroups` to allow controlling whether child columns can be moved
  outside their parent group. Defaults to `true` to maintain existing behavior.

### 💥 Breaking Changes

* New `TabContainerModel` config `switcher` replaces `switcherPosition` to allow for more flexible
  configuration of the default `TabSwitcher`.
  * Use `switcher: true` to retain default behavior.
  * Use `switcher: false` to not include a TabSwitcher. (previously `switcherPosition: 'none'`)
  * Use `switcher: {...}` to provide customisation props for the `TabSwitcher`. See `TabSwitcher`
    documentation for more information.
* The `HoistInput` base class has been removed. This change marks the completion of our efforts to
  remove all internal uses of React class-based Components in Hoist. The following adjustments are
  required:
  * Application components extending `HoistInput` should use the `useHoistInputModel` hook instead.
  * Applications getting refs to `HoistInputs` should be aware that these refs now return a ref to a
    `HoistInputModel`. In order to get the DOM element associated with the component use the new
    `domEl` property of that model rather than the`HoistComponent.getDOMNode()` method.
* Hoist grids now require ag-Grid v24.1.0 or higher - update your ag-Grid dependency in your app's
  `package.json` file. ag-Grid v24.1.0
  [lists 5 breaking changes](https://www.ag-grid.com/ag-grid-changelog/), including the two called
  out below. *Note that these cautions apply only to direct use of the ag-Grid APIs* - if your app
  is using the Hoist `Grid` and `GridModel` exclusively, there should be no need to adjust code
  around columns or grid state, as the related Hoist classes have been updated to handle these
  changes.
  * AG-4291 - Reactive Columns - the state pattern for ag-grid wrapper has changed as a result of
    this change. If your app made heavy use of saving/loading grid state, please test carefully
    after upgrade.
  * AG-1959 - Aggregation - Add additional parameters to the Custom Aggregation methods. If your app
    implements custom aggregations, they might need to be updated.

### 🔒 Security

* The data package `Field` class now sanitizes all String values during parsing, using the DOMPurify
  library to defend against XSS attacks and other issues with malformed HTML or scripting content
  loaded into `Record`s and rendered by `Grid` or other data-driven components. Please contact XH if
  you find any reason to disable this protection, or observe any unintended side effects of this
  additional processing.

### 🐞 Bug Fixes

* Fix issue where grid row striping inadvertently disabled by default for non-tree grids.
* Fix issue where grid empty text cleared on autosize.

### ✨ Style

* Default `Chart` themes reworked in both light and dark modes to better match overall Hoist theme.

### ⚙️ Technical

* Note that the included Onsen fork has been replaced with the latest Onsen release. Apps should not
  need to make any changes.
* `Cube.info` is now directly observable.
* `@managed` and `markManaged` have been enhanced to allow for the cleanup of arrays of objects as
  well as objects. This matches the existing array support in `XH.safeDestroy()`.

### 📚 Libraries

* @xh/onsenui `~0.1.2` -> onsenui `~2.11.1`
* @xh/react-onsenui `~0.1.2` -> react-onsenui `~1.11.3`
* @blueprintjs/core `3.35 -> 3.36`
* @blueprintjs/datetime `3.19 -> 3.20`
* clipboard-copy `3.1 -> 4.0`
* core-js `3.6 -> 3.8`
* dompurify `added @ 2.2`
* react `16.13 -> 17.0`
* semver `added @ 7.3`

[Commit Log](https://github.com/xh/hoist-react/compare/v36.6.1...v37.0.0)

## v36.6.1 - 2020-11-06

### 🐞 Bug Fixes

* Fix issue where grid row striping would be turned off by default for non-tree grids

[Commit Log](https://github.com/xh/hoist-react/compare/v36.6.0...v36.6.1)

## v36.6.0 - 2020-10-28

### 🎁 New Features

* New `GridModel.treeStyle` config enables more distinctive styling of tree grids, with optional
  background highlighting and ledger-line style borders on group rows.
  * ⚠ By default, tree grids will now have highlighted group rows (but no group borders). Set
    `treeStyle: 'none'` on any `GridModel` instances where you do _not_ want the new default style.
* New `DashContainerModel.extraMenuItems` config supports custom app menu items in Dashboards
* An "About" item has been added to the default app menu.
* The default `TabSwitcher` now supports scrolling, and will show overflowing tabs in a drop down
  menu.

### 🐞 Bug Fixes

* Ensure that `Button`s with `active: true` set directly (outside of a `ButtonGroupInput`) get the
  correct active/pressed styling.
* Fixed regression in `Column.tooltip` function displaying escaped HTML characters.
* Fixed issue where the utility method `calcActionColWidth` was not correctly incorporating the
  padding in the returned value.

### ⚙️ Technical

* Includes technical updates to `JsonBlob` archiving. This change requires an update to `hoist-core`
  `v8.6.1` or later, and modifications to the `xh_json_blob` table. See the
  [hoist-core changelog](https://github.com/xh/hoist-core/blob/develop/CHANGELOG.md) for further
  details.

### 📚 Libraries

* @blueprintjs/core `3.33 -> 3.35`

[Commit Log](https://github.com/xh/hoist-react/compare/v36.5.0...v36.6.0)

## v36.5.0 - 2020-10-16

### 🐞 Bug Fixes

* Fix text and hover+active background colors for header tool buttons in light theme.

### ⚙️ Technical

* Install a default simple string renderer on all columns. This provides consistency in column
  rendering, and fixes some additional issues with alignment and rendering of Grid columns
  introduced by the change to flexbox-based styling in grid cells.
* Support (optional) logout action in SSO applications.

### 📚 Libraries

* @blueprintjs/core `3.31 -> 3.33`
* @blueprintjs/datetime `3.18 -> 3.19`
* @fortawesome/fontawesome-pro `5.14 -> 5.15`
* moment `2.24 -> 2.29`
* numbro `2.2 -> 2.3`

[Commit Log](https://github.com/xh/hoist-react/compare/v36.4.0...v36.5.0)

## v36.4.0 - 2020-10-09

### 🎁 New Features

* `TabContainerModel` supports dynamically adding and removing tabs via new public methods.
* `Select` supports a new `menuWidth` prop to control the width of the dropdown.

### 🐞 Bug Fixes

* Fixed v36.3.0 regression re. horizontal alignment of Grid columns.

[Commit Log](https://github.com/xh/hoist-react/compare/v36.3.0...v36.4.0)

## v36.3.0 - 2020-10-07

### 💥 Breaking Changes

* The following CSS variables are no longer in use:
  + `--xh-grid-line-height`
  + `--xh-grid-line-height-px`
  + `--xh-grid-large-line-height`
  + `--xh-grid-large-line-height-px`
  + `--xh-grid-compact-line-height`
  + `--xh-grid-compact-line-height-px`
  + `--xh-grid-tiny-line-height`
  + `--xh-grid-tiny-line-height-px`

### ⚙️ Technical

* We have improved and simplified the vertical centering of content within Grid cells using
  flexbox-based styling, rather than the CSS variables above.

### 🎁 New Features

* `Select` now supports `hideSelectedOptions` and `closeMenuOnSelect` props.
* `XH.message()` and its variants (`XH.prompt(), XH.confirm(), XH.alert()`) all support an optional
  new config `messageKey`. This key can be used by applications to prevent popping up the same
  dialog repeatedly. Hoist will only show the last message posted for any given key.
* Misc. Improvements to organization of admin client tabs.

### 🐞 Bug Fixes

* Fixed issue with sporadic failures reading grid state using `legacyStateKey`.
* Fixed regression to the display of `autoFocus` buttons; focus rectangle restored.

[Commit Log](https://github.com/xh/hoist-react/compare/v36.2.1...v36.3.0)

## v36.2.1 - 2020-10-01

### 🐞 Bug Fixes

* Fixed issue in `LocalDate.previousWeekday()` which did not correctly handle Sunday dates.
* Fixed regression in `Grid` column header rendering for non-string headerNames.

[Commit Log](https://github.com/xh/hoist-react/compare/v36.2.0...v36.2.1)

## v36.2.0 - 2020-09-25

### 💥 Breaking Changes

* New `GridModel` config `colChooserModel` replaces `enableColChooser` to allow for more flexible
  configuration of the grid `colChooser`
  * Use `colChooserModel: true` to retain default behavior.
  * See documentation on `GridModel.ColChooserModelConfig` for more information.
* The `Grid` `hideHeaders` prop has been converted to a field on `AgGridModel` and `GridModel`. All
  grid options of this type are now on the model hierarchy, allowing consistent application code and
  developer discovery.

### 🎁 New Features

* Provides new `CustomProvider` for applications that want to use the Persistence API, but need to
  provide their own storage implementation.
* Added `restoreDefaults` action to default context menu for `GridModel`.
* Added `restoreDefaultsWarning` config to `GridModel`.
* `FormModel` has a new convenience method `setValues` for putting data into one or more fields in
  the form.
* Admin Preference and Config panels now support bulk regrouping actions.

### 🐞 Bug Fixes

* Fixed an error in implementation of `@managed` preventing proper cleanup of resources.
* Fixed a regression introduced in v36.1.0 in `FilterChooser`: Restore support for `disabled` prop.

[Commit Log](https://github.com/xh/hoist-react/compare/v36.1.0...v36.2.0)

## v36.1.0 - 2020-09-22

⚠ NOTE - apps should update to `hoist-core >= 8.3.0` when taking this hoist-react update. This is
required to support both the new `JsonBlobService` and updates to the Admin Activity and Client
Error tracking tabs described below.

### 🎁 New Features

* Added new `JsonBlobService` for saving and updating named chunks of arbitrary JSON data.
* `GridModelPersistOptions` now supports a `legacyStateKey` property. This key will identify the
  pre-v35 location for grid state, and can be used by applications to provide a more flexible
  migration of user grid state after an upgrade to Hoist v35.0.0 or greater. The value of this
  property will continue to default to 'key', preserving the existing upgrade behavior of the
  initial v35 release.
* The Admin Config and Pref diff tools now support pasting in a config for comparison instead of
  loading one from a remote server (useful for deployments where the remote config cannot be
  accessed via an XHR call).
* The `ClipboardButton.getCopyText` prop now supports async functions.
* The `Select` input supports a new `leftIcon` prop.
* `RestGrid` now supports bulk delete when multiple rows are selected.
* `RestGrid`'s `actionWarning` messages may now be specified as functions.

### 🐞 Bug Fixes

* Fixed several cases where `selectOnFocus` prop on `Select` was not working.
* `FilterChooser` auto-suggest values sourced from the *unfiltered* records on `sourceStore`.
* `RestForm` editors will now source their default label from the corresponding `Field.displayName`
  property. Previously an undocumented `label` config could be provided with each editor object -
  this has been removed.
* Improved time zone handling in the Admin Console "Activity Tracking" and "Client Errors" tabs.
  * Users will now see consistent bucketing of activity into an "App Day" that corresponds to the
    LocalDate when the event occurred in the application's timezone.
  * This day will be reported consistently regardless of the time zones of the local browser or
    deployment server.
* Resetting Grid columns to their default state (e.g. via the Column Chooser) retains enhancements
  applied from matching Store fields.
* Desktop `DateInput` now handles out-of-bounds dates without throwing exception during rendering.
* Dragging a grid column with an element-based header no longer displays `[object Object]` in the
  draggable placeholder.

### 📚 Libraries

* codemirror `5.57 -> 5.58`

[Commit Log](https://github.com/xh/hoist-react/compare/v36.0.0...v36.1.0)

## v36.0.0 - 2020-09-04

### 🎁 New Features

#### Data Filtering

We have enhanced support for filtering data in Hoist Grids, Stores, and Cubes with an upgraded
`Filter` API and a new `FilterChooser` component. This bundle of enhancements includes:

* A new `@xh/hoist/data/filter` package to support the creation of composable filters, including the
  following new classes:
  * `FieldFilter` - filters by comparing the value of a given field to one or more given candidate
    values using one of several supported operators.
  * `FunctionFilter` - filters via a custom function specified by the developer.
  * `CompoundFilter` - combines multiple filters (including other nested CompoundFilters) via an AND
    or OR operator.
* A new `FilterChooser` UI component that integrates tightly with these data package classes to
  provide a user and developer friendly autocomplete-enabled UI for filtering data based on
  dimensions (e.g. trader = jdoe, assetClass != Equities), metrics (e.g. P&L > 1m), or any
  combination thereof.
* Updates to `Store`, `StoreFilterField`, and `cube/Query` to use the new Filter API.
* A new `setFilter()` convenience method to `Grid` and `DataView`.

To get the most out of the new Filtering capabilities, developers are encouraged to add or expand
the configs for any relevant `Store.fields` to include both their `type` and a `displayName`. Many
applications might not have Field configs specified at all for their Stores, instead relying on
Store's ability to infer its Fields from Grid Column definitions.

We are looking to gradually invert this relationship, so that core information about an app's
business objects and their properties is configured once at the `data/Field` level and then made
available to related APIs and components such as grids, filters, and forms. See note in New Features
below regarding related updates to `GridModel.columns` config processing.

#### Grid

* Added new `GridModel.setColumnVisible()` method, along with `showColumn()` and `hideColumn()`
  convenience methods. Can replace calls to `applyColumnStateChanges()` when all you need to do is
  show or hide a single column.
* Elided Grid column headers now show the full `headerName` value in a tooltip.
* Grid column definitions now accept a new `displayName` config as the recommended entry point for
  defining a friendly user-facing label for a Column.
  * If the GridModel's Store has configured a `displayName` for the linked data field, the column
    will default to use that (if not otherwise specified).
  * If specified or sourced from a Field, `displayName` will be used as the default value for the
    pre-existing `headerName` and `chooserName` configs.
* Grid columns backed by a Store Field of type `number` or `int` will be right-aligned by default.
* Added new `GridModel.showGroupRowCounts` config to allow easy hiding of group row member counts
  within each full-width group row. Default is `true`, maintaining current behavior of showing the
  counts for each group.

#### Other

* Added new `AppSpec.showBrowserContextMenu` config to control whether the browser's default context
  menu will be shown if no app-specific context menu (e.g. from a grid) would be triggered.
  * ⚠ Note this new config defaults to `false`, meaning the browser context menu will *not* be
    available. Developers should set to true for apps that expect/depend on the built-in menu.
* `LocalDate` has gained several new static factories: `tomorrow()`, `yesterday()`,
  `[start/end]OfMonth()`, and `[start/end]OfYear()`.
* A new `@computeOnce` decorator allows for lazy computation and caching of the results of decorated
  class methods or getters. Used in `LocalDate` and intended for similar immutable, long-lived
  objects that can benefit from such caching.
* `CodeInput` and `JsonInput` get new `enableSearch` and `showToolbar` props. Enabling search
  provides an simple inline find feature for searching the input's contents.
* The Admin console's Monitor Status tab displays more clearly when there are no active monitors.


### 💥 Breaking Changes

* Renamed the `data/Field.label` property to `displayName`.
* Changed the `DimensionChooserModel.dimensions` config to require objects of the form `{name,
  displayName, isLeafDimension}` when provided as an `Object[]`.
  * Previously these objects were expected to be of the form `{value, label, isLeaf}`.
  * Note however that this same config can now be passed the `dimensions` directly from a configured
    `Cube` instead, which is the recommended approach and should DRY up dimension definitions for
    typical use cases.
* Changes required due to the new filter API:
  * The classes `StoreFilter` and `ValueFilter` have been removed and replaced by `FunctionFilter`
    and `FieldFilter`, respectively. In most cases apps will need to make minimal or no changes.
  * The `filters/setFilters` property on `Query` has been changed to `filter/setFilter`. In most
    case apps should not need to change anything other than the name of this property - the new
    property will continue to support array representations of multiple filters.
  * `Store` has gained a new property `filterIncludesChildren` to replace the functionality
    previously provided by `StoreFilter.includesChildren`.
  * `StoreFilterField.filterOptions` has been removed. Set `filterIncludesChildren` directly on the
    store instead.

### ✨ Style

* CSS variables for "intents" - most commonly used on buttons - have been reworked to use HSL color
  values and support several standard variations of lightness and transparency.
  * Developers are encouraged to customize intents by setting the individual HSL vars provided for
    each intent (e.g. `--intent-primary-h` to adjust the primary hue) and/or the different levels of
    lightness (e.g. `--intent-primary-l3` to adjust the default lightness).
  * ⚠ Uses of the prior intent var overrides such as `--intent-primary` will no longer work. It is
    possible to set directly via `--xh-intent-primary`, but components such as buttons will still
    use the default intent shades for variations such as hover and pressed states. Again, review and
    customize the HSL vars if required.
* Desktop `Button` styles and classes have been rationalized and reworked to allow for more
  consistent and direct styling of buttons in all their many permutations (standard/minimal/outlined
  styles * default/hovered/pressed/disabled states * light/dark themes).
  * Customized intent colors will now also be applied to outlined and minimal buttons.
  * Dedicated classes are now applied to desktop buttons based on their style and state. Developers
    can key off of these classes directly if required.

### 🐞 Bug Fixes

* Fixed `Column.tooltipElement` so that it can work if a `headerTooltip` is also specified on the
  same column.
* Fixed issue where certain values (e.g. `%`) would break in `Column.tooltipElement`.
* Fixed issue where newly loaded records in `Store` were not being frozen as promised by the API.

### 📚 Libraries

* @blueprintjs/core `3.30 -> 3.31`
* codemirror `5.56 -> 5.57`
* http-status-codes `1.4 -> 2.1`
* mobx-react `6.2 -> 6.3`
* store2 `2.11 -> 2.12`

[Commit Log](https://github.com/xh/hoist-react/compare/v35.2.1...v36.0.0)


## v35.2.1 - 2020-07-31

### 🐞 Bug Fixes

* A Grid's docked summary row is now properly cleared when its bound Store is cleared.
* Additional SVG paths added to `requiredBlueprintIcons.js` to bring back calendar scroll icons on
  the DatePicker component.
* Colors specified via the `--xh-intent-` CSS vars have been removed from minimal / outlined desktop
  `Button` components because of incompatibility with `ButtonGroupInput` component. Fix to address
  issue forthcoming. (This reverts the change made in 35.2.0 below.)

[Commit Log](https://github.com/xh/hoist-react/compare/v35.2.0...v35.2.1)


## v35.2.0 - 2020-07-21

### 🎁 New Features

* `TabContainerModel` now supports a `persistWith` config to persist the active tab.
* `TabContainerModel` now supports a `emptyText` config to display when TabContainer gets rendered
  with no children.

### ⚙️ Technical

* Supports smaller bundle sizes via a greatly reduced set of BlueprintJS icons. (Requires apps to be
  built with `@xh/hoist-dev-utils` v5.2 or greater to take advantage of this optimization.)

### 🐞 Bug Fixes

* Colors specified via the `--xh-intent-` CSS vars are now applied to minimal / outlined desktop
  `Button` components. Previously they fell through to use default Blueprint colors in these modes.
* Code input correctly handles dynamically toggling readonly/disabled state.

### 📚 Libraries

* @fortawesome/fontawesome-pro `5.13 -> 5.14`
* codemirror `5.55 -> 5.56`

[Commit Log](https://github.com/xh/hoist-react/compare/v35.1.1...v35.2.0)


## v35.1.1 - 2020-07-17

### 📚 Libraries

* @blueprintjs/core `3.29 -> 3.30`

[Commit Log](https://github.com/xh/hoist-react/compare/v35.1.0...v35.1.1)


## v35.1.0 - 2020-07-16

### 🎁 New Features

* Extend existing environment diff tool to preferences. Now, both configs and preferences may be
  diffed across servers. This feature will require an update of hoist-core to a version 8.1.0 or
  greater.
* `ExportOptions.columns` provided to `GridModel` can now be specified as a function, allowing for
  full control of columns to export, including their sort order.

### 🐞 Bug Fixes

* `GridModel`s export feature was previously excluding summary rows. These are now included.
* Fixed problems with coloring and shading algorithm in `TreeMap`.
* Fixed problems with sort order of exports in `GridModel`.
* Ensure that preferences are written to server, even if set right before navigating away from page.
* Prevent situation where a spurious exception can be sent to server when application is unloaded
  while waiting on a fetch request.

[Commit Log](https://github.com/xh/hoist-react/compare/v35.0.1...v35.1.0)


## v35.0.1 - 2020-07-02

### 🐞 Bug Fixes

* Column headers no longer allocate space for a sort arrow icon when the column has an active
  `GridSorter` in the special state of `sort: null`.
* Grid auto-sizing better accounts for margins on sort arrow icons.

[Commit Log](https://github.com/xh/hoist-react/compare/v35.0.0...v35.0.1)


## v35.0.0 - 2020-06-29

### ⚖️ Licensing Change

As of this release, Hoist is [now licensed](LICENSE.md) under the popular and permissive
[Apache 2.0 open source license](https://www.apache.org/licenses/LICENSE-2.0). Previously, Hoist was
"source available" via our public GitHub repository but still covered by a proprietary license.

We are making this change to align Hoist's licensing with our ongoing commitment to openness,
transparency and ease-of-use, and to clarify and emphasize the suitability of Hoist for use within a
wide variety of enterprise software projects. For any questions regarding this change, please
[contact us](https://xh.io/contact/).

### 🎁 New Features

* Added a new Persistence API to provide a more flexible yet consistent approach to saving state for
  Components, Models, and Services to different persistent locations such as Hoist Preferences,
  browser local storage, and Hoist Dashboard views.
  * The primary entry points for this API are the new `@PersistSupport` and `@persist` annotations.
    `@persist` can be added to any observable property on a `@PersistSupport` to make it
    automatically synchronize with a `PersistenceProvider`. Both `HoistModel` and `HoistService` are
    decorated with `@PersistSupport`.
  * This is designed to replace any app-specific code previously added to synchronize fields and
    their values to Preferences via ad-hoc initializers and reactions.
  * This same API is now used to handle state persistence for `GridStateModel`, `PanelModel`,
    `DimensionChooserModel`, and `DashContainerModel` - configurable via the new `persistWith`
    option on those classes.
* `FetchService` now installs a default timeout of 30 seconds for all requests. This can be disabled
  by setting timeout to `null`. Fetch Timeout Exceptions have also been improved to include the same
  information as other standard exceptions thrown by this service.
  * 💥 Apps that were relying on the lack of a built-in timeout for long-running requests should
    ensure they configure such calls with a longer or null timeout.
* `Store` gets new `clearFilter()` and `recordIsFiltered()` helper functions.
* The Admin console's Activity Tracking tab has been significantly upgraded to allow admins to
  better analyze both built-in and custom tracking data generated by their application. Its sibling
  Client Errors tab has also been updated with a docked detail panel.
* `CodeInput` gets new `showCopyButton` prop - set to true to provide an inline action button to
  copy the editor contents to the clipboard.
* Hoist config `xhEnableMonitoring` can be used to enable/disable the Admin monitor tab and its
  associated server-side jobs

### 💥 Breaking Changes

* Applications should update to `hoist-core` v8.0.1 or above, required to support the upgraded Admin
  Activity Tracking tab. Contact XH for assistance with this update.
* The option `PanelModel.prefName` has been removed in favor of `persistWith`. Existing user state
  will be transferred to the new format, assuming a `PersistenceProvider` of type 'pref' referring
  to the same preference is used (e.g. `persistWith: {prefKey: 'my-panel-model-prefName'}`.
* The option `GridModel.stateModel` has been removed in favor of `persistWith`. Existing user state
  will be transferred to the new format, assuming a `PersistenceProvider` of type 'localStorage'
  referring to the same key is used (e.g. `persistWith: {localStorageKey: 'my-grid-state-id'}`.
  * Use the new `GridModel.persistOptions` config for finer control over what grid state is
    persisted (replacement for stateModel configs to disable persistence of column
    state/sorting/grouping).
* The options `DimensionChooserModel.preference` and `DimensionChooserModel.historyPreference` have
  been removed in favor of `persistWith`.
* `AppSpec.idleDetectionEnabled` has been removed. App-specific Idle detection is now enabled via
  the new `xhIdleConfig` config. The old `xhIdleTimeoutMins` has also been deprecated.
* `AppSpec.idleDialogClass` has been renamed `AppSpec.idlePanel`. If specified, it should be a
  full-screen component.
* `PinPad` and `PinPadModel` have been moved to `@xh/hoist/cmp/pinpad`, and is now available for use
  with both standard and mobile toolkits.
* Third-party dependencies updated to properly reflect application-level licensing requirements.
  Applications must now import and provide their licensed version of ag-Grid, and Highcharts to
  Hoist. See file `Bootstrap.js` in Toolbox for an example.

### 🐞 Bug Fixes

* Sorting special columns generated by custom ag-Grid configurations (e.g. auto-group columns) no
  longer throws with an error.
* The `deepFreeze()` util - used to freeze data in `Record` instances - now only attempts to freeze
  a whitelist of object types that are known to be safely freezable. Custom application classes and
  other potentially-problematic objects (such as `moment` instances) are no longer frozen when
  loaded into `Record` fields.

### 📚 Libraries

Note that certain licensed third-party dependencies have been removed as direct dependencies of this
project, as per note in Breaking Changes above.

* @xh/hoist-dev-utils `4.x -> 5.x` - apps should also update to the latest 5.x release of dev-utils.
  Although license and dependency changes triggered a new major version of this dev dependency, no
  application-level changes should be required.
* @blueprintjs/core `3.28 -> 3.29`
* codemirror `5.54 -> 5.55`
* react-select `3.0 -> 3.1`

### 📚 Optional Libraries

* ag-Grid `23.0.2` > `23.2.0` (See Toolbox app for example on this upgrade)
* Highcharts `8.0.4 -> 8.1.1`

[Commit Log](https://github.com/xh/hoist-react/compare/v34.0.0...v35.0.0)


## v34.0.0 - 2020-05-26

### 🎁 New Features

* Hoist's enhanced autosizing is now enabled on all grids by default. See `GridModel` and
  `GridAutosizeService` for more details.
* New flags `XH.isPhone`, `XH.isTablet`, and `XH.isDesktop` available for device-specific switching.
  Corresponding `.xh-phone`, `.xh-tablet`, and `.xh-desktop` CSS classes are added to the document
  `body`. These flags and classes are set based on the detected device, as per its user-agent.
  * One of the two higher-level CSS classes `.xh-standard` or `.xh-mobile` will also be applied
    based on an app's use of the primary (desktop-centric) components vs mobile components - as
    declared by its `AppSpec.isMobileApp` - regardless of the detected device.
  * These changes provide more natural support for use cases such as apps that are built with
    standard components yet target/support tablet users.
* New method `Record.get()` provides an alternative API for checked data access.
* The mobile `Select` component supports the `enableFilter` and `enableCreate` props.
* `DashContainerModel` supports new `layoutLocked`, `contentLocked` and `renameLocked` modes.
* `DimensionChooser` now has the ability to persist its value and history separately.
* Enhance Hoist Admin's Activity Tracking tab.
* Enhance Hoist Admin's Client Error tab.

### 💥 Breaking Changes

* `emptyFlexCol` has been removed from the Hoist API and should simply be removed from all client
  applications. Improvements to agGrid's default rendering of empty space have made it obsolete.
* `isMobile` property on `XH` and `AppSpec` has been renamed to `isMobileApp`. All apps will need to
  update their (required) use of this flag in the app specifications within their
  `/client-app/src/apps` directory.
* The `xh-desktop` class should no longer be used to indicate a non-mobile toolkit based app. For
  this purpose, use `xh-standard` instead.

### 🐞 Bug Fixes

* Fix to Average Aggregators when used with hierarchical data.
* Fixes to Context Menu handling on `Panel` to allow better handling of `[]` and `null`.

### 📚 Libraries

* @blueprintjs/core `3.26 -> 3.28`
* @blueprintjs/datetime `3.16 -> 3.18`
* codemirror `5.53 -> 5.54`
* react-transition-group `4.3 -> 4.4`

[Commit Log](https://github.com/xh/hoist-react/compare/v33.3.0...v34.0.0)


## v33.3.0 - 2020-05-08

### ⚙️ Technical

* Additional updates to experimental autosize feature: standardization of naming, better masking
  control, and API fixes. Added new property `autosizeOptions` on `GridModel` and main entry point
  is now named `GridModel.autosizeAsync()`.

### 🐞 Bug Fixes

* `Column.hideable` will now be respected by ag-grid column drag and drop
  [#1900](https://github.com/xh/hoist-react/issues/1900)
* Fixed an issue where dragging a column would cause it to be sorted unintentionally.

[Commit Log](https://github.com/xh/hoist-react/compare/v33.2.0...v33.3.0)


## v33.2.0 - 2020-05-07

### 🎁 New Features

* Virtual column rendering has been disabled by default, as it offered a minimal performance benefit
  for most grids while compromising autosizing. See new `GridModel.useVirtualColumns` config, which
  can be set to `true` to re-enable this behavior if required.
* Any `GridModel` can now be reset to its code-prescribed defaults via the column chooser reset
  button. Previously, resetting to defaults was only possible for grids that persisted their state
  with a `GridModel.stateModel` config.

### 🐞 Bug Fixes

* Fixed several issues with new grid auto-sizing feature.
* Fixed issues with and generally improved expand/collapse column alignment in tree grids.
  * 💥 Note that this improvement introduced a minor breaking change for apps that have customized
    tree indentation via the removed `--grid-tree-indent-px` CSS var. Use `--grid-tree-indent`
    instead. Note the new var is specified in em units to scale well across grid sizing modes.

### ⚙️ Technical

* Note that the included version of Onsen has been replaced with a fork that includes updates for
  react 16.13. Apps should not need to make any changes.

### 📚 Libraries

* react `~16.8 -> ~16.13`
* onsenui `~16.8` -> @xh/onsenui `~16.13`
* react-onsenui `~16.8` -> @xh/react-onsenui `~16.13`

[Commit Log](https://github.com/xh/hoist-react/compare/v33.1.0...33.2.0)


## v33.1.0 - 2020-05-05

### 🎁 New Features

* Added smart auto-resizing of columns in `GridModel` Unlike ag-Grid's native auto-resizing support,
  Hoist's auto-resizing will also take into account collapsed rows, off-screen cells that are not
  currently rendered in the DOM, and summary rows. See the new `GridAutosizeService` for details.
  * This feature is currently marked as 'experimental' and must be enabled by passing a special
    config to the `GridModel` constructor of the form `experimental: {useHoistAutosize: true}`. In
    future versions of Hoist, we expect to make it the default behavior.
* `GridModel.autoSizeColumns()` has been renamed `GridModel.autosizeColumns()`, with lowercase 's'.
  Similarly, the `autoSizeColumns` context menu token has been renamed `autosizeColumns`.

### 🐞 Bug Fixes

* Fixed a regression with `StoreFilterField` introduced in v33.0.1.

[Commit Log](https://github.com/xh/hoist-react/compare/v33.0.2...33.1.0)


## v33.0.2 - 2020-05-01

### 🎁 New Features

* Add Hoist Cube Aggregators: `AverageAggregator` and `AverageStrictAggregator`
* `ColAutosizeButton` has been added to desktop and mobile

### 🐞 Bug Fixes

* Fixed mobile menus to constrain to the bottom of the viewport, scrolling if necessary.
  [#1862](https://github.com/xh/hoist-react/issues/1862)
* Tightened up mobile tree grid, fixed issues in mobile column chooser.
* Fixed a bug with reloading hierarchical data in `Store`.
  [#1871](https://github.com/xh/hoist-react/issues/1871)

[Commit Log](https://github.com/xh/hoist-react/compare/v33.0.1...33.0.2)


## v33.0.1 - 2020-04-29

### 🎁 New Features

* `StoreFieldField` supports dot-separated field names in a bound `GridModel`, meaning it will now
  match on columns with fields such as `address.city`.

* `Toolbar.enableOverflowMenu` now defaults to `false`. This was determined safer and more
  appropriate due to issues with the underlying Blueprint implementation, and the need to configure
  it carefully.

### 🐞 Bug Fixes

* Fixed an important bug with state management in `StoreFilterField`. See
  https://github.com/xh/hoist-react/issues/1854

* Fixed the default sort order for grids. ABS DESC should be first when present.

### 📚 Libraries

* @blueprintjs/core `3.25 -> 3.26`
* codemirror `5.52 -> 5.53`

[Commit Log](https://github.com/xh/hoist-react/compare/v33.0.0...v33.0.1)

## v33.0.0 - 2020-04-22

### 🎁 New Features

* The object returned by the `data` property on `Record` now includes the record `id`. This will
  allow for convenient access of the id with the other field values on the record.
* The `Timer` class has been enhanced and further standardized with its Hoist Core counterpart:
  * Both the `interval` and `timeout` arguments may be specified as functions, or config keys
    allowing for dynamic lookup and reconfiguration.
  * Added `intervalUnits` and `timeoutUnits` arguments.
  * `delay` can now be specified as a boolean for greater convenience.

### 💥 Breaking Changes

* We have consolidated the import location for several packages, removing unintended nested index
  files and 'sub-packages'. In particular, the following locations now provide a single index file
  for import for all of their public contents: `@xh/hoist/core`, `@xh/hoist/data`,
  `@xh/hoist/cmp/grid`, and `@xh/hoist/desktop/cmp/grid`. Applications may need to update import
  statements that referred to index files nested within these directories.
* Removed the unnecessary and confusing `values` getter on `BaseFieldModel`. This getter was not
  intended for public use and was intended for the framework's internal implementation only.
* `ColumnGroup.align` has been renamed to `ColumnGroup.headerAlign`. This avoids confusion with the
  `Column` API, where `align` refers to the alignment of cell contents within the column.

### 🐞 Bug Fixes

* Exceptions will no longer overwrite the currently shown exception in the exception dialog if the
  currently shown exception requires reloading the application.
  [#1834](https://github.com/xh/hoist-react/issues/1834)

### ⚙️ Technical

* Note that the Mobx React bindings have been updated to 6.2, and we have enabled the recommended
  "observer batching" feature as per
  [the mobx-react docs](https://github.com/mobxjs/mobx-react-lite/#observer-batching).

### 📚 Libraries

* @blueprintjs/core `3.24 -> 3.25`
* @blueprintjs/datetime `3.15 -> 3.16`
* mobx-react `6.1 -> 6.2`

[Commit Log](https://github.com/xh/hoist-react/compare/v32.0.4...v33.0.0)

## v32.0.5 - 2020-07-14

### 🐞 Bug Fixes

* Fixes a regression in which grid exports were no longer sorting rows properly.

[Commit Log](https://github.com/xh/hoist-react/compare/v32.0.4...v32.0.5)

## v32.0.4 - 2020-04-09

### 🐞 Bug Fixes

* Fixes a regression with the alignment of `ColumnGroup` headers.
* Fixes a bug with 'Copy Cell' context menu item for certain columns displaying the Record ID.
* Quiets console logging of 'routine' exceptions to 'debug' instead of 'log'.

[Commit Log](https://github.com/xh/hoist-react/compare/v32.0.3...v32.0.4)

## v32.0.3 - 2020-04-06

### 🐞 Bug Fixes

* Suppresses a console warning from ag-Grid for `GridModel`s that do not specify an `emptyText`.

[Commit Log](https://github.com/xh/hoist-react/compare/v32.0.2...v32.0.3)

## v32.0.2 - 2020-04-03

⚠ Note that this release includes a *new major version of ag-Grid*. Please consult the
[ag-Grid Changelog](https://www.ag-grid.com/ag-grid-changelog/) for versions 22-23 to review
possible breaking changes to any direct/custom use of ag-Grid APIs and props within applications.

### 🎁 New Features

* GridModel `groupSortFn` now accepts `null` to turn off sorting of group rows.
* `DockViewModel` now supports optional `width`, `height` and `collapsedWidth` configs.
* The `appMenuButton.extraItems` prop now accepts `MenuItem` configs (as before) but also React
  elements and the special string token '-' (shortcut to render a `MenuDivider`).
* Grid column `flex` param will now accept numbers, with available space divided between flex
  columns in proportion to their `flex` value.
* `Column` now supports a `sortingOrder` config to allow control of the sorting options that will be
  cycled through when the user clicks on the header.
* `PanelModel` now supports setting a `refreshMode` to control how collapsed panels respond to
  refresh requests.

### 💥 Breaking Changes

* The internal DOM structure of desktop `Panel` has changed to always include an inner frame with
  class `.xh-panel__content`. You may need to update styling that targets the inner structure of
  `Panel` via `.xh-panel`.
* The hooks `useOnResize()` and `useOnVisibleChange()` no longer take a `ref` argument. Use
  `composeRefs` to combine the ref that they return with any ref you wish to compose them with.
* The callback for `useOnResize()` will now receive an object representing the locations and
  dimensions of the element's content box. (Previously it incorrectly received an array of
  `ResizeObserver` entries that had to be de-referenced)
* `PanelModel.collapsedRenderMode` has been renamed to `PanelModel.renderMode`, to be more
  consistent with other Hoist APIs such as `TabContainer`, `DashContainer`, and `DockContainer`.


### 🐞 Bug Fixes

* Checkboxes in grid rows in Tiny sizing mode have been styled to fit correctly within the row.
* `GridStateModel` no longer saves/restores the width of non-resizable columns.
  [#1718](https://github.com/xh/hoist-react/issues/1718)
* Fixed an issue with the hooks useOnResize and useOnVisibleChange. In certain conditions these
  hooks would not be called. [#1808](https://github.com/xh/hoist-react/issues/1808)
* Inputs that accept a rightElement prop will now properly display an Icon passed as that element.
  [#1803](https://github.com/xh/hoist-react/issues/1803)

### ⚙️ Technical

* Flex columns now use the built-in ag-Grid flex functionality.

### 📚 Libraries

* ag-grid-community `removed @ 21.2`
* ag-grid-enterprise `21.2` replaced with @ag-grid-enterprise/all-modules `23.0`
* ag-grid-react `21.2` replaced with @ag-grid-community/react `23.0`
* @fortawesome/* `5.12 -> 5.13`
* codemirror `5.51 -> 5.52`
* filesize `6.0 -> 6.1`
* numbro `2.1 -> 2.2`
* react-beautiful-dnd `12.0 -> 13.0`
* store2 `2.10 -> 2.11`
* compose-react-refs `NEW 1.0.4`

[Commit Log](https://github.com/xh/hoist-react/compare/v31.0.0...v32.0.2)

## v31.0.0 - 2020-03-16

### 🎁 New Features

* The mobile `Navigator` / `NavigatorModel` API has been improved and made consistent with other
  Hoist content container APIs such as `TabContainer`, `DashContainer`, and `DockContainer`.
  * `NavigatorModel` and `PageModel` now support setting a `RenderMode` and `RefreshMode` to control
    how inactive pages are mounted/unmounted and how they respond to refresh requests.
  * `Navigator` pages are no longer required to to return `Page` components - they can now return
    any suitable component.
* `DockContainerModel` and `DockViewModel` also now support `refreshMode` and `renderMode` configs.
* `Column` now auto-sizes when double-clicking / double-tapping its header.
* `Toolbar` will now collapse overflowing items into a drop down menu. (Supported for horizontal
  toolbars only at this time.)
* Added new `xhEnableLogViewer` config (default `true`) to enable or disable the Admin Log Viewer.

#### 🎨 Icons

* Added `Icon.icon()` factory method as a new common entry point for creating new FontAwesome based
  icons in Hoist. It should typically be used instead of using the `FontAwesomeIcon` component
  directly.
* Also added a new `Icon.fileIcon()` factory. This method take a filename and returns an appropriate
  icon based on its extension.
* All Icon factories can now accept an `asHtml` parameter, as an alternative to calling the helper
  function `convertIconToSVG()` on the element. Use this to render icons as raw html where needed
  (e.g. grid renderers).
* Icons rendered as html will now preserve their styling, tooltips, and size.

### 💥 Breaking Changes

* The application's primary `HoistApplicationModel` is now instantiated and installed as
  `XH.appModel` earlier within the application initialization sequence, with construction happening
  prior to the init of the XH identity, config, and preference services.
  * This allows for a new `preAuthInitAsync()` lifecycle method to be called on the model before
    auth has completed, but could be a breaking change for appModel code that relied on these
    services for field initialization or in its constructor.
  * Such code should be moved to the core `initAsync()` method instead, which continues to be called
    after all XH-level services are initialized and ready.
* Mobile apps may need to adjust to the following updates to `NavigatorModel` and related APIs:
  * `NavigatorModel`'s `routes` constructor parameter has been renamed `pages`.
  * `NavigatorModel`'s observable `pages[]` has been renamed `stack[]`.
  * `NavigatorPageModel` has been renamed `PageModel`. Apps do not usually create `PageModels`
    directly, so this change is unlikely to require code updates.
  * `Page` has been removed from the mobile toolkit. Components that previously returned a `Page`
    for inclusion in a `Navigator` or `TabContainer` can now return any component. It is recommended
    you replace `Page` with `Panel` where appropriate.
* Icon enhancements described above removed the following public methods:
  * The `fontAwesomeIcon()` factory function (used to render icons not already enumerated by Hoist)
    has been replaced by the improved `Icon.icon()` factory - e.g. `fontAwesomeIcon({icon: ['far',
    'alicorn']}) -> Icon.icon({iconName: 'alicorn'})`.
  * The `convertIconToSvg()` utility method has been replaced by the new `asHtml` parameter on icon
    factory functions. If you need to convert an existing icon element, use `convertIconToHtml()`.
* `Toolbar` items should be provided as direct children. Wrapping Toolbar items in container
  components can result in unexpected item overflow.

### 🐞 Bug Fixes

* The `fmtDate()` utility now properly accepts, parses, and formats a string value input as
  documented.
* Mobile `PinPad` input responsiveness improved on certain browsers to avoid lag.

### ⚙️ Technical

* New lifecycle methods `preAuthInitAsync()` and `logoutAsync()` added to the `HoistAppModel`
  decorator (aka the primary `XH.appModel`).

[Commit Log](https://github.com/xh/hoist-react/compare/v30.1.0...v31.0.0)

## v30.1.0 - 2020-03-04

### 🐞 Bug Fixes

* Ensure `WebSocketService.connected` remains false until `channelKey` assigned and received from
  server.
* When empty, `DashContainer` now displays a user-friendly prompt to add an initial view.

### ⚙️ Technical

* Form validation enhanced to improve handling of asynchronous validation. Individual rules and
  constraints are now re-evaluated in parallel, allowing for improved asynchronous validation.
* `Select` will now default to selecting contents on focus if in filter or creatable mode.

[Commit Log](https://github.com/xh/hoist-react/compare/v30.0.0...30.1.0)

## v30.0.0 - 2020-02-29

### 🎁 New Features

* `GridModel` and `DataViewModel` now support `groupRowHeight`, `groupRowRenderer` and
  `groupRowElementRenderer` configs. Grouping is new in general to `DataViewModel`, which now takes
  a `groupBy` config.
  * `DataViewModel` allows for settable and multiple groupings and sorters.
  * `DataViewModel` also now supports additional configs from the underlying `GridModel` that make
    sense in a `DataView` context, such as `showHover` and `rowBorders`.
* `TabContainerModel` now accepts a `track` property (default false) for easily tracking tab views
  via Hoist's built-in activity tracking.
* The browser document title is now set to match `AppSpec.clientAppName` - helpful for projects with
  multiple javascript client apps.
* `StoreFilterField` accepts all other config options from `TextInput` (e.g. `disabled`).
* Clicking on a summary row in `Grid` now clears its record selection.
* The `@LoadSupport` decorator now provides an additional observable property `lastException`. The
  decorator also now logs load execution times and failures to `console.debug` automatically.
* Support for mobile `Panel.scrollable` prop made more robust with re-implementation of inner
  content element. Note this change included a tweak to some CSS class names for mobile `Panel`
  internals that could require adjustments if directly targeted by app stylesheets.
* Added new `useOnVisibleChange` hook.
* Columns now support a `headerAlign` config to allow headers to be aligned differently from column
  contents.

### 💥 Breaking Changes

* `Toolbar` items must be provided as direct children. Wrapping Toolbar items in container
  components can result in unexpected item overflow.
* `DataView.rowCls` prop removed, replaced by new `DataViewModel.rowClassFn` config for more
  flexibility and better symmetry with `GridModel`.
* `DataViewModel.itemRenderer` renamed to `DataViewModel.elementRenderer`
* `DataView` styling has been updated to avoid applying several unwanted styles from `Grid`. Note
  that apps might rely on these styles (intentionally or not) for their `itemRenderer` components
  and appearance and will need to adjust.
* Several CSS variables related to buttons have been renamed for consistency, and button style rules
  have been adjusted to ensure they take effect reliably across desktop and mobile buttons
  ([#1568](https://github.com/xh/hoist-react/pull/1568)).
* The optional `TreeMapModel.highchartsConfig` object will now be recursively merged with the
  top-level config generated by the Hoist model and component, where previously it was spread onto
  the generated config. This could cause a change in behavior for apps using this config to
  customize map instances, but provides more flexibility for e.g. customizing the `series`.
* The signature of `useOnResize` hook has been modified slightly for API consistency and clarity.
  Options are now passed in a configuration object.

### 🐞 Bug Fixes

* Fixed an issue where charts that are rendered while invisible would have the incorrect size.
  [#1703](https://github.com/xh/hoist-react/issues/1703)
* Fixed an issue where zeroes entered by the user in `PinPad` would be displayed as blanks.
* Fixed `fontAwesomeIcon` elem factory component to always include the default 'fa-fw' className.
  Previously, it was overridden if a `className` prop was provided.
* Fixed an issue where ConfigDiffer would always warn about deletions, even when there weren't any.
  [#1652](https://github.com/xh/hoist-react/issues/1652)
* `TextInput` will now set its value to `null` when all text is deleted and the clear icon will
  automatically hide.
* Fixed an issue where multiple buttons in a `ButtonGroupInput` could be shown as active
  simultaneously. [#1592](https://github.com/xh/hoist-react/issues/1592)
* `StoreFilterField` will again match on `Record.id` if bound to a Store or a GridModel with the
  `id` column visible. [#1697](https://github.com/xh/hoist-react/issues/1697)
* A number of fixes have been applied to `RelativeTimeStamp` and `getRelativeTimestamp`, especially
  around its handling of 'equal' or 'epsilon equal' times. Remove unintended leading whitespace from
  `getRelativeTimestamp`.

### ⚙️ Technical

* The `addReaction` and `addAutorun` methods (added to Hoist models, components, and services by the
  `ReactiveSupport` mixin) now support a configurable `debounce` argument. In many cases, this is
  preferable to the built-in MobX `delay` argument, which only provides throttling and not true
  debouncing.
* New `ChartModel.highchart` property provides a reference to the underlying HighChart component.

### 📚 Libraries

* @blueprintjs/core `3.23 -> 3.24`
* react-dates `21.7 -> 21.8`
* react-beautiful-dnd `11.0 -> 12.2`

[Commit Log](https://github.com/xh/hoist-react/compare/v29.1.0...v30.0.0)

## v29.1.0 - 2020-02-07

### 🎁 New Features

#### Grid

* The `compact` config on `GridModel` has been deprecated in favor of the more powerful `sizingMode`
  which supports the values 'large', 'standard', 'compact', or 'tiny'.
  * Each new mode has its own set of CSS variables for applications to override as needed.
  * Header and row heights are configurable for each via the `HEADER_HEIGHTS` and `ROW_HEIGHTS`
    static properties of the `AgGrid` component. These objects can be modified on init by
    applications that wish to customize the default row heights globally.
  * 💥 Note that these height config objects were previously exported as constants from AgGrid.js.
    This would be a breaking change for any apps that imported the old objects directly (considered
    unlikely).
* `GridModel` now exposes an `autoSizeColumns` method, and the Grid context menu now contains an
  `Autosize Columns` option by default.
* `Column` and `ColumnGroup` now support React elements for `headerName`.

#### Data

* The `Store` constructor now accepts a `data` argument to load data at initialization.
* The `xh/hoist/data/cube` package has been modified substantially to better integrate with the core
  data package and support observable "Views". See documentation on `Cube` for more information.

#### Other

* Added a `PinPad` component for streamlined handling of PIN entry on mobile devices.
* `FormField` now takes `tooltipPosition` and `tooltipBoundary` props for customizing minimal
  validation tooltip.
* `RecordAction.actionFn` parameters now include a `buttonEl` property containing the button element
  when used in an action column.
* Mobile Navigator component now takes an `animation` prop which can be set to 'slide' (default),
  'lift', 'fade', or 'none'. These values are passed to the underlying onsenNavigator component.
  ([#1641](https://github.com/xh/hoist-react/pull/1641))
* `AppOption` configs now accept an `omit` property for conditionally excluding options.

### 🐞 Bug Fixes

* Unselectable grid rows are now skipped during up/down keyboard navigation.
* Fix local quick filtering in `LeftRightChooser` (v29 regression).
* Fix `SplitTreeMap` - the default filtering once again splits the map across positive and negative
  values as intended (v29 regression).

### ⚙️ Technical

* `FormFields` now check that they are contained in a Hoist `Form`.

### 📚 Libraries

* @blueprintjs/core `3.22 -> 3.23`
* codemirror `5.50 -> 5.51`
* react-dates `21.5 -> 21.7`

[Commit Log](https://github.com/xh/hoist-react/compare/v29.0.0...v29.1.0)

## v29.0.0 - 2020-01-24

### 🗄️ Data Package Changes

Several changes have been made to data package (`Store` and `Record`) APIs for loading, updating,
and modifying data. They include some breaking changes, but pave the way for upcoming enhancements
to fully support inline grid editing and other new features.

Store now tracks the "committed" state of its records, which represents the data as it was loaded
(typically from the server) via `loadData()` or `updateData()`. Records are now immutable and
frozen, so they cannot be changed directly, but Store offers a new `modifyRecords()` API to apply
local modifications to data in a tracked and managed way. (Store creates new records internally to
hold both this modified data and the original, "committed" data.) This additional state tracking
allows developers to query Stores for modified or added records (e.g. to flush back to the server
and persist) as well as call new methods to revert changes (e.g. to undo a block of changes that the
user wishes to discard).

Note the following more specific changes to these related classes:

#### Record

* 💥 Record data properties are now nested within a `data` object on Record instances and are no
  longer available as top-level properties on the Record itself.
  * Calls to access data such as `rec.quantity` must be modified to `rec.data.quantity`.
  * When accessing multiple properties, destructuring provides an efficient syntax - e.g. `const
    {quantity, price} = rec.data;`.
* 💥 Records are now immutable and cannot be modified by applications directly.
  * This is a breaking change, but should only affect apps with custom inline grid editing
    implementations or similar code that modifies individual record values.
  * Calls to change data such as `rec.quantity = 100` must now be made through the Record's Store,
    e.g. `store.modifyData({id: 41, quantity: 100})`
* Record gains new getters for inspecting its state, including: `isAdd`, `isModified`, and
  `isCommitted`.

#### Store

* 💥 `noteDataUpdated()` has been removed, as out-of-band modifications to Store Records are no
  longer possible.
* 💥 Store's `idSpec` function is now called with the raw record data - previously it was passed
  source data after it had been run through the store's optional `processRawData` function. (This is
  unlikely to have a practical impact on most apps, but is included here for completeness.)
* `Store.updateData()` now accepts a flat list of raw data to process into Record additions and
  updates. Previously developers needed to call this method with an object containing add, update,
  and/or remove keys mapped to arrays. Now Store will produce an object of this shape automatically.
* `Store.refreshFilter()` method has been added to allow applications to rebuild the filtered data
  set if some application state has changed (apart from the store's data itself) which would affect
  the store filter.
* Store gains new methods for manipulating its Records and data, including `addRecords()`,
  `removeRecords()`, `modifyRecords()`, `revertRecords()`, and `revert()`. New getters have been
  added for `addedRecords`, `removedRecords`, `modifiedRecords`, and `isModified`.

#### Column

* Columns have been enhanced for provide basic support for inline-editing of record data. Further
  inline editing support enhancements are planned for upcoming Hoist releases.
* `Column.getValueFn` config added to retrieve the cell value for a Record field. The default
  implementation pulls the value from the Record's new `data` property (see above). Apps that
  specify custom `valueGetter` callbacks via `Column.agOptions` should now implement their custom
  logic in this new config.
* `Column.setValueFn` config added to support modifying the Column field's value on the underlying
  Record. The default implementation calls the new `Store.modifyRecords()` API and should be
  sufficient for the majority of cases.
* `Column.editable` config added to indicate if a column/cell should be inline-editable.

### 🎁 New Features

* Added keyboard support to ag-Grid context menus.
* Added `GridModel.setEmptyText()` to allow updates to placeholder text after initial construction.
* Added `GridModel.ensureSelectionVisible()` to scroll the currently selected row into view.
* When a `TreeMap` is bound to a `GridModel`, the grid will now respond to map selection changes by
  scrolling to ensure the selected grid row is visible.
* Added a `Column.tooltipElement` config to support fully customizable tooltip components.
* Added a `useOnResize` hook, which runs a function when a component is resized.
* Exposed an `inputRef` prop on numberInput, textArea, and textInput
* `PanelModel` now accepts a `maxSize` config.
* `RelativeTimeStamp` now support a `relativeTo` option, allowing it to display the difference
  between a timestamp and another reference time other than now. Both the component and the
  `getRelativeTimestamp()` helper function now leverage moment.js for their underlying
  implementation.
* A new `Clock` component displays the time, either local to the browser or for a configurable
  timezone.
* `LeftRightChooser` gets a new `showCounts` option to print the number of items on each side.
* `Select` inputs support a new property `enableWindowed` (desktop platform only) to improve
  rendering performance with large lists of options.
* `Select` inputs support grouped options. To use, add an attribute `options` containing an array of
  sub-options.
* `FetchService` methods support a new `timeout` option. This config chains `Promise.timeout()` to
  the promises returned by the service.
* Added alpha version of `DashContainer` for building dynamic, draggable dashboard-style layouts.
  Please note: the API for this component is subject to change - use at your own risk!
* `Select` now allows the use of objects as values.
* Added a new `xhEnableImpersonation` config to enable or disable the ability of Hoist Admins to
  impersonate other users. Note that this defaults to `false`. Apps will need to set this config to
  continue using impersonation. (Note that an update to hoist-core 6.4+ is required for this config
  to be enforced on the server.)
* `FormField` now supports a `requiredIndicator` to customize how required fields are displayed.
* Application build tags are now included in version update checks, primarily to prompt dev/QA users
  to refresh when running SNAPSHOT versions. (Note that an update to hoist-core 6.4+ is required for
  the server to emit build tag for comparison.)
* `CodeInput` component added to provide general `HoistInput` support around the CodeMirror code
  editor. The pre-existing `JsonInput` has been converted to a wrapper around this class.
* `JsonInput` now supports an `autoFocus` prop.
* `Select` now supports a `hideDropdownIndicator` prop.
* `useOnResize` hook will now ignore visibility changes, i.e. a component resizing to a size of 0.
* `DimensionChooser` now supports a `popoverPosition` prop.
* `AppBar.appMenuButtonPosition` prop added to configure the App Menu on the left or the right, and
  `AppMenuButton` now accepts and applies any `Button` props to customize.
* New `--xh-grid-tree-indent-px` CSS variable added to allow control over the amount of indentation
  applied to tree grid child nodes.

### 💥 Breaking Changes

* `GridModel.contextMenuFn` config replaced with a `contextMenu` parameter. The new parameter will
  allow context menus to be specified with a simple array in addition to the function specification
  currently supported.
* `GridModel.defaultContextMenuTokens` config renamed to `defaultContextMenu`.
* `Chart` and `ChartModel` have been moved from `desktop/cmp/charts` to `cmp/charts`.
* `StoreFilterField` has been moved from `desktop/cmp/store` to `cmp/store`.
* The options `nowEpsilon` and `nowString` on `RelativeTimestamp` have been renamed to `epsilon` and
  `equalString`, respectively.
* `TabRenderMode` and `TabRefreshMode` have been renamed to `RenderMode` and `RefreshMode` and moved
  to the `core` package. These enumerations are now used in the APIs for `Panel`, `TabContainer`,
  and `DashContainer`.
* `DockViewModel` now requires a function, or a HoistComponent as its `content` param. It has always
  been documented this way, but a bug in the original implementation had it accepting an actual
  element rather than a function. As now implemented, the form of the `content` param is consistent
  across `TabModel`, `DockViewModel`, and `DashViewSpec`.
* `JsonInput.showActionButtons` prop replaced with more specific `showFormatButton` and
  `showFullscreenButton` props.
* The `DataView.itemHeight` prop has been moved to `DataViewModel` where it can now be changed
  dynamically by applications.
* Desktop `AppBar.appMenuButtonOptions` prop renamed to `appMenuButtonProps` for consistency.

### 🐞 Bug Fixes

* Fixed issue where JsonInput was not receiving its `model` from context
  ([#1456](https://github.com/xh/hoist-react/issues/1456))
* Fixed issue where TreeMap would not be initialized if the TreeMapModel was created after the
  GridModel data was loaded ([#1471](https://github.com/xh/hoist-react/issues/1471))
* Fixed issue where export would create malformed file with dynamic header names
* Fixed issue where exported tree grids would have incorrect aggregate data
  ([#1447](https://github.com/xh/hoist-react/issues/1447))
* Fixed issue where resizable Panels could grow larger than desired
  ([#1498](https://github.com/xh/hoist-react/issues/1498))
* Changed RestGrid to only display export button if export is enabled
  ([#1490](https://github.com/xh/hoist-react/issues/1490))
* Fixed errors when grouping rows in Grids with `groupUseEntireRow` turned off
  ([#1520](https://github.com/xh/hoist-react/issues/1520))
* Fixed problem where charts were resized when being hidden
  ([#1528](https://github.com/xh/hoist-react/issues/1528))
* Fixed problem where charts were needlessly re-rendered, hurting performance and losing some state
  ([#1505](https://github.com/xh/hoist-react/issues/1505))
* Removed padding from Select option wrapper elements which was making it difficult for custom
  option renderers to control the padding ([1571](https://github.com/xh/hoist-react/issues/1571))
* Fixed issues with inconsistent indentation for tree grid nodes under certain conditions
  ([#1546](https://github.com/xh/hoist-react/issues/1546))
* Fixed autoFocus on NumberInput.

### 📚 Libraries

* @blueprintjs/core `3.19 -> 3.22`
* @blueprintjs/datetime `3.14 -> 3.15`
* @fortawesome/fontawesome-pro `5.11 -> 5.12`
* codemirror `5.49 -> 5.50`
* core-js `3.3 -> 3.6`
* fast-deep-equal `2.0 -> 3.1`
* filesize `5.0 -> 6.0`
* highcharts 7.2 -> 8.0`
* mobx `5.14 -> 5.15`
* react-dates `21.3 -> 21.5`
* react-dropzone `10.1 -> 10.2`
* react-windowed-select `added @ 2.0.1`

[Commit Log](https://github.com/xh/hoist-react/compare/v28.2.0...v29.0.0)

## v28.2.0 - 2019-11-08

### 🎁 New Features

* Added a `DateInput` component to the mobile toolkit. Its API supports many of the same options as
  its desktop analog with the exception of `timePrecision`, which is not yet supported.
* Added `minSize` to panelModel. A resizable panel can now be prevented from resizing to a size
  smaller than minSize. ([#1431](https://github.com/xh/hoist-react/issues/1431))

### 🐞 Bug Fixes

* Made `itemHeight` a required prop for `DataView`. This avoids an issue where agGrid went into an
  infinite loop if this value was not set.
* Fixed a problem with `RestStore` behavior when `dataRoot` changed from its default value.

[Commit Log](https://github.com/xh/hoist-react/compare/v28.1.1...v28.2.0)

## v28.1.1 - 2019-10-23

### 🐞 Bug Fixes

* Fixes a bug with default model context being set incorrectly within context inside of `Panel`.

[Commit Log](https://github.com/xh/hoist-react/compare/v28.1.0...v28.1.1)

## v28.1.0 - 2019-10-18

### 🎁 New Features

* `DateInput` supports a new `strictInputParsing` prop to enforce strict parsing of keyed-in entries
  by the underlying moment library. The default value is false, maintained the existing behavior
  where [moment will do its best](https://momentjs.com/guides/#/parsing/) to parse an entered date
  string that doesn't exactly match the specified format
* Any `DateInput` values entered that exceed any specified max/minDate will now be reset to null,
  instead of being set to the boundary date (which was surprising and potentially much less obvious
  to a user that their input had been adjusted automatically).
* `Column` and `ColumnGroup` now accept a function for `headerName`. The header will be
  automatically re-rendered when any observable properties referenced by the `headerName` function
  are modified.
* `ColumnGroup` now accepts an `align` config for setting the header text alignment
* The flag `toContext` for `uses` and `creates` has been replaced with a new flag `publishMode` that
  provides more granular control over how models are published and looked up via context. Components
  can specify `ModelPublishMode.LIMITED` to make their model available for contained components
  without it becoming the default model or exposing its sub-models.

### 🐞 Bug Fixes

* Tree columns can now specify `renderer` or `elementRenderer` configs without breaking the standard
  ag-Grid group cell renderer auto-applied to tree columns (#1397).
* Use of a custom `Column.comparator` function will no longer break agGrid-provided column header
  filter menus (#1400).
* The MS Edge browser does not return a standard Promise from `async` functions, so the the return
  of those functions did not previously have the required Hoist extensions installed on its
  prototype. Edge "native" Promises are now also polyfilled / extended as required. (#1411).
* Async `Select` combobox queries are now properly debounced as per the `queryBuffer` prop (#1416).

### ⚙️ Technical

* Grid column group headers now use a custom React component instead of the default ag-Grid column
  header, resulting in a different DOM structure and CSS classes. Existing CSS overrides of the
  ag-Grid column group headers may need to be updated to work with the new structure/classes.
* We have configured `stylelint` to enforce greater consistency in our stylesheets within this
  project. The initial linting run resulted in a large number of updates to our SASS files, almost
  exclusively whitespace changes. No functional changes are intended/expected. We have also enabled
  hooks to run both JS and style linting on pre-commit. Neither of these updates directly affects
  applications, but the same tools could be configured for apps if desired.

### 📚 Libraries

* core-js `3.2 -> 3.3`
* filesize `4.2 -> 5.0`
* http-status-codes `added @ 1.3`

[Commit Log](https://github.com/xh/hoist-react/compare/v28.0.0...v28.1.0)

## v28.0.0 - 2019-10-07

_"The one with the hooks."_

**Hoist now fully supports React functional components and hooks.** The new `hoistComponent`
function is now the recommended method for defining new components and their corresponding element
factories. See that (within HoistComponentFunctional.js) and the new `useLocalModel()` and
`useContextModel()` hooks (within [core/hooks](core/hooks)) for more information.

Along with the performance benefits and the ability to use React hooks, Hoist functional components
are designed to read and write their models via context. This allows a much less verbose
specification of component element trees.

Note that **Class-based Components remain fully supported** (by both Hoist and React) using the
familiar `@HoistComponent` decorator, but transitioning to functional components within Hoist apps
is now strongly encouraged. In particular note that Class-based Components will *not* be able to
leverage the context for model support discussed above.

### 🎁 New Features

* Resizable panels now default to not redrawing their content when resized until the resize bar is
  dropped. This offers an improved user experience for most situations, especially when layouts are
  complex. To re-enable the previous dynamic behavior, set `PanelModel.resizeWhileDragging: true`.
* The default text input shown by `XH.prompt()` now has `selectOnFocus: true` and will confirm the
  user's entry on an `<enter>` keypress (same as clicking 'OK').
* `stringExcludes` function added to form validation constraints. This allows an input value to
  block specific characters or strings, e.g. no slash "/" in a textInput for a filename.
* `constrainAll` function added to form validation constraints. This takes another constraint as its
  only argument, and applies that constraint to an array of values, rather than just to one value.
  This is useful for applying a constraint to inputs that produce arrays, such as tag pickers.
* `DateInput` now accepts LocalDates as `value`, `minDate` and `maxDate` props.
* `RelativeTimestamp` now accepts a `bind` prop to specify a model field name from which it can pull
  its timestamp. The model itself can either be passed as a prop or (better) sourced automatically
  from the parent context. Developers are encouraged to take this change to minimize re-renders of
  parent components (which often contain grids and other intensive layouts).
* `Record` now has properties and methods for accessing and iterating over children, descendants,
  and ancestors
* `Store` now has methods for retrieving the descendants and ancestors of a given Record

### 💥 Breaking Changes

* **Apps must update their dev dependencies** to the latest `@xh/hoist-dev-utils` package: v4.0+.
  This updates the versions of Babel / Webpack used in builds to their latest / current versions and
  swaps to the updated Babel recommendation of `core-js` for polyfills.
* The `allSettled` function in `@xh/promise` has been removed. Applications using this method should
  use the ECMA standard (stage-2) `Promise.allSettled` instead. This method is now fully available
  in Hoist via bundled polyfills. Note that the standard method returns an array of objects of the
  form `{status: [rejected|fulfilled], ...}`, rather than `{state: [rejected|fulfilled], ...}`.
* The `containerRef` argument for `XH.toast()` should now be a DOM element. Component instances are
  no longer supported types for this value. This is required to support functional Components
  throughout the toolkit.
* Apps that need to prevent a `StoreFilterField` from binding to a `GridModel` in context, need to
  set the `store` or `gridModel` property explicitly to null.
* The Blueprint non-standard decorators `ContextMenuTarget` and `HotkeysTarget` are no longer
  supported. Use the new hooks `useContextMenu()` and `useHotkeys()` instead. For convenience, this
  functionality has also been made available directly on `Panel` via the `contextMenu` and `hotkeys`
  props.
* `DataView` and `DataViewModel` have been moved from `/desktop/cmp/dataview` to the cross-platform
  package `/cmp/dataview`.
* `isReactElement` has been removed. Applications should use the native React API method
  `React.isValidElement` instead.

### ⚙️ Technical

* `createObservableRef()` is now available in `@xh/hoist/utils/react` package. Use this function for
  creating refs that are functionally equivalent to refs created with `React.createRef()`, yet fully
  observable. With this change the `Ref` class in the same package is now obsolete.
* Hoist now establishes a proper react "error boundary" around all application code. This means that
  errors throw when rendering will be caught and displayed in the standard Hoist exception dialog,
  and stack traces for rendering errors should be significantly less verbose.
* Not a Hoist feature, exactly, but the latest version of `@xh/hoist-dev-utils` (see below) enables
  support for the `optional chaining` (aka null safe) and `nullish coalescing` operators via their
  Babel proposal plugins. Developers are encouraged to make good use of the new syntax below:
  * conditional-chaining: `let foo = bar?.baz?.qux;`
  * nullish coalescing: `let foo = bar ?? 'someDefaultValue';`

### 🐞 Bug Fixes

* Date picker month and year controls will now work properly in `localDate` mode. (Previously would
  reset to underlying value.)
* Individual `Buttons` within a `ButtonGroupInput` will accept a disabled prop while continuing to
  respect the overall `ButtonGroupInput`'s disabled prop.
* Raised z-index level of AG-Grid tooltip to ensure tooltips for AG-Grid context menu items appear
  above the context menu.

### 📚 Libraries

* @blueprintjs/core `3.18 -> 3.19`
* @blueprintjs/datetime `3.12 -> 3.14`
* @fortawesome/fontawesome-pro `5.10 -> 5.11`
* @xh/hoist-dev-utils `3.8 -> 4.3` (multiple transitive updates to build tooling)
* ag-grid `21.1 -> 21.2`
* highcharts `7.1 -> 7.2`
* mobx `5.13 -> 5.14`
* react-transition-group `4.2 -> 4.3`
* rsvp (removed)
* store2 `2.9 -> 2.10`

[Commit Log](https://github.com/xh/hoist-react/compare/v27.1.0...v28.0.0)

## v27.1.0 - 2019-09-05

### 🎁 New Features

* `Column.exportFormat` can now be a function, which supports setting Excel formats on a per-cell
  (vs. entire column) basis by returning a conditional `exportFormat` based upon the value and / or
  record.
  * ⚠️ Note that per-cell formatting _requires_ that apps update their server to use hoist-core
    v6.3.0+ to work, although earlier versions of hoist-core _are_ backwards compatible with the
    pre-existing, column-level export formatting.
* `DataViewModel` now supports a `sortBy` config. Accepts the same inputs as `GridModel.sortBy`,
  with the caveat that only a single-level sort is supported at this time.

[Commit Log](https://github.com/xh/hoist-react/compare/v27.0.1...v27.1.0)

## v27.0.1 - 2019-08-26

### 🐞 Bug Fixes

* Fix to `Store.clear()` and `GridModel.clear()`, which delegates to the same (#1324).

[Commit Log](https://github.com/xh/hoist-react/compare/v27.0.0...v27.0.1)

## v27.0.0 - 2019-08-23

### 🎁 New Features

* A new `LocalDate` class has been added to the toolkit. This class provides client-side support for
  "business" or "calendar" days that do not have a time component. It is an immutable class that
  supports '==', '<' and '>', as well as a number of convenient manipulation functions. Support for
  the `LocalDate` class has also been added throughout the toolkit, including:
  * `Field.type` now supports an additional `localDate` option for automatic conversion of server
    data to this type when loading into a `Store`.
  * `fetchService` is aware of this class and will automatically serialize all instances of it for
    posting to the server. ⚠ NOTE that along with this change, `fetchService` and its methods such
    as `XH.fetchJson()` will now serialize regular JS Date objects as ms timestamps when provided in
    params. Previously Dates were serialized in their default `toString()` format. This would be a
    breaking change for an app that relied on that default Date serialization, but it was made for
    increased symmetry with how Hoist JSON-serializes Dates and LocalDates on the server-side.
  * `DateInput` can now be used to seamlessly bind to a `LocalDate` as well as a `Date`. See its new
    prop of `valueType` which can be set to `localDate` or `date` (default).
  * A new `localDateCol` config has been added to the `@xh/hoist/grid/columns` package with
    standardized rendering and formatting.
* New `TreeMap` and `SplitTreeMap` components added, to render hierarchical data in a configurable
  TreeMap visualization based on the Highcharts library. Supports optional binding to a GridModel,
  which syncs selection and expand / collapse state.
* `Column` gets a new `highlightOnChange` config. If true, the grid will highlight the cell on each
  change by flashing its background. (Currently this is a simple on/off config - future iterations
  could support a function variant or other options to customize the flash effect based on the
  old/new values.) A new CSS var `--xh-grid-cell-change-bg-highlight` can be used to customize the
  color used, app-wide or scoped to a particular grid selector. Note that columns must *not* specify
  `rendererIsComplex` (see below) if they wish to enable the new highlight flag.

### 💥 Breaking Changes

* The updating of `Store` data has been reworked to provide a simpler and more powerful API that
  allows for the applications of additions, deletions, and updates in a single transaction:
  * The signature of `Store.updateData()` has been substantially changed, and is now the main entry
    point for all updates.
  * `Store.removeRecords()` has been removed. Use `Store.updateData()` instead.
  * `Store.addData()` has been removed. Use `Store.updateData()` instead.
* `Column` takes an additional property `rendererIsComplex`. Application must set this flag to
  `true` to indicate if a column renderer uses values other than its own bound field. This change
  provides an efficiency boost by allowing ag-Grid to use its default change detection instead of
  forcing a cell refresh on any change.

### ⚙️ Technical

* `Grid` will now update the underlying ag-Grid using ag-Grid transactions rather than relying on
  agGrid `deltaRowMode`. This is intended to provide the best possible grid performance and
  generally streamline the use of the ag-Grid Api.

### 🐞 Bug Fixes

* Panel resize events are now properly throttled, avoiding extreme lagginess when resizing panels
  that contain complex components such as big grids.
* Workaround for issues with the mobile Onsen toolkit throwing errors while resetting page stack.
* Dialogs call `doCancel()` handler if cancelled via `<esc>` keypress.

### 📚 Libraries

* @xh/hoist-dev-utils `3.7 -> 3.8`
* qs `6.7 -> 6.8`
* store2 `2.8 -> 2.9`

[Commit Log](https://github.com/xh/hoist-react/compare/v26.0.1...v27.0.0)

## v26.0.1 - 2019-08-07

### 🎁 New Features

* **WebSocket support** has been added in the form of `XH.webSocketService` to establish and
  maintain a managed websocket connection with the Hoist UI server. This is implemented on the
  client via the native `WebSocket` object supported by modern browsers and relies on the
  corresponding service and management endpoints added to Hoist Core v6.1.
  * Apps must declare `webSocketsEnabled: true` in their `AppSpec` configuration to enable this
    overall functionality on the client.
  * Apps can then subscribe via the new service to updates on a requested topic and will receive any
    inbound messages for that topic via a callback.
  * The service will monitor the socket connection with a regular heartbeat and attempt to
    re-establish if dropped.
  * A new admin console snap-in provides an overview of connected websocket clients.
* The `XH.message()` and related methods such as `XH.alert()` now support more flexible
  `confirmProps` and `cancelProps` configs, each of which will be passed to their respective button
  and merged with suitable defaults. Allows use of the new `autoFocus` prop with these preconfigured
  dialogs.
  * By default, `XH.alert()` and `XH.confirm()` will auto focus the confirm button for user
    convenience.
  * The previous text/intent configs have been deprecated and the message methods will log a console
    warning if they are used (although it will continue to respect them to aid transitioning to the
    new configs).
* `GridModel` now supports a `copyCell` context menu action. See `StoreContextMenu` for more
  details.
* New `GridCountLabel` component provides an alternative to existing `StoreCountLabel`, outputting
  both overall record count and current selection count in a configurable way.
* The `Button` component accepts an `autoFocus` prop to attempt to focus on render.
* The `Checkbox` component accepts an `autoFocus` prop to attempt to focus on render.

### 💥 Breaking Changes

* `StoreCountLabel` has been moved from `/desktop/cmp/store` to the cross-platform package
  `/cmp/store`. Its `gridModel` prop has also been removed - usages with grids should likely switch
  to the new `GridCountLabel` component, noted above and imported from `/cmp/grid`.
* The API for `ClipboardButton` and `ClipboardMenuItem` has been simplified, and made implementation
  independent. Specify a single `getCopyText` function rather than the `clipboardSpec`.
  (`clipboardSpec` is an artifact from the removed `clipboard` library).
* The `XH.prompt()` and `XH.message()` input config has been updated to work as documented, with any
  initial/default value for the input sourced from `input.initialValue`. Was previously sourced from
  `input.value` (#1298).
* ChartModel `config` has been deprecated. Please use `highchartsConfig` instead.

### 🐞 Bug Fixes

* The `Select.selectOnFocus` prop is now respected when used in tandem with `enableCreate` and/or
  `queryFn` props.
* `DateInput` popup _will_ now close when input is blurred but will _not_ immediately close when
  `enableTextInput` is `false` and a month or year is clicked (#1293).
* Buttons within a grid `actionCol` now render properly in compact mode, without clipping/overflow.

### ⚙️ Technical

* `AgGridModel` will now throw an exception if any of its methods which depend on ag-Grid state are
  called before the grid has been fully initialized (ag-Grid onGridReady event has fired).
  Applications can check the new `isReady` property on `AgGridModel` before calling such methods to️️
  verify the grid is fully initialized.

### 📚 Libraries

* @blueprintjs/core `3.17 -> 3.18`
* @blueprintjs/datetime `3.11 -> 3.12`
* @fortawesome/fontawesome `5.9 -> 5.10`
* ag-grid `21.0.1 -> 21.1.1`
* store2 `2.7 -> 2.8`
* The `clipboard` library has been replaced with the simpler `clipboard-copy` library.

[Commit Log](https://github.com/xh/hoist-react/compare/v25.2.0...v26.0.1)

## v25.2.0 - 2019-07-25

### 🎁 New Features

* `RecordAction` supports a new `secondaryText` property. When used for a Grid context menu item,
  this text appears on the right side of the menu item, usually used for displaying the shortcut key
  associated with an action.

### 🐞 Bug Fixes

* Fixed issue with loopy behavior when using `Select.selectOnFocus` and changing focus
  simultaneously with keyboard and mouse.

[Commit Log](https://github.com/xh/hoist-react/compare/v25.1.0...v25.2.0)

## v25.1.0 - 2019-07-23

### 🎁 New Features

* `JsonInput` includes buttons for toggling showing in a full-screen dialog window. Also added a
  convenience button to auto-format `JsonInput's` content.
* `DateInput` supports a new `enableTextInput` prop. When this property is set to false, `DateInput`
  will be entirely driven by the provided date picker. Additionally, `DateInput` styles have been
  improved for its various modes to more clearly convey its functionality.
* `ExportButton` will auto-disable itself if bound to an empty `GridModel`. This helper button will
  now also throw a console warning (to alert the developer) if `gridModel.enableExport != true`.

### ⚙️ Technical

* Classes decorated with `@LoadSupport` will now throw an exception out of their provided
  `loadAsync()` method if called with a parameter that's not a plain object (i.e. param is clearly
  not a `LoadSpec`). Note this might be a breaking change, in so far as it introduces additional
  validation around this pre-existing API requirement.
* Requirements for the `colorSpec` option passed to Hoist number formatters have been relaxed to
  allow partial definitions such that, for example, only negative values may receive the CSS class
  specified, without having to account for positive value styling.

### 🐞 Bug Fixes

* `RestFormModel` now submits dirty fields only when editing a record, as intended (#1245).
* `FormField` will no longer override the disabled prop of its child input if true (#1262).

### 📚 Libraries

* mobx `5.11 -> 5.13`
* Misc. patch-level updates

[Commit Log](https://github.com/xh/hoist-react/compare/v25.0.0...v25.1.0)

## v25.0.0 - 2019-07-16

### 🎁 New Features

* `Column` accepts a new `comparator` callback to customize how column cell values are sorted by the
  grid.
* Added `XH.prompt()` to show a simple message popup with a built-in, configurable HoistInput. When
  submitted by the user, its callback or resolved promise will include the input's value.
* `Select` accepts a new `selectOnFocus` prop. The behaviour is analogous to the `selectOnFocus`
  prop already in `TextInput`, `TextArea` and `NumberInput`.

### 💥 Breaking Changes

* The `fmtPercent` and `percentRenderer` methods will now multiply provided value by 100. This is
  consistent with the behavior of Excel's percentage formatting and matches the expectations of
  `ExportFormat.PCT`. Columns that were previously using `exportValue: v => v/100` as a workaround
  to the previous renderer behavior should remove this line of code.
* `DimensionChooserModel`'s `historyPreference` config has been renamed `preference`. It now
  supports saving both value and history to the same preference (existing history preferences will
  be handled).

[Commit Log](https://github.com/xh/hoist-react/compare/v24.2.0...v25.0.0)

## v24.2.0 - 2019-07-08

### 🎁 New Features

* `GridModel` accepts a new `colDefaults` configuration. Defaults provided via this object will be
  merged (deeply) into all column configs as they are instantiated.
* New `Panel.compactHeader` and `DockContainer.compactHeaders` props added to enable more compact
  and space efficient styling for headers in these components.
  * ⚠️ Note that as part of this change, internal panel header CSS class names changed slightly -
    apps that were targeting these internal selectors would need to adjust. See
    desktop/cmp/panel/impl/PanelHeader.scss for the relevant updates.
* A new `exportOptions.columns` option on `GridModel` replaces `exportOptions.includeHiddenCols`.
  The updated and more flexible config supports special strings 'VISIBLE' (default), 'ALL', and/or a
  list of specific colIds to include in an export.
  * To avoid immediate breaking changes, GridModel will log a warning on any remaining usages of
    `includeHiddenCols` but auto-set to `columns: 'ALL'` to maintain the same behavior.
* Added new preference `xhShowVersionBar` to allow more fine-grained control of when the Hoist
  version bar is showing. It defaults to `auto`, preserving the current behavior of always showing
  the footer to Hoist Admins while including it for non-admins *only* in non-production
  environments. The pref can alternatively be set to 'always' or 'never' on a per-user basis.

### 📚 Libraries

* @blueprintjs/core `3.16 -> 3.17`
* @blueprintjs/datetime `3.10 -> 3.11`
* mobx `5.10 -> 5.11`
* react-transition-group `2.8 -> 4.2`

[Commit Log](https://github.com/xh/hoist-react/compare/v24.1.1...v24.2.0)

## v24.1.1 - 2019-07-01

### 🐞 Bug Fixes

* Mobile column chooser internal layout/sizing fixed when used in certain secure mobile browsers.

[Commit Log](https://github.com/xh/hoist-react/compare/v24.1.0...v24.1.1)

## v24.1.0 - 2019-07-01

### 🎁 New Features

* `DateInput.enableClear` prop added to support built-in button to null-out a date input's value.

### 🐞 Bug Fixes

* The `Select` component now properly shows all options when the pick-list is re-shown after a
  change without first blurring the control. (Previously this interaction edge case would only show
  the option matching the current input value.) #1198
* Mobile mask component `onClick` callback prop restored - required to dismiss mobile menus when not
  tapping a menu option.
* When checking for a possible expired session within `XH.handleException()`, prompt for app login
  only for Ajax requests made to relative URLs (not e.g. remote APIs accessed via CORS). #1189

### ✨ Style

* Panel splitter collapse button more visible in dark theme. CSS vars to customize further fixed.
* The mobile app menu button has been moved to the right side of the top appBar, consistent with its
  placement in desktop apps.

### 📚 Libraries

* @blueprintjs/core `3.15 -> 3.16`
* @blueprintjs/datetime `3.9 -> 3.10`
* codemirror `5.47 -> 5.48`
* mobx `6.0 -> 6.1`

[Commit Log](https://github.com/xh/hoist-react/compare/v24.0.0...v24.1.0)

## v24.0.0 - 2019-06-24

### 🎁 New Features

#### Data

* A `StoreFilter` object has been introduced to the data API. This allows `Store` and
  `StoreFilterField` to support the ability to conditionally include all children when filtering
  hierarchical data stores, and could support additional filtering customizations in the future.
* `Store` now provides a `summaryRecord` property which can be used to expose aggregated data for
  the data it contains. The raw data for this record can be provided to `loadData()` and
  `updateData()` either via an explicit argument to these methods, or as the root node of the raw
  data provided (see `Store.loadRootAsSummary`).
* The `StoreFilterField` component accepts new optional `model` and `bind` props to allow control of
  its text value from an external model's observable.
* `pwd` is now a new supported type of `Field` in the `@xh/hoist/core/data` package.

#### Grid

* `GridModel` now supports a `showSummary` config which can be used to display its store's
  summaryRecord (see above) as either a pinned top or bottom row.
* `GridModel` also adds a `enableColumnPinning` config to enable/disable user-driven pinning. On
  desktop, if enabled, users can pin columns by dragging them to the left or right edges of the grid
  (the default ag-Grid gesture). Column pinned state is now also captured and maintained by the
  overall grid state system.
* The desktop column chooser now options in a non-modal popover when triggered from the standard
  `ColChooserButton` component. This offers a quicker and less disruptive alternative to the modal
  dialog (which is still used when launched from the grid context menu). In this popover mode,
  updates to columns are immediately reflected in the underlying grid.
* The mobile `ColChooser` has been improved significantly. It now renders displayed and available
  columns as two lists, allowing drag and drop between to update the visibility and ordering. It
  also provides an easy option to toggle pinning the first column.
* `DimensionChooser` now supports an optional empty / ungrouped configuration with a value of `[]`.
  See `DimensionChooserModel.enableClear` and `DimensionChooser.emptyText`.

#### Other Features

* Core `AutoRefreshService` added to trigger an app-wide data refresh on a configurable interval, if
  so enabled via a combination of soft-config and user preference. Auto-refresh relies on the use of
  the root `RefreshContextModel` and model-level `LoadSupport`.
* A new `LoadingIndicator` component is available as a more minimal / unobtrusive alternative to a
  modal mask. Typically configured via a new `Panel.loadingIndicator` prop, the indicator can be
  bound to a `PendingTaskModel` and will automatically show/hide a spinner and/or custom message in
  an overlay docked to the corner of the parent Panel.
* `DateInput` adds support for new `enablePicker` and `showPickerOnFocus` props, offering greater
  control over when the calendar picker is shown. The new default behaviour is to not show the
  picker on focus, instead showing it via a built-in button.
* Transitions have been disabled by default on desktop Dialog and Popover components (both are from
  the Blueprint library) and on the Hoist Mask component. This should result in a snappier user
  experience, especially when working on remote / virtual workstations. Any in-app customizations to
  disable or remove transitions can now be removed in favor of this toolkit-wide change.
* Added new `@bindable.ref` variant of the `@bindable` decorator.

### 💥 Breaking Changes

* Apps that defined and initialized their own `AutoRefreshService` service or functionality should
  leverage the new Hoist service if possible. Apps with a pre-existing custom service of the same
  name must either remove in favor of the new service or - if they have special requirements not
  covered by the Hoist implementation - rename their own service to avoid a naming conflict.
* The `StoreFilterField.onFilterChange` callback will now be passed a `StoreFilter`, rather than a
  function.
* `DateInput` now has a calendar button on the right side of the input which is 22 pixels square.
  Applications explicitly setting width or height on this component should ensure that they are
  providing enough space for it to display its contents without clipping.

### 🐞 Bug Fixes

* Performance for bulk grid selections has been greatly improved (#1157)
* Toolbars now specify a minimum height (or width when vertical) to avoid shrinking unexpectedly
  when they contain only labels or are entirely empty (but still desired to e.g. align UIs across
  multiple panels). Customize if needed via the new `--xh-tbar-min-size` CSS var.
* All Hoist Components that accept a `model` prop now have that properly documented in their
  prop-types.
* Admin Log Viewer no longer reverses its lines when not in tail mode.

### ⚙️ Technical

* The `AppSpec` config passed to `XH.renderApp()` now supports a `clientAppCode` value to compliment
  the existing `clientAppName`. Both values are now optional and defaulted from the project-wide
  `appCode` and `appName` values set via the project's Webpack config. (Note that `clientAppCode` is
  referenced by the new `AutoRefreshService` to support configurable auto-refresh intervals on a
  per-app basis.)

### 📚 Libraries

* ag-grid `20.0 -> 21.0`
* react-select `2.4 -> 3.0`
* mobx-react `5.4 -> 6.0.3`
* font-awesome `5.8 -> 5.9`
* react-beautiful-dnd `10.1.1 -> 11.0.4`

[Commit Log](https://github.com/xh/hoist-react/compare/v23.0.0...v24.0.0)

## v23.0.0 - 2019-05-30

### 🎁 New Features

* `GridModel` now accepts a config of `cellBorders`, similar to `rowBorders`
* `Panel.tbar` and `Panel.bbar` props now accept an array of Elements and will auto-generate a
  `Toolbar` to contain them, avoiding the need for the extra import of `toolbar()`.
* New functions `withDebug` and `withShortDebug` have been added to provide a terse syntax for
  adding debug messages that track the execution of specific blocks of code.
* `XH.toast()` now supports an optional `containerRef` argument that can be used for anchoring a
  toast within another component (desktop only). Can be used to display more targeted toasts within
  the relevant section of an application UI, as opposed to the edge of the screen.
* `ButtonGroupInput` accepts a new `enableClear` prop that allows the active / depressed button to
  be unselected by pressing it again - this sets the value of the input as a whole to `null`.
* Hoist Admins now always see the VersionBar in the footer.
* `Promise.track` now accepts an optional `omit` config that indicates when no tracking will be
  performed.
* `fmtNumber` now accepts an optional `prefix` config that prepends immediately before the number,
  but after the sign (`+`, `-`).
* New utility methods `forEachAsync()` and `whileAsync()` have been added to allow non-blocking
  execution of time-consuming loops.

### 💥 Breaking Changes

* The `AppOption.refreshRequired` config has been renamed to `reloadRequired` to better match the
  `XH.reloadApp()` method called to reload the entire app in the browser. Any options defined by an
  app that require it to be fully reloaded should have this renamed config set to `true`.
* The options dialog will now automatically trigger an app-wide data _refresh_ via
  `XH.refreshAppAsync()` if options have changed that don't require a _reload_.
* The `EventSupport` mixin has been removed. There are no known uses of it and it is in conflict
  with the overall reactive structure of the hoist-react API. If your app listens to the
  `appStateChanged`, `prefChange` or `prefsPushed` events you will need to adjust accordingly.

### 🐞 Bug Fixes

* `Select` will now let the user edit existing text in conditions where it is expected to be
  editable. #880
* The Admin "Config Differ" tool has been updated to reflect changes to `Record` made in v22. It is
  once again able to apply remote config values.
* A `Panel` with configs `resizable: true, collapsible: false` now renders with a splitter.
* A `Panel` with no `icon`, `title`, or `headerItems` will not render a blank header.
* `FileChooser.enableMulti` now behaves as one might expect -- true to allow multiple files in a
  single upload. Previous behavior (the ability to add multiple files to dropzone) is now controlled
  by `enableAddMulti`.

[Commit Log](https://github.com/xh/hoist-react/compare/v22.0.0...v23.0.0)


## v22.0.0 - 2019-04-29

### 🎁 New Features

* A new `DockContainer` component provides a user-friendly way to render multiple child components
  "docked" to its bottom edge. Each child view is rendered with a configurable header and controls
  to allow the user to expand it, collapse it, or optionally "pop it out" into a modal dialog.
* A new `AgGrid` component provides a much lighter Hoist wrapper around ag-Grid while maintaining
  consistent styling and layout support. This allows apps to use any features supported by ag-Grid
  without conflicting with functionality added by the core Hoist `Grid`.
  * Note that this lighter wrapper lacks a number of core Hoist features and integrations, including
    store support, grid state, enhanced column and renderer APIs, absolute value sorting, and more.
  * An associated `AgGridModel` provides access to to the ag-Grid APIs, minimal styling configs, and
    several utility methods for managing Grid state.
* Added `GridModel.groupSortFn` config to support custom group sorting (replaces any use of
  `agOptions.defaultGroupSortComparator`).
* The `Column.cellClass` and `Column.headerClass` configs now accept functions to dynamically
  generate custom classes based on the Record and/or Column being rendered.
* The `Record` object now provides an additional getter `Record.allChildren` to return all children
  of the record, irrespective of the current filter in place on the record's store. This supplements
  the existing `Record.children` getter, which returns only the children meeting the filter.

### 💥 Breaking Changes

* The class `LocalStore` has been renamed `Store`, and is now the main implementation and base class
  for Store Data. The extraneous abstract superclass `BaseStore` has been removed.
* `Store.dataLastUpdated` had been renamed `Store.lastUpdated` on the new class and is now a simple
  timestamp (ms) rather than a Javascript Date object.
* The constructor argument `Store.processRawData` now expects a function that *returns* a modified
  object with the necessary edits. This allows implementations to safely *clone* the raw data rather
  than mutating it.
* The method `Store.removeRecord` has been replaced with the method `Store.removeRecords`. This will
  facilitate efficient bulk deletes.

### ⚙️ Technical

* `Grid` now performs an important performance workaround when loading a new dataset that would
  result in the removal of a significant amount of existing records/rows. The underlying ag-Grid
  component has a serious bottleneck here (acknowledged as AG-2879 in their bug tracker). The Hoist
  grid wrapper will now detect when this is likely and proactively clear all data using a different
  API call before loading the new dataset.
* The implementations `Store`, `RecordSet`, and `Record` have been updated to more efficiently
  re-use existing record references when loading, updating, or filtering data in a store. This keeps
  the Record objects within a store as stable as possible, and allows additional optimizations by
  ag-Grid and its `deltaRowDataMode`.
* When loading raw data into store `Record`s, Hoist will now perform additional conversions based on
  the declared `Field.type`. The unused `Field.nullable` has been removed.
* `LocalStorageService` now uses both the `appCode` and current username for its namespace key,
  ensuring that e.g. local prefs/grid state are not overwritten across multiple app users on one OS
  profile, or when admin impersonation is active. The service will automatically perform a one-time
  migration of existing local state from the old namespace to the new. #674
* `elem` no longer skips `null` children in its calls to `React.createElement()`. These children may
  play the role of placeholders when using conditional rendering, and skipping them was causing
  React to trigger extra re-renders. This change further simplifies Hoist's element factory and
  removes an unnecessary divergence with the behavior of JSX.


### 🐞 Bug Fixes

* `Grid` exports retain sorting, including support for absolute value sorting. #1068
* Ensure `FormField`s are keyed with their model ID, so that React can properly account for dynamic
  changes to fields within a form. #1031
* Prompt for app refresh in (rare) case of mismatch between client and server-side session user.
  (This can happen during impersonation and is defended against in server-side code.) #675

[Commit Log](https://github.com/xh/hoist-react/compare/v21.0.2...v22.0.0)

## v21.0.2 - 2019-04-05

### 📚 Libraries

* Rollback ag-Grid to v20.0.0 after running into new performance issues with large datasets and
  `deltaRowDataMode`. Updates to tree filtering logic, also related to grid performance issues with
  filtered tree results returning much larger record counts.

## v21.0.0 - 2019-04-04

### 🎁 New Features

* `FetchService` fetch methods now accept a plain object as the `headers` argument. These headers
  will be merged with the default headers provided by FetchService.
* An app can also now specify default headers to be sent with every fetch request via
  `XH.fetchService.setDefaultHeaders()`. You can pass either a plain object, or a closure which
  returns one.
* `Grid` supports a new `onGridReady` prop, allowing apps to hook into the ag-Grid event callback
  without inadvertently short-circuiting the Grid's own internal handler.

### 💥 Breaking Changes

* The shortcut getter `FormModel.isNotValid` was deemed confusing and has been removed from the API.
  In most cases applications should use `!FormModel.isValid` instead; this expression will return
  `false` for the `Unknown` as well as the `NotValid` state. Applications that wish to explicitly
  test for the `NotValid` state should use the `validationState` getter.
* Multiple HoistInputs have changed their `onKeyPress` props to `onKeyDown`, including TextInput,
  NumberInput, TextArea & SearchInput. The `onKeyPress` event has been deprecated in general and has
  limitations on which keys will trigger the event to fire (i.e. it would not fire on an arrow
  keypress).
* FetchService's fetch methods no longer support `contentType` parameter. Instead, specify a custom
  content-type by setting a 'Content-Type' header using the `headers` parameter.
* FetchService's fetch methods no longer support `acceptJson` parameter. Instead, pass an {"Accept":
  "application/json"} header using the `headers` parameter.

### ✨ Style

* Black point + grid colors adjusted in dark theme to better blend with overall blue-gray tint.
* Mobile styles have been adjusted to increase the default font size and grid row height, in
  addition to a number of other smaller visual adjustments.

### 🐞 Bug Fixes

* Avoid throwing React error due to tab / routing interactions. Tab / routing / state support
  generally improved. (#1052)
* `GridModel.selectFirst()` improved to reliably select first visible record even when one or more
  groupBy levels active. (#1058)

### 📚 Libraries

* ag-Grid `~20.1 -> ~20.2` (fixes ag-grid sorting bug with treeMode)
* @blueprint/core `3.14 -> 3.15`
* @blueprint/datetime `3.7 -> 3.8`
* react-dropzone `10.0 -> 10.1`
* react-transition-group `2.6 -> 2.8`

[Commit Log](https://github.com/xh/hoist-react/compare/v20.2.1...v21.0.0)

## v20.2.1 - 2019-03-28

* Minor tweaks to grid styles - CSS var for pinned column borders, drop left/right padding on
  center-aligned grid cells.

[Commit Log](https://github.com/xh/hoist-react/compare/v20.2.0...v20.2.1)

## v20.2.0 - 2019-03-27

### 🎁 New Features

* `GridModel` exposes three new configs - `rowBorders`, `stripeRows`, and `showCellFocus` - to
  provide additional control over grid styling. The former `Grid` prop `showHover` has been
  converted to a `GridModel` config for symmetry with these other flags and more efficient
  re-rendering. Note that some grid-related CSS classes have also been modified to better conform to
  the BEM approach used elsewhere - this could be a breaking change for apps that keyed off of
  certain Hoist grid styles (not expected to be a common case).
* `Select` adds a `queryBuffer` prop to avoid over-eager calls to an async `queryFn`. This buffer is
  defaulted to 300ms to provide some out-of-the-box debouncing of keyboard input when an async query
  is provided. A longer value might be appropriate for slow / intensive queries to a remote API.

### 🐞 Bug Fixes

* A small `FormField.labelWidth` config value will now be respected, even if it is less than the
  default minWidth of 80px.
* Unnecessary re-renders of inactive tab panels now avoided.
* `Grid`'s filter will now be consistently applied to all tree grid records. Previously, the filter
  skipped deeply nested records under specific conditions.
* `Timer` no longer requires its `runFn` to be a promise, as it briefly (and unintentionally) did.
* Suppressed default browser resize handles on `textarea`.

[Commit Log](https://github.com/xh/hoist-react/compare/v20.1.1...v20.2.0)

## v20.1.1 - 2019-03-27

### 🐞 Bug Fixes

* Fix form field reset so that it will call computeValidationAsync even if revalidation is not
  triggered because the field's value did not change when reset.

[Commit Log](https://github.com/xh/hoist-react/compare/v20.1.0...v20.1.1)


## v20.1.0 - 2019-03-14

### 🎁 New Features

* Standard app options panel now includes a "Restore Defaults" button to clear all user preferences
  as well as any custom grid state, resetting the app to its default state for that user.

### 🐞 Bug Fixes

* Removed a delay from `HoistInput` blur handling, ensuring `noteBlurred()` is called as soon as the
  element loses focus. This should remove a class of bugs related to input values not flushing into
  their models quickly enough when `commitOnChange: false` and the user moves directly from an input
  to e.g. clicking a submit button. #1023
* Fix to Admin ConfigDiffer tool (missing decorator).

### ⚙️ Technical

* The `GridModel.store` config now accepts a plain object and will internally create a `LocalStore`.
  This store config can also be partially specified or even omitted entirely. GridModel will ensure
  that the store is auto-configured with all fields in configured grid columns, reducing the need
  for app code boilerplate (re)enumerating field names.
* `Timer` class reworked to allow its interval to be adjusted dynamically via `setInterval()`,
  without requiring the Timer to be re-created.

[Commit Log](https://github.com/xh/hoist-react/compare/v20.0.1...v20.1.0)


## v20.0.1 - 2019-03-08

### 🐞 Bug Fixes

* Ensure `RestStore` processes records in a standard way following a save/add operation (#1010).

[Commit Log](https://github.com/xh/hoist-react/compare/v20.0.0...v20.0.1)


## v20.0.0 - 2019-03-06

### 💥 Breaking Changes

* The `@LoadSupport` decorator has been substantially reworked and enhanced from its initial release
  in v19. It is no longer needed on the HoistComponent, but rather should be put directly on the
  owned HoistModel implementing the loading. IMPORTANT NOTE: all models should implement
  `doLoadAsync` rather than `loadAsync`. Please see `LoadSupport` for more information on this
  important change.
* `TabContainer` and `TabContainerModel` are now cross-platform. Apps should update their code to
  import both from `@xh/hoist/cmp/tab`.
* `TabContainer.switcherPosition` has been moved to `TabContainerModel`. Please note that changes to
  `switcherPosition` are not supported on mobile, where the switcher will always appear beneath the
  container.
* The `Label` component from `@xh/hoist/desktop/cmp/input` has been removed. Applications should
  consider using the basic html `label` element instead (or a `FormField` if applicable).
* The `LeftRightChooserModel` constructor no longer accepts a `leftSortBy` and `rightSortBy`
  property. The implementation of these properties was generally broken. Use `leftSorted` and
  `rightSorted` instead.

#### Mobile

* Mobile `Page` has changed - `Pages` are now wrappers around `Panels` that are designed to be used
  with a `NavigationModel` or `TabContainer`. `Page` accepts the same props as `Panel`, meaning uses
  of `loadModel` should be replaced with `mask`.
* The mobile `AppBar` title is static and defaults to the app name. If you want to display page
  titles, it is recommended to use the `title` prop on the `Page`.

### 🎁 New Features

* Enhancements to Model and Component data loading via `@LoadSupport` provides a stronger set of
  conventions and better support for distinguishing between initial loads / auto/background
  refreshes / user- driven refreshes. It also provides new patterns for ensuring application
  Services are refreshed as part of a reworked global refresh cycle.
* RestGridModel supports a new `cloneAction` to take an existing record and open the editor form in
  "add mode" with all editable fields pre-populated from the source record. The action calls
  `prepareCloneFn`, if defined on the RestGridModel, to perform any transform operations before
  rendering the form.
* Tabs in `TabContainerModel` now support an `icon` property on the desktop.
* Charts take a new optional `aspectRatio` prop.
* Added new `Column.headerTooltip` config.
* Added new method `markManaged` on `ManagedSupport`.
* Added new function decorator `debounced`.
* Added new function `applyMixin` providing support for structured creation of class decorators
  (mixins).

#### Mobile

* Column chooser support available for mobile Grids. Users can check/uncheck columns to add/remove
  them from a configurable grid and reorder the columns in the list via drag and drop. Pair
  `GridModel.enableColChooser` with a mobile `colChooserButton` to allow use.
* Added `DialogPage` to the mobile toolkit. These floating pages do not participate in navigation or
  routing, and are used for showing fullscreen views outside of the Navigator / TabContainer
  context.
* Added `Panel` to the mobile toolkit, which offers a header element with standardized styling,
  title, and icon, as well as support for top and bottom toolbars.
* The mobile `AppBar` has been updated to more closely match the desktop `AppBar`, adding `icon`,
  `leftItems`, `hideAppMenuButton` and `appMenuButtonProps` props.
* Added routing support to mobile.

### 🐞 Bug Fixes

* The HighCharts wrapper component properly resizes its chart.
* Mobile dimension chooser button properly handles overflow for longer labels.
* Sizing fixes for multi-line inputs such as textArea and jsonInput.
* NumberInput calls a `onKeyPress` prop if given.
* Layout fixes on several admin panels and detail popups.

### 📚 Libraries

* @blueprintjs/core `3.13 -> 3.14`
* @xh/hoist-dev-utils `3.5 -> 3.6`
* ag-Grid `~20.0 -> ~20.1`
* react-dropzone `~8.0 -> ~9.0`
* react-select `~2.3 -> ~2.4`
* router5 `~6.6 -> ~7.0`
* react `~16.7 -> ~16.8`

[Commit Log](https://github.com/xh/hoist-react/compare/v19.0.1...v20.0.0)

## v19.0.1 - 2019-02-12

### 🐞 Bug Fixes

* Additional updates and simplifications to `FormField` sizing of child `HoistInput` elements, for
  more reliable sizing and spacing filling behavior.

[Commit Log](https://github.com/xh/hoist-react/compare/v19.0.0...v19.0.1)


## v19.0.0 - 2019-02-08

### 🎁 New Features

* Added a new architecture for signaling the need to load / refresh new data across either the
  entire app or a section of the component hierarchy. This new system relies on React context to
  minimizes the need for explicit application wiring, and improves support for auto-refresh. See
  newly added decorator `@LoadSupport` and classes/components `RefreshContext`,
  `RefreshContextModel`, and `RefreshContextView` for more info.
* `TabContainerModel` and `TabModel` now support `refreshMode` and `renderMode` configs to allow
  better control over how inactive tabs are mounted/unmounted and how tabs handle refresh requests
  when hidden or (re)activated.
* Apps can implement `getAppOptions()` in their `AppModel` class to specify a set of app-wide
  options that should be editable via a new built-in Options dialog. This system includes built-in
  support for reading/writing options to preferences, or getting/setting their values via custom
  handlers. The toolkit handles the rendering of the dialog.
* Standard top-level app buttons - for actions such as launching the new Options dialog, switching
  themes, launching the admin client, and logging out - have been moved into a new menu accessible
  from the top-right corner of the app, leaving more space for app-specific controls in the AppBar.
* `RecordGridModel` now supports an enhanced `editors` configuration that exposes the full set of
  validation and display support from the Forms package.
* `HoistInput` sizing is now consistently implemented using `LayoutSupport`. All sizable
  `HoistInputs` now have default `width` to ensure a standard display out of the box. `JsonInput`
  and `TextArea` also have default `height`. These defaults can be overridden by declaring explicit
  `width` and `height` values, or unset by setting the prop to `null`.
* `HoistInputs` within `FormFields` will be automatically sized to fill the available space in the
  `FormField`. In these cases, it is advised to either give the `FormField` an explicit size or
  render it in a flex layout.

### 💥 Breaking Changes

* ag-Grid has been updated to v20.0.0. Most apps shouldn't require any changes - however, if you are
  using `agOptions` to set sorting, filtering or resizing properties, these may need to change:

  For the `Grid`, `agOptions.enableColResize`, `agOptions.enableSorting` and `agOptions.enableFilter`
  have been removed. You can replicate their effects by using `agOptions.defaultColDef`. For
  `Columns`, `suppressFilter` has been removed, an should be replaced with `filter: false`.

* `HoistAppModel.requestRefresh` and `TabContainerModel.requestRefresh` have been removed.
  Applications should use the new Refresh architecture described above instead.
* `tabRefreshMode` on TabContainer has been renamed `renderMode`.
* `TabModel.reloadOnShow` has been removed. Set the `refreshMode` property on TabContainerModel or
  TabModel to `TabRefreshMode.ON_SHOW_ALWAYS` instead.
* The mobile APIs for `TabContainerModel`, `TabModel`, and `RefreshButton` have been rewritten to
  more closely mirror the desktop API.
* The API for `RecordGridModel` editors has changed -- `type` is no longer supported. Use
  `fieldModel` and `formField` instead.
* `LocalStore.loadRawData` requires that all records presented to store have unique IDs specified.
  See `LocalStore.idSpec` for more information.

### 🐞 Bug Fixes

* SwitchInput and RadioInput now properly highlight validation errors in `minimal` mode.

### 📚 Libraries

* @blueprintjs/core `3.12 -> 3.13`
* ag-Grid `~19.1.4 -> ~20.0.0`

[Commit Log](https://github.com/xh/hoist-react/compare/v18.1.2...v19.0.0)


## v18.1.2 - 2019-01-30

### 🐞 Bug Fixes

* Grid integrations relying on column visibility (namely export, storeFilterField) now correctly
  consult updated column state from GridModel. #935
* Ensure `FieldModel.initialValue` is observable to ensure that computed dirty state (and any other
  derivations) are updated if it changes. #934
* Fixes to ensure Admin console log viewer more cleanly handles exceptions (e.g. attempting to
  auto-refresh on a log file that has been deleted).

[Commit Log](https://github.com/xh/hoist-react/compare/v18.1.1...v18.1.2)

## v18.1.1 - 2019-01-29

* Grid cell padding can be controlled via a new set of CSS vars and is reduced by default for grids
  in compact mode.
* The `addRecordAsync()` and `saveRecordAsync()` methods on `RestStore` return the updated record.

[Commit Log](https://github.com/xh/hoist-react/compare/v18.1.0...v18.1.1)


## v18.1.0 - 2019-01-28

### 🎁 New Features

* New `@managed` class field decorator can be used to mark a property as fully created/owned by its
  containing class (provided that class has installed the matching `@ManagedSupport` decorator).
  * The framework will automatically pass any `@managed` class members to `XH.safeDestroy()` on
    destroy/unmount to ensure their own `destroy()` lifecycle methods are called and any related
    resources are disposed of properly, notably MobX observables and reactions.
  * In practice, this should be used to decorate any properties on `HoistModel`, `HoistService`, or
    `HoistComponent` classes that hold a reference to a `HoistModel` created by that class. All of
    those core artifacts support the new decorator, `HoistModel` already provides a built-in
    `destroy()` method, and calling that method when an app is done with a Model is an important
    best practice that can now happen more reliably / easily.
* `FormModel.getData()` accepts a new single parameter `dirtyOnly` - pass true to get back only
  fields which have been modified.
* The mobile `Select` component indicates the current value with a ✅ in the drop-down list.
* Excel exports from tree grids now include the matching expand/collapse tree controls baked into
  generated Excel file.

### 🐞 Bug Fixes

* The `JsonInput` component now properly respects / indicates disabled state.

### 📚 Libraries

* Hoist-dev-utils `3.4.1 -> 3.5.0` - updated webpack and other build tool dependencies, as well as
  an improved eslint configuration.
* @blueprintjs/core `3.10 -> 3.12`
* @blueprintjs/datetime `3.5 -> 3.7`
* fontawesome `5.6 -> 5.7`
* mobx `5.8 -> 5.9`
* react-select `2.2 -> 2.3`
* Other patch updates

[Commit Log](https://github.com/xh/hoist-react/compare/v18.0.0...v18.1.0)

## v18.0.0 - 2019-01-15

### 🎁 New Features

* Form support has been substantially enhanced and restructured to provide both a cleaner API and
  new functionality:
  * `FormModel` and `FieldModel` are now concrete classes and provide the main entry point for
    specifying the contents of a form. The `Field` and `FieldSupport` decorators have been removed.
  * Fields and sub-forms may now be dynamically added to FormModel.
  * The validation state of a FormModel is now *immediately* available after construction and
    independent of the GUI. The triggering of the *display* of that state is now a separate process
    triggered by GUI actions such as blur.
  * `FormField` has been substantially reworked to support a read-only display and inherit common
    property settings from its containing `Form`.
  * `HoistInput` has been moved into the `input` package to clarify that these are lower level
    controls and independent of the Forms package.

* `RestGrid` now supports a `mask` prop. RestGrid loading is now masked by default.
* `Chart` component now supports a built-in zoom out gesture: click and drag from right-to-left on
  charts with x-axis zooming.
* `Select` now supports an `enableClear` prop to control the presence of an optional inline clear
  button.
* `Grid` components take `onCellClicked` and `onCellDoubleClicked` event handlers.
* A new desktop `FileChooser` wraps a preconfigured react-dropzone component to allow users to
  easily select files for upload or other client-side processing.

### 💥 Breaking Changes

* Major changes to Form (see above). `HoistInput` imports will also need to be adjusted to move from
  `form` to `input`.
* The name of the HoistInput `field` prop has been changed to `bind`. This change distinguishes the
  lower-level input package more clearly from the higher-level form package which uses it. It also
  more clearly relates the property to the associated `@bindable` annotation for models.
* A `Select` input with `enableMulti = true` will by default no longer show an inline x to clear the
  input value. Use the `enableClear` prop to re-enable.
* Column definitions are exported from the `grid` package. To ensure backwards compatibility,
  replace imports from `@xh/hoist/desktop/columns` with `@xh/hoist/desktop/cmp/grid`.

### 📚 Libraries

* React `~16.6.0 -> ~16.7.0`
* Patch version updates to multiple other dependencies.

[Commit Log](https://github.com/xh/hoist-react/compare/v17.0.0...v18.0.0)

## v17.0.0 - 2018-12-21

### 💥 Breaking Changes

* The implementation of the `model` property on `HoistComponent` has been substantially enhanced:
  * "Local" Models should now be specified on the Component class declaration by simply setting the
    `model` property, rather than the confusing `localModel` property.
  * HoistComponent now supports a static `modelClass` class property. If set, this property will
    allow a HoistComponent to auto-create a model internally when presented with a plain javascript
    object as its `model` prop. This is especially useful in cases like `Panel` and `TabContainer`,
    where apps often need to specify a model but do not require a reference to the model. Those
    usages can now skip importing and instantiating an instance of the component's model class
    themselves.
  * Hoist will now throw an Exception if an application attempts to changes the model on an existing
    HoistComponent instance or presents the wrong type of model to a HoistComponent where
    `modelClass` has been specified.

* `PanelSizingModel` has been renamed `PanelModel`. The class now also has the following new
  optional properties, all of which are `true` by default:
  * `showSplitter` - controls visibility of the splitter bar on the outside edge of the component.
  * `showSplitterCollapseButton` - controls visibility of the collapse button on the splitter bar.
  * `showHeaderCollapseButton` - controls visibility of a (new) collapse button in the header.

* The API methods for exporting grid data have changed and gained new features:
  * Grids must opt-in to export with the `GridModel.enableExport` config.
  * Exporting a `GridModel` is handled by the new `GridExportService`, which takes a collection of
    `exportOptions`. See `GridExportService.exportAsync` for available `exportOptions`.
  * All export entry points (`GridModel.exportAsync()`, `ExportButton` and the export context menu
    items) support `exportOptions`. Additionally, `GridModel` can be configured with default
    `exportOptions` in its config.

* The `buttonPosition` prop on `NumberInput` has been removed due to problems with the underlying
  implementation. Support for incrementing buttons on NumberInputs will be re-considered for future
  versions of Hoist.

### 🎁 New Features

* `TextInput` on desktop now supports an `enableClear` property to allow easy addition of a clear
  button at the right edge of the component.
* `TabContainer` enhancements:
  * An `omit` property can now be passed in the tab configs passed to the `TabContainerModel`
    constructor to conditionally exclude a tab from the container
  * Each `TabModel` can now be retrieved by id via the new `getTabById` method on
    `TabContainerModel`.
  * `TabModel.title` can now be changed at runtime.
  * `TabModel` now supports the following properties, which can be changed at runtime or set via the
    config:
    * `disabled` - applies a disabled style in the switcher and blocks navigation to the tab via
      user click, routing, or the API.
    * `excludeFromSwitcher` - removes the tab from the switcher, but the tab can still be navigated
      to programmatically or via routing.
* `MultiFieldRenderer` `multiFieldConfig` now supports a `delimiter` property to separate
  consecutive SubFields.
* `MultiFieldRenderer` SubFields now support a `position` property, to allow rendering in either the
  top or bottom row.
* `StoreCountLabel` now supports a new 'includeChildren' prop to control whether or not children
  records are included in the count. By default this is `false`.
* `Checkbox` now supports a `displayUnsetState` prop which may be used to display a visually
  distinct state for null values.
* `Select` now renders with a checkbox next to the selected item in its dropdown menu, instead of
  relying on highlighting. A new `hideSelectedOptionCheck` prop is available to disable.
* `RestGridModel` supports a `readonly` property.
* `DimensionChooser`, various `HoistInput` components, `Toolbar` and `ToolbarSeparator` have been
  added to the mobile component library.
* Additional environment enums for UAT and BCP, added to Hoist Core 5.4.0, are supported in the
  application footer.

### 🐞 Bug Fixes

* `NumberInput` will no longer immediately convert its shorthand value (e.g. "3m") into numeric form
  while the user remains focused on the input.
* Grid `actionCol` columns no longer render Button components for each action, relying instead on
  plain HTML / CSS markup for a significant performance improvement when there are many rows and/or
  actions per row.
* Grid exports more reliably include the appropriate file extension.
* `Select` will prevent an `<esc>` keypress from bubbling up to parent components only when its menu
  is open. (In that case, the component assumes escape was pressed to close its menu and captures
  the keypress, otherwise it should leave it alone and let it e.g. close a parent popover).

[Commit Log](https://github.com/xh/hoist-react/compare/v16.0.1...v17.0.0)

## v16.0.1 - 2018-12-12

### 🐞 Bug Fixes

* Fix to FeedbackForm allowing attempted submission with an empty message.

[Commit Log](https://github.com/xh/hoist-react/compare/v16.0.0...v16.0.1)


## v16.0.0

### 🎁 New Features

* Support for ComboBoxes and Dropdowns have been improved dramatically, via a new `Select` component
  based on react-select.
* The ag-Grid based `Grid` and `GridModel` are now available on both mobile and desktop. We have
  also added new support for multi-row/multi-field columns via the new `multiFieldRenderer` renderer
  function.
* The app initialization lifecycle has been restructured so that no App classes are constructed
  until Hoist is fully initialized.
* `Column` now supports an optional `rowHeight` property.
* `Button` now defaults to 'minimal' mode, providing a much lighter-weight visual look-and-feel to
  HoistApps. `Button` also implements `@LayoutSupport`.
* Grouping state is now saved by the grid state support on `GridModel`.
* The Hoist `DimChooser` component has been ported to hoist-react.
* `fetchService` now supports an `autoAbortKey` in its fetch methods. This can be used to
  automatically cancel obsolete requests that have been superseded by more recent variants.
* Support for new `clickableLabel` property on `FormField`.
* `RestForm` now supports a read-only view.
* Hoist now supports automatic tracking of app/page load times.

### 💥 Breaking Changes

* The new location for the cross-platform grid component is `@xh/hoist/cmp/grid`. The `columns`
  package has also moved under a new sub-package in this location.
* Hoist top-level App Structure has changed in order to improve consistency of the Model-View
  conventions, to improve the accessibility of services, and to support the improvements in app
  initialization mentioned above:
  - `XH.renderApp` now takes a new `AppSpec` configuration.
  - `XH.app` is now `XH.appModel`.
  - All services are installed directly on `XH`.
  - `@HoistApp` is now `@HoistAppModel`
* `RecordAction` has been substantially refactored and improved. These are now typically immutable
  and may be shared.
  - `prepareFn` has been replaced with a `displayFn`.
  - `actionFn` and `displayFn` now take a single object as their parameter.
* The `hide` property on `Column` has been changed to `hidden`.
* The `ColChooserButton` has been moved from the incorrect location `@xh/hoist/cmp/grid` to
  `@xh/hoist/desktop/cmp/button`. This is a desktop-only component. Apps will have to adjust these
  imports.
* `withDefaultTrue` and `withDefaultFalse` in `@xh/hoist/utils/js` have been removed. Use
  `withDefault` instead.
* `CheckBox` has been renamed `Checkbox`


### ⚙️ Technical

* ag-Grid has been upgraded to v19.1
* mobx has been upgraded to v5.6
* React has been upgraded to v16.6
* Allow browsers with proper support for Proxy (e.g Edge) to access Hoist Applications.


### 🐞 Bug Fixes

* Extensive. See full change list below.

[Commit Log](https://github.com/xh/hoist-react/compare/v15.1.2...v16.0.0)


## v15.1.2

🛠 Hotfix release to MultiSelect to cap the maximum number of options rendered by the drop-down
list. Note, this component is being replaced in Hoist v16 by the react-select library.

[Commit Log](https://github.com/xh/hoist-react/compare/v15.1.1...v15.1.2)

## v15.1.1

### 🐞 Bug Fixes

* Fix to minimal validation mode for FormField disrupting input focus.
* Fix to JsonInput disrupting input focus.

### ⚙️ Technical

* Support added for TLBR-style notation when specifying margin/padding via layoutSupport - e.g.
  box({margin: '10 20 5 5'}).
* Tweak to lockout panel message when the user has no roles.

[Commit Log](https://github.com/xh/hoist-react/compare/v15.1.0...v15.1.1)


## v15.1.0

### 🎁 New Features

* The FormField component takes a new minimal prop to display validation errors with a tooltip only
  as opposed to an inline message string. This can be used to help reduce shifting / jumping form
  layouts as required.
* The admin-only user impersonation toolbar will now accept new/unknown users, to support certain
  SSO application implementations that can create users on the fly.

### ⚙️ Technical

* Error reporting to server w/ custom user messages is disabled if the user is not known to the
  client (edge case with errors early in app lifecycle, prior to successful authentication).

[Commit Log](https://github.com/xh/hoist-react/compare/v15.0.0...v15.1.0)


## v15.0.0

### 💥 Breaking Changes

* This update does not require any application client code changes, but does require updating the
  Hoist Core Grails plugin to >= 5.0. Hoist Core changes to how application roles are loaded and
  users are authenticated required minor changes to how JS clients bootstrap themselves and load
  user data.
* The Hoist Core HoistImplController has also been renamed to XhController, again requiring Hoist
  React adjustments to call the updated /xh/ paths for these (implementation) endpoints. Again, no
  app updates required beyond taking the latest Hoist Core plugin.

[Commit Log](https://github.com/xh/hoist-react/compare/v14.2.0...v15.0.0)


## v14.2.0

### 🎁 New Features

* Upgraded hoist-dev-utils to 3.0.3. Client builds now use the latest Webpack 4 and Babel 7 for
  noticeably faster builds and recompiles during CI and at development time.
* GridModel now has a top-level agColumnApi property to provide a direct handle on the ag-Grid
  Column API object.

### ⚙️ Technical

* Support for column groups strengthened with the addition of a dedicated ColumnGroup sibling class
  to Column. This includes additional internal refactoring to reduce unnecessary cloning of Column
  configurations and provide a more managed path for Column updates. Public APIs did not change.
  (#694)

### 📚 Libraries

* Blueprint Core `3.6.1 -> 3.7.0`
* Blueprint Datetime `3.2.0 -> 3.3.0`
* Fontawesome `5.3.x -> 5.4.x`
* MobX `5.1.2 -> 5.5.0`
* Router5 `6.5.0 -> 6.6.0`

[Commit Log](https://github.com/xh/hoist-react/compare/v14.1.3...v14.2.0)


## v14.1.3

### 🐞 Bug Fixes

* Ensure JsonInput reacts properly to value changes.

### ⚙️ Technical

* Block user pinning/unpinning in Grid via drag-and-drop - pending further work via #687.
* Support "now" as special token for dateIs min/max validation rules.
* Tweak grouped grid row background color.

[Commit Log](https://github.com/xh/hoist-react/compare/v14.1.1...v14.1.3)


## v14.1.1

### 🐞 Bug Fixes

* Fixes GridModel support for row-level grouping at same time as column grouping.

[Commit Log](https://github.com/xh/hoist-react/compare/v14.1.0...v14.1.1)


## v14.1.0

### 🎁 New Features

* GridModel now supports multiple levels of row grouping. Pass the public setGroupBy() method an
  array of string column IDs, or a falsey value / empty array to ungroup. Note that the public and
  observable groupBy property on GridModel will now always be an array, even if the grid is not
  grouped or has only a single level of grouping.
* GridModel exposes public expandAll() and collapseAll() methods for grouped / tree grids, and
  StoreContextMenu supports a new "expandCollapseAll" string token to insert context menu items.
  These are added to the default menu, but auto-hide when the grid is not in a grouped state.
* The Grid component provides a new onKeyDown prop, which takes a callback and will fire on any
  keypress targeted within the Grid. Note such a handler is not provided directly by ag-Grid.
* The Column class supports pinned as a top-level config. Supports passing true to pin to the left.

### 🐞 Bug Fixes

* Updates to Grid column widths made via ag-Grid's "autosize to fit" API are properly persisted to
  grid state.

[Commit Log](https://github.com/xh/hoist-react/compare/v14.0.0...v14.1.0)


## v14.0.0

* Along with numerous bug fixes, v14 brings with it a number of important enhancements for grids,
  including support for tree display, 'action' columns, and absolute value sorting. It also includes
  some new controls and improvement to focus display.

### 💥 Breaking Changes

* The signatures of the Column.elementRenderer and Column.renderer have been changed to be
  consistent with each other, and more extensible. Each takes two arguments -- the value to be
  rendered, and a single bundle of metadata.
* StoreContextMenuAction has been renamed to RecordAction. Its action property has been renamed to
  actionFn for consistency and clarity.
* LocalStore : The method LocalStore.processRawData no longer takes an array of all records, but
  instead takes just a single record. Applications that need to operate on all raw records in bulk
  should do so before presenting them to LocalStore. Also, LocalStores template methods for override
  have also changed substantially, and sub-classes that rely on these methods will need to be
  adjusted accordingly.

### 🎁 New Features

#### Grid

* The Store API now supports hierarchical datasets. Applications need to simply provide raw data for
  records with a "children" property containing the raw data for their children.
* Grid supports a 'TreeGrid' mode. To show a tree grid, bind the GridModel to a store containing
  hierarchical data (as above), set treeMode: true on the GridModel, and specify a column to display
  the tree controls (isTreeColumn: true)
* Grid supports absolute sorting for numerical columns. Specify absSort: true on your column config
  to enable. Clicking the grid header will now cycle through ASC > DESC > DESC (abs) sort modes.
* Grid supports an 'Actions' column for one-click record actions. See cmp/desktop/columns/actionCol.
* A new showHover prop on the desktop Grid component will highlight the hovered row with default
  styling. A new GridModel.rowClassFn callback was added to support per-row custom classes based on
  record data.
* A new ExportFormat.LONG_TEXT format has been added, along with a new Column.exportWidth config.
  This supports exporting columns that contain long text (e.g. notes) as multi-line cells within
  Excel.

#### Other Components

* RadioInput and ButtonGroupInput have been added to the desktop/cmp/form package.
* DateInput now has support for entering and displaying time values.
* NumberInput displays its unformatted value when focused.
* Focused components are now better highlighted, with additional CSS vars provided to customize as
  needed.

### 🐞 Bug Fixes

* Calls to GridModel.setGroupBy() work properly not only on the first, but also all subsequent calls
  (#644).
* Background / style issues resolved on several input components in dark theme (#657).
* Grid context menus appear properly over other floating components.

### 📚 Libraries

* React `16.5.1 -> 16.5.2`
* router5 `6.4.2 -> 6.5.0`
* CodeMirror, Highcharts, and MobX patch updates

[Commit Log](https://github.com/xh/hoist-react/compare/v13.0.0...v14.0.0)


## v13.0.0

🍀Lucky v13 brings with it a number of enhancements for forms and validation, grouped column support
in the core Grid API, a fully wrapped MultiSelect component, decorator syntax adjustments, and a
number of other fixes and enhancements.

It also includes contributions from new ExHI team members Arjun and Brendan. 🎉

### 💥 Breaking Changes

* The core `@HoistComponent`, `@HoistService`, and `@HoistModel` decorators are **no longer
  parameterized**, meaning that trailing `()` should be removed after each usage. (#586)
* The little-used `hoistComponentFactory()` method was also removed as a further simplification
  (#587).
* The `HoistField` superclass has been renamed to `HoistInput` and the various **desktop form
  control components have been renamed** to match (55afb8f). Apps using these components (which will
  likely be most apps) will need to adapt to the new names.
  * This was done to better distinguish between the input components and the upgraded Field concept
    on model classes (see below).

### 🎁 New Features

⭐️ **Forms and Fields** have been a major focus of attention, with support for structured data
fields added to Models via the `@FieldSupport` and `@field()` decorators.
* Models annotated with `@FieldSupport` can decorate member properties with `@field()`, making those
  properties observable and settable (with a generated `setXXX()` method).
* The `@field()` decorators themselves can be passed an optional display label string as well as
  zero or more *validation rules* to define required constraints on the value of the field.
* A set of predefined constraints is provided within the toolkit within the `/field/` package.
* Models using `FieldSupport` should be sure to call the `initFields()` method installed by the
  decorator within their constructor. This method can be called without arguments to generally
  initialize the field system, or it can be passed an object of field names to initial/default
  values, which will set those values on the model class properties and provide change/dirty
  detection and the ability to "reset" a form.
* A new `FormField` UI component can be used to wrap input components within a form. The `FormField`
  wrapper can accept the source model and field name, and will apply those to its child input. It
  leverages the Field model to automatically display a label, indicate required fields, and print
  validation error messages. This new component should be the building-block for most non-trivial
  forms within an application.

Other enhancements include:
* **Grid columns can be grouped**, with support for grouping added to the grid state management
  system, column chooser, and export manager (#565). To define a column group, nest column
  definitions passed to `GridModel.columns` within a wrapper object of the form `{headerName: 'My
  group', children: [...]}`.

(Note these release notes are incomplete for this version.)

[Commit Log](https://github.com/xh/hoist-react/compare/v12.1.2...v13.0.0)


## v12.1.2

### 🐞 Bug Fixes

* Fix casing on functions generated by `@settable` decorator
  (35c7daa209a4205cb011583ebf8372319716deba).

[Commit Log](https://github.com/xh/hoist-react/compare/v12.1.1...v12.1.2)


## v12.1.1

### 🐞 Bug Fixes

* Avoid passing unknown HoistField component props down to Blueprint select/checkbox controls.

### 📚 Libraries

* Rollback update of `@blueprintjs/select` package `3.1.0 -> 3.0.0` - this included breaking API
  changes and will be revisited in #558.

[Commit Log](https://github.com/xh/hoist-react/compare/v12.1.0...v12.1.1)


## v12.1.0

### 🎁 New Features

* New `@bindable` and `@settable` decorators added for MobX support. Decorating a class member
  property with `@bindable` makes it a MobX `@observable` and auto-generates a setter method on the
  class wrapped in a MobX `@action`.
* A `fontAwesomeIcon` element factory is exported for use with other FA icons not enumerated by the
  `Icon` class.
* CSS variables added to control desktop Blueprint form control margins. These remain defaulted to
  zero, but now within CSS with support for variable overrides. A Blueprint library update also
  brought some changes to certain field-related alignment and style properties. Review any form
  controls within apps to ensure they remain aligned as desired
  (8275719e66b4677ec5c68a56ccc6aa3055283457 and df667b75d41d12dba96cbd206f5736886cb2ac20).

### 🐞 Bug Fixes

* Grid cells are fully refreshed on a data update, ensuring cell renderers that rely on data other
  than their primary display field are updated (#550).
* Grid auto-sizing is run after a data update, ensuring flex columns resize to adjust for possible
  scrollbar visibility changes (#553).
* Dropdown fields can be instantiated with fewer required properties set (#541).

### 📚 Libraries

* Blueprint `3.0.1 -> 3.4.0`
* FontAwesome `5.2.0 -> 5.3.0`
* CodeMirror `5.39.2 -> 5.40.0`
* MobX `5.0.3 -> 5.1.0`
* router5 `6.3.0 -> 6.4.2`
* React `16.4.1 -> 16.4.2`

[Commit Log](https://github.com/xh/hoist-react/compare/v12.0.0...v12.1.0)


## v12.0.0

Hoist React v12 is a relatively large release, with multiple refactorings around grid columns,
`elemFactory` support, classNames, and a re-organization of classes and exports within `utils`.

### 💥 Breaking Changes

#### ⭐️ Grid Columns

**A new `Column` class describes a top-level API for columns and their supported options** and is
intended to be a cross-platform layer on top of ag-Grid and TBD mobile grid implementations.
* The desktop `GridModel` class now accepts a collection of `Column` configuration objects to define
  its available columns.
* Columns may be configured with `flex: true` to cause them to stretch all available horizontal
  space within a grid, sharing it equally with any other flex columns. However note that this should
  be used sparingly, as flex columns have some deliberate limitations to ensure stable and
  consistent behavior. Most noticeably, they cannot be resized directly by users. Often, a best
  practice will be to insert an `emptyFlexCol` configuration as the last column in a grid - this
  will avoid messy-looking gaps in the layout while not requiring a data-driven column be flexed.
* User customizations to column widths are now saved if the GridModel has been configured with a
  `stateModel` key or model instance - see `GridStateModel`.
* Columns accept a `renderer` config to format text or HTML-based output. This is a callback that is
  provided the value, the row-level record, and a metadata object with the column's `colId`. An
  `elementRenderer` config is also available for cells that should render a Component.
* An `agOptions` config key continues to provide a way to pass arbitrary options to the underlying
  ag-Grid instance (for desktop implementations). This is considered an "escape hatch" and should be
  used with care, but can provide a bridge to required ag-Grid features as the Hoist-level API
  continues to develop.
* The "factory pattern" for Column templates / defaults has been removed, replaced by a simpler
  approach that recommends exporting simple configuration partials and spreading them into
  instance-specific column configs.
* See 0798f6bb20092c59659cf888aeaf9ecb01db52a6 for primary commit.

#### ⭐️ Element Factory, LayoutSupport, BaseClassName

Hoist provides core support for creating components via a factory pattern, powered by the `elem()`
and `elemFactory()` methods. This approach remains the recommended way to instantiate component
elements, but was **simplified and streamlined**.
* The rarely used `itemSpec` argument was removed (this previously applied defaults to child items).
* Developers can now also use JSX to instantiate all Hoist-provided components while still taking
  advantage of auto-handling for layout-related properties provided by the `LayoutSupport` mixin.
  * HoistComponents should now spread **`...this.getLayoutProps()`** into their outermost rendered
    child to enable promotion of layout properties.
* All HoistComponents can now specify a **baseClassName** on their component class and should pass
  `className: this.getClassName()` down to their outermost rendered child. This allows components to
  cleanly layer on a base CSS class name with any instance-specific classes.
* See 8342d3870102ee9bda4d11774019c4928866f256 for primary commit.

#### ⭐️ Panel resizing / collapsing

**The `Panel` component now takes a `sizingModel` prop to control and encapsulate newly built-in
resizing and collapsing behavior** (#534).
* See the `PanelSizingModel` class for configurable details, including continued support for saving
  sizing / collapsed state as a user preference.
* **The standalone `Resizable` component was removed** in favor of the improved support built into
  Panel directly.

#### Other

* Two promise-related models have been combined into **a new, more powerful `PendingTaskModel`**,
  and the `LoadMask` component has been removed and consolidated into `Mask`
  (d00a5c6e8fc1e0e89c2ce3eef5f3e14cb842f3c8).
  * `Panel` now exposes a single `mask` prop that can take either a configured `mask` element or a
    simple boolean to display/remove a default mask.
* **Classes within the `utils` package have been re-organized** into more standardized and scalable
  namespaces. Imports of these classes will need to be adjusted.

### 🎁 New Features

* **The desktop Grid component now offers a `compact` mode** with configurable styling to display
  significantly more data with reduced padding and font sizes.
* The top-level `AppBar` refresh button now provides a default implementation, calling a new
  abstract `requestRefresh()` method on `HoistApp`.
* The grid column chooser can now be configured to display its column groups as initially collapsed,
  for especially large collections of columns.
* A new `XH.restoreDefaultsAsync()` method provides a centralized way to wipe out user-specific
  preferences or customizations (#508).
* Additional Blueprint `MultiSelect`, `Tag`, and `FormGroup` controls re-exported.

### 🐞 Bug Fixes

* Some components were unintentionally not exporting their Component class directly, blocking JSX
  usage. All components now export their class.
* Multiple fixes to `DayField` (#531).
* JsonField now responds properly when switching from light to dark theme (#507).
* Context menus properly filter out duplicated separators (#518).

[Commit Log](https://github.com/xh/hoist-react/compare/v11.0.0...v12.0.0)


## v11.0.0

### 💥 Breaking Changes

* **Blueprint has been upgraded to the latest 3.x release.** The primary breaking change here is the
  renaming of all `pt-` CSS classes to use a new `bp3-` prefix. Any in-app usages of the BP
  selectors will need to be updated. See the
  [Blueprint "What's New" page](http://blueprintjs.com/docs/#blueprint/whats-new-3.0).
* **FontAwesome has been upgraded to the latest 5.2 release.** Only the icons enumerated in the
  Hoist `Icon` class are now registered via the FA `library.add()` method for inclusion in bundled
  code, resulting in a significant reduction in bundle size. Apps wishing to use other FA icons not
  included by Hoist must import and register them - see the
  [FA React Readme](https://github.com/FortAwesome/react-fontawesome/blob/master/README.md) for
  details.
* **The `mobx-decorators` dependency has been removed** due to lack of official support for the
  latest MobX update, as well as limited usage within the toolkit. This package was primarily
  providing the optional `@setter` decorator, which should now be replaced as needed by dedicated
  `@action` setter methods (19cbf86138499bda959303e602a6d58f6e95cb40).

### 🎁 Enhancements

* `HoistComponent` now provides a `getClassNames()` method that will merge any `baseCls` CSS class
  names specified on the component with any instance-specific classes passed in via props (#252).
  * Components that wish to declare and support a `baseCls` should use this method to generate and
    apply a combined list of classes to their outermost rendered elements (see `Grid`).
  * Base class names have been added for relevant Hoist-provided components - e.g. `.xh-panel` and
    `.xh-grid`. These will be appended to any instance class names specified within applications and
    be available as public CSS selectors.
* Relevant `HoistField` components support inline `leftIcon` and `rightElement` props. `DayField`
  adds support for `minDay / maxDay` props.
* Styling for the built-in ag-Grid loading overlay has been simplified and improved (#401).
* Grid column definitions can now specify an `excludeFromExport` config to drop them from
  server-generated Excel/CSV exports (#485).

### 🐞 Bug Fixes

* Grid data loading and selection reactions have been hardened and better coordinated to prevent
  throwing when attempting to set a selection before data has been loaded (#484).

### 📚 Libraries

* Blueprint `2.x -> 3.x`
* FontAwesome `5.0.x -> 5.2.x`
* CodeMirror `5.37.0 -> 5.39.2`
* router5 `6.2.4 -> 6.3.0`

[Commit Log](https://github.com/xh/hoist-react/compare/v10.0.1...v11.0.0)


## v10.0.1

### 🐞 Bug Fixes

* Grid `export` context menu token now defaults to server-side 'exportExcel' export.
  * Specify the `exportLocal` token to return a menu item for local ag-Grid export.
* Columns with `field === null` skipped for server-side export (considered spacer / structural
  columns).

## v10.0.0

### 💥 Breaking Changes

* **Access to the router API has changed** with the `XH` global now exposing `router` and
  `routerState` properties and a `navigate()` method directly.
* `ToastManager` has been deprecated. Use `XH.toast` instead.
* `Message` is no longer a public class (and its API has changed). Use `XH.message/confirm/alert`
  instead.
* Export API has changed. The Built-in grid export now uses more powerful server-side support. To
  continue to use local AG based export, call method `GridModel.localExport()`. Built-in export
  needs to be enabled with the new property on `GridModel.enableExport`. See `GridModel` for more
  details.

### 🎁 Enhancements

* New Mobile controls and `AppContainer` provided services (impersonation, about, and version bars).
* Full-featured server-side Excel export for grids.

### 🐞 Bug Fixes

* Prevent automatic zooming upon input focus on mobile devices (#476).
* Clear the selection when showing the context menu for a record which is not already selected
  (#469).
* Fix to make lockout script readable by Compatibility Mode down to IE5.

### 📚 Libraries

* MobX `4.2.x -> 5.0.x`

[Commit Log](https://github.com/xh/hoist-react/compare/v9.0.0...v10.0.0)


## v9.0.0

### 💥 Breaking Changes

* **Hoist-provided mixins (decorators) have been refactored to be more granular and have been broken
  out of `HoistComponent`.**
  * New discrete mixins now exist for `LayoutSupport` and `ContextMenuSupport` - these should be
    added directly to components that require the functionality they add for auto-handling of
    layout-related props and support for showing right-click menus. The corresponding options on
    `HoistComponent` that used to enable them have been removed.
  * For consistency, we have also renamed `EventTarget -> EventSupport` and `Reactive ->
    ReactiveSupport` mixins. These both continue to be auto-applied to HoistModel and HoistService
    classes, and ReactiveSupport enabled by default in HoistComponent.
* **The Context menu API has changed.** The `ContextMenuSupport` mixin now specifies an abstract
  `getContextMenuItems()` method for component implementation (replacing the previous
  `renderContextMenu()` method). See the new [`ContextMenuItem` class for what these items support,
  as well as several static default items that can be used.
  * The top-level `AppContainer` no longer provides a default context menu, instead allowing the
    browser's own context menu to show unless an app / component author has implemented custom
    context-menu handling at any level of their component hierarchy.

### 🐞 Bug Fixes

* TabContainer active tab can become out of sync with the router state (#451)
  * ⚠️ Note this also involved a change to the `TabContainerModel` API - `activateTab()` is now the
    public method to set the active tab and ensure both the tab and the route land in the correct
    state.
* Remove unintended focused cell borders that came back with the prior ag-Grid upgrade.

[Commit Log](https://github.com/xh/hoist-react/compare/v8.0.0...v9.0.0)


## v8.0.0

Hoist React v8 brings a big set of improvements and fixes, some API and package re-organizations,
and ag-Grid upgrade, and more. 🚀

### 💥 Breaking Changes

* **Component package directories have been re-organized** to provide better symmetry between
  pre-existing "desktop" components and a new set of mobile-first component. Current desktop
  applications should replace imports from `@xh/hoist/cmp/xxx` with `@xh/hoist/desktop/cmp/xxx`.
  * Important exceptions include several classes within `@xh/hoist/cmp/layout/`, which remain
    cross-platform.
  * `Panel` and `Resizable` components have moved to their own packages in
    `@xh/hoist/desktop/cmp/panel` and `@xh/hoist/desktop/cmp/resizable`.
* **Multiple changes and improvements made to tab-related APIs and components.**
  * The `TabContainerModel` constructor API has changed, notably `children` -> `tabs`, `useRoutes` ->
    `route` (to specify a starting route as a string) and `switcherPosition` has moved from a model
    config to a prop on the `TabContainer` component.
  * `TabPane` and `TabPaneModel` have been renamed `Tab` and `TabModel`, respectively, with several
    related renames.
* **Application entry-point classes decorated with `@HoistApp` must implement the new getter method
  `containerClass()`** to specify the platform specific component used to wrap the app's
  `componentClass`.
  * This will typically be `@xh/hoist/[desktop|mobile]/AppContainer` depending on platform.

### 🎁 New Features

* **Tab-related APIs re-worked and improved**, including streamlined support for routing, a new
  `tabRenderMode` config on `TabContainerModel`, and better naming throughout.
* **Ag-grid updated to latest v18.x** - now using native flex for overall grid layout and sizing
  controls, along with multiple other vendor improvements.
* Additional `XH` API methods exposed for control of / integration with Router5.
* The core `@HoistComponent` decorated now installs a new `isDisplayed` getter to report on
  component visibility, taking into account the visibility of its ancestors in the component tree.
* Mobile and Desktop app package / component structure made more symmetrical (#444).
* Initial versions of multiple new mobile components added to the toolkit.
* Support added for **`IdleService` - automatic app suspension on inactivity** (#427).
* Hoist wrapper added for the low-level Blueprint **button component** - provides future hooks into
  button customizations and avoids direct BP import (#406).
* Built-in support for collecting user feedback via a dedicated dialog, convenient XH methods and
  default appBar button (#379).
* New `XH.isDevelopmentMode` constant added, true when running in local Webpack dev-server mode.
* CSS variables have been added to customize and standardize the Blueprint "intent" based styling,
  with defaults adjusted to be less distracting (#420).

### 🐞 Bug Fixes

* Preference-related events have been standardized and bugs resolved related to pushAsync() and the
  `prefChange` event (ee93290).
* Admin log viewer auto-refreshes in tail-mode (#330).
* Distracting grid "loading" overlay removed (#401).
* Clipboard button ("click-to-copy" functionality) restored (#442).

[Commit Log](https://github.com/xh/hoist-react/compare/v7.2.0...v8.0.0)

## v7.2.0

### 🎁 New Features

+ Admin console grids now outfitted with column choosers and grid state. #375
+ Additional components for Onsen UI mobile development.

### 🐞 Bug Fixes

+ Multiple improvements to the Admin console config differ. #380 #381 #392

[Commit Log](https://github.com/xh/hoist-react/compare/v7.1.0...v7.2.0)

## v7.1.0

### 🎁 New Features

* Additional kit components added for Onsen UI mobile development.

### 🐞 Bug Fixes

* Dropdown fields no longer default to `commitOnChange: true` - avoiding unexpected commits of
  type-ahead query values for the comboboxes.
* Exceptions thrown from FetchService more accurately report the remote host when unreachable, along
  with some additional enhancements to fetch exception reporting for clarity.

[Commit Log](https://github.com/xh/hoist-react/compare/v7.0.0...v7.1.0)

## v7.0.0

### 💥 Breaking Changes

* **Restructuring of core `App` concept** with change to new `@HoistApp` decorator and conventions
  around defining `App.js` and `AppComponent.js` files as core app entry points. `XH.app` now
  installed to provide access to singleton instance of primary app class. See #387.

### 🎁 New Features

* **Added `AppBar` component** to help further standardize a pattern for top-level application
  headers.
* **Added `SwitchField` and `SliderField`** form field components.
* **Kit package added for Onsen UI** - base component library for mobile development.
* **Preferences get a group field for better organization**, parity with AppConfigs. (Requires
  hoist-core 3.1.x.)

### 🐞 Bug Fixes

* Improvements to `Grid` component's interaction with underlying ag-Grid instance, avoiding extra
  renderings and unwanted loss of state. 03de0ae7

[Commit Log](https://github.com/xh/hoist-react/compare/v6.0.0...v7.0.0)


## v6.0.0

### 💥 Breaking Changes

* API for `MessageModel` has changed as part of the feature addition noted below, with `alert()` and
  `confirm()` replaced by `show()` and new `XH` convenience methods making the need for direct calls
  rare.
* `TabContainerModel` no longer takes an `orientation` prop, replaced by the more flexible
  `switcherPosition` as noted below.

### 🎁 New Features

* **Initial version of grid state** now available, supporting easy persistence of user grid column
  selections and sorting. The `GridModel` constructor now takes a `stateModel` argument, which in
  its simplest form is a string `xhStateId` used to persist grid state to local storage. See the
  `GridStateModel` class for implementation details. #331
* The **Message API** has been improved and simplified, with new `XH.confirm()` and `XH.alert()`
  methods providing an easy way to show pop-up alerts without needing to manually construct or
  maintain a `MessageModel`. #349
* **`TabContainer` components can now be controlled with a remote `TabSwitcher`** that does not need
  to be directly docked to the container itself. Specify `switcherPosition:none` on the
  `TabContainerModel` to suppress showing the switching affordance on the tabs themselves and
  instantiate a `TabSwitcher` bound to the same model to control a tabset from elsewhere in the
  component hierarchy. In particular, this enabled top-level application tab navigation to move up
  into the top toolbar, saving vertical space in the layout. #368
* `DataViewModel` supports an `emptyText` config.

### 🐞 Bugfixes

* Dropdown fields no longer fire multiple commit messages, and no longer commit partial entries
  under some circumstances. #353 and #354
* Grids resizing fixed when shrinking the containing component. #357

[Commit Log](https://github.com/xh/hoist-react/compare/v5.0.0...v6.0.0)


## v5.0.0

### 💥 Breaking Changes

* **Multi environment configs have been unwound** See these release notes/instructions for how to
  migrate: https://github.com/xh/hoist-core/releases/tag/release-3.0.0
* **Breaking change to context menus in dataviews and grids not using the default context menu:**
  StoreContextMenu no longer takes an array of items as an argument to its constructor. Instead it
  takes a configuration object with an ‘items’ key that will point to any current implementation’s
  array of items. This object can also contain an optional gridModel argument which is intended to
  support StoreContextMenuItems that may now be specified as known ‘hoist tokens’, currently limited
  to a ‘colChooser’ token.

### 🎁 New Features

* Config differ presents inline view, easier to read diffs now.
* Print Icon added!

### 🐞 Bugfixes

* Update processFailedLoad to loadData into gridModel store, Fixes #337
* Fix regression to ErrorTracking. Make errorTrackingService safer/simpler to call at any point in
  life-cycle.
* Fix broken LocalStore state.
* Tweak flex prop for charts. Side by side charts in a flexbox now auto-size themselves! Fixes #342
* Provide token parsing for storeContextMenus. Context menus are all grown up! Fixes #300

## v4.0.1

### 🐞 Bugfixes

* DataView now properly re-renders its items when properties on their records change (and the ID
  does not)


## v4.0.0

### 💥 Breaking Changes

* **The `GridModel` selection API has been reworked for clarity.** These models formerly exposed
  their selectionModel as `grid.selection` - now that getter returns the selected records. A new
  `selectedRecord` getter is also available to return a single selection, and new string shortcut
  options are available when configuring GridModel selection behavior.
* **Grid components can now take an `agOptions` prop** to pass directly to the underlying ag-grid
  component, as well as an `onRowDoubleClicked` handler function.
  16be2bfa10e5aab4ce8e7e2e20f8569979dd70d1

### 🎁 New Features

* Additional core components have been updated with built-in `layoutSupport`, allowing developers to
  set width/height/flex and other layout properties directly as top-level props for key comps such
  as Grid, DataView, and Chart. These special props are processed via `elemFactory` into a
  `layoutConfig` prop that is now passed down to the underlying wrapper div for these components.
  081fb1f3a2246a4ff624ab123c6df36c1474ed4b

### 🐞 Bugfixes

* Log viewer tail mode now working properly for long log files - #325


## v3.0.1

### 🐞 Bugfixes

* FetchService throws a dedicated exception when the server is unreachable, fixes a confusing
  failure case detailed in #315


## v3.0.0

### 💥 Breaking Changes

* **An application's `AppModel` class must now implement a new `checkAccess()` method.** This method
  is passed the current user, and the appModel should determine if that user should see the UI and
  return an object with a `hasAccess` boolean and an optional `message` string. For a return with
  `hasAccess: false`, the framework will render a lockout panel instead of the primary UI.
  974c1def99059f11528c476f04e0d8c8a0811804
  * Note that this is only a secondary level of "security" designed to avoid showing an unauthorized
    user a confusing / non-functional UI. The server or any other third-party data sources must
    always be the actual enforcer of access to data or other operations.
* **We updated the APIs for core MobX helper methods added to component/model/service classes.** In
  particular, `addReaction()` was updated to take a more declarative / clear config object.
  8169123a4a8be6940b747e816cba40bd10fa164e
  * See Reactive.js - the mixin that provides this functionality.

### 🎁 New Features

* Built-in client-side lockout support, as per above.

### 🐞 Bugfixes

* None

------------------------------------------

Copyright © 2021 Extremely Heavy Industries Inc. - all rights reserved

------------------------------------------

📫☎️🌎 info@xh.io | https://xh.io/contact<|MERGE_RESOLUTION|>--- conflicted
+++ resolved
@@ -7,18 +7,12 @@
 * Desktop inline grid editor `Select` now commits the value immediately on selection.
 * `DashContainerModel` now supports an observable `showMenuButton` config which will display a
   button in the stack header for showing the context menu
-<<<<<<< HEAD
-=======
 * Added `GridAutosizeMode.MANAGED` to autosize Grid columns on data or `sizingMode` changes, unless
   the user has manually modified their column widths.
 * Copying from Grids to the clipboard will now use the value provided by the `exportValue`
   property on the column.
-
-### ⚙️ Technical
-
->>>>>>> 2ad060f4
 * Refresh application hotkey is now built into hoist's global hotkeys (shift + r).
-* Non-SSO applications will now automatically reload when a request fails due to
+* New Non-SSO applications will now automatically reload when a request fails due to
 session timeout.
 
 ## v44.1.0 - 2021-11-08
