--- conflicted
+++ resolved
@@ -6,17 +6,6 @@
 
 ### 🎁 New Features
 
-<<<<<<< HEAD
-* Added new `extraConfirmText`, `extraConfirmLabel` properties to `MessageOptions`.  Use this option
-  to require the specified text to be re-typed by a user when confirming a potentially destructive
-  or disruptive action.
-
-### 🐞 Bug Fixes
-
-* `XH.restoreDefaultsAsync` will now clear basic view state.  Views themselves will be preserved.
-  Requires hoist-core v31.2
-
-=======
 * Added new `extraConfirmText`, `extraConfirmLabel` properties to `MessageOptions`. Use this option
   to require the specified text to be re-typed by a user when confirming a potentially destructive
   or disruptive action.
@@ -28,7 +17,9 @@
 * Handled an edge-case `ViewManager` bug where `enableDefault` changed to `false` after some user
   state had already been persisted w/users pointed at in-code default view. The manager now calls
   its configured `initialViewSpec` function as expected in this case.
->>>>>>> 37d19c7f
+  
+* `XH.restoreDefaultsAsync` will now clear basic view state.  Views themselves will be preserved.
+  Requires hoist-core v31.2
 
 ### ⚙️ Technical
 
