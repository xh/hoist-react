--- conflicted
+++ resolved
@@ -24,6 +24,11 @@
 ### ⚙️ Technical
 
 * Hoist-supported menus will no longer filter out a `MenuDivider` if it has a `title`.
+
+### 📚 Libraries
+
+* react `17.0.1 > 18.0.0`
+* react-dom `17.0.1 > 18.0.0`
 
 ## v50.1.1 - 2022-07-29
 
@@ -142,14 +147,6 @@
 * `Store` now supports a `tags` field type
 * `FieldFilter` supports `includes` and `excludes` operators for `tags` fields
 
-<<<<<<< HEAD
-### 📚 Libraries
-
-* react `17.0.1 > 18.0.0`
-* react-dom `17.0.1 > 18.0.0`
-
-[Commit Log](https://github.com/xh/hoist-react/compare/v49.0.0...develop)
-=======
 ### 🐞 Bug Fixes
 
 * Fix regression with `begins`, `ends`, and `not like` filters.
@@ -157,7 +154,6 @@
 * Fix bug where `DashCanvas` would not resize appropriately on scrollbar visibility change
 
 [Commit Log](https://github.com/xh/hoist-react/compare/v49.0.0...v49.1.0)
->>>>>>> 1ad647f3
 
 ## v49.0.0 - 2022-05-24
 
