--- conflicted
+++ resolved
@@ -2,19 +2,14 @@
 
 ## 57.0.0-SNAPSHOT - unreleased
 
-<<<<<<< HEAD
+### 🎁 New Features
+
+* Added support for new `sortOrder` argument to `XH.showBanner()`. Prevented banners from unexpectedly changing order.
+
 ### ⚙️ Typescript API Adjustments
 
+* Improved the recommendation for the app `declare` statement within our [TypeScript migration docs](https://github.com/xh/hoist-react/blob/develop/docs/upgrade-to-typescript.md#bootstrapts--service-declarations).
 * Added generic type T to `XH.message()` and `XH.prompt()`, to enable return type of `Promise<T | false>`.
-=======
-### 🎁 New Features
-
-* Added support for new `sortOrder` argument to `XH.showBanner()`. Prevented banners from unexpectedly changing order.
-
-### ⚙️ Typescript API Adjustments
-
-* Improved the recommendation for the app `declare` statement within our [TypeScript migration docs](https://github.com/xh/hoist-react/blob/develop/docs/upgrade-to-typescript.md#bootstrapts--service-declarations).
->>>>>>> aaed9b03
 
 ## 56.2.0 - 2023-04-28
 * Expose `margin` property on DashContainerModel.
