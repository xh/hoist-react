# Changelog

## v45.0.0-SNAPSHOT - unreleased

### 🎁 New Features

* `FilterChooser` displays available fields when the query is empty. This can be disabled with the
  new `FilterChooserModel.suggestFieldsWhenEmpty` config.
* `TreeMap` uses lightest shading for zero heat, reserving grey for nil.
* Grid column filters tweaked with several improvements to usability and styling.

### 💥 Breaking Changes

<<<<<<< HEAD
* Hoist grids now require ag-Grid v26.2.0 or higher - update your ag-Grid dependency in your app's
  `package.json` file. See the [ag-Grid Changelog](https://www.ag-grid.com/changelog) for details.
* `Record` class renamed to `StoreRecord` in anticipation of upcoming changes to JavaScript
  standard and to improve compatibility with TypeScript.
=======
* `Record` class renamed to `StoreRecord` in anticipation of upcoming changes to JavaScript standard
  and to improve compatibility with TypeScript.
>>>>>>> f7e4ab37
* The following deprecated APIs were removed:
    * GridModel.selection
    * GridModel.selectedRecordId
    * StoreSelectionModel.records
    * StoreSelectionModel.ids
    * StoreSelectionModel.singleRecord
    * StoreSelectionModel.selectedRecordId
    * DataViewModel.selection
    * DataViewModel.selectedRecordId
    * RestGridModel.selection
    * LogUtils.withShortDebug
    * Promise.start

### 🐞 Bug Fixes

* `DashContainer` overflow menu still displays when the optional menu button is enabled.
* Charts in fullscreen mode now exit fullscreen mode gracefully before re-rendering.

### 📚 Libraries

* @popperjs/core `2.10 -> 2.11`
* codemirror `5.63 -> 6.65`
* http-status-codes `2.1 -> 2.2`
* prop-types `15.7 -> 15.8`
* store2 `2.12 -> 2.13`
* ua-parser-js `0.7 -> 1.0.2` - +re-enabling auto-patch updates

* [Commit Log](https://github.com/xh/hoist-react/compare/v44.3.0...develop)

## v44.3.0 - 2021-12-15

### 🐞 Bug Fixes

* Fixes issue with columns failing to resize on first try.
* Fixes issue preventing use of context menus on iPad.

### 📚 Libraries

* @blueprintjs/core `3.51 -> 3.52`

* [Commit Log](https://github.com/xh/hoist-react/compare/v44.2.0...v44.3.0)

## v44.2.0 - 2021-12-07

### 🎁 New Features

* Desktop inline grid editor `Select` now commits the value immediately on selection.
* `DashContainerModel` now supports an observable `showMenuButton` config which will display a
  button in the stack header for showing the context menu
* Added `GridAutosizeMode.MANAGED` to autosize Grid columns on data or `sizingMode` changes, unless
  the user has manually modified their column widths.
* Copying from Grids to the clipboard will now use the value provided by the `exportValue`
  property on the column.
* Refresh application hotkey is now built into hoist's global hotkeys (shift + r).
* Non-SSO applications will now automatically reload when a request fails due to session timeout.
* New utility methods `withInfo` and `logInfo` provide variants of the existing `withDebug` and
  `logDebug` methods, but log at the more verbose `console.log` level.

### 🐞 Bug Fixes

* Desktop panel splitter can now be dragged over an `iframe` and reliably resize the panel.
* Ensure scrollbar does not appear on multi-select in toolbar when not needed.
* `XH.isPortrait` property fixed so that it no longer changes due to the appearance of the mobile
  keyboard.

[Commit Log](https://github.com/xh/hoist-react/compare/v44.1.0...v44.2.0)

## v44.1.0 - 2021-11-08

### 🎁 New Features

* Changes to App Options are now tracked in the admin activity tab.
* New Server > Environment tab added to Admin Console to display UI server environment variables and
  JVM system properties. (Requires `hoist-core >= 10.1` to enable this optional feature.)
* Provided observable getters `XH.viewportSize`, `XH.isPortrait` and `XH.isLandscape` to allow apps
  to react to changes in viewport size and orientation.

### 🐞 Bug Fixes

* Desktop inline grid editor `DateInput` now reliably shows its date picker pop-up aligned with the
  grid cell under edit.
* Desktop `Select.hideDropdownIndicator` now defaults to `true` on tablet devices due to UX bugs
  with the select library component and touch devices.
* Ensure `Column.autosizeBufferPx` is respected if provided.

### ✨ Style

* New `--xh-menu-item` CSS vars added, with tweaks to default desktop menu styling.
* Highlight background color added to mobile menu items while pressed.

[Commit Log](https://github.com/xh/hoist-react/compare/v44.0.0...v44.1.0)

## v44.0.0 - 2021-10-26

⚠ NOTE - apps must update to `hoist-core >= 10.0.0` when taking this hoist-react update.

### 🎁 New Features

* TileFrame now supports new `onLayoutChange` callback prop.

### 🐞 Bug Fixes

* Field Filters in data package now act only on the `committed` value of the record. This stabilizes
  filtering behavior in editable grids.
* `JsonBlobService.updateAsync()` now supports data modifications with `null` values.
* Fixes an issue with Alert Banner not broadcasting to all users.
* Selected option in `Select` now scrolls into view on menu open.

### 💥 Breaking Changes

* Update required to `hoist-core >= 10.0.0` due to changes in `JsonBlobService` APIs and the
  addition of new, dedicated endpoints for Alert Banner management.

[Commit Log](https://github.com/xh/hoist-react/compare/v43.2.0...v44.0.0)

## v43.2.0 - 2021-10-14

### 🎁 New Features

* Admins can now configure an app-wide alert banner via a new tab in the Hoist Admin console.
  Intended to alert users about planned maintenance / downtime, known problems with data or upstream
  systems, and other similar use cases.
* Minor re-org of the Hoist Admin console tabs. Panels relating primarily to server-side features
  (including logging) are now grouped under a top-level "Server" tab. Configs have moved under
  "General" with the new Alert Banner feature.

### 🐞 Bug Fixes

* Always enforce a minimal `wait()` within `GridModel.autosizeAsync()` to ensure that the Grid has
  reacted to any data changes and ag-Grid accurately reports on expanded rows to measure.

[Commit Log](https://github.com/xh/hoist-react/compare/v43.1.0...v43.2.0)

## v43.1.0 - 2021-10-04

### 🎁 New Features

* The Admin Console log viewer now supports downloading log files.
    * Note apps must update to `hoist-core >= v10.0` to enable this feature.
    * Core upgrade is _not_ a general requirement of this Hoist React release.
* The `field` key in the constructor for `Column` will now accept an Object with field defaults, as
  an alternative to the field name. This form allows the auto-construction of fully-defined `Field`
  objects from the column specification.

### 🐞 Bug Fixes

* `GridModel` no longer mutates any `selModel` or `colChooser` config objects provided to its
  constructor, resolving an edge-case bug where re-using the same object for either of these configs
  across multiple GridModel instances (e.g. as a shared set of defaults) would break.
* Grid autosizing tweaked to improve size estimation for indented tree rows and on mobile.

### 📚 Libraries

* @blueprintjs/core `3.50 -> 3.51`

[Commit Log](https://github.com/xh/hoist-react/compare/v43.0.2...v43.1.0)

## v43.0.2 - 2021-10-04

### 🐞 Bug Fixes

* Fix (important) to ensure static preload spinner loaded from the intended path.
    * Please also update to latest `hoist-dev-utils >= 5.11.1` if possible.
    * Avoids issue where loading an app on a nested route could trigger double-loading of app
      assets.

[Commit Log](https://github.com/xh/hoist-react/compare/v43.0.1...v43.0.2)

## v43.0.1 - 2021-10-04

### 🎁 New Features

* New `GridFindField` component that enables users to search through a Grid and select rows that
  match the entered search term, _without_ applying any filtering. Especially useful for grids with
  aggregations or other logic that preclude client-side filtering of the data.
* Tree grid rows can be expanded / collapsed by clicking anywhere on the row. The new
  `GridModel.clicksToExpand` config can be used to control how many clicks will toggle the row.
  Defaults to double-click for desktop, and single tap for mobile - set to 0 to disable entirely.
* Added `GridModel.onCellContextMenu` handler. Note that for mobile (phone) apps, this handler fires
  on the "long press" (aka "tap and hold") gesture. This means it can be used as an alternate event
  for actions like drilling into a record detail, especially for parent rows on tree grids, where
  single tap will by default expand/collapse the node.
* In the `@xh/hoist/desktop/grid` package, `CheckboxEditor` has been renamed `BooleanEditor`. This
  new component supports a `quickToggle` prop which allows for more streamlined inline editing of
  boolean values.
* `LoadSpec` now supports a new `meta` property. Use this property to pass app-specific metadata
  through the `LoadSupport` loading and refresh lifecycle.
* A spinner is now shown while the app downloads and parses its javascript - most noticeable when
  loading a new (uncached) version, especially on a slower mobile connection. (Requires
  `@xh/hoist-dev-utils` v5.11 or greater to enable.)
* Log Levels now include information on when the custom config was last updated and by whom.
    * Note apps must update their server-side to `hoist-core v10.0` or greater to persist the date
      and username associated with the config (although this is _not_ a general or hard requirement
      for taking this version of hoist-react).

### ⚙️ Technical

* Removed `DEFAULT_SORTING_ORDER` static from `Column` class in favor of three new preset constants:
  `ASC_FIRST`, `DESC_FIRST`, and `ABS_DESC_FIRST`. Hoist will now default sorting order on columns
  based on field type. Sorting order can still be manually set via `Column.sortingOrder`.

### 🐞 Bug Fixes

* The ag-grid grid property `stopEditingWhenCellsLoseFocus` is now enabled by default to ensure
  values are committed to the Store if the user clicks somewhere outside the grid while editing a
  cell.
* Triggering inline editing of text or select editor cells by typing characters will no longer lose
  the first character pressed.

### ✨ Style

* New `TreeStyle.COLORS` and `TreeStyle.COLORS_AND_BORDERS` tree grid styles have been added. Use
  the `--xh-grid-tree-group-color-level-*` CSS vars to customize colors as needed.
* `TreeStyle.HIGHLIGHTS` and `TreeStyle.HIGHLIGHTS_AND_BORDERS` now highlight row nodes on a
  gradient according to their depth.
* Default colors for masks and dialog backdrops have been adjusted, with less obtrusive colors used
  for masks via `--xh-mask-bg` and a darker `--xh-backdrop-bg` var now used behind dialogs.
* Mobile-specific styles and CSS vars for panel and dialog title background have been tweaked to use
  desktop defaults, and mobile dialogs now respect `--xh-popup-*` vars as expected.

### 💥 Breaking Changes

* In the `@xh/hoist/desktop/grid` package, `CheckboxEditor` has been renamed `BooleanEditor`.

### ⚙️ Technical

* The `xhLastReadChangelog` preference will not save SNAPSHOT versions to ensure the user continues
  to see the 'What's New?' notification for non-SNAPSHOT releases.

### 📚 Libraries

* @blueprintjs/core `3.49 -> 3.50`
* codemirror `5.62 -> 5.63`

[Commit Log](https://github.com/xh/hoist-react/compare/v42.6.0...v43.0.1)

## v42.6.0 - 2021-09-17

### 🎁 New Features

* New `Column.autosizeBufferPx` config applies column-specific autosize buffer and overrides
  `GridAutosizeOptions.bufferPx`.
* `Select` input now supports new `maxMenuHeight` prop.

### 🐞 Bug Fixes

* Fixes issue with incorrect Grid auto-sizing for Grids with certain row and cell styles.
* Grid sizing mode styles no longer conflict with custom use of `groupUseEntireRow: false` within
  `agOptions`.
* Fixes an issue on iOS where `NumberInput` would incorrectly bring up a text keyboard.

### ✨ Style

* Reduced default Grid header and group row heights to minimize their use of vertical space,
  especially at larger sizing modes. As before, apps can override via the `AgGrid.HEADER_HEIGHTS`
  and `AgGrid.GROUP_ROW_HEIGHTS` static properties. The reduction in height does not apply to group
  rows that do not use the entire width of the row.
* Restyled Grid header rows with `--xh-grid-bg` and `--xh-text-color-muted` for a more minimal look
  overall. As before, use the `--xh-grid-header-*` CSS vars to customize if needed.

[Commit Log](https://github.com/xh/hoist-react/compare/v42.5.0...v42.6.0)

## v42.5.0 - 2021-09-10

### 🎁 New Features

* Provide applications with the ability to override default logic for "restore defaults". This
  allows complex and device-specific sub-apps to perform more targeted and complete clearing of user
  state. See new overridable method `HoistAppModel.restoreDefaultsAsync` for more information.

### 🐞 Bug Fixes

* Improved coverage of Fetch `abort` errors.
* The in-app changelog will no longer prompt the user with the "What's New" button if category-based
  filtering results in a version without any release notes.

### ✨ Style

* New CSS vars added to support easier customization of desktop Tab font/size/color. Tabs now
  respect standard `--xh-font-size` by default.

### 📚 Libraries

* @blueprintjs/core `3.48 -> 3.49`
* @popperjs/core `2.9 -> 2.10`

[Commit Log](https://github.com/xh/hoist-react/compare/v42.4.0...v42.5.0)

## v42.4.0 - 2021-09-03

### 🎁 New Features

* New `GridFilterModel.commitOnChange` config (default `true`) applies updated filters as soon as
  they are changed within the pop-up menu. Set to `false` for large datasets or whenever filtering
  is a more intensive operation.
* Mobile `Select` input now supports async `queryFn` prop for parity with desktop.
* `TreeMapModel` now supports new `maxLabels` config for improved performance.

### ✨ Style

* Hoist's default font is now [Inter](https://rsms.me/inter/), shipped and bundled via the
  `inter-ui` npm package. Inter is a modern, open-source font that leverages optical sizing to
  ensure maximum readability, even at very small sizes (e.g. `sizingMode: 'tiny'`). It's also a
  "variable" font, meaning it supports any weights from 1-1000 with a single font file download.
* Default Grid header heights have been reduced for a more compact display and greater
  differentiation between header and data rows. As before, apps can customize the pixel heights used
  by overwriting the `AgGrid.HEADER_HEIGHTS` static, typically within `Bootstrap.js`.

### ⚙️ Technical

* Mobile pull-to-refresh/swipe-to-go-back gestures now disabled over charts to avoid disrupting
  their own swipe-based zooming and panning features.

[Commit Log](https://github.com/xh/hoist-react/compare/v42.2.0...v42.4.0)

## v42.2.0 - 2021-08-27

### 🎁 New Features

* Charts now hide scrollbar, rangeSelector, navigator, and export buttons and show axis labels when
  printing or exporting images.

[Commit Log](https://github.com/xh/hoist-react/compare/v42.1.1...v42.2.0)

## v42.1.1 - 2021-08-20

* Update new `XH.sizingMode` support to store distinct values for the selected sizing mode on
  desktop, tablet, and mobile (phone) platforms.
* Additional configuration supported for newly-introduced `AppOption` preset components.

### 📚 Libraries

* @blueprintjs/core `3.47 -> 3.48`

[Commit Log](https://github.com/xh/hoist-react/compare/v42.1.0...v42.1.1)

## v42.1.0 - 2021-08-19

### 🎁 New Features

* Added observable `XH.sizingMode` to govern app-wide `sizingMode`. `GridModel`s will bind to this
  `sizingMode` by default. Apps that have already implemented custom solutions around a centralized
  `sizingMode` should endeavor to unwind in favor of this.
    * ⚠ NOTE - this change requires a new application preference be defined - `xhSizingMode`. This
      should be a JSON pref, with a suggested default value of `{}`.
* Added `GridAutosizeMode.ON_SIZING_MODE_CHANGE` to autosize Grid columns whenever
  `GridModel.sizingMode` changes - it is now the default `GridAutosizeOptions.mode`.
* Added a library of reusable `AppOption` preset components, including `ThemeAppOption`,
  `SizingModeAppOption` and `AutoRefreshAppOptions`. Apps that have implemented custom `AppOption`
  controls to manage these Hoist-provided options should consider migrating to these defaults.
* `Icon` factories now support `intent`.
* `TreeMapModel` and `SplitTreeMapModel` now supports a `theme` config, accepting the strings
  'light' or 'dark'. Leave it undefined to use the global theme.
* Various usability improvements and simplifications to `GroupingChooser`.

### 🐞 Bug Fixes

* Fixed an issue preventing `FormField` labels from rendering if `fieldDefaults` was undefined.

### ✨ Style

* New `Badge.compact` prop sets size to half that of parent element when true (default false). The
  `position` prop has been removed in favor of customizing placement of the component.

[Commit Log](https://github.com/xh/hoist-react/compare/v42.0.0...v42.1.0)

## v42.0.0 - 2021-08-13

### 🎁 New Features

* Column-level filtering is now officially supported for desktop grids!
    * New `GridModel.filterModel` config accepts a config object to customize filtering options, or
      `true` to enable grid-based filtering with defaults.
    * New `Column.filterable` config enables a customized header menu with filtering options. The
      new control offers two tabs - a "Values" tab for an enumerated "set-type" filter and a "
      Custom" tab to support more complex queries with multiple clauses.
* New `TaskObserver` replaces existing `PendingTaskModel`, providing improved support for joining
  and masking multiple asynchronous tasks.
* Mobile `NavigatorModel` provides a new 'pull down' gesture to trigger an app-wide data refresh.
  This gesture is enabled by default, but can be disabled via the `pullDownToRefresh` flag.
* `RecordAction` now supports a `className` config.
* `Chart` provides a default context menu with its standard menu button actions, including a new
  'Copy to Clipboard' action.

### 💥 Breaking Changes

* `FilterChooserModel.sourceStore` and `FilterChooserModel.targetStore` have been renamed
  `FilterChooserModel.valueSource` and `FilterChooserModel.bind` respectively. Furthermore, both
  configs now support either a `Store` or a cube `View`. This is to provide a common API with the
  new `GridFilterModel` filtering described above.
* `GridModel.setFilter()` and `DataViewModel.setFilter()` have been removed. Either configure your
  grid with a `GridFilterModel`, or set the filter on the underlying `Store` instead.
* `FunctionFilter` now requires a `key` property.
* `PendingTaskModel` has been replaced by the new `TaskObserver` in `@xh/hoist/core`.
    * ⚠ NOTE - `TaskObserver` instances should be created via the provided static factory methods
      and
      _not_ directly via the `new` keyword. `TaskObserver.trackLast()` can be used as a drop-in
      replacement for `new PendingTaskModel()`.
* The `model` prop on `LoadingIndicator` and `Mask` has been replaced with `bind`. Provide one or
  more `TaskObserver`s to this prop.

### ⚙️ Technical

* `GridModel` has a new `selectedIds` getter to get the IDs of currently selected records. To
  provide consistency across models, the following getters have been deprecated and renamed:
    + `selectedRecordId` has been renamed `selectedId` in `GridModel`, `StoreSelectionModel`, and
      `DataViewModel`
    + `selection` has been renamed `selectedRecords` in `GridModel`, `DataViewModel`, and
      `RestGridModel`
    + `singleRecord`, `records`, and `ids` have been renamed `selectedRecord`, `selectedRecords`,
      and
      `selectedIds`, respectively, in `StoreSelectionModel`

### ✨ Style

* Higher contrast on grid context menus for improved legibility.

[Commit Log](https://github.com/xh/hoist-react/compare/v41.3.0...v42.0.0)

## v41.3.0 - 2021-08-09

### 🎁 New Features

* New `Cube` aggregators `ChildCountAggregator` and `LeafCountAggregator`.
* Mobile `NavigatorModel` provides a new "swipe" gesture to go back in the page stack. This is
  enabled by default, but may be turned off via the new `swipeToGoBack` prop.
* Client error reports now include the full URL for additional troubleshooting context.
    * Note apps must update their server-side to `hoist-core v9.3` or greater to persist URLs with
      error reports (although this is _not_ a general or hard requirement for taking this version of
      hoist-react).

[Commit Log](https://github.com/xh/hoist-react/compare/v41.2.0...v41.3.0)

## v41.2.0 - 2021-07-30

### 🎁 New Features

* New `GridModel.rowClassRules` and `Column.cellClassRules` configs added. Previously apps needed to
  use `agOptions` to dynamically apply and remove CSS classes using either of these options - now
  they are fully supported by Hoist.
    * ⚠ Note that, to avoid conflicts with internal usages of these configs, Hoist will check and
      throw if either is passed via `agOptions`. Apps only need to move their configs to the new
      location - the shape of the rules object does *not* need to change.
* New `GridAutosizeOptions.includeCollapsedChildren` config controls whether values from collapsed
  (i.e. hidden) child records should be measured when computing column sizes. Default of `false`
  improves autosize performance for large tree grids and should generally match user expectations
  around WYSIWYG autosizing.
* New `GridModel.beginEditAsync()` and `endEditAsync()` APIs added to start/stop inline editing.
    * ⚠ Note that - in a minor breaking change - the function form of the `Column.editable` config
      is no longer passed an `agParams` argument, as editing might now begin and need to be
      evaluated outside the context of an AG-Grid event.
* New `GridModel.clicksToEdit` config controls the number of clicks required to trigger
  inline-editing of a grid cell. Default remains 2 (double click ).
* Timeouts are now configurable on grid exports via a new `exportOptions.timeout` config.
* Toasts may now be dismissed programmatically - use the new `ToastModel` returned by the
  `XH.toast()` API and its variants.
* `Form` supports setting readonlyRenderer in `fieldDefaults` prop.
* New utility hook `useCached` provides a more flexible variant of `React.useCallback`.

### 🐞 Bug Fixes

* Inline grid editing supports passing of JSX editor components.
* `GridExportService` catches any exceptions thrown during export preparation and warns the user
  that something went wrong.
* GridModel with 'disabled' selection no longer shows "ghost" selection when using keyboard.
* Tree grids now style "parent" rows consistently with highlights/borders if requested, even for
  mixed-depth trees where some rows have children at a given level and others do not.

### ⚙️ Technical

* `FetchService` will now actively `abort()` fetch requests that it is abandoning due to its own
  `timeout` option. This allows the browser to release the associated resources associated with
  these requests.
* The `start()` function in `@xh/hoist/promise` has been deprecated. Use `wait()` instead, which can
  now be called without any args to establish a Promise chain and/or introduce a minimal amount of
  asynchronousity.
* ⚠ Note that the raw `AgGrid` component no longer enhances the native keyboard handling provided by
  ag-Grid. All Hoist key handling customizations are now limited to `Grid`. If you wish to provide
  custom handling in a raw `AgGrid` component, see the example here:
  https://www.ag-grid.com/javascript-grid/row-selection/#example-selection-with-keyboard-arrow-keys

### ✨ Style

* The red and green color values applied in dark mode have been lightened for improved legibility.
* The default `colorSpec` config for number formatters has changed to use new dedicated CSS classes
  and variables.
* New/renamed CSS vars `--xh-grid-selected-row-bg` and `--xh-grid-selected-row-text-color` now used
  to style selected grid rows.
    * ⚠ Note the `--xh-grid-bg-highlight` CSS var has been removed.
* New `.xh-cell--editable` CSS class applied to cells with inline editing enabled.
    * ⚠ Grid CSS class `.xh-invalid-cell` has been renamed to `.xh-cell--invalid` for consistency -
      any app style overrides should update to this new classname.

### 📚 Libraries

* core-js `3.15 -> 3.16`

[Commit Log](https://github.com/xh/hoist-react/compare/v41.1.0...v41.2.0)

## v41.1.0 - 2021-07-23

### 🎁 New Features

* Button to expand / collapse all rows within a tree grid now added by default to the primary tree
  column header. (New `Column.headerHasExpandCollapse` property provided to disable.)
* New `@logWithDebug` annotation provides easy timed logging of method execution (via `withDebug`).
* New `AppSpec.disableXssProtection` config allows default disabling of Field-level XSS protection
  across the app. Intended for secure, internal apps with tight performance tolerances.
* `Constraint` callbacks are now provided with a `record` property when validating Store data and a
  `fieldModel` property when validating Form data.
* New `Badge` component allows a styled badge to be placed inline with text/title, e.g. to show a
  counter or status indicator within a tab title or menu item.
* Updated `TreeMap` color scheme, with a dedicated set of colors for dark mode.
* New XH convenience methods `successToast()`, `warningToast()`, and `dangerToast()` show toast
  alerts with matching intents and appropriate icons.
    * ⚠ Note that the default `XH.toast()` call now shows a toast with the primary (blue) intent and
      no icon. Previously toasts displayed by default with a success (green) intent and checkmark.
* GridModel provides a public API method `setColumnState` for taking a previously saved copy of
  gridModel.columnState and applying it back to a GridModel in one call.

### 🐞 Bug Fixes

* Fixed an issue preventing export of very large (>100k rows) grids.
* Fixed an issue where updating summary data in a Store without also updating other data would not
  update the bound grid.
* Intent styles now properly applied to minimal buttons within `Panel.headerItems`.
* Improved `GridModel` async selection methods to ensure they do not wait forever if grid does not
  mount.
* Fixed an issue preventing dragging the chart navigator range in a dialog.

### ⚙️ Technical

* New `Exception.timeout()` util to throw exceptions explicitly marked as timeouts, used by
  `Promise.timeout` extension.
* `withShortDebug` has been deprecated. Use `withDebug` instead, which has the identical behavior.
  This API simplification mirrors a recent change to `hoist-core`.

### ✨ Style

* If the first child of a `Placeholder` component is a Hoist icon, it will not automatically be
  styled to 4x size with reduced opacity. (See new Toolbox example under the "Other" tab.)

### 📚 Libraries

* @blueprintjs/core `3.46 -> 3.47`
* dompurify `2.2 -> 2.3`

[Commit Log](https://github.com/xh/hoist-react/compare/v41.0.0...v41.1.0)

## v41.0.0 - 2021-07-01

### 🎁 New Features

* Inline editing of Grid/Record data is now officially supported:
    + New `Column.editor` config accepts an editor component to enable managed editing of the cells
      in that column. New `CheckboxEditor`, `DateEditor`, `NumberEditor`, `SelectEditor`
      , `TextAreaEditor`
      and `TextEditor` components wrap their corresponding HoistInputs with the required hook-based
      API and can be passed to this new config directly.
    + `Store` now contains built-in support for validation of its uncommitted records. To enable,
      specify the new `rules` property on the `Field`s in your `Store`. Note that these rules and
      constraints use the same API as the forms package, and rules and constraints may be shared
      between the `data` and `form` packages freely.
    + `GridModel` will automatically display editors and record validation messages as the user
      moves between cells and records. The new `GridModel.fullRowEditing` config controls whether
      editors are displayed for the focused cell only or for the entire row.
* All Hoist Components now support a `modelRef` prop. Supply a ref to this prop in order to gain a
  pointer to a Component's backing `HoistModel`.
* `DateInput` has been improved to allow more flexible parsing of user input with multiple formats.
  See the new prop `DateInput.parseStrings`.
* New `Column.sortValue` config takes an alternate field name (as a string) to sort the column by
  that field's value, or a function to produce a custom cell-level value for comparison. The values
  produced by this property will be also passed to any custom comparator, if one is defined.
* New `GridModel.hideEmptyTextBeforeLoad` config prevents showing the `emptyText` until the store
  has been loaded at least once. Apps that depend on showing `emptyText` before first load should
  set this property to `false`.
* `ExpandCollapseButton` now works for grouped grids in addition to tree grids.
* `FieldModel.initialValue` config now accepts functions, allowing for just-in-time initialization
  of Form data (e.g. to pre-populate a Date field with the current time).
* `TreeMapModel` and `SplitTreeMapModel` now support a `maxHeat` config, which can be used to
  provide a stable absolute maximum brightness (positive or negative) within the entire TreeMap.
* `ErrorMessage` will now automatically look for an `error` property on its primary context model.
* `fmtNumber()` supports new flags `withCommas` and `omitFourDigitComma` to customize the treatment
  of commas in number displays.
* `isValidJson` function added to form validation constraints.
* New `Select.enableFullscreen` prop added to the mobile component. Set to true (default on phones)
  to render the input in a full-screen modal when focused, ensuring there is enough room for the
  on-screen keyboard.

### 💥 Breaking Changes

* Removed support for class-based Hoist Components via the `@HoistComponent` decorator (deprecated
  in v38). Use functional components created via the `hoistCmp()` factory instead.
* Removed `DimensionChooser` (deprecated in v37). Use `GroupingChooser` instead.
* Changed the behavior of `FormModel.init()` to always re-initialize *all* fields. (Previously, it
  would only initialize fields explicitly passed via its single argument). We believe that this is
  more in line with developer expectations and will allow the removal of app workarounds to force a
  reset of all values. Most apps using FormModel should not need to change, but please review and
  test any usages of this particular method.
* Replaced the `Grid`, `DataView`, and `RestGrid` props below with new configurable fields on
  `GridModel`, `DataViewModel`, and `RestGridModel`, respectively. This further consolidates grid
  options into the model layer, allowing for more consistent application code and developer
  discovery.
    + `onKeyDown`
    + `onRowClicked`
    + `onRowDoubleClicked`
    + `onCellClicked`
    + `onCellDoubleClicked`
* Renamed the confusing and ambiguous property name `labelAlign` in several components:
    + `FormField`: `labelAlign` has been renamed to `labelTextAlign`
    + `SwitchInput`, `RadioInput`, and `Checkbox`: `labelAlign` has been renamed `labelSide`.
* Renamed all CSS variables beginning with `--navbar` to start with `--appbar`, matching the Hoist
  component name.
* Removed `TreeMapModel.colorMode` value 'balanced'. Use the new `maxHeat` config to prevent outlier
  values from dominating the color range of the TreeMap.
* The classes `Rule` and `ValidationState` and all constraint functions (e.g. `required`,
  `validEmail`, `numberIs`, etc.) have been moved from the `cmp\form` package to the `data` package.
* Hoist grids now require ag-Grid v25.3.0 or higher - update your ag-Grid dependency in your app's
  `package.json` file. See the [ag-Grid Changelog](https://www.ag-grid.com/ag-grid-changelog/) for
  details.
* Hoist charts now require Highcharts v9.1.0 or higher - update your Highcharts dependency in your
  app's `package.json` file. See the
  [Highcharts Changelog](https://www.highcharts.com/changelog/#highcharts-stock) for details.

### 🐞 Bug Fixes

* Fixed disable behavior for Hoist-provided button components using popover.
* Fixed default disabling of autocomplete within `TextInput`.
* Squelched console warning re. precision/stepSize emitted by Blueprint-based `numberInput`.

### ⚙️ Technical

* Improved exception serialization to better handle `LocalDate` and similar custom JS classes.
* Re-exported Blueprint `EditableText` component (w/elemFactory wrapper) from `kit/blueprint`.

### 📚 Libraries

* @blueprintjs/core `3.44 -> 3.46`
* codemirror `5.60 -> 5.62`
* core-js `3.10 -> 3.15`
* filesize `6.2 -> 6.4`
* mobx `6.1 -> 6.3`
* react-windowed-select `3.0 -> 3.1`

[Commit Log](https://github.com/xh/hoist-react/compare/v40.0.0...v41.0.0)

## v40.0.0 - 2021-04-22

⚠ Please ensure your `@xh/hoist-dev-utils` dependency is >= v5.7.0. This is required to support the
new changelog feature described below. Even if you are not yet using the feature, you must update
your dev-utils dependency for your project to build.

### 🎁 New Features

* Added support for displaying an in-app changelog (release notes) to the user. See the new
  `ChangelogService` for details and instructions on how to enable.
* Added `XH.showBanner()` to display a configurable banner across the top of viewport, as another
  non-modal alternative for attention-getting application alerts.
* New method `XH.showException()` uses Hoist's built-in exception display to show exceptions that
  have already been handled directly by application code. Use as an alternative to
  `XH.handleException()`.
* `XH.track()` supports a new `oncePerSession` option. This flag can be set by applications to avoid
  duplicate tracking messages for certain types of activity.
* Mobile `NavigatorModel` now supports a `track` flag to automatically track user page views,
  equivalent to the existing `track` flag on `TabContainerModel`. Both implementations now use the
  new `oncePerSession` flag to avoid duplicate messages as a user browses within a session.
* New `Spinner` component returns a simple img-based spinner as an animated PNG, available in two
  sizes. Used for the platform-specific `Mask` and `LoadingIndicator` components. Replaces previous
  SVG-based implementations to mitigate rendering performance issues over remote connections.

### 💥 Breaking Changes

* `Store` now creates a shared object to hold the default values for every `Field` and uses this
  object as the prototype for the `data` property of every `Record` instance.
    * Only non-default values are explicitly written to `Record.data`, making for a more efficient
      representation of default values and improving the performance of `Record` change detection.
    * Note this means that `Record.data` *no longer* contains keys for *all* fields as
      `own-enumerable` properties.
    * Applications requiring a full enumeration of all values should call the
      new `Record.getValues()`
      method, which returns a new and fully populated object suitable for spreading or cloning.
    * This behavior was previously available via `Store.experimental.shareDefaults` but is now
      always enabled.
* For API consistency with the new `showBanner()` util, the `actionFn` prop for the recently-added
  `ErrorMessage` component has been deprecated. Specify as an `onClick` handler within the
  component's `actionButtonProps` prop instead.
* The `GridModel.experimental.externalSort` flag has been promoted from an experiment to a
  fully-supported config. Default remains `false`, but apps that were using this flag must now pass
  it directly: `new GridModel({externalSort: true, ...})`.
* Hoist re-exports and wrappers for the Blueprint `Spinner` and Onsen `ProgressCircular` components
  have been removed, in favor of the new Hoist `Spinner` component mentioned above.
* Min version for `@xh/hoist-dev-utils` is now v5.7.0, as per above.

### 🐞 Bug Fixes

* Formatters in the `@xh/hoist/format` package no longer modify their options argument.
* `TileFrame` edge-case bug fixed where the appearance of an internal scrollbar could thrash layout
  calculations.
* XSS protection (dompurify processing) disabled on selected REST editor grids within the Hoist
  Admin console. Avoids content within configs and JSON blobs being unintentionally mangled.

### ⚙️ Technical

* Improvements to exception serialization, especially for any raw javascript `Error` thrown by
  client-side code.

### ✨ Style

* Buttons nested inline within desktop input components (e.g. clear buttons) tweaked to avoid
  odd-looking background highlight on hover.
* Background highlight color of minimal/outlined buttons tweaked for dark theme.
* `CodeInput` respects standard XH theme vars for its background-color and (monospace) font family.
  Its built-in toolbar has also been made compact and slightly re-organized.

### 📚 Libraries

* @blueprintjs/core `3.41 -> 3.44`
* @blueprintjs/datetime `3.21 -> 3.23`
* classnames `2.2 -> 2.3`
* codemirror `5.59 -> 5.60`
* core-js `3.9 -> 3.10`
* filesize `6.1 -> 6.2`
* qs `6.9 -> 6.10`
* react-beautiful-dnd `13.0 -> 13.1`
* react-select `4.2 -> 4.3`

[Commit Log](https://github.com/xh/hoist-react/compare/v39.0.1...v40.0.0)

## v39.0.1 - 2021-03-24

### 🐞 Bug Fixes

* Fixes regression preventing the loading of the Activity Tab in the Hoist Admin console.
* Fixes icon alignment in `DateInput`.

[Commit Log](https://github.com/xh/hoist-react/compare/v39.0.0...v39.0.1)

## v39.0.0 - 2021-03-23

### 🎁 New Features

#### Components + Props

* New `TileFrame` layout component renders a collection of child items using a layout that balances
  filling the available space against maintaining tile width / height ratio.
* Desktop `Toolbar` accepts new `compact` prop. Set to `true` to render the toolbar with reduced
  height and font-size.
* New `StoreFilterField` prop `autoApply` allows developers to more easily use `StoreFilterField` in
  conjunction with other filters or custom logic. Set to `false` and specify an `onFilterChange`
  callback to take full control of filter application.
* New `RestGrid` prop `formClassName` allows custom CSS class to be applied to its managed
  `RestForm` dialog.

#### Models + Configs

* New property `selectedRecordId` on `StoreSelectionModel`, `GridModel`, and `DataViewModel`.
  Observe this instead of `selectedRecord` when you wish to track only the `id` of the selected
  record and not changes to its data.
* `TreeMapModel.colorMode` config supports new value `wash`, which retains the positive and negative
  color while ignoring the intensity of the heat value.
* New method `ChartModel.updateHighchartsConfig()` provides a more convenient API for changing a
  chart's configuration post-construction.
* New `Column.omit` config supports conditionally excluding a column from its `GridModel`.

#### Services + Utils

* New method `FetchService.setDefaultTimeout()`.
* New convenience getter `LocalDate.isToday`.
* `HoistBase.addReaction()` now accepts convenient string values for its `equals` flag.

### 💥 Breaking Changes

* The method `HoistAppModel.preAuthInitAsync()` has been renamed to `preAuthAsync()` and should now
  be defined as `static` within apps that implement it to run custom pre-authentication routines.
    * This change allows Hoist to defer construction of the `AppModel` until Hoist itself has been
      initialized, and also better reflects the special status of this function and when it is
      called in the Hoist lifecycle.
* Hoist grids now require ag-Grid v25.1.0 or higher - update your ag-Grid dependency in your app's
  `package.json` file. See the [ag-Grid Changelog](https://www.ag-grid.com/ag-grid-changelog/) for
  details.

### ⚙️ Technical

* Improvements to behavior/performance of apps in hidden/inactive browser tabs. See the
  [page visibility API reference](https://developer.mozilla.org/en-US/docs/Web/API/Page_Visibility_API)
  for details. Now, when the browser tab is hidden:
    * Auto-refresh is suspended.
    * The `forEachAsync()` and `whileAsync()` utils run synchronously, without inserting waits that
      would be overly throttled by the browser.
* Updates to support compatibility with agGrid 25.1.0.
* Improved serialization of `LoadSpec` instances within error report stacktraces.

### 📚 Libraries

* @blueprintjs/core `3.39 -> 3.41`
* @blueprintjs/datetime `3.20 -> 3.21`
* @popperjs/core `2.8 -> 2.9`
* core-js `3.8 -> 3.9`
* react-select `4.1 -> 4.2`

[Commit Log](https://github.com/xh/hoist-react/compare/v38.3.0...v39.0.0)

## v38.3.0 - 2021-03-03

### 🎁 New Features

* New `Store.freezeData` and `Store.idEncodesTreePath` configs added as performance optimizations
  when loading very large data sets (50k+ rows).
* New `ColChooserModel.autosizeOnCommit` config triggers an autosize run whenever the chooser is
  closed. (Defaulted to true on mobile.)

[Commit Log](https://github.com/xh/hoist-react/compare/v38.2.0...v38.3.0)

## v38.2.0 - 2021-03-01

### 🐞 Bug Fixes

* Fix to edge-case where `Grid` would lose its selection if set on the model prior to the component
  mounting and ag-Grid full rendering.
* Fix to prevent unintended triggering of app auto-refresh immediately after init.

### ⚙️ Technical

* New config `Cube.fieldDefaults` - matches same config added to `Store` in prior release.
* App auto-refresh interval keys off of last *completed* refresh cycle if there is one. Avoids
  over-eager refresh when cycle is fast relative to the time it takes to do the refresh.
* New experimental property `Store.experimental.shareDefaults`. If true, `Record.data` will be
  created with default values for all fields stored on a prototype, with only non-default values
  stored on `data` directly. This can yield major performance improvements for stores with sparsely
  populated records (i.e. many records with default values). Note that when set, the `data` property
  on `Record` will no longer contain keys for *all* fields as `own-enumerable` properties. This may
  be a breaking change for some applications.

[Commit Log](https://github.com/xh/hoist-react/compare/v38.1.1...v38.2.0)

## v38.1.1 - 2021-02-26

### ⚙️ Technical

* New config `Store.fieldDefaults` supports defaulting config options for all `Field` instances
  created by a `Store`.

[Commit Log](https://github.com/xh/hoist-react/compare/v38.1.0...v38.1.1)

## v38.1.0 - 2021-02-24

⚠ Please ensure your `@xh/hoist-dev-utils` dependency is >= v5.6.0. This is required to successfully
resolve and bundle transitive dependencies of the upgraded `react-select` library.

### 🐞 Bug Fixes

* A collapsible `Panel` will now restore its user specified-size when re-opened. Previously the
  panel would be reset to the default size.
* `Store.lastLoaded` property now initialized to `null`. Previously this property had been set to
  the construction time of the Store.
* Tweak to `Grid` style rules to ensure sufficient specificity of rules related to indenting child
  rows within tree grids.
* Improvements to parsing of `Field`s of type 'int': we now correctly parse values presented in
  exponential notation and coerce `NaN` values to `null`.

### 🎁 New Features

* `GridModel` has new async variants of existing methods: `selectFirstAsync`, `selectAsync`, and
  `ensureSelectionVisibleAsync`. These methods build-in the necessary waiting for the underlying
  grid implementation to be ready and fully rendered to ensure reliable selection. In addition, the
  first two methods will internally call the third. The existing non-async counterparts for these
  methods have been deprecated.
* GridModel has a new convenience method `preSelectFirstAsync` for initializing the selection in
  grids, without disturbing any existing selection.
* Added new `Store.loadTreeData` config (default `true`) to enable or disable building of nested
  Records when the raw data elements being loaded have a `children` property.
* Cube `View` now detects and properly handles streaming updates to source data that include changes
  to row dimensions as well as measures.*
* `DataViewModel.itemHeight` can now be a function that returns a pixel height.
* The `LoadSpec` object passed to `doLoadAsync()` is now a defined class with additional properties
  `isStale`, `isObsolete` and `loadNumber`. Use these properties to abandon out-of-order
  asynchronous returns from the server.
    * 💥 NOTE that calls to `loadAsync()` no longer accept a plain object for their `loadSpec`
      parameter. Application code such as `fooModel.loadAsync({isRefresh: true})` should be updated
      to use the wrapper APIs provided by `LoadSupport` - e.g. `fooModel.refreshAsync()`. (This was
      already the best practice, but is now enforced.)
* New `autoHeight` property on grid `Column`. When set the grid will increase the row height
  dynamically to accommodate cell content in this column.

### 📚 Libraries

* @blueprintjs/core `3.38 -> 3.39`
* react-select `3.1 -> 4.1`
* react-windowed-select `2.0 -> 3.0`

[Commit Log](https://github.com/xh/hoist-react/compare/v38.0.0...v38.1.0)

## v38.0.0 - 2021-02-04

Hoist v38 includes major refactoring to streamline core classes, bring the toolkit into closer
alignment with the latest developments in Javascript, React, and MobX, and allow us to more easily
provide documentation and additional features. Most notably, we have removed the use of class based
decorators, in favor of a simpler inheritance-based approach to defining models and services.

* We are introducing a new root superclass `HoistBase` which provides many of the syntax
  enhancements and conventions used throughout Hoist for persistence, resource management, and
  reactivity.
* New base classes of `HoistModel` and `HoistService` replace the existing class decorators
  `@HoistModel` and `@HoistService`. Application models and services should now `extend` these base
  classes instead of applying the (now removed) decorators. For your application's `AppModel`,
  extend the new `HoistAppModel` superclass.
* We have also removed the need for the explicit `@LoadSupport` annotation on these classes. The
  presence of a defined `doLoadAsync()` method is now sufficient to allow classes extending
  `HoistModel` and `HoistService` to participate in the loading and refreshing lifecycle as before.
* We have deprecated support for class-based Components via the `@HoistComponent` class decorator.
  To continue to use this decorator, please import it from the `@xh\hoist\deprecated` package.
  Please note that we plan to remove `@HoistComponent` in a future version.
* Due to changes in MobX v6.0.1, all classes that host observable fields and actions will now also
  need to provide a constructor containing a call to `makeObservable(this)`. This change will
  require updates to most `HoistModel` and `HoistService` classes. See
  [this article from MobX](https://michel.codes/blogs/mobx6) for more on this change and the
  motivation behind it.

### 🎁 New Features

* New utility method `getOrCreate` for easy caching of properties on objects.
* The `Menu` system on mobile has been reworked to be more consistent with desktop. A new
  `MenuButton` component has been added to the mobile framework, which renders a `Menu` of
  `MenuItems` next to the `MenuButton`. This change also includes the removal of `AppMenuModel` (see
  Breaking Changes).
* Added `ExpandCollapseButton` to the mobile toolkit, to expand / collapse all rows in a tree grid.
* Added `Popover` to the mobile toolkit, a component to display floating content next to a target
  element. Its API is based on the Blueprint `Popover` component used on desktop.
* `StoreFilterField` now matches the rendered string values for `date` and `localDate` fields when
  linked to a properly configured `GridModel`.
* `GroupingChooser` gets several minor usability improvements + clearer support for an empty /
  ungrouped state, when so enabled.

### 💥 Breaking Changes

* All `HoistModel` and `HoistService` classes must be adjusted as described above.
* `@HoistComponent` has been deprecated and moved to `@xh\hoist\deprecated`
* Hoist grids now require ag-Grid v25.0.1 or higher - if your app uses ag-Grid, update your ag-Grid
  dependency in your app's `package.json` file.
* The `uses()` function (called within `hoistComponent()` factory configs for model context lookups)
  and the `useContextModel()` function no longer accept class names as strings. Pass the class
  itself (or superclass) of the model you wish to select for your component. `Uses` will throw if
  given any string other than "*", making the need for any updates clear in that case.
* The `Ref` class, deprecated in v26, has now been removed. Use `createObservableRef` instead.
* `AppMenuModel` has been removed. The `AppMenuButton` is now configured via
  `AppBar.appMenuButtonProps`. As with desktop, menu items can be added with
  `AppBar.appMenuButtonProps.extraItems[]`

### ⚙️ Technical

* We have removed the experimental flags `useTransactions`, and `deltaSort` from `GridModel`. The
  former has been the default behavior for Hoist for several releases, and the latter is obsolete.

### 📚 Libraries

* @blueprintjs/core `3.36 -> 3.38`
* codemirror `5.58 -> 5.59`
* mobx `5.15 -> 6.1`
* mobx-react `6.3 -> 7.1`

[Commit Log](https://github.com/xh/hoist-react/compare/v37.2.0...v38.0.0)

## v37.2.0 - 2021-01-22

### 🎁 New Features

* New `ErrorMessage` component for standard "inline" rendering of Errors and Exceptions, with retry
  support.
* `Cube` now supports an `omitFn` to allow apps to remove unwanted, single-node children.

[Commit Log](https://github.com/xh/hoist-react/compare/v37.1.0...v37.2.0)

## v37.1.0 - 2021-01-20

### 🎁 New Features

* Columns in `ColChooser` can now be filtered by their `chooserGroup`.
* `Cube` now supports a `bucketSpecFn` config which allows dynamic bucketing and aggregation of
  rows.

### 🐞 Bug Fixes

* Fix issue where a `View` would create a root row even if there were no leaf rows.
* Fixed regression in `LeftRightChooser` not displaying description callout.

[Commit Log](https://github.com/xh/hoist-react/compare/v37.0.0...v37.1.0)

## v37.0.0 - 2020-12-15

### 🎁 New Features

* New `GroupingChooser` component provides a new interface for selecting a list of fields
  (dimensions) for grouping APIs, offering drag-and-drop reordering and persisted favorites.
    * This is intended as a complete replacement for the existing `DimensionChooser`. That component
      should be considered deprecated and will be removed in future releases.
* New props added to `TabSwitcher`:
    * `enableOverflow` shows tabs that would normally overflow their container in a drop down menu.
    * `tabWidth`, `tabMinWidth` & `tabMaxWidth` allow flexible configuration of tab sizes within the
      switcher.
* `TabModel` now supports a bindable `tooltip`, which can be used to render strings or elements
  while hovering over tabs.
* New `Placeholder` component provides a thin wrapper around `Box` with standardized, muted styling.
* New `StoreFilterField.matchMode` prop allows customizing match to `start`, `startWord`, or `any`.
* `Select` now implements enhanced typeahead filtering of options. The default filtering is now
  based on a case-insensitive match of word starts in the label. (Previously it was based on a match
  _anywhere_ in the label _or_ value.) To customize this behavior, applications should use the new
  `filterFn` prop.
* New Admin Console Monitor > Memory tab added to view snapshots of JVM memory usage. (Requires
  Hoist Core v8.7 or greater.)
* `FormModel` and `FieldModel` gain support for Focus Management.
* New `boundInput` getter on `FieldModel` to facilitate imperative access to controls, when needed.
  This getter will return the new `HoistInputModel` interface, which support basic DOM access as
  well as standard methods for `focus()`, `blur()`, and `select()`.
* New `GridModel` config `lockColumnGroups` to allow controlling whether child columns can be moved
  outside their parent group. Defaults to `true` to maintain existing behavior.

### 💥 Breaking Changes

* New `TabContainerModel` config `switcher` replaces `switcherPosition` to allow for more flexible
  configuration of the default `TabSwitcher`.
    * Use `switcher: true` to retain default behavior.
    * Use `switcher: false` to not include a TabSwitcher. (previously `switcherPosition: 'none'`)
    * Use `switcher: {...}` to provide customisation props for the `TabSwitcher`. See `TabSwitcher`
      documentation for more information.
* The `HoistInput` base class has been removed. This change marks the completion of our efforts to
  remove all internal uses of React class-based Components in Hoist. The following adjustments are
  required:
    * Application components extending `HoistInput` should use the `useHoistInputModel` hook
      instead.
    * Applications getting refs to `HoistInputs` should be aware that these refs now return a ref to
      a
      `HoistInputModel`. In order to get the DOM element associated with the component use the new
      `domEl` property of that model rather than the`HoistComponent.getDOMNode()` method.
* Hoist grids now require ag-Grid v24.1.0 or higher - update your ag-Grid dependency in your app's
  `package.json` file. ag-Grid v24.1.0
  [lists 5 breaking changes](https://www.ag-grid.com/ag-grid-changelog/), including the two called
  out below. *Note that these cautions apply only to direct use of the ag-Grid APIs* - if your app
  is using the Hoist `Grid` and `GridModel` exclusively, there should be no need to adjust code
  around columns or grid state, as the related Hoist classes have been updated to handle these
  changes.
    * AG-4291 - Reactive Columns - the state pattern for ag-grid wrapper has changed as a result of
      this change. If your app made heavy use of saving/loading grid state, please test carefully
      after upgrade.
    * AG-1959 - Aggregation - Add additional parameters to the Custom Aggregation methods. If your
      app implements custom aggregations, they might need to be updated.

### 🔒 Security

* The data package `Field` class now sanitizes all String values during parsing, using the DOMPurify
  library to defend against XSS attacks and other issues with malformed HTML or scripting content
  loaded into `Record`s and rendered by `Grid` or other data-driven components. Please contact XH if
  you find any reason to disable this protection, or observe any unintended side effects of this
  additional processing.

### 🐞 Bug Fixes

* Fix issue where grid row striping inadvertently disabled by default for non-tree grids.
* Fix issue where grid empty text cleared on autosize.

### ✨ Style

* Default `Chart` themes reworked in both light and dark modes to better match overall Hoist theme.

### ⚙️ Technical

* Note that the included Onsen fork has been replaced with the latest Onsen release. Apps should not
  need to make any changes.
* `Cube.info` is now directly observable.
* `@managed` and `markManaged` have been enhanced to allow for the cleanup of arrays of objects as
  well as objects. This matches the existing array support in `XH.safeDestroy()`.

### 📚 Libraries

* @xh/onsenui `~0.1.2` -> onsenui `~2.11.1`
* @xh/react-onsenui `~0.1.2` -> react-onsenui `~1.11.3`
* @blueprintjs/core `3.35 -> 3.36`
* @blueprintjs/datetime `3.19 -> 3.20`
* clipboard-copy `3.1 -> 4.0`
* core-js `3.6 -> 3.8`
* dompurify `added @ 2.2`
* react `16.13 -> 17.0`
* semver `added @ 7.3`

[Commit Log](https://github.com/xh/hoist-react/compare/v36.6.1...v37.0.0)

## v36.6.1 - 2020-11-06

### 🐞 Bug Fixes

* Fix issue where grid row striping would be turned off by default for non-tree grids

[Commit Log](https://github.com/xh/hoist-react/compare/v36.6.0...v36.6.1)

## v36.6.0 - 2020-10-28

### 🎁 New Features

* New `GridModel.treeStyle` config enables more distinctive styling of tree grids, with optional
  background highlighting and ledger-line style borders on group rows.
    * ⚠ By default, tree grids will now have highlighted group rows (but no group borders). Set
      `treeStyle: 'none'` on any `GridModel` instances where you do _not_ want the new default
      style.
* New `DashContainerModel.extraMenuItems` config supports custom app menu items in Dashboards
* An "About" item has been added to the default app menu.
* The default `TabSwitcher` now supports scrolling, and will show overflowing tabs in a drop down
  menu.

### 🐞 Bug Fixes

* Ensure that `Button`s with `active: true` set directly (outside of a `ButtonGroupInput`) get the
  correct active/pressed styling.
* Fixed regression in `Column.tooltip` function displaying escaped HTML characters.
* Fixed issue where the utility method `calcActionColWidth` was not correctly incorporating the
  padding in the returned value.

### ⚙️ Technical

* Includes technical updates to `JsonBlob` archiving. This change requires an update to `hoist-core`
  `v8.6.1` or later, and modifications to the `xh_json_blob` table. See the
  [hoist-core changelog](https://github.com/xh/hoist-core/blob/develop/CHANGELOG.md) for further
  details.

### 📚 Libraries

* @blueprintjs/core `3.33 -> 3.35`

[Commit Log](https://github.com/xh/hoist-react/compare/v36.5.0...v36.6.0)

## v36.5.0 - 2020-10-16

### 🐞 Bug Fixes

* Fix text and hover+active background colors for header tool buttons in light theme.

### ⚙️ Technical

* Install a default simple string renderer on all columns. This provides consistency in column
  rendering, and fixes some additional issues with alignment and rendering of Grid columns
  introduced by the change to flexbox-based styling in grid cells.
* Support (optional) logout action in SSO applications.

### 📚 Libraries

* @blueprintjs/core `3.31 -> 3.33`
* @blueprintjs/datetime `3.18 -> 3.19`
* @fortawesome/fontawesome-pro `5.14 -> 5.15`
* moment `2.24 -> 2.29`
* numbro `2.2 -> 2.3`

[Commit Log](https://github.com/xh/hoist-react/compare/v36.4.0...v36.5.0)

## v36.4.0 - 2020-10-09

### 🎁 New Features

* `TabContainerModel` supports dynamically adding and removing tabs via new public methods.
* `Select` supports a new `menuWidth` prop to control the width of the dropdown.

### 🐞 Bug Fixes

* Fixed v36.3.0 regression re. horizontal alignment of Grid columns.

[Commit Log](https://github.com/xh/hoist-react/compare/v36.3.0...v36.4.0)

## v36.3.0 - 2020-10-07

### 💥 Breaking Changes

* The following CSS variables are no longer in use:
    + `--xh-grid-line-height`
    + `--xh-grid-line-height-px`
    + `--xh-grid-large-line-height`
    + `--xh-grid-large-line-height-px`
    + `--xh-grid-compact-line-height`
    + `--xh-grid-compact-line-height-px`
    + `--xh-grid-tiny-line-height`
    + `--xh-grid-tiny-line-height-px`

### ⚙️ Technical

* We have improved and simplified the vertical centering of content within Grid cells using
  flexbox-based styling, rather than the CSS variables above.

### 🎁 New Features

* `Select` now supports `hideSelectedOptions` and `closeMenuOnSelect` props.
* `XH.message()` and its variants (`XH.prompt(), XH.confirm(), XH.alert()`) all support an optional
  new config `messageKey`. This key can be used by applications to prevent popping up the same
  dialog repeatedly. Hoist will only show the last message posted for any given key.
* Misc. Improvements to organization of admin client tabs.

### 🐞 Bug Fixes

* Fixed issue with sporadic failures reading grid state using `legacyStateKey`.
* Fixed regression to the display of `autoFocus` buttons; focus rectangle restored.

[Commit Log](https://github.com/xh/hoist-react/compare/v36.2.1...v36.3.0)

## v36.2.1 - 2020-10-01

### 🐞 Bug Fixes

* Fixed issue in `LocalDate.previousWeekday()` which did not correctly handle Sunday dates.
* Fixed regression in `Grid` column header rendering for non-string headerNames.

[Commit Log](https://github.com/xh/hoist-react/compare/v36.2.0...v36.2.1)

## v36.2.0 - 2020-09-25

### 💥 Breaking Changes

* New `GridModel` config `colChooserModel` replaces `enableColChooser` to allow for more flexible
  configuration of the grid `colChooser`
    * Use `colChooserModel: true` to retain default behavior.
    * See documentation on `GridModel.ColChooserModelConfig` for more information.
* The `Grid` `hideHeaders` prop has been converted to a field on `AgGridModel` and `GridModel`. All
  grid options of this type are now on the model hierarchy, allowing consistent application code and
  developer discovery.

### 🎁 New Features

* Provides new `CustomProvider` for applications that want to use the Persistence API, but need to
  provide their own storage implementation.
* Added `restoreDefaults` action to default context menu for `GridModel`.
* Added `restoreDefaultsWarning` config to `GridModel`.
* `FormModel` has a new convenience method `setValues` for putting data into one or more fields in
  the form.
* Admin Preference and Config panels now support bulk regrouping actions.

### 🐞 Bug Fixes

* Fixed an error in implementation of `@managed` preventing proper cleanup of resources.
* Fixed a regression introduced in v36.1.0 in `FilterChooser`: Restore support for `disabled` prop.

[Commit Log](https://github.com/xh/hoist-react/compare/v36.1.0...v36.2.0)

## v36.1.0 - 2020-09-22

⚠ NOTE - apps should update to `hoist-core >= 8.3.0` when taking this hoist-react update. This is
required to support both the new `JsonBlobService` and updates to the Admin Activity and Client
Error tracking tabs described below.

### 🎁 New Features

* Added new `JsonBlobService` for saving and updating named chunks of arbitrary JSON data.
* `GridModelPersistOptions` now supports a `legacyStateKey` property. This key will identify the
  pre-v35 location for grid state, and can be used by applications to provide a more flexible
  migration of user grid state after an upgrade to Hoist v35.0.0 or greater. The value of this
  property will continue to default to 'key', preserving the existing upgrade behavior of the
  initial v35 release.
* The Admin Config and Pref diff tools now support pasting in a config for comparison instead of
  loading one from a remote server (useful for deployments where the remote config cannot be
  accessed via an XHR call).
* The `ClipboardButton.getCopyText` prop now supports async functions.
* The `Select` input supports a new `leftIcon` prop.
* `RestGrid` now supports bulk delete when multiple rows are selected.
* `RestGrid`'s `actionWarning` messages may now be specified as functions.

### 🐞 Bug Fixes

* Fixed several cases where `selectOnFocus` prop on `Select` was not working.
* `FilterChooser` auto-suggest values sourced from the *unfiltered* records on `sourceStore`.
* `RestForm` editors will now source their default label from the corresponding `Field.displayName`
  property. Previously an undocumented `label` config could be provided with each editor object -
  this has been removed.
* Improved time zone handling in the Admin Console "Activity Tracking" and "Client Errors" tabs.
    * Users will now see consistent bucketing of activity into an "App Day" that corresponds to the
      LocalDate when the event occurred in the application's timezone.
    * This day will be reported consistently regardless of the time zones of the local browser or
      deployment server.
* Resetting Grid columns to their default state (e.g. via the Column Chooser) retains enhancements
  applied from matching Store fields.
* Desktop `DateInput` now handles out-of-bounds dates without throwing exception during rendering.
* Dragging a grid column with an element-based header no longer displays `[object Object]` in the
  draggable placeholder.

### 📚 Libraries

* codemirror `5.57 -> 5.58`

[Commit Log](https://github.com/xh/hoist-react/compare/v36.0.0...v36.1.0)

## v36.0.0 - 2020-09-04

### 🎁 New Features

#### Data Filtering

We have enhanced support for filtering data in Hoist Grids, Stores, and Cubes with an upgraded
`Filter` API and a new `FilterChooser` component. This bundle of enhancements includes:

* A new `@xh/hoist/data/filter` package to support the creation of composable filters, including the
  following new classes:
    * `FieldFilter` - filters by comparing the value of a given field to one or more given candidate
      values using one of several supported operators.
    * `FunctionFilter` - filters via a custom function specified by the developer.
    * `CompoundFilter` - combines multiple filters (including other nested CompoundFilters) via an
      AND or OR operator.
* A new `FilterChooser` UI component that integrates tightly with these data package classes to
  provide a user and developer friendly autocomplete-enabled UI for filtering data based on
  dimensions (e.g. trader = jdoe, assetClass != Equities), metrics (e.g. P&L > 1m), or any
  combination thereof.
* Updates to `Store`, `StoreFilterField`, and `cube/Query` to use the new Filter API.
* A new `setFilter()` convenience method to `Grid` and `DataView`.

To get the most out of the new Filtering capabilities, developers are encouraged to add or expand
the configs for any relevant `Store.fields` to include both their `type` and a `displayName`. Many
applications might not have Field configs specified at all for their Stores, instead relying on
Store's ability to infer its Fields from Grid Column definitions.

We are looking to gradually invert this relationship, so that core information about an app's
business objects and their properties is configured once at the `data/Field` level and then made
available to related APIs and components such as grids, filters, and forms. See note in New Features
below regarding related updates to `GridModel.columns` config processing.

#### Grid

* Added new `GridModel.setColumnVisible()` method, along with `showColumn()` and `hideColumn()`
  convenience methods. Can replace calls to `applyColumnStateChanges()` when all you need to do is
  show or hide a single column.
* Elided Grid column headers now show the full `headerName` value in a tooltip.
* Grid column definitions now accept a new `displayName` config as the recommended entry point for
  defining a friendly user-facing label for a Column.
    * If the GridModel's Store has configured a `displayName` for the linked data field, the column
      will default to use that (if not otherwise specified).
    * If specified or sourced from a Field, `displayName` will be used as the default value for the
      pre-existing `headerName` and `chooserName` configs.
* Grid columns backed by a Store Field of type `number` or `int` will be right-aligned by default.
* Added new `GridModel.showGroupRowCounts` config to allow easy hiding of group row member counts
  within each full-width group row. Default is `true`, maintaining current behavior of showing the
  counts for each group.

#### Other

* Added new `AppSpec.showBrowserContextMenu` config to control whether the browser's default context
  menu will be shown if no app-specific context menu (e.g. from a grid) would be triggered.
    * ⚠ Note this new config defaults to `false`, meaning the browser context menu will *not* be
      available. Developers should set to true for apps that expect/depend on the built-in menu.
* `LocalDate` has gained several new static factories: `tomorrow()`, `yesterday()`,
  `[start/end]OfMonth()`, and `[start/end]OfYear()`.
* A new `@computeOnce` decorator allows for lazy computation and caching of the results of decorated
  class methods or getters. Used in `LocalDate` and intended for similar immutable, long-lived
  objects that can benefit from such caching.
* `CodeInput` and `JsonInput` get new `enableSearch` and `showToolbar` props. Enabling search
  provides an simple inline find feature for searching the input's contents.
* The Admin console's Monitor Status tab displays more clearly when there are no active monitors.

### 💥 Breaking Changes

* Renamed the `data/Field.label` property to `displayName`.
* Changed the `DimensionChooserModel.dimensions` config to require objects of the
  form `{name, displayName, isLeafDimension}` when provided as an `Object[]`.
    * Previously these objects were expected to be of the form `{value, label, isLeaf}`.
    * Note however that this same config can now be passed the `dimensions` directly from a
      configured
      `Cube` instead, which is the recommended approach and should DRY up dimension definitions for
      typical use cases.
* Changes required due to the new filter API:
    * The classes `StoreFilter` and `ValueFilter` have been removed and replaced by `FunctionFilter`
      and `FieldFilter`, respectively. In most cases apps will need to make minimal or no changes.
    * The `filters/setFilters` property on `Query` has been changed to `filter/setFilter`. In most
      case apps should not need to change anything other than the name of this property - the new
      property will continue to support array representations of multiple filters.
    * `Store` has gained a new property `filterIncludesChildren` to replace the functionality
      previously provided by `StoreFilter.includesChildren`.
    * `StoreFilterField.filterOptions` has been removed. Set `filterIncludesChildren` directly on
      the store instead.

### ✨ Style

* CSS variables for "intents" - most commonly used on buttons - have been reworked to use HSL color
  values and support several standard variations of lightness and transparency.
    * Developers are encouraged to customize intents by setting the individual HSL vars provided for
      each intent (e.g. `--intent-primary-h` to adjust the primary hue) and/or the different levels
      of lightness (e.g. `--intent-primary-l3` to adjust the default lightness).
    * ⚠ Uses of the prior intent var overrides such as `--intent-primary` will no longer work. It is
      possible to set directly via `--xh-intent-primary`, but components such as buttons will still
      use the default intent shades for variations such as hover and pressed states. Again, review
      and customize the HSL vars if required.
* Desktop `Button` styles and classes have been rationalized and reworked to allow for more
  consistent and direct styling of buttons in all their many permutations (standard/minimal/outlined
  styles * default/hovered/pressed/disabled states * light/dark themes).
    * Customized intent colors will now also be applied to outlined and minimal buttons.
    * Dedicated classes are now applied to desktop buttons based on their style and state.
      Developers can key off of these classes directly if required.

### 🐞 Bug Fixes

* Fixed `Column.tooltipElement` so that it can work if a `headerTooltip` is also specified on the
  same column.
* Fixed issue where certain values (e.g. `%`) would break in `Column.tooltipElement`.
* Fixed issue where newly loaded records in `Store` were not being frozen as promised by the API.

### 📚 Libraries

* @blueprintjs/core `3.30 -> 3.31`
* codemirror `5.56 -> 5.57`
* http-status-codes `1.4 -> 2.1`
* mobx-react `6.2 -> 6.3`
* store2 `2.11 -> 2.12`

[Commit Log](https://github.com/xh/hoist-react/compare/v35.2.1...v36.0.0)

## v35.2.1 - 2020-07-31

### 🐞 Bug Fixes

* A Grid's docked summary row is now properly cleared when its bound Store is cleared.
* Additional SVG paths added to `requiredBlueprintIcons.js` to bring back calendar scroll icons on
  the DatePicker component.
* Colors specified via the `--xh-intent-` CSS vars have been removed from minimal / outlined desktop
  `Button` components because of incompatibility with `ButtonGroupInput` component. Fix to address
  issue forthcoming. (This reverts the change made in 35.2.0 below.)

[Commit Log](https://github.com/xh/hoist-react/compare/v35.2.0...v35.2.1)

## v35.2.0 - 2020-07-21

### 🎁 New Features

* `TabContainerModel` now supports a `persistWith` config to persist the active tab.
* `TabContainerModel` now supports a `emptyText` config to display when TabContainer gets rendered
  with no children.

### ⚙️ Technical

* Supports smaller bundle sizes via a greatly reduced set of BlueprintJS icons. (Requires apps to be
  built with `@xh/hoist-dev-utils` v5.2 or greater to take advantage of this optimization.)

### 🐞 Bug Fixes

* Colors specified via the `--xh-intent-` CSS vars are now applied to minimal / outlined desktop
  `Button` components. Previously they fell through to use default Blueprint colors in these modes.
* Code input correctly handles dynamically toggling readonly/disabled state.

### 📚 Libraries

* @fortawesome/fontawesome-pro `5.13 -> 5.14`
* codemirror `5.55 -> 5.56`

[Commit Log](https://github.com/xh/hoist-react/compare/v35.1.1...v35.2.0)

## v35.1.1 - 2020-07-17

### 📚 Libraries

* @blueprintjs/core `3.29 -> 3.30`

[Commit Log](https://github.com/xh/hoist-react/compare/v35.1.0...v35.1.1)

## v35.1.0 - 2020-07-16

### 🎁 New Features

* Extend existing environment diff tool to preferences. Now, both configs and preferences may be
  diffed across servers. This feature will require an update of hoist-core to a version 8.1.0 or
  greater.
* `ExportOptions.columns` provided to `GridModel` can now be specified as a function, allowing for
  full control of columns to export, including their sort order.

### 🐞 Bug Fixes

* `GridModel`s export feature was previously excluding summary rows. These are now included.
* Fixed problems with coloring and shading algorithm in `TreeMap`.
* Fixed problems with sort order of exports in `GridModel`.
* Ensure that preferences are written to server, even if set right before navigating away from page.
* Prevent situation where a spurious exception can be sent to server when application is unloaded
  while waiting on a fetch request.

[Commit Log](https://github.com/xh/hoist-react/compare/v35.0.1...v35.1.0)

## v35.0.1 - 2020-07-02

### 🐞 Bug Fixes

* Column headers no longer allocate space for a sort arrow icon when the column has an active
  `GridSorter` in the special state of `sort: null`.
* Grid auto-sizing better accounts for margins on sort arrow icons.

[Commit Log](https://github.com/xh/hoist-react/compare/v35.0.0...v35.0.1)

## v35.0.0 - 2020-06-29

### ⚖️ Licensing Change

As of this release, Hoist is [now licensed](LICENSE.md) under the popular and permissive
[Apache 2.0 open source license](https://www.apache.org/licenses/LICENSE-2.0). Previously, Hoist was
"source available" via our public GitHub repository but still covered by a proprietary license.

We are making this change to align Hoist's licensing with our ongoing commitment to openness,
transparency and ease-of-use, and to clarify and emphasize the suitability of Hoist for use within a
wide variety of enterprise software projects. For any questions regarding this change, please
[contact us](https://xh.io/contact/).

### 🎁 New Features

* Added a new Persistence API to provide a more flexible yet consistent approach to saving state for
  Components, Models, and Services to different persistent locations such as Hoist Preferences,
  browser local storage, and Hoist Dashboard views.
    * The primary entry points for this API are the new `@PersistSupport` and `@persist`
      annotations.
      `@persist` can be added to any observable property on a `@PersistSupport` to make it
      automatically synchronize with a `PersistenceProvider`. Both `HoistModel` and `HoistService`
      are decorated with `@PersistSupport`.
    * This is designed to replace any app-specific code previously added to synchronize fields and
      their values to Preferences via ad-hoc initializers and reactions.
    * This same API is now used to handle state persistence for `GridStateModel`, `PanelModel`,
      `DimensionChooserModel`, and `DashContainerModel` - configurable via the new `persistWith`
      option on those classes.
* `FetchService` now installs a default timeout of 30 seconds for all requests. This can be disabled
  by setting timeout to `null`. Fetch Timeout Exceptions have also been improved to include the same
  information as other standard exceptions thrown by this service.
    * 💥 Apps that were relying on the lack of a built-in timeout for long-running requests should
      ensure they configure such calls with a longer or null timeout.
* `Store` gets new `clearFilter()` and `recordIsFiltered()` helper functions.
* The Admin console's Activity Tracking tab has been significantly upgraded to allow admins to
  better analyze both built-in and custom tracking data generated by their application. Its sibling
  Client Errors tab has also been updated with a docked detail panel.
* `CodeInput` gets new `showCopyButton` prop - set to true to provide an inline action button to
  copy the editor contents to the clipboard.
* Hoist config `xhEnableMonitoring` can be used to enable/disable the Admin monitor tab and its
  associated server-side jobs

### 💥 Breaking Changes

* Applications should update to `hoist-core` v8.0.1 or above, required to support the upgraded Admin
  Activity Tracking tab. Contact XH for assistance with this update.
* The option `PanelModel.prefName` has been removed in favor of `persistWith`. Existing user state
  will be transferred to the new format, assuming a `PersistenceProvider` of type 'pref' referring
  to the same preference is used (e.g. `persistWith: {prefKey: 'my-panel-model-prefName'}`.
* The option `GridModel.stateModel` has been removed in favor of `persistWith`. Existing user state
  will be transferred to the new format, assuming a `PersistenceProvider` of type 'localStorage'
  referring to the same key is used (e.g. `persistWith: {localStorageKey: 'my-grid-state-id'}`.
    * Use the new `GridModel.persistOptions` config for finer control over what grid state is
      persisted (replacement for stateModel configs to disable persistence of column
      state/sorting/grouping).
* The options `DimensionChooserModel.preference` and `DimensionChooserModel.historyPreference` have
  been removed in favor of `persistWith`.
* `AppSpec.idleDetectionEnabled` has been removed. App-specific Idle detection is now enabled via
  the new `xhIdleConfig` config. The old `xhIdleTimeoutMins` has also been deprecated.
* `AppSpec.idleDialogClass` has been renamed `AppSpec.idlePanel`. If specified, it should be a
  full-screen component.
* `PinPad` and `PinPadModel` have been moved to `@xh/hoist/cmp/pinpad`, and is now available for use
  with both standard and mobile toolkits.
* Third-party dependencies updated to properly reflect application-level licensing requirements.
  Applications must now import and provide their licensed version of ag-Grid, and Highcharts to
  Hoist. See file `Bootstrap.js` in Toolbox for an example.

### 🐞 Bug Fixes

* Sorting special columns generated by custom ag-Grid configurations (e.g. auto-group columns) no
  longer throws with an error.
* The `deepFreeze()` util - used to freeze data in `Record` instances - now only attempts to freeze
  a whitelist of object types that are known to be safely freezable. Custom application classes and
  other potentially-problematic objects (such as `moment` instances) are no longer frozen when
  loaded into `Record` fields.

### 📚 Libraries

Note that certain licensed third-party dependencies have been removed as direct dependencies of this
project, as per note in Breaking Changes above.

* @xh/hoist-dev-utils `4.x -> 5.x` - apps should also update to the latest 5.x release of dev-utils.
  Although license and dependency changes triggered a new major version of this dev dependency, no
  application-level changes should be required.
* @blueprintjs/core `3.28 -> 3.29`
* codemirror `5.54 -> 5.55`
* react-select `3.0 -> 3.1`

### 📚 Optional Libraries

* ag-Grid `23.0.2` > `23.2.0` (See Toolbox app for example on this upgrade)
* Highcharts `8.0.4 -> 8.1.1`

[Commit Log](https://github.com/xh/hoist-react/compare/v34.0.0...v35.0.0)

## v34.0.0 - 2020-05-26

### 🎁 New Features

* Hoist's enhanced autosizing is now enabled on all grids by default. See `GridModel` and
  `GridAutosizeService` for more details.
* New flags `XH.isPhone`, `XH.isTablet`, and `XH.isDesktop` available for device-specific switching.
  Corresponding `.xh-phone`, `.xh-tablet`, and `.xh-desktop` CSS classes are added to the document
  `body`. These flags and classes are set based on the detected device, as per its user-agent.
    * One of the two higher-level CSS classes `.xh-standard` or `.xh-mobile` will also be applied
      based on an app's use of the primary (desktop-centric) components vs mobile components - as
      declared by its `AppSpec.isMobileApp` - regardless of the detected device.
    * These changes provide more natural support for use cases such as apps that are built with
      standard components yet target/support tablet users.
* New method `Record.get()` provides an alternative API for checked data access.
* The mobile `Select` component supports the `enableFilter` and `enableCreate` props.
* `DashContainerModel` supports new `layoutLocked`, `contentLocked` and `renameLocked` modes.
* `DimensionChooser` now has the ability to persist its value and history separately.
* Enhance Hoist Admin's Activity Tracking tab.
* Enhance Hoist Admin's Client Error tab.

### 💥 Breaking Changes

* `emptyFlexCol` has been removed from the Hoist API and should simply be removed from all client
  applications. Improvements to agGrid's default rendering of empty space have made it obsolete.
* `isMobile` property on `XH` and `AppSpec` has been renamed to `isMobileApp`. All apps will need to
  update their (required) use of this flag in the app specifications within their
  `/client-app/src/apps` directory.
* The `xh-desktop` class should no longer be used to indicate a non-mobile toolkit based app. For
  this purpose, use `xh-standard` instead.

### 🐞 Bug Fixes

* Fix to Average Aggregators when used with hierarchical data.
* Fixes to Context Menu handling on `Panel` to allow better handling of `[]` and `null`.

### 📚 Libraries

* @blueprintjs/core `3.26 -> 3.28`
* @blueprintjs/datetime `3.16 -> 3.18`
* codemirror `5.53 -> 5.54`
* react-transition-group `4.3 -> 4.4`

[Commit Log](https://github.com/xh/hoist-react/compare/v33.3.0...v34.0.0)

## v33.3.0 - 2020-05-08

### ⚙️ Technical

* Additional updates to experimental autosize feature: standardization of naming, better masking
  control, and API fixes. Added new property `autosizeOptions` on `GridModel` and main entry point
  is now named `GridModel.autosizeAsync()`.

### 🐞 Bug Fixes

* `Column.hideable` will now be respected by ag-grid column drag and drop
  [#1900](https://github.com/xh/hoist-react/issues/1900)
* Fixed an issue where dragging a column would cause it to be sorted unintentionally.

[Commit Log](https://github.com/xh/hoist-react/compare/v33.2.0...v33.3.0)

## v33.2.0 - 2020-05-07

### 🎁 New Features

* Virtual column rendering has been disabled by default, as it offered a minimal performance benefit
  for most grids while compromising autosizing. See new `GridModel.useVirtualColumns` config, which
  can be set to `true` to re-enable this behavior if required.
* Any `GridModel` can now be reset to its code-prescribed defaults via the column chooser reset
  button. Previously, resetting to defaults was only possible for grids that persisted their state
  with a `GridModel.stateModel` config.

### 🐞 Bug Fixes

* Fixed several issues with new grid auto-sizing feature.
* Fixed issues with and generally improved expand/collapse column alignment in tree grids.
    * 💥 Note that this improvement introduced a minor breaking change for apps that have customized
      tree indentation via the removed `--grid-tree-indent-px` CSS var. Use `--grid-tree-indent`
      instead. Note the new var is specified in em units to scale well across grid sizing modes.

### ⚙️ Technical

* Note that the included version of Onsen has been replaced with a fork that includes updates for
  react 16.13. Apps should not need to make any changes.

### 📚 Libraries

* react `~16.8 -> ~16.13`
* onsenui `~16.8` -> @xh/onsenui `~16.13`
* react-onsenui `~16.8` -> @xh/react-onsenui `~16.13`

[Commit Log](https://github.com/xh/hoist-react/compare/v33.1.0...33.2.0)

## v33.1.0 - 2020-05-05

### 🎁 New Features

* Added smart auto-resizing of columns in `GridModel` Unlike ag-Grid's native auto-resizing support,
  Hoist's auto-resizing will also take into account collapsed rows, off-screen cells that are not
  currently rendered in the DOM, and summary rows. See the new `GridAutosizeService` for details.
    * This feature is currently marked as 'experimental' and must be enabled by passing a special
      config to the `GridModel` constructor of the form `experimental: {useHoistAutosize: true}`. In
      future versions of Hoist, we expect to make it the default behavior.
* `GridModel.autoSizeColumns()` has been renamed `GridModel.autosizeColumns()`, with lowercase 's'.
  Similarly, the `autoSizeColumns` context menu token has been renamed `autosizeColumns`.

### 🐞 Bug Fixes

* Fixed a regression with `StoreFilterField` introduced in v33.0.1.

[Commit Log](https://github.com/xh/hoist-react/compare/v33.0.2...33.1.0)

## v33.0.2 - 2020-05-01

### 🎁 New Features

* Add Hoist Cube Aggregators: `AverageAggregator` and `AverageStrictAggregator`
* `ColAutosizeButton` has been added to desktop and mobile

### 🐞 Bug Fixes

* Fixed mobile menus to constrain to the bottom of the viewport, scrolling if necessary.
  [#1862](https://github.com/xh/hoist-react/issues/1862)
* Tightened up mobile tree grid, fixed issues in mobile column chooser.
* Fixed a bug with reloading hierarchical data in `Store`.
  [#1871](https://github.com/xh/hoist-react/issues/1871)

[Commit Log](https://github.com/xh/hoist-react/compare/v33.0.1...33.0.2)

## v33.0.1 - 2020-04-29

### 🎁 New Features

* `StoreFieldField` supports dot-separated field names in a bound `GridModel`, meaning it will now
  match on columns with fields such as `address.city`.

* `Toolbar.enableOverflowMenu` now defaults to `false`. This was determined safer and more
  appropriate due to issues with the underlying Blueprint implementation, and the need to configure
  it carefully.

### 🐞 Bug Fixes

* Fixed an important bug with state management in `StoreFilterField`. See
  https://github.com/xh/hoist-react/issues/1854

* Fixed the default sort order for grids. ABS DESC should be first when present.

### 📚 Libraries

* @blueprintjs/core `3.25 -> 3.26`
* codemirror `5.52 -> 5.53`

[Commit Log](https://github.com/xh/hoist-react/compare/v33.0.0...v33.0.1)

## v33.0.0 - 2020-04-22

### 🎁 New Features

* The object returned by the `data` property on `Record` now includes the record `id`. This will
  allow for convenient access of the id with the other field values on the record.
* The `Timer` class has been enhanced and further standardized with its Hoist Core counterpart:
    * Both the `interval` and `timeout` arguments may be specified as functions, or config keys
      allowing for dynamic lookup and reconfiguration.
    * Added `intervalUnits` and `timeoutUnits` arguments.
    * `delay` can now be specified as a boolean for greater convenience.

### 💥 Breaking Changes

* We have consolidated the import location for several packages, removing unintended nested index
  files and 'sub-packages'. In particular, the following locations now provide a single index file
  for import for all of their public contents: `@xh/hoist/core`, `@xh/hoist/data`,
  `@xh/hoist/cmp/grid`, and `@xh/hoist/desktop/cmp/grid`. Applications may need to update import
  statements that referred to index files nested within these directories.
* Removed the unnecessary and confusing `values` getter on `BaseFieldModel`. This getter was not
  intended for public use and was intended for the framework's internal implementation only.
* `ColumnGroup.align` has been renamed to `ColumnGroup.headerAlign`. This avoids confusion with the
  `Column` API, where `align` refers to the alignment of cell contents within the column.

### 🐞 Bug Fixes

* Exceptions will no longer overwrite the currently shown exception in the exception dialog if the
  currently shown exception requires reloading the application.
  [#1834](https://github.com/xh/hoist-react/issues/1834)

### ⚙️ Technical

* Note that the Mobx React bindings have been updated to 6.2, and we have enabled the recommended
  "observer batching" feature as per
  [the mobx-react docs](https://github.com/mobxjs/mobx-react-lite/#observer-batching).

### 📚 Libraries

* @blueprintjs/core `3.24 -> 3.25`
* @blueprintjs/datetime `3.15 -> 3.16`
* mobx-react `6.1 -> 6.2`

[Commit Log](https://github.com/xh/hoist-react/compare/v32.0.4...v33.0.0)

## v32.0.5 - 2020-07-14

### 🐞 Bug Fixes

* Fixes a regression in which grid exports were no longer sorting rows properly.

[Commit Log](https://github.com/xh/hoist-react/compare/v32.0.4...v32.0.5)

## v32.0.4 - 2020-04-09

### 🐞 Bug Fixes

* Fixes a regression with the alignment of `ColumnGroup` headers.
* Fixes a bug with 'Copy Cell' context menu item for certain columns displaying the Record ID.
* Quiets console logging of 'routine' exceptions to 'debug' instead of 'log'.

[Commit Log](https://github.com/xh/hoist-react/compare/v32.0.3...v32.0.4)

## v32.0.3 - 2020-04-06

### 🐞 Bug Fixes

* Suppresses a console warning from ag-Grid for `GridModel`s that do not specify an `emptyText`.

[Commit Log](https://github.com/xh/hoist-react/compare/v32.0.2...v32.0.3)

## v32.0.2 - 2020-04-03

⚠ Note that this release includes a *new major version of ag-Grid*. Please consult the
[ag-Grid Changelog](https://www.ag-grid.com/ag-grid-changelog/) for versions 22-23 to review
possible breaking changes to any direct/custom use of ag-Grid APIs and props within applications.

### 🎁 New Features

* GridModel `groupSortFn` now accepts `null` to turn off sorting of group rows.
* `DockViewModel` now supports optional `width`, `height` and `collapsedWidth` configs.
* The `appMenuButton.extraItems` prop now accepts `MenuItem` configs (as before) but also React
  elements and the special string token '-' (shortcut to render a `MenuDivider`).
* Grid column `flex` param will now accept numbers, with available space divided between flex
  columns in proportion to their `flex` value.
* `Column` now supports a `sortingOrder` config to allow control of the sorting options that will be
  cycled through when the user clicks on the header.
* `PanelModel` now supports setting a `refreshMode` to control how collapsed panels respond to
  refresh requests.

### 💥 Breaking Changes

* The internal DOM structure of desktop `Panel` has changed to always include an inner frame with
  class `.xh-panel__content`. You may need to update styling that targets the inner structure of
  `Panel` via `.xh-panel`.
* The hooks `useOnResize()` and `useOnVisibleChange()` no longer take a `ref` argument. Use
  `composeRefs` to combine the ref that they return with any ref you wish to compose them with.
* The callback for `useOnResize()` will now receive an object representing the locations and
  dimensions of the element's content box. (Previously it incorrectly received an array of
  `ResizeObserver` entries that had to be de-referenced)
* `PanelModel.collapsedRenderMode` has been renamed to `PanelModel.renderMode`, to be more
  consistent with other Hoist APIs such as `TabContainer`, `DashContainer`, and `DockContainer`.

### 🐞 Bug Fixes

* Checkboxes in grid rows in Tiny sizing mode have been styled to fit correctly within the row.
* `GridStateModel` no longer saves/restores the width of non-resizable columns.
  [#1718](https://github.com/xh/hoist-react/issues/1718)
* Fixed an issue with the hooks useOnResize and useOnVisibleChange. In certain conditions these
  hooks would not be called. [#1808](https://github.com/xh/hoist-react/issues/1808)
* Inputs that accept a rightElement prop will now properly display an Icon passed as that element.
  [#1803](https://github.com/xh/hoist-react/issues/1803)

### ⚙️ Technical

* Flex columns now use the built-in ag-Grid flex functionality.

### 📚 Libraries

* ag-grid-community `removed @ 21.2`
* ag-grid-enterprise `21.2` replaced with @ag-grid-enterprise/all-modules `23.0`
* ag-grid-react `21.2` replaced with @ag-grid-community/react `23.0`
* @fortawesome/* `5.12 -> 5.13`
* codemirror `5.51 -> 5.52`
* filesize `6.0 -> 6.1`
* numbro `2.1 -> 2.2`
* react-beautiful-dnd `12.0 -> 13.0`
* store2 `2.10 -> 2.11`
* compose-react-refs `NEW 1.0.4`

[Commit Log](https://github.com/xh/hoist-react/compare/v31.0.0...v32.0.2)

## v31.0.0 - 2020-03-16

### 🎁 New Features

* The mobile `Navigator` / `NavigatorModel` API has been improved and made consistent with other
  Hoist content container APIs such as `TabContainer`, `DashContainer`, and `DockContainer`.
    * `NavigatorModel` and `PageModel` now support setting a `RenderMode` and `RefreshMode` to
      control how inactive pages are mounted/unmounted and how they respond to refresh requests.
    * `Navigator` pages are no longer required to to return `Page` components - they can now return
      any suitable component.
* `DockContainerModel` and `DockViewModel` also now support `refreshMode` and `renderMode` configs.
* `Column` now auto-sizes when double-clicking / double-tapping its header.
* `Toolbar` will now collapse overflowing items into a drop down menu. (Supported for horizontal
  toolbars only at this time.)
* Added new `xhEnableLogViewer` config (default `true`) to enable or disable the Admin Log Viewer.

#### 🎨 Icons

* Added `Icon.icon()` factory method as a new common entry point for creating new FontAwesome based
  icons in Hoist. It should typically be used instead of using the `FontAwesomeIcon` component
  directly.
* Also added a new `Icon.fileIcon()` factory. This method take a filename and returns an appropriate
  icon based on its extension.
* All Icon factories can now accept an `asHtml` parameter, as an alternative to calling the helper
  function `convertIconToSVG()` on the element. Use this to render icons as raw html where needed
  (e.g. grid renderers).
* Icons rendered as html will now preserve their styling, tooltips, and size.

### 💥 Breaking Changes

* The application's primary `HoistApplicationModel` is now instantiated and installed as
  `XH.appModel` earlier within the application initialization sequence, with construction happening
  prior to the init of the XH identity, config, and preference services.
    * This allows for a new `preAuthInitAsync()` lifecycle method to be called on the model before
      auth has completed, but could be a breaking change for appModel code that relied on these
      services for field initialization or in its constructor.
    * Such code should be moved to the core `initAsync()` method instead, which continues to be
      called after all XH-level services are initialized and ready.
* Mobile apps may need to adjust to the following updates to `NavigatorModel` and related APIs:
    * `NavigatorModel`'s `routes` constructor parameter has been renamed `pages`.
    * `NavigatorModel`'s observable `pages[]` has been renamed `stack[]`.
    * `NavigatorPageModel` has been renamed `PageModel`. Apps do not usually create `PageModels`
      directly, so this change is unlikely to require code updates.
    * `Page` has been removed from the mobile toolkit. Components that previously returned a `Page`
      for inclusion in a `Navigator` or `TabContainer` can now return any component. It is
      recommended you replace `Page` with `Panel` where appropriate.
* Icon enhancements described above removed the following public methods:
    * The `fontAwesomeIcon()` factory function (used to render icons not already enumerated by
      Hoist)
      has been replaced by the improved `Icon.icon()` factory - e.g. `fontAwesomeIcon({icon: ['far',
      'alicorn']}) -> Icon.icon({iconName: 'alicorn'})`.
    * The `convertIconToSvg()` utility method has been replaced by the new `asHtml` parameter on
      icon factory functions. If you need to convert an existing icon element,
      use `convertIconToHtml()`.
* `Toolbar` items should be provided as direct children. Wrapping Toolbar items in container
  components can result in unexpected item overflow.

### 🐞 Bug Fixes

* The `fmtDate()` utility now properly accepts, parses, and formats a string value input as
  documented.
* Mobile `PinPad` input responsiveness improved on certain browsers to avoid lag.

### ⚙️ Technical

* New lifecycle methods `preAuthInitAsync()` and `logoutAsync()` added to the `HoistAppModel`
  decorator (aka the primary `XH.appModel`).

[Commit Log](https://github.com/xh/hoist-react/compare/v30.1.0...v31.0.0)

## v30.1.0 - 2020-03-04

### 🐞 Bug Fixes

* Ensure `WebSocketService.connected` remains false until `channelKey` assigned and received from
  server.
* When empty, `DashContainer` now displays a user-friendly prompt to add an initial view.

### ⚙️ Technical

* Form validation enhanced to improve handling of asynchronous validation. Individual rules and
  constraints are now re-evaluated in parallel, allowing for improved asynchronous validation.
* `Select` will now default to selecting contents on focus if in filter or creatable mode.

[Commit Log](https://github.com/xh/hoist-react/compare/v30.0.0...30.1.0)

## v30.0.0 - 2020-02-29

### 🎁 New Features

* `GridModel` and `DataViewModel` now support `groupRowHeight`, `groupRowRenderer` and
  `groupRowElementRenderer` configs. Grouping is new in general to `DataViewModel`, which now takes
  a `groupBy` config.
    * `DataViewModel` allows for settable and multiple groupings and sorters.
    * `DataViewModel` also now supports additional configs from the underlying `GridModel` that make
      sense in a `DataView` context, such as `showHover` and `rowBorders`.
* `TabContainerModel` now accepts a `track` property (default false) for easily tracking tab views
  via Hoist's built-in activity tracking.
* The browser document title is now set to match `AppSpec.clientAppName` - helpful for projects with
  multiple javascript client apps.
* `StoreFilterField` accepts all other config options from `TextInput` (e.g. `disabled`).
* Clicking on a summary row in `Grid` now clears its record selection.
* The `@LoadSupport` decorator now provides an additional observable property `lastException`. The
  decorator also now logs load execution times and failures to `console.debug` automatically.
* Support for mobile `Panel.scrollable` prop made more robust with re-implementation of inner
  content element. Note this change included a tweak to some CSS class names for mobile `Panel`
  internals that could require adjustments if directly targeted by app stylesheets.
* Added new `useOnVisibleChange` hook.
* Columns now support a `headerAlign` config to allow headers to be aligned differently from column
  contents.

### 💥 Breaking Changes

* `Toolbar` items must be provided as direct children. Wrapping Toolbar items in container
  components can result in unexpected item overflow.
* `DataView.rowCls` prop removed, replaced by new `DataViewModel.rowClassFn` config for more
  flexibility and better symmetry with `GridModel`.
* `DataViewModel.itemRenderer` renamed to `DataViewModel.elementRenderer`
* `DataView` styling has been updated to avoid applying several unwanted styles from `Grid`. Note
  that apps might rely on these styles (intentionally or not) for their `itemRenderer` components
  and appearance and will need to adjust.
* Several CSS variables related to buttons have been renamed for consistency, and button style rules
  have been adjusted to ensure they take effect reliably across desktop and mobile buttons
  ([#1568](https://github.com/xh/hoist-react/pull/1568)).
* The optional `TreeMapModel.highchartsConfig` object will now be recursively merged with the
  top-level config generated by the Hoist model and component, where previously it was spread onto
  the generated config. This could cause a change in behavior for apps using this config to
  customize map instances, but provides more flexibility for e.g. customizing the `series`.
* The signature of `useOnResize` hook has been modified slightly for API consistency and clarity.
  Options are now passed in a configuration object.

### 🐞 Bug Fixes

* Fixed an issue where charts that are rendered while invisible would have the incorrect size.
  [#1703](https://github.com/xh/hoist-react/issues/1703)
* Fixed an issue where zeroes entered by the user in `PinPad` would be displayed as blanks.
* Fixed `fontAwesomeIcon` elem factory component to always include the default 'fa-fw' className.
  Previously, it was overridden if a `className` prop was provided.
* Fixed an issue where ConfigDiffer would always warn about deletions, even when there weren't any.
  [#1652](https://github.com/xh/hoist-react/issues/1652)
* `TextInput` will now set its value to `null` when all text is deleted and the clear icon will
  automatically hide.
* Fixed an issue where multiple buttons in a `ButtonGroupInput` could be shown as active
  simultaneously. [#1592](https://github.com/xh/hoist-react/issues/1592)
* `StoreFilterField` will again match on `Record.id` if bound to a Store or a GridModel with the
  `id` column visible. [#1697](https://github.com/xh/hoist-react/issues/1697)
* A number of fixes have been applied to `RelativeTimeStamp` and `getRelativeTimestamp`, especially
  around its handling of 'equal' or 'epsilon equal' times. Remove unintended leading whitespace from
  `getRelativeTimestamp`.

### ⚙️ Technical

* The `addReaction` and `addAutorun` methods (added to Hoist models, components, and services by the
  `ReactiveSupport` mixin) now support a configurable `debounce` argument. In many cases, this is
  preferable to the built-in MobX `delay` argument, which only provides throttling and not true
  debouncing.
* New `ChartModel.highchart` property provides a reference to the underlying HighChart component.

### 📚 Libraries

* @blueprintjs/core `3.23 -> 3.24`
* react-dates `21.7 -> 21.8`
* react-beautiful-dnd `11.0 -> 12.2`

[Commit Log](https://github.com/xh/hoist-react/compare/v29.1.0...v30.0.0)

## v29.1.0 - 2020-02-07

### 🎁 New Features

#### Grid

* The `compact` config on `GridModel` has been deprecated in favor of the more powerful `sizingMode`
  which supports the values 'large', 'standard', 'compact', or 'tiny'.
    * Each new mode has its own set of CSS variables for applications to override as needed.
    * Header and row heights are configurable for each via the `HEADER_HEIGHTS` and `ROW_HEIGHTS`
      static properties of the `AgGrid` component. These objects can be modified on init by
      applications that wish to customize the default row heights globally.
    * 💥 Note that these height config objects were previously exported as constants from AgGrid.js.
      This would be a breaking change for any apps that imported the old objects directly (
      considered unlikely).
* `GridModel` now exposes an `autoSizeColumns` method, and the Grid context menu now contains an
  `Autosize Columns` option by default.
* `Column` and `ColumnGroup` now support React elements for `headerName`.

#### Data

* The `Store` constructor now accepts a `data` argument to load data at initialization.
* The `xh/hoist/data/cube` package has been modified substantially to better integrate with the core
  data package and support observable "Views". See documentation on `Cube` for more information.

#### Other

* Added a `PinPad` component for streamlined handling of PIN entry on mobile devices.
* `FormField` now takes `tooltipPosition` and `tooltipBoundary` props for customizing minimal
  validation tooltip.
* `RecordAction.actionFn` parameters now include a `buttonEl` property containing the button element
  when used in an action column.
* Mobile Navigator component now takes an `animation` prop which can be set to 'slide' (default),
  'lift', 'fade', or 'none'. These values are passed to the underlying onsenNavigator component.
  ([#1641](https://github.com/xh/hoist-react/pull/1641))
* `AppOption` configs now accept an `omit` property for conditionally excluding options.

### 🐞 Bug Fixes

* Unselectable grid rows are now skipped during up/down keyboard navigation.
* Fix local quick filtering in `LeftRightChooser` (v29 regression).
* Fix `SplitTreeMap` - the default filtering once again splits the map across positive and negative
  values as intended (v29 regression).

### ⚙️ Technical

* `FormFields` now check that they are contained in a Hoist `Form`.

### 📚 Libraries

* @blueprintjs/core `3.22 -> 3.23`
* codemirror `5.50 -> 5.51`
* react-dates `21.5 -> 21.7`

[Commit Log](https://github.com/xh/hoist-react/compare/v29.0.0...v29.1.0)

## v29.0.0 - 2020-01-24

### 🗄️ Data Package Changes

Several changes have been made to data package (`Store` and `Record`) APIs for loading, updating,
and modifying data. They include some breaking changes, but pave the way for upcoming enhancements
to fully support inline grid editing and other new features.

Store now tracks the "committed" state of its records, which represents the data as it was loaded
(typically from the server) via `loadData()` or `updateData()`. Records are now immutable and
frozen, so they cannot be changed directly, but Store offers a new `modifyRecords()` API to apply
local modifications to data in a tracked and managed way. (Store creates new records internally to
hold both this modified data and the original, "committed" data.) This additional state tracking
allows developers to query Stores for modified or added records (e.g. to flush back to the server
and persist) as well as call new methods to revert changes (e.g. to undo a block of changes that the
user wishes to discard).

Note the following more specific changes to these related classes:

#### Record

* 💥 Record data properties are now nested within a `data` object on Record instances and are no
  longer available as top-level properties on the Record itself.
    * Calls to access data such as `rec.quantity` must be modified to `rec.data.quantity`.
    * When accessing multiple properties, destructuring provides an efficient syntax -
      e.g. `const {quantity, price} = rec.data;`.
* 💥 Records are now immutable and cannot be modified by applications directly.
    * This is a breaking change, but should only affect apps with custom inline grid editing
      implementations or similar code that modifies individual record values.
    * Calls to change data such as `rec.quantity = 100` must now be made through the Record's Store,
      e.g. `store.modifyData({id: 41, quantity: 100})`
* Record gains new getters for inspecting its state, including: `isAdd`, `isModified`, and
  `isCommitted`.

#### Store

* 💥 `noteDataUpdated()` has been removed, as out-of-band modifications to Store Records are no
  longer possible.
* 💥 Store's `idSpec` function is now called with the raw record data - previously it was passed
  source data after it had been run through the store's optional `processRawData` function. (This is
  unlikely to have a practical impact on most apps, but is included here for completeness.)
* `Store.updateData()` now accepts a flat list of raw data to process into Record additions and
  updates. Previously developers needed to call this method with an object containing add, update,
  and/or remove keys mapped to arrays. Now Store will produce an object of this shape automatically.
* `Store.refreshFilter()` method has been added to allow applications to rebuild the filtered data
  set if some application state has changed (apart from the store's data itself) which would affect
  the store filter.
* Store gains new methods for manipulating its Records and data, including `addRecords()`,
  `removeRecords()`, `modifyRecords()`, `revertRecords()`, and `revert()`. New getters have been
  added for `addedRecords`, `removedRecords`, `modifiedRecords`, and `isModified`.

#### Column

* Columns have been enhanced for provide basic support for inline-editing of record data. Further
  inline editing support enhancements are planned for upcoming Hoist releases.
* `Column.getValueFn` config added to retrieve the cell value for a Record field. The default
  implementation pulls the value from the Record's new `data` property (see above). Apps that
  specify custom `valueGetter` callbacks via `Column.agOptions` should now implement their custom
  logic in this new config.
* `Column.setValueFn` config added to support modifying the Column field's value on the underlying
  Record. The default implementation calls the new `Store.modifyRecords()` API and should be
  sufficient for the majority of cases.
* `Column.editable` config added to indicate if a column/cell should be inline-editable.

### 🎁 New Features

* Added keyboard support to ag-Grid context menus.
* Added `GridModel.setEmptyText()` to allow updates to placeholder text after initial construction.
* Added `GridModel.ensureSelectionVisible()` to scroll the currently selected row into view.
* When a `TreeMap` is bound to a `GridModel`, the grid will now respond to map selection changes by
  scrolling to ensure the selected grid row is visible.
* Added a `Column.tooltipElement` config to support fully customizable tooltip components.
* Added a `useOnResize` hook, which runs a function when a component is resized.
* Exposed an `inputRef` prop on numberInput, textArea, and textInput
* `PanelModel` now accepts a `maxSize` config.
* `RelativeTimeStamp` now support a `relativeTo` option, allowing it to display the difference
  between a timestamp and another reference time other than now. Both the component and the
  `getRelativeTimestamp()` helper function now leverage moment.js for their underlying
  implementation.
* A new `Clock` component displays the time, either local to the browser or for a configurable
  timezone.
* `LeftRightChooser` gets a new `showCounts` option to print the number of items on each side.
* `Select` inputs support a new property `enableWindowed` (desktop platform only) to improve
  rendering performance with large lists of options.
* `Select` inputs support grouped options. To use, add an attribute `options` containing an array of
  sub-options.
* `FetchService` methods support a new `timeout` option. This config chains `Promise.timeout()` to
  the promises returned by the service.
* Added alpha version of `DashContainer` for building dynamic, draggable dashboard-style layouts.
  Please note: the API for this component is subject to change - use at your own risk!
* `Select` now allows the use of objects as values.
* Added a new `xhEnableImpersonation` config to enable or disable the ability of Hoist Admins to
  impersonate other users. Note that this defaults to `false`. Apps will need to set this config to
  continue using impersonation. (Note that an update to hoist-core 6.4+ is required for this config
  to be enforced on the server.)
* `FormField` now supports a `requiredIndicator` to customize how required fields are displayed.
* Application build tags are now included in version update checks, primarily to prompt dev/QA users
  to refresh when running SNAPSHOT versions. (Note that an update to hoist-core 6.4+ is required for
  the server to emit build tag for comparison.)
* `CodeInput` component added to provide general `HoistInput` support around the CodeMirror code
  editor. The pre-existing `JsonInput` has been converted to a wrapper around this class.
* `JsonInput` now supports an `autoFocus` prop.
* `Select` now supports a `hideDropdownIndicator` prop.
* `useOnResize` hook will now ignore visibility changes, i.e. a component resizing to a size of 0.
* `DimensionChooser` now supports a `popoverPosition` prop.
* `AppBar.appMenuButtonPosition` prop added to configure the App Menu on the left or the right, and
  `AppMenuButton` now accepts and applies any `Button` props to customize.
* New `--xh-grid-tree-indent-px` CSS variable added to allow control over the amount of indentation
  applied to tree grid child nodes.

### 💥 Breaking Changes

* `GridModel.contextMenuFn` config replaced with a `contextMenu` parameter. The new parameter will
  allow context menus to be specified with a simple array in addition to the function specification
  currently supported.
* `GridModel.defaultContextMenuTokens` config renamed to `defaultContextMenu`.
* `Chart` and `ChartModel` have been moved from `desktop/cmp/charts` to `cmp/charts`.
* `StoreFilterField` has been moved from `desktop/cmp/store` to `cmp/store`.
* The options `nowEpsilon` and `nowString` on `RelativeTimestamp` have been renamed to `epsilon` and
  `equalString`, respectively.
* `TabRenderMode` and `TabRefreshMode` have been renamed to `RenderMode` and `RefreshMode` and moved
  to the `core` package. These enumerations are now used in the APIs for `Panel`, `TabContainer`,
  and `DashContainer`.
* `DockViewModel` now requires a function, or a HoistComponent as its `content` param. It has always
  been documented this way, but a bug in the original implementation had it accepting an actual
  element rather than a function. As now implemented, the form of the `content` param is consistent
  across `TabModel`, `DockViewModel`, and `DashViewSpec`.
* `JsonInput.showActionButtons` prop replaced with more specific `showFormatButton` and
  `showFullscreenButton` props.
* The `DataView.itemHeight` prop has been moved to `DataViewModel` where it can now be changed
  dynamically by applications.
* Desktop `AppBar.appMenuButtonOptions` prop renamed to `appMenuButtonProps` for consistency.

### 🐞 Bug Fixes

* Fixed issue where JsonInput was not receiving its `model` from context
  ([#1456](https://github.com/xh/hoist-react/issues/1456))
* Fixed issue where TreeMap would not be initialized if the TreeMapModel was created after the
  GridModel data was loaded ([#1471](https://github.com/xh/hoist-react/issues/1471))
* Fixed issue where export would create malformed file with dynamic header names
* Fixed issue where exported tree grids would have incorrect aggregate data
  ([#1447](https://github.com/xh/hoist-react/issues/1447))
* Fixed issue where resizable Panels could grow larger than desired
  ([#1498](https://github.com/xh/hoist-react/issues/1498))
* Changed RestGrid to only display export button if export is enabled
  ([#1490](https://github.com/xh/hoist-react/issues/1490))
* Fixed errors when grouping rows in Grids with `groupUseEntireRow` turned off
  ([#1520](https://github.com/xh/hoist-react/issues/1520))
* Fixed problem where charts were resized when being hidden
  ([#1528](https://github.com/xh/hoist-react/issues/1528))
* Fixed problem where charts were needlessly re-rendered, hurting performance and losing some state
  ([#1505](https://github.com/xh/hoist-react/issues/1505))
* Removed padding from Select option wrapper elements which was making it difficult for custom
  option renderers to control the padding ([1571](https://github.com/xh/hoist-react/issues/1571))
* Fixed issues with inconsistent indentation for tree grid nodes under certain conditions
  ([#1546](https://github.com/xh/hoist-react/issues/1546))
* Fixed autoFocus on NumberInput.

### 📚 Libraries

* @blueprintjs/core `3.19 -> 3.22`
* @blueprintjs/datetime `3.14 -> 3.15`
* @fortawesome/fontawesome-pro `5.11 -> 5.12`
* codemirror `5.49 -> 5.50`
* core-js `3.3 -> 3.6`
* fast-deep-equal `2.0 -> 3.1`
* filesize `5.0 -> 6.0`
* highcharts 7.2 -> 8.0`
* mobx `5.14 -> 5.15`
* react-dates `21.3 -> 21.5`
* react-dropzone `10.1 -> 10.2`
* react-windowed-select `added @ 2.0.1`

[Commit Log](https://github.com/xh/hoist-react/compare/v28.2.0...v29.0.0)

## v28.2.0 - 2019-11-08

### 🎁 New Features

* Added a `DateInput` component to the mobile toolkit. Its API supports many of the same options as
  its desktop analog with the exception of `timePrecision`, which is not yet supported.
* Added `minSize` to panelModel. A resizable panel can now be prevented from resizing to a size
  smaller than minSize. ([#1431](https://github.com/xh/hoist-react/issues/1431))

### 🐞 Bug Fixes

* Made `itemHeight` a required prop for `DataView`. This avoids an issue where agGrid went into an
  infinite loop if this value was not set.
* Fixed a problem with `RestStore` behavior when `dataRoot` changed from its default value.

[Commit Log](https://github.com/xh/hoist-react/compare/v28.1.1...v28.2.0)

## v28.1.1 - 2019-10-23

### 🐞 Bug Fixes

* Fixes a bug with default model context being set incorrectly within context inside of `Panel`.

[Commit Log](https://github.com/xh/hoist-react/compare/v28.1.0...v28.1.1)

## v28.1.0 - 2019-10-18

### 🎁 New Features

* `DateInput` supports a new `strictInputParsing` prop to enforce strict parsing of keyed-in entries
  by the underlying moment library. The default value is false, maintained the existing behavior
  where [moment will do its best](https://momentjs.com/guides/#/parsing/) to parse an entered date
  string that doesn't exactly match the specified format
* Any `DateInput` values entered that exceed any specified max/minDate will now be reset to null,
  instead of being set to the boundary date (which was surprising and potentially much less obvious
  to a user that their input had been adjusted automatically).
* `Column` and `ColumnGroup` now accept a function for `headerName`. The header will be
  automatically re-rendered when any observable properties referenced by the `headerName` function
  are modified.
* `ColumnGroup` now accepts an `align` config for setting the header text alignment
* The flag `toContext` for `uses` and `creates` has been replaced with a new flag `publishMode` that
  provides more granular control over how models are published and looked up via context. Components
  can specify `ModelPublishMode.LIMITED` to make their model available for contained components
  without it becoming the default model or exposing its sub-models.

### 🐞 Bug Fixes

* Tree columns can now specify `renderer` or `elementRenderer` configs without breaking the standard
  ag-Grid group cell renderer auto-applied to tree columns (#1397).
* Use of a custom `Column.comparator` function will no longer break agGrid-provided column header
  filter menus (#1400).
* The MS Edge browser does not return a standard Promise from `async` functions, so the the return
  of those functions did not previously have the required Hoist extensions installed on its
  prototype. Edge "native" Promises are now also polyfilled / extended as required. (#1411).
* Async `Select` combobox queries are now properly debounced as per the `queryBuffer` prop (#1416).

### ⚙️ Technical

* Grid column group headers now use a custom React component instead of the default ag-Grid column
  header, resulting in a different DOM structure and CSS classes. Existing CSS overrides of the
  ag-Grid column group headers may need to be updated to work with the new structure/classes.
* We have configured `stylelint` to enforce greater consistency in our stylesheets within this
  project. The initial linting run resulted in a large number of updates to our SASS files, almost
  exclusively whitespace changes. No functional changes are intended/expected. We have also enabled
  hooks to run both JS and style linting on pre-commit. Neither of these updates directly affects
  applications, but the same tools could be configured for apps if desired.

### 📚 Libraries

* core-js `3.2 -> 3.3`
* filesize `4.2 -> 5.0`
* http-status-codes `added @ 1.3`

[Commit Log](https://github.com/xh/hoist-react/compare/v28.0.0...v28.1.0)

## v28.0.0 - 2019-10-07

_"The one with the hooks."_

**Hoist now fully supports React functional components and hooks.** The new `hoistComponent`
function is now the recommended method for defining new components and their corresponding element
factories. See that (within HoistComponentFunctional.js) and the new `useLocalModel()` and
`useContextModel()` hooks (within [core/hooks](core/hooks)) for more information.

Along with the performance benefits and the ability to use React hooks, Hoist functional components
are designed to read and write their models via context. This allows a much less verbose
specification of component element trees.

Note that **Class-based Components remain fully supported** (by both Hoist and React) using the
familiar `@HoistComponent` decorator, but transitioning to functional components within Hoist apps
is now strongly encouraged. In particular note that Class-based Components will *not* be able to
leverage the context for model support discussed above.

### 🎁 New Features

* Resizable panels now default to not redrawing their content when resized until the resize bar is
  dropped. This offers an improved user experience for most situations, especially when layouts are
  complex. To re-enable the previous dynamic behavior, set `PanelModel.resizeWhileDragging: true`.
* The default text input shown by `XH.prompt()` now has `selectOnFocus: true` and will confirm the
  user's entry on an `<enter>` keypress (same as clicking 'OK').
* `stringExcludes` function added to form validation constraints. This allows an input value to
  block specific characters or strings, e.g. no slash "/" in a textInput for a filename.
* `constrainAll` function added to form validation constraints. This takes another constraint as its
  only argument, and applies that constraint to an array of values, rather than just to one value.
  This is useful for applying a constraint to inputs that produce arrays, such as tag pickers.
* `DateInput` now accepts LocalDates as `value`, `minDate` and `maxDate` props.
* `RelativeTimestamp` now accepts a `bind` prop to specify a model field name from which it can pull
  its timestamp. The model itself can either be passed as a prop or (better) sourced automatically
  from the parent context. Developers are encouraged to take this change to minimize re-renders of
  parent components (which often contain grids and other intensive layouts).
* `Record` now has properties and methods for accessing and iterating over children, descendants,
  and ancestors
* `Store` now has methods for retrieving the descendants and ancestors of a given Record

### 💥 Breaking Changes

* **Apps must update their dev dependencies** to the latest `@xh/hoist-dev-utils` package: v4.0+.
  This updates the versions of Babel / Webpack used in builds to their latest / current versions and
  swaps to the updated Babel recommendation of `core-js` for polyfills.
* The `allSettled` function in `@xh/promise` has been removed. Applications using this method should
  use the ECMA standard (stage-2) `Promise.allSettled` instead. This method is now fully available
  in Hoist via bundled polyfills. Note that the standard method returns an array of objects of the
  form `{status: [rejected|fulfilled], ...}`, rather than `{state: [rejected|fulfilled], ...}`.
* The `containerRef` argument for `XH.toast()` should now be a DOM element. Component instances are
  no longer supported types for this value. This is required to support functional Components
  throughout the toolkit.
* Apps that need to prevent a `StoreFilterField` from binding to a `GridModel` in context, need to
  set the `store` or `gridModel` property explicitly to null.
* The Blueprint non-standard decorators `ContextMenuTarget` and `HotkeysTarget` are no longer
  supported. Use the new hooks `useContextMenu()` and `useHotkeys()` instead. For convenience, this
  functionality has also been made available directly on `Panel` via the `contextMenu` and `hotkeys`
  props.
* `DataView` and `DataViewModel` have been moved from `/desktop/cmp/dataview` to the cross-platform
  package `/cmp/dataview`.
* `isReactElement` has been removed. Applications should use the native React API method
  `React.isValidElement` instead.

### ⚙️ Technical

* `createObservableRef()` is now available in `@xh/hoist/utils/react` package. Use this function for
  creating refs that are functionally equivalent to refs created with `React.createRef()`, yet fully
  observable. With this change the `Ref` class in the same package is now obsolete.
* Hoist now establishes a proper react "error boundary" around all application code. This means that
  errors throw when rendering will be caught and displayed in the standard Hoist exception dialog,
  and stack traces for rendering errors should be significantly less verbose.
* Not a Hoist feature, exactly, but the latest version of `@xh/hoist-dev-utils` (see below) enables
  support for the `optional chaining` (aka null safe) and `nullish coalescing` operators via their
  Babel proposal plugins. Developers are encouraged to make good use of the new syntax below:
    * conditional-chaining: `let foo = bar?.baz?.qux;`
    * nullish coalescing: `let foo = bar ?? 'someDefaultValue';`

### 🐞 Bug Fixes

* Date picker month and year controls will now work properly in `localDate` mode. (Previously would
  reset to underlying value.)
* Individual `Buttons` within a `ButtonGroupInput` will accept a disabled prop while continuing to
  respect the overall `ButtonGroupInput`'s disabled prop.
* Raised z-index level of AG-Grid tooltip to ensure tooltips for AG-Grid context menu items appear
  above the context menu.

### 📚 Libraries

* @blueprintjs/core `3.18 -> 3.19`
* @blueprintjs/datetime `3.12 -> 3.14`
* @fortawesome/fontawesome-pro `5.10 -> 5.11`
* @xh/hoist-dev-utils `3.8 -> 4.3` (multiple transitive updates to build tooling)
* ag-grid `21.1 -> 21.2`
* highcharts `7.1 -> 7.2`
* mobx `5.13 -> 5.14`
* react-transition-group `4.2 -> 4.3`
* rsvp (removed)
* store2 `2.9 -> 2.10`

[Commit Log](https://github.com/xh/hoist-react/compare/v27.1.0...v28.0.0)

## v27.1.0 - 2019-09-05

### 🎁 New Features

* `Column.exportFormat` can now be a function, which supports setting Excel formats on a per-cell
  (vs. entire column) basis by returning a conditional `exportFormat` based upon the value and / or
  record.
    * ⚠️ Note that per-cell formatting _requires_ that apps update their server to use hoist-core
      v6.3.0+ to work, although earlier versions of hoist-core _are_ backwards compatible with the
      pre-existing, column-level export formatting.
* `DataViewModel` now supports a `sortBy` config. Accepts the same inputs as `GridModel.sortBy`,
  with the caveat that only a single-level sort is supported at this time.

[Commit Log](https://github.com/xh/hoist-react/compare/v27.0.1...v27.1.0)

## v27.0.1 - 2019-08-26

### 🐞 Bug Fixes

* Fix to `Store.clear()` and `GridModel.clear()`, which delegates to the same (#1324).

[Commit Log](https://github.com/xh/hoist-react/compare/v27.0.0...v27.0.1)

## v27.0.0 - 2019-08-23

### 🎁 New Features

* A new `LocalDate` class has been added to the toolkit. This class provides client-side support for
  "business" or "calendar" days that do not have a time component. It is an immutable class that
  supports '==', '<' and '>', as well as a number of convenient manipulation functions. Support for
  the `LocalDate` class has also been added throughout the toolkit, including:
    * `Field.type` now supports an additional `localDate` option for automatic conversion of server
      data to this type when loading into a `Store`.
    * `fetchService` is aware of this class and will automatically serialize all instances of it for
      posting to the server. ⚠ NOTE that along with this change, `fetchService` and its methods such
      as `XH.fetchJson()` will now serialize regular JS Date objects as ms timestamps when provided
      in params. Previously Dates were serialized in their default `toString()` format. This would
      be a breaking change for an app that relied on that default Date serialization, but it was
      made for increased symmetry with how Hoist JSON-serializes Dates and LocalDates on the
      server-side.
    * `DateInput` can now be used to seamlessly bind to a `LocalDate` as well as a `Date`. See its
      new prop of `valueType` which can be set to `localDate` or `date` (default).
    * A new `localDateCol` config has been added to the `@xh/hoist/grid/columns` package with
      standardized rendering and formatting.
* New `TreeMap` and `SplitTreeMap` components added, to render hierarchical data in a configurable
  TreeMap visualization based on the Highcharts library. Supports optional binding to a GridModel,
  which syncs selection and expand / collapse state.
* `Column` gets a new `highlightOnChange` config. If true, the grid will highlight the cell on each
  change by flashing its background. (Currently this is a simple on/off config - future iterations
  could support a function variant or other options to customize the flash effect based on the
  old/new values.) A new CSS var `--xh-grid-cell-change-bg-highlight` can be used to customize the
  color used, app-wide or scoped to a particular grid selector. Note that columns must *not* specify
  `rendererIsComplex` (see below) if they wish to enable the new highlight flag.

### 💥 Breaking Changes

* The updating of `Store` data has been reworked to provide a simpler and more powerful API that
  allows for the applications of additions, deletions, and updates in a single transaction:
    * The signature of `Store.updateData()` has been substantially changed, and is now the main
      entry point for all updates.
    * `Store.removeRecords()` has been removed. Use `Store.updateData()` instead.
    * `Store.addData()` has been removed. Use `Store.updateData()` instead.
* `Column` takes an additional property `rendererIsComplex`. Application must set this flag to
  `true` to indicate if a column renderer uses values other than its own bound field. This change
  provides an efficiency boost by allowing ag-Grid to use its default change detection instead of
  forcing a cell refresh on any change.

### ⚙️ Technical

* `Grid` will now update the underlying ag-Grid using ag-Grid transactions rather than relying on
  agGrid `deltaRowMode`. This is intended to provide the best possible grid performance and
  generally streamline the use of the ag-Grid Api.

### 🐞 Bug Fixes

* Panel resize events are now properly throttled, avoiding extreme lagginess when resizing panels
  that contain complex components such as big grids.
* Workaround for issues with the mobile Onsen toolkit throwing errors while resetting page stack.
* Dialogs call `doCancel()` handler if cancelled via `<esc>` keypress.

### 📚 Libraries

* @xh/hoist-dev-utils `3.7 -> 3.8`
* qs `6.7 -> 6.8`
* store2 `2.8 -> 2.9`

[Commit Log](https://github.com/xh/hoist-react/compare/v26.0.1...v27.0.0)

## v26.0.1 - 2019-08-07

### 🎁 New Features

* **WebSocket support** has been added in the form of `XH.webSocketService` to establish and
  maintain a managed websocket connection with the Hoist UI server. This is implemented on the
  client via the native `WebSocket` object supported by modern browsers and relies on the
  corresponding service and management endpoints added to Hoist Core v6.1.
    * Apps must declare `webSocketsEnabled: true` in their `AppSpec` configuration to enable this
      overall functionality on the client.
    * Apps can then subscribe via the new service to updates on a requested topic and will receive
      any inbound messages for that topic via a callback.
    * The service will monitor the socket connection with a regular heartbeat and attempt to
      re-establish if dropped.
    * A new admin console snap-in provides an overview of connected websocket clients.
* The `XH.message()` and related methods such as `XH.alert()` now support more flexible
  `confirmProps` and `cancelProps` configs, each of which will be passed to their respective button
  and merged with suitable defaults. Allows use of the new `autoFocus` prop with these preconfigured
  dialogs.
    * By default, `XH.alert()` and `XH.confirm()` will auto focus the confirm button for user
      convenience.
    * The previous text/intent configs have been deprecated and the message methods will log a
      console warning if they are used (although it will continue to respect them to aid
      transitioning to the new configs).
* `GridModel` now supports a `copyCell` context menu action. See `StoreContextMenu` for more
  details.
* New `GridCountLabel` component provides an alternative to existing `StoreCountLabel`, outputting
  both overall record count and current selection count in a configurable way.
* The `Button` component accepts an `autoFocus` prop to attempt to focus on render.
* The `Checkbox` component accepts an `autoFocus` prop to attempt to focus on render.

### 💥 Breaking Changes

* `StoreCountLabel` has been moved from `/desktop/cmp/store` to the cross-platform package
  `/cmp/store`. Its `gridModel` prop has also been removed - usages with grids should likely switch
  to the new `GridCountLabel` component, noted above and imported from `/cmp/grid`.
* The API for `ClipboardButton` and `ClipboardMenuItem` has been simplified, and made implementation
  independent. Specify a single `getCopyText` function rather than the `clipboardSpec`.
  (`clipboardSpec` is an artifact from the removed `clipboard` library).
* The `XH.prompt()` and `XH.message()` input config has been updated to work as documented, with any
  initial/default value for the input sourced from `input.initialValue`. Was previously sourced from
  `input.value` (#1298).
* ChartModel `config` has been deprecated. Please use `highchartsConfig` instead.

### 🐞 Bug Fixes

* The `Select.selectOnFocus` prop is now respected when used in tandem with `enableCreate` and/or
  `queryFn` props.
* `DateInput` popup _will_ now close when input is blurred but will _not_ immediately close when
  `enableTextInput` is `false` and a month or year is clicked (#1293).
* Buttons within a grid `actionCol` now render properly in compact mode, without clipping/overflow.

### ⚙️ Technical

* `AgGridModel` will now throw an exception if any of its methods which depend on ag-Grid state are
  called before the grid has been fully initialized (ag-Grid onGridReady event has fired).
  Applications can check the new `isReady` property on `AgGridModel` before calling such methods
  to️️ verify the grid is fully initialized.

### 📚 Libraries

* @blueprintjs/core `3.17 -> 3.18`
* @blueprintjs/datetime `3.11 -> 3.12`
* @fortawesome/fontawesome `5.9 -> 5.10`
* ag-grid `21.0.1 -> 21.1.1`
* store2 `2.7 -> 2.8`
* The `clipboard` library has been replaced with the simpler `clipboard-copy` library.

[Commit Log](https://github.com/xh/hoist-react/compare/v25.2.0...v26.0.1)

## v25.2.0 - 2019-07-25

### 🎁 New Features

* `RecordAction` supports a new `secondaryText` property. When used for a Grid context menu item,
  this text appears on the right side of the menu item, usually used for displaying the shortcut key
  associated with an action.

### 🐞 Bug Fixes

* Fixed issue with loopy behavior when using `Select.selectOnFocus` and changing focus
  simultaneously with keyboard and mouse.

[Commit Log](https://github.com/xh/hoist-react/compare/v25.1.0...v25.2.0)

## v25.1.0 - 2019-07-23

### 🎁 New Features

* `JsonInput` includes buttons for toggling showing in a full-screen dialog window. Also added a
  convenience button to auto-format `JsonInput's` content.
* `DateInput` supports a new `enableTextInput` prop. When this property is set to false, `DateInput`
  will be entirely driven by the provided date picker. Additionally, `DateInput` styles have been
  improved for its various modes to more clearly convey its functionality.
* `ExportButton` will auto-disable itself if bound to an empty `GridModel`. This helper button will
  now also throw a console warning (to alert the developer) if `gridModel.enableExport != true`.

### ⚙️ Technical

* Classes decorated with `@LoadSupport` will now throw an exception out of their provided
  `loadAsync()` method if called with a parameter that's not a plain object (i.e. param is clearly
  not a `LoadSpec`). Note this might be a breaking change, in so far as it introduces additional
  validation around this pre-existing API requirement.
* Requirements for the `colorSpec` option passed to Hoist number formatters have been relaxed to
  allow partial definitions such that, for example, only negative values may receive the CSS class
  specified, without having to account for positive value styling.

### 🐞 Bug Fixes

* `RestFormModel` now submits dirty fields only when editing a record, as intended (#1245).
* `FormField` will no longer override the disabled prop of its child input if true (#1262).

### 📚 Libraries

* mobx `5.11 -> 5.13`
* Misc. patch-level updates

[Commit Log](https://github.com/xh/hoist-react/compare/v25.0.0...v25.1.0)

## v25.0.0 - 2019-07-16

### 🎁 New Features

* `Column` accepts a new `comparator` callback to customize how column cell values are sorted by the
  grid.
* Added `XH.prompt()` to show a simple message popup with a built-in, configurable HoistInput. When
  submitted by the user, its callback or resolved promise will include the input's value.
* `Select` accepts a new `selectOnFocus` prop. The behaviour is analogous to the `selectOnFocus`
  prop already in `TextInput`, `TextArea` and `NumberInput`.

### 💥 Breaking Changes

* The `fmtPercent` and `percentRenderer` methods will now multiply provided value by 100. This is
  consistent with the behavior of Excel's percentage formatting and matches the expectations of
  `ExportFormat.PCT`. Columns that were previously using `exportValue: v => v/100` as a workaround
  to the previous renderer behavior should remove this line of code.
* `DimensionChooserModel`'s `historyPreference` config has been renamed `preference`. It now
  supports saving both value and history to the same preference (existing history preferences will
  be handled).

[Commit Log](https://github.com/xh/hoist-react/compare/v24.2.0...v25.0.0)

## v24.2.0 - 2019-07-08

### 🎁 New Features

* `GridModel` accepts a new `colDefaults` configuration. Defaults provided via this object will be
  merged (deeply) into all column configs as they are instantiated.
* New `Panel.compactHeader` and `DockContainer.compactHeaders` props added to enable more compact
  and space efficient styling for headers in these components.
    * ⚠️ Note that as part of this change, internal panel header CSS class names changed slightly -
      apps that were targeting these internal selectors would need to adjust. See
      desktop/cmp/panel/impl/PanelHeader.scss for the relevant updates.
* A new `exportOptions.columns` option on `GridModel` replaces `exportOptions.includeHiddenCols`.
  The updated and more flexible config supports special strings 'VISIBLE' (default), 'ALL', and/or a
  list of specific colIds to include in an export.
    * To avoid immediate breaking changes, GridModel will log a warning on any remaining usages of
      `includeHiddenCols` but auto-set to `columns: 'ALL'` to maintain the same behavior.
* Added new preference `xhShowVersionBar` to allow more fine-grained control of when the Hoist
  version bar is showing. It defaults to `auto`, preserving the current behavior of always showing
  the footer to Hoist Admins while including it for non-admins *only* in non-production
  environments. The pref can alternatively be set to 'always' or 'never' on a per-user basis.

### 📚 Libraries

* @blueprintjs/core `3.16 -> 3.17`
* @blueprintjs/datetime `3.10 -> 3.11`
* mobx `5.10 -> 5.11`
* react-transition-group `2.8 -> 4.2`

[Commit Log](https://github.com/xh/hoist-react/compare/v24.1.1...v24.2.0)

## v24.1.1 - 2019-07-01

### 🐞 Bug Fixes

* Mobile column chooser internal layout/sizing fixed when used in certain secure mobile browsers.

[Commit Log](https://github.com/xh/hoist-react/compare/v24.1.0...v24.1.1)

## v24.1.0 - 2019-07-01

### 🎁 New Features

* `DateInput.enableClear` prop added to support built-in button to null-out a date input's value.

### 🐞 Bug Fixes

* The `Select` component now properly shows all options when the pick-list is re-shown after a
  change without first blurring the control. (Previously this interaction edge case would only show
  the option matching the current input value.) #1198
* Mobile mask component `onClick` callback prop restored - required to dismiss mobile menus when not
  tapping a menu option.
* When checking for a possible expired session within `XH.handleException()`, prompt for app login
  only for Ajax requests made to relative URLs (not e.g. remote APIs accessed via CORS). #1189

### ✨ Style

* Panel splitter collapse button more visible in dark theme. CSS vars to customize further fixed.
* The mobile app menu button has been moved to the right side of the top appBar, consistent with its
  placement in desktop apps.

### 📚 Libraries

* @blueprintjs/core `3.15 -> 3.16`
* @blueprintjs/datetime `3.9 -> 3.10`
* codemirror `5.47 -> 5.48`
* mobx `6.0 -> 6.1`

[Commit Log](https://github.com/xh/hoist-react/compare/v24.0.0...v24.1.0)

## v24.0.0 - 2019-06-24

### 🎁 New Features

#### Data

* A `StoreFilter` object has been introduced to the data API. This allows `Store` and
  `StoreFilterField` to support the ability to conditionally include all children when filtering
  hierarchical data stores, and could support additional filtering customizations in the future.
* `Store` now provides a `summaryRecord` property which can be used to expose aggregated data for
  the data it contains. The raw data for this record can be provided to `loadData()` and
  `updateData()` either via an explicit argument to these methods, or as the root node of the raw
  data provided (see `Store.loadRootAsSummary`).
* The `StoreFilterField` component accepts new optional `model` and `bind` props to allow control of
  its text value from an external model's observable.
* `pwd` is now a new supported type of `Field` in the `@xh/hoist/core/data` package.

#### Grid

* `GridModel` now supports a `showSummary` config which can be used to display its store's
  summaryRecord (see above) as either a pinned top or bottom row.
* `GridModel` also adds a `enableColumnPinning` config to enable/disable user-driven pinning. On
  desktop, if enabled, users can pin columns by dragging them to the left or right edges of the grid
  (the default ag-Grid gesture). Column pinned state is now also captured and maintained by the
  overall grid state system.
* The desktop column chooser now options in a non-modal popover when triggered from the standard
  `ColChooserButton` component. This offers a quicker and less disruptive alternative to the modal
  dialog (which is still used when launched from the grid context menu). In this popover mode,
  updates to columns are immediately reflected in the underlying grid.
* The mobile `ColChooser` has been improved significantly. It now renders displayed and available
  columns as two lists, allowing drag and drop between to update the visibility and ordering. It
  also provides an easy option to toggle pinning the first column.
* `DimensionChooser` now supports an optional empty / ungrouped configuration with a value of `[]`.
  See `DimensionChooserModel.enableClear` and `DimensionChooser.emptyText`.

#### Other Features

* Core `AutoRefreshService` added to trigger an app-wide data refresh on a configurable interval, if
  so enabled via a combination of soft-config and user preference. Auto-refresh relies on the use of
  the root `RefreshContextModel` and model-level `LoadSupport`.
* A new `LoadingIndicator` component is available as a more minimal / unobtrusive alternative to a
  modal mask. Typically configured via a new `Panel.loadingIndicator` prop, the indicator can be
  bound to a `PendingTaskModel` and will automatically show/hide a spinner and/or custom message in
  an overlay docked to the corner of the parent Panel.
* `DateInput` adds support for new `enablePicker` and `showPickerOnFocus` props, offering greater
  control over when the calendar picker is shown. The new default behaviour is to not show the
  picker on focus, instead showing it via a built-in button.
* Transitions have been disabled by default on desktop Dialog and Popover components (both are from
  the Blueprint library) and on the Hoist Mask component. This should result in a snappier user
  experience, especially when working on remote / virtual workstations. Any in-app customizations to
  disable or remove transitions can now be removed in favor of this toolkit-wide change.
* Added new `@bindable.ref` variant of the `@bindable` decorator.

### 💥 Breaking Changes

* Apps that defined and initialized their own `AutoRefreshService` service or functionality should
  leverage the new Hoist service if possible. Apps with a pre-existing custom service of the same
  name must either remove in favor of the new service or - if they have special requirements not
  covered by the Hoist implementation - rename their own service to avoid a naming conflict.
* The `StoreFilterField.onFilterChange` callback will now be passed a `StoreFilter`, rather than a
  function.
* `DateInput` now has a calendar button on the right side of the input which is 22 pixels square.
  Applications explicitly setting width or height on this component should ensure that they are
  providing enough space for it to display its contents without clipping.

### 🐞 Bug Fixes

* Performance for bulk grid selections has been greatly improved (#1157)
* Toolbars now specify a minimum height (or width when vertical) to avoid shrinking unexpectedly
  when they contain only labels or are entirely empty (but still desired to e.g. align UIs across
  multiple panels). Customize if needed via the new `--xh-tbar-min-size` CSS var.
* All Hoist Components that accept a `model` prop now have that properly documented in their
  prop-types.
* Admin Log Viewer no longer reverses its lines when not in tail mode.

### ⚙️ Technical

* The `AppSpec` config passed to `XH.renderApp()` now supports a `clientAppCode` value to compliment
  the existing `clientAppName`. Both values are now optional and defaulted from the project-wide
  `appCode` and `appName` values set via the project's Webpack config. (Note that `clientAppCode` is
  referenced by the new `AutoRefreshService` to support configurable auto-refresh intervals on a
  per-app basis.)

### 📚 Libraries

* ag-grid `20.0 -> 21.0`
* react-select `2.4 -> 3.0`
* mobx-react `5.4 -> 6.0.3`
* font-awesome `5.8 -> 5.9`
* react-beautiful-dnd `10.1.1 -> 11.0.4`

[Commit Log](https://github.com/xh/hoist-react/compare/v23.0.0...v24.0.0)

## v23.0.0 - 2019-05-30

### 🎁 New Features

* `GridModel` now accepts a config of `cellBorders`, similar to `rowBorders`
* `Panel.tbar` and `Panel.bbar` props now accept an array of Elements and will auto-generate a
  `Toolbar` to contain them, avoiding the need for the extra import of `toolbar()`.
* New functions `withDebug` and `withShortDebug` have been added to provide a terse syntax for
  adding debug messages that track the execution of specific blocks of code.
* `XH.toast()` now supports an optional `containerRef` argument that can be used for anchoring a
  toast within another component (desktop only). Can be used to display more targeted toasts within
  the relevant section of an application UI, as opposed to the edge of the screen.
* `ButtonGroupInput` accepts a new `enableClear` prop that allows the active / depressed button to
  be unselected by pressing it again - this sets the value of the input as a whole to `null`.
* Hoist Admins now always see the VersionBar in the footer.
* `Promise.track` now accepts an optional `omit` config that indicates when no tracking will be
  performed.
* `fmtNumber` now accepts an optional `prefix` config that prepends immediately before the number,
  but after the sign (`+`, `-`).
* New utility methods `forEachAsync()` and `whileAsync()` have been added to allow non-blocking
  execution of time-consuming loops.

### 💥 Breaking Changes

* The `AppOption.refreshRequired` config has been renamed to `reloadRequired` to better match the
  `XH.reloadApp()` method called to reload the entire app in the browser. Any options defined by an
  app that require it to be fully reloaded should have this renamed config set to `true`.
* The options dialog will now automatically trigger an app-wide data _refresh_ via
  `XH.refreshAppAsync()` if options have changed that don't require a _reload_.
* The `EventSupport` mixin has been removed. There are no known uses of it and it is in conflict
  with the overall reactive structure of the hoist-react API. If your app listens to the
  `appStateChanged`, `prefChange` or `prefsPushed` events you will need to adjust accordingly.

### 🐞 Bug Fixes

* `Select` will now let the user edit existing text in conditions where it is expected to be
  editable. #880
* The Admin "Config Differ" tool has been updated to reflect changes to `Record` made in v22. It is
  once again able to apply remote config values.
* A `Panel` with configs `resizable: true, collapsible: false` now renders with a splitter.
* A `Panel` with no `icon`, `title`, or `headerItems` will not render a blank header.
* `FileChooser.enableMulti` now behaves as one might expect -- true to allow multiple files in a
  single upload. Previous behavior (the ability to add multiple files to dropzone) is now controlled
  by `enableAddMulti`.

[Commit Log](https://github.com/xh/hoist-react/compare/v22.0.0...v23.0.0)

## v22.0.0 - 2019-04-29

### 🎁 New Features

* A new `DockContainer` component provides a user-friendly way to render multiple child components
  "docked" to its bottom edge. Each child view is rendered with a configurable header and controls
  to allow the user to expand it, collapse it, or optionally "pop it out" into a modal dialog.
* A new `AgGrid` component provides a much lighter Hoist wrapper around ag-Grid while maintaining
  consistent styling and layout support. This allows apps to use any features supported by ag-Grid
  without conflicting with functionality added by the core Hoist `Grid`.
    * Note that this lighter wrapper lacks a number of core Hoist features and integrations,
      including store support, grid state, enhanced column and renderer APIs, absolute value
      sorting, and more.
    * An associated `AgGridModel` provides access to to the ag-Grid APIs, minimal styling configs,
      and several utility methods for managing Grid state.
* Added `GridModel.groupSortFn` config to support custom group sorting (replaces any use of
  `agOptions.defaultGroupSortComparator`).
* The `Column.cellClass` and `Column.headerClass` configs now accept functions to dynamically
  generate custom classes based on the Record and/or Column being rendered.
* The `Record` object now provides an additional getter `Record.allChildren` to return all children
  of the record, irrespective of the current filter in place on the record's store. This supplements
  the existing `Record.children` getter, which returns only the children meeting the filter.

### 💥 Breaking Changes

* The class `LocalStore` has been renamed `Store`, and is now the main implementation and base class
  for Store Data. The extraneous abstract superclass `BaseStore` has been removed.
* `Store.dataLastUpdated` had been renamed `Store.lastUpdated` on the new class and is now a simple
  timestamp (ms) rather than a Javascript Date object.
* The constructor argument `Store.processRawData` now expects a function that *returns* a modified
  object with the necessary edits. This allows implementations to safely *clone* the raw data rather
  than mutating it.
* The method `Store.removeRecord` has been replaced with the method `Store.removeRecords`. This will
  facilitate efficient bulk deletes.

### ⚙️ Technical

* `Grid` now performs an important performance workaround when loading a new dataset that would
  result in the removal of a significant amount of existing records/rows. The underlying ag-Grid
  component has a serious bottleneck here (acknowledged as AG-2879 in their bug tracker). The Hoist
  grid wrapper will now detect when this is likely and proactively clear all data using a different
  API call before loading the new dataset.
* The implementations `Store`, `RecordSet`, and `Record` have been updated to more efficiently
  re-use existing record references when loading, updating, or filtering data in a store. This keeps
  the Record objects within a store as stable as possible, and allows additional optimizations by
  ag-Grid and its `deltaRowDataMode`.
* When loading raw data into store `Record`s, Hoist will now perform additional conversions based on
  the declared `Field.type`. The unused `Field.nullable` has been removed.
* `LocalStorageService` now uses both the `appCode` and current username for its namespace key,
  ensuring that e.g. local prefs/grid state are not overwritten across multiple app users on one OS
  profile, or when admin impersonation is active. The service will automatically perform a one-time
  migration of existing local state from the old namespace to the new. #674
* `elem` no longer skips `null` children in its calls to `React.createElement()`. These children may
  play the role of placeholders when using conditional rendering, and skipping them was causing
  React to trigger extra re-renders. This change further simplifies Hoist's element factory and
  removes an unnecessary divergence with the behavior of JSX.

### 🐞 Bug Fixes

* `Grid` exports retain sorting, including support for absolute value sorting. #1068
* Ensure `FormField`s are keyed with their model ID, so that React can properly account for dynamic
  changes to fields within a form. #1031
* Prompt for app refresh in (rare) case of mismatch between client and server-side session user.
  (This can happen during impersonation and is defended against in server-side code.) #675

[Commit Log](https://github.com/xh/hoist-react/compare/v21.0.2...v22.0.0)

## v21.0.2 - 2019-04-05

### 📚 Libraries

* Rollback ag-Grid to v20.0.0 after running into new performance issues with large datasets and
  `deltaRowDataMode`. Updates to tree filtering logic, also related to grid performance issues with
  filtered tree results returning much larger record counts.

## v21.0.0 - 2019-04-04

### 🎁 New Features

* `FetchService` fetch methods now accept a plain object as the `headers` argument. These headers
  will be merged with the default headers provided by FetchService.
* An app can also now specify default headers to be sent with every fetch request via
  `XH.fetchService.setDefaultHeaders()`. You can pass either a plain object, or a closure which
  returns one.
* `Grid` supports a new `onGridReady` prop, allowing apps to hook into the ag-Grid event callback
  without inadvertently short-circuiting the Grid's own internal handler.

### 💥 Breaking Changes

* The shortcut getter `FormModel.isNotValid` was deemed confusing and has been removed from the API.
  In most cases applications should use `!FormModel.isValid` instead; this expression will return
  `false` for the `Unknown` as well as the `NotValid` state. Applications that wish to explicitly
  test for the `NotValid` state should use the `validationState` getter.
* Multiple HoistInputs have changed their `onKeyPress` props to `onKeyDown`, including TextInput,
  NumberInput, TextArea & SearchInput. The `onKeyPress` event has been deprecated in general and has
  limitations on which keys will trigger the event to fire (i.e. it would not fire on an arrow
  keypress).
* FetchService's fetch methods no longer support `contentType` parameter. Instead, specify a custom
  content-type by setting a 'Content-Type' header using the `headers` parameter.
* FetchService's fetch methods no longer support `acceptJson` parameter. Instead, pass an {"Accept":
  "application/json"} header using the `headers` parameter.

### ✨ Style

* Black point + grid colors adjusted in dark theme to better blend with overall blue-gray tint.
* Mobile styles have been adjusted to increase the default font size and grid row height, in
  addition to a number of other smaller visual adjustments.

### 🐞 Bug Fixes

* Avoid throwing React error due to tab / routing interactions. Tab / routing / state support
  generally improved. (#1052)
* `GridModel.selectFirst()` improved to reliably select first visible record even when one or more
  groupBy levels active. (#1058)

### 📚 Libraries

* ag-Grid `~20.1 -> ~20.2` (fixes ag-grid sorting bug with treeMode)
* @blueprint/core `3.14 -> 3.15`
* @blueprint/datetime `3.7 -> 3.8`
* react-dropzone `10.0 -> 10.1`
* react-transition-group `2.6 -> 2.8`

[Commit Log](https://github.com/xh/hoist-react/compare/v20.2.1...v21.0.0)

## v20.2.1 - 2019-03-28

* Minor tweaks to grid styles - CSS var for pinned column borders, drop left/right padding on
  center-aligned grid cells.

[Commit Log](https://github.com/xh/hoist-react/compare/v20.2.0...v20.2.1)

## v20.2.0 - 2019-03-27

### 🎁 New Features

* `GridModel` exposes three new configs - `rowBorders`, `stripeRows`, and `showCellFocus` - to
  provide additional control over grid styling. The former `Grid` prop `showHover` has been
  converted to a `GridModel` config for symmetry with these other flags and more efficient
  re-rendering. Note that some grid-related CSS classes have also been modified to better conform to
  the BEM approach used elsewhere - this could be a breaking change for apps that keyed off of
  certain Hoist grid styles (not expected to be a common case).
* `Select` adds a `queryBuffer` prop to avoid over-eager calls to an async `queryFn`. This buffer is
  defaulted to 300ms to provide some out-of-the-box debouncing of keyboard input when an async query
  is provided. A longer value might be appropriate for slow / intensive queries to a remote API.

### 🐞 Bug Fixes

* A small `FormField.labelWidth` config value will now be respected, even if it is less than the
  default minWidth of 80px.
* Unnecessary re-renders of inactive tab panels now avoided.
* `Grid`'s filter will now be consistently applied to all tree grid records. Previously, the filter
  skipped deeply nested records under specific conditions.
* `Timer` no longer requires its `runFn` to be a promise, as it briefly (and unintentionally) did.
* Suppressed default browser resize handles on `textarea`.

[Commit Log](https://github.com/xh/hoist-react/compare/v20.1.1...v20.2.0)

## v20.1.1 - 2019-03-27

### 🐞 Bug Fixes

* Fix form field reset so that it will call computeValidationAsync even if revalidation is not
  triggered because the field's value did not change when reset.

[Commit Log](https://github.com/xh/hoist-react/compare/v20.1.0...v20.1.1)

## v20.1.0 - 2019-03-14

### 🎁 New Features

* Standard app options panel now includes a "Restore Defaults" button to clear all user preferences
  as well as any custom grid state, resetting the app to its default state for that user.

### 🐞 Bug Fixes

* Removed a delay from `HoistInput` blur handling, ensuring `noteBlurred()` is called as soon as the
  element loses focus. This should remove a class of bugs related to input values not flushing into
  their models quickly enough when `commitOnChange: false` and the user moves directly from an input
  to e.g. clicking a submit button. #1023
* Fix to Admin ConfigDiffer tool (missing decorator).

### ⚙️ Technical

* The `GridModel.store` config now accepts a plain object and will internally create a `LocalStore`.
  This store config can also be partially specified or even omitted entirely. GridModel will ensure
  that the store is auto-configured with all fields in configured grid columns, reducing the need
  for app code boilerplate (re)enumerating field names.
* `Timer` class reworked to allow its interval to be adjusted dynamically via `setInterval()`,
  without requiring the Timer to be re-created.

[Commit Log](https://github.com/xh/hoist-react/compare/v20.0.1...v20.1.0)

## v20.0.1 - 2019-03-08

### 🐞 Bug Fixes

* Ensure `RestStore` processes records in a standard way following a save/add operation (#1010).

[Commit Log](https://github.com/xh/hoist-react/compare/v20.0.0...v20.0.1)

## v20.0.0 - 2019-03-06

### 💥 Breaking Changes

* The `@LoadSupport` decorator has been substantially reworked and enhanced from its initial release
  in v19. It is no longer needed on the HoistComponent, but rather should be put directly on the
  owned HoistModel implementing the loading. IMPORTANT NOTE: all models should implement
  `doLoadAsync` rather than `loadAsync`. Please see `LoadSupport` for more information on this
  important change.
* `TabContainer` and `TabContainerModel` are now cross-platform. Apps should update their code to
  import both from `@xh/hoist/cmp/tab`.
* `TabContainer.switcherPosition` has been moved to `TabContainerModel`. Please note that changes to
  `switcherPosition` are not supported on mobile, where the switcher will always appear beneath the
  container.
* The `Label` component from `@xh/hoist/desktop/cmp/input` has been removed. Applications should
  consider using the basic html `label` element instead (or a `FormField` if applicable).
* The `LeftRightChooserModel` constructor no longer accepts a `leftSortBy` and `rightSortBy`
  property. The implementation of these properties was generally broken. Use `leftSorted` and
  `rightSorted` instead.

#### Mobile

* Mobile `Page` has changed - `Pages` are now wrappers around `Panels` that are designed to be used
  with a `NavigationModel` or `TabContainer`. `Page` accepts the same props as `Panel`, meaning uses
  of `loadModel` should be replaced with `mask`.
* The mobile `AppBar` title is static and defaults to the app name. If you want to display page
  titles, it is recommended to use the `title` prop on the `Page`.

### 🎁 New Features

* Enhancements to Model and Component data loading via `@LoadSupport` provides a stronger set of
  conventions and better support for distinguishing between initial loads / auto/background
  refreshes / user- driven refreshes. It also provides new patterns for ensuring application
  Services are refreshed as part of a reworked global refresh cycle.
* RestGridModel supports a new `cloneAction` to take an existing record and open the editor form in
  "add mode" with all editable fields pre-populated from the source record. The action calls
  `prepareCloneFn`, if defined on the RestGridModel, to perform any transform operations before
  rendering the form.
* Tabs in `TabContainerModel` now support an `icon` property on the desktop.
* Charts take a new optional `aspectRatio` prop.
* Added new `Column.headerTooltip` config.
* Added new method `markManaged` on `ManagedSupport`.
* Added new function decorator `debounced`.
* Added new function `applyMixin` providing support for structured creation of class decorators
  (mixins).

#### Mobile

* Column chooser support available for mobile Grids. Users can check/uncheck columns to add/remove
  them from a configurable grid and reorder the columns in the list via drag and drop. Pair
  `GridModel.enableColChooser` with a mobile `colChooserButton` to allow use.
* Added `DialogPage` to the mobile toolkit. These floating pages do not participate in navigation or
  routing, and are used for showing fullscreen views outside of the Navigator / TabContainer
  context.
* Added `Panel` to the mobile toolkit, which offers a header element with standardized styling,
  title, and icon, as well as support for top and bottom toolbars.
* The mobile `AppBar` has been updated to more closely match the desktop `AppBar`, adding `icon`,
  `leftItems`, `hideAppMenuButton` and `appMenuButtonProps` props.
* Added routing support to mobile.

### 🐞 Bug Fixes

* The HighCharts wrapper component properly resizes its chart.
* Mobile dimension chooser button properly handles overflow for longer labels.
* Sizing fixes for multi-line inputs such as textArea and jsonInput.
* NumberInput calls a `onKeyPress` prop if given.
* Layout fixes on several admin panels and detail popups.

### 📚 Libraries

* @blueprintjs/core `3.13 -> 3.14`
* @xh/hoist-dev-utils `3.5 -> 3.6`
* ag-Grid `~20.0 -> ~20.1`
* react-dropzone `~8.0 -> ~9.0`
* react-select `~2.3 -> ~2.4`
* router5 `~6.6 -> ~7.0`
* react `~16.7 -> ~16.8`

[Commit Log](https://github.com/xh/hoist-react/compare/v19.0.1...v20.0.0)

## v19.0.1 - 2019-02-12

### 🐞 Bug Fixes

* Additional updates and simplifications to `FormField` sizing of child `HoistInput` elements, for
  more reliable sizing and spacing filling behavior.

[Commit Log](https://github.com/xh/hoist-react/compare/v19.0.0...v19.0.1)

## v19.0.0 - 2019-02-08

### 🎁 New Features

* Added a new architecture for signaling the need to load / refresh new data across either the
  entire app or a section of the component hierarchy. This new system relies on React context to
  minimizes the need for explicit application wiring, and improves support for auto-refresh. See
  newly added decorator `@LoadSupport` and classes/components `RefreshContext`,
  `RefreshContextModel`, and `RefreshContextView` for more info.
* `TabContainerModel` and `TabModel` now support `refreshMode` and `renderMode` configs to allow
  better control over how inactive tabs are mounted/unmounted and how tabs handle refresh requests
  when hidden or (re)activated.
* Apps can implement `getAppOptions()` in their `AppModel` class to specify a set of app-wide
  options that should be editable via a new built-in Options dialog. This system includes built-in
  support for reading/writing options to preferences, or getting/setting their values via custom
  handlers. The toolkit handles the rendering of the dialog.
* Standard top-level app buttons - for actions such as launching the new Options dialog, switching
  themes, launching the admin client, and logging out - have been moved into a new menu accessible
  from the top-right corner of the app, leaving more space for app-specific controls in the AppBar.
* `RecordGridModel` now supports an enhanced `editors` configuration that exposes the full set of
  validation and display support from the Forms package.
* `HoistInput` sizing is now consistently implemented using `LayoutSupport`. All sizable
  `HoistInputs` now have default `width` to ensure a standard display out of the box. `JsonInput`
  and `TextArea` also have default `height`. These defaults can be overridden by declaring explicit
  `width` and `height` values, or unset by setting the prop to `null`.
* `HoistInputs` within `FormFields` will be automatically sized to fill the available space in the
  `FormField`. In these cases, it is advised to either give the `FormField` an explicit size or
  render it in a flex layout.

### 💥 Breaking Changes

* ag-Grid has been updated to v20.0.0. Most apps shouldn't require any changes - however, if you are
  using `agOptions` to set sorting, filtering or resizing properties, these may need to change:

  For the `Grid`, `agOptions.enableColResize`, `agOptions.enableSorting`
  and `agOptions.enableFilter`
  have been removed. You can replicate their effects by using `agOptions.defaultColDef`. For
  `Columns`, `suppressFilter` has been removed, an should be replaced with `filter: false`.

* `HoistAppModel.requestRefresh` and `TabContainerModel.requestRefresh` have been removed.
  Applications should use the new Refresh architecture described above instead.
* `tabRefreshMode` on TabContainer has been renamed `renderMode`.
* `TabModel.reloadOnShow` has been removed. Set the `refreshMode` property on TabContainerModel or
  TabModel to `TabRefreshMode.ON_SHOW_ALWAYS` instead.
* The mobile APIs for `TabContainerModel`, `TabModel`, and `RefreshButton` have been rewritten to
  more closely mirror the desktop API.
* The API for `RecordGridModel` editors has changed -- `type` is no longer supported. Use
  `fieldModel` and `formField` instead.
* `LocalStore.loadRawData` requires that all records presented to store have unique IDs specified.
  See `LocalStore.idSpec` for more information.

### 🐞 Bug Fixes

* SwitchInput and RadioInput now properly highlight validation errors in `minimal` mode.

### 📚 Libraries

* @blueprintjs/core `3.12 -> 3.13`
* ag-Grid `~19.1.4 -> ~20.0.0`

[Commit Log](https://github.com/xh/hoist-react/compare/v18.1.2...v19.0.0)

## v18.1.2 - 2019-01-30

### 🐞 Bug Fixes

* Grid integrations relying on column visibility (namely export, storeFilterField) now correctly
  consult updated column state from GridModel. #935
* Ensure `FieldModel.initialValue` is observable to ensure that computed dirty state (and any other
  derivations) are updated if it changes. #934
* Fixes to ensure Admin console log viewer more cleanly handles exceptions (e.g. attempting to
  auto-refresh on a log file that has been deleted).

[Commit Log](https://github.com/xh/hoist-react/compare/v18.1.1...v18.1.2)

## v18.1.1 - 2019-01-29

* Grid cell padding can be controlled via a new set of CSS vars and is reduced by default for grids
  in compact mode.
* The `addRecordAsync()` and `saveRecordAsync()` methods on `RestStore` return the updated record.

[Commit Log](https://github.com/xh/hoist-react/compare/v18.1.0...v18.1.1)

## v18.1.0 - 2019-01-28

### 🎁 New Features

* New `@managed` class field decorator can be used to mark a property as fully created/owned by its
  containing class (provided that class has installed the matching `@ManagedSupport` decorator).
    * The framework will automatically pass any `@managed` class members to `XH.safeDestroy()` on
      destroy/unmount to ensure their own `destroy()` lifecycle methods are called and any related
      resources are disposed of properly, notably MobX observables and reactions.
    * In practice, this should be used to decorate any properties on `HoistModel`, `HoistService`,
      or
      `HoistComponent` classes that hold a reference to a `HoistModel` created by that class. All of
      those core artifacts support the new decorator, `HoistModel` already provides a built-in
      `destroy()` method, and calling that method when an app is done with a Model is an important
      best practice that can now happen more reliably / easily.
* `FormModel.getData()` accepts a new single parameter `dirtyOnly` - pass true to get back only
  fields which have been modified.
* The mobile `Select` component indicates the current value with a ✅ in the drop-down list.
* Excel exports from tree grids now include the matching expand/collapse tree controls baked into
  generated Excel file.

### 🐞 Bug Fixes

* The `JsonInput` component now properly respects / indicates disabled state.

### 📚 Libraries

* Hoist-dev-utils `3.4.1 -> 3.5.0` - updated webpack and other build tool dependencies, as well as
  an improved eslint configuration.
* @blueprintjs/core `3.10 -> 3.12`
* @blueprintjs/datetime `3.5 -> 3.7`
* fontawesome `5.6 -> 5.7`
* mobx `5.8 -> 5.9`
* react-select `2.2 -> 2.3`
* Other patch updates

[Commit Log](https://github.com/xh/hoist-react/compare/v18.0.0...v18.1.0)

## v18.0.0 - 2019-01-15

### 🎁 New Features

* Form support has been substantially enhanced and restructured to provide both a cleaner API and
  new functionality:
    * `FormModel` and `FieldModel` are now concrete classes and provide the main entry point for
      specifying the contents of a form. The `Field` and `FieldSupport` decorators have been
      removed.
    * Fields and sub-forms may now be dynamically added to FormModel.
    * The validation state of a FormModel is now *immediately* available after construction and
      independent of the GUI. The triggering of the *display* of that state is now a separate
      process triggered by GUI actions such as blur.
    * `FormField` has been substantially reworked to support a read-only display and inherit common
      property settings from its containing `Form`.
    * `HoistInput` has been moved into the `input` package to clarify that these are lower level
      controls and independent of the Forms package.

* `RestGrid` now supports a `mask` prop. RestGrid loading is now masked by default.
* `Chart` component now supports a built-in zoom out gesture: click and drag from right-to-left on
  charts with x-axis zooming.
* `Select` now supports an `enableClear` prop to control the presence of an optional inline clear
  button.
* `Grid` components take `onCellClicked` and `onCellDoubleClicked` event handlers.
* A new desktop `FileChooser` wraps a preconfigured react-dropzone component to allow users to
  easily select files for upload or other client-side processing.

### 💥 Breaking Changes

* Major changes to Form (see above). `HoistInput` imports will also need to be adjusted to move from
  `form` to `input`.
* The name of the HoistInput `field` prop has been changed to `bind`. This change distinguishes the
  lower-level input package more clearly from the higher-level form package which uses it. It also
  more clearly relates the property to the associated `@bindable` annotation for models.
* A `Select` input with `enableMulti = true` will by default no longer show an inline x to clear the
  input value. Use the `enableClear` prop to re-enable.
* Column definitions are exported from the `grid` package. To ensure backwards compatibility,
  replace imports from `@xh/hoist/desktop/columns` with `@xh/hoist/desktop/cmp/grid`.

### 📚 Libraries

* React `~16.6.0 -> ~16.7.0`
* Patch version updates to multiple other dependencies.

[Commit Log](https://github.com/xh/hoist-react/compare/v17.0.0...v18.0.0)

## v17.0.0 - 2018-12-21

### 💥 Breaking Changes

* The implementation of the `model` property on `HoistComponent` has been substantially enhanced:
    * "Local" Models should now be specified on the Component class declaration by simply setting
      the
      `model` property, rather than the confusing `localModel` property.
    * HoistComponent now supports a static `modelClass` class property. If set, this property will
      allow a HoistComponent to auto-create a model internally when presented with a plain
      javascript object as its `model` prop. This is especially useful in cases like `Panel`
      and `TabContainer`, where apps often need to specify a model but do not require a reference to
      the model. Those usages can now skip importing and instantiating an instance of the
      component's model class themselves.
    * Hoist will now throw an Exception if an application attempts to changes the model on an
      existing HoistComponent instance or presents the wrong type of model to a HoistComponent where
      `modelClass` has been specified.

* `PanelSizingModel` has been renamed `PanelModel`. The class now also has the following new
  optional properties, all of which are `true` by default:
    * `showSplitter` - controls visibility of the splitter bar on the outside edge of the component.
    * `showSplitterCollapseButton` - controls visibility of the collapse button on the splitter bar.
    * `showHeaderCollapseButton` - controls visibility of a (new) collapse button in the header.

* The API methods for exporting grid data have changed and gained new features:
    * Grids must opt-in to export with the `GridModel.enableExport` config.
    * Exporting a `GridModel` is handled by the new `GridExportService`, which takes a collection of
      `exportOptions`. See `GridExportService.exportAsync` for available `exportOptions`.
    * All export entry points (`GridModel.exportAsync()`, `ExportButton` and the export context menu
      items) support `exportOptions`. Additionally, `GridModel` can be configured with default
      `exportOptions` in its config.

* The `buttonPosition` prop on `NumberInput` has been removed due to problems with the underlying
  implementation. Support for incrementing buttons on NumberInputs will be re-considered for future
  versions of Hoist.

### 🎁 New Features

* `TextInput` on desktop now supports an `enableClear` property to allow easy addition of a clear
  button at the right edge of the component.
* `TabContainer` enhancements:
    * An `omit` property can now be passed in the tab configs passed to the `TabContainerModel`
      constructor to conditionally exclude a tab from the container
    * Each `TabModel` can now be retrieved by id via the new `getTabById` method on
      `TabContainerModel`.
    * `TabModel.title` can now be changed at runtime.
    * `TabModel` now supports the following properties, which can be changed at runtime or set via
      the config:
        * `disabled` - applies a disabled style in the switcher and blocks navigation to the tab via
          user click, routing, or the API.
        * `excludeFromSwitcher` - removes the tab from the switcher, but the tab can still be
          navigated to programmatically or via routing.
* `MultiFieldRenderer` `multiFieldConfig` now supports a `delimiter` property to separate
  consecutive SubFields.
* `MultiFieldRenderer` SubFields now support a `position` property, to allow rendering in either the
  top or bottom row.
* `StoreCountLabel` now supports a new 'includeChildren' prop to control whether or not children
  records are included in the count. By default this is `false`.
* `Checkbox` now supports a `displayUnsetState` prop which may be used to display a visually
  distinct state for null values.
* `Select` now renders with a checkbox next to the selected item in its dropdown menu, instead of
  relying on highlighting. A new `hideSelectedOptionCheck` prop is available to disable.
* `RestGridModel` supports a `readonly` property.
* `DimensionChooser`, various `HoistInput` components, `Toolbar` and `ToolbarSeparator` have been
  added to the mobile component library.
* Additional environment enums for UAT and BCP, added to Hoist Core 5.4.0, are supported in the
  application footer.

### 🐞 Bug Fixes

* `NumberInput` will no longer immediately convert its shorthand value (e.g. "3m") into numeric form
  while the user remains focused on the input.
* Grid `actionCol` columns no longer render Button components for each action, relying instead on
  plain HTML / CSS markup for a significant performance improvement when there are many rows and/or
  actions per row.
* Grid exports more reliably include the appropriate file extension.
* `Select` will prevent an `<esc>` keypress from bubbling up to parent components only when its menu
  is open. (In that case, the component assumes escape was pressed to close its menu and captures
  the keypress, otherwise it should leave it alone and let it e.g. close a parent popover).

[Commit Log](https://github.com/xh/hoist-react/compare/v16.0.1...v17.0.0)

## v16.0.1 - 2018-12-12

### 🐞 Bug Fixes

* Fix to FeedbackForm allowing attempted submission with an empty message.

[Commit Log](https://github.com/xh/hoist-react/compare/v16.0.0...v16.0.1)

## v16.0.0

### 🎁 New Features

* Support for ComboBoxes and Dropdowns have been improved dramatically, via a new `Select` component
  based on react-select.
* The ag-Grid based `Grid` and `GridModel` are now available on both mobile and desktop. We have
  also added new support for multi-row/multi-field columns via the new `multiFieldRenderer` renderer
  function.
* The app initialization lifecycle has been restructured so that no App classes are constructed
  until Hoist is fully initialized.
* `Column` now supports an optional `rowHeight` property.
* `Button` now defaults to 'minimal' mode, providing a much lighter-weight visual look-and-feel to
  HoistApps. `Button` also implements `@LayoutSupport`.
* Grouping state is now saved by the grid state support on `GridModel`.
* The Hoist `DimChooser` component has been ported to hoist-react.
* `fetchService` now supports an `autoAbortKey` in its fetch methods. This can be used to
  automatically cancel obsolete requests that have been superseded by more recent variants.
* Support for new `clickableLabel` property on `FormField`.
* `RestForm` now supports a read-only view.
* Hoist now supports automatic tracking of app/page load times.

### 💥 Breaking Changes

* The new location for the cross-platform grid component is `@xh/hoist/cmp/grid`. The `columns`
  package has also moved under a new sub-package in this location.
* Hoist top-level App Structure has changed in order to improve consistency of the Model-View
  conventions, to improve the accessibility of services, and to support the improvements in app
  initialization mentioned above:
    - `XH.renderApp` now takes a new `AppSpec` configuration.
    - `XH.app` is now `XH.appModel`.
    - All services are installed directly on `XH`.
    - `@HoistApp` is now `@HoistAppModel`
* `RecordAction` has been substantially refactored and improved. These are now typically immutable
  and may be shared.
    - `prepareFn` has been replaced with a `displayFn`.
    - `actionFn` and `displayFn` now take a single object as their parameter.
* The `hide` property on `Column` has been changed to `hidden`.
* The `ColChooserButton` has been moved from the incorrect location `@xh/hoist/cmp/grid` to
  `@xh/hoist/desktop/cmp/button`. This is a desktop-only component. Apps will have to adjust these
  imports.
* `withDefaultTrue` and `withDefaultFalse` in `@xh/hoist/utils/js` have been removed. Use
  `withDefault` instead.
* `CheckBox` has been renamed `Checkbox`

### ⚙️ Technical

* ag-Grid has been upgraded to v19.1
* mobx has been upgraded to v5.6
* React has been upgraded to v16.6
* Allow browsers with proper support for Proxy (e.g Edge) to access Hoist Applications.

### 🐞 Bug Fixes

* Extensive. See full change list below.

[Commit Log](https://github.com/xh/hoist-react/compare/v15.1.2...v16.0.0)

## v15.1.2

🛠 Hotfix release to MultiSelect to cap the maximum number of options rendered by the drop-down
list. Note, this component is being replaced in Hoist v16 by the react-select library.

[Commit Log](https://github.com/xh/hoist-react/compare/v15.1.1...v15.1.2)

## v15.1.1

### 🐞 Bug Fixes

* Fix to minimal validation mode for FormField disrupting input focus.
* Fix to JsonInput disrupting input focus.

### ⚙️ Technical

* Support added for TLBR-style notation when specifying margin/padding via layoutSupport - e.g. box(
  {margin: '10 20 5 5'}).
* Tweak to lockout panel message when the user has no roles.

[Commit Log](https://github.com/xh/hoist-react/compare/v15.1.0...v15.1.1)

## v15.1.0

### 🎁 New Features

* The FormField component takes a new minimal prop to display validation errors with a tooltip only
  as opposed to an inline message string. This can be used to help reduce shifting / jumping form
  layouts as required.
* The admin-only user impersonation toolbar will now accept new/unknown users, to support certain
  SSO application implementations that can create users on the fly.

### ⚙️ Technical

* Error reporting to server w/ custom user messages is disabled if the user is not known to the
  client (edge case with errors early in app lifecycle, prior to successful authentication).

[Commit Log](https://github.com/xh/hoist-react/compare/v15.0.0...v15.1.0)

## v15.0.0

### 💥 Breaking Changes

* This update does not require any application client code changes, but does require updating the
  Hoist Core Grails plugin to >= 5.0. Hoist Core changes to how application roles are loaded and
  users are authenticated required minor changes to how JS clients bootstrap themselves and load
  user data.
* The Hoist Core HoistImplController has also been renamed to XhController, again requiring Hoist
  React adjustments to call the updated /xh/ paths for these (implementation) endpoints. Again, no
  app updates required beyond taking the latest Hoist Core plugin.

[Commit Log](https://github.com/xh/hoist-react/compare/v14.2.0...v15.0.0)

## v14.2.0

### 🎁 New Features

* Upgraded hoist-dev-utils to 3.0.3. Client builds now use the latest Webpack 4 and Babel 7 for
  noticeably faster builds and recompiles during CI and at development time.
* GridModel now has a top-level agColumnApi property to provide a direct handle on the ag-Grid
  Column API object.

### ⚙️ Technical

* Support for column groups strengthened with the addition of a dedicated ColumnGroup sibling class
  to Column. This includes additional internal refactoring to reduce unnecessary cloning of Column
  configurations and provide a more managed path for Column updates. Public APIs did not change.
  (#694)

### 📚 Libraries

* Blueprint Core `3.6.1 -> 3.7.0`
* Blueprint Datetime `3.2.0 -> 3.3.0`
* Fontawesome `5.3.x -> 5.4.x`
* MobX `5.1.2 -> 5.5.0`
* Router5 `6.5.0 -> 6.6.0`

[Commit Log](https://github.com/xh/hoist-react/compare/v14.1.3...v14.2.0)

## v14.1.3

### 🐞 Bug Fixes

* Ensure JsonInput reacts properly to value changes.

### ⚙️ Technical

* Block user pinning/unpinning in Grid via drag-and-drop - pending further work via #687.
* Support "now" as special token for dateIs min/max validation rules.
* Tweak grouped grid row background color.

[Commit Log](https://github.com/xh/hoist-react/compare/v14.1.1...v14.1.3)

## v14.1.1

### 🐞 Bug Fixes

* Fixes GridModel support for row-level grouping at same time as column grouping.

[Commit Log](https://github.com/xh/hoist-react/compare/v14.1.0...v14.1.1)

## v14.1.0

### 🎁 New Features

* GridModel now supports multiple levels of row grouping. Pass the public setGroupBy() method an
  array of string column IDs, or a falsey value / empty array to ungroup. Note that the public and
  observable groupBy property on GridModel will now always be an array, even if the grid is not
  grouped or has only a single level of grouping.
* GridModel exposes public expandAll() and collapseAll() methods for grouped / tree grids, and
  StoreContextMenu supports a new "expandCollapseAll" string token to insert context menu items.
  These are added to the default menu, but auto-hide when the grid is not in a grouped state.
* The Grid component provides a new onKeyDown prop, which takes a callback and will fire on any
  keypress targeted within the Grid. Note such a handler is not provided directly by ag-Grid.
* The Column class supports pinned as a top-level config. Supports passing true to pin to the left.

### 🐞 Bug Fixes

* Updates to Grid column widths made via ag-Grid's "autosize to fit" API are properly persisted to
  grid state.

[Commit Log](https://github.com/xh/hoist-react/compare/v14.0.0...v14.1.0)

## v14.0.0

* Along with numerous bug fixes, v14 brings with it a number of important enhancements for grids,
  including support for tree display, 'action' columns, and absolute value sorting. It also includes
  some new controls and improvement to focus display.

### 💥 Breaking Changes

* The signatures of the Column.elementRenderer and Column.renderer have been changed to be
  consistent with each other, and more extensible. Each takes two arguments -- the value to be
  rendered, and a single bundle of metadata.
* StoreContextMenuAction has been renamed to RecordAction. Its action property has been renamed to
  actionFn for consistency and clarity.
* LocalStore : The method LocalStore.processRawData no longer takes an array of all records, but
  instead takes just a single record. Applications that need to operate on all raw records in bulk
  should do so before presenting them to LocalStore. Also, LocalStores template methods for override
  have also changed substantially, and sub-classes that rely on these methods will need to be
  adjusted accordingly.

### 🎁 New Features

#### Grid

* The Store API now supports hierarchical datasets. Applications need to simply provide raw data for
  records with a "children" property containing the raw data for their children.
* Grid supports a 'TreeGrid' mode. To show a tree grid, bind the GridModel to a store containing
  hierarchical data (as above), set treeMode: true on the GridModel, and specify a column to display
  the tree controls (isTreeColumn: true)
* Grid supports absolute sorting for numerical columns. Specify absSort: true on your column config
  to enable. Clicking the grid header will now cycle through ASC > DESC > DESC (abs) sort modes.
* Grid supports an 'Actions' column for one-click record actions. See cmp/desktop/columns/actionCol.
* A new showHover prop on the desktop Grid component will highlight the hovered row with default
  styling. A new GridModel.rowClassFn callback was added to support per-row custom classes based on
  record data.
* A new ExportFormat.LONG_TEXT format has been added, along with a new Column.exportWidth config.
  This supports exporting columns that contain long text (e.g. notes) as multi-line cells within
  Excel.

#### Other Components

* RadioInput and ButtonGroupInput have been added to the desktop/cmp/form package.
* DateInput now has support for entering and displaying time values.
* NumberInput displays its unformatted value when focused.
* Focused components are now better highlighted, with additional CSS vars provided to customize as
  needed.

### 🐞 Bug Fixes

* Calls to GridModel.setGroupBy() work properly not only on the first, but also all subsequent calls
  (#644).
* Background / style issues resolved on several input components in dark theme (#657).
* Grid context menus appear properly over other floating components.

### 📚 Libraries

* React `16.5.1 -> 16.5.2`
* router5 `6.4.2 -> 6.5.0`
* CodeMirror, Highcharts, and MobX patch updates

[Commit Log](https://github.com/xh/hoist-react/compare/v13.0.0...v14.0.0)

## v13.0.0

🍀Lucky v13 brings with it a number of enhancements for forms and validation, grouped column support
in the core Grid API, a fully wrapped MultiSelect component, decorator syntax adjustments, and a
number of other fixes and enhancements.

It also includes contributions from new ExHI team members Arjun and Brendan. 🎉

### 💥 Breaking Changes

* The core `@HoistComponent`, `@HoistService`, and `@HoistModel` decorators are **no longer
  parameterized**, meaning that trailing `()` should be removed after each usage. (#586)
* The little-used `hoistComponentFactory()` method was also removed as a further simplification
  (#587).
* The `HoistField` superclass has been renamed to `HoistInput` and the various **desktop form
  control components have been renamed** to match (55afb8f). Apps using these components (which will
  likely be most apps) will need to adapt to the new names.
    * This was done to better distinguish between the input components and the upgraded Field
      concept on model classes (see below).

### 🎁 New Features

⭐️ **Forms and Fields** have been a major focus of attention, with support for structured data
fields added to Models via the `@FieldSupport` and `@field()` decorators.

* Models annotated with `@FieldSupport` can decorate member properties with `@field()`, making those
  properties observable and settable (with a generated `setXXX()` method).
* The `@field()` decorators themselves can be passed an optional display label string as well as
  zero or more *validation rules* to define required constraints on the value of the field.
* A set of predefined constraints is provided within the toolkit within the `/field/` package.
* Models using `FieldSupport` should be sure to call the `initFields()` method installed by the
  decorator within their constructor. This method can be called without arguments to generally
  initialize the field system, or it can be passed an object of field names to initial/default
  values, which will set those values on the model class properties and provide change/dirty
  detection and the ability to "reset" a form.
* A new `FormField` UI component can be used to wrap input components within a form. The `FormField`
  wrapper can accept the source model and field name, and will apply those to its child input. It
  leverages the Field model to automatically display a label, indicate required fields, and print
  validation error messages. This new component should be the building-block for most non-trivial
  forms within an application.

Other enhancements include:

* **Grid columns can be grouped**, with support for grouping added to the grid state management
  system, column chooser, and export manager (#565). To define a column group, nest column
  definitions passed to `GridModel.columns` within a wrapper object of the
  form `{headerName: 'My group', children: [...]}`.

(Note these release notes are incomplete for this version.)

[Commit Log](https://github.com/xh/hoist-react/compare/v12.1.2...v13.0.0)

## v12.1.2

### 🐞 Bug Fixes

* Fix casing on functions generated by `@settable` decorator
  (35c7daa209a4205cb011583ebf8372319716deba).

[Commit Log](https://github.com/xh/hoist-react/compare/v12.1.1...v12.1.2)

## v12.1.1

### 🐞 Bug Fixes

* Avoid passing unknown HoistField component props down to Blueprint select/checkbox controls.

### 📚 Libraries

* Rollback update of `@blueprintjs/select` package `3.1.0 -> 3.0.0` - this included breaking API
  changes and will be revisited in #558.

[Commit Log](https://github.com/xh/hoist-react/compare/v12.1.0...v12.1.1)

## v12.1.0

### 🎁 New Features

* New `@bindable` and `@settable` decorators added for MobX support. Decorating a class member
  property with `@bindable` makes it a MobX `@observable` and auto-generates a setter method on the
  class wrapped in a MobX `@action`.
* A `fontAwesomeIcon` element factory is exported for use with other FA icons not enumerated by the
  `Icon` class.
* CSS variables added to control desktop Blueprint form control margins. These remain defaulted to
  zero, but now within CSS with support for variable overrides. A Blueprint library update also
  brought some changes to certain field-related alignment and style properties. Review any form
  controls within apps to ensure they remain aligned as desired
  (8275719e66b4677ec5c68a56ccc6aa3055283457 and df667b75d41d12dba96cbd206f5736886cb2ac20).

### 🐞 Bug Fixes

* Grid cells are fully refreshed on a data update, ensuring cell renderers that rely on data other
  than their primary display field are updated (#550).
* Grid auto-sizing is run after a data update, ensuring flex columns resize to adjust for possible
  scrollbar visibility changes (#553).
* Dropdown fields can be instantiated with fewer required properties set (#541).

### 📚 Libraries

* Blueprint `3.0.1 -> 3.4.0`
* FontAwesome `5.2.0 -> 5.3.0`
* CodeMirror `5.39.2 -> 5.40.0`
* MobX `5.0.3 -> 5.1.0`
* router5 `6.3.0 -> 6.4.2`
* React `16.4.1 -> 16.4.2`

[Commit Log](https://github.com/xh/hoist-react/compare/v12.0.0...v12.1.0)

## v12.0.0

Hoist React v12 is a relatively large release, with multiple refactorings around grid columns,
`elemFactory` support, classNames, and a re-organization of classes and exports within `utils`.

### 💥 Breaking Changes

#### ⭐️ Grid Columns

**A new `Column` class describes a top-level API for columns and their supported options** and is
intended to be a cross-platform layer on top of ag-Grid and TBD mobile grid implementations.

* The desktop `GridModel` class now accepts a collection of `Column` configuration objects to define
  its available columns.
* Columns may be configured with `flex: true` to cause them to stretch all available horizontal
  space within a grid, sharing it equally with any other flex columns. However note that this should
  be used sparingly, as flex columns have some deliberate limitations to ensure stable and
  consistent behavior. Most noticeably, they cannot be resized directly by users. Often, a best
  practice will be to insert an `emptyFlexCol` configuration as the last column in a grid - this
  will avoid messy-looking gaps in the layout while not requiring a data-driven column be flexed.
* User customizations to column widths are now saved if the GridModel has been configured with a
  `stateModel` key or model instance - see `GridStateModel`.
* Columns accept a `renderer` config to format text or HTML-based output. This is a callback that is
  provided the value, the row-level record, and a metadata object with the column's `colId`. An
  `elementRenderer` config is also available for cells that should render a Component.
* An `agOptions` config key continues to provide a way to pass arbitrary options to the underlying
  ag-Grid instance (for desktop implementations). This is considered an "escape hatch" and should be
  used with care, but can provide a bridge to required ag-Grid features as the Hoist-level API
  continues to develop.
* The "factory pattern" for Column templates / defaults has been removed, replaced by a simpler
  approach that recommends exporting simple configuration partials and spreading them into
  instance-specific column configs.
* See 0798f6bb20092c59659cf888aeaf9ecb01db52a6 for primary commit.

#### ⭐️ Element Factory, LayoutSupport, BaseClassName

Hoist provides core support for creating components via a factory pattern, powered by the `elem()`
and `elemFactory()` methods. This approach remains the recommended way to instantiate component
elements, but was **simplified and streamlined**.

* The rarely used `itemSpec` argument was removed (this previously applied defaults to child items).
* Developers can now also use JSX to instantiate all Hoist-provided components while still taking
  advantage of auto-handling for layout-related properties provided by the `LayoutSupport` mixin.
    * HoistComponents should now spread **`...this.getLayoutProps()`** into their outermost rendered
      child to enable promotion of layout properties.
* All HoistComponents can now specify a **baseClassName** on their component class and should pass
  `className: this.getClassName()` down to their outermost rendered child. This allows components to
  cleanly layer on a base CSS class name with any instance-specific classes.
* See 8342d3870102ee9bda4d11774019c4928866f256 for primary commit.

#### ⭐️ Panel resizing / collapsing

**The `Panel` component now takes a `sizingModel` prop to control and encapsulate newly built-in
resizing and collapsing behavior** (#534).

* See the `PanelSizingModel` class for configurable details, including continued support for saving
  sizing / collapsed state as a user preference.
* **The standalone `Resizable` component was removed** in favor of the improved support built into
  Panel directly.

#### Other

* Two promise-related models have been combined into **a new, more powerful `PendingTaskModel`**,
  and the `LoadMask` component has been removed and consolidated into `Mask`
  (d00a5c6e8fc1e0e89c2ce3eef5f3e14cb842f3c8).
    * `Panel` now exposes a single `mask` prop that can take either a configured `mask` element or a
      simple boolean to display/remove a default mask.
* **Classes within the `utils` package have been re-organized** into more standardized and scalable
  namespaces. Imports of these classes will need to be adjusted.

### 🎁 New Features

* **The desktop Grid component now offers a `compact` mode** with configurable styling to display
  significantly more data with reduced padding and font sizes.
* The top-level `AppBar` refresh button now provides a default implementation, calling a new
  abstract `requestRefresh()` method on `HoistApp`.
* The grid column chooser can now be configured to display its column groups as initially collapsed,
  for especially large collections of columns.
* A new `XH.restoreDefaultsAsync()` method provides a centralized way to wipe out user-specific
  preferences or customizations (#508).
* Additional Blueprint `MultiSelect`, `Tag`, and `FormGroup` controls re-exported.

### 🐞 Bug Fixes

* Some components were unintentionally not exporting their Component class directly, blocking JSX
  usage. All components now export their class.
* Multiple fixes to `DayField` (#531).
* JsonField now responds properly when switching from light to dark theme (#507).
* Context menus properly filter out duplicated separators (#518).

[Commit Log](https://github.com/xh/hoist-react/compare/v11.0.0...v12.0.0)

## v11.0.0

### 💥 Breaking Changes

* **Blueprint has been upgraded to the latest 3.x release.** The primary breaking change here is the
  renaming of all `pt-` CSS classes to use a new `bp3-` prefix. Any in-app usages of the BP
  selectors will need to be updated. See the
  [Blueprint "What's New" page](http://blueprintjs.com/docs/#blueprint/whats-new-3.0).
* **FontAwesome has been upgraded to the latest 5.2 release.** Only the icons enumerated in the
  Hoist `Icon` class are now registered via the FA `library.add()` method for inclusion in bundled
  code, resulting in a significant reduction in bundle size. Apps wishing to use other FA icons not
  included by Hoist must import and register them - see the
  [FA React Readme](https://github.com/FortAwesome/react-fontawesome/blob/master/README.md) for
  details.
* **The `mobx-decorators` dependency has been removed** due to lack of official support for the
  latest MobX update, as well as limited usage within the toolkit. This package was primarily
  providing the optional `@setter` decorator, which should now be replaced as needed by dedicated
  `@action` setter methods (19cbf86138499bda959303e602a6d58f6e95cb40).

### 🎁 Enhancements

* `HoistComponent` now provides a `getClassNames()` method that will merge any `baseCls` CSS class
  names specified on the component with any instance-specific classes passed in via props (#252).
    * Components that wish to declare and support a `baseCls` should use this method to generate and
      apply a combined list of classes to their outermost rendered elements (see `Grid`).
    * Base class names have been added for relevant Hoist-provided components - e.g. `.xh-panel` and
      `.xh-grid`. These will be appended to any instance class names specified within applications
      and be available as public CSS selectors.
* Relevant `HoistField` components support inline `leftIcon` and `rightElement` props. `DayField`
  adds support for `minDay / maxDay` props.
* Styling for the built-in ag-Grid loading overlay has been simplified and improved (#401).
* Grid column definitions can now specify an `excludeFromExport` config to drop them from
  server-generated Excel/CSV exports (#485).

### 🐞 Bug Fixes

* Grid data loading and selection reactions have been hardened and better coordinated to prevent
  throwing when attempting to set a selection before data has been loaded (#484).

### 📚 Libraries

* Blueprint `2.x -> 3.x`
* FontAwesome `5.0.x -> 5.2.x`
* CodeMirror `5.37.0 -> 5.39.2`
* router5 `6.2.4 -> 6.3.0`

[Commit Log](https://github.com/xh/hoist-react/compare/v10.0.1...v11.0.0)

## v10.0.1

### 🐞 Bug Fixes

* Grid `export` context menu token now defaults to server-side 'exportExcel' export.
    * Specify the `exportLocal` token to return a menu item for local ag-Grid export.
* Columns with `field === null` skipped for server-side export (considered spacer / structural
  columns).

## v10.0.0

### 💥 Breaking Changes

* **Access to the router API has changed** with the `XH` global now exposing `router` and
  `routerState` properties and a `navigate()` method directly.
* `ToastManager` has been deprecated. Use `XH.toast` instead.
* `Message` is no longer a public class (and its API has changed). Use `XH.message/confirm/alert`
  instead.
* Export API has changed. The Built-in grid export now uses more powerful server-side support. To
  continue to use local AG based export, call method `GridModel.localExport()`. Built-in export
  needs to be enabled with the new property on `GridModel.enableExport`. See `GridModel` for more
  details.

### 🎁 Enhancements

* New Mobile controls and `AppContainer` provided services (impersonation, about, and version bars).
* Full-featured server-side Excel export for grids.

### 🐞 Bug Fixes

* Prevent automatic zooming upon input focus on mobile devices (#476).
* Clear the selection when showing the context menu for a record which is not already selected
  (#469).
* Fix to make lockout script readable by Compatibility Mode down to IE5.

### 📚 Libraries

* MobX `4.2.x -> 5.0.x`

[Commit Log](https://github.com/xh/hoist-react/compare/v9.0.0...v10.0.0)

## v9.0.0

### 💥 Breaking Changes

* **Hoist-provided mixins (decorators) have been refactored to be more granular and have been broken
  out of `HoistComponent`.**
    * New discrete mixins now exist for `LayoutSupport` and `ContextMenuSupport` - these should be
      added directly to components that require the functionality they add for auto-handling of
      layout-related props and support for showing right-click menus. The corresponding options on
      `HoistComponent` that used to enable them have been removed.
    * For consistency, we have also renamed `EventTarget -> EventSupport` and `Reactive ->
      ReactiveSupport` mixins. These both continue to be auto-applied to HoistModel and HoistService
      classes, and ReactiveSupport enabled by default in HoistComponent.
* **The Context menu API has changed.** The `ContextMenuSupport` mixin now specifies an abstract
  `getContextMenuItems()` method for component implementation (replacing the previous
  `renderContextMenu()` method). See the new [`ContextMenuItem` class for what these items support,
  as well as several static default items that can be used.
    * The top-level `AppContainer` no longer provides a default context menu, instead allowing the
      browser's own context menu to show unless an app / component author has implemented custom
      context-menu handling at any level of their component hierarchy.

### 🐞 Bug Fixes

* TabContainer active tab can become out of sync with the router state (#451)
    * ⚠️ Note this also involved a change to the `TabContainerModel` API - `activateTab()` is now
      the public method to set the active tab and ensure both the tab and the route land in the
      correct state.
* Remove unintended focused cell borders that came back with the prior ag-Grid upgrade.

[Commit Log](https://github.com/xh/hoist-react/compare/v8.0.0...v9.0.0)

## v8.0.0

Hoist React v8 brings a big set of improvements and fixes, some API and package re-organizations,
and ag-Grid upgrade, and more. 🚀

### 💥 Breaking Changes

* **Component package directories have been re-organized** to provide better symmetry between
  pre-existing "desktop" components and a new set of mobile-first component. Current desktop
  applications should replace imports from `@xh/hoist/cmp/xxx` with `@xh/hoist/desktop/cmp/xxx`.
    * Important exceptions include several classes within `@xh/hoist/cmp/layout/`, which remain
      cross-platform.
    * `Panel` and `Resizable` components have moved to their own packages in
      `@xh/hoist/desktop/cmp/panel` and `@xh/hoist/desktop/cmp/resizable`.
* **Multiple changes and improvements made to tab-related APIs and components.**
    * The `TabContainerModel` constructor API has changed, notably `children` -> `tabs`, `useRoutes`
      ->
      `route` (to specify a starting route as a string) and `switcherPosition` has moved from a
      model config to a prop on the `TabContainer` component.
    * `TabPane` and `TabPaneModel` have been renamed `Tab` and `TabModel`, respectively, with
      several related renames.
* **Application entry-point classes decorated with `@HoistApp` must implement the new getter method
  `containerClass()`** to specify the platform specific component used to wrap the app's
  `componentClass`.
    * This will typically be `@xh/hoist/[desktop|mobile]/AppContainer` depending on platform.

### 🎁 New Features

* **Tab-related APIs re-worked and improved**, including streamlined support for routing, a new
  `tabRenderMode` config on `TabContainerModel`, and better naming throughout.
* **Ag-grid updated to latest v18.x** - now using native flex for overall grid layout and sizing
  controls, along with multiple other vendor improvements.
* Additional `XH` API methods exposed for control of / integration with Router5.
* The core `@HoistComponent` decorated now installs a new `isDisplayed` getter to report on
  component visibility, taking into account the visibility of its ancestors in the component tree.
* Mobile and Desktop app package / component structure made more symmetrical (#444).
* Initial versions of multiple new mobile components added to the toolkit.
* Support added for **`IdleService` - automatic app suspension on inactivity** (#427).
* Hoist wrapper added for the low-level Blueprint **button component** - provides future hooks into
  button customizations and avoids direct BP import (#406).
* Built-in support for collecting user feedback via a dedicated dialog, convenient XH methods and
  default appBar button (#379).
* New `XH.isDevelopmentMode` constant added, true when running in local Webpack dev-server mode.
* CSS variables have been added to customize and standardize the Blueprint "intent" based styling,
  with defaults adjusted to be less distracting (#420).

### 🐞 Bug Fixes

* Preference-related events have been standardized and bugs resolved related to pushAsync() and the
  `prefChange` event (ee93290).
* Admin log viewer auto-refreshes in tail-mode (#330).
* Distracting grid "loading" overlay removed (#401).
* Clipboard button ("click-to-copy" functionality) restored (#442).

[Commit Log](https://github.com/xh/hoist-react/compare/v7.2.0...v8.0.0)

## v7.2.0

### 🎁 New Features

+ Admin console grids now outfitted with column choosers and grid state. #375
+ Additional components for Onsen UI mobile development.

### 🐞 Bug Fixes

+ Multiple improvements to the Admin console config differ. #380 #381 #392

[Commit Log](https://github.com/xh/hoist-react/compare/v7.1.0...v7.2.0)

## v7.1.0

### 🎁 New Features

* Additional kit components added for Onsen UI mobile development.

### 🐞 Bug Fixes

* Dropdown fields no longer default to `commitOnChange: true` - avoiding unexpected commits of
  type-ahead query values for the comboboxes.
* Exceptions thrown from FetchService more accurately report the remote host when unreachable, along
  with some additional enhancements to fetch exception reporting for clarity.

[Commit Log](https://github.com/xh/hoist-react/compare/v7.0.0...v7.1.0)

## v7.0.0

### 💥 Breaking Changes

* **Restructuring of core `App` concept** with change to new `@HoistApp` decorator and conventions
  around defining `App.js` and `AppComponent.js` files as core app entry points. `XH.app` now
  installed to provide access to singleton instance of primary app class. See #387.

### 🎁 New Features

* **Added `AppBar` component** to help further standardize a pattern for top-level application
  headers.
* **Added `SwitchField` and `SliderField`** form field components.
* **Kit package added for Onsen UI** - base component library for mobile development.
* **Preferences get a group field for better organization**, parity with AppConfigs. (Requires
  hoist-core 3.1.x.)

### 🐞 Bug Fixes

* Improvements to `Grid` component's interaction with underlying ag-Grid instance, avoiding extra
  renderings and unwanted loss of state. 03de0ae7

[Commit Log](https://github.com/xh/hoist-react/compare/v6.0.0...v7.0.0)

## v6.0.0

### 💥 Breaking Changes

* API for `MessageModel` has changed as part of the feature addition noted below, with `alert()` and
  `confirm()` replaced by `show()` and new `XH` convenience methods making the need for direct calls
  rare.
* `TabContainerModel` no longer takes an `orientation` prop, replaced by the more flexible
  `switcherPosition` as noted below.

### 🎁 New Features

* **Initial version of grid state** now available, supporting easy persistence of user grid column
  selections and sorting. The `GridModel` constructor now takes a `stateModel` argument, which in
  its simplest form is a string `xhStateId` used to persist grid state to local storage. See the
  `GridStateModel` class for implementation details. #331
* The **Message API** has been improved and simplified, with new `XH.confirm()` and `XH.alert()`
  methods providing an easy way to show pop-up alerts without needing to manually construct or
  maintain a `MessageModel`. #349
* **`TabContainer` components can now be controlled with a remote `TabSwitcher`** that does not need
  to be directly docked to the container itself. Specify `switcherPosition:none` on the
  `TabContainerModel` to suppress showing the switching affordance on the tabs themselves and
  instantiate a `TabSwitcher` bound to the same model to control a tabset from elsewhere in the
  component hierarchy. In particular, this enabled top-level application tab navigation to move up
  into the top toolbar, saving vertical space in the layout. #368
* `DataViewModel` supports an `emptyText` config.

### 🐞 Bugfixes

* Dropdown fields no longer fire multiple commit messages, and no longer commit partial entries
  under some circumstances. #353 and #354
* Grids resizing fixed when shrinking the containing component. #357

[Commit Log](https://github.com/xh/hoist-react/compare/v5.0.0...v6.0.0)

## v5.0.0

### 💥 Breaking Changes

* **Multi environment configs have been unwound** See these release notes/instructions for how to
  migrate: https://github.com/xh/hoist-core/releases/tag/release-3.0.0
* **Breaking change to context menus in dataviews and grids not using the default context menu:**
  StoreContextMenu no longer takes an array of items as an argument to its constructor. Instead it
  takes a configuration object with an ‘items’ key that will point to any current implementation’s
  array of items. This object can also contain an optional gridModel argument which is intended to
  support StoreContextMenuItems that may now be specified as known ‘hoist tokens’, currently limited
  to a ‘colChooser’ token.

### 🎁 New Features

* Config differ presents inline view, easier to read diffs now.
* Print Icon added!

### 🐞 Bugfixes

* Update processFailedLoad to loadData into gridModel store, Fixes #337
* Fix regression to ErrorTracking. Make errorTrackingService safer/simpler to call at any point in
  life-cycle.
* Fix broken LocalStore state.
* Tweak flex prop for charts. Side by side charts in a flexbox now auto-size themselves! Fixes #342
* Provide token parsing for storeContextMenus. Context menus are all grown up! Fixes #300

## v4.0.1

### 🐞 Bugfixes

* DataView now properly re-renders its items when properties on their records change (and the ID
  does not)

## v4.0.0

### 💥 Breaking Changes

* **The `GridModel` selection API has been reworked for clarity.** These models formerly exposed
  their selectionModel as `grid.selection` - now that getter returns the selected records. A new
  `selectedRecord` getter is also available to return a single selection, and new string shortcut
  options are available when configuring GridModel selection behavior.
* **Grid components can now take an `agOptions` prop** to pass directly to the underlying ag-grid
  component, as well as an `onRowDoubleClicked` handler function.
  16be2bfa10e5aab4ce8e7e2e20f8569979dd70d1

### 🎁 New Features

* Additional core components have been updated with built-in `layoutSupport`, allowing developers to
  set width/height/flex and other layout properties directly as top-level props for key comps such
  as Grid, DataView, and Chart. These special props are processed via `elemFactory` into a
  `layoutConfig` prop that is now passed down to the underlying wrapper div for these components.
  081fb1f3a2246a4ff624ab123c6df36c1474ed4b

### 🐞 Bugfixes

* Log viewer tail mode now working properly for long log files - #325

## v3.0.1

### 🐞 Bugfixes

* FetchService throws a dedicated exception when the server is unreachable, fixes a confusing
  failure case detailed in #315

## v3.0.0

### 💥 Breaking Changes

* **An application's `AppModel` class must now implement a new `checkAccess()` method.** This method
  is passed the current user, and the appModel should determine if that user should see the UI and
  return an object with a `hasAccess` boolean and an optional `message` string. For a return with
  `hasAccess: false`, the framework will render a lockout panel instead of the primary UI.
  974c1def99059f11528c476f04e0d8c8a0811804
    * Note that this is only a secondary level of "security" designed to avoid showing an
      unauthorized user a confusing / non-functional UI. The server or any other third-party data
      sources must always be the actual enforcer of access to data or other operations.
* **We updated the APIs for core MobX helper methods added to component/model/service classes.** In
  particular, `addReaction()` was updated to take a more declarative / clear config object.
  8169123a4a8be6940b747e816cba40bd10fa164e
    * See Reactive.js - the mixin that provides this functionality.

### 🎁 New Features

* Built-in client-side lockout support, as per above.

### 🐞 Bugfixes

* None

------------------------------------------

Copyright © 2021 Extremely Heavy Industries Inc. - all rights reserved

------------------------------------------

📫☎️🌎 info@xh.io | https://xh.io/contact<|MERGE_RESOLUTION|>--- conflicted
+++ resolved
@@ -11,15 +11,10 @@
 
 ### 💥 Breaking Changes
 
-<<<<<<< HEAD
 * Hoist grids now require ag-Grid v26.2.0 or higher - update your ag-Grid dependency in your app's
   `package.json` file. See the [ag-Grid Changelog](https://www.ag-grid.com/changelog) for details.
-* `Record` class renamed to `StoreRecord` in anticipation of upcoming changes to JavaScript
-  standard and to improve compatibility with TypeScript.
-=======
 * `Record` class renamed to `StoreRecord` in anticipation of upcoming changes to JavaScript standard
   and to improve compatibility with TypeScript.
->>>>>>> f7e4ab37
 * The following deprecated APIs were removed:
     * GridModel.selection
     * GridModel.selectedRecordId
