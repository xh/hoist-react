# Changelog

## 64.0.0-SNAPSHOT - unreleased

### 💥 Breaking Changes

* `HoistComponent` prop `model` removed. Use the `modelConfig` prop instead.  Put another way,
   use the `modelConfig` prop, not the `model` prop, when passing
   a model constructor configuration object to a component as prop.
* Requires update to `hoist-core >= 20.0.0`.
* Requires update to `@ag-grid >= 31.x`.
* ag-grid removed `ColumnApi`.  Most methods that were on `ColumnApi` are now on `GridApi`.
  As a result, Hoist-React has removed the `agColumnApi` from the `GridModel`
  Apps that use `agColumnApi` will need to update to use `agApi` instead.
  Many methods on `agApi` are replaced with `agApi.updateGridOptions({property: value})`.
  All apps will need to update their ag-grid version fetch as per this [Toolbox example](https://github.com/xh/toolbox/pull/709/files/5626e21d778e1fc72f9735d2d8f011513e1ac9c6#diff-304055320a29f66ea1255446ba8f13e0f3f1b13643bcea0c0466aa60e9288a8f).
  See [What's New in AG Grid 31](https://blog.ag-grid.com/whats-new-in-ag-grid-31/) and [Upgrading to AG Grid 31](https://www.ag-grid.com/javascript-data-grid/upgrading-to-ag-grid-31/?ref=blog.ag-grid.com) for more details.


### 🎁 New Features

* Provides admin support for Cluster-aware version of Hoist.
<<<<<<< HEAD
* Displays warning message when trying to delete a monitor
  provided by hoist.
=======
* `Store` now supports multiple `summaryRecords`.
>>>>>>> ca1a76ca

### 📚 Libraries

* @ag-grid `30.x -> 31.x`

## 63.0.3 - 2024-04-16

### 🐞 Bug Fixes

* Import BPs default datetime package css in addition to datetime2 css to support BP datetime components.

## 63.0.2 - 2024-04-16

### 🐞 Bug Fixes

* Fixed issue with GroupingChooser: dragged items were not correctly positioned.
* Removed extraneous internal padding override to Blueprint menu styles. Fixes overhang of menu
divider borders and avoids possible triggering of horizontal scrollbars.

## 63.0.1 - 2024-04-05

### 🐞 Bug Fixes

* New filterable fields exposed in Admin Console for Activity Tracking and Client Errors.
    * Activity Tracking adds `url`, `appEnvironment`, `appVersion`.
    * Client Errors adds `impersonating`.

## 63.0.0 - 2024-04-04

### 💥 Breaking Changes (upgrade difficulty: 🟠 MEDIUM - for apps with styling overrides or direct use of Blueprint components)

* Requires `hoist-core >= v19.0.0` to support improvements to activity / client error tracking.

#### Blueprint 4 to 5 Migration

This release includes Blueprint 5, a major version update of that library with breaking changes.
While most of these have been addressed by the Hoist integration layer, developers importing
Blueprint components directly should review
the [Blueprint 5 migration guide](https://github.com/palantir/blueprint/wiki/Blueprint-5.0) for
details.

There are some common breaking changes that most/many apps will need to address:

* CSS rules with the `bp4-` prefix should be updated to use the `bp5-` prefix.
* For `popover` and `tooltip` components, replace `target` with `item` if using elementFactory.
  If using JSX, replace `target` prop with a child element. Also applies to the mobile `popover`.
* Popovers no longer have a popover-wrapper element - remove/replace any CSS rules
  targeting `bp4-popover-wrapper`.
* All components which render popovers now depend
  on [`popper.js v2.x`](https://popper.js.org/docs/v2/). Complex customizations to popovers may
  need to be reworked.
* Where applicable, the former `elementRef` prop has been replaced by the simpler, more
  straightforward `ref` prop using `React.forwardRef()` - e.g. Hoist's `button.elementRef` prop
  becomes just `ref`. Review your app for uses of `elementRef`.
* The static `ContextMenu.show()` method has been replaced with `showContextMenu()`, importable
  from `@xh/hoist/kit/blueprint`. The method signature has changed slightly.
* The exported `overlay` component now refers to Blueprint's `overlay2` component.
* The exported `datePicker` now refers to Blueprint's `datePicker3` component, which has been
  upgraded to use `react-day-picker` v8. If you are passing `dayPickerProps` to Hoist's `dateInput`,
  you may need to update your code to use the
  new [v8 `DatePickerProps`](https://react-day-picker.js.org/api/interfaces/DayPickerSingleProps).

### 🎁 New Features

* Upgraded Admin Console Activity and Client Error reporting modules to use server-side filtering
  for better support of large datasets, allowing for longer-range queries on filtered categories,
  messages, or users before bumping into configured row limits.
* Added new `MenuItem.className` prop.

### 🐞 Bug Fixes

* Fixed two `ZoneGrid` issues:
    * Internal column definitions were missing the essential `rendererIsComplex` flag and could fail
      to render in-place updates to existing record data.
    * Omitted columns are now properly filtered out.
* Fixed issue where `SplitTreeMap` would not properly render errors as intended.

### 📚 Libraries

* @blueprintjs/core `4.20 -> 5.10`
* @blueprintjs/datetime `4.4` -> @blueprintjs/datetime2 `2.3`

## 62.0.1 - 2024-03-28

### 🎁 New Features

* New method `clear()` added to `TaskObserver` api.

### 🐞 Bug Fixes

* Ensure application viewport is masked throughout the entire app initialization process.

## 62.0.0 - 2024-03-19

### 💥 Breaking Changes (upgrade difficulty: 🟢 TRIVIAL - dependencies only)

* Requires update to `hoist-dev-utils >= v8.0.0` with updated chunking and code-splitting strategy
  to create shorter bundle names.

### 🎁 New Features

* Added a "Reload App" option to the default mobile app menu.
* Improved perceived responsiveness when constructing a new 'FilterChooserModel' when backing data
  has many records and/or auto-suggest-enabled fields.

### 🐞 Bug Fixes

* Fixed the config differ dialog issue where long field values would cause the toolbar to get hidden
  and/or table columns to be overly wide due to content overflow.

## 61.0.0 - 2024-03-08

### 💥 Breaking Changes (upgrade difficulty: 🟢 TRIVIAL - dependencies only)

* Requires update to `hoist-dev-utils >= v7.2.0` to inject new `xhClientApps` constant.

### 🎁 New Features

* Enhanced Roles Admin UI for more streamlined role editing.
* Supports targeting alert banners to specific client apps.
* Improved logging and error logging of `method` and `headers` in `FetchService`:  Default
  values will now be included.
* Enhanced `XH.reloadApp` with cache-buster.

### 🐞 Bug Fixes

* `FilterChooser` now correctly round-trips `Date` and `LocalDate` values. Previously it emitted
  these as strings, with incorrect results when using the generated filter's test function directly.
* Fixed bug where a discarded browser tab could re-init an app to an obsolete (cached) version.

## 60.2.0 - 2024-02-16

### 🎁 New Features

* The Admin Console now indicates if a Config value is being overridden by an instance config or
  environment variable with a corresponding name.
    * Config overrides now available in `hoist-core >= v18.4`. See the Hoist Core release notes for
      additional details on this new feature. The Hoist Core update is required for this feature,
      but is not a hard requirement for this Hoist React release in general.
* `RestGridEditor` now supports an `omit` flag to hide a field from the editor dialog.
* `FormField.readonlyRenderer` is now passed the backing `FieldModel` as a second argument.

### ⚙️ Typescript API Adjustments

* `FilterChooserModel.value` and related signatures are now typed with a new `FilterChooserFilter`
  type, a union of `CompoundFilter | FieldFilter` - the two concrete filter implementations
  supported by this control.

### 📚 Libraries

* classnames `2.3 → 2.5`

## 60.1.1 - 2024-01-29

### ⚙️ Technical

* Improved unique constraint validation of Roles and Role Members in the Admin Console.

## 60.1.0 - 2024-01-18

### 🐞 Bug Fixes

* Fixed transparent background for popup inline editors.
* Exceptions that occur in custom `Grid` cell tooltips will now be caught and logged to console,
  rather than throwing the render of the entire component.

### ⚙️ Technical

* Improvements to exception handling during app initialization.

## 60.0.1 - 2024-01-16

### 🐞 Bug Fixes

* Fixed regression to `ZoneGrid`.

## 60.0.0 - 2024-01-12

### 💥 Breaking Changes (upgrade difficulty: 🟠 MEDIUM - depends on server-side Roles implementation)

* Requires `hoist-core >= v18`. Even if not using new Hoist provided Role Management, several Admin
  Console features have had deprecation support for older versions of Hoist Core removed.

### 🎁 New Features

* Introduced new Admin Console tools for enhanced Role Management available in `hoist-core >= v18`.
    * Hoist-core now supports an out-of-the-box, database-driven system for maintaining a
      hierarchical set of Roles associating and associating them with individual users.
    * New system supports app and plug-in specific integrations to AD and other enterprise systems.
    * Administration of the new system provided by a new admin UI tab provided here.
    * Consult XH and the
      [Hoist Core CHANGELOG](https://github.com/xh/hoist-core/blob/develop/CHANGELOG.md#1800---2024-01-12)
      for additional details and upgrade instructions.
* Added `labelRenderers` property to `ZoneGridModel`. This allows dynamic "data-specific" labeling
  of fields in `ZoneGrid`.

### ✨ Styles

* Added `xh-bg-intent-xxx` CSS classes, for intent-coloring the `background-color` of elements.

### 🐞 Bug Fixes

* Fixed bug where `ColumnGroup` did not properly support the `omit` flag.

## 59.5.1 - 2024-01-05

### 🐞 Bug Fixes

* Fixed `DateEditor` calendar popover not showing for non-pinned columns.

## 59.5.0 - 2023-12-11

### 🎁 New Features

* Added new `dialogWidth` and `dialogHeight` configs to `DockViewModel`.

### 🐞 Bug Fixes

* Fixed serialization of expand/collapse state within `AgGridModel`, which was badly broken and
  could trigger long browser hangs for grids with > 2 levels of nesting and numeric record IDs.
* Fixed `UniqueAggregator` to properly check equality for `Date` fields.
* Pinned `react-grid-layout@1.4.3` to avoid v1.4.4 bugs affecting `DashCanvas` interactions
  (see https://github.com/react-grid-layout/react-grid-layout/issues/1990).

## 59.4.0 - 2023-11-28

### 💥 Breaking Changes (upgrade difficulty: 🟢 LOW)

* The constructors for `ColumnGroup` no long accept arbitrary rest (e.g `...rest`)
  arguments for applying app-specific data to the object. Instead, use the new `appData` property.

### ⚙️ Technical

* Enhanced `LogUtils` to support logging objects (and any other non-string values). Also
  added new exports for `logWarn()` and `logError()` with the same standardized formatting.
* Added standardized `LogUtils` methods to `HoistBase`, for use within Hoist models and services.

### 🐞 Bug Fixes

* `ZoneGrid` will no longer render labels or delimiters for empty values.

### ⚙️ Typescript API Adjustments

* Updated type for `ReactionSpec.equals` to include already-supported string shorthands.

## 59.3.2 - 2023-11-21

### 🐞 Bug Fixes

* `ZoneGrid` will more gracefully handle state that has become out of sync with its mapper
  requirements.

## 59.3.1 - 2023-11-10

### 🐞 Bug Fixes

* Ensure an unauthorized response from a proxy service endpoint does not prompt the user to refresh
  and log in again on an SSO-enabled application.
* Revert change to `Panel` which affected where `className` was applied with `modalSupport` enabled

## 59.3.0 - 2023-11-09

### 🎁 New Features

* Improved Hoist support for automated testing via Playwright, Cypress, and similar tools:
    * Core Hoist components now accept an optional `testId` prop, to be rendered at an appropriate
      level of the DOM (within a `data-testid` HTML attribute). This can minimize the need to select
      components using criteria such as CSS classes or labels that are more likely to change and
      break tests.
    * When given a `testId`, certain composite components will generate and set "sub-testIds" on
      selected internal components. For example, a `TabContainer` will set a testId on each switcher
      button (derived from its tabId), and a `Form` will set testIds on nested `FormField`
      and `HoistInput` components (derived from their bound field names).
    * This release represents a first step in ongoing work to facilitate automated end-to-end
      testing of Hoist applications. Additional Hoist-specific utilities for writing tests in
      libraries such as Cypress and Playwright are coming soon.
* Added new `ZoneGrid` component, a highly specialized `Grid` that always displays its data with
  multi-line, full-width rows. Each row is broken into four zones (top/bottom and left/right),
  each of which can mapped by the user to render data from one or more fields.
    * Primarily intended for mobile, where horizontal scrolling can present usability issues, but
      also available on desktop, where it can serve as an easily user-configurable `DataView`.
* Added `Column.sortToBottom` to force specified values to sort the bottom, regardless of sort
  direction. Intended primarily to force null values to sort below all others.
* Upgraded the `RelativeTimestamp` component with a new `localDateMode` option to customize how
  near-term date/time differences are rendered with regards to calendar days.

### 🐞 Bug Fixes

* Fixed bug where interacting with a `Select` within a `Popover` can inadvertently cause the
  popover to close. If your app already has special handling in place to prevent this, you should
  be able to unwind it after upgrading.
* Improved the behavior of the clear button in `TextInput`. Clearing a field no longer drops focus,
  allowing the user to immediately begin typing in a new value.
* Fixed arguments passed to `ErrorMessageProps.actionFn` and `ErrorMessageProps.detailsFn`.
* Improved default error text in `ErrorMessage`.

### ⚙️ Technical

* Improved core `HoistComponent` performance by preventing unnecessary re-renderings triggered by
  spurious model lookup changes.
* New flag `GridModel.experimental.enableFullWidthScroll` enables scrollbars to span pinned columns.
    * Early test release behind the flag, expected to made the default behavior in next release.
* Renamed `XH.getActiveModels()` to `XH.getModels()` for clarity / consistency.
    * API change, but not expected to impact applications.
* Added `XH.getModel()` convenience method to return the first matching model.

## 59.2.0 - 2023-10-16

### 🎁 New Features

* New `DockViewConfig.onClose` hook invoked when a user attempts to remove a `DockContainer` view.
* Added `GridModel` APIs to lookup and show / hide entire column groups.
* Left / right borders are now rendered along `Grid` `ColumnGroup` edges by default, controllable
  with new `ColumnGroupSpec.borders` config.
* Enhanced the `CubeQuery` to support per-query post-processing functions
  with `Query.omitFn`, `Query.bucketSpecFn` and `Query.lockFn`. These properties default to their
  respective properties on `Cube`.

### 🐞 Bug Fixes

* `DashContainerModel` fixes:
    * Fix bug where `addView` would throw when adding a view to a row or column
    * Fix bug where `allowRemove` flag was dropped from state for containers
    * Fix bug in `DockContainer` where adding / removing views would cause other views to be
      remounted
* Fixed erroneous `GridModel` warning when using a tree column within a column group
* Fixed regression to alert banners. Resume allowing elements as messages.
* Fix `Grid` cell border styling inconsistencies.

### ⚙️ Typescript API Adjustments

* Added type for `ActionFnData.record`.

## 59.1.0 - 2023-09-20

### 🎁 New Features

* Introduced new `ErrorBoundary` component for finer-grained application handling of React Errors.
    * Hoist now wraps `Tab`, `DashCanvasView`, `DashContainerView`, `DockView`, and `Page` in an
      `ErrorBoundary`. This provides better isolation of application content, minimizing the chance
      that any individual component can crash the entire app.
    * A new `PanelModel.errorBoundary` prop allows developers to opt-in to an `ErrorBoundary`
      wrapper around the contents of any panel.
    * `ErrorMessage` component now provides an ability to show additional exception details.
* Added new `Markdown` component for rendering Markdown formatted strings as markup. This includes
  bundling `react-markdown` in Hoist.
    * If your app already uses `react-markdown` or similar, we recommend updating to use the
      new `Markdown` component exported by Hoist to benefit from future upgrades.
    * Admin-managed alert banners leverage the new markdown component to support bold, italics and
      links within alert messages.
* Improved and fixed up `Panel` headers, including:
    * Added new `Panel.headerClassName` prop for easier CSS manipulation of panel's header.
    * Improved `Panel.collapsedTitle` prop and added `Panel.collapsedIcon` prop. These two props now
      fully govern header display when collapsed.
* Improved styling for disabled `checkbox` inputs.

### ⚙️ Technical

* `XH.showException` has been deprecated. Use similar methods on `XH.exceptionHandler` instead.

### 📚 Libraries

* numbro `2.3 → 2.4`
* react-markdown `added @ 8.0`
* remark-breaks `added @ 3.0`

## 59.0.3 - 2023-08-25

### ⚙️ Technical

* New `XH.flags` property to govern experimental, hotfix, or otherwise provisional features.

* Provide temporary workaround to chromium bug effecting BigNumber. Enabled via flag
  `applyBigNumberWorkaround`. See https://github.com/MikeMcl/bignumber.js/issues/354.

## 59.0.2 - 2023-08-24

### 🐞 Bug Fixes

* Restored support for `Select.selectOnFocus` (had broken with upgrade to `react-select` in v59.0).
* Fixed `DateInput` bug caused by changes in Chrome v116 - clicking on inputs
  with `enableTextInput: false` now open the date picker popup as expected.
* Flex inner title element added to `Panel` headers in v59.0, and set `display:flex` on the new
  element itself. Restores previous flexbox container behavior (when not L/R collapsed) for apps
  that are providing custom components as titles.
* `DashCanvas` now properly updates its layout when shown if the browser window had been resized
  while the component was hidden (e.g. in an inactive tab).
* Reverted upgrade to `react-select` in v59.0.0 due to issues found with `selectEditor` / inline
  grid editing. We will revisit this upgrade in a future release.

### 📚 Libraries

* react-select `5.7 → 4.3`
* react-windowed-select `5.1 → 3.1`

## 59.0.1 - 2023-08-17

### 🎁 New Features

* Added new `Panel.collapsedTitle` prop to make it easier to display a different title when the
  panel is collapsed.

## 59.0.0 - 2023-08-17

### 💥 Breaking Changes (upgrade difficulty: 🟢 LOW)

* Apps must update their `typescript` dependency to v5.1. This should be a drop-in for most
  applications, or require only minor changes. Note that Hoist has not yet adopted the updated
  approach to decorators added in TS v5, maintaining compatibility with the "legacy" syntax.
* Apps that use and provide the `highcharts` library should be sure to update the version to v11.1.
  This should be a drop-in for most applications.
    * Visit https://www.highcharts.com/blog/changelog/ for specific changes.
* Apps must also update their `@xh/hoist-dev-utils` dependency to v7.0.0 or higher.
    * We recommend specifying this as `"@xh/hoist-dev-utils": "7.x"` in your `package.json` to
      automatically pick up future minor releases.
* `DataViewConfig` no longer directly supports `GridConfig` parameters - instead, nest `GridConfig`
  options you wish to set via the new `gridOptions` parameter. Please note that, as before, not
  all `GridConfig` options are supported by (or make sense for) the `DataView` component.

### 🎁 New Features

* New `GridAutosizeOptions.includeHiddenColumns` config controls whether hidden columns should
  also be included during the autosize process. Default of `false`. Useful when applications
  provide quick toggles between different column sets and would prefer to take the up-front cost of
  autosizing rather than doing it after the user loads a column set.
* New `NumberFormatOptions.strictZero` formatter config controls display of values that round to
  zero at the specified precision. Set to `false` to format those values as if they were *exactly*
  zero, triggering display of any `zeroDisplay` value and suppressing sign-based glyphs, '+/-'
  characters, and styling.
* New `DashModel.refreshContextModel` allows apps to programmatically refresh all widgets within
  a `DashCanvas` or `DashContainer`.
* New tab for monitoring JDBC connection pool stats added to the Admin Console. Apps
  with `hoist-core >= v17.2` will collect and display metrics for their primary datasource on a
  configurable frequency.
* `ButtonGroupInput` now allows `null` values for buttons as long as both `enableClear` and
  `enableMulti` are false.

### 🐞 Bug Fixes

* Fixed bug where a titled panel collapsed to either the left or right side of a layout could cause
  severe layout performance degradation (and even browser hangs) when resizing the browser window in
  the latest Chrome v115.
    * Note this required some adjustments to the internal DOM structure of `PanelHeader` - highly
      specific CSS selectors or visual tests may be affected.
* Fixed bug where `manuallySized` was not being set properly on column state.
* Fixed bug where mobile `Dialog` max height was not properly constrained to the viewport.
* Fixed bug where mobile `NumberInput` would clear when trying to enter decimals on certain devices.
* Suppressed extra top border on Grids with `hideHeaders: true`.

### ⚙️ Technical

* Suppressed dev-time console warnings thrown by Blueprint Toaster.

### 📚 Libraries

* mobx `6.8 → 6.9`
* semver `7.3 → 7.5`
* typescript `4.9 → 5.1`
* highcharts `10.3 → 11.1`
* react-select `4.3 → 5.7`
* react-windowed-select `3.1 → 5.1`

## 58.0.1 - 2023-07-13

### 🐞 Bug Fixes

* Fixed bug where `TabContainerModel` with routing enabled would drop route params when navigating
  between tabs.

## 58.0.0 - 2023-07-07

### 💥 Breaking Changes (upgrade difficulty: 🟢 LOW)

* The `Column.getValueFn` and `Column.renderer` functions will no longer be passed the `agParams`
  argument. This argument was not passed consistently by Hoist when calling these functions; and was
  specifically omitted during operations such as column sizing, tooltip generation and Grid content
  searching. We do not expect this argument was being used in practice by applications, but
  applications should ensure this is the case, and adjust these callbacks if necessary.

### 🎁 New Features

* Deprecated `xhAppVersionCheckEnabled` config in favor of object-based `xhAppVersionCheck`. Hoist
  will auto-migrate the existing value to this new config's `mode` flag. While backwards
  compatible with older versions of hoist-core, the new `forceReload` mode
  requires `hoist-core >= v16.4`.
* Enhanced `NumberFormatOptions.colorSpec` to accept CSS properties in addition to class names.
* Enhanced `TabSwitcher` to allow navigation using arrow keys when focused.
* Added new option `TrackOptions.logData` to provide support for logging application data in
  `TrackService.`  Requires `hoist-core >= v16.4`.
* New `XH.pageState` provides observable access to the current lifecycle state of the app, allowing
  apps to react to changes in page visibility and focus, as well as detecting when the browser has
  frozen a tab due to inactivity or navigation.

## 57.0.0 - 2023-06-20

### 💥 Breaking Changes (upgrade difficulty: 🟢 LOW)

* The deprecated `@settable` decorator has now been removed. Use `@bindable` instead.
* The deprecated class `@xh/hoist/admin/App` has been removed. Use `@xh/hoist/admin/AppComponent`
  instead.

### 🎁 New Features

* Enhanced Admin alert banners with the ability to save messages as presets. Useful for
  standardizing alert or downtime banners, where pre-approved language can be saved as a preset for
  later loaded into a banner by members of an application support team (
  requires `hoist-core >= v16.3.0`).
* Added bindable `readonly` property to `LeftRightChooserModel`.

### ⚙️ Technical

* Support the `HOIST_IMPERSONATOR` role introduced in hoist-core `v16.3.0`
* Hoist now supports and requires ag-Grid v30 or higher. This version includes critical
  performance improvements to scrolling without the problematic 'ResizeObserver' issues discussed
  below.

### 🐞 Bug Fixes

* Fixed a bug where Onsen components wrappers could not forward refs.
* Improved the exceptions thrown by fetchService when errors occur parsing response JSON.

## 56.6.0 - 2023-06-01

### 🎁 New Features

* New global property `AgGrid.DEFAULT_PROPS` to provide application wide defaults for any instances
  of `AgGrid` and `Grid` components.

### ⚙️ Technical

* The workaround of defaulting the AG Grid prop `suppressBrowserResizeObserver: true`, added in
  v56.3.0, has been removed. This workaround can cause sizing issues with flex columns and should
  not be needed once [the underlying issue](https://github.com/ag-grid/ag-grid/issues/6562) is fixed
  in an upcoming AG Grid release.
    * As of this release date, we recommend apps stay at AG Grid 29.2. This does not include the
      latest AG performance improvements, but avoids the sizing issues present in 29.3.5.
    * If you want to take the latest AG Grid 29.3.5, please re-enable
      the `suppressBrowserResizeObserver` flag with the new `DEFAULT_PROPS` static described
      above. Scan your app carefully for column sizing issues.

### 🐞 Bug Fixes

* Fixed broken change handler for mobile inputs that wrap around Onsen UI inputs, including
  `NumberInput`, `SearchInput`, and `TextInput`.

### 📚 Libraries

* @blueprintjs/core `^4.14 → ^4.20` (apps might have already updated to a newer minor version)

## 56.5.0 - 2023-05-26

### 🎁 New Features

* Added `regexOption` and `caseSensitive` props to the `LogDisplayModel`. (Case-sensitive search
  requires `hoist-core >= v16.2.0`).
* Added new `GroupingChooserModel.commitOnChange` config - enable to update the observable grouping
  value as the user adjusts their choices within the control. Default behavior is unchanged,
  requiring user to dismiss the popover to commit the new value.
* Added new `Select.enableTooltips` prop - enable for select inputs where the text of a
  selected value might be elided due to space constraints. The tooltip will display the full text.
* Enabled user-driven sorting for the list of available values within Grid column filters.
* Updated `CodeInput.showCopyButton` (copy-to-clipboard feature) default to true (enabled).

### ⚙️ Technical

* `DataView` now supports an `agOptions` prop to allow passing arbitrary AG Grid props to the
  underlying grid instance. (Always supported by `Grid`, now also supported by `DataView`.)

### 🐞 Bug Fixes

* Fixed layout bug where popovers triggered from a parent `Panel` with `modalSupport` active could
  render beneath that parent's own modal dialog.
* Fixed broken `CodeInput` copy-to-clipboard feature.

## v56.4.0 - 2023-05-10

### 🎁 New Features

* Ensure that non-committed values are also checked when filtering a store with a FieldFilter.
  This will maximize chances that records under edit will not disappear from user view due to
  active filters.

### 🐞 Bug Fixes

* Fix bug where Grid ColumnHeaders could throw when `groupDisplayType` was set to `singleColumn`.

### ⚙️ Technical

* Adjustment to core model lookup in Hoist components to better support automated testing.
  Components no longer strictly require rendering within an `AppContainer`.

### ⚙️ Typescript API Adjustments

* Improved return types for `FetchService` methods and corrected `FetchOptions` interface.

## v56.3.0 - 2023-05-08

### 🎁 New Features

* Added support for new `sortOrder` argument to `XH.showBanner()`. A default sort order is applied
  if unspecified, ensuring banners do not unexpectedly change order when refreshed.

### ⚙️ Typescript API Adjustments

* Improved the recommendation for the app `declare` statement within
  our [TypeScript migration docs](https://github.com/xh/hoist-react/blob/develop/docs/upgrade-to-typescript.md#bootstrapts--service-declarations).
    * See this [Toolbox commit](https://github.com/xh/toolbox/commit/8df642cf) for a small,
      recommended app-level change to improve autocompletion and usage checks within IntelliJ.
* Added generic support to `XH.message()` and `XH.prompt()` signatures with return type
  of `Promise<T | boolean>`.
* Moved declaration of optional `children` prop to base `HoistProps` interface - required for TSX
  support.

### ✨ Styles

* Removed `--xh-banner-height` CSS var.
    * Desktop banners are implemented via `Toolbar`, which correctly sets a min height.
    * Mobile banners now specify `min-height: 40px` via the `.xh-banner` class.
    * This change allows banners containing custom components to grow to fit their contents without
      requiring app-level CSS overrides.
* Added new `--xh-grid-filter-popover-[height|width]-px` CSS variables to support easier custom
  sizing for grid column header filter popovers.

### ⚙️ Technical

* Updated internal config defaults to support latest AG Grid v29.3.4+ with use of
  AG `suppressBrowserResizeObserver` config. Applications are encouraged to update to the latest AG
  Grid dependencies to take advantage of ongoing performance updates.

## v56.2.0 - 2023-04-28

### 🎁 New Features

* Added `DashContainerModel.margin` config to customize the width of the resize splitters
  between widgets.

### ⚙️ Technical

* Improve scrolling performance for `Grid` and `DataView` via internal configuration updates.

## v56.1.0 - 2023-04-14

### 🎁 New Features

* Display improved memory management diagnostics within Admin console Memory Monitor.
    * New metrics require optional-but-recommended update to `hoist-core >= v16.1.0`.

### 🐞 Bug Fixes

* Fixes bug with display/reporting of exceptions during app initialization sequence.

## v56.0.0 - 2023-03-29

### 💥 Breaking Changes (upgrade difficulty: 🟠 MEDIUM)

* Requires `hoist-core => v16`.
* Requires AG Grid v29.0.0 or higher - update your AG Grid dependency in your app's `package.json`
  file. See the [AG Grid Changelog](https://www.ag-grid.com/changelog) for details.
    * Add a dependency on `@ag-grid-community/styles` to import new dedicated styles package.
    * Imports of AG Grid CSS files within your app's `Bootstrap.ts` file will also need to be
      updated to import styles from their new location. The recommended imports are now:

```typescript
import '@ag-grid-community/styles/ag-grid.css';
import '@ag-grid-community/styles/ag-theme-balham.css';
```

* New `xhActivityTrackingConfig` soft-configuration entry places new limits on the size of
  any `data` objects passed to `XH.track()` calls.
    * Any track requests with data objects exceeding this length will be persisted, but without the
      requested data.
    * Activity tracking can also be disabled (completely) via this same config.
* "Local" preferences are no longer supported. Application should use `LocalStorageService` instead.
  With v56, the `local` flag on any preferences will be ignored, and all preferences will be saved
  on the server instead.
    * Note that Hoist will execute a one-time migration of any existing local preference values
      from the user's browser to the server on app load.
* Removed `Column.tooltipElement`. Use `tooltip` instead.
* Removed `fill` prop on `TextArea` and `NumberInput` component. Use `flex` instead.
* Removed previously deprecated `Button.modifier.outline` and `Button.modifier.quiet` (mobile only).
* Removed previously deprecated `AppMenuButton.extraItems.onClick`. Use `actionFn` instead.

### 🎁 New Features

* `PanelModel` now supports a `defaultSize` property specified in percentage as well as pixels
  (e.g. `defaultSize: '20%'` as well as `defaultSize: 200`).
* `DashCanvas` views can now be programmatically added with specified width and height dimensions.
* New `FetchService.abort()` API allows manually aborting a pending fetch request.
* Hoist exceptions have been enhanced and standardized, including new TypeScript types. The
  `Error.cause` property is now populated for wrapping exceptions.
* New `GridModel.headerMenuDisplay` config for limiting column header menu visibility to on hover.

### ⚙️ Typescript API Adjustments

* New Typescript types for all Hoist exceptions.
* Integration of AG Grid community types.

### ⚙️ Technical

* Hoist source code has been reformatted with Prettier.
* Admin Console modules that have been disabled via config are no longer hidden completely, but
  instead will render a placeholder pointing to the relevant config name.

### 📚 Libraries

* mobx `6.7 → 6.8`
* dompurify `2.4 → 3.0`

## v55.4.0 - 2023-03-23

### 💥 Breaking Changes

* Requires AG Grid v29.0.0 or higher - see release notes for v56.0.0 above.

### 🐞 Bug Fixes

* Addresses `AgGrid` v28 regression whereby changing column visibility via state breaks grid
  rendering when column groups are set via the `groupId` property.

## v55.3.2 - 2023-03-22

### 🐞 Bug Fixes

* Fixed issue where a filter on a `LocalDate` field created via `FilterChooser` would cause a
  grid column filter on the same field to fail to properly render when shown.

## v55.3.1 - 2023-03-14

### 🐞 Bug Fixes

* Revert native `structuredClone` to lodash `deepClone` throughout toolkit.

## v55.3.0 - 2023-03-03

### 🐞 Bug Fixes

* Grid column filters scroll their internal grid horizontally to avoid clipping longer values.
* Minor improvements to the same grid filter dialog's alignment and labelling.

### ⚙️ Technical

* Use native `structuredClone` instead of lodash `deepClone` throughout toolkit.

## v55.2.1 - 2023-02-24

### 🐞 Bug Fixes

* Fixed issue where a resizable `Panel` splitter could be rendered incorrectly while dragging.

## v55.2.0 - 2023-02-10

### 🎁 New Features

* `DashCanvas` enhancements:
    * Views now support minimum and maximum dimensions.
    * Views now expose an `allowDuplicate` flag for controlling the `Duplicate` menu item
      visibility.

### 🐞 Bug Fixes

* Fixed a bug with Cube views having dimensions containing non-string or `null` values. Rows grouped
  by these dimensions would report values for the dimension which were incorrectly stringified (e.g.
  `'null'` vs. `null` or `'5'` vs. `5`). This has been fixed. Note that the stringified value is
  still reported for the rows' `cubeLabel` value, and will be used for the purposes of grouping.

### ⚙️ Typescript API Adjustments

* Improved signatures of `RestStore` APIs.

## v55.1.0 - 2023-02-09

Version 55 is the first major update of the toolkit after our transition to Typescript. In addition
to a host of runtime fixes and features, it also contains a good number of important Typescript
typing adjustments, which are listed below. It also includes a helpful
[Typescript upgrade guide](https://github.com/xh/hoist-react/blob/develop/docs/upgrade-to-typescript.md).

### 🎁 New Features

* Grid exports can now be tracked in the admin activity tab by setting `exportOptions.track` to
  true (defaults to false).
* Miscellaneous performance improvements to the cube package.
* The implementation of the `Cube.omitFn` feature has been enhanced. This function will now be
  called on *all* non-leaf nodes, not just single child nodes. This allows for more flexible
  editing of the shape of the resulting hierarchical data emitted by cube views.

### 🐞 Bug Fixes

* Fixed: grid cell editors would drop a single character edit.
* Fixed: grid date input editor's popup did not position correctly in a grid with pinned columns.
* Fixed issue with `DashContainer` flashing its "empty" text briefly before loading.
* Several Hoist TypeScript types, interfaces, and signatures have been improved or corrected (typing
  changes only).
* Fix bug where a `className` provided to a `Panel` with `modalSupport` would be dropped when in a
  modal state. Note this necessitated an additional layer in the `Panel` DOM hierarchy. Highly
  specific CSS selectors may be affected.
* Fix bug where `TileFrame` would not pass through the keys of its children.

### 💥 Breaking Changes

* The semantics of `Cube.omitFn` have changed such that it will now be called on all aggregate
  nodes, not just nodes with a single child. Applications may need to adjust any implementation of
  this function accordingly.
* `hoistCmp.containerFactory` and `hoistCmp.withContainerFactory` are removed in favor of
  the basic `hoistCmp.factory` and `hoistCmp.withFactory` respectively. See typescript
  API adjustments below.

### ⚙️ Typescript API Adjustments

The following Typescript API were adjusted in v55.

* Removed the distinction between `StandardElementFactory` and `ContainerElementFactory`. This
  distinction was deemed to be unnecessary, and overcomplicated the understanding of Hoist.
  Applications should simply continue to use `ElementFactory` instead. `hoistCmp.containerFactory`
  and `hoistCmp.withContainerFactory` are also removed in favor of the basic `hoistCmp.factory` and
  `hoistCmp.withFactory` respectively.
* `HoistProps.modelConfig` now references the type declaration of `HoistModel.config`. See
  `PanelModel` and `TabContainerModel` for examples.
* The new `SelectOption` type has been made multi-platform and moved to `@xh/hoist/core`.

**Note** that we do not intend to make such extensive Typescript changes going forward post-v55.0.
These changes were deemed critical and worth adjusting in our first typescript update, and before
typescript has been widely adopted in production Hoist apps.

### ⚙️ Technical

* Hoist's `Icon` enumeration has been re-organized slightly to better separate icons that describe
  "what they look like" - e.g. `Icon.magnifyingGlass()` - from an expanded set of aliases that
  describe "how they are used" - e.g. `Icon.search()`.
    * This allows apps to override icon choices made within Hoist components in a more targeted way,
      e.g. by setting `Icon.columnMenu = Icon.ellipsisVertical`.
* All Hoist configurations that support `omit: boolean` now additionally support a "thunkable"
  callback of type `() => boolean`.
* `Grid` will only persist minimal user column state for hidden columns, to reduce user pref sizes.

### 📚 Libraries

* @blueprintjs/core `^4.12 → ^4.14`
* corejs `^3.26 → ^3.27`
* mobx `6.6 → 6.7`
* onsenui `2.11 → 2.12` (*see testing note below)
* react-onsenui `1.11 > 1.13`

### ✅ Testing Scope

* *Full regression testing recommended for _mobile_ apps.* While the upgrade from 2.11 to 2.12
  appears as a minor release, it was in fact a major update to the library.
  See [the Onsen release notes](https://github.com/OnsenUI/OnsenUI/releases/tag/2.12.0) for
  additional details. Note that Hoist has handled all changes required to its Onsen API calls,
  and there are no breaking changes to the Hoist mobile component APIs. As a result, mobile apps
  _might_ not need to change anything, but extra care in testing is still recommended.

## v54.0.0 - 2022-12-31

We are pleased to announce that Hoist React has been fully rewritten in TypeScript! ✨🚀

All core Hoist Components, Models, and other utilities now have TypeScript interfaces for their
public APIs, improving the developer ergonomics of the toolkit with much more accurate dev-time type
checking and intellisense. Developers now also have the option (but are not required) to write
application code using TypeScript.

Runtime support for TypeScript is provided by `@xh/hoist-dev-utils v6.1+`, which recognizes and
transpiles TypeScript files (`.ts|.tsx`) via the `@babel/plugin-transform-typescript` plugin.
Development-time support can be provided by the user's IDE (e.g. IntelliJ or VSCode, which both
provide strong TypeScript-based error checking and auto-completion).

The goal of this release is to be backward compatible with v53 to the greatest degree possible, and
most applications will run with minimal or no changes. However, some breaking changes were required
and can require application adjustments, as detailed below.

As always, please review our [Toolbox project](https://github.com/xh/toolbox/), which we've updated
to use TypeScript for its own app-level code.

### 🎁 New Features

* New TypeScript interface `HoistProps` and per-component extensions to specify props for all
  components. This replaces the use of the `PropTypes` library, which is no longer included.
* ~~Enhanced TypeScript-aware implementations of `ElementFactory`, including separate factories for
  standard components (`elementFactory`) and components that often take children only
  (`containerElementFactory`).~~
* The `@bindable` annotation has been enhanced to produce a native javascript setter for its
  property as well as the `setXXX()` method it currently produces. This provides a more typescript
  friendly way to set properties in a mobx action, and should be the favored method going forward.
  The use of the `setXXX()` method will continue to be supported for backward compatibility.
* References to singleton instances of services and the app model can now also be gained via the
  static `instance` property on the class name of the singleton - e.g. `MyAppModel.instance`.
  Referencing app-level services and the AppModel via `XH` is still fully supported and recommended.
* New utility function `waitFor` returns a promise that will resolve after a specified condition
  has been met, polling at a specified interval.
* Hoist Components will now automatically remount if the model passed to them (via context or props)
  is changed during the lifetime of the component. This allows applications to swap out models
  without needing to manually force the remounting of related components with an explicit
  `key` setting, i.e.  `key: model.xhId`.
* `fmtQuantity` function now takes two new flags `useMillions` and `useBillions`.

### 💥 Breaking Changes

* The constructors for `GridModel` and `Column` no long accept arbitrary rest (e.g `...rest`)
  arguments for applying app-specific data to the object. Instead, use the new `appData` property
  on these objects.
* ~~The `elemFactory` function has been removed. Applications calling this function should specify
  `elementFactory` (typically) or `containerElementFactory` instead.~~
    * ~~Most application components are defined using helper aliases `hoistCmp.factory`
      and `hoistCmp.withFactory` - these calls do _not_ need to change, unless your component
      needs to take a list of children directly (i.e. `someComponent(child1, child2)`).~~
    * ~~Update the definition of any such components to use `hoistCmp.containerFactory` instead.~~
    * ~~Where possible, favor the simpler, default factory for more streamlined type suggestions /
      error messages regarding your component's valid props.~~
* The use of the `model` prop to provide a config object for a model to be created on-the-fly
  is deprecated.
    * Use the new `modelConfig` prop when passing a *plain object config* -
      e.g. `someComp({modelConfig: {modelOpt: true}})`
    * Continue to use the `model` prop when passing an existing model *instance* -
      e.g. `someComp({model: someCompModel})`.
* PropTypes support has been removed in favor of the type script interfaces discussed above. Apps
  importing Hoist Proptypes instances should simply remove these compile-time references.

### 🐞 Bug Fixes

* Fix bug where dragging on any panel header which is a descendant of a `DashCanvasView` would move
  the `DashCanvasView`.
* Fix bug where `GridModel.ensureRecordsVisibleAsync` could fail to make collapsed nodes visible.
* Fix bug where `GridPersistenceModel` would not clean outdated column state.
* Fix animation bug when popping pages in the mobile navigator.

### ⚙️ Technical

* Update `preflight.js` to catch errors that occur on startup, before our in-app exception handling
  is initialized.

### 📚 Libraries

* @blueprintjs/core `4.11 → 4.12`
* @xh/hoist-dev-utils `6.0 → 6.1`
* typescript `added @ 4.9`
* highcharts `9.3 → 10.3`

### ✅ Testing Scope

* *Full regression testing recommended* - this is a major Hoist release and involved a significant
  amount of refactoring to the toolkit code. As such, we recommend a thorough regression test of any
  applications updating to this release from prior versions.

## v53.2.0 - 2022-11-15

### 🎁 New Features

* New methods `Store.errors`, `Store.errorCount`, and `StoreRecord.allErrors` provide convenient
  access to validation errors in the data package.
* New flag `Store.validationIsComplex` indicates whether *all* uncommitted records in a store should
  be revalidated when *any* record in the store is changed.
    * Defaults to `false`, which should be adequate for most use cases and can provide a significant
      performance boost in apps that bulk-insert 100s or 1000s of rows into editable grids.
    * Set to `true` for stores with validations that depend on other editable record values in the
      store (e.g. unique constraints), where a change to record X should cause another record Y to
      change its own validation status.

## v53.1.0 - 2022-11-03

### 🎁 New Features

* `PanelModel` now supports `modalSupport.defaultModal` option to allow rendering a Panel in an
  initially modal state.

### 🐞 Bug Fixes

* Fixed layout issues caused by top-level DOM elements created by `ModalSupport`
  and `ColumnWidthCalculator` (grid auto-sizing). Resolved occasional gaps between select inputs and
  their drop-down menus.
* Fix desktop styling bug where buttons inside a `Toast` could be rendered with a different color
  than the rest of the toast contents.
* Fix `GridModel` bug where `Store` would fail to recognize dot-separated field names as paths
  when provided as part of a field spec in object form.

### ⚙️ Technical

* Snap info (if available) from the `navigator.connection` global within the built-in call to track
  each application load.

## v53.0.0 - 2022-10-19

### 🎁 New Features

* The Hoist Admin Console is now accessible in a read-only capacity to users assigned the
  new `HOIST_ADMIN_READER` role.
* The pre-existing `HOIST_ADMIN` role inherits this new role, and is still required to take any
  actions that modify data.

### 💥 Breaking Changes

* Requires `hoist-core >= 14.4` to support the new `HOIST_ADMIN_READER` role described above. (Core
  upgrade _not_ required otherwise.)

## v52.0.2 - 2022-10-13

### 🐞 Bug Fixes

* Form field dirty checking now uses lodash `isEqual` to compare initial and current values,
  avoiding false positives with Array values.

## v52.0.1 - 2022-10-10

### 🎁 New Features

* New "Hoist Inspector" tool supports displaying and querying all of the Models, Services, and
  Stores within a running application.
    * Admin/dev-focused UI is built into all Desktop apps, activated via discrete new toggle in the
      bottom version bar (look for the 🔍 icon), or by running `XH.inspectorService.activate()`.
    * Selecting a model/service/store instance provides a quick view of its properties, including
      reactively updated observables. Useful for realtime troubleshooting of application state.
    * Includes auto-updated stats on total application model count and memory usage. Can aid in
      detecting and debugging memory leaks due to missing `@managed` annotations and other issues.
* New `DashCanvasViewModel.autoHeight` option fits the view's height to its rendered contents.
* New `DashCanvasAddViewButton` component supports adding views to `DashCanvas`.
* New `TabContainerModel.refreshContextModel` allows apps to programmatically load a `TabContainer`.
* `FilterChooserModel` now accepts shorthand inputs for numeric fields (e.g. "2m").
* Admin Console Config/Pref/Blob differ now displays the last updated time and user for each value.
* New observable `XH.environmentService.serverVersion` property, updated in the background via
  pre-existing `xhAppVersionCheckSecs` config. Note this does not replace or change the built-in
  upgrade prompt banner, but allows apps to take their own actions (e.g. reload immediately) when
  they detect an update on the server.

### 💥 Breaking Changes

* This release moves Hoist to **React v18**. Update your app's `package.json` to require the latest
  18.x versions of `react` and `react-dom`. Unless your app uses certain react-dom APIs directly, no
  other changes should be required.
* Removed deprecated method `XH.setDarkTheme()`. Use `XH.setTheme()` instead to select from our
  wide range of (two) theme options.

### 🐞 Bug Fixes

* `CompoundTaskObserver` improved to prioritize using specific messages from subtasks over the
  overall task message.
* Grid's built in context-menu option for filtering no longer shows `[object Object]` for columns
  that render React elements.
* `Store.updateData()` properly handles data in the `{rawData, parentId}` format, as documented.
* Disabled tabs now render with a muted text color on both light and dark themes, with
  new `--tab-disabled-text-color` CSS var added to customize.

### ⚙️ Technical

* `HoistComponents` no longer mutate the props object passed to them in React production mode. This
  was not causing noticeable application issues, but could result in a component's base CSS class
  being applied multiple times to its DOM element.
* `ModelSelector` used for model lookup and matching will now accept the class name of the model to
  match. Previously only a class reference could be provided.
* New check within service initialization to ensure that app service classes extend `HoistService`
  as required. (Has always been the expectation, but was not previously enforced.)
* `GridModel` will once again immediately sync data with its underlying AG Grid component. This
  reverses a v50.0.0 change that introduced a minimal debounce in order to work around an AG Grid
  rendering bug. The AG Grid bug has been resolved, and this workaround is no longer needed.
* `GridExportService` has improved support for columns of `FieldType.AUTO` and for columns with
  multiple data types and custom export functions. (`hoist-core >= 14.3` required for these
  particular improvements, but not for this Hoist React version in general.)
* The `trimToDepth` has been improved to return a depth-limited clone of its input that better
  handles nested arrays and passes through primitive inputs unchanged.

### 📚 Libraries

* @blueprintjs/core `4.6 → 4.11`
* @blueprintjs/datetime `4.3 → 4.4`
* @fortawesome `6.1 → 6.2`
* dompurify `2.3 → 2.4`
* react `17.0.1 → 18.2.0`
* react-dom `17.0.1 → 18.2.0`

## v51.0.0 - 2022-08-29

### 🎁 New Features

* `ButtonGroupInput` supports new `enableMulti` prop.
* `AboutDialog` can now display more dynamic custom properties.
* New option added to the Admin Activity Tracking chart to toggle on/off weekends when viewing a
  time series.
* The `filterText` field in `ColumnHeaderFilter` now gets autoFocused.

### 💥 Breaking Changes

* `CodeInput` is now rendered within an additional `div` element. Unlikely to cause issues, unless
  using targeted styling of this component.
* `xhAboutMenuConfigs` soft-config is no longer supported. To customize the `AboutDialog`, see
  `HoistAppModel.getAboutDialogItems()`

### 🐞 Bug Fixes

* Fixed issue where `ModalSupport` would trigger `MobX` memo warning in console.
* Fixed issues with `ModalSupport` implementation in `CodeInput`.
* Fixed `Grid` rendering glitches when used inside `Panel` with `ModalSupport`.
* Fixed incorrect text color on desktop toasts with a warning intent.
* Fixed potential for duplication of default Component `className` within list of CSS classes
  rendered into the DOM.
* Added missing `@computed` annotations to several `Store` getters that relay properties from
  its internal recordsets, including `maxDepth` and getters returning counts and empty status.
    * Avoids unnecessary internal render cycles within `Grid` when in tree mode.
    * Could require adjustments for apps that unintentionally relied on these observable getters
      triggering re-renders when records have changed in any way (but their output values have not).
* Hoist-supported menus will no longer filter out a `MenuDivider` if it has a `title`.
* The default `FormField` read-only renderer now supports line breaks.

### ⚙️ Technical

* The `addReaction()` and `addAutorun()` methods on `HoistBase` (i.e. models and services) now
  support passing multiple reactions in a single call and will ignore nullish inputs.

## v50.1.1 - 2022-07-29

### 🐞 Bug Fixes

* Fixed bug where components utilizing `ModalSupport` could render incorrectly when switching
  between inline and modal views.
* Improved behavior of `GridModel.whenReadyAsync()` to allow Grid more time to finish loading data.
  This improves the behavior of related methods `preSelectFirstAsync`, `selectFirstAsync`, and
  `ensureVisibleAsync`.
* `Grid` context menus are now disabled when a user is inline editing.
* An empty `DashCanvas` / `DashContainer` 'Add View' button now only displays a menu of available
  views, without unnecessarily nesting them inside an 'Add' submenu.
* Update `AppMenuButton` and `ContextMenu` to support Blueprint4 `menuItem`.

## v50.1.0 - 2022-07-21

### 🎁 New Features

* New `GridModel` method `ensureRecordsVisibleAsync` accepts one or more store records or IDs and
  scrolls to make them visible in the grid.

### 📚 Libraries

* @blueprintjs/core `4.5 → 4.6`
* qs `6.10 → 6.11`
* react-popper `2.2 → 2.3`

## v50.0.0 - 2022-07-12

### 🎁 New Features

* New `PanelModel.modalSupport` option allows the user to expand a panel into a configurable modal
  dialog - without developers needing to write custom dialog implementations and without triggering
  a remount/rerender of the panel's contents.
* FilterChooser field suggestions now search within multi-word field names.
* Autosize performance has been improved for very large grids.
* New `@abstract` decorator now available for enforcing abstract methods / getters.
* `MessageModel` now receives `dismissable` and `cancelOnDismiss` flags to control the behavior of a
  popup message when clicking the background or hitting the escape key.

### 💥 Breaking Changes

* Hoist now requires AG Grid v28.0.0 or higher - update your AG Grid dependency in your app's
  `package.json` file. See the [AG Grid Changelog](https://www.ag-grid.com/changelog) for details.
* The data reactions between `GridModel` and the underlying Ag-Grid is now minimally debounced. This
  avoids multiple data updates during a single event loop tick, which can corrupt Ag-Grid's
  underlying state in the latest versions of that library.
    * This change should not affect most apps, but code that queries grid state immediately after
      loading or filtering a grid (e.g. selection, row visibility, or expansion state) should be
      tested carefully and may require a call to `await whenReadyAsync()`.
    * Note that this method is already incorporated in to several public methods on `GridModel`,
      including `selectFirstAsync()` and `ensureSelectionVisibleAsync()`.
    * ⚠ NOTE - this change has been reverted as of v52 (see above).
* Blueprint has updated all of its CSS class names to use the `bp4-` prefix instead of the `bp3-`
  prefix. Any apps styling these classes directly may need to be adjusted. See
  https://github.com/palantir/blueprint/wiki/Blueprint-4.0 for more info.
* Both `Panel.title` and `Panel.icon` props must be null or undefined to avoid rendering
  a `PanelHeader`. Previously specifying any 'falsey' value for both (e.g. an empty string
  title) would omit the header.
* `XHClass` (top-level Singleton model for Hoist) no longer extends `HoistBase`
* `DockView` component has been moved into the desktop-specific package `@xh/hoist/desktop/cmp`.
  Users of this component will need to adjust their imports accordingly.
* Requires `hoist-core >= 14.0`. Excel file exporting defaults to using column FieldType.

### 🐞 Bug Fixes

* Fixed several issues introduced with Ag-Grid v27 where rows gaps and similar rendering issues
  could appear after operating on it programmatically (see breaking changes above).
* `ColumnHeaders` now properly respond to mouse events on tablets (e.g. when using a Bluetooth
  trackpad on an iPad).
* Fixed bug where `DashCanvasModel.removeView()` was not properly disposing of removed views
* Fixed exception dialog getting overwhelmed by large messages.
* Fixed exporting to Excel file erroneously coercing certain strings (like "1e10") into numbers.

### ⚙️ Technical

* Hoist will now throw if you import a desktop specific class to a mobile app or vice-versa.

### 📚 Libraries

* @blueprintjs `3.54 → 4.5`

[Commit Log](https://github.com/xh/hoist-react/compare/v49.2.0...v50.0.0)

## v49.2.0 - 2022-06-14

### 🎁 New Features

* New `@enumerable` decorator for making class members `enumerable`
* New `GridAutosizeOption` `renderedRowsOnly` supports more limited autosizing
  for very large grids.

### 🐞 Bug Fixes

* Fix `FilterChooser` looping between old values if updated too rapidly.
* Allow user to clear an unsupported `FilterChooser` value.
* Fix bug where `Panel` would throw when `headerItems = null`
* Fix column values filtering on `tags` fields if another filter is already present.
* Fix bug where `SwitchInput` `labelSide` would render inappropriately if within `compact` `toolbar`
* Fix bug where `SplitTreeMapModel.showSplitter` property wasn't being set in constructor

### 📚 Libraries

* mobx `6.5 → 6.6`

[Commit Log](https://github.com/xh/hoist-react/compare/v49.1.0...v49.2.0)

## v49.1.0 - 2022-06-03

### 🎁 New Features

* A `DashCanvasViewModel` now supports `headerItems` and `extraMenuItems`
* `Store` now supports a `tags` field type
* `FieldFilter` supports `includes` and `excludes` operators for `tags` fields

### 🐞 Bug Fixes

* Fix regression with `begins`, `ends`, and `not like` filters.
* Fix `DashCanvas` styling so drag-handles no longer cause horizontal scroll bar to appear
* Fix bug where `DashCanvas` would not resize appropriately on scrollbar visibility change

[Commit Log](https://github.com/xh/hoist-react/compare/v49.0.0...v49.1.0)

## v49.0.0 - 2022-05-24

### 🎁 New Features

* Improved desktop `NumberInput`:
    * Re-implemented `min` and `max` props to properly constrain the value entered and fix several
      bugs with the underlying Blueprint control.
    * Fixed the `precision` prop to be fully respected - values emitted by the input are now
      truncated to the specified precision, if set.
    * Added additional debouncing to keep the value more stable while a user is typing.
* Added new `getAppMenuButtonExtraItems()` extension point on `@xh/hoist/admin/AppModel` to allow
  customization of the Admin Console's app menu.
* Devs can now hide the Admin > General > Users tab by setting `hideUsersTab: true` within a new,
  optional `xhAdminAppConfig` soft-config.
* Added new `SplitTreeMapModel.showSplitter` config to insert a four pixel buffer between the
  component's nested maps. Useful for visualizations with both positive and negative heat values on
  each side, to keep the two sides clearly distinguished from each other.
* New `xhChangelogConfig.limitToRoles` soft-config allows the in-app changelog (aka release notes)
  to be gated to a subset of users based on their role.
* Add support for `Map` and `WeakMap` collections in `LangUtils.getOrCreate()`.
* Mobile `textInput` now accepts an `enableClear` property with a default value of false.

### 💥 Breaking Changes

* `GridModel.groupRowElementRenderer` and `DataViewModel.groupRowElementRenderer` have been removed,
  please use `groupRowRenderer` instead. It must now return a React Element rather than an HTML
  string (plain strings are also OK, but any formatting must be done via React).
* Model classes passed to `HoistComponents` or configured in their factory must now
  extend `HoistModel`. This has long been a core assumption, but was not previously enforced.
* Nested model instances stored at properties with a `_` prefix are now considered private and will
  not be auto-wired or returned by model lookups. This should not affect most apps, but will require
  minor changes for apps that were binding components to non-standard or "private" models.
* Hoist will now throw if `Store.summaryRecord` does not have a unique ID.

### 🐞 Bug Fixes

* Fixed a bug with Panel drag-to-resize within iframes on Windows.
* Worked around an Ag-Grid bug where the grid would render incorrectly on certain sorting changes,
  specifically for abs sort columns, leaving mis-aligned rows and gaps in the grid body layout.
* Fixed a bug in `SelectEditor` that would cause the grid to lose keyboard focus during editing.

### ⚙️ Technical

* Hoist now protects against custom Grid renderers that may throw by catching the error and printing
  an "#ERROR" placeholder token in the affected cell.
* `TreeMapModel.valueRenderer` and `heatRenderer` callbacks are now passed the `StoreRecord` as a
  second argument.
* Includes a new, additional `index-manifest.html` static file required for compatibility with the
  upcoming `hoist-dev-utils v6.0` release (but remains compatible with current/older dev-utils).

### 📚 Libraries

* mobx-react-lite `3.3 → 3.4`

[Commit Log](https://github.com/xh/hoist-react/compare/v48.0.1...v49.0.0)

## v48.0.1 - 2022-04-22

### 🐞 Bug Fixes

* Improve default rendering to call `toString()` on non-react elements returned by renderers.
* Fixed issue with `model` property missing from `Model.componentProps` under certain conditions.

[Commit Log](https://github.com/xh/hoist-react/compare/v48.0.0...v48.0.1)

## v48.0.0 - 2022-04-21

### 🎁 New Features

* A new `DashCanvas` layout component for creating scrollable dashboards that allow users to
  manually place and size their widgets using a grid-based layout. Note that this component is in
  beta and its API is subject to change.
* FontAwesome upgraded to v6. This includes redesigns of the majority of bundled icons - please
  check your app's icon usages carefully.
* Enhancements to admin log viewer. Log file metadata (size & last modified) available with
  optional upgrade to `hoist-core >= 13.2`.
* Mobile `Dialog` will scroll internally if taller than the screen.
* Configs passed to `XH.message()` and its variants now take an optional `className` to apply to the
  message dialog.
* `fmtQuantity` now displays values greater than one billion with `b` unit, similar to current
  handling of millions with `m`.

### 💥 Breaking Changes

* Hoist now requires AG Grid v27.2.0 or higher - update your AG Grid dependency in your app's
  `package.json` file. See the [AG Grid Changelog](https://www.ag-grid.com/changelog) for details.
  NOTE that AG Grid 27 includes a big breaking change to render cell contents via native React
  elements rather than HTML, along with other major API changes. To accommodate these changes, the
  following changes are required in Hoist apps:
    * `Column.renderer` must now return a React Element rather than an HTML string (plain strings
      are also OK, but any formatting must be done via React). Please review your app grids and
      update any custom renderers accordingly. `Column.elementRenderer` has been removed.
    * `DataViewModel.elementRenderer` has been renamed `DataViewModel.renderer`.
    * Formatter methods and renderers (e.g. `fmtNumber`, `numberRenderer`, etc.) now return React
      Elements by default. The `asElement` option to these functions has been removed. Use the
      new `asHtml` option to return an HTML string where required.
    * The `isPopup` argument to `useInlineEditorModel()` has been removed. If you want to display
      your inline editor in a popup, you must set the new flag `Column.editorIsPopup` to `true`.
* Deprecated message configs `confirmText`, `confirmIntent`, `cancelText`, `cancelIntent` have been
  removed.

### 🐞 Bug Fixes

* Set AG Grid's `suppressLastEmptyLineOnPaste` to true to work around a bug with Excel (Windows)
  that adds an empty line beneath the range pasted from the clipboard in editable grids.
* Fixes an issue where `NumberInput` would initially render blank values if `max` or `min` were
  set.
* Fixes an issue where tree maps would always show green for a `heatValue` of zero.

### 📚 Libraries

* @fortawesome/fontawesome-pro `5.14 → 6.1`
* mobx `6.3 → 6.5`
* mobx-react-lite `3.2 → 3.3`

[Commit Log](https://github.com/xh/hoist-react/compare/v47.1.2...v48.0.0)

## v47.1.2 - 2022-04-01

### 🐞 Bug Fixes

* `FieldFilter`'s check of `committedData` is now null safe. A record with no `committedData` will
  not be filtered out.

[Commit Log](https://github.com/xh/hoist-react/compare/v47.1.1...v47.1.2)

## v47.1.1 - 2022-03-26

### 🎁 New Features

* New "sync with system" theme option - sets the Hoist theme to light/dark based on the user's OS.
* Added `cancelAlign` config to `XH.message()` and variants. Customize to "left" to render
  Cancel and Confirm actions separated by a filler.
* Added `GridModel.restoreDefaultsFn`, an optional function called after `restoreDefaultsAsync`.
  Allows apps to run additional, app-specific logic after a grid has been reset (e.g. resetting
  other, related preferences or state not managed by `GridModel` directly).
* Added `AppSpec.lockoutPanel`, allowing apps to specify a custom component.

### 🐞 Bug Fixes

* Fixed column auto-sizing when `headerName` is/returns an element.
* Fixed bug where subforms were not properly registering as dirty.
* Fixed an issue where `Select` inputs would commit `null` whilst clearing the text input.
* Fixed `Clock` component bug introduced in v47 (configured timezone was not respected).

### 📚 Libraries

* @blueprintjs/core `3.53 → 3.54`
* @blueprintjs/datetime `3.23 → 3.24`

[Commit Log](https://github.com/xh/hoist-react/compare/v47.0.1...v47.1.1)

## v47.0.1 - 2022-03-06

### 🐞 Bug Fixes

* Fix to mobile `ColChooser` error re. internal model handling.

[Commit Log](https://github.com/xh/hoist-react/compare/v47.0.0...v47.0.1)

## v47.0.0 - 2022-03-04

### 🎁 New Features

* Version 47 provides new features to simplify the wiring of models to each other and the components
  they render. In particular, it formalizes the existing concept of "linked" HoistModels - models
  created by Hoist via the `creates` directive or the `useLocalModel` hook - and provides them with
  the following new features:
    - an observable `componentProps` property with access to the props of their rendered component.
    - a `lookupModel()` method and a `@lookup` decorator that can be used to acquire references to
      other HoistModels that are ancestors of the model in the component hierarchy.
    - new `onLinked()` and `afterLinked()` lifecycle methods, called when the model's associated
      component is first rendered.
* As before, linked models are auto-loaded and registered for refreshes within the `RefreshContext`
  they reside in, as well as destroyed when their linked component is unmounted. Also note that the
  new features described above are all "opt-in" and should be fully backward compatible with
  existing application code.
* Hoist will now more clearly alert if a model specified via the `uses()` directive cannot be
  resolved. A new `optional` config (default false) supports components with optional models.
* New support in Cube views for aggregators that depend on rows in the data set other than their
  direct children. See new property `Aggregator.dependOnChildrenOnly` and new `AggregationContext`
  argument passed to `Aggregator.aggregate()` and `Aggregator.replace()`
* Clarified internal CSS classes and styling for `FormField`.
    * ⚠️ Note that as part of this change, the `xh-form-field-fill` class name is no longer in use.
      Apps should check for any styles for that class and replace with `.xh-form-field-inner--flex`.

### 🐞 Bug Fixes

* Fixed an issue where the menu would flash open and closed when clicking on the `FilterChooser`
  favorites button.

### 💥 Breaking Changes

* Dashboard widgets no longer receive the `viewModel` prop. Access to the `DashViewModel` within a
  widget should be obtained using either the lookup decorator (i.e. `@lookup(DashViewModel)`)
  or the `lookupModel()` method.

### 📚 Libraries

* @blueprintjs/core `3.52 → 3.53`

[Commit Log](https://github.com/xh/hoist-react/compare/v46.1.2...v47.0.0)

## v46.1.2 - 2022-02-18

### 🐞 Bug Fixes

* Fixed an issue where column autosize can reset column order under certain circumstances.

[Commit Log](https://github.com/xh/hoist-react/compare/v46.1.1...v46.1.2)

## v46.1.1 - 2022-02-15

### 🐞 Bug Fixes

* Prevent `onClick` for disabled mobile `Buttons`.

[Commit Log](https://github.com/xh/hoist-react/compare/v46.1.0...v46.1.1)

## v46.1.0 - 2022-02-07

### Technical

* This release modifies our workaround to handle the AG Grid v26 changes to cast all of their node
  ids to strings. The initial approach in v46.0.0 - matching the AG Grid behavior by casting all
  `StoreRecord` ids to strings - was deemed too problematic for applications and has been reverted.
  Numerical ids in Store are once again fully supported.
* To accommodate the AG Grid changes, applications that are using AG Grid APIs (e.g.
  `agApi.getNode()`) should be sure to use the new property `StoreRecord.agId` to locate and compare
  records. We expect such usages to be rare in application code.

### 🎁 New Features

* `XH.showFeedbackDialog()` now takes an optional message to pre-populate within the dialog.
* Admins can now force suspension of individual client apps from the Server > WebSockets tab.
  Intended to e.g. force an app to stop refreshing an expensive query or polling an endpoint removed
  in a new release. Requires websockets to be enabled on both server and client.
* `FormField`s no longer need to specify a child input, and will simply render their readonly
  version if no child is specified. This simplifies the common use-case of fields/forms that are
  always readonly.

### 🐞 Bug Fixes

* `FormField` no longer throw if given a child that did not have `propTypes`.

[Commit Log](https://github.com/xh/hoist-react/compare/v46.0.0...v46.1.0)

## v46.0.0 - 2022-01-25

### 🎁 New Features

* `ExceptionHandler` provides a collection of overridable static properties, allowing you to set
  app-wide default behaviour for exception handling.
* `XH.handleException()` takes new `alertType` option to render error alerts via the familiar
  `dialog` or new `toast` UI.
* `XH.toast()` takes new `actionButtonProps` option to render an action button within a toast.
* New `GridModel.highlightRowOnClick` config adds a temporary highlight class to grid rows on user
  click/tap. Intended to improve UI feedback - especially on mobile, where it's enabled by default.
* New `GridModel.isInEditingMode` observable tracks inline editing start/stop with a built-in
  debounce, avoiding rapid cycling when e.g. tabbing between cells.
* `NumberInput` now supports a new `scaleFactor` prop which will be applied when converting between
  the internal and external values.
* `FilterChooser` now displays more minimal field name suggestions when first focused, as well as a
  new, configurable usage hint (`FilterChooserModel.introHelpText`) above those suggestions.

### 💥 Breaking Changes

* Hoist now requires AG Grid v26.2.0 or higher - update your AG Grid dependency in your app's
  `package.json` file. See the [AG Grid Changelog](https://www.ag-grid.com/changelog) for details.
* ~~`StoreRecord.id` must now be a String. Integers IDs were previously supported, but will be cast
  Strings during record creation.~~
    * ~~Apps using numeric record IDs for internal or server-side APIs will need to be reviewed and
      updated to handle/convert string values.~~
    * ~~This change was necessitated by a change to Ag-Grid, which now also requires String IDs for
      its row node APIs.~~
    * NOTE - the change above to require string IDs was unwound in v46.1.
* `LocalDate` methods `toString()`, `toJSON()`, `valueOf()`, and `isoString()` now all return the
  standard ISO format `YYYY-MM-DD`, consistent with built-in `Date.toISOString()`. Prior versions
  returned`YYYYMMDD`.
* The `stringifyErrorSafely` function has been moved from the `@xh/hoist/exception` package to a
  public method on `XH.exceptionHandler`. (No/little impact expected on app code.)

### 🐞 Bug Fixes

* Fix to incorrect viewport orientation reporting due to laggy mobile resize events and DOM APIs.

[Commit Log](https://github.com/xh/hoist-react/compare/v45.0.2...v46.0.0)

## v45.0.2 - 2022-01-13

### 🎁 New Features

* `FilterChooser` has new `menuWidth` prop, allowing you to specify as width for the dropdown menu
  that is different from the control.

### 🐞 Bug Fixes

* Fixed cache clearing method on Admin Console's Server > Services tab.
* Several fixes to behavior of `GridAutosizeMode.MANAGED`

[Commit Log](https://github.com/xh/hoist-react/compare/v45.0.1...v45.0.2)

## v45.0.1 - 2022-01-07

### 🐞 Bug Fixes

* Fixed a minor bug preventing Hoist apps from running on mobile Blackberry Access (Android)
  browsers

### ⚙️ Technical

* New flag `Store.experimental.castIdToString`

[Commit Log](https://github.com/xh/hoist-react/compare/v45.0.0...v45.0.1)

## v45.0.0 - 2022-01-05

### 🎁 New Features

* Grid filters configured with `GridFilterFieldSpec.enableValues` offer autocomplete suggestions
  for 'Equals' and 'Not Equals' filters.
* `GridFilterFieldSpec` has new `values` and `forceSelection` configs.
* `FilterChooser` displays a list of fields configured for filtering to improve the usability /
  discoverability of the control. Enabled by default, but can be disabled via
  new `suggestFieldsWhenEmpty` model config.
* `TreeMap` uses lightest shading for zero heat, reserving grey for nil.
* New property `Store.reuseRecords` controls if records should be reused across loads based on
  sharing identical (by reference) raw data. NOTE - this behavior was previously always enabled, but
  can be problematic under certain conditions and is not necessary for most applications. Apps with
  large datasets that want to continue to use this caching should set this flag explicitly.
* Grid column filters tweaked with several improvements to usability and styling.
* `LocalDate.get()` now supports both 'YYYY-MM-DD' and 'YYYYMMDD' inputs.
* Mobile `Button` has new `intent`, `minimal` and `outlined` props.

### 💥 Breaking Changes

* `FilterChooserFieldSpec.suggestValues` has been renamed `enableValues`, and now only accepts a
  boolean.
* `Column.exportFormat`, `Column.exportWidth` and the `ExportFormat` enum have been renamed
  `Column.excelFormat`, `Column.excelWidth` and `ExcelFormat` respectively.
* `Store.reuseRecords` must now be explicitly set on Stores with large datasets that wish to cache
  records by raw data identity (see above).
* `Record` class renamed to `StoreRecord` in anticipation of upcoming changes to JavaScript standard
  and to improve compatibility with TypeScript.
    * Not expected to have much or any impact on application code, except potentially JSDoc typings.
* Mobile `Button` no longer supports `modifier` prop. Use `minimal` and `outlined` instead.
* The following deprecated APIs were removed:
    * GridModel.selection
    * GridModel.selectedRecordId
    * StoreSelectionModel.records
    * StoreSelectionModel.ids
    * StoreSelectionModel.singleRecord
    * StoreSelectionModel.selectedRecordId
    * DataViewModel.selection
    * DataViewModel.selectedRecordId
    * RestGridModel.selection
    * LogUtils.withShortDebug
    * Promise.start

### 🐞 Bug Fixes

* `DashContainer` overflow menu still displays when the optional menu button is enabled.
* Charts in fullscreen mode now exit fullscreen mode gracefully before re-rendering.

### 📚 Libraries

* @popperjs/core `2.10 → 2.11`
* codemirror `5.63 → 6.65`
* http-status-codes `2.1 → 2.2`
* prop-types `15.7 → 15.8`
* store2 `2.12 → 2.13`
* ua-parser-js `0.7 → 1.0.2` (re-enables auto-patch updates)

[Commit Log](https://github.com/xh/hoist-react/compare/v44.3.0...v45.0.0)

## v44.3.0 - 2021-12-15

### 🐞 Bug Fixes

* Fixes issue with columns failing to resize on first try.
* Fixes issue preventing use of context menus on iPad.

### 📚 Libraries

* @blueprintjs/core `3.51 → 3.52`

* [Commit Log](https://github.com/xh/hoist-react/compare/v44.2.0...v44.3.0)

## v44.2.0 - 2021-12-07

### 🎁 New Features

* Desktop inline grid editor `Select` now commits the value immediately on selection.
* `DashContainerModel` now supports an observable `showMenuButton` config which will display a
  button in the stack header for showing the context menu
* Added `GridAutosizeMode.MANAGED` to autosize Grid columns on data or `sizingMode` changes, unless
  the user has manually modified their column widths.
* Copying from Grids to the clipboard will now use the value provided by the `exportValue`
  property on the column.
* Refresh application hotkey is now built into hoist's global hotkeys (shift + r).
* Non-SSO applications will now automatically reload when a request fails due to session timeout.
* New utility methods `withInfo` and `logInfo` provide variants of the existing `withDebug` and
  `logDebug` methods, but log at the more verbose `console.log` level.

### 🐞 Bug Fixes

* Desktop panel splitter can now be dragged over an `iframe` and reliably resize the panel.
* Ensure scrollbar does not appear on multi-select in toolbar when not needed.
* `XH.isPortrait` property fixed so that it no longer changes due to the appearance of the mobile
  keyboard.

[Commit Log](https://github.com/xh/hoist-react/compare/v44.1.0...v44.2.0)

## v44.1.0 - 2021-11-08

### 🎁 New Features

* Changes to App Options are now tracked in the admin activity tab.
* New Server > Environment tab added to Admin Console to display UI server environment variables and
  JVM system properties. (Requires `hoist-core >= 10.1` to enable this optional feature.)
* Provided observable getters `XH.viewportSize`, `XH.isPortrait` and `XH.isLandscape` to allow apps
  to react to changes in viewport size and orientation.

### 🐞 Bug Fixes

* Desktop inline grid editor `DateInput` now reliably shows its date picker pop-up aligned with the
  grid cell under edit.
* Desktop `Select.hideDropdownIndicator` now defaults to `true` on tablet devices due to UX bugs
  with the select library component and touch devices.
* Ensure `Column.autosizeBufferPx` is respected if provided.

### ✨ Styles

* New `--xh-menu-item` CSS vars added, with tweaks to default desktop menu styling.
* Highlight background color added to mobile menu items while pressed.

[Commit Log](https://github.com/xh/hoist-react/compare/v44.0.0...v44.1.0)

## v44.0.0 - 2021-10-26

⚠ NOTE - apps must update to `hoist-core >= 10.0.0` when taking this hoist-react update.

### 🎁 New Features

* TileFrame now supports new `onLayoutChange` callback prop.

### 🐞 Bug Fixes

* Field Filters in data package now act only on the `committed` value of the record. This stabilizes
  filtering behavior in editable grids.
* `JsonBlobService.updateAsync()` now supports data modifications with `null` values.
* Fixes an issue with Alert Banner not broadcasting to all users.
* Selected option in `Select` now scrolls into view on menu open.

### 💥 Breaking Changes

* Update required to `hoist-core >= 10.0.0` due to changes in `JsonBlobService` APIs and the
  addition of new, dedicated endpoints for Alert Banner management.

[Commit Log](https://github.com/xh/hoist-react/compare/v43.2.0...v44.0.0)

## v43.2.0 - 2021-10-14

### 🎁 New Features

* Admins can now configure an app-wide alert banner via a new tab in the Hoist Admin console.
  Intended to alert users about planned maintenance / downtime, known problems with data or upstream
  systems, and other similar use cases.
* Minor re-org of the Hoist Admin console tabs. Panels relating primarily to server-side features
  (including logging) are now grouped under a top-level "Server" tab. Configs have moved under
  "General" with the new Alert Banner feature.

### 🐞 Bug Fixes

* Always enforce a minimal `wait()` within `GridModel.autosizeAsync()` to ensure that the Grid has
  reacted to any data changes and AG Grid accurately reports on expanded rows to measure.

[Commit Log](https://github.com/xh/hoist-react/compare/v43.1.0...v43.2.0)

## v43.1.0 - 2021-10-04

### 🎁 New Features

* The Admin Console log viewer now supports downloading log files.
    * Note apps must update to `hoist-core >= v10.0` to enable this feature.
    * Core upgrade is _not_ a general requirement of this Hoist React release.
* The `field` key in the constructor for `Column` will now accept an Object with field defaults, as
  an alternative to the field name. This form allows the auto-construction of fully-defined `Field`
  objects from the column specification.

### 🐞 Bug Fixes

* `GridModel` no longer mutates any `selModel` or `colChooser` config objects provided to its
  constructor, resolving an edge-case bug where re-using the same object for either of these configs
  across multiple GridModel instances (e.g. as a shared set of defaults) would break.
* Grid autosizing tweaked to improve size estimation for indented tree rows and on mobile.

### 📚 Libraries

* @blueprintjs/core `3.50 → 3.51`

[Commit Log](https://github.com/xh/hoist-react/compare/v43.0.2...v43.1.0)

## v43.0.2 - 2021-10-04

### 🐞 Bug Fixes

* Fix (important) to ensure static preload spinner loaded from the intended path.
    * Please also update to latest `hoist-dev-utils >= 5.11.1` if possible.
    * Avoids issue where loading an app on a nested route could trigger double-loading of app
      assets.

[Commit Log](https://github.com/xh/hoist-react/compare/v43.0.1...v43.0.2)

## v43.0.1 - 2021-10-04

### 🎁 New Features

* New `GridFindField` component that enables users to search through a Grid and select rows that
  match the entered search term, _without_ applying any filtering. Especially useful for grids with
  aggregations or other logic that preclude client-side filtering of the data.
* Tree grid rows can be expanded / collapsed by clicking anywhere on the row. The new
  `GridModel.clicksToExpand` config can be used to control how many clicks will toggle the row.
  Defaults to double-click for desktop, and single tap for mobile - set to 0 to disable entirely.
* Added `GridModel.onCellContextMenu` handler. Note that for mobile (phone) apps, this handler fires
  on the "long press" (aka "tap and hold") gesture. This means it can be used as an alternate event
  for actions like drilling into a record detail, especially for parent rows on tree grids, where
  single tap will by default expand/collapse the node.
* In the `@xh/hoist/desktop/grid` package, `CheckboxEditor` has been renamed `BooleanEditor`. This
  new component supports a `quickToggle` prop which allows for more streamlined inline editing of
  boolean values.
* `LoadSpec` now supports a new `meta` property. Use this property to pass app-specific metadata
  through the `LoadSupport` loading and refresh lifecycle.
* A spinner is now shown while the app downloads and parses its javascript - most noticeable when
  loading a new (uncached) version, especially on a slower mobile connection. (Requires
  `@xh/hoist-dev-utils` v5.11 or greater to enable.)
* Log Levels now include information on when the custom config was last updated and by whom.
    * Note apps must update their server-side to `hoist-core v10.0` or greater to persist the date
      and username associated with the config (although this is _not_ a general or hard requirement
      for taking this version of hoist-react).

### ⚙️ Technical

* Removed `DEFAULT_SORTING_ORDER` static from `Column` class in favor of three new preset constants:
  `ASC_FIRST`, `DESC_FIRST`, and `ABS_DESC_FIRST`. Hoist will now default sorting order on columns
  based on field type. Sorting order can still be manually set via `Column.sortingOrder`.

### 🐞 Bug Fixes

* The ag-grid grid property `stopEditingWhenCellsLoseFocus` is now enabled by default to ensure
  values are committed to the Store if the user clicks somewhere outside the grid while editing a
  cell.
* Triggering inline editing of text or select editor cells by typing characters will no longer lose
  the first character pressed.

### ✨ Styles

* New `TreeStyle.COLORS` and `TreeStyle.COLORS_AND_BORDERS` tree grid styles have been added. Use
  the `--xh-grid-tree-group-color-level-*` CSS vars to customize colors as needed.
* `TreeStyle.HIGHLIGHTS` and `TreeStyle.HIGHLIGHTS_AND_BORDERS` now highlight row nodes on a
  gradient according to their depth.
* Default colors for masks and dialog backdrops have been adjusted, with less obtrusive colors used
  for masks via `--xh-mask-bg` and a darker `--xh-backdrop-bg` var now used behind dialogs.
* Mobile-specific styles and CSS vars for panel and dialog title background have been tweaked to use
  desktop defaults, and mobile dialogs now respect `--xh-popup-*` vars as expected.

### 💥 Breaking Changes

* In the `@xh/hoist/desktop/grid` package, `CheckboxEditor` has been renamed `BooleanEditor`.

### ⚙️ Technical

* The `xhLastReadChangelog` preference will not save SNAPSHOT versions to ensure the user continues
  to see the 'What's New?' notification for non-SNAPSHOT releases.

### 📚 Libraries

* @blueprintjs/core `3.49 → 3.50`
* codemirror `5.62 → 5.63`

[Commit Log](https://github.com/xh/hoist-react/compare/v42.6.0...v43.0.1)

## v42.6.0 - 2021-09-17

### 🎁 New Features

* New `Column.autosizeBufferPx` config applies column-specific autosize buffer and overrides
  `GridAutosizeOptions.bufferPx`.
* `Select` input now supports new `maxMenuHeight` prop.

### 🐞 Bug Fixes

* Fixes issue with incorrect Grid auto-sizing for Grids with certain row and cell styles.
* Grid sizing mode styles no longer conflict with custom use of `groupUseEntireRow: false` within
  `agOptions`.
* Fixes an issue on iOS where `NumberInput` would incorrectly bring up a text keyboard.

### ✨ Styles

* Reduced default Grid header and group row heights to minimize their use of vertical space,
  especially at larger sizing modes. As before, apps can override via the `AgGrid.HEADER_HEIGHTS`
  and `AgGrid.GROUP_ROW_HEIGHTS` static properties. The reduction in height does not apply to group
  rows that do not use the entire width of the row.
* Restyled Grid header rows with `--xh-grid-bg` and `--xh-text-color-muted` for a more minimal look
  overall. As before, use the `--xh-grid-header-*` CSS vars to customize if needed.

[Commit Log](https://github.com/xh/hoist-react/compare/v42.5.0...v42.6.0)

## v42.5.0 - 2021-09-10

### 🎁 New Features

* Provide applications with the ability to override default logic for "restore defaults". This
  allows complex and device-specific sub-apps to perform more targeted and complete clearing of user
  state. See new overridable method `HoistAppModel.restoreDefaultsAsync` for more information.

### 🐞 Bug Fixes

* Improved coverage of Fetch `abort` errors.
* The in-app changelog will no longer prompt the user with the "What's New" button if category-based
  filtering results in a version without any release notes.

### ✨ Styles

* New CSS vars added to support easier customization of desktop Tab font/size/color. Tabs now
  respect standard `--xh-font-size` by default.

### 📚 Libraries

* @blueprintjs/core `3.48 → 3.49`
* @popperjs/core `2.9 → 2.10`

[Commit Log](https://github.com/xh/hoist-react/compare/v42.4.0...v42.5.0)

## v42.4.0 - 2021-09-03

### 🎁 New Features

* New `GridFilterModel.commitOnChange` config (default `true`) applies updated filters as soon as
  they are changed within the pop-up menu. Set to `false` for large datasets or whenever filtering
  is a more intensive operation.
* Mobile `Select` input now supports async `queryFn` prop for parity with desktop.
* `TreeMapModel` now supports new `maxLabels` config for improved performance.

### ✨ Styles

* Hoist's default font is now [Inter](https://rsms.me/inter/), shipped and bundled via the
  `inter-ui` npm package. Inter is a modern, open-source font that leverages optical sizing to
  ensure maximum readability, even at very small sizes (e.g. `sizingMode: 'tiny'`). It's also a
  "variable" font, meaning it supports any weights from 1-1000 with a single font file download.
* Default Grid header heights have been reduced for a more compact display and greater
  differentiation between header and data rows. As before, apps can customize the pixel heights used
  by overwriting the `AgGrid.HEADER_HEIGHTS` static, typically within `Bootstrap.js`.

### ⚙️ Technical

* Mobile pull-to-refresh/swipe-to-go-back gestures now disabled over charts to avoid disrupting
  their own swipe-based zooming and panning features.

[Commit Log](https://github.com/xh/hoist-react/compare/v42.2.0...v42.4.0)

## v42.2.0 - 2021-08-27

### 🎁 New Features

* Charts now hide scrollbar, rangeSelector, navigator, and export buttons and show axis labels when
  printing or exporting images.

[Commit Log](https://github.com/xh/hoist-react/compare/v42.1.1...v42.2.0)

## v42.1.1 - 2021-08-20

* Update new `XH.sizingMode` support to store distinct values for the selected sizing mode on
  desktop, tablet, and mobile (phone) platforms.
* Additional configuration supported for newly-introduced `AppOption` preset components.

### 📚 Libraries

* @blueprintjs/core `3.47 → 3.48`

[Commit Log](https://github.com/xh/hoist-react/compare/v42.1.0...v42.1.1)

## v42.1.0 - 2021-08-19

### 🎁 New Features

* Added observable `XH.sizingMode` to govern app-wide `sizingMode`. `GridModel`s will bind to this
  `sizingMode` by default. Apps that have already implemented custom solutions around a centralized
  `sizingMode` should endeavor to unwind in favor of this.
    * ⚠ NOTE - this change requires a new application preference be defined - `xhSizingMode`. This
      should be a JSON pref, with a suggested default value of `{}`.
* Added `GridAutosizeMode.ON_SIZING_MODE_CHANGE` to autosize Grid columns whenever
  `GridModel.sizingMode` changes - it is now the default `GridAutosizeOptions.mode`.
* Added a library of reusable `AppOption` preset components, including `ThemeAppOption`,
  `SizingModeAppOption` and `AutoRefreshAppOptions`. Apps that have implemented custom `AppOption`
  controls to manage these Hoist-provided options should consider migrating to these defaults.
* `Icon` factories now support `intent`.
* `TreeMapModel` and `SplitTreeMapModel` now supports a `theme` config, accepting the strings
  'light' or 'dark'. Leave it undefined to use the global theme.
* Various usability improvements and simplifications to `GroupingChooser`.

### 🐞 Bug Fixes

* Fixed an issue preventing `FormField` labels from rendering if `fieldDefaults` was undefined.

### ✨ Styles

* New `Badge.compact` prop sets size to half that of parent element when true (default false). The
  `position` prop has been removed in favor of customizing placement of the component.

[Commit Log](https://github.com/xh/hoist-react/compare/v42.0.0...v42.1.0)

## v42.0.0 - 2021-08-13

### 🎁 New Features

* Column-level filtering is now officially supported for desktop grids!
    * New `GridModel.filterModel` config accepts a config object to customize filtering options, or
      `true` to enable grid-based filtering with defaults.
    * New `Column.filterable` config enables a customized header menu with filtering options. The
      new control offers two tabs - a "Values" tab for an enumerated "set-type" filter and a "
      Custom" tab to support more complex queries with multiple clauses.
* New `TaskObserver` replaces existing `PendingTaskModel`, providing improved support for joining
  and masking multiple asynchronous tasks.
* Mobile `NavigatorModel` provides a new 'pull down' gesture to trigger an app-wide data refresh.
  This gesture is enabled by default, but can be disabled via the `pullDownToRefresh` flag.
* `RecordAction` now supports a `className` config.
* `Chart` provides a default context menu with its standard menu button actions, including a new
  'Copy to Clipboard' action.

### 💥 Breaking Changes

* `FilterChooserModel.sourceStore` and `FilterChooserModel.targetStore` have been renamed
  `FilterChooserModel.valueSource` and `FilterChooserModel.bind` respectively. Furthermore, both
  configs now support either a `Store` or a cube `View`. This is to provide a common API with the
  new `GridFilterModel` filtering described above.
* `GridModel.setFilter()` and `DataViewModel.setFilter()` have been removed. Either configure your
  grid with a `GridFilterModel`, or set the filter on the underlying `Store` instead.
* `FunctionFilter` now requires a `key` property.
* `PendingTaskModel` has been replaced by the new `TaskObserver` in `@xh/hoist/core`.
    * ⚠ NOTE - `TaskObserver` instances should be created via the provided static factory methods
      and
      _not_ directly via the `new` keyword. `TaskObserver.trackLast()` can be used as a drop-in
      replacement for `new PendingTaskModel()`.
* The `model` prop on `LoadingIndicator` and `Mask` has been replaced with `bind`. Provide one or
  more `TaskObserver`s to this prop.

### ⚙️ Technical

* `GridModel` has a new `selectedIds` getter to get the IDs of currently selected records. To
  provide consistency across models, the following getters have been deprecated and renamed:
    + `selectedRecordId` has been renamed `selectedId` in `GridModel`, `StoreSelectionModel`, and
      `DataViewModel`
    + `selection` has been renamed `selectedRecords` in `GridModel`, `DataViewModel`, and
      `RestGridModel`
    + `singleRecord`, `records`, and `ids` have been renamed `selectedRecord`, `selectedRecords`,
      and
      `selectedIds`, respectively, in `StoreSelectionModel`

### ✨ Styles

* Higher contrast on grid context menus for improved legibility.

[Commit Log](https://github.com/xh/hoist-react/compare/v41.3.0...v42.0.0)

## v41.3.0 - 2021-08-09

### 🎁 New Features

* New `Cube` aggregators `ChildCountAggregator` and `LeafCountAggregator`.
* Mobile `NavigatorModel` provides a new "swipe" gesture to go back in the page stack. This is
  enabled by default, but may be turned off via the new `swipeToGoBack` prop.
* Client error reports now include the full URL for additional troubleshooting context.
    * Note apps must update their server-side to `hoist-core v9.3` or greater to persist URLs with
      error reports (although this is _not_ a general or hard requirement for taking this version of
      hoist-react).

[Commit Log](https://github.com/xh/hoist-react/compare/v41.2.0...v41.3.0)

## v41.2.0 - 2021-07-30

### 🎁 New Features

* New `GridModel.rowClassRules` and `Column.cellClassRules` configs added. Previously apps needed to
  use `agOptions` to dynamically apply and remove CSS classes using either of these options - now
  they are fully supported by Hoist.
    * ⚠ Note that, to avoid conflicts with internal usages of these configs, Hoist will check and
      throw if either is passed via `agOptions`. Apps only need to move their configs to the new
      location - the shape of the rules object does *not* need to change.
* New `GridAutosizeOptions.includeCollapsedChildren` config controls whether values from collapsed
  (i.e. hidden) child records should be measured when computing column sizes. Default of `false`
  improves autosize performance for large tree grids and should generally match user expectations
  around WYSIWYG autosizing.
* New `GridModel.beginEditAsync()` and `endEditAsync()` APIs added to start/stop inline editing.
    * ⚠ Note that - in a minor breaking change - the function form of the `Column.editable` config
      is no longer passed an `agParams` argument, as editing might now begin and need to be
      evaluated outside the context of an AG-Grid event.
* New `GridModel.clicksToEdit` config controls the number of clicks required to trigger
  inline-editing of a grid cell. Default remains 2 (double click ).
* Timeouts are now configurable on grid exports via a new `exportOptions.timeout` config.
* Toasts may now be dismissed programmatically - use the new `ToastModel` returned by the
  `XH.toast()` API and its variants.
* `Form` supports setting readonlyRenderer in `fieldDefaults` prop.
* New utility hook `useCached` provides a more flexible variant of `React.useCallback`.

### 🐞 Bug Fixes

* Inline grid editing supports passing of JSX editor components.
* `GridExportService` catches any exceptions thrown during export preparation and warns the user
  that something went wrong.
* GridModel with 'disabled' selection no longer shows "ghost" selection when using keyboard.
* Tree grids now style "parent" rows consistently with highlights/borders if requested, even for
  mixed-depth trees where some rows have children at a given level and others do not.

### ⚙️ Technical

* `FetchService` will now actively `abort()` fetch requests that it is abandoning due to its own
  `timeout` option. This allows the browser to release the associated resources associated with
  these requests.
* The `start()` function in `@xh/hoist/promise` has been deprecated. Use `wait()` instead, which can
  now be called without any args to establish a Promise chain and/or introduce a minimal amount of
  asynchronousity.
* ⚠ Note that the raw `AgGrid` component no longer enhances the native keyboard handling provided by
  AG Grid. All Hoist key handling customizations are now limited to `Grid`. If you wish to provide
  custom handling in a raw `AgGrid` component, see the example here:
  https://www.ag-grid.com/javascript-grid/row-selection/#example-selection-with-keyboard-arrow-keys

### ✨ Styles

* The red and green color values applied in dark mode have been lightened for improved legibility.
* The default `colorSpec` config for number formatters has changed to use new dedicated CSS classes
  and variables.
* New/renamed CSS vars `--xh-grid-selected-row-bg` and `--xh-grid-selected-row-text-color` now used
  to style selected grid rows.
    * ⚠ Note the `--xh-grid-bg-highlight` CSS var has been removed.
* New `.xh-cell--editable` CSS class applied to cells with inline editing enabled.
    * ⚠ Grid CSS class `.xh-invalid-cell` has been renamed to `.xh-cell--invalid` for consistency -
      any app style overrides should update to this new classname.

### 📚 Libraries

* core-js `3.15 → 3.16`

[Commit Log](https://github.com/xh/hoist-react/compare/v41.1.0...v41.2.0)

## v41.1.0 - 2021-07-23

### 🎁 New Features

* Button to expand / collapse all rows within a tree grid now added by default to the primary tree
  column header. (New `Column.headerHasExpandCollapse` property provided to disable.)
* New `@logWithDebug` annotation provides easy timed logging of method execution (via `withDebug`).
* New `AppSpec.disableXssProtection` config allows default disabling of Field-level XSS protection
  across the app. Intended for secure, internal apps with tight performance tolerances.
* `Constraint` callbacks are now provided with a `record` property when validating Store data and a
  `fieldModel` property when validating Form data.
* New `Badge` component allows a styled badge to be placed inline with text/title, e.g. to show a
  counter or status indicator within a tab title or menu item.
* Updated `TreeMap` color scheme, with a dedicated set of colors for dark mode.
* New XH convenience methods `successToast()`, `warningToast()`, and `dangerToast()` show toast
  alerts with matching intents and appropriate icons.
    * ⚠ Note that the default `XH.toast()` call now shows a toast with the primary (blue) intent and
      no icon. Previously toasts displayed by default with a success (green) intent and checkmark.
* GridModel provides a public API method `setColumnState` for taking a previously saved copy of
  gridModel.columnState and applying it back to a GridModel in one call.

### 🐞 Bug Fixes

* Fixed an issue preventing export of very large (>100k rows) grids.
* Fixed an issue where updating summary data in a Store without also updating other data would not
  update the bound grid.
* Intent styles now properly applied to minimal buttons within `Panel.headerItems`.
* Improved `GridModel` async selection methods to ensure they do not wait forever if grid does not
  mount.
* Fixed an issue preventing dragging the chart navigator range in a dialog.

### ⚙️ Technical

* New `Exception.timeout()` util to throw exceptions explicitly marked as timeouts, used by
  `Promise.timeout` extension.
* `withShortDebug` has been deprecated. Use `withDebug` instead, which has the identical behavior.
  This API simplification mirrors a recent change to `hoist-core`.

### ✨ Styles

* If the first child of a `Placeholder` component is a Hoist icon, it will not automatically be
  styled to 4x size with reduced opacity. (See new Toolbox example under the "Other" tab.)

### 📚 Libraries

* @blueprintjs/core `3.46 → 3.47`
* dompurify `2.2 → 2.3`

[Commit Log](https://github.com/xh/hoist-react/compare/v41.0.0...v41.1.0)

## v41.0.0 - 2021-07-01

### 🎁 New Features

* Inline editing of Grid/Record data is now officially supported:
    + New `Column.editor` config accepts an editor component to enable managed editing of the cells
      in that column. New `CheckboxEditor`, `DateEditor`, `NumberEditor`, `SelectEditor`
      , `TextAreaEditor`
      and `TextEditor` components wrap their corresponding HoistInputs with the required hook-based
      API and can be passed to this new config directly.
    + `Store` now contains built-in support for validation of its uncommitted records. To enable,
      specify the new `rules` property on the `Field`s in your `Store`. Note that these rules and
      constraints use the same API as the forms package, and rules and constraints may be shared
      between the `data` and `form` packages freely.
    + `GridModel` will automatically display editors and record validation messages as the user
      moves between cells and records. The new `GridModel.fullRowEditing` config controls whether
      editors are displayed for the focused cell only or for the entire row.
* All Hoist Components now support a `modelRef` prop. Supply a ref to this prop in order to gain a
  pointer to a Component's backing `HoistModel`.
* `DateInput` has been improved to allow more flexible parsing of user input with multiple formats.
  See the new prop `DateInput.parseStrings`.
* New `Column.sortValue` config takes an alternate field name (as a string) to sort the column by
  that field's value, or a function to produce a custom cell-level value for comparison. The values
  produced by this property will be also passed to any custom comparator, if one is defined.
* New `GridModel.hideEmptyTextBeforeLoad` config prevents showing the `emptyText` until the store
  has been loaded at least once. Apps that depend on showing `emptyText` before first load should
  set this property to `false`.
* `ExpandCollapseButton` now works for grouped grids in addition to tree grids.
* `FieldModel.initialValue` config now accepts functions, allowing for just-in-time initialization
  of Form data (e.g. to pre-populate a Date field with the current time).
* `TreeMapModel` and `SplitTreeMapModel` now support a `maxHeat` config, which can be used to
  provide a stable absolute maximum brightness (positive or negative) within the entire TreeMap.
* `ErrorMessage` will now automatically look for an `error` property on its primary context model.
* `fmtNumber()` supports new flags `withCommas` and `omitFourDigitComma` to customize the treatment
  of commas in number displays.
* `isValidJson` function added to form validation constraints.
* New `Select.enableFullscreen` prop added to the mobile component. Set to true (default on phones)
  to render the input in a full-screen modal when focused, ensuring there is enough room for the
  on-screen keyboard.

### 💥 Breaking Changes

* Removed support for class-based Hoist Components via the `@HoistComponent` decorator (deprecated
  in v38). Use functional components created via the `hoistCmp()` factory instead.
* Removed `DimensionChooser` (deprecated in v37). Use `GroupingChooser` instead.
* Changed the behavior of `FormModel.init()` to always re-initialize *all* fields. (Previously, it
  would only initialize fields explicitly passed via its single argument). We believe that this is
  more in line with developer expectations and will allow the removal of app workarounds to force a
  reset of all values. Most apps using FormModel should not need to change, but please review and
  test any usages of this particular method.
* Replaced the `Grid`, `DataView`, and `RestGrid` props below with new configurable fields on
  `GridModel`, `DataViewModel`, and `RestGridModel`, respectively. This further consolidates grid
  options into the model layer, allowing for more consistent application code and developer
  discovery.
    + `onKeyDown`
    + `onRowClicked`
    + `onRowDoubleClicked`
    + `onCellClicked`
    + `onCellDoubleClicked`
* Renamed the confusing and ambiguous property name `labelAlign` in several components:
    + `FormField`: `labelAlign` has been renamed to `labelTextAlign`
    + `SwitchInput`, `RadioInput`, and `Checkbox`: `labelAlign` has been renamed `labelSide`.
* Renamed all CSS variables beginning with `--navbar` to start with `--appbar`, matching the Hoist
  component name.
* Removed `TreeMapModel.colorMode` value 'balanced'. Use the new `maxHeat` config to prevent outlier
  values from dominating the color range of the TreeMap.
* The classes `Rule` and `ValidationState` and all constraint functions (e.g. `required`,
  `validEmail`, `numberIs`, etc.) have been moved from the `cmp\form` package to the `data` package.
* Hoist grids now require AG Grid v25.3.0 or higher - update your AG Grid dependency in your app's
  `package.json` file. See the [AG Grid Changelog](https://www.ag-grid.com/ag-grid-changelog/) for
  details.
* Hoist charts now require Highcharts v9.1.0 or higher - update your Highcharts dependency in your
  app's `package.json` file. See the
  [Highcharts Changelog](https://www.highcharts.com/changelog/#highcharts-stock) for details.

### 🐞 Bug Fixes

* Fixed disable behavior for Hoist-provided button components using popover.
* Fixed default disabling of autocomplete within `TextInput`.
* Squelched console warning re. precision/stepSize emitted by Blueprint-based `numberInput`.

### ⚙️ Technical

* Improved exception serialization to better handle `LocalDate` and similar custom JS classes.
* Re-exported Blueprint `EditableText` component (w/elemFactory wrapper) from `kit/blueprint`.

### 📚 Libraries

* @blueprintjs/core `3.44 → 3.46`
* codemirror `5.60 → 5.62`
* core-js `3.10 → 3.15`
* filesize `6.2 → 6.4`
* mobx `6.1 → 6.3`
* react-windowed-select `3.0 → 3.1`

[Commit Log](https://github.com/xh/hoist-react/compare/v40.0.0...v41.0.0)

## v40.0.0 - 2021-04-22

⚠ Please ensure your `@xh/hoist-dev-utils` dependency is >= v5.7.0. This is required to support the
new changelog feature described below. Even if you are not yet using the feature, you must update
your dev-utils dependency for your project to build.

### 🎁 New Features

* Added support for displaying an in-app changelog (release notes) to the user. See the new
  `ChangelogService` for details and instructions on how to enable.
* Added `XH.showBanner()` to display a configurable banner across the top of viewport, as another
  non-modal alternative for attention-getting application alerts.
* New method `XH.showException()` uses Hoist's built-in exception display to show exceptions that
  have already been handled directly by application code. Use as an alternative to
  `XH.handleException()`.
* `XH.track()` supports a new `oncePerSession` option. This flag can be set by applications to avoid
  duplicate tracking messages for certain types of activity.
* Mobile `NavigatorModel` now supports a `track` flag to automatically track user page views,
  equivalent to the existing `track` flag on `TabContainerModel`. Both implementations now use the
  new `oncePerSession` flag to avoid duplicate messages as a user browses within a session.
* New `Spinner` component returns a simple img-based spinner as an animated PNG, available in two
  sizes. Used for the platform-specific `Mask` and `LoadingIndicator` components. Replaces previous
  SVG-based implementations to mitigate rendering performance issues over remote connections.

### 💥 Breaking Changes

* `Store` now creates a shared object to hold the default values for every `Field` and uses this
  object as the prototype for the `data` property of every `Record` instance.
    * Only non-default values are explicitly written to `Record.data`, making for a more efficient
      representation of default values and improving the performance of `Record` change detection.
    * Note this means that `Record.data` *no longer* contains keys for *all* fields as
      `own-enumerable` properties.
    * Applications requiring a full enumeration of all values should call the
      new `Record.getValues()`
      method, which returns a new and fully populated object suitable for spreading or cloning.
    * This behavior was previously available via `Store.experimental.shareDefaults` but is now
      always enabled.
* For API consistency with the new `showBanner()` util, the `actionFn` prop for the recently-added
  `ErrorMessage` component has been deprecated. Specify as an `onClick` handler within the
  component's `actionButtonProps` prop instead.
* The `GridModel.experimental.externalSort` flag has been promoted from an experiment to a
  fully-supported config. Default remains `false`, but apps that were using this flag must now pass
  it directly: `new GridModel({externalSort: true, ...})`.
* Hoist re-exports and wrappers for the Blueprint `Spinner` and Onsen `ProgressCircular` components
  have been removed, in favor of the new Hoist `Spinner` component mentioned above.
* Min version for `@xh/hoist-dev-utils` is now v5.7.0, as per above.

### 🐞 Bug Fixes

* Formatters in the `@xh/hoist/format` package no longer modify their options argument.
* `TileFrame` edge-case bug fixed where the appearance of an internal scrollbar could thrash layout
  calculations.
* XSS protection (dompurify processing) disabled on selected REST editor grids within the Hoist
  Admin console. Avoids content within configs and JSON blobs being unintentionally mangled.

### ⚙️ Technical

* Improvements to exception serialization, especially for any raw javascript `Error` thrown by
  client-side code.

### ✨ Styles

* Buttons nested inline within desktop input components (e.g. clear buttons) tweaked to avoid
  odd-looking background highlight on hover.
* Background highlight color of minimal/outlined buttons tweaked for dark theme.
* `CodeInput` respects standard XH theme vars for its background-color and (monospace) font family.
  Its built-in toolbar has also been made compact and slightly re-organized.

### 📚 Libraries

* @blueprintjs/core `3.41 → 3.44`
* @blueprintjs/datetime `3.21 → 3.23`
* classnames `2.2 → 2.3`
* codemirror `5.59 → 5.60`
* core-js `3.9 → 3.10`
* filesize `6.1 → 6.2`
* qs `6.9 → 6.10`
* react-beautiful-dnd `13.0 → 13.1`
* react-select `4.2 → 4.3`

[Commit Log](https://github.com/xh/hoist-react/compare/v39.0.1...v40.0.0)

## v39.0.1 - 2021-03-24

### 🐞 Bug Fixes

* Fixes regression preventing the loading of the Activity Tab in the Hoist Admin console.
* Fixes icon alignment in `DateInput`.

[Commit Log](https://github.com/xh/hoist-react/compare/v39.0.0...v39.0.1)

## v39.0.0 - 2021-03-23

### 🎁 New Features

#### Components + Props

* New `TileFrame` layout component renders a collection of child items using a layout that balances
  filling the available space against maintaining tile width / height ratio.
* Desktop `Toolbar` accepts new `compact` prop. Set to `true` to render the toolbar with reduced
  height and font-size.
* New `StoreFilterField` prop `autoApply` allows developers to more easily use `StoreFilterField` in
  conjunction with other filters or custom logic. Set to `false` and specify an `onFilterChange`
  callback to take full control of filter application.
* New `RestGrid` prop `formClassName` allows custom CSS class to be applied to its managed
  `RestForm` dialog.

#### Models + Configs

* New property `selectedRecordId` on `StoreSelectionModel`, `GridModel`, and `DataViewModel`.
  Observe this instead of `selectedRecord` when you wish to track only the `id` of the selected
  record and not changes to its data.
* `TreeMapModel.colorMode` config supports new value `wash`, which retains the positive and negative
  color while ignoring the intensity of the heat value.
* New method `ChartModel.updateHighchartsConfig()` provides a more convenient API for changing a
  chart's configuration post-construction.
* New `Column.omit` config supports conditionally excluding a column from its `GridModel`.

#### Services + Utils

* New method `FetchService.setDefaultTimeout()`.
* New convenience getter `LocalDate.isToday`.
* `HoistBase.addReaction()` now accepts convenient string values for its `equals` flag.

### 💥 Breaking Changes

* The method `HoistAppModel.preAuthInitAsync()` has been renamed to `preAuthAsync()` and should now
  be defined as `static` within apps that implement it to run custom pre-authentication routines.
    * This change allows Hoist to defer construction of the `AppModel` until Hoist itself has been
      initialized, and also better reflects the special status of this function and when it is
      called in the Hoist lifecycle.
* Hoist grids now require AG Grid v25.1.0 or higher - update your AG Grid dependency in your app's
  `package.json` file. See the [AG Grid Changelog](https://www.ag-grid.com/ag-grid-changelog/) for
  details.

### ⚙️ Technical

* Improvements to behavior/performance of apps in hidden/inactive browser tabs. See the
  [page visibility API reference](https://developer.mozilla.org/en-US/docs/Web/API/Page_Visibility_API)
  for details. Now, when the browser tab is hidden:
    * Auto-refresh is suspended.
    * The `forEachAsync()` and `whileAsync()` utils run synchronously, without inserting waits that
      would be overly throttled by the browser.
* Updates to support compatibility with agGrid 25.1.0.
* Improved serialization of `LoadSpec` instances within error report stacktraces.

### 📚 Libraries

* @blueprintjs/core `3.39 → 3.41`
* @blueprintjs/datetime `3.20 → 3.21`
* @popperjs/core `2.8 → 2.9`
* core-js `3.8 → 3.9`
* react-select `4.1 → 4.2`

[Commit Log](https://github.com/xh/hoist-react/compare/v38.3.0...v39.0.0)

## v38.3.0 - 2021-03-03

### 🎁 New Features

* New `Store.freezeData` and `Store.idEncodesTreePath` configs added as performance optimizations
  when loading very large data sets (50k+ rows).
* New `ColChooserModel.autosizeOnCommit` config triggers an autosize run whenever the chooser is
  closed. (Defaulted to true on mobile.)

[Commit Log](https://github.com/xh/hoist-react/compare/v38.2.0...v38.3.0)

## v38.2.0 - 2021-03-01

### 🐞 Bug Fixes

* Fix to edge-case where `Grid` would lose its selection if set on the model prior to the component
  mounting and AG Grid full rendering.
* Fix to prevent unintended triggering of app auto-refresh immediately after init.

### ⚙️ Technical

* New config `Cube.fieldDefaults` - matches same config added to `Store` in prior release.
* App auto-refresh interval keys off of last *completed* refresh cycle if there is one. Avoids
  over-eager refresh when cycle is fast relative to the time it takes to do the refresh.
* New experimental property `Store.experimental.shareDefaults`. If true, `Record.data` will be
  created with default values for all fields stored on a prototype, with only non-default values
  stored on `data` directly. This can yield major performance improvements for stores with sparsely
  populated records (i.e. many records with default values). Note that when set, the `data` property
  on `Record` will no longer contain keys for *all* fields as `own-enumerable` properties. This may
  be a breaking change for some applications.

[Commit Log](https://github.com/xh/hoist-react/compare/v38.1.1...v38.2.0)

## v38.1.1 - 2021-02-26

### ⚙️ Technical

* New config `Store.fieldDefaults` supports defaulting config options for all `Field` instances
  created by a `Store`.

[Commit Log](https://github.com/xh/hoist-react/compare/v38.1.0...v38.1.1)

## v38.1.0 - 2021-02-24

⚠ Please ensure your `@xh/hoist-dev-utils` dependency is >= v5.6.0. This is required to successfully
resolve and bundle transitive dependencies of the upgraded `react-select` library.

### 🐞 Bug Fixes

* A collapsible `Panel` will now restore its user specified-size when re-opened. Previously the
  panel would be reset to the default size.
* `Store.lastLoaded` property now initialized to `null`. Previously this property had been set to
  the construction time of the Store.
* Tweak to `Grid` style rules to ensure sufficient specificity of rules related to indenting child
  rows within tree grids.
* Improvements to parsing of `Field`s of type 'int': we now correctly parse values presented in
  exponential notation and coerce `NaN` values to `null`.

### 🎁 New Features

* `GridModel` has new async variants of existing methods: `selectFirstAsync`, `selectAsync`, and
  `ensureSelectionVisibleAsync`. These methods build-in the necessary waiting for the underlying
  grid implementation to be ready and fully rendered to ensure reliable selection. In addition, the
  first two methods will internally call the third. The existing non-async counterparts for these
  methods have been deprecated.
* GridModel has a new convenience method `preSelectFirstAsync` for initializing the selection in
  grids, without disturbing any existing selection.
* Added new `Store.loadTreeData` config (default `true`) to enable or disable building of nested
  Records when the raw data elements being loaded have a `children` property.
* Cube `View` now detects and properly handles streaming updates to source data that include changes
  to row dimensions as well as measures.*
* `DataViewModel.itemHeight` can now be a function that returns a pixel height.
* The `LoadSpec` object passed to `doLoadAsync()` is now a defined class with additional properties
  `isStale`, `isObsolete` and `loadNumber`. Use these properties to abandon out-of-order
  asynchronous returns from the server.
    * 💥 NOTE that calls to `loadAsync()` no longer accept a plain object for their `loadSpec`
      parameter. Application code such as `fooModel.loadAsync({isRefresh: true})` should be updated
      to use the wrapper APIs provided by `LoadSupport` - e.g. `fooModel.refreshAsync()`. (This was
      already the best practice, but is now enforced.)
* New `autoHeight` property on grid `Column`. When set the grid will increase the row height
  dynamically to accommodate cell content in this column.

### 📚 Libraries

* @blueprintjs/core `3.38 → 3.39`
* react-select `3.1 → 4.1`
* react-windowed-select `2.0 → 3.0`

[Commit Log](https://github.com/xh/hoist-react/compare/v38.0.0...v38.1.0)

## v38.0.0 - 2021-02-04

Hoist v38 includes major refactoring to streamline core classes, bring the toolkit into closer
alignment with the latest developments in Javascript, React, and MobX, and allow us to more easily
provide documentation and additional features. Most notably, we have removed the use of class based
decorators, in favor of a simpler inheritance-based approach to defining models and services.

* We are introducing a new root superclass `HoistBase` which provides many of the syntax
  enhancements and conventions used throughout Hoist for persistence, resource management, and
  reactivity.
* New base classes of `HoistModel` and `HoistService` replace the existing class decorators
  `@HoistModel` and `@HoistService`. Application models and services should now `extend` these base
  classes instead of applying the (now removed) decorators. For your application's `AppModel`,
  extend the new `HoistAppModel` superclass.
* We have also removed the need for the explicit `@LoadSupport` annotation on these classes. The
  presence of a defined `doLoadAsync()` method is now sufficient to allow classes extending
  `HoistModel` and `HoistService` to participate in the loading and refreshing lifecycle as before.
* We have deprecated support for class-based Components via the `@HoistComponent` class decorator.
  To continue to use this decorator, please import it from the `@xh\hoist\deprecated` package.
  Please note that we plan to remove `@HoistComponent` in a future version.
* Due to changes in MobX v6.0.1, all classes that host observable fields and actions will now also
  need to provide a constructor containing a call to `makeObservable(this)`. This change will
  require updates to most `HoistModel` and `HoistService` classes. See
  [this article from MobX](https://michel.codes/blogs/mobx6) for more on this change and the
  motivation behind it.

### 🎁 New Features

* New utility method `getOrCreate` for easy caching of properties on objects.
* The `Menu` system on mobile has been reworked to be more consistent with desktop. A new
  `MenuButton` component has been added to the mobile framework, which renders a `Menu` of
  `MenuItems` next to the `MenuButton`. This change also includes the removal of `AppMenuModel` (see
  Breaking Changes).
* Added `ExpandCollapseButton` to the mobile toolkit, to expand / collapse all rows in a tree grid.
* Added `Popover` to the mobile toolkit, a component to display floating content next to a target
  element. Its API is based on the Blueprint `Popover` component used on desktop.
* `StoreFilterField` now matches the rendered string values for `date` and `localDate` fields when
  linked to a properly configured `GridModel`.
* `GroupingChooser` gets several minor usability improvements + clearer support for an empty /
  ungrouped state, when so enabled.

### 💥 Breaking Changes

* All `HoistModel` and `HoistService` classes must be adjusted as described above.
* `@HoistComponent` has been deprecated and moved to `@xh\hoist\deprecated`
* Hoist grids now require AG Grid v25.0.1 or higher - if your app uses AG Grid, update your AG Grid
  dependency in your app's `package.json` file.
* The `uses()` function (called within `hoistComponent()` factory configs for model context lookups)
  and the `useContextModel()` function no longer accept class names as strings. Pass the class
  itself (or superclass) of the model you wish to select for your component. `Uses` will throw if
  given any string other than "*", making the need for any updates clear in that case.
* The `Ref` class, deprecated in v26, has now been removed. Use `createObservableRef` instead.
* `AppMenuModel` has been removed. The `AppMenuButton` is now configured via
  `AppBar.appMenuButtonProps`. As with desktop, menu items can be added with
  `AppBar.appMenuButtonProps.extraItems[]`

### ⚙️ Technical

* We have removed the experimental flags `useTransactions`, and `deltaSort` from `GridModel`. The
  former has been the default behavior for Hoist for several releases, and the latter is obsolete.

### 📚 Libraries

* @blueprintjs/core `3.36 → 3.38`
* codemirror `5.58 → 5.59`
* mobx `5.15 → 6.1`
* mobx-react `6.3 → 7.1`

[Commit Log](https://github.com/xh/hoist-react/compare/v37.2.0...v38.0.0)

## v37.2.0 - 2021-01-22

### 🎁 New Features

* New `ErrorMessage` component for standard "inline" rendering of Errors and Exceptions, with retry
  support.
* `Cube` now supports an `omitFn` to allow apps to remove unwanted, single-node children.

[Commit Log](https://github.com/xh/hoist-react/compare/v37.1.0...v37.2.0)

## v37.1.0 - 2021-01-20

### 🎁 New Features

* Columns in `ColChooser` can now be filtered by their `chooserGroup`.
* `Cube` now supports a `bucketSpecFn` config which allows dynamic bucketing and aggregation of
  rows.

### 🐞 Bug Fixes

* Fix issue where a `View` would create a root row even if there were no leaf rows.
* Fixed regression in `LeftRightChooser` not displaying description callout.

[Commit Log](https://github.com/xh/hoist-react/compare/v37.0.0...v37.1.0)

## v37.0.0 - 2020-12-15

### 🎁 New Features

* New `GroupingChooser` component provides a new interface for selecting a list of fields
  (dimensions) for grouping APIs, offering drag-and-drop reordering and persisted favorites.
    * This is intended as a complete replacement for the existing `DimensionChooser`. That component
      should be considered deprecated and will be removed in future releases.
* New props added to `TabSwitcher`:
    * `enableOverflow` shows tabs that would normally overflow their container in a drop down menu.
    * `tabWidth`, `tabMinWidth` & `tabMaxWidth` allow flexible configuration of tab sizes within the
      switcher.
* `TabModel` now supports a bindable `tooltip`, which can be used to render strings or elements
  while hovering over tabs.
* New `Placeholder` component provides a thin wrapper around `Box` with standardized, muted styling.
* New `StoreFilterField.matchMode` prop allows customizing match to `start`, `startWord`, or `any`.
* `Select` now implements enhanced typeahead filtering of options. The default filtering is now
  based on a case-insensitive match of word starts in the label. (Previously it was based on a match
  _anywhere_ in the label _or_ value.) To customize this behavior, applications should use the new
  `filterFn` prop.
* New Admin Console Monitor > Memory tab added to view snapshots of JVM memory usage. (Requires
  Hoist Core v8.7 or greater.)
* `FormModel` and `FieldModel` gain support for Focus Management.
* New `boundInput` getter on `FieldModel` to facilitate imperative access to controls, when needed.
  This getter will return the new `HoistInputModel` interface, which support basic DOM access as
  well as standard methods for `focus()`, `blur()`, and `select()`.
* New `GridModel` config `lockColumnGroups` to allow controlling whether child columns can be moved
  outside their parent group. Defaults to `true` to maintain existing behavior.

### 💥 Breaking Changes

* New `TabContainerModel` config `switcher` replaces `switcherPosition` to allow for more flexible
  configuration of the default `TabSwitcher`.
    * Use `switcher: true` to retain default behavior.
    * Use `switcher: false` to not include a TabSwitcher. (previously `switcherPosition: 'none'`)
    * Use `switcher: {...}` to provide customisation props for the `TabSwitcher`. See `TabSwitcher`
      documentation for more information.
* The `HoistInput` base class has been removed. This change marks the completion of our efforts to
  remove all internal uses of React class-based Components in Hoist. The following adjustments are
  required:
    * Application components extending `HoistInput` should use the `useHoistInputModel` hook
      instead.
    * Applications getting refs to `HoistInputs` should be aware that these refs now return a ref to
      a
      `HoistInputModel`. In order to get the DOM element associated with the component use the new
      `domEl` property of that model rather than the`HoistComponent.getDOMNode()` method.
* Hoist grids now require AG Grid v24.1.0 or higher - update your AG Grid dependency in your app's
  `package.json` file. AG Grid v24.1.0
  [lists 5 breaking changes](https://www.ag-grid.com/ag-grid-changelog/), including the two called
  out below. *Note that these cautions apply only to direct use of the AG Grid APIs* - if your app
  is using the Hoist `Grid` and `GridModel` exclusively, there should be no need to adjust code
  around columns or grid state, as the related Hoist classes have been updated to handle these
  changes.
    * AG-4291 - Reactive Columns - the state pattern for ag-grid wrapper has changed as a result of
      this change. If your app made heavy use of saving/loading grid state, please test carefully
      after upgrade.
    * AG-1959 - Aggregation - Add additional parameters to the Custom Aggregation methods. If your
      app implements custom aggregations, they might need to be updated.

### 🔒 Security

* The data package `Field` class now sanitizes all String values during parsing, using the DOMPurify
  library to defend against XSS attacks and other issues with malformed HTML or scripting content
  loaded into `Record`s and rendered by `Grid` or other data-driven components. Please contact XH if
  you find any reason to disable this protection, or observe any unintended side effects of this
  additional processing.

### 🐞 Bug Fixes

* Fix issue where grid row striping inadvertently disabled by default for non-tree grids.
* Fix issue where grid empty text cleared on autosize.

### ✨ Styles

* Default `Chart` themes reworked in both light and dark modes to better match overall Hoist theme.

### ⚙️ Technical

* Note that the included Onsen fork has been replaced with the latest Onsen release. Apps should not
  need to make any changes.
* `Cube.info` is now directly observable.
* `@managed` and `markManaged` have been enhanced to allow for the cleanup of arrays of objects as
  well as objects. This matches the existing array support in `XH.safeDestroy()`.

### 📚 Libraries

* @xh/onsenui `~0.1.2` → onsenui `~2.11.1`
* @xh/react-onsenui `~0.1.2` → react-onsenui `~1.11.3`
* @blueprintjs/core `3.35 → 3.36`
* @blueprintjs/datetime `3.19 → 3.20`
* clipboard-copy `3.1 → 4.0`
* core-js `3.6 → 3.8`
* dompurify `added @ 2.2`
* react `16.13 → 17.0`
* semver `added @ 7.3`

[Commit Log](https://github.com/xh/hoist-react/compare/v36.6.1...v37.0.0)

## v36.6.1 - 2020-11-06

### 🐞 Bug Fixes

* Fix issue where grid row striping would be turned off by default for non-tree grids

[Commit Log](https://github.com/xh/hoist-react/compare/v36.6.0...v36.6.1)

## v36.6.0 - 2020-10-28

### 🎁 New Features

* New `GridModel.treeStyle` config enables more distinctive styling of tree grids, with optional
  background highlighting and ledger-line style borders on group rows.
    * ⚠ By default, tree grids will now have highlighted group rows (but no group borders). Set
      `treeStyle: 'none'` on any `GridModel` instances where you do _not_ want the new default
      style.
* New `DashContainerModel.extraMenuItems` config supports custom app menu items in Dashboards
* An "About" item has been added to the default app menu.
* The default `TabSwitcher` now supports scrolling, and will show overflowing tabs in a drop down
  menu.

### 🐞 Bug Fixes

* Ensure that `Button`s with `active: true` set directly (outside of a `ButtonGroupInput`) get the
  correct active/pressed styling.
* Fixed regression in `Column.tooltip` function displaying escaped HTML characters.
* Fixed issue where the utility method `calcActionColWidth` was not correctly incorporating the
  padding in the returned value.

### ⚙️ Technical

* Includes technical updates to `JsonBlob` archiving. This change requires an update to `hoist-core`
  `v8.6.1` or later, and modifications to the `xh_json_blob` table. See the
  [hoist-core changelog](https://github.com/xh/hoist-core/blob/develop/CHANGELOG.md) for further
  details.

### 📚 Libraries

* @blueprintjs/core `3.33 → 3.35`

[Commit Log](https://github.com/xh/hoist-react/compare/v36.5.0...v36.6.0)

## v36.5.0 - 2020-10-16

### 🐞 Bug Fixes

* Fix text and hover+active background colors for header tool buttons in light theme.

### ⚙️ Technical

* Install a default simple string renderer on all columns. This provides consistency in column
  rendering, and fixes some additional issues with alignment and rendering of Grid columns
  introduced by the change to flexbox-based styling in grid cells.
* Support (optional) logout action in SSO applications.

### 📚 Libraries

* @blueprintjs/core `3.31 → 3.33`
* @blueprintjs/datetime `3.18 → 3.19`
* @fortawesome/fontawesome-pro `5.14 → 5.15`
* moment `2.24 → 2.29`
* numbro `2.2 → 2.3`

[Commit Log](https://github.com/xh/hoist-react/compare/v36.4.0...v36.5.0)

## v36.4.0 - 2020-10-09

### 🎁 New Features

* `TabContainerModel` supports dynamically adding and removing tabs via new public methods.
* `Select` supports a new `menuWidth` prop to control the width of the dropdown.

### 🐞 Bug Fixes

* Fixed v36.3.0 regression re. horizontal alignment of Grid columns.

[Commit Log](https://github.com/xh/hoist-react/compare/v36.3.0...v36.4.0)

## v36.3.0 - 2020-10-07

### 💥 Breaking Changes

* The following CSS variables are no longer in use:
    + `--xh-grid-line-height`
    + `--xh-grid-line-height-px`
    + `--xh-grid-large-line-height`
    + `--xh-grid-large-line-height-px`
    + `--xh-grid-compact-line-height`
    + `--xh-grid-compact-line-height-px`
    + `--xh-grid-tiny-line-height`
    + `--xh-grid-tiny-line-height-px`

### ⚙️ Technical

* We have improved and simplified the vertical centering of content within Grid cells using
  flexbox-based styling, rather than the CSS variables above.

### 🎁 New Features

* `Select` now supports `hideSelectedOptions` and `closeMenuOnSelect` props.
* `XH.message()` and its variants (`XH.prompt(), XH.confirm(), XH.alert()`) all support an optional
  new config `messageKey`. This key can be used by applications to prevent popping up the same
  dialog repeatedly. Hoist will only show the last message posted for any given key.
* Misc. Improvements to organization of admin client tabs.

### 🐞 Bug Fixes

* Fixed issue with sporadic failures reading grid state using `legacyStateKey`.
* Fixed regression to the display of `autoFocus` buttons; focus rectangle restored.

[Commit Log](https://github.com/xh/hoist-react/compare/v36.2.1...v36.3.0)

## v36.2.1 - 2020-10-01

### 🐞 Bug Fixes

* Fixed issue in `LocalDate.previousWeekday()` which did not correctly handle Sunday dates.
* Fixed regression in `Grid` column header rendering for non-string headerNames.

[Commit Log](https://github.com/xh/hoist-react/compare/v36.2.0...v36.2.1)

## v36.2.0 - 2020-09-25

### 💥 Breaking Changes

* New `GridModel` config `colChooserModel` replaces `enableColChooser` to allow for more flexible
  configuration of the grid `colChooser`
    * Use `colChooserModel: true` to retain default behavior.
    * See documentation on `GridModel.ColChooserModelConfig` for more information.
* The `Grid` `hideHeaders` prop has been converted to a field on `AgGridModel` and `GridModel`. All
  grid options of this type are now on the model hierarchy, allowing consistent application code and
  developer discovery.

### 🎁 New Features

* Provides new `CustomProvider` for applications that want to use the Persistence API, but need to
  provide their own storage implementation.
* Added `restoreDefaults` action to default context menu for `GridModel`.
* Added `restoreDefaultsWarning` config to `GridModel`.
* `FormModel` has a new convenience method `setValues` for putting data into one or more fields in
  the form.
* Admin Preference and Config panels now support bulk regrouping actions.

### 🐞 Bug Fixes

* Fixed an error in implementation of `@managed` preventing proper cleanup of resources.
* Fixed a regression introduced in v36.1.0 in `FilterChooser`: Restore support for `disabled` prop.

[Commit Log](https://github.com/xh/hoist-react/compare/v36.1.0...v36.2.0)

## v36.1.0 - 2020-09-22

⚠ NOTE - apps should update to `hoist-core >= 8.3.0` when taking this hoist-react update. This is
required to support both the new `JsonBlobService` and updates to the Admin Activity and Client
Error tracking tabs described below.

### 🎁 New Features

* Added new `JsonBlobService` for saving and updating named chunks of arbitrary JSON data.
* `GridModelPersistOptions` now supports a `legacyStateKey` property. This key will identify the
  pre-v35 location for grid state, and can be used by applications to provide a more flexible
  migration of user grid state after an upgrade to Hoist v35.0.0 or greater. The value of this
  property will continue to default to 'key', preserving the existing upgrade behavior of the
  initial v35 release.
* The Admin Config and Pref diff tools now support pasting in a config for comparison instead of
  loading one from a remote server (useful for deployments where the remote config cannot be
  accessed via an XHR call).
* The `ClipboardButton.getCopyText` prop now supports async functions.
* The `Select` input supports a new `leftIcon` prop.
* `RestGrid` now supports bulk delete when multiple rows are selected.
* `RestGrid`'s `actionWarning` messages may now be specified as functions.

### 🐞 Bug Fixes

* Fixed several cases where `selectOnFocus` prop on `Select` was not working.
* `FilterChooser` auto-suggest values sourced from the *unfiltered* records on `sourceStore`.
* `RestForm` editors will now source their default label from the corresponding `Field.displayName`
  property. Previously an undocumented `label` config could be provided with each editor object -
  this has been removed.
* Improved time zone handling in the Admin Console "Activity Tracking" and "Client Errors" tabs.
    * Users will now see consistent bucketing of activity into an "App Day" that corresponds to the
      LocalDate when the event occurred in the application's timezone.
    * This day will be reported consistently regardless of the time zones of the local browser or
      deployment server.
* Resetting Grid columns to their default state (e.g. via the Column Chooser) retains enhancements
  applied from matching Store fields.
* Desktop `DateInput` now handles out-of-bounds dates without throwing exception during rendering.
* Dragging a grid column with an element-based header no longer displays `[object Object]` in the
  draggable placeholder.

### 📚 Libraries

* codemirror `5.57 → 5.58`

[Commit Log](https://github.com/xh/hoist-react/compare/v36.0.0...v36.1.0)

## v36.0.0 - 2020-09-04

### 🎁 New Features

#### Data Filtering

We have enhanced support for filtering data in Hoist Grids, Stores, and Cubes with an upgraded
`Filter` API and a new `FilterChooser` component. This bundle of enhancements includes:

* A new `@xh/hoist/data/filter` package to support the creation of composable filters, including the
  following new classes:
    * `FieldFilter` - filters by comparing the value of a given field to one or more given candidate
      values using one of several supported operators.
    * `FunctionFilter` - filters via a custom function specified by the developer.
    * `CompoundFilter` - combines multiple filters (including other nested CompoundFilters) via an
      AND or OR operator.
* A new `FilterChooser` UI component that integrates tightly with these data package classes to
  provide a user and developer friendly autocomplete-enabled UI for filtering data based on
  dimensions (e.g. trader = jdoe, assetClass != Equities), metrics (e.g. P&L > 1m), or any
  combination thereof.
* Updates to `Store`, `StoreFilterField`, and `cube/Query` to use the new Filter API.
* A new `setFilter()` convenience method to `Grid` and `DataView`.

To get the most out of the new Filtering capabilities, developers are encouraged to add or expand
the configs for any relevant `Store.fields` to include both their `type` and a `displayName`. Many
applications might not have Field configs specified at all for their Stores, instead relying on
Store's ability to infer its Fields from Grid Column definitions.

We are looking to gradually invert this relationship, so that core information about an app's
business objects and their properties is configured once at the `data/Field` level and then made
available to related APIs and components such as grids, filters, and forms. See note in New Features
below regarding related updates to `GridModel.columns` config processing.

#### Grid

* Added new `GridModel.setColumnVisible()` method, along with `showColumn()` and `hideColumn()`
  convenience methods. Can replace calls to `applyColumnStateChanges()` when all you need to do is
  show or hide a single column.
* Elided Grid column headers now show the full `headerName` value in a tooltip.
* Grid column definitions now accept a new `displayName` config as the recommended entry point for
  defining a friendly user-facing label for a Column.
    * If the GridModel's Store has configured a `displayName` for the linked data field, the column
      will default to use that (if not otherwise specified).
    * If specified or sourced from a Field, `displayName` will be used as the default value for the
      pre-existing `headerName` and `chooserName` configs.
* Grid columns backed by a Store Field of type `number` or `int` will be right-aligned by default.
* Added new `GridModel.showGroupRowCounts` config to allow easy hiding of group row member counts
  within each full-width group row. Default is `true`, maintaining current behavior of showing the
  counts for each group.

#### Other

* Added new `AppSpec.showBrowserContextMenu` config to control whether the browser's default context
  menu will be shown if no app-specific context menu (e.g. from a grid) would be triggered.
    * ⚠ Note this new config defaults to `false`, meaning the browser context menu will *not* be
      available. Developers should set to true for apps that expect/depend on the built-in menu.
* `LocalDate` has gained several new static factories: `tomorrow()`, `yesterday()`,
  `[start/end]OfMonth()`, and `[start/end]OfYear()`.
* A new `@computeOnce` decorator allows for lazy computation and caching of the results of decorated
  class methods or getters. Used in `LocalDate` and intended for similar immutable, long-lived
  objects that can benefit from such caching.
* `CodeInput` and `JsonInput` get new `enableSearch` and `showToolbar` props. Enabling search
  provides an simple inline find feature for searching the input's contents.
* The Admin console's Monitor Status tab displays more clearly when there are no active monitors.

### 💥 Breaking Changes

* Renamed the `data/Field.label` property to `displayName`.
* Changed the `DimensionChooserModel.dimensions` config to require objects of the
  form `{name, displayName, isLeafDimension}` when provided as an `Object[]`.
    * Previously these objects were expected to be of the form `{value, label, isLeaf}`.
    * Note however that this same config can now be passed the `dimensions` directly from a
      configured
      `Cube` instead, which is the recommended approach and should DRY up dimension definitions for
      typical use cases.
* Changes required due to the new filter API:
    * The classes `StoreFilter` and `ValueFilter` have been removed and replaced by `FunctionFilter`
      and `FieldFilter`, respectively. In most cases apps will need to make minimal or no changes.
    * The `filters/setFilters` property on `Query` has been changed to `filter/setFilter`. In most
      case apps should not need to change anything other than the name of this property - the new
      property will continue to support array representations of multiple filters.
    * `Store` has gained a new property `filterIncludesChildren` to replace the functionality
      previously provided by `StoreFilter.includesChildren`.
    * `StoreFilterField.filterOptions` has been removed. Set `filterIncludesChildren` directly on
      the store instead.

### ✨ Styles

* CSS variables for "intents" - most commonly used on buttons - have been reworked to use HSL color
  values and support several standard variations of lightness and transparency.
    * Developers are encouraged to customize intents by setting the individual HSL vars provided for
      each intent (e.g. `--intent-primary-h` to adjust the primary hue) and/or the different levels
      of lightness (e.g. `--intent-primary-l3` to adjust the default lightness).
    * ⚠ Uses of the prior intent var overrides such as `--intent-primary` will no longer work. It is
      possible to set directly via `--xh-intent-primary`, but components such as buttons will still
      use the default intent shades for variations such as hover and pressed states. Again, review
      and customize the HSL vars if required.
* Desktop `Button` styles and classes have been rationalized and reworked to allow for more
  consistent and direct styling of buttons in all their many permutations (standard/minimal/outlined
  styles * default/hovered/pressed/disabled states * light/dark themes).
    * Customized intent colors will now also be applied to outlined and minimal buttons.
    * Dedicated classes are now applied to desktop buttons based on their style and state.
      Developers can key off of these classes directly if required.

### 🐞 Bug Fixes

* Fixed `Column.tooltipElement` so that it can work if a `headerTooltip` is also specified on the
  same column.
* Fixed issue where certain values (e.g. `%`) would break in `Column.tooltipElement`.
* Fixed issue where newly loaded records in `Store` were not being frozen as promised by the API.

### 📚 Libraries

* @blueprintjs/core `3.30 → 3.31`
* codemirror `5.56 → 5.57`
* http-status-codes `1.4 → 2.1`
* mobx-react `6.2 → 6.3`
* store2 `2.11 → 2.12`

[Commit Log](https://github.com/xh/hoist-react/compare/v35.2.1...v36.0.0)

## v35.2.1 - 2020-07-31

### 🐞 Bug Fixes

* A Grid's docked summary row is now properly cleared when its bound Store is cleared.
* Additional SVG paths added to `requiredBlueprintIcons.js` to bring back calendar scroll icons on
  the DatePicker component.
* Colors specified via the `--xh-intent-` CSS vars have been removed from minimal / outlined desktop
  `Button` components because of incompatibility with `ButtonGroupInput` component. Fix to address
  issue forthcoming. (This reverts the change made in 35.2.0 below.)

[Commit Log](https://github.com/xh/hoist-react/compare/v35.2.0...v35.2.1)

## v35.2.0 - 2020-07-21

### 🎁 New Features

* `TabContainerModel` now supports a `persistWith` config to persist the active tab.
* `TabContainerModel` now supports a `emptyText` config to display when TabContainer gets rendered
  with no children.

### ⚙️ Technical

* Supports smaller bundle sizes via a greatly reduced set of BlueprintJS icons. (Requires apps to be
  built with `@xh/hoist-dev-utils` v5.2 or greater to take advantage of this optimization.)

### 🐞 Bug Fixes

* Colors specified via the `--xh-intent-` CSS vars are now applied to minimal / outlined desktop
  `Button` components. Previously they fell through to use default Blueprint colors in these modes.
* Code input correctly handles dynamically toggling readonly/disabled state.

### 📚 Libraries

* @fortawesome/fontawesome-pro `5.13 → 5.14`
* codemirror `5.55 → 5.56`

[Commit Log](https://github.com/xh/hoist-react/compare/v35.1.1...v35.2.0)

## v35.1.1 - 2020-07-17

### 📚 Libraries

* @blueprintjs/core `3.29 → 3.30`

[Commit Log](https://github.com/xh/hoist-react/compare/v35.1.0...v35.1.1)

## v35.1.0 - 2020-07-16

### 🎁 New Features

* Extend existing environment diff tool to preferences. Now, both configs and preferences may be
  diffed across servers. This feature will require an update of hoist-core to a version 8.1.0 or
  greater.
* `ExportOptions.columns` provided to `GridModel` can now be specified as a function, allowing for
  full control of columns to export, including their sort order.

### 🐞 Bug Fixes

* `GridModel`s export feature was previously excluding summary rows. These are now included.
* Fixed problems with coloring and shading algorithm in `TreeMap`.
* Fixed problems with sort order of exports in `GridModel`.
* Ensure that preferences are written to server, even if set right before navigating away from page.
* Prevent situation where a spurious exception can be sent to server when application is unloaded
  while waiting on a fetch request.

[Commit Log](https://github.com/xh/hoist-react/compare/v35.0.1...v35.1.0)

## v35.0.1 - 2020-07-02

### 🐞 Bug Fixes

* Column headers no longer allocate space for a sort arrow icon when the column has an active
  `GridSorter` in the special state of `sort: null`.
* Grid auto-sizing better accounts for margins on sort arrow icons.

[Commit Log](https://github.com/xh/hoist-react/compare/v35.0.0...v35.0.1)

## v35.0.0 - 2020-06-29

### ⚖️ Licensing Change

As of this release, Hoist is [now licensed](LICENSE.md) under the popular and permissive
[Apache 2.0 open source license](https://www.apache.org/licenses/LICENSE-2.0). Previously, Hoist was
"source available" via our public GitHub repository but still covered by a proprietary license.

We are making this change to align Hoist's licensing with our ongoing commitment to openness,
transparency and ease-of-use, and to clarify and emphasize the suitability of Hoist for use within a
wide variety of enterprise software projects. For any questions regarding this change, please
[contact us](https://xh.io/contact/).

### 🎁 New Features

* Added a new Persistence API to provide a more flexible yet consistent approach to saving state for
  Components, Models, and Services to different persistent locations such as Hoist Preferences,
  browser local storage, and Hoist Dashboard views.
    * The primary entry points for this API are the new `@PersistSupport` and `@persist`
      annotations.
      `@persist` can be added to any observable property on a `@PersistSupport` to make it
      automatically synchronize with a `PersistenceProvider`. Both `HoistModel` and `HoistService`
      are decorated with `@PersistSupport`.
    * This is designed to replace any app-specific code previously added to synchronize fields and
      their values to Preferences via ad-hoc initializers and reactions.
    * This same API is now used to handle state persistence for `GridStateModel`, `PanelModel`,
      `DimensionChooserModel`, and `DashContainerModel` - configurable via the new `persistWith`
      option on those classes.
* `FetchService` now installs a default timeout of 30 seconds for all requests. This can be disabled
  by setting timeout to `null`. Fetch Timeout Exceptions have also been improved to include the same
  information as other standard exceptions thrown by this service.
    * 💥 Apps that were relying on the lack of a built-in timeout for long-running requests should
      ensure they configure such calls with a longer or null timeout.
* `Store` gets new `clearFilter()` and `recordIsFiltered()` helper functions.
* The Admin console's Activity Tracking tab has been significantly upgraded to allow admins to
  better analyze both built-in and custom tracking data generated by their application. Its sibling
  Client Errors tab has also been updated with a docked detail panel.
* `CodeInput` gets new `showCopyButton` prop - set to true to provide an inline action button to
  copy the editor contents to the clipboard.
* Hoist config `xhEnableMonitoring` can be used to enable/disable the Admin monitor tab and its
  associated server-side jobs

### 💥 Breaking Changes

* Applications should update to `hoist-core` v8.0.1 or above, required to support the upgraded Admin
  Activity Tracking tab. Contact XH for assistance with this update.
* The option `PanelModel.prefName` has been removed in favor of `persistWith`. Existing user state
  will be transferred to the new format, assuming a `PersistenceProvider` of type 'pref' referring
  to the same preference is used (e.g. `persistWith: {prefKey: 'my-panel-model-prefName'}`.
* The option `GridModel.stateModel` has been removed in favor of `persistWith`. Existing user state
  will be transferred to the new format, assuming a `PersistenceProvider` of type 'localStorage'
  referring to the same key is used (e.g. `persistWith: {localStorageKey: 'my-grid-state-id'}`.
    * Use the new `GridModel.persistOptions` config for finer control over what grid state is
      persisted (replacement for stateModel configs to disable persistence of column
      state/sorting/grouping).
* The options `DimensionChooserModel.preference` and `DimensionChooserModel.historyPreference` have
  been removed in favor of `persistWith`.
* `AppSpec.idleDetectionEnabled` has been removed. App-specific Idle detection is now enabled via
  the new `xhIdleConfig` config. The old `xhIdleTimeoutMins` has also been deprecated.
* `AppSpec.idleDialogClass` has been renamed `AppSpec.idlePanel`. If specified, it should be a
  full-screen component.
* `PinPad` and `PinPadModel` have been moved to `@xh/hoist/cmp/pinpad`, and is now available for use
  with both standard and mobile toolkits.
* Third-party dependencies updated to properly reflect application-level licensing requirements.
  Applications must now import and provide their licensed version of AG Grid, and Highcharts to
  Hoist. See file `Bootstrap.js` in Toolbox for an example.

### 🐞 Bug Fixes

* Sorting special columns generated by custom AG Grid configurations (e.g. auto-group columns) no
  longer throws with an error.
* The `deepFreeze()` util - used to freeze data in `Record` instances - now only attempts to freeze
  a whitelist of object types that are known to be safely freezable. Custom application classes and
  other potentially-problematic objects (such as `moment` instances) are no longer frozen when
  loaded into `Record` fields.

### 📚 Libraries

Note that certain licensed third-party dependencies have been removed as direct dependencies of this
project, as per note in Breaking Changes above.

* @xh/hoist-dev-utils `4.x → 5.x` - apps should also update to the latest 5.x release of dev-utils.
  Although license and dependency changes triggered a new major version of this dev dependency, no
  application-level changes should be required.
* @blueprintjs/core `3.28 → 3.29`
* codemirror `5.54 → 5.55`
* react-select `3.0 → 3.1`

### 📚 Optional Libraries

* AG Grid `23.0.2` > `23.2.0` (See Toolbox app for example on this upgrade)
* Highcharts `8.0.4 → 8.1.1`

[Commit Log](https://github.com/xh/hoist-react/compare/v34.0.0...v35.0.0)

## v34.0.0 - 2020-05-26

### 🎁 New Features

* Hoist's enhanced autosizing is now enabled on all grids by default. See `GridModel` and
  `GridAutosizeService` for more details.
* New flags `XH.isPhone`, `XH.isTablet`, and `XH.isDesktop` available for device-specific switching.
  Corresponding `.xh-phone`, `.xh-tablet`, and `.xh-desktop` CSS classes are added to the document
  `body`. These flags and classes are set based on the detected device, as per its user-agent.
    * One of the two higher-level CSS classes `.xh-standard` or `.xh-mobile` will also be applied
      based on an app's use of the primary (desktop-centric) components vs mobile components - as
      declared by its `AppSpec.isMobileApp` - regardless of the detected device.
    * These changes provide more natural support for use cases such as apps that are built with
      standard components yet target/support tablet users.
* New method `Record.get()` provides an alternative API for checked data access.
* The mobile `Select` component supports the `enableFilter` and `enableCreate` props.
* `DashContainerModel` supports new `layoutLocked`, `contentLocked` and `renameLocked` modes.
* `DimensionChooser` now has the ability to persist its value and history separately.
* Enhance Hoist Admin's Activity Tracking tab.
* Enhance Hoist Admin's Client Error tab.

### 💥 Breaking Changes

* `emptyFlexCol` has been removed from the Hoist API and should simply be removed from all client
  applications. Improvements to agGrid's default rendering of empty space have made it obsolete.
* `isMobile` property on `XH` and `AppSpec` has been renamed to `isMobileApp`. All apps will need to
  update their (required) use of this flag in the app specifications within their
  `/client-app/src/apps` directory.
* The `xh-desktop` class should no longer be used to indicate a non-mobile toolkit based app. For
  this purpose, use `xh-standard` instead.

### 🐞 Bug Fixes

* Fix to Average Aggregators when used with hierarchical data.
* Fixes to Context Menu handling on `Panel` to allow better handling of `[]` and `null`.

### 📚 Libraries

* @blueprintjs/core `3.26 → 3.28`
* @blueprintjs/datetime `3.16 → 3.18`
* codemirror `5.53 → 5.54`
* react-transition-group `4.3 → 4.4`

[Commit Log](https://github.com/xh/hoist-react/compare/v33.3.0...v34.0.0)

## v33.3.0 - 2020-05-08

### ⚙️ Technical

* Additional updates to experimental autosize feature: standardization of naming, better masking
  control, and API fixes. Added new property `autosizeOptions` on `GridModel` and main entry point
  is now named `GridModel.autosizeAsync()`.

### 🐞 Bug Fixes

* `Column.hideable` will now be respected by ag-grid column drag and drop
  [#1900](https://github.com/xh/hoist-react/issues/1900)
* Fixed an issue where dragging a column would cause it to be sorted unintentionally.

[Commit Log](https://github.com/xh/hoist-react/compare/v33.2.0...v33.3.0)

## v33.2.0 - 2020-05-07

### 🎁 New Features

* Virtual column rendering has been disabled by default, as it offered a minimal performance benefit
  for most grids while compromising autosizing. See new `GridModel.useVirtualColumns` config, which
  can be set to `true` to re-enable this behavior if required.
* Any `GridModel` can now be reset to its code-prescribed defaults via the column chooser reset
  button. Previously, resetting to defaults was only possible for grids that persisted their state
  with a `GridModel.stateModel` config.

### 🐞 Bug Fixes

* Fixed several issues with new grid auto-sizing feature.
* Fixed issues with and generally improved expand/collapse column alignment in tree grids.
    * 💥 Note that this improvement introduced a minor breaking change for apps that have customized
      tree indentation via the removed `--grid-tree-indent-px` CSS var. Use `--grid-tree-indent`
      instead. Note the new var is specified in em units to scale well across grid sizing modes.

### ⚙️ Technical

* Note that the included version of Onsen has been replaced with a fork that includes updates for
  react 16.13. Apps should not need to make any changes.

### 📚 Libraries

* react `~16.8 → ~16.13`
* onsenui `~16.8` → @xh/onsenui `~16.13`
* react-onsenui `~16.8` → @xh/react-onsenui `~16.13`

[Commit Log](https://github.com/xh/hoist-react/compare/v33.1.0...33.2.0)

## v33.1.0 - 2020-05-05

### 🎁 New Features

* Added smart auto-resizing of columns in `GridModel` Unlike AG Grid's native auto-resizing support,
  Hoist's auto-resizing will also take into account collapsed rows, off-screen cells that are not
  currently rendered in the DOM, and summary rows. See the new `GridAutosizeService` for details.
    * This feature is currently marked as 'experimental' and must be enabled by passing a special
      config to the `GridModel` constructor of the form `experimental: {useHoistAutosize: true}`. In
      future versions of Hoist, we expect to make it the default behavior.
* `GridModel.autoSizeColumns()` has been renamed `GridModel.autosizeColumns()`, with lowercase 's'.
  Similarly, the `autoSizeColumns` context menu token has been renamed `autosizeColumns`.

### 🐞 Bug Fixes

* Fixed a regression with `StoreFilterField` introduced in v33.0.1.

[Commit Log](https://github.com/xh/hoist-react/compare/v33.0.2...33.1.0)

## v33.0.2 - 2020-05-01

### 🎁 New Features

* Add Hoist Cube Aggregators: `AverageAggregator` and `AverageStrictAggregator`
* `ColAutosizeButton` has been added to desktop and mobile

### 🐞 Bug Fixes

* Fixed mobile menus to constrain to the bottom of the viewport, scrolling if necessary.
  [#1862](https://github.com/xh/hoist-react/issues/1862)
* Tightened up mobile tree grid, fixed issues in mobile column chooser.
* Fixed a bug with reloading hierarchical data in `Store`.
  [#1871](https://github.com/xh/hoist-react/issues/1871)

[Commit Log](https://github.com/xh/hoist-react/compare/v33.0.1...33.0.2)

## v33.0.1 - 2020-04-29

### 🎁 New Features

* `StoreFieldField` supports dot-separated field names in a bound `GridModel`, meaning it will now
  match on columns with fields such as `address.city`.

* `Toolbar.enableOverflowMenu` now defaults to `false`. This was determined safer and more
  appropriate due to issues with the underlying Blueprint implementation, and the need to configure
  it carefully.

### 🐞 Bug Fixes

* Fixed an important bug with state management in `StoreFilterField`. See
  https://github.com/xh/hoist-react/issues/1854

* Fixed the default sort order for grids. ABS DESC should be first when present.

### 📚 Libraries

* @blueprintjs/core `3.25 → 3.26`
* codemirror `5.52 → 5.53`

[Commit Log](https://github.com/xh/hoist-react/compare/v33.0.0...v33.0.1)

## v33.0.0 - 2020-04-22

### 🎁 New Features

* The object returned by the `data` property on `Record` now includes the record `id`. This will
  allow for convenient access of the id with the other field values on the record.
* The `Timer` class has been enhanced and further standardized with its Hoist Core counterpart:
    * Both the `interval` and `timeout` arguments may be specified as functions, or config keys
      allowing for dynamic lookup and reconfiguration.
    * Added `intervalUnits` and `timeoutUnits` arguments.
    * `delay` can now be specified as a boolean for greater convenience.

### 💥 Breaking Changes

* We have consolidated the import location for several packages, removing unintended nested index
  files and 'sub-packages'. In particular, the following locations now provide a single index file
  for import for all of their public contents: `@xh/hoist/core`, `@xh/hoist/data`,
  `@xh/hoist/cmp/grid`, and `@xh/hoist/desktop/cmp/grid`. Applications may need to update import
  statements that referred to index files nested within these directories.
* Removed the unnecessary and confusing `values` getter on `BaseFieldModel`. This getter was not
  intended for public use and was intended for the framework's internal implementation only.
* `ColumnGroup.align` has been renamed to `ColumnGroup.headerAlign`. This avoids confusion with the
  `Column` API, where `align` refers to the alignment of cell contents within the column.

### 🐞 Bug Fixes

* Exceptions will no longer overwrite the currently shown exception in the exception dialog if the
  currently shown exception requires reloading the application.
  [#1834](https://github.com/xh/hoist-react/issues/1834)

### ⚙️ Technical

* Note that the Mobx React bindings have been updated to 6.2, and we have enabled the recommended
  "observer batching" feature as per
  [the mobx-react docs](https://github.com/mobxjs/mobx-react-lite/#observer-batching).

### 📚 Libraries

* @blueprintjs/core `3.24 → 3.25`
* @blueprintjs/datetime `3.15 → 3.16`
* mobx-react `6.1 → 6.2`

[Commit Log](https://github.com/xh/hoist-react/compare/v32.0.4...v33.0.0)

## v32.0.5 - 2020-07-14

### 🐞 Bug Fixes

* Fixes a regression in which grid exports were no longer sorting rows properly.

[Commit Log](https://github.com/xh/hoist-react/compare/v32.0.4...v32.0.5)

## v32.0.4 - 2020-04-09

### 🐞 Bug Fixes

* Fixes a regression with the alignment of `ColumnGroup` headers.
* Fixes a bug with 'Copy Cell' context menu item for certain columns displaying the Record ID.
* Quiets console logging of 'routine' exceptions to 'debug' instead of 'log'.

[Commit Log](https://github.com/xh/hoist-react/compare/v32.0.3...v32.0.4)

## v32.0.3 - 2020-04-06

### 🐞 Bug Fixes

* Suppresses a console warning from AG Grid for `GridModel`s that do not specify an `emptyText`.

[Commit Log](https://github.com/xh/hoist-react/compare/v32.0.2...v32.0.3)

## v32.0.2 - 2020-04-03

⚠ Note that this release includes a *new major version of AG Grid*. Please consult the
[AG Grid Changelog](https://www.ag-grid.com/ag-grid-changelog/) for versions 22-23 to review
possible breaking changes to any direct/custom use of AG Grid APIs and props within applications.

### 🎁 New Features

* GridModel `groupSortFn` now accepts `null` to turn off sorting of group rows.
* `DockViewModel` now supports optional `width`, `height` and `collapsedWidth` configs.
* The `appMenuButton.extraItems` prop now accepts `MenuItem` configs (as before) but also React
  elements and the special string token '-' (shortcut to render a `MenuDivider`).
* Grid column `flex` param will now accept numbers, with available space divided between flex
  columns in proportion to their `flex` value.
* `Column` now supports a `sortingOrder` config to allow control of the sorting options that will be
  cycled through when the user clicks on the header.
* `PanelModel` now supports setting a `refreshMode` to control how collapsed panels respond to
  refresh requests.

### 💥 Breaking Changes

* The internal DOM structure of desktop `Panel` has changed to always include an inner frame with
  class `.xh-panel__content`. You may need to update styling that targets the inner structure of
  `Panel` via `.xh-panel`.
* The hooks `useOnResize()` and `useOnVisibleChange()` no longer take a `ref` argument. Use
  `composeRefs` to combine the ref that they return with any ref you wish to compose them with.
* The callback for `useOnResize()` will now receive an object representing the locations and
  dimensions of the element's content box. (Previously it incorrectly received an array of
  `ResizeObserver` entries that had to be de-referenced)
* `PanelModel.collapsedRenderMode` has been renamed to `PanelModel.renderMode`, to be more
  consistent with other Hoist APIs such as `TabContainer`, `DashContainer`, and `DockContainer`.

### 🐞 Bug Fixes

* Checkboxes in grid rows in Tiny sizing mode have been styled to fit correctly within the row.
* `GridStateModel` no longer saves/restores the width of non-resizable columns.
  [#1718](https://github.com/xh/hoist-react/issues/1718)
* Fixed an issue with the hooks useOnResize and useOnVisibleChange. In certain conditions these
  hooks would not be called. [#1808](https://github.com/xh/hoist-react/issues/1808)
* Inputs that accept a rightElement prop will now properly display an Icon passed as that element.
  [#1803](https://github.com/xh/hoist-react/issues/1803)

### ⚙️ Technical

* Flex columns now use the built-in AG Grid flex functionality.

### 📚 Libraries

* ag-grid-community `removed @ 21.2`
* ag-grid-enterprise `21.2` replaced with @ag-grid-enterprise/all-modules `23.0`
* ag-grid-react `21.2` replaced with @ag-grid-community/react `23.0`
* @fortawesome/* `5.12 → 5.13`
* codemirror `5.51 → 5.52`
* filesize `6.0 → 6.1`
* numbro `2.1 → 2.2`
* react-beautiful-dnd `12.0 → 13.0`
* store2 `2.10 → 2.11`
* compose-react-refs `NEW 1.0.4`

[Commit Log](https://github.com/xh/hoist-react/compare/v31.0.0...v32.0.2)

## v31.0.0 - 2020-03-16

### 🎁 New Features

* The mobile `Navigator` / `NavigatorModel` API has been improved and made consistent with other
  Hoist content container APIs such as `TabContainer`, `DashContainer`, and `DockContainer`.
    * `NavigatorModel` and `PageModel` now support setting a `RenderMode` and `RefreshMode` to
      control how inactive pages are mounted/unmounted and how they respond to refresh requests.
    * `Navigator` pages are no longer required to to return `Page` components - they can now return
      any suitable component.
* `DockContainerModel` and `DockViewModel` also now support `refreshMode` and `renderMode` configs.
* `Column` now auto-sizes when double-clicking / double-tapping its header.
* `Toolbar` will now collapse overflowing items into a drop down menu. (Supported for horizontal
  toolbars only at this time.)
* Added new `xhEnableLogViewer` config (default `true`) to enable or disable the Admin Log Viewer.

#### 🎨 Icons

* Added `Icon.icon()` factory method as a new common entry point for creating new FontAwesome based
  icons in Hoist. It should typically be used instead of using the `FontAwesomeIcon` component
  directly.
* Also added a new `Icon.fileIcon()` factory. This method take a filename and returns an appropriate
  icon based on its extension.
* All Icon factories can now accept an `asHtml` parameter, as an alternative to calling the helper
  function `convertIconToSVG()` on the element. Use this to render icons as raw html where needed
  (e.g. grid renderers).
* Icons rendered as html will now preserve their styling, tooltips, and size.

### 💥 Breaking Changes

* The application's primary `HoistApplicationModel` is now instantiated and installed as
  `XH.appModel` earlier within the application initialization sequence, with construction happening
  prior to the init of the XH identity, config, and preference services.
    * This allows for a new `preAuthInitAsync()` lifecycle method to be called on the model before
      auth has completed, but could be a breaking change for appModel code that relied on these
      services for field initialization or in its constructor.
    * Such code should be moved to the core `initAsync()` method instead, which continues to be
      called after all XH-level services are initialized and ready.
* Mobile apps may need to adjust to the following updates to `NavigatorModel` and related APIs:
    * `NavigatorModel`'s `routes` constructor parameter has been renamed `pages`.
    * `NavigatorModel`'s observable `pages[]` has been renamed `stack[]`.
    * `NavigatorPageModel` has been renamed `PageModel`. Apps do not usually create `PageModels`
      directly, so this change is unlikely to require code updates.
    * `Page` has been removed from the mobile toolkit. Components that previously returned a `Page`
      for inclusion in a `Navigator` or `TabContainer` can now return any component. It is
      recommended you replace `Page` with `Panel` where appropriate.
* Icon enhancements described above removed the following public methods:
    * The `fontAwesomeIcon()` factory function (used to render icons not already enumerated by
      Hoist)
      has been replaced by the improved `Icon.icon()` factory - e.g. `fontAwesomeIcon({icon: ['far',
      'alicorn']}) → Icon.icon({iconName: 'alicorn'})`.
    * The `convertIconToSvg()` utility method has been replaced by the new `asHtml` parameter on
      icon factory functions. If you need to convert an existing icon element,
      use `convertIconToHtml()`.
* `Toolbar` items should be provided as direct children. Wrapping Toolbar items in container
  components can result in unexpected item overflow.

### 🐞 Bug Fixes

* The `fmtDate()` utility now properly accepts, parses, and formats a string value input as
  documented.
* Mobile `PinPad` input responsiveness improved on certain browsers to avoid lag.

### ⚙️ Technical

* New lifecycle methods `preAuthInitAsync()` and `logoutAsync()` added to the `HoistAppModel`
  decorator (aka the primary `XH.appModel`).

[Commit Log](https://github.com/xh/hoist-react/compare/v30.1.0...v31.0.0)

## v30.1.0 - 2020-03-04

### 🐞 Bug Fixes

* Ensure `WebSocketService.connected` remains false until `channelKey` assigned and received from
  server.
* When empty, `DashContainer` now displays a user-friendly prompt to add an initial view.

### ⚙️ Technical

* Form validation enhanced to improve handling of asynchronous validation. Individual rules and
  constraints are now re-evaluated in parallel, allowing for improved asynchronous validation.
* `Select` will now default to selecting contents on focus if in filter or creatable mode.

[Commit Log](https://github.com/xh/hoist-react/compare/v30.0.0...30.1.0)

## v30.0.0 - 2020-02-29

### 🎁 New Features

* `GridModel` and `DataViewModel` now support `groupRowHeight`, `groupRowRenderer` and
  `groupRowElementRenderer` configs. Grouping is new in general to `DataViewModel`, which now takes
  a `groupBy` config.
    * `DataViewModel` allows for settable and multiple groupings and sorters.
    * `DataViewModel` also now supports additional configs from the underlying `GridModel` that make
      sense in a `DataView` context, such as `showHover` and `rowBorders`.
* `TabContainerModel` now accepts a `track` property (default false) for easily tracking tab views
  via Hoist's built-in activity tracking.
* The browser document title is now set to match `AppSpec.clientAppName` - helpful for projects with
  multiple javascript client apps.
* `StoreFilterField` accepts all other config options from `TextInput` (e.g. `disabled`).
* Clicking on a summary row in `Grid` now clears its record selection.
* The `@LoadSupport` decorator now provides an additional observable property `lastException`. The
  decorator also now logs load execution times and failures to `console.debug` automatically.
* Support for mobile `Panel.scrollable` prop made more robust with re-implementation of inner
  content element. Note this change included a tweak to some CSS class names for mobile `Panel`
  internals that could require adjustments if directly targeted by app stylesheets.
* Added new `useOnVisibleChange` hook.
* Columns now support a `headerAlign` config to allow headers to be aligned differently from column
  contents.

### 💥 Breaking Changes

* `Toolbar` items must be provided as direct children. Wrapping Toolbar items in container
  components can result in unexpected item overflow.
* `DataView.rowCls` prop removed, replaced by new `DataViewModel.rowClassFn` config for more
  flexibility and better symmetry with `GridModel`.
* `DataViewModel.itemRenderer` renamed to `DataViewModel.elementRenderer`
* `DataView` styling has been updated to avoid applying several unwanted styles from `Grid`. Note
  that apps might rely on these styles (intentionally or not) for their `itemRenderer` components
  and appearance and will need to adjust.
* Several CSS variables related to buttons have been renamed for consistency, and button style rules
  have been adjusted to ensure they take effect reliably across desktop and mobile buttons
  ([#1568](https://github.com/xh/hoist-react/pull/1568)).
* The optional `TreeMapModel.highchartsConfig` object will now be recursively merged with the
  top-level config generated by the Hoist model and component, where previously it was spread onto
  the generated config. This could cause a change in behavior for apps using this config to
  customize map instances, but provides more flexibility for e.g. customizing the `series`.
* The signature of `useOnResize` hook has been modified slightly for API consistency and clarity.
  Options are now passed in a configuration object.

### 🐞 Bug Fixes

* Fixed an issue where charts that are rendered while invisible would have the incorrect size.
  [#1703](https://github.com/xh/hoist-react/issues/1703)
* Fixed an issue where zeroes entered by the user in `PinPad` would be displayed as blanks.
* Fixed `fontAwesomeIcon` elem factory component to always include the default 'fa-fw' className.
  Previously, it was overridden if a `className` prop was provided.
* Fixed an issue where ConfigDiffer would always warn about deletions, even when there weren't any.
  [#1652](https://github.com/xh/hoist-react/issues/1652)
* `TextInput` will now set its value to `null` when all text is deleted and the clear icon will
  automatically hide.
* Fixed an issue where multiple buttons in a `ButtonGroupInput` could be shown as active
  simultaneously. [#1592](https://github.com/xh/hoist-react/issues/1592)
* `StoreFilterField` will again match on `Record.id` if bound to a Store or a GridModel with the
  `id` column visible. [#1697](https://github.com/xh/hoist-react/issues/1697)
* A number of fixes have been applied to `RelativeTimeStamp` and `getRelativeTimestamp`, especially
  around its handling of 'equal' or 'epsilon equal' times. Remove unintended leading whitespace from
  `getRelativeTimestamp`.

### ⚙️ Technical

* The `addReaction` and `addAutorun` methods (added to Hoist models, components, and services by the
  `ReactiveSupport` mixin) now support a configurable `debounce` argument. In many cases, this is
  preferable to the built-in MobX `delay` argument, which only provides throttling and not true
  debouncing.
* New `ChartModel.highchart` property provides a reference to the underlying HighChart component.

### 📚 Libraries

* @blueprintjs/core `3.23 → 3.24`
* react-dates `21.7 → 21.8`
* react-beautiful-dnd `11.0 → 12.2`

[Commit Log](https://github.com/xh/hoist-react/compare/v29.1.0...v30.0.0)

## v29.1.0 - 2020-02-07

### 🎁 New Features

#### Grid

* The `compact` config on `GridModel` has been deprecated in favor of the more powerful `sizingMode`
  which supports the values 'large', 'standard', 'compact', or 'tiny'.
    * Each new mode has its own set of CSS variables for applications to override as needed.
    * Header and row heights are configurable for each via the `HEADER_HEIGHTS` and `ROW_HEIGHTS`
      static properties of the `AgGrid` component. These objects can be modified on init by
      applications that wish to customize the default row heights globally.
    * 💥 Note that these height config objects were previously exported as constants from AgGrid.js.
      This would be a breaking change for any apps that imported the old objects directly (
      considered unlikely).
* `GridModel` now exposes an `autoSizeColumns` method, and the Grid context menu now contains an
  `Autosize Columns` option by default.
* `Column` and `ColumnGroup` now support React elements for `headerName`.

#### Data

* The `Store` constructor now accepts a `data` argument to load data at initialization.
* The `xh/hoist/data/cube` package has been modified substantially to better integrate with the core
  data package and support observable "Views". See documentation on `Cube` for more information.

#### Other

* Added a `PinPad` component for streamlined handling of PIN entry on mobile devices.
* `FormField` now takes `tooltipPosition` and `tooltipBoundary` props for customizing minimal
  validation tooltip.
* `RecordAction.actionFn` parameters now include a `buttonEl` property containing the button element
  when used in an action column.
* Mobile Navigator component now takes an `animation` prop which can be set to 'slide' (default),
  'lift', 'fade', or 'none'. These values are passed to the underlying onsenNavigator component.
  ([#1641](https://github.com/xh/hoist-react/pull/1641))
* `AppOption` configs now accept an `omit` property for conditionally excluding options.

### 🐞 Bug Fixes

* Unselectable grid rows are now skipped during up/down keyboard navigation.
* Fix local quick filtering in `LeftRightChooser` (v29 regression).
* Fix `SplitTreeMap` - the default filtering once again splits the map across positive and negative
  values as intended (v29 regression).

### ⚙️ Technical

* `FormFields` now check that they are contained in a Hoist `Form`.

### 📚 Libraries

* @blueprintjs/core `3.22 → 3.23`
* codemirror `5.50 → 5.51`
* react-dates `21.5 → 21.7`

[Commit Log](https://github.com/xh/hoist-react/compare/v29.0.0...v29.1.0)

## v29.0.0 - 2020-01-24

### 🗄️ Data Package Changes

Several changes have been made to data package (`Store` and `Record`) APIs for loading, updating,
and modifying data. They include some breaking changes, but pave the way for upcoming enhancements
to fully support inline grid editing and other new features.

Store now tracks the "committed" state of its records, which represents the data as it was loaded
(typically from the server) via `loadData()` or `updateData()`. Records are now immutable and
frozen, so they cannot be changed directly, but Store offers a new `modifyRecords()` API to apply
local modifications to data in a tracked and managed way. (Store creates new records internally to
hold both this modified data and the original, "committed" data.) This additional state tracking
allows developers to query Stores for modified or added records (e.g. to flush back to the server
and persist) as well as call new methods to revert changes (e.g. to undo a block of changes that the
user wishes to discard).

Note the following more specific changes to these related classes:

#### Record

* 💥 Record data properties are now nested within a `data` object on Record instances and are no
  longer available as top-level properties on the Record itself.
    * Calls to access data such as `rec.quantity` must be modified to `rec.data.quantity`.
    * When accessing multiple properties, destructuring provides an efficient syntax -
      e.g. `const {quantity, price} = rec.data;`.
* 💥 Records are now immutable and cannot be modified by applications directly.
    * This is a breaking change, but should only affect apps with custom inline grid editing
      implementations or similar code that modifies individual record values.
    * Calls to change data such as `rec.quantity = 100` must now be made through the Record's Store,
      e.g. `store.modifyData({id: 41, quantity: 100})`
* Record gains new getters for inspecting its state, including: `isAdd`, `isModified`, and
  `isCommitted`.

#### Store

* 💥 `noteDataUpdated()` has been removed, as out-of-band modifications to Store Records are no
  longer possible.
* 💥 Store's `idSpec` function is now called with the raw record data - previously it was passed
  source data after it had been run through the store's optional `processRawData` function. (This is
  unlikely to have a practical impact on most apps, but is included here for completeness.)
* `Store.updateData()` now accepts a flat list of raw data to process into Record additions and
  updates. Previously developers needed to call this method with an object containing add, update,
  and/or remove keys mapped to arrays. Now Store will produce an object of this shape automatically.
* `Store.refreshFilter()` method has been added to allow applications to rebuild the filtered data
  set if some application state has changed (apart from the store's data itself) which would affect
  the store filter.
* Store gains new methods for manipulating its Records and data, including `addRecords()`,
  `removeRecords()`, `modifyRecords()`, `revertRecords()`, and `revert()`. New getters have been
  added for `addedRecords`, `removedRecords`, `modifiedRecords`, and `isModified`.

#### Column

* Columns have been enhanced for provide basic support for inline-editing of record data. Further
  inline editing support enhancements are planned for upcoming Hoist releases.
* `Column.getValueFn` config added to retrieve the cell value for a Record field. The default
  implementation pulls the value from the Record's new `data` property (see above). Apps that
  specify custom `valueGetter` callbacks via `Column.agOptions` should now implement their custom
  logic in this new config.
* `Column.setValueFn` config added to support modifying the Column field's value on the underlying
  Record. The default implementation calls the new `Store.modifyRecords()` API and should be
  sufficient for the majority of cases.
* `Column.editable` config added to indicate if a column/cell should be inline-editable.

### 🎁 New Features

* Added keyboard support to AG Grid context menus.
* Added `GridModel.setEmptyText()` to allow updates to placeholder text after initial construction.
* Added `GridModel.ensureSelectionVisible()` to scroll the currently selected row into view.
* When a `TreeMap` is bound to a `GridModel`, the grid will now respond to map selection changes by
  scrolling to ensure the selected grid row is visible.
* Added a `Column.tooltipElement` config to support fully customizable tooltip components.
* Added a `useOnResize` hook, which runs a function when a component is resized.
* Exposed an `inputRef` prop on numberInput, textArea, and textInput
* `PanelModel` now accepts a `maxSize` config.
* `RelativeTimeStamp` now support a `relativeTo` option, allowing it to display the difference
  between a timestamp and another reference time other than now. Both the component and the
  `getRelativeTimestamp()` helper function now leverage moment.js for their underlying
  implementation.
* A new `Clock` component displays the time, either local to the browser or for a configurable
  timezone.
* `LeftRightChooser` gets a new `showCounts` option to print the number of items on each side.
* `Select` inputs support a new property `enableWindowed` (desktop platform only) to improve
  rendering performance with large lists of options.
* `Select` inputs support grouped options. To use, add an attribute `options` containing an array of
  sub-options.
* `FetchService` methods support a new `timeout` option. This config chains `Promise.timeout()` to
  the promises returned by the service.
* Added alpha version of `DashContainer` for building dynamic, draggable dashboard-style layouts.
  Please note: the API for this component is subject to change - use at your own risk!
* `Select` now allows the use of objects as values.
* Added a new `xhEnableImpersonation` config to enable or disable the ability of Hoist Admins to
  impersonate other users. Note that this defaults to `false`. Apps will need to set this config to
  continue using impersonation. (Note that an update to hoist-core 6.4+ is required for this config
  to be enforced on the server.)
* `FormField` now supports a `requiredIndicator` to customize how required fields are displayed.
* Application build tags are now included in version update checks, primarily to prompt dev/QA users
  to refresh when running SNAPSHOT versions. (Note that an update to hoist-core 6.4+ is required for
  the server to emit build tag for comparison.)
* `CodeInput` component added to provide general `HoistInput` support around the CodeMirror code
  editor. The pre-existing `JsonInput` has been converted to a wrapper around this class.
* `JsonInput` now supports an `autoFocus` prop.
* `Select` now supports a `hideDropdownIndicator` prop.
* `useOnResize` hook will now ignore visibility changes, i.e. a component resizing to a size of 0.
* `DimensionChooser` now supports a `popoverPosition` prop.
* `AppBar.appMenuButtonPosition` prop added to configure the App Menu on the left or the right, and
  `AppMenuButton` now accepts and applies any `Button` props to customize.
* New `--xh-grid-tree-indent-px` CSS variable added to allow control over the amount of indentation
  applied to tree grid child nodes.

### 💥 Breaking Changes

* `GridModel.contextMenuFn` config replaced with a `contextMenu` parameter. The new parameter will
  allow context menus to be specified with a simple array in addition to the function specification
  currently supported.
* `GridModel.defaultContextMenuTokens` config renamed to `defaultContextMenu`.
* `Chart` and `ChartModel` have been moved from `desktop/cmp/charts` to `cmp/charts`.
* `StoreFilterField` has been moved from `desktop/cmp/store` to `cmp/store`.
* The options `nowEpsilon` and `nowString` on `RelativeTimestamp` have been renamed to `epsilon` and
  `equalString`, respectively.
* `TabRenderMode` and `TabRefreshMode` have been renamed to `RenderMode` and `RefreshMode` and moved
  to the `core` package. These enumerations are now used in the APIs for `Panel`, `TabContainer`,
  and `DashContainer`.
* `DockViewModel` now requires a function, or a HoistComponent as its `content` param. It has always
  been documented this way, but a bug in the original implementation had it accepting an actual
  element rather than a function. As now implemented, the form of the `content` param is consistent
  across `TabModel`, `DockViewModel`, and `DashViewSpec`.
* `JsonInput.showActionButtons` prop replaced with more specific `showFormatButton` and
  `showFullscreenButton` props.
* The `DataView.itemHeight` prop has been moved to `DataViewModel` where it can now be changed
  dynamically by applications.
* Desktop `AppBar.appMenuButtonOptions` prop renamed to `appMenuButtonProps` for consistency.

### 🐞 Bug Fixes

* Fixed issue where JsonInput was not receiving its `model` from context
  ([#1456](https://github.com/xh/hoist-react/issues/1456))
* Fixed issue where TreeMap would not be initialized if the TreeMapModel was created after the
  GridModel data was loaded ([#1471](https://github.com/xh/hoist-react/issues/1471))
* Fixed issue where export would create malformed file with dynamic header names
* Fixed issue where exported tree grids would have incorrect aggregate data
  ([#1447](https://github.com/xh/hoist-react/issues/1447))
* Fixed issue where resizable Panels could grow larger than desired
  ([#1498](https://github.com/xh/hoist-react/issues/1498))
* Changed RestGrid to only display export button if export is enabled
  ([#1490](https://github.com/xh/hoist-react/issues/1490))
* Fixed errors when grouping rows in Grids with `groupUseEntireRow` turned off
  ([#1520](https://github.com/xh/hoist-react/issues/1520))
* Fixed problem where charts were resized when being hidden
  ([#1528](https://github.com/xh/hoist-react/issues/1528))
* Fixed problem where charts were needlessly re-rendered, hurting performance and losing some state
  ([#1505](https://github.com/xh/hoist-react/issues/1505))
* Removed padding from Select option wrapper elements which was making it difficult for custom
  option renderers to control the padding ([1571](https://github.com/xh/hoist-react/issues/1571))
* Fixed issues with inconsistent indentation for tree grid nodes under certain conditions
  ([#1546](https://github.com/xh/hoist-react/issues/1546))
* Fixed autoFocus on NumberInput.

### 📚 Libraries

* @blueprintjs/core `3.19 → 3.22`
* @blueprintjs/datetime `3.14 → 3.15`
* @fortawesome/fontawesome-pro `5.11 → 5.12`
* codemirror `5.49 → 5.50`
* core-js `3.3 → 3.6`
* fast-deep-equal `2.0 → 3.1`
* filesize `5.0 → 6.0`
* highcharts 7.2 → 8.0`
* mobx `5.14 → 5.15`
* react-dates `21.3 → 21.5`
* react-dropzone `10.1 → 10.2`
* react-windowed-select `added @ 2.0.1`

[Commit Log](https://github.com/xh/hoist-react/compare/v28.2.0...v29.0.0)

## v28.2.0 - 2019-11-08

### 🎁 New Features

* Added a `DateInput` component to the mobile toolkit. Its API supports many of the same options as
  its desktop analog with the exception of `timePrecision`, which is not yet supported.
* Added `minSize` to panelModel. A resizable panel can now be prevented from resizing to a size
  smaller than minSize. ([#1431](https://github.com/xh/hoist-react/issues/1431))

### 🐞 Bug Fixes

* Made `itemHeight` a required prop for `DataView`. This avoids an issue where agGrid went into an
  infinite loop if this value was not set.
* Fixed a problem with `RestStore` behavior when `dataRoot` changed from its default value.

[Commit Log](https://github.com/xh/hoist-react/compare/v28.1.1...v28.2.0)

## v28.1.1 - 2019-10-23

### 🐞 Bug Fixes

* Fixes a bug with default model context being set incorrectly within context inside of `Panel`.

[Commit Log](https://github.com/xh/hoist-react/compare/v28.1.0...v28.1.1)

## v28.1.0 - 2019-10-18

### 🎁 New Features

* `DateInput` supports a new `strictInputParsing` prop to enforce strict parsing of keyed-in entries
  by the underlying moment library. The default value is false, maintained the existing behavior
  where [moment will do its best](https://momentjs.com/guides/#/parsing/) to parse an entered date
  string that doesn't exactly match the specified format
* Any `DateInput` values entered that exceed any specified max/minDate will now be reset to null,
  instead of being set to the boundary date (which was surprising and potentially much less obvious
  to a user that their input had been adjusted automatically).
* `Column` and `ColumnGroup` now accept a function for `headerName`. The header will be
  automatically re-rendered when any observable properties referenced by the `headerName` function
  are modified.
* `ColumnGroup` now accepts an `align` config for setting the header text alignment
* The flag `toContext` for `uses` and `creates` has been replaced with a new flag `publishMode` that
  provides more granular control over how models are published and looked up via context. Components
  can specify `ModelPublishMode.LIMITED` to make their model available for contained components
  without it becoming the default model or exposing its sub-models.

### 🐞 Bug Fixes

* Tree columns can now specify `renderer` or `elementRenderer` configs without breaking the standard
  AG Grid group cell renderer auto-applied to tree columns (#1397).
* Use of a custom `Column.comparator` function will no longer break agGrid-provided column header
  filter menus (#1400).
* The MS Edge browser does not return a standard Promise from `async` functions, so the the return
  of those functions did not previously have the required Hoist extensions installed on its
  prototype. Edge "native" Promises are now also polyfilled / extended as required. (#1411).
* Async `Select` combobox queries are now properly debounced as per the `queryBuffer` prop (#1416).

### ⚙️ Technical

* Grid column group headers now use a custom React component instead of the default AG Grid column
  header, resulting in a different DOM structure and CSS classes. Existing CSS overrides of the
  AG Grid column group headers may need to be updated to work with the new structure/classes.
* We have configured `stylelint` to enforce greater consistency in our stylesheets within this
  project. The initial linting run resulted in a large number of updates to our SASS files, almost
  exclusively whitespace changes. No functional changes are intended/expected. We have also enabled
  hooks to run both JS and style linting on pre-commit. Neither of these updates directly affects
  applications, but the same tools could be configured for apps if desired.

### 📚 Libraries

* core-js `3.2 → 3.3`
* filesize `4.2 → 5.0`
* http-status-codes `added @ 1.3`

[Commit Log](https://github.com/xh/hoist-react/compare/v28.0.0...v28.1.0)

## v28.0.0 - 2019-10-07

_"The one with the hooks."_

**Hoist now fully supports React functional components and hooks.** The new `hoistComponent`
function is now the recommended method for defining new components and their corresponding element
factories. See that (within HoistComponentFunctional.js) and the new `useLocalModel()` and
`useContextModel()` hooks (within [core/model](core/model)) for more information.

Along with the performance benefits and the ability to use React hooks, Hoist functional components
are designed to read and write their models via context. This allows a much less verbose
specification of component element trees.

Note that **Class-based Components remain fully supported** (by both Hoist and React) using the
familiar `@HoistComponent` decorator, but transitioning to functional components within Hoist apps
is now strongly encouraged. In particular note that Class-based Components will *not* be able to
leverage the context for model support discussed above.

### 🎁 New Features

* Resizable panels now default to not redrawing their content when resized until the resize bar is
  dropped. This offers an improved user experience for most situations, especially when layouts are
  complex. To re-enable the previous dynamic behavior, set `PanelModel.resizeWhileDragging: true`.
* The default text input shown by `XH.prompt()` now has `selectOnFocus: true` and will confirm the
  user's entry on an `<enter>` keypress (same as clicking 'OK').
* `stringExcludes` function added to form validation constraints. This allows an input value to
  block specific characters or strings, e.g. no slash "/" in a textInput for a filename.
* `constrainAll` function added to form validation constraints. This takes another constraint as its
  only argument, and applies that constraint to an array of values, rather than just to one value.
  This is useful for applying a constraint to inputs that produce arrays, such as tag pickers.
* `DateInput` now accepts LocalDates as `value`, `minDate` and `maxDate` props.
* `RelativeTimestamp` now accepts a `bind` prop to specify a model field name from which it can pull
  its timestamp. The model itself can either be passed as a prop or (better) sourced automatically
  from the parent context. Developers are encouraged to take this change to minimize re-renders of
  parent components (which often contain grids and other intensive layouts).
* `Record` now has properties and methods for accessing and iterating over children, descendants,
  and ancestors
* `Store` now has methods for retrieving the descendants and ancestors of a given Record

### 💥 Breaking Changes

* **Apps must update their dev dependencies** to the latest `@xh/hoist-dev-utils` package: v4.0+.
  This updates the versions of Babel / Webpack used in builds to their latest / current versions and
  swaps to the updated Babel recommendation of `core-js` for polyfills.
* The `allSettled` function in `@xh/promise` has been removed. Applications using this method should
  use the ECMA standard (stage-2) `Promise.allSettled` instead. This method is now fully available
  in Hoist via bundled polyfills. Note that the standard method returns an array of objects of the
  form `{status: [rejected|fulfilled], ...}`, rather than `{state: [rejected|fulfilled], ...}`.
* The `containerRef` argument for `XH.toast()` should now be a DOM element. Component instances are
  no longer supported types for this value. This is required to support functional Components
  throughout the toolkit.
* Apps that need to prevent a `StoreFilterField` from binding to a `GridModel` in context, need to
  set the `store` or `gridModel` property explicitly to null.
* The Blueprint non-standard decorators `ContextMenuTarget` and `HotkeysTarget` are no longer
  supported. Use the new hooks `useContextMenu()` and `useHotkeys()` instead. For convenience, this
  functionality has also been made available directly on `Panel` via the `contextMenu` and `hotkeys`
  props.
* `DataView` and `DataViewModel` have been moved from `/desktop/cmp/dataview` to the cross-platform
  package `/cmp/dataview`.
* `isReactElement` has been removed. Applications should use the native React API method
  `React.isValidElement` instead.

### ⚙️ Technical

* `createObservableRef()` is now available in `@xh/hoist/utils/react` package. Use this function for
  creating refs that are functionally equivalent to refs created with `React.createRef()`, yet fully
  observable. With this change the `Ref` class in the same package is now obsolete.
* Hoist now establishes a proper react "error boundary" around all application code. This means that
  errors throw when rendering will be caught and displayed in the standard Hoist exception dialog,
  and stack traces for rendering errors should be significantly less verbose.
* Not a Hoist feature, exactly, but the latest version of `@xh/hoist-dev-utils` (see below) enables
  support for the `optional chaining` (aka null safe) and `nullish coalescing` operators via their
  Babel proposal plugins. Developers are encouraged to make good use of the new syntax below:
    * conditional-chaining: `let foo = bar?.baz?.qux;`
    * nullish coalescing: `let foo = bar ?? 'someDefaultValue';`

### 🐞 Bug Fixes

* Date picker month and year controls will now work properly in `localDate` mode. (Previously would
  reset to underlying value.)
* Individual `Buttons` within a `ButtonGroupInput` will accept a disabled prop while continuing to
  respect the overall `ButtonGroupInput`'s disabled prop.
* Raised z-index level of AG-Grid tooltip to ensure tooltips for AG-Grid context menu items appear
  above the context menu.

### 📚 Libraries

* @blueprintjs/core `3.18 → 3.19`
* @blueprintjs/datetime `3.12 → 3.14`
* @fortawesome/fontawesome-pro `5.10 → 5.11`
* @xh/hoist-dev-utils `3.8 → 4.3` (multiple transitive updates to build tooling)
* ag-grid `21.1 → 21.2`
* highcharts `7.1 → 7.2`
* mobx `5.13 → 5.14`
* react-transition-group `4.2 → 4.3`
* rsvp (removed)
* store2 `2.9 → 2.10`

[Commit Log](https://github.com/xh/hoist-react/compare/v27.1.0...v28.0.0)

## v27.1.0 - 2019-09-05

### 🎁 New Features

* `Column.exportFormat` can now be a function, which supports setting Excel formats on a per-cell
  (vs. entire column) basis by returning a conditional `exportFormat` based upon the value and / or
  record.
    * ⚠️ Note that per-cell formatting _requires_ that apps update their server to use hoist-core
      v6.3.0+ to work, although earlier versions of hoist-core _are_ backwards compatible with the
      pre-existing, column-level export formatting.
* `DataViewModel` now supports a `sortBy` config. Accepts the same inputs as `GridModel.sortBy`,
  with the caveat that only a single-level sort is supported at this time.

[Commit Log](https://github.com/xh/hoist-react/compare/v27.0.1...v27.1.0)

## v27.0.1 - 2019-08-26

### 🐞 Bug Fixes

* Fix to `Store.clear()` and `GridModel.clear()`, which delegates to the same (#1324).

[Commit Log](https://github.com/xh/hoist-react/compare/v27.0.0...v27.0.1)

## v27.0.0 - 2019-08-23

### 🎁 New Features

* A new `LocalDate` class has been added to the toolkit. This class provides client-side support for
  "business" or "calendar" days that do not have a time component. It is an immutable class that
  supports '==', '<' and '>', as well as a number of convenient manipulation functions. Support for
  the `LocalDate` class has also been added throughout the toolkit, including:
    * `Field.type` now supports an additional `localDate` option for automatic conversion of server
      data to this type when loading into a `Store`.
    * `fetchService` is aware of this class and will automatically serialize all instances of it for
      posting to the server. ⚠ NOTE that along with this change, `fetchService` and its methods such
      as `XH.fetchJson()` will now serialize regular JS Date objects as ms timestamps when provided
      in params. Previously Dates were serialized in their default `toString()` format. This would
      be a breaking change for an app that relied on that default Date serialization, but it was
      made for increased symmetry with how Hoist JSON-serializes Dates and LocalDates on the
      server-side.
    * `DateInput` can now be used to seamlessly bind to a `LocalDate` as well as a `Date`. See its
      new prop of `valueType` which can be set to `localDate` or `date` (default).
    * A new `localDateCol` config has been added to the `@xh/hoist/grid/columns` package with
      standardized rendering and formatting.
* New `TreeMap` and `SplitTreeMap` components added, to render hierarchical data in a configurable
  TreeMap visualization based on the Highcharts library. Supports optional binding to a GridModel,
  which syncs selection and expand / collapse state.
* `Column` gets a new `highlightOnChange` config. If true, the grid will highlight the cell on each
  change by flashing its background. (Currently this is a simple on/off config - future iterations
  could support a function variant or other options to customize the flash effect based on the
  old/new values.) A new CSS var `--xh-grid-cell-change-bg-highlight` can be used to customize the
  color used, app-wide or scoped to a particular grid selector. Note that columns must *not* specify
  `rendererIsComplex` (see below) if they wish to enable the new highlight flag.

### 💥 Breaking Changes

* The updating of `Store` data has been reworked to provide a simpler and more powerful API that
  allows for the applications of additions, deletions, and updates in a single transaction:
    * The signature of `Store.updateData()` has been substantially changed, and is now the main
      entry point for all updates.
    * `Store.removeRecords()` has been removed. Use `Store.updateData()` instead.
    * `Store.addData()` has been removed. Use `Store.updateData()` instead.
* `Column` takes an additional property `rendererIsComplex`. Application must set this flag to
  `true` to indicate if a column renderer uses values other than its own bound field. This change
  provides an efficiency boost by allowing AG Grid to use its default change detection instead of
  forcing a cell refresh on any change.

### ⚙️ Technical

* `Grid` will now update the underlying AG Grid using AG Grid transactions rather than relying on
  agGrid `deltaRowMode`. This is intended to provide the best possible grid performance and
  generally streamline the use of the AG Grid Api.

### 🐞 Bug Fixes

* Panel resize events are now properly throttled, avoiding extreme lagginess when resizing panels
  that contain complex components such as big grids.
* Workaround for issues with the mobile Onsen toolkit throwing errors while resetting page stack.
* Dialogs call `doCancel()` handler if cancelled via `<esc>` keypress.

### 📚 Libraries

* @xh/hoist-dev-utils `3.7 → 3.8`
* qs `6.7 → 6.8`
* store2 `2.8 → 2.9`

[Commit Log](https://github.com/xh/hoist-react/compare/v26.0.1...v27.0.0)

## v26.0.1 - 2019-08-07

### 🎁 New Features

* **WebSocket support** has been added in the form of `XH.webSocketService` to establish and
  maintain a managed websocket connection with the Hoist UI server. This is implemented on the
  client via the native `WebSocket` object supported by modern browsers and relies on the
  corresponding service and management endpoints added to Hoist Core v6.1.
    * Apps must declare `webSocketsEnabled: true` in their `AppSpec` configuration to enable this
      overall functionality on the client.
    * Apps can then subscribe via the new service to updates on a requested topic and will receive
      any inbound messages for that topic via a callback.
    * The service will monitor the socket connection with a regular heartbeat and attempt to
      re-establish if dropped.
    * A new admin console snap-in provides an overview of connected websocket clients.
* The `XH.message()` and related methods such as `XH.alert()` now support more flexible
  `confirmProps` and `cancelProps` configs, each of which will be passed to their respective button
  and merged with suitable defaults. Allows use of the new `autoFocus` prop with these preconfigured
  dialogs.
    * By default, `XH.alert()` and `XH.confirm()` will auto focus the confirm button for user
      convenience.
    * The previous text/intent configs have been deprecated and the message methods will log a
      console warning if they are used (although it will continue to respect them to aid
      transitioning to the new configs).
* `GridModel` now supports a `copyCell` context menu action. See `StoreContextMenu` for more
  details.
* New `GridCountLabel` component provides an alternative to existing `StoreCountLabel`, outputting
  both overall record count and current selection count in a configurable way.
* The `Button` component accepts an `autoFocus` prop to attempt to focus on render.
* The `Checkbox` component accepts an `autoFocus` prop to attempt to focus on render.

### 💥 Breaking Changes

* `StoreCountLabel` has been moved from `/desktop/cmp/store` to the cross-platform package
  `/cmp/store`. Its `gridModel` prop has also been removed - usages with grids should likely switch
  to the new `GridCountLabel` component, noted above and imported from `/cmp/grid`.
* The API for `ClipboardButton` and `ClipboardMenuItem` has been simplified, and made implementation
  independent. Specify a single `getCopyText` function rather than the `clipboardSpec`.
  (`clipboardSpec` is an artifact from the removed `clipboard` library).
* The `XH.prompt()` and `XH.message()` input config has been updated to work as documented, with any
  initial/default value for the input sourced from `input.initialValue`. Was previously sourced from
  `input.value` (#1298).
* ChartModel `config` has been deprecated. Please use `highchartsConfig` instead.

### 🐞 Bug Fixes

* The `Select.selectOnFocus` prop is now respected when used in tandem with `enableCreate` and/or
  `queryFn` props.
* `DateInput` popup _will_ now close when input is blurred but will _not_ immediately close when
  `enableTextInput` is `false` and a month or year is clicked (#1293).
* Buttons within a grid `actionCol` now render properly in compact mode, without clipping/overflow.

### ⚙️ Technical

* `AgGridModel` will now throw an exception if any of its methods which depend on AG Grid state are
  called before the grid has been fully initialized (AG Grid onGridReady event has fired).
  Applications can check the new `isReady` property on `AgGridModel` before calling such methods
  to️️ verify the grid is fully initialized.

### 📚 Libraries

* @blueprintjs/core `3.17 → 3.18`
* @blueprintjs/datetime `3.11 → 3.12`
* @fortawesome/fontawesome `5.9 → 5.10`
* ag-grid `21.0.1 → 21.1.1`
* store2 `2.7 → 2.8`
* The `clipboard` library has been replaced with the simpler `clipboard-copy` library.

[Commit Log](https://github.com/xh/hoist-react/compare/v25.2.0...v26.0.1)

## v25.2.0 - 2019-07-25

### 🎁 New Features

* `RecordAction` supports a new `secondaryText` property. When used for a Grid context menu item,
  this text appears on the right side of the menu item, usually used for displaying the shortcut key
  associated with an action.

### 🐞 Bug Fixes

* Fixed issue with loopy behavior when using `Select.selectOnFocus` and changing focus
  simultaneously with keyboard and mouse.

[Commit Log](https://github.com/xh/hoist-react/compare/v25.1.0...v25.2.0)

## v25.1.0 - 2019-07-23

### 🎁 New Features

* `JsonInput` includes buttons for toggling showing in a full-screen dialog window. Also added a
  convenience button to auto-format `JsonInput's` content.
* `DateInput` supports a new `enableTextInput` prop. When this property is set to false, `DateInput`
  will be entirely driven by the provided date picker. Additionally, `DateInput` styles have been
  improved for its various modes to more clearly convey its functionality.
* `ExportButton` will auto-disable itself if bound to an empty `GridModel`. This helper button will
  now also throw a console warning (to alert the developer) if `gridModel.enableExport != true`.

### ⚙️ Technical

* Classes decorated with `@LoadSupport` will now throw an exception out of their provided
  `loadAsync()` method if called with a parameter that's not a plain object (i.e. param is clearly
  not a `LoadSpec`). Note this might be a breaking change, in so far as it introduces additional
  validation around this pre-existing API requirement.
* Requirements for the `colorSpec` option passed to Hoist number formatters have been relaxed to
  allow partial definitions such that, for example, only negative values may receive the CSS class
  specified, without having to account for positive value styling.

### 🐞 Bug Fixes

* `RestFormModel` now submits dirty fields only when editing a record, as intended (#1245).
* `FormField` will no longer override the disabled prop of its child input if true (#1262).

### 📚 Libraries

* mobx `5.11 → 5.13`
* Misc. patch-level updates

[Commit Log](https://github.com/xh/hoist-react/compare/v25.0.0...v25.1.0)

## v25.0.0 - 2019-07-16

### 🎁 New Features

* `Column` accepts a new `comparator` callback to customize how column cell values are sorted by the
  grid.
* Added `XH.prompt()` to show a simple message popup with a built-in, configurable HoistInput. When
  submitted by the user, its callback or resolved promise will include the input's value.
* `Select` accepts a new `selectOnFocus` prop. The behaviour is analogous to the `selectOnFocus`
  prop already in `TextInput`, `TextArea` and `NumberInput`.

### 💥 Breaking Changes

* The `fmtPercent` and `percentRenderer` methods will now multiply provided value by 100. This is
  consistent with the behavior of Excel's percentage formatting and matches the expectations of
  `ExportFormat.PCT`. Columns that were previously using `exportValue: v => v/100` as a workaround
  to the previous renderer behavior should remove this line of code.
* `DimensionChooserModel`'s `historyPreference` config has been renamed `preference`. It now
  supports saving both value and history to the same preference (existing history preferences will
  be handled).

[Commit Log](https://github.com/xh/hoist-react/compare/v24.2.0...v25.0.0)

## v24.2.0 - 2019-07-08

### 🎁 New Features

* `GridModel` accepts a new `colDefaults` configuration. Defaults provided via this object will be
  merged (deeply) into all column configs as they are instantiated.
* New `Panel.compactHeader` and `DockContainer.compactHeaders` props added to enable more compact
  and space efficient styling for headers in these components.
    * ⚠️ Note that as part of this change, internal panel header CSS class names changed slightly -
      apps that were targeting these internal selectors would need to adjust. See
      desktop/cmp/panel/impl/PanelHeader.scss for the relevant updates.
* A new `exportOptions.columns` option on `GridModel` replaces `exportOptions.includeHiddenCols`.
  The updated and more flexible config supports special strings 'VISIBLE' (default), 'ALL', and/or a
  list of specific colIds to include in an export.
    * To avoid immediate breaking changes, GridModel will log a warning on any remaining usages of
      `includeHiddenCols` but auto-set to `columns: 'ALL'` to maintain the same behavior.
* Added new preference `xhShowVersionBar` to allow more fine-grained control of when the Hoist
  version bar is showing. It defaults to `auto`, preserving the current behavior of always showing
  the footer to Hoist Admins while including it for non-admins *only* in non-production
  environments. The pref can alternatively be set to 'always' or 'never' on a per-user basis.

### 📚 Libraries

* @blueprintjs/core `3.16 → 3.17`
* @blueprintjs/datetime `3.10 → 3.11`
* mobx `5.10 → 5.11`
* react-transition-group `2.8 → 4.2`

[Commit Log](https://github.com/xh/hoist-react/compare/v24.1.1...v24.2.0)

## v24.1.1 - 2019-07-01

### 🐞 Bug Fixes

* Mobile column chooser internal layout/sizing fixed when used in certain secure mobile browsers.

[Commit Log](https://github.com/xh/hoist-react/compare/v24.1.0...v24.1.1)

## v24.1.0 - 2019-07-01

### 🎁 New Features

* `DateInput.enableClear` prop added to support built-in button to null-out a date input's value.

### 🐞 Bug Fixes

* The `Select` component now properly shows all options when the pick-list is re-shown after a
  change without first blurring the control. (Previously this interaction edge case would only show
  the option matching the current input value.) #1198
* Mobile mask component `onClick` callback prop restored - required to dismiss mobile menus when not
  tapping a menu option.
* When checking for a possible expired session within `XH.handleException()`, prompt for app login
  only for Ajax requests made to relative URLs (not e.g. remote APIs accessed via CORS). #1189

### ✨ Styles

* Panel splitter collapse button more visible in dark theme. CSS vars to customize further fixed.
* The mobile app menu button has been moved to the right side of the top appBar, consistent with its
  placement in desktop apps.

### 📚 Libraries

* @blueprintjs/core `3.15 → 3.16`
* @blueprintjs/datetime `3.9 → 3.10`
* codemirror `5.47 → 5.48`
* mobx `6.0 → 6.1`

[Commit Log](https://github.com/xh/hoist-react/compare/v24.0.0...v24.1.0)

## v24.0.0 - 2019-06-24

### 🎁 New Features

#### Data

* A `StoreFilter` object has been introduced to the data API. This allows `Store` and
  `StoreFilterField` to support the ability to conditionally include all children when filtering
  hierarchical data stores, and could support additional filtering customizations in the future.
* `Store` now provides a `summaryRecord` property which can be used to expose aggregated data for
  the data it contains. The raw data for this record can be provided to `loadData()` and
  `updateData()` either via an explicit argument to these methods, or as the root node of the raw
  data provided (see `Store.loadRootAsSummary`).
* The `StoreFilterField` component accepts new optional `model` and `bind` props to allow control of
  its text value from an external model's observable.
* `pwd` is now a new supported type of `Field` in the `@xh/hoist/core/data` package.

#### Grid

* `GridModel` now supports a `showSummary` config which can be used to display its store's
  summaryRecord (see above) as either a pinned top or bottom row.
* `GridModel` also adds a `enableColumnPinning` config to enable/disable user-driven pinning. On
  desktop, if enabled, users can pin columns by dragging them to the left or right edges of the grid
  (the default AG Grid gesture). Column pinned state is now also captured and maintained by the
  overall grid state system.
* The desktop column chooser now options in a non-modal popover when triggered from the standard
  `ColChooserButton` component. This offers a quicker and less disruptive alternative to the modal
  dialog (which is still used when launched from the grid context menu). In this popover mode,
  updates to columns are immediately reflected in the underlying grid.
* The mobile `ColChooser` has been improved significantly. It now renders displayed and available
  columns as two lists, allowing drag and drop between to update the visibility and ordering. It
  also provides an easy option to toggle pinning the first column.
* `DimensionChooser` now supports an optional empty / ungrouped configuration with a value of `[]`.
  See `DimensionChooserModel.enableClear` and `DimensionChooser.emptyText`.

#### Other Features

* Core `AutoRefreshService` added to trigger an app-wide data refresh on a configurable interval, if
  so enabled via a combination of soft-config and user preference. Auto-refresh relies on the use of
  the root `RefreshContextModel` and model-level `LoadSupport`.
* A new `LoadingIndicator` component is available as a more minimal / unobtrusive alternative to a
  modal mask. Typically configured via a new `Panel.loadingIndicator` prop, the indicator can be
  bound to a `PendingTaskModel` and will automatically show/hide a spinner and/or custom message in
  an overlay docked to the corner of the parent Panel.
* `DateInput` adds support for new `enablePicker` and `showPickerOnFocus` props, offering greater
  control over when the calendar picker is shown. The new default behaviour is to not show the
  picker on focus, instead showing it via a built-in button.
* Transitions have been disabled by default on desktop Dialog and Popover components (both are from
  the Blueprint library) and on the Hoist Mask component. This should result in a snappier user
  experience, especially when working on remote / virtual workstations. Any in-app customizations to
  disable or remove transitions can now be removed in favor of this toolkit-wide change.
* Added new `@bindable.ref` variant of the `@bindable` decorator.

### 💥 Breaking Changes

* Apps that defined and initialized their own `AutoRefreshService` service or functionality should
  leverage the new Hoist service if possible. Apps with a pre-existing custom service of the same
  name must either remove in favor of the new service or - if they have special requirements not
  covered by the Hoist implementation - rename their own service to avoid a naming conflict.
* The `StoreFilterField.onFilterChange` callback will now be passed a `StoreFilter`, rather than a
  function.
* `DateInput` now has a calendar button on the right side of the input which is 22 pixels square.
  Applications explicitly setting width or height on this component should ensure that they are
  providing enough space for it to display its contents without clipping.

### 🐞 Bug Fixes

* Performance for bulk grid selections has been greatly improved (#1157)
* Toolbars now specify a minimum height (or width when vertical) to avoid shrinking unexpectedly
  when they contain only labels or are entirely empty (but still desired to e.g. align UIs across
  multiple panels). Customize if needed via the new `--xh-tbar-min-size` CSS var.
* All Hoist Components that accept a `model` prop now have that properly documented in their
  prop-types.
* Admin Log Viewer no longer reverses its lines when not in tail mode.

### ⚙️ Technical

* The `AppSpec` config passed to `XH.renderApp()` now supports a `clientAppCode` value to compliment
  the existing `clientAppName`. Both values are now optional and defaulted from the project-wide
  `appCode` and `appName` values set via the project's Webpack config. (Note that `clientAppCode` is
  referenced by the new `AutoRefreshService` to support configurable auto-refresh intervals on a
  per-app basis.)

### 📚 Libraries

* ag-grid `20.0 → 21.0`
* react-select `2.4 → 3.0`
* mobx-react `5.4 → 6.0.3`
* font-awesome `5.8 → 5.9`
* react-beautiful-dnd `10.1.1 → 11.0.4`

[Commit Log](https://github.com/xh/hoist-react/compare/v23.0.0...v24.0.0)

## v23.0.0 - 2019-05-30

### 🎁 New Features

* `GridModel` now accepts a config of `cellBorders`, similar to `rowBorders`
* `Panel.tbar` and `Panel.bbar` props now accept an array of Elements and will auto-generate a
  `Toolbar` to contain them, avoiding the need for the extra import of `toolbar()`.
* New functions `withDebug` and `withShortDebug` have been added to provide a terse syntax for
  adding debug messages that track the execution of specific blocks of code.
* `XH.toast()` now supports an optional `containerRef` argument that can be used for anchoring a
  toast within another component (desktop only). Can be used to display more targeted toasts within
  the relevant section of an application UI, as opposed to the edge of the screen.
* `ButtonGroupInput` accepts a new `enableClear` prop that allows the active / depressed button to
  be unselected by pressing it again - this sets the value of the input as a whole to `null`.
* Hoist Admins now always see the VersionBar in the footer.
* `Promise.track` now accepts an optional `omit` config that indicates when no tracking will be
  performed.
* `fmtNumber` now accepts an optional `prefix` config that prepends immediately before the number,
  but after the sign (`+`, `-`).
* New utility methods `forEachAsync()` and `whileAsync()` have been added to allow non-blocking
  execution of time-consuming loops.

### 💥 Breaking Changes

* The `AppOption.refreshRequired` config has been renamed to `reloadRequired` to better match the
  `XH.reloadApp()` method called to reload the entire app in the browser. Any options defined by an
  app that require it to be fully reloaded should have this renamed config set to `true`.
* The options dialog will now automatically trigger an app-wide data _refresh_ via
  `XH.refreshAppAsync()` if options have changed that don't require a _reload_.
* The `EventSupport` mixin has been removed. There are no known uses of it and it is in conflict
  with the overall reactive structure of the hoist-react API. If your app listens to the
  `appStateChanged`, `prefChange` or `prefsPushed` events you will need to adjust accordingly.

### 🐞 Bug Fixes

* `Select` will now let the user edit existing text in conditions where it is expected to be
  editable. #880
* The Admin "Config Differ" tool has been updated to reflect changes to `Record` made in v22. It is
  once again able to apply remote config values.
* A `Panel` with configs `resizable: true, collapsible: false` now renders with a splitter.
* A `Panel` with no `icon`, `title`, or `headerItems` will not render a blank header.
* `FileChooser.enableMulti` now behaves as one might expect -- true to allow multiple files in a
  single upload. Previous behavior (the ability to add multiple files to dropzone) is now controlled
  by `enableAddMulti`.

[Commit Log](https://github.com/xh/hoist-react/compare/v22.0.0...v23.0.0)

## v22.0.0 - 2019-04-29

### 🎁 New Features

* A new `DockContainer` component provides a user-friendly way to render multiple child components
  "docked" to its bottom edge. Each child view is rendered with a configurable header and controls
  to allow the user to expand it, collapse it, or optionally "pop it out" into a modal dialog.
* A new `AgGrid` component provides a much lighter Hoist wrapper around AG Grid while maintaining
  consistent styling and layout support. This allows apps to use any features supported by AG Grid
  without conflicting with functionality added by the core Hoist `Grid`.
    * Note that this lighter wrapper lacks a number of core Hoist features and integrations,
      including store support, grid state, enhanced column and renderer APIs, absolute value
      sorting, and more.
    * An associated `AgGridModel` provides access to to the AG Grid APIs, minimal styling configs,
      and several utility methods for managing Grid state.
* Added `GridModel.groupSortFn` config to support custom group sorting (replaces any use of
  `agOptions.defaultGroupSortComparator`).
* The `Column.cellClass` and `Column.headerClass` configs now accept functions to dynamically
  generate custom classes based on the Record and/or Column being rendered.
* The `Record` object now provides an additional getter `Record.allChildren` to return all children
  of the record, irrespective of the current filter in place on the record's store. This supplements
  the existing `Record.children` getter, which returns only the children meeting the filter.

### 💥 Breaking Changes

* The class `LocalStore` has been renamed `Store`, and is now the main implementation and base class
  for Store Data. The extraneous abstract superclass `BaseStore` has been removed.
* `Store.dataLastUpdated` had been renamed `Store.lastUpdated` on the new class and is now a simple
  timestamp (ms) rather than a Javascript Date object.
* The constructor argument `Store.processRawData` now expects a function that *returns* a modified
  object with the necessary edits. This allows implementations to safely *clone* the raw data rather
  than mutating it.
* The method `Store.removeRecord` has been replaced with the method `Store.removeRecords`. This will
  facilitate efficient bulk deletes.

### ⚙️ Technical

* `Grid` now performs an important performance workaround when loading a new dataset that would
  result in the removal of a significant amount of existing records/rows. The underlying AG Grid
  component has a serious bottleneck here (acknowledged as AG-2879 in their bug tracker). The Hoist
  grid wrapper will now detect when this is likely and proactively clear all data using a different
  API call before loading the new dataset.
* The implementations `Store`, `RecordSet`, and `Record` have been updated to more efficiently
  re-use existing record references when loading, updating, or filtering data in a store. This keeps
  the Record objects within a store as stable as possible, and allows additional optimizations by
  AG Grid and its `deltaRowDataMode`.
* When loading raw data into store `Record`s, Hoist will now perform additional conversions based on
  the declared `Field.type`. The unused `Field.nullable` has been removed.
* `LocalStorageService` now uses both the `appCode` and current username for its namespace key,
  ensuring that e.g. local prefs/grid state are not overwritten across multiple app users on one OS
  profile, or when admin impersonation is active. The service will automatically perform a one-time
  migration of existing local state from the old namespace to the new. #674
* `elem` no longer skips `null` children in its calls to `React.createElement()`. These children may
  play the role of placeholders when using conditional rendering, and skipping them was causing
  React to trigger extra re-renders. This change further simplifies Hoist's element factory and
  removes an unnecessary divergence with the behavior of JSX.

### 🐞 Bug Fixes

* `Grid` exports retain sorting, including support for absolute value sorting. #1068
* Ensure `FormField`s are keyed with their model ID, so that React can properly account for dynamic
  changes to fields within a form. #1031
* Prompt for app refresh in (rare) case of mismatch between client and server-side session user.
  (This can happen during impersonation and is defended against in server-side code.) #675

[Commit Log](https://github.com/xh/hoist-react/compare/v21.0.2...v22.0.0)

## v21.0.2 - 2019-04-05

### 📚 Libraries

* Rollback AG Grid to v20.0.0 after running into new performance issues with large datasets and
  `deltaRowDataMode`. Updates to tree filtering logic, also related to grid performance issues with
  filtered tree results returning much larger record counts.

## v21.0.0 - 2019-04-04

### 🎁 New Features

* `FetchService` fetch methods now accept a plain object as the `headers` argument. These headers
  will be merged with the default headers provided by FetchService.
* An app can also now specify default headers to be sent with every fetch request via
  `XH.fetchService.setDefaultHeaders()`. You can pass either a plain object, or a closure which
  returns one.
* `Grid` supports a new `onGridReady` prop, allowing apps to hook into the AG Grid event callback
  without inadvertently short-circuiting the Grid's own internal handler.

### 💥 Breaking Changes

* The shortcut getter `FormModel.isNotValid` was deemed confusing and has been removed from the API.
  In most cases applications should use `!FormModel.isValid` instead; this expression will return
  `false` for the `Unknown` as well as the `NotValid` state. Applications that wish to explicitly
  test for the `NotValid` state should use the `validationState` getter.
* Multiple HoistInputs have changed their `onKeyPress` props to `onKeyDown`, including TextInput,
  NumberInput, TextArea & SearchInput. The `onKeyPress` event has been deprecated in general and has
  limitations on which keys will trigger the event to fire (i.e. it would not fire on an arrow
  keypress).
* FetchService's fetch methods no longer support `contentType` parameter. Instead, specify a custom
  content-type by setting a 'Content-Type' header using the `headers` parameter.
* FetchService's fetch methods no longer support `acceptJson` parameter. Instead, pass an {"Accept":
  "application/json"} header using the `headers` parameter.

### ✨ Styles

* Black point + grid colors adjusted in dark theme to better blend with overall blue-gray tint.
* Mobile styles have been adjusted to increase the default font size and grid row height, in
  addition to a number of other smaller visual adjustments.

### 🐞 Bug Fixes

* Avoid throwing React error due to tab / routing interactions. Tab / routing / state support
  generally improved. (#1052)
* `GridModel.selectFirst()` improved to reliably select first visible record even when one or more
  groupBy levels active. (#1058)

### 📚 Libraries

* AG Grid `~20.1 → ~20.2` (fixes ag-grid sorting bug with treeMode)
* @blueprint/core `3.14 → 3.15`
* @blueprint/datetime `3.7 → 3.8`
* react-dropzone `10.0 → 10.1`
* react-transition-group `2.6 → 2.8`

[Commit Log](https://github.com/xh/hoist-react/compare/v20.2.1...v21.0.0)

## v20.2.1 - 2019-03-28

* Minor tweaks to grid styles - CSS var for pinned column borders, drop left/right padding on
  center-aligned grid cells.

[Commit Log](https://github.com/xh/hoist-react/compare/v20.2.0...v20.2.1)

## v20.2.0 - 2019-03-27

### 🎁 New Features

* `GridModel` exposes three new configs - `rowBorders`, `stripeRows`, and `showCellFocus` - to
  provide additional control over grid styling. The former `Grid` prop `showHover` has been
  converted to a `GridModel` config for symmetry with these other flags and more efficient
  re-rendering. Note that some grid-related CSS classes have also been modified to better conform to
  the BEM approach used elsewhere - this could be a breaking change for apps that keyed off of
  certain Hoist grid styles (not expected to be a common case).
* `Select` adds a `queryBuffer` prop to avoid over-eager calls to an async `queryFn`. This buffer is
  defaulted to 300ms to provide some out-of-the-box debouncing of keyboard input when an async query
  is provided. A longer value might be appropriate for slow / intensive queries to a remote API.

### 🐞 Bug Fixes

* A small `FormField.labelWidth` config value will now be respected, even if it is less than the
  default minWidth of 80px.
* Unnecessary re-renders of inactive tab panels now avoided.
* `Grid`'s filter will now be consistently applied to all tree grid records. Previously, the filter
  skipped deeply nested records under specific conditions.
* `Timer` no longer requires its `runFn` to be a promise, as it briefly (and unintentionally) did.
* Suppressed default browser resize handles on `textarea`.

[Commit Log](https://github.com/xh/hoist-react/compare/v20.1.1...v20.2.0)

## v20.1.1 - 2019-03-27

### 🐞 Bug Fixes

* Fix form field reset so that it will call computeValidationAsync even if revalidation is not
  triggered because the field's value did not change when reset.

[Commit Log](https://github.com/xh/hoist-react/compare/v20.1.0...v20.1.1)

## v20.1.0 - 2019-03-14

### 🎁 New Features

* Standard app options panel now includes a "Restore Defaults" button to clear all user preferences
  as well as any custom grid state, resetting the app to its default state for that user.

### 🐞 Bug Fixes

* Removed a delay from `HoistInput` blur handling, ensuring `noteBlurred()` is called as soon as the
  element loses focus. This should remove a class of bugs related to input values not flushing into
  their models quickly enough when `commitOnChange: false` and the user moves directly from an input
  to e.g. clicking a submit button. #1023
* Fix to Admin ConfigDiffer tool (missing decorator).

### ⚙️ Technical

* The `GridModel.store` config now accepts a plain object and will internally create a `LocalStore`.
  This store config can also be partially specified or even omitted entirely. GridModel will ensure
  that the store is auto-configured with all fields in configured grid columns, reducing the need
  for app code boilerplate (re)enumerating field names.
* `Timer` class reworked to allow its interval to be adjusted dynamically via `setInterval()`,
  without requiring the Timer to be re-created.

[Commit Log](https://github.com/xh/hoist-react/compare/v20.0.1...v20.1.0)

## v20.0.1 - 2019-03-08

### 🐞 Bug Fixes

* Ensure `RestStore` processes records in a standard way following a save/add operation (#1010).

[Commit Log](https://github.com/xh/hoist-react/compare/v20.0.0...v20.0.1)

## v20.0.0 - 2019-03-06

### 💥 Breaking Changes

* The `@LoadSupport` decorator has been substantially reworked and enhanced from its initial release
  in v19. It is no longer needed on the HoistComponent, but rather should be put directly on the
  owned HoistModel implementing the loading. IMPORTANT NOTE: all models should implement
  `doLoadAsync` rather than `loadAsync`. Please see `LoadSupport` for more information on this
  important change.
* `TabContainer` and `TabContainerModel` are now cross-platform. Apps should update their code to
  import both from `@xh/hoist/cmp/tab`.
* `TabContainer.switcherPosition` has been moved to `TabContainerModel`. Please note that changes to
  `switcherPosition` are not supported on mobile, where the switcher will always appear beneath the
  container.
* The `Label` component from `@xh/hoist/desktop/cmp/input` has been removed. Applications should
  consider using the basic html `label` element instead (or a `FormField` if applicable).
* The `LeftRightChooserModel` constructor no longer accepts a `leftSortBy` and `rightSortBy`
  property. The implementation of these properties was generally broken. Use `leftSorted` and
  `rightSorted` instead.

#### Mobile

* Mobile `Page` has changed - `Pages` are now wrappers around `Panels` that are designed to be used
  with a `NavigationModel` or `TabContainer`. `Page` accepts the same props as `Panel`, meaning uses
  of `loadModel` should be replaced with `mask`.
* The mobile `AppBar` title is static and defaults to the app name. If you want to display page
  titles, it is recommended to use the `title` prop on the `Page`.

### 🎁 New Features

* Enhancements to Model and Component data loading via `@LoadSupport` provides a stronger set of
  conventions and better support for distinguishing between initial loads / auto/background
  refreshes / user- driven refreshes. It also provides new patterns for ensuring application
  Services are refreshed as part of a reworked global refresh cycle.
* RestGridModel supports a new `cloneAction` to take an existing record and open the editor form in
  "add mode" with all editable fields pre-populated from the source record. The action calls
  `prepareCloneFn`, if defined on the RestGridModel, to perform any transform operations before
  rendering the form.
* Tabs in `TabContainerModel` now support an `icon` property on the desktop.
* Charts take a new optional `aspectRatio` prop.
* Added new `Column.headerTooltip` config.
* Added new method `markManaged` on `ManagedSupport`.
* Added new function decorator `debounced`.
* Added new function `applyMixin` providing support for structured creation of class decorators
  (mixins).

#### Mobile

* Column chooser support available for mobile Grids. Users can check/uncheck columns to add/remove
  them from a configurable grid and reorder the columns in the list via drag and drop. Pair
  `GridModel.enableColChooser` with a mobile `colChooserButton` to allow use.
* Added `DialogPage` to the mobile toolkit. These floating pages do not participate in navigation or
  routing, and are used for showing fullscreen views outside of the Navigator / TabContainer
  context.
* Added `Panel` to the mobile toolkit, which offers a header element with standardized styling,
  title, and icon, as well as support for top and bottom toolbars.
* The mobile `AppBar` has been updated to more closely match the desktop `AppBar`, adding `icon`,
  `leftItems`, `hideAppMenuButton` and `appMenuButtonProps` props.
* Added routing support to mobile.

### 🐞 Bug Fixes

* The HighCharts wrapper component properly resizes its chart.
* Mobile dimension chooser button properly handles overflow for longer labels.
* Sizing fixes for multi-line inputs such as textArea and jsonInput.
* NumberInput calls a `onKeyPress` prop if given.
* Layout fixes on several admin panels and detail popups.

### 📚 Libraries

* @blueprintjs/core `3.13 → 3.14`
* @xh/hoist-dev-utils `3.5 → 3.6`
* ag-grid `~20.0 → ~20.1`
* react-dropzone `~8.0 → ~9.0`
* react-select `~2.3 → ~2.4`
* router5 `~6.6 → ~7.0`
* react `~16.7 → ~16.8`

[Commit Log](https://github.com/xh/hoist-react/compare/v19.0.1...v20.0.0)

## v19.0.1 - 2019-02-12

### 🐞 Bug Fixes

* Additional updates and simplifications to `FormField` sizing of child `HoistInput` elements, for
  more reliable sizing and spacing filling behavior.

[Commit Log](https://github.com/xh/hoist-react/compare/v19.0.0...v19.0.1)

## v19.0.0 - 2019-02-08

### 🎁 New Features

* Added a new architecture for signaling the need to load / refresh new data across either the
  entire app or a section of the component hierarchy. This new system relies on React context to
  minimizes the need for explicit application wiring, and improves support for auto-refresh. See
  newly added decorator `@LoadSupport` and classes/components `RefreshContext`,
  `RefreshContextModel`, and `RefreshContextView` for more info.
* `TabContainerModel` and `TabModel` now support `refreshMode` and `renderMode` configs to allow
  better control over how inactive tabs are mounted/unmounted and how tabs handle refresh requests
  when hidden or (re)activated.
* Apps can implement `getAppOptions()` in their `AppModel` class to specify a set of app-wide
  options that should be editable via a new built-in Options dialog. This system includes built-in
  support for reading/writing options to preferences, or getting/setting their values via custom
  handlers. The toolkit handles the rendering of the dialog.
* Standard top-level app buttons - for actions such as launching the new Options dialog, switching
  themes, launching the admin client, and logging out - have been moved into a new menu accessible
  from the top-right corner of the app, leaving more space for app-specific controls in the AppBar.
* `RecordGridModel` now supports an enhanced `editors` configuration that exposes the full set of
  validation and display support from the Forms package.
* `HoistInput` sizing is now consistently implemented using `LayoutSupport`. All sizable
  `HoistInputs` now have default `width` to ensure a standard display out of the box. `JsonInput`
  and `TextArea` also have default `height`. These defaults can be overridden by declaring explicit
  `width` and `height` values, or unset by setting the prop to `null`.
* `HoistInputs` within `FormFields` will be automatically sized to fill the available space in the
  `FormField`. In these cases, it is advised to either give the `FormField` an explicit size or
  render it in a flex layout.

### 💥 Breaking Changes

* AG Grid has been updated to v20.0.0. Most apps shouldn't require any changes - however, if you are
  using `agOptions` to set sorting, filtering or resizing properties, these may need to change:

  For the `Grid`, `agOptions.enableColResize`, `agOptions.enableSorting`
  and `agOptions.enableFilter`
  have been removed. You can replicate their effects by using `agOptions.defaultColDef`. For
  `Columns`, `suppressFilter` has been removed, an should be replaced with `filter: false`.

* `HoistAppModel.requestRefresh` and `TabContainerModel.requestRefresh` have been removed.
  Applications should use the new Refresh architecture described above instead.
* `tabRefreshMode` on TabContainer has been renamed `renderMode`.
* `TabModel.reloadOnShow` has been removed. Set the `refreshMode` property on TabContainerModel or
  TabModel to `TabRefreshMode.ON_SHOW_ALWAYS` instead.
* The mobile APIs for `TabContainerModel`, `TabModel`, and `RefreshButton` have been rewritten to
  more closely mirror the desktop API.
* The API for `RecordGridModel` editors has changed -- `type` is no longer supported. Use
  `fieldModel` and `formField` instead.
* `LocalStore.loadRawData` requires that all records presented to store have unique IDs specified.
  See `LocalStore.idSpec` for more information.

### 🐞 Bug Fixes

* SwitchInput and RadioInput now properly highlight validation errors in `minimal` mode.

### 📚 Libraries

* @blueprintjs/core `3.12 → 3.13`
* ag-grid `~19.1.4 → ~20.0.0`

[Commit Log](https://github.com/xh/hoist-react/compare/v18.1.2...v19.0.0)

## v18.1.2 - 2019-01-30

### 🐞 Bug Fixes

* Grid integrations relying on column visibility (namely export, storeFilterField) now correctly
  consult updated column state from GridModel. #935
* Ensure `FieldModel.initialValue` is observable to ensure that computed dirty state (and any other
  derivations) are updated if it changes. #934
* Fixes to ensure Admin console log viewer more cleanly handles exceptions (e.g. attempting to
  auto-refresh on a log file that has been deleted).

[Commit Log](https://github.com/xh/hoist-react/compare/v18.1.1...v18.1.2)

## v18.1.1 - 2019-01-29

* Grid cell padding can be controlled via a new set of CSS vars and is reduced by default for grids
  in compact mode.
* The `addRecordAsync()` and `saveRecordAsync()` methods on `RestStore` return the updated record.

[Commit Log](https://github.com/xh/hoist-react/compare/v18.1.0...v18.1.1)

## v18.1.0 - 2019-01-28

### 🎁 New Features

* New `@managed` class field decorator can be used to mark a property as fully created/owned by its
  containing class (provided that class has installed the matching `@ManagedSupport` decorator).
    * The framework will automatically pass any `@managed` class members to `XH.safeDestroy()` on
      destroy/unmount to ensure their own `destroy()` lifecycle methods are called and any related
      resources are disposed of properly, notably MobX observables and reactions.
    * In practice, this should be used to decorate any properties on `HoistModel`, `HoistService`,
      or
      `HoistComponent` classes that hold a reference to a `HoistModel` created by that class. All of
      those core artifacts support the new decorator, `HoistModel` already provides a built-in
      `destroy()` method, and calling that method when an app is done with a Model is an important
      best practice that can now happen more reliably / easily.
* `FormModel.getData()` accepts a new single parameter `dirtyOnly` - pass true to get back only
  fields which have been modified.
* The mobile `Select` component indicates the current value with a ✅ in the drop-down list.
* Excel exports from tree grids now include the matching expand/collapse tree controls baked into
  generated Excel file.

### 🐞 Bug Fixes

* The `JsonInput` component now properly respects / indicates disabled state.

### 📚 Libraries

* Hoist-dev-utils `3.4.1 → 3.5.0` - updated webpack and other build tool dependencies, as well as
  an improved eslint configuration.
* @blueprintjs/core `3.10 → 3.12`
* @blueprintjs/datetime `3.5 → 3.7`
* fontawesome `5.6 → 5.7`
* mobx `5.8 → 5.9`
* react-select `2.2 → 2.3`
* Other patch updates

[Commit Log](https://github.com/xh/hoist-react/compare/v18.0.0...v18.1.0)

## v18.0.0 - 2019-01-15

### 🎁 New Features

* Form support has been substantially enhanced and restructured to provide both a cleaner API and
  new functionality:
    * `FormModel` and `FieldModel` are now concrete classes and provide the main entry point for
      specifying the contents of a form. The `Field` and `FieldSupport` decorators have been
      removed.
    * Fields and sub-forms may now be dynamically added to FormModel.
    * The validation state of a FormModel is now *immediately* available after construction and
      independent of the GUI. The triggering of the *display* of that state is now a separate
      process triggered by GUI actions such as blur.
    * `FormField` has been substantially reworked to support a read-only display and inherit common
      property settings from its containing `Form`.
    * `HoistInput` has been moved into the `input` package to clarify that these are lower level
      controls and independent of the Forms package.

* `RestGrid` now supports a `mask` prop. RestGrid loading is now masked by default.
* `Chart` component now supports a built-in zoom out gesture: click and drag from right-to-left on
  charts with x-axis zooming.
* `Select` now supports an `enableClear` prop to control the presence of an optional inline clear
  button.
* `Grid` components take `onCellClicked` and `onCellDoubleClicked` event handlers.
* A new desktop `FileChooser` wraps a preconfigured react-dropzone component to allow users to
  easily select files for upload or other client-side processing.

### 💥 Breaking Changes

* Major changes to Form (see above). `HoistInput` imports will also need to be adjusted to move from
  `form` to `input`.
* The name of the HoistInput `field` prop has been changed to `bind`. This change distinguishes the
  lower-level input package more clearly from the higher-level form package which uses it. It also
  more clearly relates the property to the associated `@bindable` annotation for models.
* A `Select` input with `enableMulti = true` will by default no longer show an inline x to clear the
  input value. Use the `enableClear` prop to re-enable.
* Column definitions are exported from the `grid` package. To ensure backwards compatibility,
  replace imports from `@xh/hoist/desktop/columns` with `@xh/hoist/desktop/cmp/grid`.

### 📚 Libraries

* React `~16.6.0 → ~16.7.0`
* Patch version updates to multiple other dependencies.

[Commit Log](https://github.com/xh/hoist-react/compare/v17.0.0...v18.0.0)

## v17.0.0 - 2018-12-21

### 💥 Breaking Changes

* The implementation of the `model` property on `HoistComponent` has been substantially enhanced:
    * "Local" Models should now be specified on the Component class declaration by simply setting
      the
      `model` property, rather than the confusing `localModel` property.
    * HoistComponent now supports a static `modelClass` class property. If set, this property will
      allow a HoistComponent to auto-create a model internally when presented with a plain
      javascript object as its `model` prop. This is especially useful in cases like `Panel`
      and `TabContainer`, where apps often need to specify a model but do not require a reference to
      the model. Those usages can now skip importing and instantiating an instance of the
      component's model class themselves.
    * Hoist will now throw an Exception if an application attempts to changes the model on an
      existing HoistComponent instance or presents the wrong type of model to a HoistComponent where
      `modelClass` has been specified.

* `PanelSizingModel` has been renamed `PanelModel`. The class now also has the following new
  optional properties, all of which are `true` by default:
    * `showSplitter` - controls visibility of the splitter bar on the outside edge of the component.
    * `showSplitterCollapseButton` - controls visibility of the collapse button on the splitter bar.
    * `showHeaderCollapseButton` - controls visibility of a (new) collapse button in the header.

* The API methods for exporting grid data have changed and gained new features:
    * Grids must opt-in to export with the `GridModel.enableExport` config.
    * Exporting a `GridModel` is handled by the new `GridExportService`, which takes a collection of
      `exportOptions`. See `GridExportService.exportAsync` for available `exportOptions`.
    * All export entry points (`GridModel.exportAsync()`, `ExportButton` and the export context menu
      items) support `exportOptions`. Additionally, `GridModel` can be configured with default
      `exportOptions` in its config.

* The `buttonPosition` prop on `NumberInput` has been removed due to problems with the underlying
  implementation. Support for incrementing buttons on NumberInputs will be re-considered for future
  versions of Hoist.

### 🎁 New Features

* `TextInput` on desktop now supports an `enableClear` property to allow easy addition of a clear
  button at the right edge of the component.
* `TabContainer` enhancements:
    * An `omit` property can now be passed in the tab configs passed to the `TabContainerModel`
      constructor to conditionally exclude a tab from the container
    * Each `TabModel` can now be retrieved by id via the new `getTabById` method on
      `TabContainerModel`.
    * `TabModel.title` can now be changed at runtime.
    * `TabModel` now supports the following properties, which can be changed at runtime or set via
      the config:
        * `disabled` - applies a disabled style in the switcher and blocks navigation to the tab via
          user click, routing, or the API.
        * `excludeFromSwitcher` - removes the tab from the switcher, but the tab can still be
          navigated to programmatically or via routing.
* `MultiFieldRenderer` `multiFieldConfig` now supports a `delimiter` property to separate
  consecutive SubFields.
* `MultiFieldRenderer` SubFields now support a `position` property, to allow rendering in either the
  top or bottom row.
* `StoreCountLabel` now supports a new 'includeChildren' prop to control whether or not children
  records are included in the count. By default this is `false`.
* `Checkbox` now supports a `displayUnsetState` prop which may be used to display a visually
  distinct state for null values.
* `Select` now renders with a checkbox next to the selected item in its dropdown menu, instead of
  relying on highlighting. A new `hideSelectedOptionCheck` prop is available to disable.
* `RestGridModel` supports a `readonly` property.
* `DimensionChooser`, various `HoistInput` components, `Toolbar` and `ToolbarSeparator` have been
  added to the mobile component library.
* Additional environment enums for UAT and BCP, added to Hoist Core 5.4.0, are supported in the
  application footer.

### 🐞 Bug Fixes

* `NumberInput` will no longer immediately convert its shorthand value (e.g. "3m") into numeric form
  while the user remains focused on the input.
* Grid `actionCol` columns no longer render Button components for each action, relying instead on
  plain HTML / CSS markup for a significant performance improvement when there are many rows and/or
  actions per row.
* Grid exports more reliably include the appropriate file extension.
* `Select` will prevent an `<esc>` keypress from bubbling up to parent components only when its menu
  is open. (In that case, the component assumes escape was pressed to close its menu and captures
  the keypress, otherwise it should leave it alone and let it e.g. close a parent popover).

[Commit Log](https://github.com/xh/hoist-react/compare/v16.0.1...v17.0.0)

## v16.0.1 - 2018-12-12

### 🐞 Bug Fixes

* Fix to FeedbackForm allowing attempted submission with an empty message.

[Commit Log](https://github.com/xh/hoist-react/compare/v16.0.0...v16.0.1)

## v16.0.0

### 🎁 New Features

* Support for ComboBoxes and Dropdowns have been improved dramatically, via a new `Select` component
  based on react-select.
* The AG Grid based `Grid` and `GridModel` are now available on both mobile and desktop. We have
  also added new support for multi-row/multi-field columns via the new `multiFieldRenderer` renderer
  function.
* The app initialization lifecycle has been restructured so that no App classes are constructed
  until Hoist is fully initialized.
* `Column` now supports an optional `rowHeight` property.
* `Button` now defaults to 'minimal' mode, providing a much lighter-weight visual look-and-feel to
  HoistApps. `Button` also implements `@LayoutSupport`.
* Grouping state is now saved by the grid state support on `GridModel`.
* The Hoist `DimChooser` component has been ported to hoist-react.
* `fetchService` now supports an `autoAbortKey` in its fetch methods. This can be used to
  automatically cancel obsolete requests that have been superseded by more recent variants.
* Support for new `clickableLabel` property on `FormField`.
* `RestForm` now supports a read-only view.
* Hoist now supports automatic tracking of app/page load times.

### 💥 Breaking Changes

* The new location for the cross-platform grid component is `@xh/hoist/cmp/grid`. The `columns`
  package has also moved under a new sub-package in this location.
* Hoist top-level App Structure has changed in order to improve consistency of the Model-View
  conventions, to improve the accessibility of services, and to support the improvements in app
  initialization mentioned above:
    - `XH.renderApp` now takes a new `AppSpec` configuration.
    - `XH.app` is now `XH.appModel`.
    - All services are installed directly on `XH`.
    - `@HoistApp` is now `@HoistAppModel`
* `RecordAction` has been substantially refactored and improved. These are now typically immutable
  and may be shared.
    - `prepareFn` has been replaced with a `displayFn`.
    - `actionFn` and `displayFn` now take a single object as their parameter.
* The `hide` property on `Column` has been changed to `hidden`.
* The `ColChooserButton` has been moved from the incorrect location `@xh/hoist/cmp/grid` to
  `@xh/hoist/desktop/cmp/button`. This is a desktop-only component. Apps will have to adjust these
  imports.
* `withDefaultTrue` and `withDefaultFalse` in `@xh/hoist/utils/js` have been removed. Use
  `withDefault` instead.
* `CheckBox` has been renamed `Checkbox`

### ⚙️ Technical

* AG Grid has been upgraded to v19.1
* mobx has been upgraded to v5.6
* React has been upgraded to v16.6
* Allow browsers with proper support for Proxy (e.g Edge) to access Hoist Applications.

### 🐞 Bug Fixes

* Extensive. See full change list below.

[Commit Log](https://github.com/xh/hoist-react/compare/v15.1.2...v16.0.0)

## v15.1.2

🛠 Hotfix release to MultiSelect to cap the maximum number of options rendered by the drop-down
list. Note, this component is being replaced in Hoist v16 by the react-select library.

[Commit Log](https://github.com/xh/hoist-react/compare/v15.1.1...v15.1.2)

## v15.1.1

### 🐞 Bug Fixes

* Fix to minimal validation mode for FormField disrupting input focus.
* Fix to JsonInput disrupting input focus.

### ⚙️ Technical

* Support added for TLBR-style notation when specifying margin/padding via layoutSupport - e.g. box(
  {margin: '10 20 5 5'}).
* Tweak to lockout panel message when the user has no roles.

[Commit Log](https://github.com/xh/hoist-react/compare/v15.1.0...v15.1.1)

## v15.1.0

### 🎁 New Features

* The FormField component takes a new minimal prop to display validation errors with a tooltip only
  as opposed to an inline message string. This can be used to help reduce shifting / jumping form
  layouts as required.
* The admin-only user impersonation toolbar will now accept new/unknown users, to support certain
  SSO application implementations that can create users on the fly.

### ⚙️ Technical

* Error reporting to server w/ custom user messages is disabled if the user is not known to the
  client (edge case with errors early in app lifecycle, prior to successful authentication).

[Commit Log](https://github.com/xh/hoist-react/compare/v15.0.0...v15.1.0)

## v15.0.0

### 💥 Breaking Changes

* This update does not require any application client code changes, but does require updating the
  Hoist Core Grails plugin to >= 5.0. Hoist Core changes to how application roles are loaded and
  users are authenticated required minor changes to how JS clients bootstrap themselves and load
  user data.
* The Hoist Core HoistImplController has also been renamed to XhController, again requiring Hoist
  React adjustments to call the updated /xh/ paths for these (implementation) endpoints. Again, no
  app updates required beyond taking the latest Hoist Core plugin.

[Commit Log](https://github.com/xh/hoist-react/compare/v14.2.0...v15.0.0)

## v14.2.0

### 🎁 New Features

* Upgraded hoist-dev-utils to 3.0.3. Client builds now use the latest Webpack 4 and Babel 7 for
  noticeably faster builds and recompiles during CI and at development time.
* GridModel now has a top-level agColumnApi property to provide a direct handle on the AG Grid
  Column API object.

### ⚙️ Technical

* Support for column groups strengthened with the addition of a dedicated ColumnGroup sibling class
  to Column. This includes additional internal refactoring to reduce unnecessary cloning of Column
  configurations and provide a more managed path for Column updates. Public APIs did not change.
  (#694)

### 📚 Libraries

* Blueprint Core `3.6.1 → 3.7.0`
* Blueprint Datetime `3.2.0 → 3.3.0`
* Fontawesome `5.3.x → 5.4.x`
* MobX `5.1.2 → 5.5.0`
* Router5 `6.5.0 → 6.6.0`

[Commit Log](https://github.com/xh/hoist-react/compare/v14.1.3...v14.2.0)

## v14.1.3

### 🐞 Bug Fixes

* Ensure JsonInput reacts properly to value changes.

### ⚙️ Technical

* Block user pinning/unpinning in Grid via drag-and-drop - pending further work via #687.
* Support "now" as special token for dateIs min/max validation rules.
* Tweak grouped grid row background color.

[Commit Log](https://github.com/xh/hoist-react/compare/v14.1.1...v14.1.3)

## v14.1.1

### 🐞 Bug Fixes

* Fixes GridModel support for row-level grouping at same time as column grouping.

[Commit Log](https://github.com/xh/hoist-react/compare/v14.1.0...v14.1.1)

## v14.1.0

### 🎁 New Features

* GridModel now supports multiple levels of row grouping. Pass the public setGroupBy() method an
  array of string column IDs, or a falsey value / empty array to ungroup. Note that the public and
  observable groupBy property on GridModel will now always be an array, even if the grid is not
  grouped or has only a single level of grouping.
* GridModel exposes public expandAll() and collapseAll() methods for grouped / tree grids, and
  StoreContextMenu supports a new "expandCollapseAll" string token to insert context menu items.
  These are added to the default menu, but auto-hide when the grid is not in a grouped state.
* The Grid component provides a new onKeyDown prop, which takes a callback and will fire on any
  keypress targeted within the Grid. Note such a handler is not provided directly by AG Grid.
* The Column class supports pinned as a top-level config. Supports passing true to pin to the left.

### 🐞 Bug Fixes

* Updates to Grid column widths made via AG Grid's "autosize to fit" API are properly persisted to
  grid state.

[Commit Log](https://github.com/xh/hoist-react/compare/v14.0.0...v14.1.0)

## v14.0.0

* Along with numerous bug fixes, v14 brings with it a number of important enhancements for grids,
  including support for tree display, 'action' columns, and absolute value sorting. It also includes
  some new controls and improvement to focus display.

### 💥 Breaking Changes

* The signatures of the Column.elementRenderer and Column.renderer have been changed to be
  consistent with each other, and more extensible. Each takes two arguments -- the value to be
  rendered, and a single bundle of metadata.
* StoreContextMenuAction has been renamed to RecordAction. Its action property has been renamed to
  actionFn for consistency and clarity.
* LocalStore : The method LocalStore.processRawData no longer takes an array of all records, but
  instead takes just a single record. Applications that need to operate on all raw records in bulk
  should do so before presenting them to LocalStore. Also, LocalStores template methods for override
  have also changed substantially, and sub-classes that rely on these methods will need to be
  adjusted accordingly.

### 🎁 New Features

#### Grid

* The Store API now supports hierarchical datasets. Applications need to simply provide raw data for
  records with a "children" property containing the raw data for their children.
* Grid supports a 'TreeGrid' mode. To show a tree grid, bind the GridModel to a store containing
  hierarchical data (as above), set treeMode: true on the GridModel, and specify a column to display
  the tree controls (isTreeColumn: true)
* Grid supports absolute sorting for numerical columns. Specify absSort: true on your column config
  to enable. Clicking the grid header will now cycle through ASC > DESC > DESC (abs) sort modes.
* Grid supports an 'Actions' column for one-click record actions. See cmp/desktop/columns/actionCol.
* A new showHover prop on the desktop Grid component will highlight the hovered row with default
  styling. A new GridModel.rowClassFn callback was added to support per-row custom classes based on
  record data.
* A new ExportFormat.LONG_TEXT format has been added, along with a new Column.exportWidth config.
  This supports exporting columns that contain long text (e.g. notes) as multi-line cells within
  Excel.

#### Other Components

* RadioInput and ButtonGroupInput have been added to the desktop/cmp/form package.
* DateInput now has support for entering and displaying time values.
* NumberInput displays its unformatted value when focused.
* Focused components are now better highlighted, with additional CSS vars provided to customize as
  needed.

### 🐞 Bug Fixes

* Calls to GridModel.setGroupBy() work properly not only on the first, but also all subsequent calls
  (#644).
* Background / style issues resolved on several input components in dark theme (#657).
* Grid context menus appear properly over other floating components.

### 📚 Libraries

* React `16.5.1 → 16.5.2`
* router5 `6.4.2 → 6.5.0`
* CodeMirror, Highcharts, and MobX patch updates

[Commit Log](https://github.com/xh/hoist-react/compare/v13.0.0...v14.0.0)

## v13.0.0

🍀Lucky v13 brings with it a number of enhancements for forms and validation, grouped column support
in the core Grid API, a fully wrapped MultiSelect component, decorator syntax adjustments, and a
number of other fixes and enhancements.

It also includes contributions from new ExHI team members Arjun and Brendan. 🎉

### 💥 Breaking Changes

* The core `@HoistComponent`, `@HoistService`, and `@HoistModel` decorators are **no longer
  parameterized**, meaning that trailing `()` should be removed after each usage. (#586)
* The little-used `hoistComponentFactory()` method was also removed as a further simplification
  (#587).
* The `HoistField` superclass has been renamed to `HoistInput` and the various **desktop form
  control components have been renamed** to match (55afb8f). Apps using these components (which will
  likely be most apps) will need to adapt to the new names.
    * This was done to better distinguish between the input components and the upgraded Field
      concept on model classes (see below).

### 🎁 New Features

⭐️ **Forms and Fields** have been a major focus of attention, with support for structured data
fields added to Models via the `@FieldSupport` and `@field()` decorators.

* Models annotated with `@FieldSupport` can decorate member properties with `@field()`, making those
  properties observable and settable (with a generated `setXXX()` method).
* The `@field()` decorators themselves can be passed an optional display label string as well as
  zero or more *validation rules* to define required constraints on the value of the field.
* A set of predefined constraints is provided within the toolkit within the `/field/` package.
* Models using `FieldSupport` should be sure to call the `initFields()` method installed by the
  decorator within their constructor. This method can be called without arguments to generally
  initialize the field system, or it can be passed an object of field names to initial/default
  values, which will set those values on the model class properties and provide change/dirty
  detection and the ability to "reset" a form.
* A new `FormField` UI component can be used to wrap input components within a form. The `FormField`
  wrapper can accept the source model and field name, and will apply those to its child input. It
  leverages the Field model to automatically display a label, indicate required fields, and print
  validation error messages. This new component should be the building-block for most non-trivial
  forms within an application.

Other enhancements include:

* **Grid columns can be grouped**, with support for grouping added to the grid state management
  system, column chooser, and export manager (#565). To define a column group, nest column
  definitions passed to `GridModel.columns` within a wrapper object of the
  form `{headerName: 'My group', children: [...]}`.

(Note these release notes are incomplete for this version.)

[Commit Log](https://github.com/xh/hoist-react/compare/v12.1.2...v13.0.0)

## v12.1.2

### 🐞 Bug Fixes

* Fix casing on functions generated by `@settable` decorator
  (35c7daa209a4205cb011583ebf8372319716deba).

[Commit Log](https://github.com/xh/hoist-react/compare/v12.1.1...v12.1.2)

## v12.1.1

### 🐞 Bug Fixes

* Avoid passing unknown HoistField component props down to Blueprint select/checkbox controls.

### 📚 Libraries

* Rollback update of `@blueprintjs/select` package `3.1.0 → 3.0.0` - this included breaking API
  changes and will be revisited in #558.

[Commit Log](https://github.com/xh/hoist-react/compare/v12.1.0...v12.1.1)

## v12.1.0

### 🎁 New Features

* New `@bindable` and `@settable` decorators added for MobX support. Decorating a class member
  property with `@bindable` makes it a MobX `@observable` and auto-generates a setter method on the
  class wrapped in a MobX `@action`.
* A `fontAwesomeIcon` element factory is exported for use with other FA icons not enumerated by the
  `Icon` class.
* CSS variables added to control desktop Blueprint form control margins. These remain defaulted to
  zero, but now within CSS with support for variable overrides. A Blueprint library update also
  brought some changes to certain field-related alignment and style properties. Review any form
  controls within apps to ensure they remain aligned as desired
  (8275719e66b4677ec5c68a56ccc6aa3055283457 and df667b75d41d12dba96cbd206f5736886cb2ac20).

### 🐞 Bug Fixes

* Grid cells are fully refreshed on a data update, ensuring cell renderers that rely on data other
  than their primary display field are updated (#550).
* Grid auto-sizing is run after a data update, ensuring flex columns resize to adjust for possible
  scrollbar visibility changes (#553).
* Dropdown fields can be instantiated with fewer required properties set (#541).

### 📚 Libraries

* Blueprint `3.0.1 → 3.4.0`
* FontAwesome `5.2.0 → 5.3.0`
* CodeMirror `5.39.2 → 5.40.0`
* MobX `5.0.3 → 5.1.0`
* router5 `6.3.0 → 6.4.2`
* React `16.4.1 → 16.4.2`

[Commit Log](https://github.com/xh/hoist-react/compare/v12.0.0...v12.1.0)

## v12.0.0

Hoist React v12 is a relatively large release, with multiple refactorings around grid columns,
`elemFactory` support, classNames, and a re-organization of classes and exports within `utils`.

### 💥 Breaking Changes

#### ⭐️ Grid Columns

**A new `Column` class describes a top-level API for columns and their supported options** and is
intended to be a cross-platform layer on top of AG Grid and TBD mobile grid implementations.

* The desktop `GridModel` class now accepts a collection of `Column` configuration objects to define
  its available columns.
* Columns may be configured with `flex: true` to cause them to stretch all available horizontal
  space within a grid, sharing it equally with any other flex columns. However note that this should
  be used sparingly, as flex columns have some deliberate limitations to ensure stable and
  consistent behavior. Most noticeably, they cannot be resized directly by users. Often, a best
  practice will be to insert an `emptyFlexCol` configuration as the last column in a grid - this
  will avoid messy-looking gaps in the layout while not requiring a data-driven column be flexed.
* User customizations to column widths are now saved if the GridModel has been configured with a
  `stateModel` key or model instance - see `GridStateModel`.
* Columns accept a `renderer` config to format text or HTML-based output. This is a callback that is
  provided the value, the row-level record, and a metadata object with the column's `colId`. An
  `elementRenderer` config is also available for cells that should render a Component.
* An `agOptions` config key continues to provide a way to pass arbitrary options to the underlying
  AG Grid instance (for desktop implementations). This is considered an "escape hatch" and should be
  used with care, but can provide a bridge to required AG Grid features as the Hoist-level API
  continues to develop.
* The "factory pattern" for Column templates / defaults has been removed, replaced by a simpler
  approach that recommends exporting simple configuration partials and spreading them into
  instance-specific column configs.
* See 0798f6bb20092c59659cf888aeaf9ecb01db52a6 for primary commit.

#### ⭐️ Element Factory, LayoutSupport, BaseClassName

Hoist provides core support for creating components via a factory pattern, powered by the `elem()`
and `elemFactory()` methods. This approach remains the recommended way to instantiate component
elements, but was **simplified and streamlined**.

* The rarely used `itemSpec` argument was removed (this previously applied defaults to child items).
* Developers can now also use JSX to instantiate all Hoist-provided components while still taking
  advantage of auto-handling for layout-related properties provided by the `LayoutSupport` mixin.
    * HoistComponents should now spread **`...this.getLayoutProps()`** into their outermost rendered
      child to enable promotion of layout properties.
* All HoistComponents can now specify a **baseClassName** on their component class and should pass
  `className: this.getClassName()` down to their outermost rendered child. This allows components to
  cleanly layer on a base CSS class name with any instance-specific classes.
* See 8342d3870102ee9bda4d11774019c4928866f256 for primary commit.

#### ⭐️ Panel resizing / collapsing

**The `Panel` component now takes a `sizingModel` prop to control and encapsulate newly built-in
resizing and collapsing behavior** (#534).

* See the `PanelSizingModel` class for configurable details, including continued support for saving
  sizing / collapsed state as a user preference.
* **The standalone `Resizable` component was removed** in favor of the improved support built into
  Panel directly.

#### Other

* Two promise-related models have been combined into **a new, more powerful `PendingTaskModel`**,
  and the `LoadMask` component has been removed and consolidated into `Mask`
  (d00a5c6e8fc1e0e89c2ce3eef5f3e14cb842f3c8).
    * `Panel` now exposes a single `mask` prop that can take either a configured `mask` element or a
      simple boolean to display/remove a default mask.
* **Classes within the `utils` package have been re-organized** into more standardized and scalable
  namespaces. Imports of these classes will need to be adjusted.

### 🎁 New Features

* **The desktop Grid component now offers a `compact` mode** with configurable styling to display
  significantly more data with reduced padding and font sizes.
* The top-level `AppBar` refresh button now provides a default implementation, calling a new
  abstract `requestRefresh()` method on `HoistApp`.
* The grid column chooser can now be configured to display its column groups as initially collapsed,
  for especially large collections of columns.
* A new `XH.restoreDefaultsAsync()` method provides a centralized way to wipe out user-specific
  preferences or customizations (#508).
* Additional Blueprint `MultiSelect`, `Tag`, and `FormGroup` controls re-exported.

### 🐞 Bug Fixes

* Some components were unintentionally not exporting their Component class directly, blocking JSX
  usage. All components now export their class.
* Multiple fixes to `DayField` (#531).
* JsonField now responds properly when switching from light to dark theme (#507).
* Context menus properly filter out duplicated separators (#518).

[Commit Log](https://github.com/xh/hoist-react/compare/v11.0.0...v12.0.0)

## v11.0.0

### 💥 Breaking Changes

* **Blueprint has been upgraded to the latest 3.x release.** The primary breaking change here is the
  renaming of all `pt-` CSS classes to use a new `bp3-` prefix. Any in-app usages of the BP
  selectors will need to be updated. See the
  [Blueprint "What's New" page](http://blueprintjs.com/docs/#blueprint/whats-new-3.0).
* **FontAwesome has been upgraded to the latest 5.2 release.** Only the icons enumerated in the
  Hoist `Icon` class are now registered via the FA `library.add()` method for inclusion in bundled
  code, resulting in a significant reduction in bundle size. Apps wishing to use other FA icons not
  included by Hoist must import and register them - see the
  [FA React Readme](https://github.com/FortAwesome/react-fontawesome/blob/master/README.md) for
  details.
* **The `mobx-decorators` dependency has been removed** due to lack of official support for the
  latest MobX update, as well as limited usage within the toolkit. This package was primarily
  providing the optional `@setter` decorator, which should now be replaced as needed by dedicated
  `@action` setter methods (19cbf86138499bda959303e602a6d58f6e95cb40).

### 🎁 Enhancements

* `HoistComponent` now provides a `getClassNames()` method that will merge any `baseCls` CSS class
  names specified on the component with any instance-specific classes passed in via props (#252).
    * Components that wish to declare and support a `baseCls` should use this method to generate and
      apply a combined list of classes to their outermost rendered elements (see `Grid`).
    * Base class names have been added for relevant Hoist-provided components - e.g. `.xh-panel` and
      `.xh-grid`. These will be appended to any instance class names specified within applications
      and be available as public CSS selectors.
* Relevant `HoistField` components support inline `leftIcon` and `rightElement` props. `DayField`
  adds support for `minDay / maxDay` props.
* Styling for the built-in AG Grid loading overlay has been simplified and improved (#401).
* Grid column definitions can now specify an `excludeFromExport` config to drop them from
  server-generated Excel/CSV exports (#485).

### 🐞 Bug Fixes

* Grid data loading and selection reactions have been hardened and better coordinated to prevent
  throwing when attempting to set a selection before data has been loaded (#484).

### 📚 Libraries

* Blueprint `2.x → 3.x`
* FontAwesome `5.0.x → 5.2.x`
* CodeMirror `5.37.0 → 5.39.2`
* router5 `6.2.4 → 6.3.0`

[Commit Log](https://github.com/xh/hoist-react/compare/v10.0.1...v11.0.0)

## v10.0.1

### 🐞 Bug Fixes

* Grid `export` context menu token now defaults to server-side 'exportExcel' export.
    * Specify the `exportLocal` token to return a menu item for local AG Grid export.
* Columns with `field === null` skipped for server-side export (considered spacer / structural
  columns).

## v10.0.0

### 💥 Breaking Changes

* **Access to the router API has changed** with the `XH` global now exposing `router` and
  `routerState` properties and a `navigate()` method directly.
* `ToastManager` has been deprecated. Use `XH.toast` instead.
* `Message` is no longer a public class (and its API has changed). Use `XH.message/confirm/alert`
  instead.
* Export API has changed. The Built-in grid export now uses more powerful server-side support. To
  continue to use local AG based export, call method `GridModel.localExport()`. Built-in export
  needs to be enabled with the new property on `GridModel.enableExport`. See `GridModel` for more
  details.

### 🎁 Enhancements

* New Mobile controls and `AppContainer` provided services (impersonation, about, and version bars).
* Full-featured server-side Excel export for grids.

### 🐞 Bug Fixes

* Prevent automatic zooming upon input focus on mobile devices (#476).
* Clear the selection when showing the context menu for a record which is not already selected
  (#469).
* Fix to make lockout script readable by Compatibility Mode down to IE5.

### 📚 Libraries

* MobX `4.2.x → 5.0.x`

[Commit Log](https://github.com/xh/hoist-react/compare/v9.0.0...v10.0.0)

## v9.0.0

### 💥 Breaking Changes

* **Hoist-provided mixins (decorators) have been refactored to be more granular and have been broken
  out of `HoistComponent`.**
    * New discrete mixins now exist for `LayoutSupport` and `ContextMenuSupport` - these should be
      added directly to components that require the functionality they add for auto-handling of
      layout-related props and support for showing right-click menus. The corresponding options on
      `HoistComponent` that used to enable them have been removed.
    * For consistency, we have also renamed `EventTarget → EventSupport` and `Reactive →
      ReactiveSupport` mixins. These both continue to be auto-applied to HoistModel and HoistService
      classes, and ReactiveSupport enabled by default in HoistComponent.
* **The Context menu API has changed.** The `ContextMenuSupport` mixin now specifies an abstract
  `getContextMenuItems()` method for component implementation (replacing the previous
  `renderContextMenu()` method). See the new [`ContextMenuItem` class for what these items support,
  as well as several static default items that can be used.
    * The top-level `AppContainer` no longer provides a default context menu, instead allowing the
      browser's own context menu to show unless an app / component author has implemented custom
      context-menu handling at any level of their component hierarchy.

### 🐞 Bug Fixes

* TabContainer active tab can become out of sync with the router state (#451)
    * ⚠️ Note this also involved a change to the `TabContainerModel` API - `activateTab()` is now
      the public method to set the active tab and ensure both the tab and the route land in the
      correct state.
* Remove unintended focused cell borders that came back with the prior AG Grid upgrade.

[Commit Log](https://github.com/xh/hoist-react/compare/v8.0.0...v9.0.0)

## v8.0.0

Hoist React v8 brings a big set of improvements and fixes, some API and package re-organizations,
and AG Grid upgrade, and more. 🚀

### 💥 Breaking Changes

* **Component package directories have been re-organized** to provide better symmetry between
  pre-existing "desktop" components and a new set of mobile-first component. Current desktop
  applications should replace imports from `@xh/hoist/cmp/xxx` with `@xh/hoist/desktop/cmp/xxx`.
    * Important exceptions include several classes within `@xh/hoist/cmp/layout/`, which remain
      cross-platform.
    * `Panel` and `Resizable` components have moved to their own packages in
      `@xh/hoist/desktop/cmp/panel` and `@xh/hoist/desktop/cmp/resizable`.
* **Multiple changes and improvements made to tab-related APIs and components.**
    * The `TabContainerModel` constructor API has changed, notably `children` → `tabs`, `useRoutes`
      →
      `route` (to specify a starting route as a string) and `switcherPosition` has moved from a
      model config to a prop on the `TabContainer` component.
    * `TabPane` and `TabPaneModel` have been renamed `Tab` and `TabModel`, respectively, with
      several related renames.
* **Application entry-point classes decorated with `@HoistApp` must implement the new getter method
  `containerClass()`** to specify the platform specific component used to wrap the app's
  `componentClass`.
    * This will typically be `@xh/hoist/[desktop|mobile]/AppContainer` depending on platform.

### 🎁 New Features

* **Tab-related APIs re-worked and improved**, including streamlined support for routing, a new
  `tabRenderMode` config on `TabContainerModel`, and better naming throughout.
* **Ag-grid updated to latest v18.x** - now using native flex for overall grid layout and sizing
  controls, along with multiple other vendor improvements.
* Additional `XH` API methods exposed for control of / integration with Router5.
* The core `@HoistComponent` decorated now installs a new `isDisplayed` getter to report on
  component visibility, taking into account the visibility of its ancestors in the component tree.
* Mobile and Desktop app package / component structure made more symmetrical (#444).
* Initial versions of multiple new mobile components added to the toolkit.
* Support added for **`IdleService` - automatic app suspension on inactivity** (#427).
* Hoist wrapper added for the low-level Blueprint **button component** - provides future hooks into
  button customizations and avoids direct BP import (#406).
* Built-in support for collecting user feedback via a dedicated dialog, convenient XH methods and
  default appBar button (#379).
* New `XH.isDevelopmentMode` constant added, true when running in local Webpack dev-server mode.
* CSS variables have been added to customize and standardize the Blueprint "intent" based styling,
  with defaults adjusted to be less distracting (#420).

### 🐞 Bug Fixes

* Preference-related events have been standardized and bugs resolved related to pushAsync() and the
  `prefChange` event (ee93290).
* Admin log viewer auto-refreshes in tail-mode (#330).
* Distracting grid "loading" overlay removed (#401).
* Clipboard button ("click-to-copy" functionality) restored (#442).

[Commit Log](https://github.com/xh/hoist-react/compare/v7.2.0...v8.0.0)

## v7.2.0

### 🎁 New Features

+ Admin console grids now outfitted with column choosers and grid state. #375
+ Additional components for Onsen UI mobile development.

### 🐞 Bug Fixes

+ Multiple improvements to the Admin console config differ. #380 #381 #392

[Commit Log](https://github.com/xh/hoist-react/compare/v7.1.0...v7.2.0)

## v7.1.0

### 🎁 New Features

* Additional kit components added for Onsen UI mobile development.

### 🐞 Bug Fixes

* Dropdown fields no longer default to `commitOnChange: true` - avoiding unexpected commits of
  type-ahead query values for the comboboxes.
* Exceptions thrown from FetchService more accurately report the remote host when unreachable, along
  with some additional enhancements to fetch exception reporting for clarity.

[Commit Log](https://github.com/xh/hoist-react/compare/v7.0.0...v7.1.0)

## v7.0.0

### 💥 Breaking Changes

* **Restructuring of core `App` concept** with change to new `@HoistApp` decorator and conventions
  around defining `App.js` and `AppComponent.js` files as core app entry points. `XH.app` now
  installed to provide access to singleton instance of primary app class. See #387.

### 🎁 New Features

* **Added `AppBar` component** to help further standardize a pattern for top-level application
  headers.
* **Added `SwitchField` and `SliderField`** form field components.
* **Kit package added for Onsen UI** - base component library for mobile development.
* **Preferences get a group field for better organization**, parity with AppConfigs. (Requires
  hoist-core 3.1.x.)

### 🐞 Bug Fixes

* Improvements to `Grid` component's interaction with underlying AG Grid instance, avoiding extra
  renderings and unwanted loss of state. 03de0ae7

[Commit Log](https://github.com/xh/hoist-react/compare/v6.0.0...v7.0.0)

## v6.0.0

### 💥 Breaking Changes

* API for `MessageModel` has changed as part of the feature addition noted below, with `alert()` and
  `confirm()` replaced by `show()` and new `XH` convenience methods making the need for direct calls
  rare.
* `TabContainerModel` no longer takes an `orientation` prop, replaced by the more flexible
  `switcherPosition` as noted below.

### 🎁 New Features

* **Initial version of grid state** now available, supporting easy persistence of user grid column
  selections and sorting. The `GridModel` constructor now takes a `stateModel` argument, which in
  its simplest form is a string `xhStateId` used to persist grid state to local storage. See the
  `GridStateModel` class for implementation details. #331
* The **Message API** has been improved and simplified, with new `XH.confirm()` and `XH.alert()`
  methods providing an easy way to show pop-up alerts without needing to manually construct or
  maintain a `MessageModel`. #349
* **`TabContainer` components can now be controlled with a remote `TabSwitcher`** that does not need
  to be directly docked to the container itself. Specify `switcherPosition:none` on the
  `TabContainerModel` to suppress showing the switching affordance on the tabs themselves and
  instantiate a `TabSwitcher` bound to the same model to control a tabset from elsewhere in the
  component hierarchy. In particular, this enabled top-level application tab navigation to move up
  into the top toolbar, saving vertical space in the layout. #368
* `DataViewModel` supports an `emptyText` config.

### 🐞 Bugfixes

* Dropdown fields no longer fire multiple commit messages, and no longer commit partial entries
  under some circumstances. #353 and #354
* Grids resizing fixed when shrinking the containing component. #357

[Commit Log](https://github.com/xh/hoist-react/compare/v5.0.0...v6.0.0)

## v5.0.0

### 💥 Breaking Changes

* **Multi environment configs have been unwound** See these release notes/instructions for how to
  migrate: https://github.com/xh/hoist-core/releases/tag/release-3.0.0
* **Breaking change to context menus in dataviews and grids not using the default context menu:**
  StoreContextMenu no longer takes an array of items as an argument to its constructor. Instead it
  takes a configuration object with an ‘items’ key that will point to any current implementation’s
  array of items. This object can also contain an optional gridModel argument which is intended to
  support StoreContextMenuItems that may now be specified as known ‘hoist tokens’, currently limited
  to a ‘colChooser’ token.

### 🎁 New Features

* Config differ presents inline view, easier to read diffs now.
* Print Icon added!

### 🐞 Bugfixes

* Update processFailedLoad to loadData into gridModel store, Fixes #337
* Fix regression to ErrorTracking. Make errorTrackingService safer/simpler to call at any point in
  life-cycle.
* Fix broken LocalStore state.
* Tweak flex prop for charts. Side by side charts in a flexbox now auto-size themselves! Fixes #342
* Provide token parsing for storeContextMenus. Context menus are all grown up! Fixes #300

## v4.0.1

### 🐞 Bugfixes

* DataView now properly re-renders its items when properties on their records change (and the ID
  does not)

## v4.0.0

### 💥 Breaking Changes

* **The `GridModel` selection API has been reworked for clarity.** These models formerly exposed
  their selectionModel as `grid.selection` - now that getter returns the selected records. A new
  `selectedRecord` getter is also available to return a single selection, and new string shortcut
  options are available when configuring GridModel selection behavior.
* **Grid components can now take an `agOptions` prop** to pass directly to the underlying ag-grid
  component, as well as an `onRowDoubleClicked` handler function.
  16be2bfa10e5aab4ce8e7e2e20f8569979dd70d1

### 🎁 New Features

* Additional core components have been updated with built-in `layoutSupport`, allowing developers to
  set width/height/flex and other layout properties directly as top-level props for key comps such
  as Grid, DataView, and Chart. These special props are processed via `elemFactory` into a
  `layoutConfig` prop that is now passed down to the underlying wrapper div for these components.
  081fb1f3a2246a4ff624ab123c6df36c1474ed4b

### 🐞 Bugfixes

* Log viewer tail mode now working properly for long log files - #325

## v3.0.1

### 🐞 Bugfixes

* FetchService throws a dedicated exception when the server is unreachable, fixes a confusing
  failure case detailed in #315

## v3.0.0

### 💥 Breaking Changes

* **An application's `AppModel` class must now implement a new `checkAccess()` method.** This method
  is passed the current user, and the appModel should determine if that user should see the UI and
  return an object with a `hasAccess` boolean and an optional `message` string. For a return with
  `hasAccess: false`, the framework will render a lockout panel instead of the primary UI.
  974c1def99059f11528c476f04e0d8c8a0811804
    * Note that this is only a secondary level of "security" designed to avoid showing an
      unauthorized user a confusing / non-functional UI. The server or any other third-party data
      sources must always be the actual enforcer of access to data or other operations.
* **We updated the APIs for core MobX helper methods added to component/model/service classes.** In
  particular, `addReaction()` was updated to take a more declarative / clear config object.
  8169123a4a8be6940b747e816cba40bd10fa164e
    * See Reactive.js - the mixin that provides this functionality.

### 🎁 New Features

* Built-in client-side lockout support, as per above.

### 🐞 Bugfixes

* None

------------------------------------------

Copyright © 2024 Extremely Heavy Industries Inc. - all rights reserved

------------------------------------------

📫☎️🌎 info@xh.io | https://xh.io/contact<|MERGE_RESOLUTION|>--- conflicted
+++ resolved
@@ -20,12 +20,7 @@
 ### 🎁 New Features
 
 * Provides admin support for Cluster-aware version of Hoist.
-<<<<<<< HEAD
-* Displays warning message when trying to delete a monitor
-  provided by hoist.
-=======
 * `Store` now supports multiple `summaryRecords`.
->>>>>>> ca1a76ca
 
 ### 📚 Libraries
 
