--- conflicted
+++ resolved
@@ -56,12 +56,9 @@
   respect "safe area" boundaries, avoiding overlap with system UI elements such as the iOS task
   switcher at the bottom of the screen. Also set background letterboxing color (to black) when
   in landscape mode for a more resolved-looking layout.
-<<<<<<< HEAD
-* Misc. improvements to Role Detail Display in Admin client.
-=======
 * Improved the inline grid `selectEditor` to commit its value to the backing record as soon as an
   option is selected, rather than waiting for the user to click away from the cell.
->>>>>>> d17bd1c9
+* Improved the display of Role details in the Admin Console.
 
 ### ✨ Styles
 
