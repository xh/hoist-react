# Changelog

## v30.0.0-SNAPSHOT - unreleased

### 🐞 Bug Fixes

* Fixed an issue where zeroes entered by the user in PinPad would be displayed as blanks.
* Fixed `fontAwesomeIcon` elem factory component to include the default 'fa-fw' className.
Previously, it was overridden by any `className` passed in via optional params.
* Fixed an issue where ConfigDiffer would always warn about deletions.
  [#1652](https://github.com/xh/hoist-react/issues/1652)

[Commit Log](https://github.com/xh/hoist-react/compare/v29.1.0...develop)

## v29.1.0 - 2020-02-07

### 🎁 New Features

#### Grid

* The `compact` config on `GridModel` has been deprecated in favor of the more powerful `sizingMode`
  which supports the values 'large', 'standard', 'compact', or 'tiny'.
  * Each new mode has its own set of CSS variables for applications to override as needed.
  * Header and row heights are configurable for each via the `HEADER_HEIGHTS` and `ROW_HEIGHTS`
    static properties of the `AgGrid` component. These objects can be modified on init by
    applications that wish to customize the default row heights globally.
  * 💥 Note that these height config objects were previously exported as constants from AgGrid.js.
    This would be a breaking change for any apps that imported the old objects directly (considered
    unlikely).
* `GridModel` now exposes an `autoSizeColumns` method, and the Grid context menu now contains an
  `Autosize Columns` option by default.
* `Column` and `ColumnGroup` now support React elements for `headerName`.

#### Data

* The `Store` constructor now accepts a `data` argument to load data at initialization.
* The `xh/hoist/data/cube` package has been modified substantially to better integrate with the core
  data package and support observable "Views". See documentation on `Cube` for more information.

#### Other

* Added a `PinPad` component for streamlined handling of PIN entry on mobile devices.
* `FormField` now takes `tooltipPosition` and `tooltipBoundary` props for customizing minimal
  validation tooltip.
* `RecordAction.actionFn` parameters now include a `buttonEl` property containing the button element
  when used in an action column.
* Mobile Navigator component now takes an `animation` prop which can be set to 'slide' (default),
  'lift', 'fade', or 'none'. These values are passed to the underlying onsenNavigator component.
  ([#1641](https://github.com/xh/hoist-react/pull/1641))
* `AppOption` configs now accept an `omit` property for conditionally excluding options.

### 🐞 Bug Fixes

* Unselectable grid rows are now skipped during up/down keyboard navigation.
* Fix local quick filtering in `LeftRightChooser` (v29 regression).
* Fix `SplitTreeMap` - the default filtering once again splits the map across positive and negative
  values as intended (v29 regression).

### ⚙️ Technical

* `FormFields` now check that they are contained in a Hoist `Form`.

### 📚 Libraries

* @blueprintjs/core `3.22 -> 3.23`
* codemirror `5.50 -> 5.51`
* react-dates `21.5 -> 21.7`

[Commit Log](https://github.com/xh/hoist-react/compare/v29.0.0...v29.1.0)

## v29.0.0 - 2020-01-24

### 🗄️ Data Package Changes

Several changes have been made to data package (`Store` and `Record`) APIs for loading, updating,
and modifying data. They include some breaking changes, but pave the way for upcoming enhancements
to fully support inline grid editing and other new features.

Store now tracks the "committed" state of its records, which represents the data as it was loaded
(typically from the server) via `loadData()` or `updateData()`. Records are now immutable and
frozen, so they cannot be changed directly, but Store offers a new `modifyRecords()` API to apply
local modifications to data in a tracked and managed way. (Store creates new records internally to
hold both this modified data and the original, "committed" data.) This additional state tracking
allows developers to query Stores for modified or added records (e.g. to flush back to the server
and persist) as well as call new methods to revert changes (e.g. to undo a block of changes that the
user wishes to discard).

Note the following more specific changes to these related classes:

#### Record

* 💥 Record data properties are now nested within a `data` object on Record instances and are no
  longer available as top-level properties on the Record itself.
  * Calls to access data such as `rec.quantity` must be modified to `rec.data.quantity`.
  * When accessing multiple properties, destructuring provides an efficient syntax - e.g. `const
    {quantity, price} = rec.data;`.
* 💥 Records are now immutable and cannot be modified by applications directly.
  * This is a breaking change, but should only affect apps with custom inline grid editing
    implementations or similar code that modifies individual record values.
  * Calls to change data such as `rec.quantity = 100` must now be made through the Record's Store,
    e.g. `store.modifyData({id: 41, quantity: 100})`
* Record gains new getters for inspecting its state, including: `isAdd`, `isModified`, and
  `isCommitted`.

#### Store

* 💥 `noteDataUpdated()` has been removed, as out-of-band modifications to Store Records are no
  longer possible.
* 💥 Store's `idSpec` function is now called with the raw record data - previously it was passed
  source data after it had been run through the store's optional `processRawData` function. (This is
  unlikely to have a practical impact on most apps, but is included here for completeness.)
* `Store.updateData()` now accepts a flat list of raw data to process into Record additions and
  updates. Previously developers needed to call this method with an object containing add, update,
  and/or remove keys mapped to arrays. Now Store will produce an object of this shape automatically.
* `Store.refreshFilter()` method has been added to allow applications to rebuild the filtered data
  set if some application state has changed (apart from the store's data itself) which would affect
  the store filter.
* Store gains new methods for manipulating its Records and data, including `addRecords()`,
  `removeRecords()`, `modifyRecords()`, `revertRecords()`, and `revert()`. New getters have been
  added for `addedRecords`, `removedRecords`, `modifiedRecords`, and `isModified`.

#### Column

* Columns have been enhanced for provide basic support for inline-editing of record data. Further
  inline editing support enhancements are planned for upcoming Hoist releases.
* `Column.getValueFn` config added to retrieve the cell value for a Record field. The default
  implementation pulls the value from the Record's new `data` property (see above). Apps that
  specify custom `valueGetter` callbacks via `Column.agOptions` should now implement their custom
  logic in this new config.
* `Column.setValueFn` config added to support modifying the Column field's value on the underlying
  Record. The default implementation calls the new `Store.modifyRecords()` API and should be
  sufficient for the majority of cases.
* `Column.editable` config added to indicate if a column/cell should be inline-editable.

### 🎁 New Features

* Added keyboard support to ag-Grid context menus.
* Added `GridModel.setEmptyText()` to allow updates to placeholder text after initial construction.
* Added `GridModel.ensureSelectionVisible()` to scroll the currently selected row into view.
* When a `TreeMap` is bound to a `GridModel`, the grid will now respond to map selection changes by
  scrolling to ensure the selected grid row is visible.
* Added a `Column.tooltipElement` config to support fully customizable tooltip components.
* Added a `useOnResize` hook, which runs a function when a component is resized.
* Exposed an `inputRef` prop on numberInput, textArea, and textInput
* `PanelModel` now accepts a `maxSize` config.
* `RelativeTimeStamp` now support a `relativeTo` option, allowing it to display the difference
  between a timestamp and another reference time other than now. Both the component and the
  `getRelativeTimestamp()` helper function now leverage moment.js for their underlying
  implementation.
* A new `Clock` component displays the time, either local to the browser or for a configurable
  timezone.
* `LeftRightChooser` gets a new `showCounts` option to print the number of items on each side.
* `Select` inputs support a new property `enableWindowed` (desktop platform only) to improve
  rendering performance with large lists of options.
* `Select` inputs support grouped options. To use, add an attribute `options` containing an array of
  sub-options.
* `FetchService` methods support a new `timeout` option. This config chains `Promise.timeout()` to
  the promises returned by the service.
* Added alpha version of `DashContainer` for building dynamic, draggable dashboard-style layouts.
  Please note: the API for this component is subject to change - use at your own risk!
* `Select` now allows the use of objects as values.
* Added a new `xhEnableImpersonation` config to enable or disable the ability of Hoist Admins to
  impersonate other users. Note that this defaults to `false`. Apps will need to set this config to
  continue using impersonation. (Note that an update to hoist-core 6.4+ is required for this config
  to be enforced on the server.)
* `FormField` now supports a `requiredIndicator` to customize how required fields are displayed.
* Application build tags are now included in version update checks, primarily to prompt dev/QA users
  to refresh when running SNAPSHOT versions. (Note that an update to hoist-core 6.4+ is required for
  the server to emit build tag for comparison.)
* `CodeInput` component added to provide general `HoistInput` support around the CodeMirror code
  editor. The pre-existing `JsonInput` has been converted to a wrapper around this class.
* `JsonInput` now supports an `autoFocus` prop.
* `Select` now supports a `hideDropdownIndicator` prop.
* `useOnResize` hook will now ignore visibility changes, i.e. a component resizing to a size of 0.
* `DimensionChooser` now supports a `popoverPosition` prop.
* `AppBar.appMenuButtonPosition` prop added to configure the App Menu on the left or the right, and
  `AppMenuButton` now accepts and applies any `Button` props to customize.
* New `--xh-grid-tree-indent-px` CSS variable added to allow control over the amount of indentation
  applied to tree grid child nodes.

### 💥 Breaking Changes

* `GridModel.contextMenuFn` config replaced with a `contextMenu` parameter. The new parameter will
  allow context menus to be specified with a simple array in addition to the function specification
  currently supported.
* `GridModel.defaultContextMenuTokens` config renamed to `defaultContextMenu`.
* `Chart` and `ChartModel` have been moved from `desktop/cmp/charts` to `cmp/charts`.
* `StoreFilterField` has been moved from `desktop/cmp/store` to `cmp/store`.
* The options `nowEpsilon` and `nowString` on `RelativeTimestamp` have been renamed to `epsilon` and
  `equalString`, respectively.
* `TabRenderMode` and `TabRefreshMode` have been renamed to `RenderMode` and `RefreshMode` and moved
  to the `core` package. These enumerations are now used in the APIs for `Panel`, `TabContainer`,
  and `DashContainer`.
* `DockViewModel` now requires a function, or a HoistComponent as its `content` param. It has always
  been documented this way, but a bug in the original implementation had it accepting an actual
  element rather than a function. As now implemented, the form of the `content` param is consistent
  across `TabModel`, `DockViewModel`, and `DashViewSpec`.
* `JsonInput.showActionButtons` prop replaced with more specific `showFormatButton` and
  `showFullscreenButton` props.
* The `DataView.itemHeight` prop has been moved to `DataViewModel` where it can now be changed
  dynamically by applications.
* Desktop `AppBar.appMenuButtonOptions` prop renamed to `appMenuButtonProps` for consistency.

### 🐞 Bug Fixes

* Fixed issue where JsonInput was not receiving its `model` from context
  ([#1456](https://github.com/xh/hoist-react/issues/1456))
* Fixed issue where TreeMap would not be initialized if the TreeMapModel was created after the
  GridModel data was loaded ([#1471](https://github.com/xh/hoist-react/issues/1471))
* Fixed issue where export would create malformed file with dynamic header names
* Fixed issue where exported tree grids would have incorrect aggregate data
  ([#1447](https://github.com/xh/hoist-react/issues/1447))
* Fixed issue where resizable Panels could grow larger than desired
  ([#1498](https://github.com/xh/hoist-react/issues/1498))
* Changed RestGrid to only display export button if export is enabled
  ([#1490](https://github.com/xh/hoist-react/issues/1490))
* Fixed errors when grouping rows in Grids with `groupUseEntireRow` turned off
  ([#1520](https://github.com/xh/hoist-react/issues/1520))
* Fixed problem where charts were resized when being hidden
  ([#1528](https://github.com/xh/hoist-react/issues/1528))
* Fixed problem where charts were needlessly re-rendered, hurting performance and losing some state
  ([#1505](https://github.com/xh/hoist-react/issues/1505))
* Removed padding from Select option wrapper elements which was making it difficult for custom
  option renderers to control the padding ([1571](https://github.com/xh/hoist-react/issues/1571))
<<<<<<< HEAD
* Fixed issue where the TextInput clear button would be displayed with an empty value
  ([#1586](https://github.com/xh/hoist-react/issues/1586))
=======
* Fixed issues with inconsistent indentation for tree grid nodes under certain conditions
  ([#1546](https://github.com/xh/hoist-react/issues/1546))
* Fixed autoFocus on NumberInput.
>>>>>>> 1214d14d

### 📚 Libraries

* @blueprintjs/core `3.19 -> 3.22`
* @blueprintjs/datetime `3.14 -> 3.15`
* @fortawesome/fontawesome-pro `5.11 -> 5.12`
* codemirror `5.49 -> 5.50`
* core-js `3.3 -> 3.6`
* fast-deep-equal `2.0 -> 3.1`
* filesize `5.0 -> 6.0`
* highcharts 7.2 -> 8.0`
* mobx `5.14 -> 5.15`
* react-dates `21.3 -> 21.5`
* react-dropzone `10.1 -> 10.2`
* react-windowed-select `added @ 2.0.1`

[Commit Log](https://github.com/xh/hoist-react/compare/v28.2.0...v29.0.0)

## v28.2.0 - 2019-11-08

### 🎁 New Features

* Added a `DateInput` component to the mobile toolkit. Its API supports many of the same options as
  its desktop analog with the exception of `timePrecision`, which is not yet supported.
* Added `minSize` to panelModel. A resizable panel can now be prevented from resizing to a size
  smaller than minSize. ([#1431](https://github.com/xh/hoist-react/issues/1431))

### 🐞 Bug Fixes

* Made `itemHeight` a required prop for `DataView`. This avoids an issue where agGrid went into an
  infinite loop if this value was not set.
* Fixed a problem with `RestStore` behavior when `dataRoot` changed from its default value.

[Commit Log](https://github.com/xh/hoist-react/compare/v28.1.1...v28.2.0)

## v28.1.1 - 2019-10-23

### 🐞 Bug Fixes

* Fixes a bug with default model context being set incorrectly within context inside of `Panel`.

[Commit Log](https://github.com/xh/hoist-react/compare/v28.1.0...v28.1.1)

## v28.1.0 - 2019-10-18

### 🎁 New Features

* `DateInput` supports a new `strictInputParsing` prop to enforce strict parsing of keyed-in entries
  by the underlying moment library. The default value is false, maintained the existing behavior
  where [moment will do its best](https://momentjs.com/guides/#/parsing/) to parse an entered date
  string that doesn't exactly match the specified format
* Any `DateInput` values entered that exceed any specified max/minDate will now be reset to null,
  instead of being set to the boundary date (which was surprising and potentially much less obvious
  to a user that their input had been adjusted automatically).
* `Column` and `ColumnGroup` now accept a function for `headerName`. The header will be
  automatically re-rendered when any observable properties referenced by the `headerName` function
  are modified.
* `ColumnGroup` now accepts an `align` config for setting the header text alignment
* The flag `toContext` for `uses` and `creates` has been replaced with a new flag `publishMode` that
  provides more granular control over how models are published and looked up via context. Components
  can specify `ModelPublishMode.LIMITED` to make their model available for contained components
  without it becoming the default model or exposing its sub-models.

### 🐞 Bug Fixes

* Tree columns can now specify `renderer` or `elementRenderer` configs without breaking the standard
  ag-Grid group cell renderer auto-applied to tree columns (#1397).
* Use of a custom `Column.comparator` function will no longer break agGrid-provided column header
  filter menus (#1400).
* The MS Edge browser does not return a standard Promise from `async` functions, so the the return
  of those functions did not previously have the required Hoist extensions installed on its
  prototype. Edge "native" Promises are now also polyfilled / extended as required. (#1411).
* Async `Select` combobox queries are now properly debounced as per the `queryBuffer` prop (#1416).

### ⚙️ Technical

* Grid column group headers now use a custom React component instead of the default ag-Grid column
  header, resulting in a different DOM structure and CSS classes. Existing CSS overrides of the
  ag-Grid column group headers may need to be updated to work with the new structure/classes.
* We have configured `stylelint` to enforce greater consistency in our stylesheets within this
  project. The initial linting run resulted in a large number of updates to our SASS files, almost
  exclusively whitespace changes. No functional changes are intended/expected. We have also enabled
  hooks to run both JS and style linting on pre-commit. Neither of these updates directly affects
  applications, but the same tools could be configured for apps if desired.

### 📚 Libraries

* core-js `3.2 -> 3.3`
* filesize `4.2 -> 5.0`
* http-status-codes `added @ 1.3`

[Commit Log](https://github.com/xh/hoist-react/compare/v28.0.0...v28.1.0)

## v28.0.0 - 2019-10-07

_"The one with the hooks."_

**Hoist now fully supports React functional components and hooks.** The new `hoistComponent`
function is now the recommended method for defining new components and their corresponding element
factories. See that (within [HoistComponentFunctional.js](core/HoistComponentFunctional.js)) and the
new `useLocalModel()` and `useContextModel()` hooks (within [core/hooks](core/hooks)) for more
information.

Along with the performance benefits and the ability to use React hooks, Hoist functional components
are designed to read and write their models via context. This allows a much less verbose
specification of component element trees.

Note that **Class-based Components remain fully supported** (by both Hoist and React) using the
familiar `@HoistComponent` decorator, but transitioning to functional components within Hoist apps
is now strongly encouraged. In particular note that Class-based Components will *not* be able to
leverage the context for model support discussed above.

### 🎁 New Features

* Resizable panels now default to not redrawing their content when resized until the resize bar is
  dropped. This offers an improved user experience for most situations, especially when layouts are
  complex. To re-enable the previous dynamic behavior, set `PanelModel.resizeWhileDragging: true`.
* The default text input shown by `XH.prompt()` now has `selectOnFocus: true` and will confirm the
  user's entry on an `<enter>` keypress (same as clicking 'OK').
* `stringExcludes` function added to form validation constraints. This allows an input value to
  block specific characters or strings, e.g. no slash "/" in a textInput for a filename.
* `constrainAll` function added to form validation constraints. This takes another constraint as its
  only argument, and applies that constraint to an array of values, rather than just to one value.
  This is useful for applying a constraint to inputs that produce arrays, such as tag pickers.
* `DateInput` now accepts LocalDates as `value`, `minDate` and `maxDate` props.
* `RelativeTimestamp` now accepts a `bind` prop to specify a model field name from which it can pull
  its timestamp. The model itself can either be passed as a prop or (better) sourced automatically
  from the parent context. Developers are encouraged to take this change to minimize re-renders of
  parent components (which often contain grids and other intensive layouts).
* `Record` now has properties and methods for accessing and iterating over children, descendants,
  and ancestors
* `Store` now has methods for retrieving the descendants and ancestors of a given Record

### 💥 Breaking Changes

* **Apps must update their dev dependencies** to the latest `@xh/hoist-dev-utils` package: v4.0+.
  This updates the versions of Babel / Webpack used in builds to their latest / current versions and
  swaps to the updated Babel recommendation of `core-js` for polyfills.
* The `allSettled` function in `@xh/promise` has been removed. Applications using this method should
  use the ECMA standard (stage-2) `Promise.allSettled` instead. This method is now fully available
  in Hoist via bundled polyfills. Note that the standard method returns an array of objects of the
  form `{status: [rejected|fulfilled], ...}`, rather than `{state: [rejected|fulfilled], ...}`.
* The `containerRef` argument for `XH.toast()` should now be a DOM element. Component instances are
  no longer supported types for this value. This is required to support functional Components
  throughout the toolkit.
* Apps that need to prevent a `StoreFilterField` from binding to a `GridModel` in context, need to
  set the `store` or `gridModel` property explicitly to null.
* The Blueprint non-standard decorators `ContextMenuTarget` and `HotkeysTarget` are no longer
  supported. Use the new hooks `useContextMenu()` and `useHotkeys()` instead. For convenience, this
  functionality has also been made available directly on `Panel` via the `contextMenu` and `hotkeys`
  props.
* `DataView` and `DataViewModel` have been moved from `/desktop/cmp/dataview` to the cross-platform
  package `/cmp/dataview`.
* `isReactElement` has been removed. Applications should use the native React API method
  `React.isValidElement` instead.

### ⚙️ Technical

* `createObservableRef()` is now available in `@xh/hoist/utils/react` package. Use this function for
  creating refs that are functionally equivalent to refs created with `React.createRef()`, yet fully
  observable. With this change the `Ref` class in the same package is now obsolete.
* Hoist now establishes a proper react "error boundary" around all application code. This means that
  errors throw when rendering will be caught and displayed in the standard Hoist exception dialog,
  and stack traces for rendering errors should be significantly less verbose.
* Not a Hoist feature, exactly, but the latest version of `@xh/hoist-dev-utils` (see below) enables
  support for the `optional chaining` (aka null safe) and `nullish coalescing` operators via their
  Babel proposal plugins. Developers are encouraged to make good use of the new syntax below:
  * conditional-chaining: `let foo = bar?.baz?.qux;`
  * nullish coalescing: `let foo = bar ?? 'someDefaultValue';`

### 🐞 Bug Fixes

* Date picker month and year controls will now work properly in `localDate` mode. (Previously would
  reset to underlying value.)
* Individual `Buttons` within a `ButtonGroupInput` will accept a disabled prop while continuing to
  respect the overall `ButtonGroupInput`'s disabled prop.
* Raised z-index level of AG-Grid tooltip to ensure tooltips for AG-Grid context menu items appear
  above the context menu.

### 📚 Libraries

* @blueprintjs/core `3.18 -> 3.19`
* @blueprintjs/datetime `3.12 -> 3.14`
* @fortawesome/fontawesome-pro `5.10 -> 5.11`
* @xh/hoist-dev-utils `3.8 -> 4.3` (multiple transitive updates to build tooling)
* ag-grid `21.1 -> 21.2`
* highcharts `7.1 -> 7.2`
* mobx `5.13 -> 5.14`
* react-transition-group `4.2 -> 4.3`
* rsvp (removed)
* store2 `2.9 -> 2.10`

[Commit Log](https://github.com/xh/hoist-react/compare/v27.1.0...v28.0.0)

## v27.1.0 - 2019-09-05

### 🎁 New Features

* `Column.exportFormat` can now be a function, which supports setting Excel formats on a per-cell
  (vs. entire column) basis by returning a conditional `exportFormat` based upon the value and / or
  record.
  * ⚠️ Note that per-cell formatting _requires_ that apps update their server to use hoist-core
    v6.3.0+ to work, although earlier versions of hoist-core _are_ backwards compatible with the
    pre-existing, column-level export formatting.
* `DataViewModel` now supports a `sortBy` config. Accepts the same inputs as `GridModel.sortBy`,
  with the caveat that only a single-level sort is supported at this time.

[Commit Log](https://github.com/xh/hoist-react/compare/v27.0.1...v27.1.0)

## v27.0.1 - 2019-08-26

### 🐞 Bug Fixes

* Fix to `Store.clear()` and `GridModel.clear()`, which delegates to the same (#1324).

[Commit Log](https://github.com/xh/hoist-react/compare/v27.0.0...v27.0.1)

## v27.0.0 - 2019-08-23

### 🎁 New Features

* A new `LocalDate` class has been added to the toolkit. This class provides client-side support for
  "business" or "calendar" days that do not have a time component. It is an immutable class that
  supports '==', '<' and '>', as well as a number of convenient manipulation functions. Support for
  the `LocalDate` class has also been added throughout the toolkit, including:
  * `Field.type` now supports an additional `localDate` option for automatic conversion of server
    data to this type when loading into a `Store`.
  * `fetchService` is aware of this class and will automatically serialize all instances of it for
    posting to the server. ⚠ NOTE that along with this change, `fetchService` and its methods such
    as `XH.fetchJson()` will now serialize regular JS Date objects as ms timestamps when provided in
    params. Previously Dates were serialized in their default `toString()` format. This would be a
    breaking change for an app that relied on that default Date serialization, but it was made for
    increased symmetry with how Hoist JSON-serializes Dates and LocalDates on the server-side.
  * `DateInput` can now be used to seamlessly bind to a `LocalDate` as well as a `Date`. See its new
    prop of `valueType` which can be set to `localDate` or `date` (default).
  * A new `localDateCol` config has been added to the `@xh/hoist/grid/columns` package with
    standardized rendering and formatting.
* New `TreeMap` and `SplitTreeMap` components added, to render hierarchical data in a configurable
  TreeMap visualization based on the Highcharts library. Supports optional binding to a GridModel,
  which syncs selection and expand / collapse state.
* `Column` gets a new `highlightOnChange` config. If true, the grid will highlight the cell on each
  change by flashing its background. (Currently this is a simple on/off config - future iterations
  could support a function variant or other options to customize the flash effect based on the
  old/new values.) A new CSS var `--xh-grid-cell-change-bg-highlight` can be used to customize the
  color used, app-wide or scoped to a particular grid selector. Note that columns must *not* specify
  `rendererIsComplex` (see below) if they wish to enable the new highlight flag.

### 💥 Breaking Changes

* The updating of `Store` data has been reworked to provide a simpler and more powerful API that
  allows for the applications of additions, deletions, and updates in a single transaction:
  * The signature of `Store.updateData()` has been substantially changed, and is now the main entry
    point for all updates.
  * `Store.removeRecords()` has been removed. Use `Store.updateData()` instead.
  * `Store.addData()` has been removed. Use `Store.updateData()` instead.
* `Column` takes an additional property `rendererIsComplex`. Application must set this flag to
  `true` to indicate if a column renderer uses values other than its own bound field. This change
  provides an efficiency boost by allowing ag-Grid to use its default change detection instead of
  forcing a cell refresh on any change.

### ⚙️ Technical

* `Grid` will now update the underlying ag-Grid using ag-Grid transactions rather than relying on
  agGrid `deltaRowMode`. This is intended to provide the best possible grid performance and
  generally streamline the use of the ag-Grid Api.

### 🐞 Bug Fixes

* Panel resize events are now properly throttled, avoiding extreme lagginess when resizing panels
  that contain complex components such as big grids.
* Workaround for issues with the mobile Onsen toolkit throwing errors while resetting page stack.
* Dialogs call `doCancel()` handler if cancelled via `<esc>` keypress.

### 📚 Libraries

* @xh/hoist-dev-utils `3.7 -> 3.8`
* qs `6.7 -> 6.8`
* store2 `2.8 -> 2.9`

[Commit Log](https://github.com/xh/hoist-react/compare/v26.0.1...v27.0.0)

## v26.0.1 - 2019-08-07

### 🎁 New Features

* **WebSocket support** has been added in the form of `XH.webSocketService` to establish and
  maintain a managed websocket connection with the Hoist UI server. This is implemented on the
  client via the native `WebSocket` object supported by modern browsers and relies on the
  corresponding service and management endpoints added to Hoist Core v6.1.
  * Apps must declare `webSocketsEnabled: true` in their `AppSpec` configuration to enable this
    overall functionality on the client.
  * Apps can then subscribe via the new service to updates on a requested topic and will receive any
    inbound messages for that topic via a callback.
  * The service will monitor the socket connection with a regular heartbeat and attempt to
    re-establish if dropped.
  * A new admin console snap-in provides an overview of connected websocket clients.
* The `XH.message()` and related methods such as `XH.alert()` now support more flexible
  `confirmProps` and `cancelProps` configs, each of which will be passed to their respective button
  and merged with suitable defaults. Allows use of the new `autoFocus` prop with these preconfigured
  dialogs.
  * By default, `XH.alert()` and `XH.confirm()` will auto focus the confirm button for user
    convenience.
  * The previous text/intent configs have been deprecated and the message methods will log a console
    warning if they are used (although it will continue to respect them to aid transitioning to the
    new configs).
* `GridModel` now supports a `copyCell` context menu action. See `StoreContextMenu` for more
  details.
* New `GridCountLabel` component provides an alternative to existing `StoreCountLabel`, outputting
  both overall record count and current selection count in a configurable way.
* The `Button` component accepts an `autoFocus` prop to attempt to focus on render.
* The `Checkbox` component accepts an `autoFocus` prop to attempt to focus on render.

### 💥 Breaking Changes

* `StoreCountLabel` has been moved from `/desktop/cmp/store` to the cross-platform package
  `/cmp/store`. Its `gridModel` prop has also been removed - usages with grids should likely switch
  to the new `GridCountLabel` component, noted above and imported from `/cmp/grid`.
* The API for `ClipboardButton` and `ClipboardMenuItem` has been simplified, and made implementation
  independent. Specify a single `getCopyText` function rather than the `clipboardSpec`.
  (`clipboardSpec` is an artifact from the removed `clipboard` library).
* The `XH.prompt()` and `XH.message()` input config has been updated to work as documented, with any
  initial/default value for the input sourced from `input.initialValue`. Was previously sourced from
  `input.value` (#1298).
* ChartModel `config` has been deprecated. Please use `highchartsConfig` instead.

### 🐞 Bug Fixes

* The `Select.selectOnFocus` prop is now respected when used in tandem with `enableCreate` and/or
  `queryFn` props.
* `DateInput` popup _will_ now close when input is blurred but will _not_ immediately close when
  `enableTextInput` is `false` and a month or year is clicked (#1293).
* Buttons within a grid `actionCol` now render properly in compact mode, without clipping/overflow.

### ⚙️ Technical

* `AgGridModel` will now throw an exception if any of its methods which depend on ag-Grid state are
  called before the grid has been fully initialized (ag-Grid onGridReady event has fired).
  Applications can check the new `isReady` property on `AgGridModel` before calling such methods to️️
  verify the grid is fully initialized.

### 📚 Libraries

* @blueprintjs/core `3.17 -> 3.18`
* @blueprintjs/datetime `3.11 -> 3.12`
* @fortawesome/fontawesome `5.9 -> 5.10`
* ag-grid `21.0.1 -> 21.1.1`
* store2 `2.7 -> 2.8`
* The `clipboard` library has been replaced with the simpler `clipboard-copy` library.

[Commit Log](https://github.com/xh/hoist-react/compare/v25.2.0...v26.0.1)

## v25.2.0 - 2019-07-25

### 🎁 New Features

* `RecordAction` supports a new `secondaryText` property. When used for a Grid context menu item,
  this text appears on the right side of the menu item, usually used for displaying the shortcut key
  associated with an action.

### 🐞 Bug Fixes

* Fixed issue with loopy behavior when using `Select.selectOnFocus` and changing focus
  simultaneously with keyboard and mouse.

[Commit Log](https://github.com/xh/hoist-react/compare/v25.1.0...v25.2.0)

## v25.1.0 - 2019-07-23

### 🎁 New Features

* `JsonInput` includes buttons for toggling showing in a full-screen dialog window. Also added a
  convenience button to auto-format `JsonInput's` content.
* `DateInput` supports a new `enableTextInput` prop. When this property is set to false, `DateInput`
  will be entirely driven by the provided date picker. Additionally, `DateInput` styles have been
  improved for its various modes to more clearly convey its functionality.
* `ExportButton` will auto-disable itself if bound to an empty `GridModel`. This helper button will
  now also throw a console warning (to alert the developer) if `gridModel.enableExport != true`.

### ⚙️ Technical

* Classes decorated with `@LoadSupport` will now throw an exception out of their provided
  `loadAsync()` method if called with a parameter that's not a plain object (i.e. param is clearly
  not a `LoadSpec`). Note this might be a breaking change, in so far as it introduces additional
  validation around this pre-existing API requirement.
* Requirements for the `colorSpec` option passed to Hoist number formatters have been relaxed to
  allow partial definitions such that, for example, only negative values may receive the CSS class
  specified, without having to account for positive value styling.

### 🐞 Bug Fixes

* `RestFormModel` now submits dirty fields only when editing a record, as intended (#1245).
* `FormField` will no longer override the disabled prop of its child input if true (#1262).

### 📚 Libraries

* mobx `5.11 -> 5.13`
* Misc. patch-level updates

[Commit Log](https://github.com/xh/hoist-react/compare/v25.0.0...v25.1.0)

## v25.0.0 - 2019-07-16

### 🎁 New Features

* `Column` accepts a new `comparator` callback to customize how column cell values are sorted by the
  grid.
* Added `XH.prompt()` to show a simple message popup with a built-in, configurable HoistInput. When
  submitted by the user, its callback or resolved promise will include the input's value.
* `Select` accepts a new `selectOnFocus` prop. The behaviour is analogous to the `selectOnFocus`
  prop already in `TextInput`, `TextArea` and `NumberInput`.

### 💥 Breaking Changes

* The `fmtPercent` and `percentRenderer` methods will now multiply provided value by 100. This is
  consistent with the behavior of Excel's percentage formatting and matches the expectations of
  `ExportFormat.PCT`. Columns that were previously using `exportValue: v => v/100` as a workaround
  to the previous renderer behavior should remove this line of code.
* `DimensionChooserModel`'s `historyPreference` config has been renamed `preference`. It now
  supports saving both value and history to the same preference (existing history preferences will
  be handled).

[Commit Log](https://github.com/xh/hoist-react/compare/v24.2.0...v25.0.0)

## v24.2.0 - 2019-07-08

### 🎁 New Features

* `GridModel` accepts a new `colDefaults` configuration. Defaults provided via this object will be
  merged (deeply) into all column configs as they are instantiated.
* New `Panel.compactHeader` and `DockContainer.compactHeaders` props added to enable more compact
  and space efficient styling for headers in these components.
  * ⚠️ Note that as part of this change, internal panel header CSS class names changed slightly -
    apps that were targeting these internal selectors would need to adjust. See
    desktop/cmp/panel/impl/PanelHeader.scss for the relevant updates.
* A new `exportOptions.columns` option on `GridModel` replaces `exportOptions.includeHiddenCols`.
  The updated and more flexible config supports special strings 'VISIBLE' (default), 'ALL', and/or a
  list of specific colIds to include in an export.
  * To avoid immediate breaking changes, GridModel will log a warning on any remaining usages of
    `includeHiddenCols` but auto-set to `columns: 'ALL'` to maintain the same behavior.
* Added new preference `xhShowVersionBar` to allow more fine-grained control of when the Hoist
  version bar is showing. It defaults to `auto`, preserving the current behavior of always showing
  the footer to Hoist Admins while including it for non-admins *only* in non-production
  environments. The pref can alternatively be set to 'always' or 'never' on a per-user basis.

### 📚 Libraries

* @blueprintjs/core `3.16 -> 3.17`
* @blueprintjs/datetime `3.10 -> 3.11`
* mobx `5.10 -> 5.11`
* react-transition-group `2.8 -> 4.2`

[Commit Log](https://github.com/xh/hoist-react/compare/v24.1.1...v24.2.0)

## v24.1.1 - 2019-07-01

### 🐞 Bug Fixes

* Mobile column chooser internal layout/sizing fixed when used in certain secure mobile browsers.

[Commit Log](https://github.com/xh/hoist-react/compare/v24.1.0...v24.1.1)

## v24.1.0 - 2019-07-01

### 🎁 New Features

* `DateInput.enableClear` prop added to support built-in button to null-out a date input's value.

### 🐞 Bug Fixes

* The `Select` component now properly shows all options when the pick-list is re-shown after a
  change without first blurring the control. (Previously this interaction edge case would only show
  the option matching the current input value.) #1198
* Mobile mask component `onClick` callback prop restored - required to dismiss mobile menus when not
  tapping a menu option.
* When checking for a possible expired session within `XH.handleException()`, prompt for app login
  only for Ajax requests made to relative URLs (not e.g. remote APIs accessed via CORS). #1189

### ✨ Style

* Panel splitter collapse button more visible in dark theme. CSS vars to customize further fixed.
* The mobile app menu button has been moved to the right side of the top appBar, consistent with its
  placement in desktop apps.

### 📚 Libraries

* @blueprintjs/core `3.15 -> 3.16`
* @blueprintjs/datetime `3.9 -> 3.10`
* codemirror `5.47 -> 5.48`
* mobx `6.0 -> 6.1`

[Commit Log](https://github.com/xh/hoist-react/compare/v24.0.0...v24.1.0)

## v24.0.0 - 2019-06-24

### 🎁 New Features

#### Data

* A `StoreFilter` object has been introduced to the data API. This allows `Store` and
  `StoreFilterField` to support the ability to conditionally include all children when filtering
  hierarchical data stores, and could support additional filtering customizations in the future.
* `Store` now provides a `summaryRecord` property which can be used to expose aggregated data for
  the data it contains. The raw data for this record can be provided to `loadData()` and
  `updateData()` either via an explicit argument to these methods, or as the root node of the raw
  data provided (see `Store.loadRootAsSummary`).
* The `StoreFilterField` component accepts new optional `model` and `bind` props to allow control of
  its text value from an external model's observable.
* `pwd` is now a new supported type of `Field` in the `@xh/hoist/core/data` package.

#### Grid

* `GridModel` now supports a `showSummary` config which can be used to display its store's
  summaryRecord (see above) as either a pinned top or bottom row.
* `GridModel` also adds a `enableColumnPinning` config to enable/disable user-driven pinning. On
  desktop, if enabled, users can pin columns by dragging them to the left or right edges of the grid
  (the default ag-Grid gesture). Column pinned state is now also captured and maintained by the
  overall grid state system.
* The desktop column chooser now options in a non-modal popover when triggered from the standard
  `ColChooserButton` component. This offers a quicker and less disruptive alternative to the modal
  dialog (which is still used when launched from the grid context menu). In this popover mode,
  updates to columns are immediately reflected in the underlying grid.
* The mobile `ColChooser` has been improved significantly. It now renders displayed and available
  columns as two lists, allowing drag and drop between to update the visibility and ordering. It
  also provides an easy option to toggle pinning the first column.
* `DimensionChooser` now supports an optional empty / ungrouped configuration with a value of `[]`.
  See `DimensionChooserModel.enableClear` and `DimensionChooser.emptyText`.

#### Other Features

* Core `AutoRefreshService` added to trigger an app-wide data refresh on a configurable interval, if
  so enabled via a combination of soft-config and user preference. Auto-refresh relies on the use of
  the root `RefreshContextModel` and model-level `LoadSupport`.
* A new `LoadingIndicator` component is available as a more minimal / unobtrusive alternative to a
  modal mask. Typically configured via a new `Panel.loadingIndicator` prop, the indicator can be
  bound to a `PendingTaskModel` and will automatically show/hide a spinner and/or custom message in
  an overlay docked to the corner of the parent Panel.
* `DateInput` adds support for new `enablePicker` and `showPickerOnFocus` props, offering greater
  control over when the calendar picker is shown. The new default behaviour is to not show the
  picker on focus, instead showing it via a built-in button.
* Transitions have been disabled by default on desktop Dialog and Popover components (both are from
  the Blueprint library) and on the Hoist Mask component. This should result in a snappier user
  experience, especially when working on remote / virtual workstations. Any in-app customizations to
  disable or remove transitions can now be removed in favor of this toolkit-wide change.
* Added new `@bindable.ref` variant of the `@bindable` decorator.

### 💥 Breaking Changes

* Apps that defined and initialized their own `AutoRefreshService` service or functionality should
  leverage the new Hoist service if possible. Apps with a pre-existing custom service of the same
  name must either remove in favor of the new service or - if they have special requirements not
  covered by the Hoist implementation - rename their own service to avoid a naming conflict.
* The `StoreFilterField.onFilterChange` callback will now be passed a `StoreFilter`, rather than a
  function.
* `DateInput` now has a calendar button on the right side of the input which is 22 pixels square.
  Applications explicitly setting width or height on this component should ensure that they are
  providing enough space for it to display its contents without clipping.

### 🐞 Bug Fixes

* Performance for bulk grid selections has been greatly improved (#1157)
* Toolbars now specify a minimum height (or width when vertical) to avoid shrinking unexpectedly
  when they contain only labels or are entirely empty (but still desired to e.g. align UIs across
  multiple panels). Customize if needed via the new `--xh-tbar-min-size` CSS var.
* All Hoist Components that accept a `model` prop now have that properly documented in their
  prop-types.
* Admin Log Viewer no longer reverses its lines when not in tail mode.

### ⚙️ Technical

* The `AppSpec` config passed to `XH.renderApp()` now supports a `clientAppCode` value to compliment
  the existing `clientAppName`. Both values are now optional and defaulted from the project-wide
  `appCode` and `appName` values set via the project's Webpack config. (Note that `clientAppCode` is
  referenced by the new `AutoRefreshService` to support configurable auto-refresh intervals on a
  per-app basis.)

### 📚 Libraries

* ag-grid `20.0 -> 21.0`
* react-select `2.4 -> 3.0`
* mobx-react `5.4 -> 6.0.3`
* font-awesome `5.8 -> 5.9`
* react-beautiful-dnd `10.1.1 -> 11.0.4`

[Commit Log](https://github.com/xh/hoist-react/compare/v23.0.0...v24.0.0)

## v23.0.0 - 2019-05-30

### 🎁 New Features

* `GridModel` now accepts a config of `cellBorders`, similar to `rowBorders`
* `Panel.tbar` and `Panel.bbar` props now accept an array of Elements and will auto-generate a
  `Toolbar` to contain them, avoiding the need for the extra import of `toolbar()`.
* New functions `withDebug` and `withShortDebug` have been added to provide a terse syntax for
  adding debug messages that track the execution of specific blocks of code.
* `XH.toast()` now supports an optional `containerRef` argument that can be used for anchoring a
  toast within another component (desktop only). Can be used to display more targeted toasts within
  the relevant section of an application UI, as opposed to the edge of the screen.
* `ButtonGroupInput` accepts a new `enableClear` prop that allows the active / depressed button to
  be unselected by pressing it again - this sets the value of the input as a whole to `null`.
* Hoist Admins now always see the VersionBar in the footer.
* `Promise.track` now accepts an optional `omit` config that indicates when no tracking will be
  performed.
* `fmtNumber` now accepts an optional `prefix` config that prepends immediately before the number,
  but after the sign (`+`, `-`).
* New utility methods `forEachAsync()` and `whileAsync()` have been added to allow non-blocking
  execution of time-consuming loops.

### 💥 Breaking Changes

* The `AppOption.refreshRequired` config has been renamed to `reloadRequired` to better match the
  `XH.reloadApp()` method called to reload the entire app in the browser. Any options defined by an
  app that require it to be fully reloaded should have this renamed config set to `true`.
* The options dialog will now automatically trigger an app-wide data _refresh_ via
  `XH.refreshAppAsync()` if options have changed that don't require a _reload_.
* The `EventSupport` mixin has been removed. There are no known uses of it and it is in conflict
  with the overall reactive structure of the hoist-react API. If your app listens to the
  `appStateChanged`, `prefChange` or `prefsPushed` events you will need to adjust accordingly.

### 🐞 Bug Fixes

* `Select` will now let the user edit existing text in conditions where it is expected to be
  editable. #880
* The Admin "Config Differ" tool has been updated to reflect changes to `Record` made in v22. It is
  once again able to apply remote config values.
* A `Panel` with configs `resizable: true, collapsible: false` now renders with a splitter.
* A `Panel` with no `icon`, `title`, or `headerItems` will not render a blank header.
* `FileChooser.enableMulti` now behaves as one might expect -- true to allow multiple files in a
  single upload. Previous behavior (the ability to add multiple files to dropzone) is now controlled
  by `enableAddMulti`.

[Commit Log](https://github.com/xh/hoist-react/compare/v22.0.0...v23.0.0)


## v22.0.0 - 2019-04-29

### 🎁 New Features

* A new `DockContainer` component provides a user-friendly way to render multiple child components
  "docked" to its bottom edge. Each child view is rendered with a configurable header and controls
  to allow the user to expand it, collapse it, or optionally "pop it out" into a modal dialog.
* A new `AgGrid` component provides a much lighter Hoist wrapper around ag-Grid while maintaining
  consistent styling and layout support. This allows apps to use any features supported by ag-Grid
  without conflicting with functionality added by the core Hoist `Grid`.
  * Note that this lighter wrapper lacks a number of core Hoist features and integrations, including
    store support, grid state, enhanced column and renderer APIs, absolute value sorting, and more.
  * An associated `AgGridModel` provides access to to the ag-Grid APIs, minimal styling configs, and
    several utility methods for managing Grid state.
* Added `GridModel.groupSortFn` config to support custom group sorting (replaces any use of
  `agOptions.defaultGroupSortComparator`).
* The `Column.cellClass` and `Column.headerClass` configs now accept functions to dynamically
  generate custom classes based on the Record and/or Column being rendered.
* The `Record` object now provides an additional getter `Record.allChildren` to return all children
  of the record, irrespective of the current filter in place on the record's store. This supplements
  the existing `Record.children` getter, which returns only the children meeting the filter.

### 💥 Breaking Changes

* The class `LocalStore` has been renamed `Store`, and is now the main implementation and base class
  for Store Data. The extraneous abstract superclass `BaseStore` has been removed.
* `Store.dataLastUpdated` had been renamed `Store.lastUpdated` on the new class and is now a simple
  timestamp (ms) rather than a Javascript Date object.
* The constructor argument `Store.processRawData` now expects a function that *returns* a modified
  object with the necessary edits. This allows implementations to safely *clone* the raw data rather
  than mutating it.
* The method `Store.removeRecord` has been replaced with the method `Store.removeRecords`. This will
  facilitate efficient bulk deletes.

### ⚙️ Technical

* `Grid` now performs an important performance workaround when loading a new dataset that would
  result in the removal of a significant amount of existing records/rows. The underlying ag-Grid
  component has a serious bottleneck here (acknowledged as AG-2879 in their bug tracker). The Hoist
  grid wrapper will now detect when this is likely and proactively clear all data using a different
  API call before loading the new dataset.
* The implementations `Store`, `RecordSet`, and `Record` have been updated to more efficiently
  re-use existing record references when loading, updating, or filtering data in a store. This keeps
  the Record objects within a store as stable as possible, and allows additional optimizations by
  ag-Grid and its `deltaRowDataMode`.
* When loading raw data into store `Record`s, Hoist will now perform additional conversions based on
  the declared `Field.type`. The unused `Field.nullable` has been removed.
* `LocalStorageService` now uses both the `appCode` and current username for its namespace key,
  ensuring that e.g. local prefs/grid state are not overwritten across multiple app users on one OS
  profile, or when admin impersonation is active. The service will automatically perform a one-time
  migration of existing local state from the old namespace to the new. #674
* `elem` no longer skips `null` children in its calls to `React.createElement()`. These children may
  play the role of placeholders when using conditional rendering, and skipping them was causing
  React to trigger extra re-renders. This change further simplifies Hoist's element factory and
  removes an unnecessary divergence with the behavior of JSX.


### 🐞 Bug Fixes

* `Grid` exports retain sorting, including support for absolute value sorting. #1068
* Ensure `FormField`s are keyed with their model ID, so that React can properly account for dynamic
  changes to fields within a form. #1031
* Prompt for app refresh in (rare) case of mismatch between client and server-side session user.
  (This can happen during impersonation and is defended against in server-side code.) #675

[Commit Log](https://github.com/xh/hoist-react/compare/v21.0.2...v22.0.0)

## v21.0.2 - 2019-04-05

### 📚 Libraries

* Rollback ag-Grid to v20.0.0 after running into new performance issues with large datasets and
  `deltaRowDataMode`. Updates to tree filtering logic, also related to grid performance issues with
  filtered tree results returning much larger record counts.

## v21.0.0 - 2019-04-04

### 🎁 New Features

* `FetchService` fetch methods now accept a plain object as the `headers` argument. These headers
  will be merged with the default headers provided by FetchService.
* An app can also now specify default headers to be sent with every fetch request via
  `XH.fetchService.setDefaultHeaders()`. You can pass either a plain object, or a closure which
  returns one.
* `Grid` supports a new `onGridReady` prop, allowing apps to hook into the ag-Grid event callback
  without inadvertently short-circuiting the Grid's own internal handler.

### 💥 Breaking Changes

* The shortcut getter `FormModel.isNotValid` was deemed confusing and has been removed from the API.
  In most cases applications should use `!FormModel.isValid` instead; this expression will return
  `false` for the `Unknown` as well as the `NotValid` state. Applications that wish to explicitly
  test for the `NotValid` state should use the `validationState` getter.
* Multiple HoistInputs have changed their `onKeyPress` props to `onKeyDown`, including TextInput,
  NumberInput, TextArea & SearchInput. The `onKeyPress` event has been deprecated in general and has
  limitations on which keys will trigger the event to fire (i.e. it would not fire on an arrow
  keypress).
* FetchService's fetch methods no longer support `contentType` parameter. Instead, specify a custom
  content-type by setting a 'Content-Type' header using the `headers` parameter.
* FetchService's fetch methods no longer support `acceptJson` parameter. Instead, pass an {"Accept":
  "application/json"} header using the `headers` parameter.

### ✨ Style

* Black point + grid colors adjusted in dark theme to better blend with overall blue-gray tint.
* Mobile styles have been adjusted to increase the default font size and grid row height, in
  addition to a number of other smaller visual adjustments.

### 🐞 Bug Fixes

* Avoid throwing React error due to tab / routing interactions. Tab / routing / state support
  generally improved. (#1052)
* `GridModel.selectFirst()` improved to reliably select first visible record even when one or more
  groupBy levels active. (#1058)

### 📚 Libraries

* ag-Grid `~20.1 -> ~20.2` (fixes ag-grid sorting bug with treeMode)
* @blueprint/core `3.14 -> 3.15`
* @blueprint/datetime `3.7 -> 3.8`
* react-dropzone `10.0 -> 10.1`
* react-transition-group `2.6 -> 2.8`

[Commit Log](https://github.com/xh/hoist-react/compare/v20.2.1...v21.0.0)

## v20.2.1 - 2019-03-28

* Minor tweaks to grid styles - CSS var for pinned column borders, drop left/right padding on
  center-aligned grid cells.

[Commit Log](https://github.com/xh/hoist-react/compare/v20.2.0...v20.2.1)

## v20.2.0 - 2019-03-27

### 🎁 New Features

* `GridModel` exposes three new configs - `rowBorders`, `stripeRows`, and `showCellFocus` - to
  provide additional control over grid styling. The former `Grid` prop `showHover` has been
  converted to a `GridModel` config for symmetry with these other flags and more efficient
  re-rendering. Note that some grid-related CSS classes have also been modified to better conform to
  the BEM approach used elsewhere - this could be a breaking change for apps that keyed off of
  certain Hoist grid styles (not expected to be a common case).
* `Select` adds a `queryBuffer` prop to avoid over-eager calls to an async `queryFn`. This buffer is
  defaulted to 300ms to provide some out-of-the-box debouncing of keyboard input when an async query
  is provided. A longer value might be appropriate for slow / intensive queries to a remote API.

### 🐞 Bug Fixes

* A small `FormField.labelWidth` config value will now be respected, even if it is less than the
  default minWidth of 80px.
* Unnecessary re-renders of inactive tab panels now avoided.
* `Grid`'s filter will now be consistently applied to all tree grid records. Previously, the filter
  skipped deeply nested records under specific conditions.
* `Timer` no longer requires its `runFn` to be a promise, as it briefly (and unintentionally) did.
* Suppressed default browser resize handles on `textarea`.

[Commit Log](https://github.com/xh/hoist-react/compare/v20.1.1...v20.2.0)

## v20.1.1 - 2019-03-27

### 🐞 Bug Fixes

* Fix form field reset so that it will call computeValidationAsync even if revalidation is not
  triggered because the field's value did not change when reset.

[Commit Log](https://github.com/xh/hoist-react/compare/v20.1.0...v20.1.1)


## v20.1.0 - 2019-03-14

### 🎁 New Features

* Standard app options panel now includes a "Restore Defaults" button to clear all user preferences
  as well as any custom grid state, resetting the app to its default state for that user.

### 🐞 Bug Fixes

* Removed a delay from `HoistInput` blur handling, ensuring `noteBlurred()` is called as soon as the
  element loses focus. This should remove a class of bugs related to input values not flushing into
  their models quickly enough when `commitOnChange: false` and the user moves directly from an input
  to e.g. clicking a submit button. #1023
* Fix to Admin ConfigDiffer tool (missing decorator).

### ⚙️ Technical

* The `GridModel.store` config now accepts a plain object and will internally create a `LocalStore`.
  This store config can also be partially specified or even omitted entirely. GridModel will ensure
  that the store is auto-configured with all fields in configured grid columns, reducing the need
  for app code boilerplate (re)enumerating field names.
* `Timer` class reworked to allow its interval to be adjusted dynamically via `setInterval()`,
  without requiring the Timer to be re-created.

[Commit Log](https://github.com/xh/hoist-react/compare/v20.0.1...v20.1.0)


## v20.0.1 - 2019-03-08

### 🐞 Bug Fixes

* Ensure `RestStore` processes records in a standard way following a save/add operation (#1010).

[Commit Log](https://github.com/xh/hoist-react/compare/v20.0.0...v20.0.1)


## v20.0.0 - 2019-03-06

### 💥 Breaking Changes

* The `@LoadSupport` decorator has been substantially reworked and enhanced from its initial release
  in v19. It is no longer needed on the HoistComponent, but rather should be put directly on the
  owned HoistModel implementing the loading. IMPORTANT NOTE: all models should implement
  `doLoadAsync` rather than `loadAsync`. Please see `LoadSupport` for more information on this
  important change.
* `TabContainer` and `TabContainerModel` are now cross-platform. Apps should update their code to
  import both from `@xh/hoist/cmp/tab`.
* `TabContainer.switcherPosition` has been moved to `TabContainerModel`. Please note that changes to
  `switcherPosition` are not supported on mobile, where the switcher will always appear beneath the
  container.
* The `Label` component from `@xh/hoist/desktop/cmp/input` has been removed. Applications should
  consider using the basic html `label` element instead (or a `FormField` if applicable).
* The `LeftRightChooserModel` constructor no longer accepts a `leftSortBy` and `rightSortBy`
  property. The implementation of these properties was generally broken. Use `leftSorted` and
  `rightSorted` instead.

#### Mobile

* Mobile `Page` has changed - `Pages` are now wrappers around `Panels` that are designed to be used
  with a `NavigationModel` or `TabContainer`. `Page` accepts the same props as `Panel`, meaning uses
  of `loadModel` should be replaced with `mask`.
* The mobile `AppBar` title is static and defaults to the app name. If you want to display page
  titles, it is recommended to use the `title` prop on the `Page`.

### 🎁 New Features

* Enhancements to Model and Component data loading via `@LoadSupport` provides a stronger set of
  conventions and better support for distinguishing between initial loads / auto/background
  refreshes / user- driven refreshes. It also provides new patterns for ensuring application
  Services are refreshed as part of a reworked global refresh cycle.
* RestGridModel supports a new `cloneAction` to take an existing record and open the editor form in
  "add mode" with all editable fields pre-populated from the source record. The action calls
  `prepareCloneFn`, if defined on the RestGridModel, to perform any transform operations before
  rendering the form.
* Tabs in `TabContainerModel` now support an `icon` property on the desktop.
* Charts take a new optional `aspectRatio` prop.
* Added new `Column.headerTooltip` config.
* Added new method `markManaged` on `ManagedSupport`.
* Added new function decorator `debounced`.
* Added new function `applyMixin` providing support for structured creation of class decorators
  (mixins).

#### Mobile

* Column chooser support available for mobile Grids. Users can check/uncheck columns to add/remove
  them from a configurable grid and reorder the columns in the list via drag and drop. Pair
  `GridModel.enableColChooser` with a mobile `colChooserButton` to allow use.
* Added `DialogPage` to the mobile toolkit. These floating pages do not participate in navigation or
  routing, and are used for showing fullscreen views outside of the Navigator / TabContainer
  context.
* Added `Panel` to the mobile toolkit, which offers a header element with standardized styling,
  title, and icon, as well as support for top and bottom toolbars.
* The mobile `AppBar` has been updated to more closely match the desktop `AppBar`, adding `icon`,
  `leftItems`, `hideAppMenuButton` and `appMenuButtonProps` props.
* Added routing support to mobile.

### 🐞 Bug Fixes

* The HighCharts wrapper component properly resizes its chart.
* Mobile dimension chooser button properly handles overflow for longer labels.
* Sizing fixes for multi-line inputs such as textArea and jsonInput.
* NumberInput calls a `onKeyPress` prop if given.
* Layout fixes on several admin panels and detail popups.

### 📚 Libraries

* @blueprintjs/core `3.13 -> 3.14`
* @xh/hoist-dev-utils `3.5 -> 3.6`
* ag-Grid `~20.0 -> ~20.1`
* react-dropzone `~8.0 -> ~9.0`
* react-select `~2.3 -> ~2.4`
* router5 `~6.6 -> ~7.0`
* react `~16.7 -> ~16.8`

[Commit Log](https://github.com/xh/hoist-react/compare/v19.0.1...v20.0.0)

## v19.0.1 - 2019-02-12

### 🐞 Bug Fixes

* Additional updates and simplifications to `FormField` sizing of child `HoistInput` elements, for
  more reliable sizing and spacing filling behavior.

[Commit Log](https://github.com/xh/hoist-react/compare/v19.0.0...v19.0.1)


## v19.0.0 - 2019-02-08

### 🎁 New Features

* Added a new architecture for signaling the need to load / refresh new data across either the
  entire app or a section of the component hierarchy. This new system relies on React context to
  minimizes the need for explicit application wiring, and improves support for auto-refresh. See
  newly added decorator `@LoadSupport` and classes/components `RefreshContext`,
  `RefreshContextModel`, and `RefreshContextView` for more info.
* `TabContainerModel` and `TabModel` now support `refreshMode` and `renderMode` configs to allow
  better control over how inactive tabs are mounted/unmounted and how tabs handle refresh requests
  when hidden or (re)activated.
* Apps can implement `getAppOptions()` in their `AppModel` class to specify a set of app-wide
  options that should be editable via a new built-in Options dialog. This system includes built-in
  support for reading/writing options to preferences, or getting/setting their values via custom
  handlers. The toolkit handles the rendering of the dialog.
* Standard top-level app buttons - for actions such as launching the new Options dialog, switching
  themes, launching the admin client, and logging out - have been moved into a new menu accessible
  from the top-right corner of the app, leaving more space for app-specific controls in the AppBar.
* `RecordGridModel` now supports an enhanced `editors` configuration that exposes the full set of
  validation and display support from the Forms package.
* `HoistInput` sizing is now consistently implemented using `LayoutSupport`. All sizable
  `HoistInputs` now have default `width` to ensure a standard display out of the box. `JsonInput`
  and `TextArea` also have default `height`. These defaults can be overridden by declaring explicit
  `width` and `height` values, or unset by setting the prop to `null`.
* `HoistInputs` within `FormFields` will be automatically sized to fill the available space in the
  `FormField`. In these cases, it is advised to either give the `FormField` an explicit size or
  render it in a flex layout.

### 💥 Breaking Changes

* ag-Grid has been updated to v20.0.0. Most apps shouldn't require any changes - however, if you are
  using `agOptions` to set sorting, filtering or resizing properties, these may need to change:

  For the `Grid`, `agOptions.enableColResize`, `agOptions.enableSorting` and `agOptions.enableFilter`
  have been removed. You can replicate their effects by using `agOptions.defaultColDef`. For
  `Columns`, `suppressFilter` has been removed, an should be replaced with `filter: false`.

* `HoistAppModel.requestRefresh` and `TabContainerModel.requestRefresh` have been removed.
  Applications should use the new Refresh architecture described above instead.
* `tabRefreshMode` on TabContainer has been renamed `renderMode`.
* `TabModel.reloadOnShow` has been removed. Set the `refreshMode` property on TabContainerModel or
  TabModel to `TabRefreshMode.ON_SHOW_ALWAYS` instead.
* The mobile APIs for `TabContainerModel`, `TabModel`, and `RefreshButton` have been rewritten to
  more closely mirror the desktop API.
* The API for `RecordGridModel` editors has changed -- `type` is no longer supported. Use
  `fieldModel` and `formField` intead.
* `LocalStore.loadRawData` requires that all records presented to store have unique IDs specified.
  See `LocalStore.idSpec` for more information.

### 🐞 Bug Fixes

* SwitchInput and RadioInput now properly highlight validation errors in `minimal` mode.

### 📚 Libraries

* @blueprintjs/core `3.12 -> 3.13`
* ag-Grid `~19.1.4 -> ~20.0.0`

[Commit Log](https://github.com/xh/hoist-react/compare/v18.1.2...v19.0.0)


## v18.1.2 - 2019-01-30

### 🐞 Bug Fixes

* Grid integrations relying on column visibility (namely export, storeFilterField) now correctly
  consult updated column state from GridModel. #935
* Ensure `FieldModel.initialValue` is observable to ensure that computed dirty state (and any other
  derivations) are updated if it changes. #934
* Fixes to ensure Admin console log viewer more cleanly handles exceptions (e.g. attempting to
  auto-refresh on a log file that has been deleted).

[Commit Log](https://github.com/xh/hoist-react/compare/v18.1.1...v18.1.2)

## v18.1.1 - 2019-01-29

* Grid cell padding can be controlled via a new set of CSS vars and is reduced by default for grids
  in compact mode.
* The `addRecordAsync()` and `saveRecordAsync()` methods on `RestStore` return the updated record.

[Commit Log](https://github.com/xh/hoist-react/compare/v18.1.0...v18.1.1)


## v18.1.0 - 2019-01-28

### 🎁 New Features

* New `@managed` class field decorator can be used to mark a property as fully created/owned by its
  containing class (provided that class has installed the matching `@ManagedSupport` decorator).
  * The framework will automatically pass any `@managed` class members to `XH.safeDestroy()` on
    destroy/unmount to ensure their own `destroy()` lifecycle methods are called and any related
    resources are disposed of properly, notably MobX observables and reactions.
  * In practice, this should be used to decorate any properties on `HoistModel`, `HoistService`, or
    `HoistComponent` classes that hold a reference to a `HoistModel` created by that class. All of
    those core artifacts support the new decorator, `HoistModel` already provides a built-in
    `destroy()` method, and calling that method when an app is done with a Model is an important
    best practice that can now happen more reliably / easily.
* `FormModel.getData()` accepts a new single parameter `dirtyOnly` - pass true to get back only
  fields which have been modified.
* The mobile `Select` component indicates the current value with a ✅ in the drop-down list.
* Excel exports from tree grids now include the matching expand/collapse tree controls baked into
  generated Excel file.

### 🐞 Bug Fixes

* The `JsonInput` component now properly respects / indicates disabled state.

### 📚 Libraries

* Hoist-dev-utils `3.4.1 -> 3.5.0` - updated webpack and other build tool dependencies, as well as
  an improved eslint configuration.
* @blueprintjs/core `3.10 -> 3.12`
* @blueprintjs/datetime `3.5 -> 3.7`
* fontawesome `5.6 -> 5.7`
* mobx `5.8 -> 5.9`
* react-select `2.2 -> 2.3`
* Other patch updates

[Commit Log](https://github.com/xh/hoist-react/compare/v18.0.0...v18.1.0)

## v18.0.0 - 2019-01-15

### 🎁 New Features

* Form support has been substantially enhanced and restructured to provide both a cleaner API and
  new functionality:
  * `FormModel` and `FieldModel` are now concrete classes and provide the main entry point for
    specifying the contents of a form. The `Field` and `FieldSupport` decorators have been removed.
  * Fields and sub-forms may now be dynamically added to FormModel.
  * The validation state of a FormModel is now *immediately* available after construction and
    independent of the GUI. The triggering of the *display* of that state is now a separate process
    triggered by GUI actions such as blur.
  * `FormField` has been substantially reworked to support a read-only display and inherit common
    property settings from its containing `Form`.
  * `HoistInput` has been moved into the `input` package to clarify that these are lower level
    controls and independent of the Forms package.

* `RestGrid` now supports a `mask` prop. RestGrid loading is now masked by default.
* `Chart` component now supports a built-in zoom out gesture: click and drag from right-to-left on
  charts with x-axis zooming.
* `Select` now supports an `enableClear` prop to control the presence of an optional inline clear
  button.
* `Grid` components take `onCellClicked` and `onCellDoubleClicked` event handlers.
* A new desktop `FileChooser` wraps a preconfigured react-dropzone component to allow users to
  easily select files for upload or other client-side processing.

### 💥 Breaking Changes

* Major changes to Form (see above). `HoistInput` imports will also need to be adjusted to move from
  `form` to `input`.
* The name of the HoistInput `field` prop has been changed to `bind`. This change distinguishes the
  lower-level input package more clearly from the higher-level form package which uses it. It also
  more clearly relates the property to the associated `@bindable` annotation for models.
* A `Select` input with `enableMulti = true` will by default no longer show an inline x to clear the
  input value. Use the `enableClear` prop to re-enable.
* Column definitions are exported from the `grid` package. To ensure backwards compatibility,
  replace imports from `@xh/hoist/desktop/columns` with `@xh/hoist/desktop/cmp/grid`.

### 📚 Libraries

* React `~16.6.0 -> ~16.7.0`
* Patch version updates to multiple other dependencies.

[Commit Log](https://github.com/xh/hoist-react/compare/v17.0.0...v18.0.0)

## v17.0.0 - 2018-12-21

### 💥 Breaking Changes

* The implementation of the `model` property on `HoistComponent` has been substantially enhanced:
  * "Local" Models should now be specified on the Component class declaration by simply setting the
    `model` property, rather than the confusing `localModel` property.
  * HoistComponent now supports a static `modelClass` class property. If set, this property will
    allow a HoistComponent to auto-create a model internally when presented with a plain javascript
    object as its `model` prop. This is especially useful in cases like `Panel` and `TabContainer`,
    where apps often need to specify a model but do not require a reference to the model. Those
    usages can now skip importing and instantiating an instance of the component's model class
    themselves.
  * Hoist will now throw an Exception if an application attempts to changes the model on an existing
    HoistComponent instance or presents the wrong type of model to a HoistComponent where
    `modelClass` has been specified.

* `PanelSizingModel` has been renamed `PanelModel`. The class now also has the following new
  optional properties, all of which are `true` by default:
  * `showSplitter` - controls visibility of the splitter bar on the outside edge of the component.
  * `showSplitterCollapseButton` - controls visibility of the collapse button on the splitter bar.
  * `showHeaderCollapseButton` - controls visibility of a (new) collapse button in the header.

* The API methods for exporting grid data have changed and gained new features:
  * Grids must opt-in to export with the `GridModel.enableExport` config.
  * Exporting a `GridModel` is handled by the new `GridExportService`, which takes a collection of
    `exportOptions`. See `GridExportService.exportAsync` for available `exportOptions`.
  * All export entry points (`GridModel.exportAsync()`, `ExportButton` and the export context menu
    items) support `exportOptions`. Additionally, `GridModel` can be configured with default
    `exportOptions` in its config.

* The `buttonPosition` prop on `NumberInput` has been removed due to problems with the underlying
  implementation. Support for incrementing buttons on NumberInputs will be re-considered for future
  versions of Hoist.

### 🎁 New Features

* `TextInput` on desktop now supports an `enableClear` property to allow easy addition of a clear
  button at the right edge of the component.
* `TabContainer` enhancements:
  * An `omit` property can now be passed in the tab configs passed to the `TabContainerModel`
    constructor to conditionally exclude a tab from the container
  * Each `TabModel` can now be retrieved by id via the new `getTabById` method on
    `TabContainerModel`.
  * `TabModel.title` can now be changed at runtime.
  * `TabModel` now supports the following properties, which can be changed at runtime or set via the
    config:
    * `disabled` - applies a disabled style in the switcher and blocks navigation to the tab via
      user click, routing, or the API.
    * `excludeFromSwitcher` - removes the tab from the switcher, but the tab can still be navigated
      to programmatically or via routing.
* `MultiFieldRenderer` `multiFieldConfig` now supports a `delimiter` property to separate
  consecutive SubFields.
* `MultiFieldRenderer` SubFields now support a `position` property, to allow rendering in either the
  top or bottom row.
* `StoreCountLabel` now supports a new 'includeChildren' prop to control whether or not children
  records are included in the count. By default this is `false`.
* `Checkbox` now supports a `displayUnsetState` prop which may be used to display a visually
  distinct state for null values.
* `Select` now renders with a checkbox next to the selected item in its drowndown menu, instead of
  relying on highlighting. A new `hideSelectedOptionCheck` prop is available to disable.
* `RestGridModel` supports a `readonly` property.
* `DimensionChooser`, various `HoistInput` components, `Toolbar` and `ToolbarSeparator` have been
  added to the mobile component library.
* Additional environment enums for UAT and BCP, added to Hoist Core 5.4.0, are supported in the
  application footer.

### 🐞 Bug Fixes

* `NumberInput` will no longer immediately convert its shorthand value (e.g. "3m") into numeric form
  while the user remains focused on the input.
* Grid `actionCol` columns no longer render Button components for each action, relying instead on
  plain HTML / CSS markup for a significant performance improvement when there are many rows and/or
  actions per row.
* Grid exports more reliably include the appropriate file extension.
* `Select` will prevent an `<esc>` keypress from bubbling up to parent components only when its menu
  is open. (In that case, the component assumes escape was pressed to close its menu and captures
  the keypress, otherwise it should leave it alone and let it e.g. close a parent popover).

[Commit Log](https://github.com/xh/hoist-react/compare/v16.0.1...v17.0.0)

## v16.0.1 - 2018-12-12

### 🐞 Bug Fixes

* Fix to FeedbackForm allowing attempted submission with an empty message.

[Commit Log](https://github.com/xh/hoist-react/compare/v16.0.0...v16.0.1)


## v16.0.0

### 🎁 New Features

* Support for ComboBoxes and Dropdowns have been improved dramatically, via a new `Select` component
  based on react-select.
* The ag-Grid based `Grid` and `GridModel` are now available on both mobile and desktop. We have
  also added new support for multi-row/multi-field columns via the new `multiFieldRenderer` renderer
  function.
* The app initialization lifecycle has been restructured so that no App classes are constructed
  until Hoist is fully initialized.
* `Column` now supports an optional `rowHeight` property.
* `Button` now defaults to 'minimal' mode, providing a much lighter-weight visual look-and-feel to
  HoistApps. `Button` also implements `@LayoutSupport`.
* Grouping state is now saved by the grid state support on `GridModel`.
* The Hoist `DimChooser` component has been ported to hoist-react.
* `fetchService` now supports an `autoAbortKey` in its fetch methods. This can be used to
  automatically cancel obsolete requests that have been superceded by more recent variants.
* Support for new `clickableLabel` property on `FormField`.
* `RestForm` now supports a read-only view.
* Hoist now supports automatic tracking of app/page load times.

### 💥 Breaking Changes

* The new location for the cross-platform grid component is `@xh/hoist/cmp/grid`. The `columns`
  package has also moved under a new sub-package in this location.
* Hoist top-level App Structure has changed in order to improve consistency of the Model-View
  conventions, to improve the accessibility of services, and to support the improvements in app
  initialization mentioned above:
  - `XH.renderApp` now takes a new `AppSpec` configuration.
  - `XH.app` is now `XH.appModel`.
  - All services are installed directly on `XH`.
  - `@HoistApp` is now `@HoistAppModel`
* `RecordAction` has been substantially refactored and improved. These are now typically immutable
  and may be shared.
  - `prepareFn` has been replaced with a `displayFn`.
  - `actionFn` and `displayFn` now take a single object as their parameter.
* The `hide` property on `Column` has been changed to `hidden`.
* The `ColChooserButton` has been moved from the incorrect location `@xh/hoist/cmp/grid` to
  `@xh/hoist/desktop/cmp/button`. This is a desktop-only component. Apps will have to adjust these
  imports.
* `withDefaultTrue` and `withDefaultFalse` in `@xh/hoist/utils/js` have been removed. Use
  `withDefault` instead.
* `CheckBox` has been renamed `Checkbox`


### ⚙️ Technical

* ag-Grid has been upgraded to v19.1
* mobx has been upgraded to v5.6
* React has been upgraded to v16.6
* Allow browsers with proper support for Proxy (e.g Edge) to access Hoist Applications.


### 🐞 Bug Fixes

* Extensive. See full change list below.

[Commit Log](https://github.com/xh/hoist-react/compare/v15.1.2...v16.0.0)


## v15.1.2

🛠 Hotfix release to MultiSelect to cap the maximum number of options rendered by the drop-down
list. Note, this component is being replaced in Hoist v16 by the react-select library.

[Commit Log](https://github.com/xh/hoist-react/compare/v15.1.1...v15.1.2)

## v15.1.1

### 🐞 Bug Fixes

* Fix to minimal validation mode for FormField disrupting input focus.
* Fix to JsonInput disrupting input focus.

### ⚙️ Technical

* Support added for TLBR-style notation when specifying margin/padding via layoutSupport - e.g.
  box({margin: '10 20 5 5'}).
* Tweak to lockout panel message when the user has no roles.

[Commit Log](https://github.com/xh/hoist-react/compare/v15.1.0...v15.1.1)


## v15.1.0

### 🎁 New Features

* The FormField component takes a new minimal prop to display validation errors with a tooltip only
  as opposed to an inline message string. This can be used to help reduce shifting / jumping form
  layouts as required.
* The admin-only user impersonation toolbar will now accept new/unknown users, to support certain
  SSO application implementations that can create users on the fly.

### ⚙️ Technical

* Error reporting to server w/ custom user messages is disabled if the user is not known to the
  client (edge case with errors early in app lifecycle, prior to successful authentication).

[Commit Log](https://github.com/xh/hoist-react/compare/v15.0.0...v15.1.0)


## v15.0.0

### 💥 Breaking Changes

* This update does not require any application client code changes, but does require updating the
  Hoist Core Grails plugin to >= 5.0. Hoist Core changes to how application roles are loaded and
  users are authenticated required minor changes to how JS clients bootstrap themselves and load
  user data.
* The Hoist Core HoistImplController has also been renamed to XhController, again requiring Hoist
  React adjustments to call the updated /xh/ paths for these (implementation) endpoints. Again, no
  app updates required beyond taking the latest Hoist Core plugin.

[Commit Log](https://github.com/xh/hoist-react/compare/v14.2.0...v15.0.0)


## v14.2.0

### 🎁 New Features

* Upgraded hoist-dev-utils to 3.0.3. Client builds now use the latest Webpack 4 and Babel 7 for
  noticeably faster builds and recompiles during CI and at development time.
* GridModel now has a top-level agColumnApi property to provide a direct handle on the ag-Grid
  Column API object.

### ⚙️ Technical

* Support for column groups strengthened with the addition of a dedicated ColumnGroup sibling class
  to Column. This includes additional internal refactoring to reduce unnecessary cloning of Column
  configurations and provide a more managed path for Column updates. Public APIs did not change.
  (#694)

### 📚 Libraries

* Blueprint Core `3.6.1 -> 3.7.0`
* Blueprint Datetime `3.2.0 -> 3.3.0`
* Fontawesome `5.3.x -> 5.4.x`
* MobX `5.1.2 -> 5.5.0`
* Router5 `6.5.0 -> 6.6.0`

[Commit Log](https://github.com/xh/hoist-react/compare/v14.1.3...v14.2.0)


## v14.1.3

### 🐞 Bug Fixes

* Ensure JsonInput reacts properly to value changes.

### ⚙️ Technical

* Block user pinning/unpinning in Grid via drag-and-drop - pending further work via #687.
* Support "now" as special token for dateIs min/max validation rules.
* Tweak grouped grid row background color.

[Commit Log](https://github.com/xh/hoist-react/compare/v14.1.1...v14.1.3)


## v14.1.1

### 🐞 Bug Fixes

* Fixes GridModel support for row-level grouping at same time as column grouping.

[Commit Log](https://github.com/xh/hoist-react/compare/v14.1.0...v14.1.1)


## v14.1.0

### 🎁 New Features

* GridModel now supports multiple levels of row grouping. Pass the public setGroupBy() method an
  array of string column IDs, or a falsey value / empty array to ungroup. Note that the public and
  observable groupBy property on GridModel will now always be an array, even if the grid is not
  grouped or has only a single level of grouping.
* GridModel exposes public expandAll() and collapseAll() methods for grouped / tree grids, and
  StoreContextMenu supports a new "expandCollapseAll" string token to insert context menu items.
  These are added to the default menu, but auto-hide when the grid is not in a grouped state.
* The Grid component provides a new onKeyDown prop, which takes a callback and will fire on any
  keypress targeted within the Grid. Note such a handler is not provided directly by ag-Grid.
* The Column class supports pinned as a top-level config. Supports passing true to pin to the left.

### 🐞 Bug Fixes

* Updates to Grid column widths made via ag-Grid's "autosize to fit" API are properly persisted to
  grid state.

[Commit Log](https://github.com/xh/hoist-react/compare/v14.0.0...v14.1.0)


## v14.0.0

* Along with numerous bug fixes, v14 brings with it a number of important enhancements for grids,
  including support for tree display, 'action' columns, and absolute value sorting. It also includes
  some new controls and improvement to focus display.

### 💥 Breaking Changes

* The signatures of the Column.elementRenderer and Column.renderer have been changed to be
  consistent with each other, and more extensible. Each takes two arguments -- the value to be
  rendered, and a single bundle of metadata.
* StoreContextMenuAction has been renamed to RecordAction. Its action property has been renamed to
  actionFn for consistency and clarity.
* LocalStore : The method LocalStore.processRawData no longer takes an array of all records, but
  instead takes just a single record. Applications that need to operate on all raw records in bulk
  should do so before presenting them to LocalStore. Also, LocalStores template methods for override
  have also changed substantially, and sub-classes that rely on these methods will need to be
  adjusted accordingly.

### 🎁 New Features

#### Grid

* The Store API now supports hierarchical datasets. Applications need to simply provide raw data for
  records with a "children" property containing the raw data for their children.
* Grid supports a 'TreeGrid' mode. To show a tree grid, bind the GridModel to a store containing
  hierarchical data (as above), set treeMode: true on the GridModel, and specify a column to display
  the tree controls (isTreeColumn: true)
* Grid supports absolute sorting for numerical columns. Specify absSort: true on your column config
  to enable. Clicking the grid header will now cycle through ASC > DESC > DESC (abs) sort modes.
* Grid supports an 'Actions' column for one-click record actions. See cmp/desktop/columns/actionCol.
* A new showHover prop on the desktop Grid component will highlight the hovered row with default
  styling. A new GridModel.rowClassFn callback was added to support per-row custom classes based on
  record data.
* A new ExportFormat.LONG_TEXT format has been added, along with a new Column.exportWidth config.
  This supports exporting columns that contain long text (e.g. notes) as multi-line cells within
  Excel.

#### Other Components

* RadioInput and ButtonGroupInputhave been added to the desktop/cmp/form package.
* DateInput now has support for entering and displaying time values.
* NumberInput displays its unformatted value when focused.
* Focused components are now better highlighted, with additional CSS vars provided to customize as
  needed.

### 🐞 Bug Fixes

* Calls to GridModel.setGroupBy() work properly not only on the first, but also all subsequent calls
  (#644).
* Background / style issues resolved on several input components in dark theme (#657).
* Grid context menus appear properly over other floating components.

### 📚 Libraries

* React `16.5.1 -> 16.5.2`
* router5 `6.4.2 -> 6.5.0`
* CodeMirror, Highcharts, and MobX patch updates

[Commit Log](https://github.com/xh/hoist-react/compare/v13.0.0...v14.0.0)


## v13.0.0

🍀Lucky v13 brings with it a number of enhancements for forms and validation, grouped column
support in the core Grid API, a fully wrapped MultiSelect component, decorator syntax adjustments,
and a number of other fixes and enhancements.

It also includes contributions from new ExHI team members Arjun and Brendan. 🎉

### 💥 Breaking Changes

* The core `@HoistComponent`, `@HoistService`, and `@HoistModel` decorators are **no longer
  parameterized**, meaning that trailing `()` should be removed after each usage. (#586)
* The little-used `hoistComponentFactory()` method was also removed as a further simplification
  (#587).
* The `HoistField` superclass has been renamed to `HoistInput` and the various **desktop form
  control components have been renamed** to match (55afb8f). Apps using these components (which will
  likely be most apps) will need to adapt to the new names.
  * This was done to better distinguish between the input components and the upgraded Field concept
    on model classes (see below).

### 🎁 New Features

⭐️ **Forms and Fields** have been a major focus of attention, with support for structured data
fields added to Models via the `@FieldSupport` and `@field()` decorators.
* Models annotated with `@FieldSupport` can decorate member properties with `@field()`, making those
  properties observable and settable (with a generated `setXXX()` method).
* The `@field()` decorators themselves can be passed an optional display label string as well as
  zero or more *validation rules* to define required constraints on the value of the field.
* A set of predefined constraints is provided within the toolkit within the `/field/` package.
* Models using `FieldSupport` should be sure to call the `initFields()` method installed by the
  decorator within their constructor. This method can be called without arguments to generally
  initialize the field system, or it can be passed an object of field names to initial/default
  values, which will set those values on the model class properties and provide change/dirty
  detection and the ability to "reset" a form.
* A new `FormField` UI component can be used to wrap input components within a form. The `FormField`
  wrapper can accept the source model and field name, and will apply those to its child input. It
  leverages the Field model to automatically display a label, indicate required fields, and print
  validation error messages. This new component should be the building-block for most non-trivial
  forms within an application.

Other enhancements include:
* **Grid columns can be grouped**, with support for grouping added to the grid state management
  system, column chooser, and export manager (#565). To define a column group, nest column
  definitions passed to `GridModel.columns` within a wrapper object of the form `{headerName: 'My
  group', children: [...]}`.

(Note these release notes are incomplete for this version.)

[Commit Log](https://github.com/xh/hoist-react/compare/v12.1.2...v13.0.0)


## v12.1.2

### 🐞 Bug Fixes

* Fix casing on functions generated by `@settable` decorator
  (35c7daa209a4205cb011583ebf8372319716deba).

[Commit Log](https://github.com/xh/hoist-react/compare/v12.1.1...v12.1.2)


## v12.1.1

### 🐞 Bug Fixes

* Avoid passing unknown HoistField component props down to Blueprint select/checkbox controls.

### 📚 Libraries

* Rollback update of `@blueprintjs/select` package `3.1.0 -> 3.0.0` - this included breaking API
  changes and will be revisited in #558.

[Commit Log](https://github.com/xh/hoist-react/compare/v12.1.0...v12.1.1)


## v12.1.0

### 🎁 New Features

* New `@bindable` and `@settable` decorators added for MobX support. Decorating a class member
  property with `@bindable` makes it a MobX `@observable` and auto-generates a setter method on the
  class wrapped in a MobX `@action`.
* A `fontAwesomeIcon` element factory is exported for use with other FA icons not enumerated by the
  `Icon` class.
* CSS variables added to control desktop Blueprint form control margins. These remain defaulted to
  zero, but now within CSS with support for variable overrides. A Blueprint library update also
  brought some changes to certain field-related alignment and style properties. Review any form
  controls within apps to ensure they remain aligned as desired
  (8275719e66b4677ec5c68a56ccc6aa3055283457 and df667b75d41d12dba96cbd206f5736886cb2ac20).

### 🐞 Bug Fixes

* Grid cells are fully refreshed on a data update, ensuring cell renderers that rely on data other
  than their primary display field are updated (#550).
* Grid auto-sizing is run after a data update, ensuring flex columns resize to adjust for possible
  scrollbar visibility changes (#553).
* Dropdown fields can be instantiated with fewer required properties set (#541).

### 📚 Libraries

* Blueprint `3.0.1 -> 3.4.0`
* FontAwesome `5.2.0 -> 5.3.0`
* CodeMirror `5.39.2 -> 5.40.0`
* MobX `5.0.3 -> 5.1.0`
* router5 `6.3.0 -> 6.4.2`
* React `16.4.1 -> 16.4.2`

[Commit Log](https://github.com/xh/hoist-react/compare/v12.0.0...v12.1.0)


## v12.0.0

Hoist React v12 is a relatively large release, with multiple refactorings around grid columns,
`elemFactory` support, classNames, and a re-organization of classes and exports within `utils`.

### 💥 Breaking Changes

#### ⭐️ Grid Columns

**A new `Column` class describes a top-level API for columns and their supported options** and is
intended to be a cross-platform layer on top of ag-Grid and TBD mobile grid implementations.
* The desktop `GridModel` class now accepts a collection of `Column` configuration objects to define
  its available columns.
* Columns may be configured with `flex: true` to cause them to stretch all available horizontal
  space within a grid, sharing it equally with any other flex columns. However note that this should
  be used sparingly, as flex columns have some deliberate limitations to ensure stable and
  consistent behavior. Most noticeably, they cannot be resized directly by users. Often, a best
  practice will be to insert an `emptyFlexCol` configuration as the last column in a grid - this
  will avoid messy-looking gaps in the layout while not requiring a data-driven column be flexed.
* User customizations to column widths are now saved if the GridModel has been configured with a
  `stateModel` key or model instance - see `GridStateModel`.
* Columns accept a `renderer` config to format text or HTML-based output. This is a callback that is
  provided the value, the row-level record, and a metadata object with the column's `colId`. An
  `elementRenderer` config is also available for cells that should render a Component.
* An `agOptions` config key continues to provide a way to pass arbitrary options to the underlying
  ag-Grid instance (for desktop implementations). This is considered an "escape hatch" and should be
  used with care, but can provide a bridge to required ag-Grid features as the Hoist-level API
  continues to develop.
* The "factory pattern" for Column templates / defaults has been removed, replaced by a simpler
  approach that recommends exporting simple configuration partials and spreading them into
  instance-specific column configs.
  [See the Admin app for some examples](https://github.com/xh/hoist-react/blob/a1b14ac6d41aa8f8108a518218ce889fe5596780/admin/tabs/activity/tracking/ActivityGridModel.js#L42)
  of this pattern.
* See 0798f6bb20092c59659cf888aeaf9ecb01db52a6 for primary commit.

#### ⭐️ Element Factory, LayoutSupport, BaseClassName

Hoist provides core support for creating components via a factory pattern, powered by the `elem()`
and `elemFactory()` methods. This approach remains the recommended way to instantiate component
elements, but was **simplified and streamlined**.
* The rarely used `itemSpec` argument was removed (this previously applied defaults to child items).
* Developers can now also use JSX to instantiate all Hoist-provided components while still taking
  advantage of auto-handling for layout-related properties provided by the `LayoutSupport` mixin.
  * HoistComponents should now spread **`...this.getLayoutProps()`** into their outermost rendered
    child to enable promotion of layout properties.
* All HoistComponents can now specify a **baseClassName** on their component class and should pass
  `className: this.getClassName()` down to their outermost rendered child. This allows components to
  cleanly layer on a base CSS class name with any instance-specific classes.
* See 8342d3870102ee9bda4d11774019c4928866f256 for primary commit.

#### ⭐️ Panel resizing / collapsing

**The `Panel` component now takes a `sizingModel` prop to control and encapsulate newly built-in
resizing and collapsing behavior** (#534).
* See the `PanelSizingModel` class for configurable details, including continued support for saving
  sizing / collapsed state as a user preference.
* **The standalone `Resizable` component was removed** in favor of the improved support built into
  Panel directly.

#### Other

* Two promise-related models have been combined into **a new, more powerful `PendingTaskModel`**,
  and the `LoadMask` component has been removed and consolidated into `Mask`
  (d00a5c6e8fc1e0e89c2ce3eef5f3e14cb842f3c8).
  * `Panel` now exposes a single `mask` prop that can take either a configured `mask` element or a
    simple boolean to display/remove a default mask.
* **Classes within the `utils` package have been re-organized** into more standardized and scalable
  namespaces. Imports of these classes will need to be adjusted.

### 🎁 New Features

* **The desktop Grid component now offers a `compact` mode** with configurable styling to display
  significantly more data with reduced padding and font sizes.
* The top-level `AppBar` refresh button now provides a default implementation, calling a new
  abstract `requestRefresh()` method on `HoistApp`.
* The grid column chooser can now be configured to display its column groups as initially collapsed,
  for especially large collections of columns.
* A new `XH.restoreDefaultsAsync()` method provides a centralized way to wipe out user-specific
  preferences or customizations (#508).
* Additional Blueprint `MultiSelect`, `Tag`, and `FormGroup` controls re-exported.

### 🐞 Bug Fixes

* Some components were unintentionally not exporting their Component class directly, blocking JSX
  usage. All components now export their class.
* Multiple fixes to `DayField` (#531).
* JsonField now responds properly when switching from light to dark theme (#507).
* Context menus properly filter out duplicated separators (#518).

[Commit Log](https://github.com/xh/hoist-react/compare/v11.0.0...v12.0.0)


## v11.0.0

### 💥 Breaking Changes

* **Blueprint has been upgraded to the latest 3.x release.** The primary breaking change here is the
  renaming of all `pt-` CSS classes to use a new `bp3-` prefix. Any in-app usages of the BP
  selectors will need to be updated. See the
  [Blueprint "What's New" page](http://blueprintjs.com/docs/#blueprint/whats-new-3.0).
* **FontAwesome has been upgraded to the latest 5.2 release.** Only the icons enumerated in the
  Hoist `Icon` class are now registered via the FA `library.add()` method for inclusion in bundled
  code, resulting in a significant reduction in bundle size. Apps wishing to use other FA icons not
  included by Hoist must import and register them - see the
  [FA React Readme](https://github.com/FortAwesome/react-fontawesome/blob/master/README.md) for
  details.
* **The `mobx-decorators` dependency has been removed** due to lack of official support for the
  latest MobX update, as well as limited usage within the toolkit. This package was primarily
  providing the optional `@setter` decorator, which should now be replaced as needed by dedicated
  `@action` setter methods (19cbf86138499bda959303e602a6d58f6e95cb40).

### 🎁 Enhancements

* `HoistComponent` now provides a `getClassNames()` method that will merge any `baseCls` CSS class
  names specified on the component with any instance-specific classes passed in via props (#252).
  * Components that wish to declare and support a `baseCls` should use this method to generate and
    apply a combined list of classes to their outermost rendered elements (see `Grid`).
  * Base class names have been added for relevant Hoist-provided components - e.g. `.xh-panel` and
    `.xh-grid`. These will be appended to any instance class names specified within applications and
    be available as public CSS selectors.
* Relevant `HoistField` components support inline `leftIcon` and `rightElement` props. `DayField`
  adds support for `minDay / maxDay` props.
* Styling for the built-in ag-Grid loading overlay has been simplified and improved (#401).
* Grid column definitions can now specify an `excludeFromExport` config to drop them from
  server-generated Excel/CSV exports (#485).

### 🐞 Bug Fixes

* Grid data loading and selection reactions have been hardened and better coordinated to prevent
  throwing when attempting to set a selection before data has been loaded (#484).

### 📚 Libraries

* Blueprint `2.x -> 3.x`
* FontAwesome `5.0.x -> 5.2.x`
* CodeMirror `5.37.0 -> 5.39.2`
* router5 `6.2.4 -> 6.3.0`

[Commit Log](https://github.com/xh/hoist-react/compare/v10.0.1...v11.0.0)


## v10.0.1

### 🐞 Bug Fixes

* Grid `export` context menu token now defaults to server-side 'exportExcel' export.
  * Specify the `exportLocal` token to return a menu item for local ag-Grid export.
* Columns with `field === null` skipped for server-side export (considered spacer / structural
  columns).

## v10.0.0

### 💥 Breaking Changes

* **Access to the router API has changed** with the `XH` global now exposing `router` and
  `routerState` properties and a `navigate()` method directly.
* `ToastManager` has been deprecated. Use `XH.toast` instead.
* `Message` is no longer a public class (and its API has changed). Use `XH.message/confirm/alert`
  instead.
* Export API has changed. The Built-in grid export now uses more powerful server-side support. To
  continue to use local AG based export, call method `GridModel.localExport()`. Built-in export
  needs to be enabled with the new property on `GridModel.enableExport`. See `GridModel` for more
  details.

### 🎁 Enhancements

* New Mobile controls and `AppContainer` provided services (impersonation, about, and version bars).
* Full-featured server-side Excel export for grids.

### 🐞 Bug Fixes

* Prevent automatic zooming upon input focus on mobile devices (#476).
* Clear the selection when showing the context menu for a record which is not already selected
  (#469).
* Fix to make lockout script readable by Compatibility Mode down to IE5.

### 📚 Libraries

* MobX `4.2.x -> 5.0.x`

[Commit Log](https://github.com/xh/hoist-react/compare/v9.0.0...v10.0.0)


## v9.0.0

### 💥 Breaking Changes

* **Hoist-provided mixins (decorators) have been refactored to be more granular and have been broken
  out of `HoistComponent`.**
  * New discrete mixins now exist for `LayoutSupport` and `ContextMenuSupport` - these should be
    added directly to components that require the functionality they add for auto-handling of
    layout-related props and support for showing right-click menus. The corresponding options on
    `HoistComponent` that used to enable them have been removed.
  * For consistency, we have also renamed `EventTarget -> EventSupport` and `Reactive ->
    ReactiveSupport` mixins. These both continue to be auto-applied to HoistModel and HoistService
    classes, and ReactiveSupport enabled by default in HoistComponent.
* **The Context menu API has changed.** The `ContextMenuSupport` mixin now specifies an abstract
  `getContextMenuItems()` method for component implementation (replacing the previous
  `renderContextMenu()` method). See the new [`ContextMenuItem` class for what these items support,
  as well as several static default items that can be used.
  * The top-level `AppContainer` no longer provides a default context menu, instead allowing the
    browser's own context menu to show unless an app / component author has implemented custom
    context-menu handling at any level of their component hierarchy.

### 🐞 Bug Fixes

* TabContainer active tab can become out of sync with the router state (#451)
  * ⚠️ Note this also involved a change to the `TabContainerModel` API - `activateTab()` is now the
    public method to set the active tab and ensure both the tab and the route land in the correct
    state.
* Remove unintended focused cell borders that came back with the prior ag-Grid upgrade.

[Commit Log](https://github.com/xh/hoist-react/compare/v8.0.0...v9.0.0)


## v8.0.0

Hoist React v8 brings a big set of improvements and fixes, some API and package re-organizations,
and ag-Grid upgrade, and more. 🚀

### 💥 Breaking Changes

* **Component package directories have been re-organized** to provide better symmetry between
  pre-existing "desktop" components and a new set of mobile-first component. Current desktop
  applications should replace imports from `@xh/hoist/cmp/xxx` with `@xh/hoist/desktop/cmp/xxx`.
  * Important exceptions include several classes within `@xh/hoist/cmp/layout/`, which remain
    cross-platform.
  * `Panel` and `Resizable` components have moved to their own packages in
    `@xh/hoist/desktop/cmp/panel` and `@xh/hoist/desktop/cmp/resizable`.
* **Multiple changes and improvements made to tab-related APIs and components.**
  * The `TabContainerModel` constructor API has changed, notably `children` -> `tabs`, `useRoutes` ->
    `route` (to specify a starting route as a string) and `switcherPosition` has moved from a model
    config to a prop on the `TabContainer` component.
  * `TabPane` and `TabPaneModel` have been renamed `Tab` and `TabModel`, respectively, with several
    related renames.
* **Application entry-point classes decorated with `@HoistApp` must implement the new getter method
  `containerClass()`** to specify the platform specific component used to wrap the app's
  `componentClass`.
  * This will typically be `@xh/hoist/[desktop|mobile]/AppContainer` depending on platform.

### 🎁 New Features

* **Tab-related APIs re-worked and improved**, including streamlined support for routing, a new
  `tabRenderMode` config on `TabContainerModel`, and better naming throughout.
* **Ag-grid updated to latest v18.x** - now using native flex for overall grid layout and sizing
  controls, along with multiple other vendor improvements.
* Additional `XH` API methods exposed for control of / integration with Router5.
* The core `@HoistComponent` decorated now installs a new `isDisplayed` getter to report on
  component visibility, taking into account the visibility of its ancestors in the component tree.
* Mobile and Desktop app package / component structure made more symmetrical (#444).
* Initial versions of multiple new mobile components added to the toolkit.
* Support added for **`IdleService` - automatic app suspension on inactivity** (#427).
* Hoist wrapper added for the low-level Blueprint **button component** - provides future hooks into
  button customizations and avoids direct BP import (#406).
* Built-in support for collecting user feedback via a dedicated dialog, convenient XH methods and
  default appBar button (#379).
* New `XH.isDevelopmentMode` constant added, true when running in local Webpack dev-server mode.
* CSS variables have been added to customize and standardize the Blueprint "intent" based styling,
  with defaults adjusted to be less distracting (#420).

### 🐞 Bug Fixes

* Preference-related events have been standardized and bugs resolved related to pushAsync() and the
  `prefChange` event (ee93290).
* Admin log viewer auto-refreshes in tail-mode (#330).
* Distracting grid "loading" overlay removed (#401).
* Clipboard button ("click-to-copy" functionality) restored (#442).

[Commit Log](https://github.com/xh/hoist-react/compare/v7.2.0...v8.0.0)

## v7.2.0

### 🎁 New Features

+ Admin console grids now outfitted with column choosers and grid state. #375
+ Additional components for Onsen UI mobile development.

### 🐞 Bug Fixes

+ Multiple improvements to the Admin console config differ. #380 #381 #392

[Commit Log](https://github.com/xh/hoist-react/compare/v7.1.0...v7.2.0)

## v7.1.0

### 🎁 New Features

* Additional kit components added for Onsen UI mobile development.

### 🐞 Bug Fixes

* Dropdown fields no longer default to `commitOnChange: true` - avoiding unexpected commits of
  type-ahead query values for the comboboxes.
* Exceptions thrown from FetchService more accurately report the remote host when unreachable, along
  with some additional enhancements to fetch exception reporting for clarity.

[Commit Log](https://github.com/xh/hoist-react/compare/v7.0.0...v7.1.0)

## v7.0.0

### 💥 Breaking Changes

* **Restructuring of core `App` concept** with change to new `@HoistApp` decorator and conventions
  around defining `App.js` and `AppComponent.js` files as core app entry points. `XH.app` now
  installed to provide access to singleton instance of primary app class. See #387.

### 🎁 New Features

* **Added `AppBar` component** to help further standardize a pattern for top-level application
  headers.
* **Added `SwitchField` and `SliderField`** form field components.
* **Kit package added for Onsen UI** - base component library for mobile development.
* **Preferences get a group field for better organization**, parity with AppConfigs. (Requires
  hoist-core 3.1.x.)

### 🐞 Bug Fixes

* Improvements to `Grid` component's interaction with underlying ag-Grid instance, avoiding extra
  renderings and unwanted loss of state. 03de0ae7

[Commit Log](https://github.com/xh/hoist-react/compare/v6.0.0...v7.0.0)


## v6.0.0

### 💥 Breaking Changes

* API for `MessageModel` has changed as part of the feature addition noted below, with `alert()` and
  `confirm()` replaced by `show()` and new `XH` convenience methods making the need for direct calls
  rare.
* `TabContainerModel` no longer takes an `orientation` prop, replaced by the more flexible
  `switcherPosition` as noted below.

### 🎁 New Features

* **Initial version of grid state** now available, supporting easy persistence of user grid column
  selections and sorting. The `GridModel` constructor now takes a `stateModel` argument, which in
  its simplest form is a string `xhStateId` used to persist grid state to local storage. See the
  [`GridStateModel` class](https://github.com/xh/hoist-react/blob/develop/cmp/grid/GridStateModel.js)
  for implementation details. #331
* The **Message API** has been improved and simplified, with new `XH.confirm()` and `XH.alert()`
  methods providing an easy way to show pop-up alerts without needing to manually construct or
  maintain a `MessageModel`. #349
* **`TabContainer` components can now be controlled with a remote `TabSwitcher`** that does not need
  to be directly docked to the container itself. Specify `switcherPosition:none` on the
  `TabContainerModel` to suppress showing the switching affordance on the tabs themselves and
  instantiate a `TabSwitcher` bound to the same model to control a tabset from elsewhere in the
  component hierarchy. In particular, this enabled top-level application tab navigation to move up
  into the top toolbar, saving vertical space in the layout. #368
* `DataViewModel` supports an `emptyText` config.

### 🐞 Bugfixes

* Dropdown fields no longer fire multiple commit messages, and no longer commit partial entries
  under some circumstances. #353 and #354
* Grids resizing fixed when shrinking the containing component. #357

[Commit Log](https://github.com/xh/hoist-react/compare/v5.0.0...v6.0.0)


## v5.0.0

### 💥 Breaking Changes

* **Multi environment configs have been unwound** See these release notes/instructions for how to
  migrate: https://github.com/xh/hoist-core/releases/tag/release-3.0.0
* **Breaking change to context menus in dataviews and grids not using the default context menu:**
  StoreContextMenu no longer takes an array of items as an argument to its constructor. Instead it
  takes a configuration object with an ‘items’ key that will point to any current implementation’s
  array of items. This object can also contain an optional gridModel argument which is intended to
  support StoreContextMenuItems that may now be specified as known ‘hoist tokens’, currently limited
  to a ‘colChooser’ token.

### 🎁 New Features

* Config differ presents inline view, easier to read diffs now.
* Print Icon added!

### 🐞 Bugfixes

* Update processFailedLoad to loadData into gridModel store, Fixes #337
* Fix regression to ErrorTracking. Make errorTrackingService safer/simpler to call at any point in
  life-cycle.
* Fix broken LocalStore state.
* Tweak flex prop for charts. Side by side charts in a flexbox now auto-size themselves! Fixes #342
* Provide token parsing for storeContextMenus. Context menus are all grown up! Fixes #300

## v4.0.1

### 🐞 Bugfixes

* DataView now properly re-renders its items when properties on their records change (and the ID
  does not)


## v4.0.0

### 💥 Breaking Changes

* **The `GridModel` selection API has been reworked for clarity.** These models formerly exposed
  their selectionModel as `grid.selection` - now that getter returns the selected records. A new
  `selectedRecord` getter is also available to return a single selection, and new string shortcut
  options are available when configuring GridModel selection behavior.
* **Grid components can now take an `agOptions` prop** to pass directly to the underlying ag-grid
  component, as well as an `onRowDoubleClicked` handler function.
  16be2bfa10e5aab4ce8e7e2e20f8569979dd70d1

### 🎁 New Features

* Additional core components have been updated with built-in `layoutSupport`, allowing developers to
  set width/height/flex and other layout properties directly as top-level props for key comps such
  as Grid, DataView, and Chart. These special props are processed via `elemFactory` into a
  `layoutConfig` prop that is now passed down to the underlying wrapper div for these components.
  081fb1f3a2246a4ff624ab123c6df36c1474ed4b

### 🐞 Bugfixes

* Log viewer tail mode now working properly for long log files - #325


## v3.0.1

### 🐞 Bugfixes

* FetchService throws a dedicated exception when the server is unreachable, fixes a confusing
  failure case detailed in #315


## v3.0.0

### 💥 Breaking Changes

* **An application's `AppModel` class must now implement a new `checkAccess()` method.** This method
  is passed the current user, and the appModel should determine if that user should see the UI and
  return an object with a `hasAccess` boolean and an optional `message` string. For a return with
  `hasAccess: false`, the framework will render a lockout panel instead of the primary UI.
  974c1def99059f11528c476f04e0d8c8a0811804
  * Note that this is only a secondary level of "security" designed to avoid showing an unauthorized
    user a confusing / non-functional UI. The server or any other third-party data sources must
    always be the actual enforcer of access to data or other operations.
* **We updated the APIs for core MobX helper methods added to component/model/service classes.** In
  particular, `addReaction()` was updated to take a more declarative / clear config object.
  8169123a4a8be6940b747e816cba40bd10fa164e
  * See Reactive.js - the mixin that provides this functionality.

### 🎁 New Features

* Built-in client-side lockout support, as per above.

### 🐞 Bugfixes

* None

------------------------------------------

Copyright © 2020 Extremely Heavy Industries Inc. - all rights reserved

------------------------------------------

📫☎️🌎 info@xh.io | https://xh.io/contact<|MERGE_RESOLUTION|>--- conflicted
+++ resolved
@@ -222,14 +222,9 @@
   ([#1505](https://github.com/xh/hoist-react/issues/1505))
 * Removed padding from Select option wrapper elements which was making it difficult for custom
   option renderers to control the padding ([1571](https://github.com/xh/hoist-react/issues/1571))
-<<<<<<< HEAD
-* Fixed issue where the TextInput clear button would be displayed with an empty value
-  ([#1586](https://github.com/xh/hoist-react/issues/1586))
-=======
 * Fixed issues with inconsistent indentation for tree grid nodes under certain conditions
   ([#1546](https://github.com/xh/hoist-react/issues/1546))
 * Fixed autoFocus on NumberInput.
->>>>>>> 1214d14d
 
 ### 📚 Libraries
 
