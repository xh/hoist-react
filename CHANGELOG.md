--- conflicted
+++ resolved
@@ -1,6 +1,5 @@
 # Changelog
 
-<<<<<<< HEAD
 ## 64.0.0-SNAPSHOT - unreleased
 
 ### 💥 Breaking Changes
@@ -21,23 +20,18 @@
 ### 🎁 New Features
 
 * Provides admin support for Cluster-aware version of Hoist.
-=======
+
+### 📚 Libraries
+
+* @ag-grid `30.x -> 31.x`
+
 ## 63.0.2 - 2024-04-16
->>>>>>> ab491d87
 
 ### 🐞 Bug Fixes
 
 * Fixed issue with GroupingChooser: dragged items were not correctly positioned.
 * Removed extraneous internal padding override to Blueprint menu styles. Fixes overhang of menu
-<<<<<<< HEAD
-  divider borders and avoids possible triggering of horizontal scrollbars.
-
-### 📚 Libraries
-
-* @ag-grid `30.x -> 31.x`
-=======
 divider borders and avoids possible triggering of horizontal scrollbars.
->>>>>>> ab491d87
 
 ## 63.0.1 - 2024-04-05
 
