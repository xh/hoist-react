--- conflicted
+++ resolved
@@ -19,10 +19,6 @@
 and [Upgrade Guide](https://www.ag-grid.com/javascript-data-grid/upgrading-to-ag-grid-31/?ref=blog.ag-grid.com)
 for more details.
 
-<<<<<<< HEAD
-* New services added to support Oauth: `AzureOauthService`, `AuthZeroOauthService`
-* Provides admin support for Cluster-aware version of Hoist.
-=======
 * AG Grid removed `ColumnApi`, consolidating most of its methods to `GridApi`. Corresponding Hoist
   update removes `GridModel.agColumnApi` - review and migrate usages to `GridModel.agApi` as
   appropriate.
@@ -32,6 +28,10 @@
   update to their `Bootstrap` registration as per
   this [Toolbox example](https://github.com/xh/toolbox/pull/709/files/5626e21d778e1fc72f9735d2d8f011513e1ac9c6#diff-304055320a29f66ea1255446ba8f13e0f3f1b13643bcea0c0466aa60e9288a8f).
 
+### 🎁 New Features
+
+* New services added to support Oauth: `AzureOauthService`, `AuthZeroOauthService`
+
 #### Other Changes
 
 * Removed support for passing a plain object to the `model` prop of Hoist Components (previously
@@ -41,7 +41,6 @@
 
 * Improved `RestGridModel.actionWarning` behavior to suppress any warning when the provided function
   returns a falsy value.
->>>>>>> 5501aec3
 
 ### ⚙️ Technical
 
