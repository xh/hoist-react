# Changelog

## 58.0.0-SNAPSHOT - unreleased

### 🎁 New Features
<<<<<<< HEAD
* Enhancement to `TabSwitcher` to allow navigation using arrow keys when focused.
=======

* Enhance `NumberFormatOptions.colorSpec` to accept custom CSS properties in addition to class names
>>>>>>> 70ea17fd

## 57.0.0 - 2023-06-20

### 🎁 New Features

* Enhanced the Admin alert banner feature with a new ability to save messages as presets. Useful for
  standardizing alert or downtime banners, where pre-approved language can be added as a preset and
  then easily loaded into a banner by members of an application support team (
  requires `hoist-core >= v16.3.0`).
* Added bindable `readonly` property to `LeftRightChooserModel`.

### ⚙️ Technical
* Support the `HOIST_IMPERSONATOR` role introduced in hoist-core `v16.3.0`
* Hoist now supports and requires ag-Grid v30 or higher. This version includes critical
performance improvements to scrolling without the problematic 'ResizeObserver' issues discussed
below.

### 💥 Breaking Changes
* The deprecated `@settable` decorator has now been removed. Use `@bindable` instead.
* The deprecated class `@xh/hoist/admin/App` has been removed.  Use `@xh/hoist/admin/AppComponent` instead.

### 🐞 Bug Fixes
* Fixed a bug where Onsen components wrappers could not forward refs.
* Improved the exceptions thrown by fetchService when errors occur parsing response JSON.

## 56.6.0 - 2023-06-01

### 🎁 New Features

* New global property `AgGrid.DEFAULT_PROPS` to provide application wide defaults for any instances
  of `AgGrid` and `Grid` components.

### ⚙️ Technical

* The workaround of defaulting the AG Grid prop `suppressBrowserResizeObserver: true`, added in
  v56.3.0, has been removed. This workaround can cause sizing issues with flex columns and should
  not be needed once [the underlying issue](https://github.com/ag-grid/ag-grid/issues/6562) is fixed
  in an upcoming AG Grid release.
    * As of this release date, we recommend apps stay at AG Grid 29.2. This does not include the
      latest AG performance improvements, but avoids the sizing issues present in 29.3.5.
    * If you want to take the latest AG Grid 29.3.5, please re-enable
      the `suppressBrowserResizeObserver` flag with the new `DEFAULT_PROPS` static described
      above. Scan your app carefully for column sizing issues.

### 🐞 Bug Fixes

* Fixed broken change handler for mobile inputs that wrap around Onsen UI inputs, including
  `NumberInput`, `SearchInput`, and `TextInput`.

### 📚 Libraries

* @blueprintjs/core `^4.14 -> ^4.20` (apps might have already updated to a newer minor version)

## 56.5.0 - 2023-05-26

### 🎁 New Features

* Added `regexOption` and `caseSensitive` props to the `LogDisplayModel`. (Case-sensitive search
  requires `hoist-core >= v16.2.0`).
* Added new `GroupingChooserModel.commitOnChange` config - enable to update the observable grouping
  value as the user adjusts their choices within the control. Default behavior is unchanged,
  requiring user to dismiss the popover to commit the new value.
* Added new `Select.enableTooltips` prop - enable for select inputs where the text of a
  selected value might be elided due to space constraints. The tooltip will display the full text.
* Enabled user-driven sorting for the list of available values within Grid column filters.
* Updated `CodeInput.showCopyButton` (copy-to-clipboard feature) default to true (enabled).

### ⚙️ Technical

* `DataView` now supports an `agOptions` prop to allow passing arbitrary AG Grid props to the
  underlying grid instance. (Always supported by `Grid`, now also supported by `DataView`.)

### 🐞 Bug Fixes

* Fixed layout bug where popovers triggered from a parent `Panel` with `modalSupport` active could
  render beneath that parent's own modal dialog.
* Fixed broken `CodeInput` copy-to-clipboard feature.

## v56.4.0 - 2023-05-10

### 🎁 New Features

* Ensure that non-committed values are also checked when filtering a store with a FieldFilter.
  This will maximize chances that records under edit will not disappear from user view due to
  active filters.

### 🐞 Bug Fixes

* Fix bug where Grid ColumnHeaders could throw when `groupDisplayType` was set to `singleColumn`.

### ⚙️ Technical

* Adjustment to core model lookup in Hoist components to better support automated testing.
  Components no longer strictly require rendering within an `AppContainer`.

### ⚙️ Typescript API Adjustments

* Improved return types for `FetchService` methods and corrected `FetchOptions` interface.

## v56.3.0 - 2023-05-08

### 🎁 New Features

* Added support for new `sortOrder` argument to `XH.showBanner()`. A default sort order is applied
  if unspecified, ensuring banners do not unexpectedly change order when refreshed.

### ⚙️ Typescript API Adjustments

* Improved the recommendation for the app `declare` statement within
  our [TypeScript migration docs](https://github.com/xh/hoist-react/blob/develop/docs/upgrade-to-typescript.md#bootstrapts--service-declarations).
    * See this [Toolbox commit](https://github.com/xh/toolbox/commit/8df642cf) for a small,
      recommended app-level change to improve autocompletion and usage checks within IntelliJ.
* Added generic support to `XH.message()` and `XH.prompt()` signatures with return type
  of `Promise<T | boolean>`.
* Moved declaration of optional `children` prop to base `HoistProps` interface - required for TSX
  support.

### ✨ Styles

* Removed `--xh-banner-height` CSS var.
    * Desktop banners are implemented via `Toolbar`, which correctly sets a min height.
    * Mobile banners now specify `min-height: 40px` via the `.xh-banner` class.
    * This change allows banners containing custom components to grow to fit their contents without
      requiring app-level CSS overrides.
* Added new `--xh-grid-filter-popover-[height|width]-px` CSS variables to support easier custom
  sizing for grid column header filter popovers.

### ⚙️ Technical

* Updated internal config defaults to support latest AG Grid v29.3.4+ with use of
  AG `suppressBrowserResizeObserver` config. Applications are encouraged to update to the latest AG
  Grid dependencies to take advantage of ongoing performance updates.

## v56.2.0 - 2023-04-28

### 🎁 New Features

* Added `DashContainerModel.margin` config to customize the width of the resize splitters
  between widgets.

### ⚙️ Technical

* Improve scrolling performance for `Grid` and `DataView` via internal configuration updates.

## v56.1.0 - 2023-04-14

### 🎁 New Features

* Display improved memory management diagnostics within Admin console Memory Monitor.
    * New metrics require optional-but-recommended update to `hoist-core >= v16.1.0`.

### 🐞 Bug Fixes

* Fixes bug with display/reporting of exceptions during app initialization sequence.

## v56.0.0 - 2023-03-29

### 🎁 New Features

* `PanelModel` now supports a `defaultSize` property specified in percentage as well as pixels
  (e.g. `defaultSize: '20%'` as well as `defaultSize: 200`).
* `DashCanvas` views can now be programmatically added with specified width and height dimensions.
* New `FetchService.abort()` API allows manually aborting a pending fetch request.
* Hoist exceptions have been enhanced and standardized, including new TypeScript types. The
  `Error.cause` property is now populated for wrapping exceptions.
* New `GridModel.headerMenuDisplay` config for limiting column header menu visibility to on hover.

### 💥 Breaking Changes

* Requires Hoist Core v16 or higher.
* Requires AG Grid v29.0.0 or higher - update your AG Grid dependency in your app's `package.json`
  file. See the [AG Grid Changelog](https://www.ag-grid.com/changelog) for details.
    * Add a dependency on `@ag-grid-community/styles` to import new dedicated styles package.
    * Imports of AG Grid CSS files within your app's `Bootstrap.ts` file will also need to be
      updated to import styles from their new location. The recommended imports are now:

```typescript
import '@ag-grid-community/styles/ag-grid.css';
import '@ag-grid-community/styles/ag-theme-balham.css';
```

* New `xhActivityTrackingConfig` soft-configuration entry places new limits on the size of
  any `data` objects passed to `XH.track()` calls.
    * Any track requests with data objects exceeding this length will be persisted, but without the
      requested data.
    * Activity tracking can also be disabled (completely) via this same config.
* "Local" preferences are no longer supported. Application should use `LocalStorageService` instead.
  With v56, the `local` flag on any preferences will be ignored, and all preferences will be saved
  on the server instead.
    * Note that Hoist will execute a one-time migration of any existing local preference values
      from the user's browser to the server on app load.
* Removed `Column.tooltipElement`. Use `tooltip` instead.
* Removed `fill` prop on `TextArea` and `NumberInput` component. Use `flex` instead.
* Removed previously deprecated `Button.modifier.outline` and `Button.modifier.quiet` (mobile only).
* Removed previously deprecated `AppMenuButton.extraItems.onClick`. Use `actionFn` instead.

### ⚙️ Typescript API Adjustments

* New Typescript types for all Hoist exceptions.
* Integration of AG Grid community types.

### ⚙️ Technical

* Hoist source code has been reformatted with Prettier.
* Admin Console modules that have been disabled via config are no longer hidden completely, but
  instead will render a placeholder pointing to the relevant config name.

### 📚 Libraries

* mobx `6.7 -> 6.8`
* dompurify `2.4 -> 3.0`

## v55.4.0 - 2023-03-23

### 💥 Breaking Changes

* Requires AG Grid v29.0.0 or higher - see release notes for v56.0.0 above.

### 🐞 Bug Fixes

* Addresses `AgGrid` v28 regression whereby changing column visibility via state breaks grid
  rendering when column groups are set via the `groupId` property.

## v55.3.2 - 2023-03-22

### 🐞 Bug Fixes

* Fixed issue where a filter on a `LocalDate` field created via `FilterChooser` would cause a
  grid column filter on the same field to fail to properly render when shown.

## v55.3.1 - 2023-03-14

### 🐞 Bug Fixes

* Revert native `structuredClone` to lodash `deepClone` throughout toolkit.

## v55.3.0 - 2023-03-03

### 🐞 Bug Fixes

* Grid column filters scroll their internal grid horizontally to avoid clipping longer values.
* Minor improvements to the same grid filter dialog's alignment and labelling.

### ⚙️ Technical

* Use native `structuredClone` instead of lodash `deepClone` throughout toolkit.

## v55.2.1 - 2023-02-24

### 🐞 Bug Fixes

* Fixed issue where a resizable `Panel` splitter could be rendered incorrectly while dragging.

## v55.2.0 - 2023-02-10

### 🎁 New Features

* `DashCanvas` enhancements:
    * Views now support minimum and maximum dimensions.
    * Views now expose an `allowDuplicate` flag for controlling the `Duplicate` menu item
      visibility.

### 🐞 Bug Fixes

* Fixed a bug with Cube views having dimensions containing non-string or `null` values. Rows grouped
  by these dimensions would report values for the dimension which were incorrectly stringified (e.g.
  `'null'` vs. `null` or `'5'` vs. `5`). This has been fixed. Note that the stringified value is
  still reported for the rows' `cubeLabel` value, and will be used for the purposes of grouping.

### ⚙️ Typescript API Adjustments

* Improved signatures of `RestStore` APIs.

## v55.1.0 - 2023-02-09

Version 55 is the first major update of the toolkit after our transition to Typescript. In addition
to a host of runtime fixes and features, it also contains a good number of important Typescript
typing adjustments, which are listed below. It also includes a helpful
[Typescript upgrade guide](https://github.com/xh/hoist-react/blob/develop/docs/upgrade-to-typescript.md).

### 🎁 New Features

* Grid exports can now be tracked in the admin activity tab by setting `exportOptions.track` to
  true (defaults to false).
* Miscellaneous performance improvements to the cube package.
* The implementation of the `Cube.omitFn` feature has been enhanced. This function will now be
  called on *all* non-leaf nodes, not just single child nodes. This allows for more flexible
  editing of the shape of the resulting hierarchical data emitted by cube views.

### 🐞 Bug Fixes

* Fixed: grid cell editors would drop a single character edit.
* Fixed: grid date input editor's popup did not position correctly in a grid with pinned columns.
* Fixed issue with `DashContainer` flashing its "empty" text briefly before loading.
* Several Hoist TypeScript types, interfaces, and signatures have been improved or corrected (typing
  changes only).
* Fix bug where a `className` provided to a `Panel` with `modalSupport` would be dropped when in a
  modal state. Note this necessitated an additional layer in the `Panel` DOM hierarchy. Highly
  specific CSS selectors may be affected.
* Fix bug where `TileFrame` would not pass through the keys of its children.

### 💥 Breaking Changes

* The semantics of `Cube.omitFn` have changed such that it will now be called on all aggregate
  nodes, not just nodes with a single child. Applications may need to adjust any implementation of
  this function accordingly.
* `hoistCmp.containerFactory` and `hoistCmp.withContainerFactory` are removed in favor of
  the basic `hoistCmp.factory` and `hoistCmp.withFactory` respectively. See typescript
  API adjustments below.

### ⚙️ Typescript API Adjustments

The following Typescript API were adjusted in v55.

* Removed the distinction between `StandardElementFactory` and `ContainerElementFactory`. This
  distinction was deemed to be unnecessary, and overcomplicated the understanding of Hoist.
  Applications should simply continue to use `ElementFactory` instead. `hoistCmp.containerFactory`
  and `hoistCmp.withContainerFactory` are also removed in favor of the basic `hoistCmp.factory` and
  `hoistCmp.withFactory` respectively.
* `HoistProps.modelConfig` now references the type declaration of `HoistModel.config`. See
  `PanelModel` and `TabContainerModel` for examples.
* The new `SelectOption` type has been made multi-platform and moved to `@xh/hoist/core`.

**Note** that we do not intend to make such extensive Typescript changes going forward post-v55.0.
These changes were deemed critical and worth adjusting in our first typescript update, and before
typescript has been widely adopted in production Hoist apps.

### ⚙️ Technical

* Hoist's `Icon` enumeration has been re-organized slightly to better separate icons that describe
  "what they look like" - e.g. `Icon.magnifyingGlass()` - from an expanded set of aliases that
  describe "how they are used" - e.g. `Icon.search()`.
    * This allows apps to override icon choices made within Hoist components in a more targeted way,
      e.g. by setting `Icon.columnMenu = Icon.ellipsisVertical`.
* All Hoist configurations that support `omit: boolean` now additionally support a "thunkable"
  callback of type `() => boolean`.
* `Grid` will only persist minimal user column state for hidden columns, to reduce user pref sizes.

### 📚 Libraries

* @blueprintjs/core `^4.12 -> ^4.14`
* corejs `^3.26 -> ^3.27`
* mobx `6.6 -> 6.7`
* onsenui `2.11 -> 2.12` (*see testing note below)
* react-onsenui `1.11 > 1.13`

### ✅ Testing Scope

* *Full regression testing recommended for _mobile_ apps.* While the upgrade from 2.11 to 2.12
  appears as a minor release, it was in fact a major update to the library.
  See [the Onsen release notes](https://github.com/OnsenUI/OnsenUI/releases/tag/2.12.0) for
  additional details. Note that Hoist has handled all changes required to its Onsen API calls,
  and there are no breaking changes to the Hoist mobile component APIs. As a result, mobile apps
  _might_ not need to change anything, but extra care in testing is still recommended.

## v54.0.0 - 2022-12-31

We are pleased to announce that Hoist React has been fully rewritten in TypeScript! ✨🚀

All core Hoist Components, Models, and other utilities now have TypeScript interfaces for their
public APIs, improving the developer ergonomics of the toolkit with much more accurate dev-time type
checking and intellisense. Developers now also have the option (but are not required) to write
application code using TypeScript.

Runtime support for TypeScript is provided by `@xh/hoist-dev-utils v6.1+`, which recognizes and
transpiles TypeScript files (`.ts|.tsx`) via the `@babel/plugin-transform-typescript` plugin.
Development-time support can be provided by the user's IDE (e.g. IntelliJ or VSCode, which both
provide strong TypeScript-based error checking and auto-completion).

The goal of this release is to be backward compatible with v53 to the greatest degree possible, and
most applications will run with minimal or no changes. However, some breaking changes were required
and can require application adjustments, as detailed below.

As always, please review our [Toolbox project](https://github.com/xh/toolbox/), which we've updated
to use TypeScript for its own app-level code.

### 🎁 New Features

* New TypeScript interface `HoistProps` and per-component extensions to specify props for all
  components. This replaces the use of the `PropTypes` library, which is no longer included.
* ~~Enhanced TypeScript-aware implementations of `ElementFactory`, including separate factories for
  standard components (`elementFactory`) and components that often take children only
  (`containerElementFactory`).~~
* The `@bindable` annotation has been enhanced to produce a native javascript setter for its
  property as well as the `setXXX()` method it currently produces. This provides a more typescript
  friendly way to set properties in a mobx action, and should be the favored method going forward.
  The use of the `setXXX()` method will continue to be supported for backward compatibility.
* References to singleton instances of services and the app model can now also be gained via the
  static `instance` property on the class name of the singleton - e.g. `MyAppModel.instance`.
  Referencing app-level services and the AppModel via `XH` is still fully supported and recommended.
* New utility function `waitFor` returns a promise that will resolve after a specified condition
  has been met, polling at a specified interval.
* Hoist Components will now automatically remount if the model passed to them (via context or props)
  is changed during the lifetime of the component. This allows applications to swap out models
  without needing to manually force the remounting of related components with an explicit
  `key` setting, i.e.  `key: model.xhId`.
* `fmtQuantity` function now takes two new flags `useMillions` and `useBillions`.

### 💥 Breaking Changes

* The constructors for `GridModel` and `Column` no long accept arbitrary rest (e.g `...rest`)
  arguments for applying app-specific data to the object. Instead, use the new `appData` property
  on these objects.
* ~~The `elemFactory` function has been removed. Applications calling this function should specify
  `elementFactory` (typically) or `containerElementFactory` instead.~~
    * ~~Most application components are defined using helper aliases `hoistCmp.factory`
      and `hoistCmp.withFactory` - these calls do _not_ need to change, unless your component
      needs to take a list of children directly (i.e. `someComponent(child1, child2)`).~~
    * ~~Update the definition of any such components to use `hoistCmp.containerFactory` instead.~~
    * ~~Where possible, favor the simpler, default factory for more streamlined type suggestions /
      error messages regarding your component's valid props.~~
* The use of the `model` prop to provide a config object for a model to be created on-the-fly
  is deprecated.
    * Use the new `modelConfig` prop when passing a *plain object config* -
      e.g. `someComp({modelConfig: {modelOpt: true}})`
    * Continue to use the `model` prop when passing an existing model *instance* -
      e.g. `someComp({model: someCompModel})`.
* PropTypes support has been removed in favor of the type script interfaces discussed above. Apps
  importing Hoist Proptypes instances should simply remove these compile-time references.

### 🐞 Bug Fixes

* Fix bug where dragging on any panel header which is a descendant of a `DashCanvasView` would move
  the `DashCanvasView`.
* Fix bug where `GridModel.ensureRecordsVisibleAsync` could fail to make collapsed nodes visible.
* Fix bug where `GridPersistenceModel` would not clean outdated column state.
* Fix animation bug when popping pages in the mobile navigator.

### ⚙️ Technical

* Update `preflight.js` to catch errors that occur on startup, before our in-app exception handling
  is initialized.

### 📚 Libraries

* @blueprintjs/core `4.11 -> 4.12`
* @xh/hoist-dev-utils `6.0 -> 6.1`
* typescript `added @ 4.9`
* highcharts `9.3 -> 10.3`

### ✅ Testing Scope

* *Full regression testing recommended* - this is a major Hoist release and involved a significant
  amount of refactoring to the toolkit code. As such, we recommend a thorough regression test of any
  applications updating to this release from prior versions.

## v53.2.0 - 2022-11-15

### 🎁 New Features

* New methods `Store.errors`, `Store.errorCount`, and `StoreRecord.allErrors` provide convenient
  access to validation errors in the data package.
* New flag `Store.validationIsComplex` indicates whether *all* uncommitted records in a store should
  be revalidated when *any* record in the store is changed.
    * Defaults to `false`, which should be adequate for most use cases and can provide a significant
      performance boost in apps that bulk-insert 100s or 1000s of rows into editable grids.
    * Set to `true` for stores with validations that depend on other editable record values in the
      store (e.g. unique constraints), where a change to record X should cause another record Y to
      change its own validation status.

## v53.1.0 - 2022-11-03

### 🎁 New Features

* `PanelModel` now supports `modalSupport.defaultModal` option to allow rendering a Panel in an
  initially modal state.

### 🐞 Bug Fixes

* Fixed layout issues caused by top-level DOM elements created by `ModalSupport`
  and `ColumnWidthCalculator` (grid auto-sizing). Resolved occasional gaps between select inputs and
  their drop-down menus.
* Fix desktop styling bug where buttons inside a `Toast` could be rendered with a different color
  than the rest of the toast contents.
* Fix `GridModel` bug where `Store` would fail to recognize dot-separated field names as paths
  when provided as part of a field spec in object form.

### ⚙️ Technical

* Snap info (if available) from the `navigator.connection` global within the built-in call to track
  each application load.

## v53.0.0 - 2022-10-19

### 🎁 New Features

* The Hoist Admin Console is now accessible in a read-only capacity to users assigned the
  new `HOIST_ADMIN_READER` role.
* The pre-existing `HOIST_ADMIN` role inherits this new role, and is still required to take any
  actions that modify data.

### 💥 Breaking Changes

* Requires `hoist-core >= 14.4` to support the new `HOIST_ADMIN_READER` role described above. (Core
  upgrade _not_ required otherwise.)

## v52.0.2 - 2022-10-13

### 🐞 Bug Fixes

* Form field dirty checking now uses lodash `isEqual` to compare initial and current values,
  avoiding false positives with Array values.

## v52.0.1 - 2022-10-10

### 🎁 New Features

* New "Hoist Inspector" tool supports displaying and querying all of the Models, Services, and
  Stores within a running application.
    * Admin/dev-focused UI is built into all Desktop apps, activated via discrete new toggle in the
      bottom version bar (look for the 🔍 icon), or by running `XH.inspectorService.activate()`.
    * Selecting a model/service/store instance provides a quick view of its properties, including
      reactively updated observables. Useful for realtime troubleshooting of application state.
    * Includes auto-updated stats on total application model count and memory usage. Can aid in
      detecting and debugging memory leaks due to missing `@managed` annotations and other issues.
* New `DashCanvasViewModel.autoHeight` option fits the view's height to its rendered contents.
* New `DashCanvasAddViewButton` component supports adding views to `DashCanvas`.
* New `TabContainerModel.refreshContextModel` allows apps to programmatically load a `TabContainer`.
* `FilterChooserModel` now accepts shorthand inputs for numeric fields (e.g. "2m").
* Admin Console Config/Pref/Blob differ now displays the last updated time and user for each value.
* New observable `XH.environmentService.serverVersion` property, updated in the background via
  pre-existing `xhAppVersionCheckSecs` config. Note this does not replace or change the built-in
  upgrade prompt banner, but allows apps to take their own actions (e.g. reload immediately) when
  they detect an update on the server.

### 💥 Breaking Changes

* This release moves Hoist to **React v18**. Update your app's `package.json` to require the latest
  18.x versions of `react` and `react-dom`. Unless your app uses certain react-dom APIs directly, no
  other changes should be required.
* Removed deprecated method `XH.setDarkTheme()`. Use `XH.setTheme()` instead to select from our
  wide range of (two) theme options.

### 🐞 Bug Fixes

* `CompoundTaskObserver` improved to prioritize using specific messages from subtasks over the
  overall task message.
* Grid's built in context-menu option for filtering no longer shows `[object Object]` for columns
  that render React elements.
* `Store.updateData()` properly handles data in the `{rawData, parentId}` format, as documented.
* Disabled tabs now render with a muted text color on both light and dark themes, with
  new `--tab-disabled-text-color` CSS var added to customize.

### ⚙️ Technical

* `HoistComponents` no longer mutate the props object passed to them in React production mode. This
  was not causing noticeable application issues, but could result in a component's base CSS class
  being applied multiple times to its DOM element.
* `ModelSelector` used for model lookup and matching will now accept the class name of the model to
  match. Previously only a class reference could be provided.
* New check within service initialization to ensure that app service classes extend `HoistService`
  as required. (Has always been the expectation, but was not previously enforced.)
* `GridModel` will once again immediately sync data with its underlying AG Grid component. This
  reverses a v50.0.0 change that introduced a minimal debounce in order to work around an AG Grid
  rendering bug. The AG Grid bug has been resolved, and this workaround is no longer needed.
* `GridExportService` has improved support for columns of `FieldType.AUTO` and for columns with
  multiple data types and custom export functions. (`hoist-core >= 14.3` required for these
  particular improvements, but not for this Hoist React version in general.)
* The `trimToDepth` has been improved to return a depth-limited clone of its input that better
  handles nested arrays and passes through primitive inputs unchanged.

### 📚 Libraries

* @blueprintjs/core `4.6 -> 4.11`
* @blueprintjs/datetime `4.3 -> 4.4`
* @fortawesome `6.1 -> 6.2`
* dompurify `2.3 -> 2.4`
* react `17.0.1 -> 18.2.0`
* react-dom `17.0.1 -> 18.2.0`

## v51.0.0 - 2022-08-29

### 🎁 New Features

* `ButtonGroupInput` supports new `enableMulti` prop.
* `AboutDialog` can now display more dynamic custom properties.
* New option added to the Admin Activity Tracking chart to toggle on/off weekends when viewing a
  time series.
* The `filterText` field in `ColumnHeaderFilter` now gets autoFocused.

### 💥 Breaking Changes

* `CodeInput` is now rendered within an additional `div` element. Unlikely to cause issues, unless
  using targeted styling of this component.
* `xhAboutMenuConfigs` soft-config is no longer supported. To customize the `AboutDialog`, see
  `HoistAppModel.getAboutDialogItems()`

### 🐞 Bug Fixes

* Fixed issue where `ModalSupport` would trigger `MobX` memo warning in console.
* Fixed issues with `ModalSupport` implementation in `CodeInput`.
* Fixed `Grid` rendering glitches when used inside `Panel` with `ModalSupport`.
* Fixed incorrect text color on desktop toasts with a warning intent.
* Fixed potential for duplication of default Component `className` within list of CSS classes
  rendered into the DOM.
* Added missing `@computed` annotations to several `Store` getters that relay properties from
  its internal recordsets, including `maxDepth` and getters returning counts and empty status.
    * Avoids unnecessary internal render cycles within `Grid` when in tree mode.
    * Could require adjustments for apps that unintentionally relied on these observable getters
      triggering re-renders when records have changed in any way (but their output values have not).
* Hoist-supported menus will no longer filter out a `MenuDivider` if it has a `title`.
* The default `FormField` read-only renderer now supports line breaks.

### ⚙️ Technical

* The `addReaction()` and `addAutorun()` methods on `HoistBase` (i.e. models and services) now
  support passing multiple reactions in a single call and will ignore nullish inputs.

## v50.1.1 - 2022-07-29

### 🐞 Bug Fixes

* Fixed bug where components utilizing `ModalSupport` could render incorrectly when switching
  between inline and modal views.
* Improved behavior of `GridModel.whenReadyAsync()` to allow Grid more time to finish loading data.
  This improves the behavior of related methods `preSelectFirstAsync`, `selectFirstAsync`, and
  `ensureVisibleAsync`.
* `Grid` context menus are now disabled when a user is inline editing.
* An empty `DashCanvas` / `DashContainer` 'Add View' button now only displays a menu of available
  views, without unnecessarily nesting them inside an 'Add' submenu.
* Update `AppMenuButton` and `ContextMenu` to support Blueprint4 `menuItem`.

## v50.1.0 - 2022-07-21

### 🎁 New Features

* New `GridModel` method `ensureRecordsVisibleAsync` accepts one or more store records or IDs and
  scrolls to make them visible in the grid.

### 📚 Libraries

* @blueprintjs/core `4.5 -> 4.6`
* qs `6.10 -> 6.11`
* react-popper `2.2 -> 2.3`

## v50.0.0 - 2022-07-12

### 🎁 New Features

* New `PanelModel.modalSupport` option allows the user to expand a panel into a configurable modal
  dialog - without developers needing to write custom dialog implementations and without triggering
  a remount/rerender of the panel's contents.
* FilterChooser field suggestions now search within multi-word field names.
* Autosize performance has been improved for very large grids.
* New `@abstract` decorator now available for enforcing abstract methods / getters.
* `MessageModel` now receives `dismissable` and `cancelOnDismiss` flags to control the behavior of a
  popup message when clicking the background or hitting the escape key.

### 💥 Breaking Changes

* Hoist now requires AG Grid v28.0.0 or higher - update your AG Grid dependency in your app's
  `package.json` file. See the [AG Grid Changelog](https://www.ag-grid.com/changelog) for details.
* The data reactions between `GridModel` and the underlying Ag-Grid is now minimally debounced. This
  avoids multiple data updates during a single event loop tick, which can corrupt Ag-Grid's
  underlying state in the latest versions of that library.
    * This change should not affect most apps, but code that queries grid state immediately after
      loading or filtering a grid (e.g. selection, row visibility, or expansion state) should be
      tested carefully and may require a call to `await whenReadyAsync()`.
    * Note that this method is already incorporated in to several public methods on `GridModel`,
      including `selectFirstAsync()` and `ensureSelectionVisibleAsync()`.
    * ⚠ NOTE - this change has been reverted as of v52 (see above).
* Blueprint has updated all of its CSS class names to use the `bp4-` prefix instead of the `bp3-`
  prefix. Any apps styling these classes directly may need to be adjusted. See
  https://github.com/palantir/blueprint/wiki/Blueprint-4.0 for more info.
* Both `Panel.title` and `Panel.icon` props must be null or undefined to avoid rendering
  a `PanelHeader`. Previously specifying any 'falsey' value for both (e.g. an empty string
  title) would omit the header.
* `XHClass` (top-level Singleton model for Hoist) no longer extends `HoistBase`
* `DockView` component has been moved into the desktop-specific package `@xh/hoist/desktop/cmp`.
  Users of this component will need to adjust their imports accordingly.
* Requires `hoist-core >= 14.0`. Excel file exporting defaults to using column FieldType.

### 🐞 Bug Fixes

* Fixed several issues introduced with Ag-Grid v27 where rows gaps and similar rendering issues
  could appear after operating on it programmatically (see breaking changes above).
* `ColumnHeaders` now properly respond to mouse events on tablets (e.g. when using a Bluetooth
  trackpad on an iPad).
* Fixed bug where `DashCanvasModel.removeView()` was not properly disposing of removed views
* Fixed exception dialog getting overwhelmed by large messages.
* Fixed exporting to Excel file erroneously coercing certain strings (like "1e10") into numbers.

### ⚙️ Technical

* Hoist will now throw if you import a desktop specific class to a mobile app or vice-versa.

### 📚 Libraries

* @blueprintjs `3.54 -> 4.5`

[Commit Log](https://github.com/xh/hoist-react/compare/v49.2.0...v50.0.0)

## v49.2.0 - 2022-06-14

### 🎁 New Features

* New `@enumerable` decorator for making class members `enumerable`
* New `GridAutosizeOption` `renderedRowsOnly` supports more limited autosizing
  for very large grids.

### 🐞 Bug Fixes

* Fix `FilterChooser` looping between old values if updated too rapidly.
* Allow user to clear an unsupported `FilterChooser` value.
* Fix bug where `Panel` would throw when `headerItems = null`
* Fix column values filtering on `tags` fields if another filter is already present.
* Fix bug where `SwitchInput` `labelSide` would render inappropriately if within `compact` `toolbar`
* Fix bug where `SplitTreeMapModel.showSplitter` property wasn't being set in constructor

### 📚 Libraries

* mobx `6.5 -> 6.6`

[Commit Log](https://github.com/xh/hoist-react/compare/v49.1.0...v49.2.0)

## v49.1.0 - 2022-06-03

### 🎁 New Features

* A `DashCanvasViewModel` now supports `headerItems` and `extraMenuItems`
* `Store` now supports a `tags` field type
* `FieldFilter` supports `includes` and `excludes` operators for `tags` fields

### 🐞 Bug Fixes

* Fix regression with `begins`, `ends`, and `not like` filters.
* Fix `DashCanvas` styling so drag-handles no longer cause horizontal scroll bar to appear
* Fix bug where `DashCanvas` would not resize appropriately on scrollbar visibility change

[Commit Log](https://github.com/xh/hoist-react/compare/v49.0.0...v49.1.0)

## v49.0.0 - 2022-05-24

### 🎁 New Features

* Improved desktop `NumberInput`:
    * Re-implemented `min` and `max` props to properly constrain the value entered and fix several
      bugs with the underlying Blueprint control.
    * Fixed the `precision` prop to be fully respected - values emitted by the input are now
      truncated to the specified precision, if set.
    * Added additional debouncing to keep the value more stable while a user is typing.
* Added new `getAppMenuButtonExtraItems()` extension point on `@xh/hoist/admin/AppModel` to allow
  customization of the Admin Console's app menu.
* Devs can now hide the Admin > General > Users tab by setting `hideUsersTab: true` within a new,
  optional `xhAdminAppConfig` soft-config.
* Added new `SplitTreeMapModel.showSplitter` config to insert a four pixel buffer between the
  component's nested maps. Useful for visualizations with both positive and negative heat values on
  each side, to keep the two sides clearly distinguished from each other.
* New `xhChangelogConfig.limitToRoles` soft-config allows the in-app changelog (aka release notes)
  to be gated to a subset of users based on their role.
* Add support for `Map` and `WeakMap` collections in `LangUtils.getOrCreate()`.
* Mobile `textInput` now accepts an `enableClear` property with a default value of false.

### 💥 Breaking Changes

* `GridModel.groupRowElementRenderer` and `DataViewModel.groupRowElementRenderer` have been removed,
  please use `groupRowRenderer` instead. It must now return a React Element rather than an HTML
  string (plain strings are also OK, but any formatting must be done via React).
* Model classes passed to `HoistComponents` or configured in their factory must now
  extend `HoistModel`. This has long been a core assumption, but was not previously enforced.
* Nested model instances stored at properties with a `_` prefix are now considered private and will
  not be auto-wired or returned by model lookups. This should not affect most apps, but will require
  minor changes for apps that were binding components to non-standard or "private" models.
* Hoist will now throw if `Store.summaryRecord` does not have a unique ID.

### 🐞 Bug Fixes

* Fixed a bug with Panel drag-to-resize within iframes on Windows.
* Worked around an Ag-Grid bug where the grid would render incorrectly on certain sorting changes,
  specifically for abs sort columns, leaving mis-aligned rows and gaps in the grid body layout.
* Fixed a bug in `SelectEditor` that would cause the grid to lose keyboard focus during editing.

### ⚙️ Technical

* Hoist now protects against custom Grid renderers that may throw by catching the error and printing
  an "#ERROR" placeholder token in the affected cell.
* `TreeMapModel.valueRenderer` and `heatRenderer` callbacks are now passed the `StoreRecord` as a
  second argument.
* Includes a new, additional `index-manifest.html` static file required for compatibility with the
  upcoming `hoist-dev-utils v6.0` release (but remains compatible with current/older dev-utils).

### 📚 Libraries

* mobx-react-lite `3.3 -> 3.4`

[Commit Log](https://github.com/xh/hoist-react/compare/v48.0.1...v49.0.0)

## v48.0.1 - 2022-04-22

### 🐞 Bug Fixes

* Improve default rendering to call `toString()` on non-react elements returned by renderers.
* Fixed issue with `model` property missing from `Model.componentProps` under certain conditions.

[Commit Log](https://github.com/xh/hoist-react/compare/v48.0.0...v48.0.1)

## v48.0.0 - 2022-04-21

### 🎁 New Features

* A new `DashCanvas` layout component for creating scrollable dashboards that allow users to
  manually place and size their widgets using a grid-based layout. Note that this component is in
  beta and its API is subject to change.
* FontAwesome upgraded to v6. This includes redesigns of the majority of bundled icons - please
  check your app's icon usages carefully.
* Enhancements to admin log viewer. Log file metadata (size & last modified) available with
  optional upgrade to `hoist-core >= 13.2`.
* Mobile `Dialog` will scroll internally if taller than the screen.
* Configs passed to `XH.message()` and its variants now take an optional `className` to apply to the
  message dialog.
* `fmtQuantity` now displays values greater than one billion with `b` unit, similar to current
  handling of millions with `m`.

### 💥 Breaking Changes

* Hoist now requires AG Grid v27.2.0 or higher - update your AG Grid dependency in your app's
  `package.json` file. See the [AG Grid Changelog](https://www.ag-grid.com/changelog) for details.
  NOTE that AG Grid 27 includes a big breaking change to render cell contents via native React
  elements rather than HTML, along with other major API changes. To accommodate these changes, the
  following changes are required in Hoist apps:
    * `Column.renderer` must now return a React Element rather than an HTML string (plain strings
      are also OK, but any formatting must be done via React). Please review your app grids and
      update any custom renderers accordingly. `Column.elementRenderer` has been removed.
    * `DataViewModel.elementRenderer` has been renamed `DataViewModel.renderer`.
    * Formatter methods and renderers (e.g. `fmtNumber`, `numberRenderer`, etc.) now return React
      Elements by default. The `asElement` option to these functions has been removed. Use the
      new `asHtml` option to return an HTML string where required.
    * The `isPopup` argument to `useInlineEditorModel()` has been removed. If you want to display
      your inline editor in a popup, you must set the new flag `Column.editorIsPopup` to `true`.
* Deprecated message configs `confirmText`, `confirmIntent`, `cancelText`, `cancelIntent` have been
  removed.

### 🐞 Bug Fixes

* Set AG Grid's `suppressLastEmptyLineOnPaste` to true to work around a bug with Excel (Windows)
  that adds an empty line beneath the range pasted from the clipboard in editable grids.
* Fixes an issue where `NumberInput` would initially render blank values if `max` or `min` were
  set.
* Fixes an issue where tree maps would always show green for a `heatValue` of zero.

### 📚 Libraries

* @fortawesome/fontawesome-pro `5.14 -> 6.1`
* mobx `6.3 -> 6.5`
* mobx-react-lite `3.2 -> 3.3`

[Commit Log](https://github.com/xh/hoist-react/compare/v47.1.2...v48.0.0)

## v47.1.2 - 2022-04-01

### 🐞 Bug Fixes

* `FieldFilter`'s check of `committedData` is now null safe. A record with no `committedData` will
  not be filtered out.

[Commit Log](https://github.com/xh/hoist-react/compare/v47.1.1...v47.1.2)

## v47.1.1 - 2022-03-26

### 🎁 New Features

* New "sync with system" theme option - sets the Hoist theme to light/dark based on the user's OS.
* Added `cancelAlign` config to `XH.message()` and variants. Customize to "left" to render
  Cancel and Confirm actions separated by a filler.
* Added `GridModel.restoreDefaultsFn`, an optional function called after `restoreDefaultsAsync`.
  Allows apps to run additional, app-specific logic after a grid has been reset (e.g. resetting
  other, related preferences or state not managed by `GridModel` directly).
* Added `AppSpec.lockoutPanel`, allowing apps to specify a custom component.

### 🐞 Bug Fixes

* Fixed column auto-sizing when `headerName` is/returns an element.
* Fixed bug where subforms were not properly registering as dirty.
* Fixed an issue where `Select` inputs would commit `null` whilst clearing the text input.
* Fixed `Clock` component bug introduced in v47 (configured timezone was not respected).

### 📚 Libraries

* @blueprintjs/core `3.53 -> 3.54`
* @blueprintjs/datetime `3.23 -> 3.24`

[Commit Log](https://github.com/xh/hoist-react/compare/v47.0.1...v47.1.1)

## v47.0.1 - 2022-03-06

### 🐞 Bug Fixes

* Fix to mobile `ColChooser` error re. internal model handling.

[Commit Log](https://github.com/xh/hoist-react/compare/v47.0.0...v47.0.1)

## v47.0.0 - 2022-03-04

### 🎁 New Features

* Version 47 provides new features to simplify the wiring of models to each other and the components
  they render. In particular, it formalizes the existing concept of "linked" HoistModels - models
  created by Hoist via the `creates` directive or the `useLocalModel` hook - and provides them with
  the following new features:
    - an observable `componentProps` property with access to the props of their rendered component.
    - a `lookupModel()` method and a `@lookup` decorator that can be used to acquire references to
      other HoistModels that are ancestors of the model in the component hierarchy.
    - new `onLinked()` and `afterLinked()` lifecycle methods, called when the model's associated
      component is first rendered.
* As before, linked models are auto-loaded and registered for refreshes within the `RefreshContext`
  they reside in, as well as destroyed when their linked component is unmounted. Also note that the
  new features described above are all "opt-in" and should be fully backward compatible with
  existing application code.
* Hoist will now more clearly alert if a model specified via the `uses()` directive cannot be
  resolved. A new `optional` config (default false) supports components with optional models.
* New support in Cube views for aggregators that depend on rows in the data set other than their
  direct children. See new property `Aggregator.dependOnChildrenOnly` and new `AggregationContext`
  argument passed to `Aggregator.aggregate()` and `Aggregator.replace()`
* Clarified internal CSS classes and styling for `FormField`.
    * ⚠️ Note that as part of this change, the `xh-form-field-fill` class name is no longer in use.
      Apps should check for any styles for that class and replace with `.xh-form-field-inner--flex`.

### 🐞 Bug Fixes

* Fixed an issue where the menu would flash open and closed when clicking on the `FilterChooser`
  favorites button.

### 💥 Breaking Changes

* Dashboard widgets no longer receive the `viewModel` prop. Access to the `DashViewModel` within a
  widget should be obtained using either the lookup decorator (i.e. `@lookup(DashViewModel)`)
  or the `lookupModel()` method.

### 📚 Libraries

* @blueprintjs/core `3.52 -> 3.53`

[Commit Log](https://github.com/xh/hoist-react/compare/v46.1.2...v47.0.0)

## v46.1.2 - 2022-02-18

### 🐞 Bug Fixes

* Fixed an issue where column autosize can reset column order under certain circumstances.

[Commit Log](https://github.com/xh/hoist-react/compare/v46.1.1...v46.1.2)

## v46.1.1 - 2022-02-15

### 🐞 Bug Fixes

* Prevent `onClick` for disabled mobile `Buttons`.

[Commit Log](https://github.com/xh/hoist-react/compare/v46.1.0...v46.1.1)

## v46.1.0 - 2022-02-07

### Technical

* This release modifies our workaround to handle the AG Grid v26 changes to cast all of their node
  ids to strings. The initial approach in v46.0.0 - matching the AG Grid behavior by casting all
  `StoreRecord` ids to strings - was deemed too problematic for applications and has been reverted.
  Numerical ids in Store are once again fully supported.
* To accommodate the AG Grid changes, applications that are using AG Grid APIs (e.g.
  `agApi.getNode()`) should be sure to use the new property `StoreRecord.agId` to locate and compare
  records. We expect such usages to be rare in application code.

### 🎁 New Features

* `XH.showFeedbackDialog()` now takes an optional message to pre-populate within the dialog.
* Admins can now force suspension of individual client apps from the Server > WebSockets tab.
  Intended to e.g. force an app to stop refreshing an expensive query or polling an endpoint removed
  in a new release. Requires websockets to be enabled on both server and client.
* `FormField`s no longer need to specify a child input, and will simply render their readonly
  version if no child is specified. This simplifies the common use-case of fields/forms that are
  always readonly.

### 🐞 Bug Fixes

* `FormField` no longer throw if given a child that did not have `propTypes`.

[Commit Log](https://github.com/xh/hoist-react/compare/v46.0.0...v46.1.0)

## v46.0.0 - 2022-01-25

### 🎁 New Features

* `ExceptionHandler` provides a collection of overridable static properties, allowing you to set
  app-wide default behaviour for exception handling.
* `XH.handleException()` takes new `alertType` option to render error alerts via the familiar
  `dialog` or new `toast` UI.
* `XH.toast()` takes new `actionButtonProps` option to render an action button within a toast.
* New `GridModel.highlightRowOnClick` config adds a temporary highlight class to grid rows on user
  click/tap. Intended to improve UI feedback - especially on mobile, where it's enabled by default.
* New `GridModel.isInEditingMode` observable tracks inline editing start/stop with a built-in
  debounce, avoiding rapid cycling when e.g. tabbing between cells.
* `NumberInput` now supports a new `scaleFactor` prop which will be applied when converting between
  the internal and external values.
* `FilterChooser` now displays more minimal field name suggestions when first focused, as well as a
  new, configurable usage hint (`FilterChooserModel.introHelpText`) above those suggestions.

### 💥 Breaking Changes

* Hoist now requires AG Grid v26.2.0 or higher - update your AG Grid dependency in your app's
  `package.json` file. See the [AG Grid Changelog](https://www.ag-grid.com/changelog) for details.
* ~~`StoreRecord.id` must now be a String. Integers IDs were previously supported, but will be cast
  Strings during record creation.~~
    * ~~Apps using numeric record IDs for internal or server-side APIs will need to be reviewed and
      updated to handle/convert string values.~~
    * ~~This change was necessitated by a change to Ag-Grid, which now also requires String IDs for
      its row node APIs.~~
    * NOTE - the change above to require string IDs was unwound in v46.1.
* `LocalDate` methods `toString()`, `toJSON()`, `valueOf()`, and `isoString()` now all return the
  standard ISO format `YYYY-MM-DD`, consistent with built-in `Date.toISOString()`. Prior versions
  returned`YYYYMMDD`.
* The `stringifyErrorSafely` function has been moved from the `@xh/hoist/exception` package to a
  public method on `XH.exceptionHandler`. (No/little impact expected on app code.)

### 🐞 Bug Fixes

* Fix to incorrect viewport orientation reporting due to laggy mobile resize events and DOM APIs.

[Commit Log](https://github.com/xh/hoist-react/compare/v45.0.2...v46.0.0)

## v45.0.2 - 2022-01-13

### 🎁 New Features

* `FilterChooser` has new `menuWidth` prop, allowing you to specify as width for the dropdown menu
  that is different from the control.

### 🐞 Bug Fixes

* Fixed cache clearing method on Admin Console's Server > Services tab.
* Several fixes to behavior of `GridAutosizeMode.MANAGED`

[Commit Log](https://github.com/xh/hoist-react/compare/v45.0.1...v45.0.2)

## v45.0.1 - 2022-01-07

### 🐞 Bug Fixes

* Fixed a minor bug preventing Hoist apps from running on mobile Blackberry Access (Android)
  browsers

### ⚙️ Technical

* New flag `Store.experimental.castIdToString`

[Commit Log](https://github.com/xh/hoist-react/compare/v45.0.0...v45.0.1)

## v45.0.0 - 2022-01-05

### 🎁 New Features

* Grid filters configured with `GridFilterFieldSpec.enableValues` offer autocomplete suggestions
  for 'Equals' and 'Not Equals' filters.
* `GridFilterFieldSpec` has new `values` and `forceSelection` configs.
* `FilterChooser` displays a list of fields configured for filtering to improve the usability /
  discoverability of the control. Enabled by default, but can be disabled via
  new `suggestFieldsWhenEmpty` model config.
* `TreeMap` uses lightest shading for zero heat, reserving grey for nil.
* New property `Store.reuseRecords` controls if records should be reused across loads based on
  sharing identical (by reference) raw data. NOTE - this behavior was previously always enabled, but
  can be problematic under certain conditions and is not necessary for most applications. Apps with
  large datasets that want to continue to use this caching should set this flag explicitly.
* Grid column filters tweaked with several improvements to usability and styling.
* `LocalDate.get()` now supports both 'YYYY-MM-DD' and 'YYYYMMDD' inputs.
* Mobile `Button` has new `intent`, `minimal` and `outlined` props.

### 💥 Breaking Changes

* `FilterChooserFieldSpec.suggestValues` has been renamed `enableValues`, and now only accepts a
  boolean.
* `Column.exportFormat`, `Column.exportWidth` and the `ExportFormat` enum have been renamed
  `Column.excelFormat`, `Column.excelWidth` and `ExcelFormat` respectively.
* `Store.reuseRecords` must now be explicitly set on Stores with large datasets that wish to cache
  records by raw data identity (see above).
* `Record` class renamed to `StoreRecord` in anticipation of upcoming changes to JavaScript standard
  and to improve compatibility with TypeScript.
    * Not expected to have much or any impact on application code, except potentially JSDoc typings.
* Mobile `Button` no longer supports `modifier` prop. Use `minimal` and `outlined` instead.
* The following deprecated APIs were removed:
    * GridModel.selection
    * GridModel.selectedRecordId
    * StoreSelectionModel.records
    * StoreSelectionModel.ids
    * StoreSelectionModel.singleRecord
    * StoreSelectionModel.selectedRecordId
    * DataViewModel.selection
    * DataViewModel.selectedRecordId
    * RestGridModel.selection
    * LogUtils.withShortDebug
    * Promise.start

### 🐞 Bug Fixes

* `DashContainer` overflow menu still displays when the optional menu button is enabled.
* Charts in fullscreen mode now exit fullscreen mode gracefully before re-rendering.

### 📚 Libraries

* @popperjs/core `2.10 -> 2.11`
* codemirror `5.63 -> 6.65`
* http-status-codes `2.1 -> 2.2`
* prop-types `15.7 -> 15.8`
* store2 `2.12 -> 2.13`
* ua-parser-js `0.7 -> 1.0.2` (re-enables auto-patch updates)

[Commit Log](https://github.com/xh/hoist-react/compare/v44.3.0...v45.0.0)

## v44.3.0 - 2021-12-15

### 🐞 Bug Fixes

* Fixes issue with columns failing to resize on first try.
* Fixes issue preventing use of context menus on iPad.

### 📚 Libraries

* @blueprintjs/core `3.51 -> 3.52`

* [Commit Log](https://github.com/xh/hoist-react/compare/v44.2.0...v44.3.0)

## v44.2.0 - 2021-12-07

### 🎁 New Features

* Desktop inline grid editor `Select` now commits the value immediately on selection.
* `DashContainerModel` now supports an observable `showMenuButton` config which will display a
  button in the stack header for showing the context menu
* Added `GridAutosizeMode.MANAGED` to autosize Grid columns on data or `sizingMode` changes, unless
  the user has manually modified their column widths.
* Copying from Grids to the clipboard will now use the value provided by the `exportValue`
  property on the column.
* Refresh application hotkey is now built into hoist's global hotkeys (shift + r).
* Non-SSO applications will now automatically reload when a request fails due to session timeout.
* New utility methods `withInfo` and `logInfo` provide variants of the existing `withDebug` and
  `logDebug` methods, but log at the more verbose `console.log` level.

### 🐞 Bug Fixes

* Desktop panel splitter can now be dragged over an `iframe` and reliably resize the panel.
* Ensure scrollbar does not appear on multi-select in toolbar when not needed.
* `XH.isPortrait` property fixed so that it no longer changes due to the appearance of the mobile
  keyboard.

[Commit Log](https://github.com/xh/hoist-react/compare/v44.1.0...v44.2.0)

## v44.1.0 - 2021-11-08

### 🎁 New Features

* Changes to App Options are now tracked in the admin activity tab.
* New Server > Environment tab added to Admin Console to display UI server environment variables and
  JVM system properties. (Requires `hoist-core >= 10.1` to enable this optional feature.)
* Provided observable getters `XH.viewportSize`, `XH.isPortrait` and `XH.isLandscape` to allow apps
  to react to changes in viewport size and orientation.

### 🐞 Bug Fixes

* Desktop inline grid editor `DateInput` now reliably shows its date picker pop-up aligned with the
  grid cell under edit.
* Desktop `Select.hideDropdownIndicator` now defaults to `true` on tablet devices due to UX bugs
  with the select library component and touch devices.
* Ensure `Column.autosizeBufferPx` is respected if provided.

### ✨ Styles

* New `--xh-menu-item` CSS vars added, with tweaks to default desktop menu styling.
* Highlight background color added to mobile menu items while pressed.

[Commit Log](https://github.com/xh/hoist-react/compare/v44.0.0...v44.1.0)

## v44.0.0 - 2021-10-26

⚠ NOTE - apps must update to `hoist-core >= 10.0.0` when taking this hoist-react update.

### 🎁 New Features

* TileFrame now supports new `onLayoutChange` callback prop.

### 🐞 Bug Fixes

* Field Filters in data package now act only on the `committed` value of the record. This stabilizes
  filtering behavior in editable grids.
* `JsonBlobService.updateAsync()` now supports data modifications with `null` values.
* Fixes an issue with Alert Banner not broadcasting to all users.
* Selected option in `Select` now scrolls into view on menu open.

### 💥 Breaking Changes

* Update required to `hoist-core >= 10.0.0` due to changes in `JsonBlobService` APIs and the
  addition of new, dedicated endpoints for Alert Banner management.

[Commit Log](https://github.com/xh/hoist-react/compare/v43.2.0...v44.0.0)

## v43.2.0 - 2021-10-14

### 🎁 New Features

* Admins can now configure an app-wide alert banner via a new tab in the Hoist Admin console.
  Intended to alert users about planned maintenance / downtime, known problems with data or upstream
  systems, and other similar use cases.
* Minor re-org of the Hoist Admin console tabs. Panels relating primarily to server-side features
  (including logging) are now grouped under a top-level "Server" tab. Configs have moved under
  "General" with the new Alert Banner feature.

### 🐞 Bug Fixes

* Always enforce a minimal `wait()` within `GridModel.autosizeAsync()` to ensure that the Grid has
  reacted to any data changes and AG Grid accurately reports on expanded rows to measure.

[Commit Log](https://github.com/xh/hoist-react/compare/v43.1.0...v43.2.0)

## v43.1.0 - 2021-10-04

### 🎁 New Features

* The Admin Console log viewer now supports downloading log files.
    * Note apps must update to `hoist-core >= v10.0` to enable this feature.
    * Core upgrade is _not_ a general requirement of this Hoist React release.
* The `field` key in the constructor for `Column` will now accept an Object with field defaults, as
  an alternative to the field name. This form allows the auto-construction of fully-defined `Field`
  objects from the column specification.

### 🐞 Bug Fixes

* `GridModel` no longer mutates any `selModel` or `colChooser` config objects provided to its
  constructor, resolving an edge-case bug where re-using the same object for either of these configs
  across multiple GridModel instances (e.g. as a shared set of defaults) would break.
* Grid autosizing tweaked to improve size estimation for indented tree rows and on mobile.

### 📚 Libraries

* @blueprintjs/core `3.50 -> 3.51`

[Commit Log](https://github.com/xh/hoist-react/compare/v43.0.2...v43.1.0)

## v43.0.2 - 2021-10-04

### 🐞 Bug Fixes

* Fix (important) to ensure static preload spinner loaded from the intended path.
    * Please also update to latest `hoist-dev-utils >= 5.11.1` if possible.
    * Avoids issue where loading an app on a nested route could trigger double-loading of app
      assets.

[Commit Log](https://github.com/xh/hoist-react/compare/v43.0.1...v43.0.2)

## v43.0.1 - 2021-10-04

### 🎁 New Features

* New `GridFindField` component that enables users to search through a Grid and select rows that
  match the entered search term, _without_ applying any filtering. Especially useful for grids with
  aggregations or other logic that preclude client-side filtering of the data.
* Tree grid rows can be expanded / collapsed by clicking anywhere on the row. The new
  `GridModel.clicksToExpand` config can be used to control how many clicks will toggle the row.
  Defaults to double-click for desktop, and single tap for mobile - set to 0 to disable entirely.
* Added `GridModel.onCellContextMenu` handler. Note that for mobile (phone) apps, this handler fires
  on the "long press" (aka "tap and hold") gesture. This means it can be used as an alternate event
  for actions like drilling into a record detail, especially for parent rows on tree grids, where
  single tap will by default expand/collapse the node.
* In the `@xh/hoist/desktop/grid` package, `CheckboxEditor` has been renamed `BooleanEditor`. This
  new component supports a `quickToggle` prop which allows for more streamlined inline editing of
  boolean values.
* `LoadSpec` now supports a new `meta` property. Use this property to pass app-specific metadata
  through the `LoadSupport` loading and refresh lifecycle.
* A spinner is now shown while the app downloads and parses its javascript - most noticeable when
  loading a new (uncached) version, especially on a slower mobile connection. (Requires
  `@xh/hoist-dev-utils` v5.11 or greater to enable.)
* Log Levels now include information on when the custom config was last updated and by whom.
    * Note apps must update their server-side to `hoist-core v10.0` or greater to persist the date
      and username associated with the config (although this is _not_ a general or hard requirement
      for taking this version of hoist-react).

### ⚙️ Technical

* Removed `DEFAULT_SORTING_ORDER` static from `Column` class in favor of three new preset constants:
  `ASC_FIRST`, `DESC_FIRST`, and `ABS_DESC_FIRST`. Hoist will now default sorting order on columns
  based on field type. Sorting order can still be manually set via `Column.sortingOrder`.

### 🐞 Bug Fixes

* The ag-grid grid property `stopEditingWhenCellsLoseFocus` is now enabled by default to ensure
  values are committed to the Store if the user clicks somewhere outside the grid while editing a
  cell.
* Triggering inline editing of text or select editor cells by typing characters will no longer lose
  the first character pressed.

### ✨ Styles

* New `TreeStyle.COLORS` and `TreeStyle.COLORS_AND_BORDERS` tree grid styles have been added. Use
  the `--xh-grid-tree-group-color-level-*` CSS vars to customize colors as needed.
* `TreeStyle.HIGHLIGHTS` and `TreeStyle.HIGHLIGHTS_AND_BORDERS` now highlight row nodes on a
  gradient according to their depth.
* Default colors for masks and dialog backdrops have been adjusted, with less obtrusive colors used
  for masks via `--xh-mask-bg` and a darker `--xh-backdrop-bg` var now used behind dialogs.
* Mobile-specific styles and CSS vars for panel and dialog title background have been tweaked to use
  desktop defaults, and mobile dialogs now respect `--xh-popup-*` vars as expected.

### 💥 Breaking Changes

* In the `@xh/hoist/desktop/grid` package, `CheckboxEditor` has been renamed `BooleanEditor`.

### ⚙️ Technical

* The `xhLastReadChangelog` preference will not save SNAPSHOT versions to ensure the user continues
  to see the 'What's New?' notification for non-SNAPSHOT releases.

### 📚 Libraries

* @blueprintjs/core `3.49 -> 3.50`
* codemirror `5.62 -> 5.63`

[Commit Log](https://github.com/xh/hoist-react/compare/v42.6.0...v43.0.1)

## v42.6.0 - 2021-09-17

### 🎁 New Features

* New `Column.autosizeBufferPx` config applies column-specific autosize buffer and overrides
  `GridAutosizeOptions.bufferPx`.
* `Select` input now supports new `maxMenuHeight` prop.

### 🐞 Bug Fixes

* Fixes issue with incorrect Grid auto-sizing for Grids with certain row and cell styles.
* Grid sizing mode styles no longer conflict with custom use of `groupUseEntireRow: false` within
  `agOptions`.
* Fixes an issue on iOS where `NumberInput` would incorrectly bring up a text keyboard.

### ✨ Styles

* Reduced default Grid header and group row heights to minimize their use of vertical space,
  especially at larger sizing modes. As before, apps can override via the `AgGrid.HEADER_HEIGHTS`
  and `AgGrid.GROUP_ROW_HEIGHTS` static properties. The reduction in height does not apply to group
  rows that do not use the entire width of the row.
* Restyled Grid header rows with `--xh-grid-bg` and `--xh-text-color-muted` for a more minimal look
  overall. As before, use the `--xh-grid-header-*` CSS vars to customize if needed.

[Commit Log](https://github.com/xh/hoist-react/compare/v42.5.0...v42.6.0)

## v42.5.0 - 2021-09-10

### 🎁 New Features

* Provide applications with the ability to override default logic for "restore defaults". This
  allows complex and device-specific sub-apps to perform more targeted and complete clearing of user
  state. See new overridable method `HoistAppModel.restoreDefaultsAsync` for more information.

### 🐞 Bug Fixes

* Improved coverage of Fetch `abort` errors.
* The in-app changelog will no longer prompt the user with the "What's New" button if category-based
  filtering results in a version without any release notes.

### ✨ Styles

* New CSS vars added to support easier customization of desktop Tab font/size/color. Tabs now
  respect standard `--xh-font-size` by default.

### 📚 Libraries

* @blueprintjs/core `3.48 -> 3.49`
* @popperjs/core `2.9 -> 2.10`

[Commit Log](https://github.com/xh/hoist-react/compare/v42.4.0...v42.5.0)

## v42.4.0 - 2021-09-03

### 🎁 New Features

* New `GridFilterModel.commitOnChange` config (default `true`) applies updated filters as soon as
  they are changed within the pop-up menu. Set to `false` for large datasets or whenever filtering
  is a more intensive operation.
* Mobile `Select` input now supports async `queryFn` prop for parity with desktop.
* `TreeMapModel` now supports new `maxLabels` config for improved performance.

### ✨ Styles

* Hoist's default font is now [Inter](https://rsms.me/inter/), shipped and bundled via the
  `inter-ui` npm package. Inter is a modern, open-source font that leverages optical sizing to
  ensure maximum readability, even at very small sizes (e.g. `sizingMode: 'tiny'`). It's also a
  "variable" font, meaning it supports any weights from 1-1000 with a single font file download.
* Default Grid header heights have been reduced for a more compact display and greater
  differentiation between header and data rows. As before, apps can customize the pixel heights used
  by overwriting the `AgGrid.HEADER_HEIGHTS` static, typically within `Bootstrap.js`.

### ⚙️ Technical

* Mobile pull-to-refresh/swipe-to-go-back gestures now disabled over charts to avoid disrupting
  their own swipe-based zooming and panning features.

[Commit Log](https://github.com/xh/hoist-react/compare/v42.2.0...v42.4.0)

## v42.2.0 - 2021-08-27

### 🎁 New Features

* Charts now hide scrollbar, rangeSelector, navigator, and export buttons and show axis labels when
  printing or exporting images.

[Commit Log](https://github.com/xh/hoist-react/compare/v42.1.1...v42.2.0)

## v42.1.1 - 2021-08-20

* Update new `XH.sizingMode` support to store distinct values for the selected sizing mode on
  desktop, tablet, and mobile (phone) platforms.
* Additional configuration supported for newly-introduced `AppOption` preset components.

### 📚 Libraries

* @blueprintjs/core `3.47 -> 3.48`

[Commit Log](https://github.com/xh/hoist-react/compare/v42.1.0...v42.1.1)

## v42.1.0 - 2021-08-19

### 🎁 New Features

* Added observable `XH.sizingMode` to govern app-wide `sizingMode`. `GridModel`s will bind to this
  `sizingMode` by default. Apps that have already implemented custom solutions around a centralized
  `sizingMode` should endeavor to unwind in favor of this.
    * ⚠ NOTE - this change requires a new application preference be defined - `xhSizingMode`. This
      should be a JSON pref, with a suggested default value of `{}`.
* Added `GridAutosizeMode.ON_SIZING_MODE_CHANGE` to autosize Grid columns whenever
  `GridModel.sizingMode` changes - it is now the default `GridAutosizeOptions.mode`.
* Added a library of reusable `AppOption` preset components, including `ThemeAppOption`,
  `SizingModeAppOption` and `AutoRefreshAppOptions`. Apps that have implemented custom `AppOption`
  controls to manage these Hoist-provided options should consider migrating to these defaults.
* `Icon` factories now support `intent`.
* `TreeMapModel` and `SplitTreeMapModel` now supports a `theme` config, accepting the strings
  'light' or 'dark'. Leave it undefined to use the global theme.
* Various usability improvements and simplifications to `GroupingChooser`.

### 🐞 Bug Fixes

* Fixed an issue preventing `FormField` labels from rendering if `fieldDefaults` was undefined.

### ✨ Styles

* New `Badge.compact` prop sets size to half that of parent element when true (default false). The
  `position` prop has been removed in favor of customizing placement of the component.

[Commit Log](https://github.com/xh/hoist-react/compare/v42.0.0...v42.1.0)

## v42.0.0 - 2021-08-13

### 🎁 New Features

* Column-level filtering is now officially supported for desktop grids!
    * New `GridModel.filterModel` config accepts a config object to customize filtering options, or
      `true` to enable grid-based filtering with defaults.
    * New `Column.filterable` config enables a customized header menu with filtering options. The
      new control offers two tabs - a "Values" tab for an enumerated "set-type" filter and a "
      Custom" tab to support more complex queries with multiple clauses.
* New `TaskObserver` replaces existing `PendingTaskModel`, providing improved support for joining
  and masking multiple asynchronous tasks.
* Mobile `NavigatorModel` provides a new 'pull down' gesture to trigger an app-wide data refresh.
  This gesture is enabled by default, but can be disabled via the `pullDownToRefresh` flag.
* `RecordAction` now supports a `className` config.
* `Chart` provides a default context menu with its standard menu button actions, including a new
  'Copy to Clipboard' action.

### 💥 Breaking Changes

* `FilterChooserModel.sourceStore` and `FilterChooserModel.targetStore` have been renamed
  `FilterChooserModel.valueSource` and `FilterChooserModel.bind` respectively. Furthermore, both
  configs now support either a `Store` or a cube `View`. This is to provide a common API with the
  new `GridFilterModel` filtering described above.
* `GridModel.setFilter()` and `DataViewModel.setFilter()` have been removed. Either configure your
  grid with a `GridFilterModel`, or set the filter on the underlying `Store` instead.
* `FunctionFilter` now requires a `key` property.
* `PendingTaskModel` has been replaced by the new `TaskObserver` in `@xh/hoist/core`.
    * ⚠ NOTE - `TaskObserver` instances should be created via the provided static factory methods
      and
      _not_ directly via the `new` keyword. `TaskObserver.trackLast()` can be used as a drop-in
      replacement for `new PendingTaskModel()`.
* The `model` prop on `LoadingIndicator` and `Mask` has been replaced with `bind`. Provide one or
  more `TaskObserver`s to this prop.

### ⚙️ Technical

* `GridModel` has a new `selectedIds` getter to get the IDs of currently selected records. To
  provide consistency across models, the following getters have been deprecated and renamed:
    + `selectedRecordId` has been renamed `selectedId` in `GridModel`, `StoreSelectionModel`, and
      `DataViewModel`
    + `selection` has been renamed `selectedRecords` in `GridModel`, `DataViewModel`, and
      `RestGridModel`
    + `singleRecord`, `records`, and `ids` have been renamed `selectedRecord`, `selectedRecords`,
      and
      `selectedIds`, respectively, in `StoreSelectionModel`

### ✨ Styles

* Higher contrast on grid context menus for improved legibility.

[Commit Log](https://github.com/xh/hoist-react/compare/v41.3.0...v42.0.0)

## v41.3.0 - 2021-08-09

### 🎁 New Features

* New `Cube` aggregators `ChildCountAggregator` and `LeafCountAggregator`.
* Mobile `NavigatorModel` provides a new "swipe" gesture to go back in the page stack. This is
  enabled by default, but may be turned off via the new `swipeToGoBack` prop.
* Client error reports now include the full URL for additional troubleshooting context.
    * Note apps must update their server-side to `hoist-core v9.3` or greater to persist URLs with
      error reports (although this is _not_ a general or hard requirement for taking this version of
      hoist-react).

[Commit Log](https://github.com/xh/hoist-react/compare/v41.2.0...v41.3.0)

## v41.2.0 - 2021-07-30

### 🎁 New Features

* New `GridModel.rowClassRules` and `Column.cellClassRules` configs added. Previously apps needed to
  use `agOptions` to dynamically apply and remove CSS classes using either of these options - now
  they are fully supported by Hoist.
    * ⚠ Note that, to avoid conflicts with internal usages of these configs, Hoist will check and
      throw if either is passed via `agOptions`. Apps only need to move their configs to the new
      location - the shape of the rules object does *not* need to change.
* New `GridAutosizeOptions.includeCollapsedChildren` config controls whether values from collapsed
  (i.e. hidden) child records should be measured when computing column sizes. Default of `false`
  improves autosize performance for large tree grids and should generally match user expectations
  around WYSIWYG autosizing.
* New `GridModel.beginEditAsync()` and `endEditAsync()` APIs added to start/stop inline editing.
    * ⚠ Note that - in a minor breaking change - the function form of the `Column.editable` config
      is no longer passed an `agParams` argument, as editing might now begin and need to be
      evaluated outside the context of an AG-Grid event.
* New `GridModel.clicksToEdit` config controls the number of clicks required to trigger
  inline-editing of a grid cell. Default remains 2 (double click ).
* Timeouts are now configurable on grid exports via a new `exportOptions.timeout` config.
* Toasts may now be dismissed programmatically - use the new `ToastModel` returned by the
  `XH.toast()` API and its variants.
* `Form` supports setting readonlyRenderer in `fieldDefaults` prop.
* New utility hook `useCached` provides a more flexible variant of `React.useCallback`.

### 🐞 Bug Fixes

* Inline grid editing supports passing of JSX editor components.
* `GridExportService` catches any exceptions thrown during export preparation and warns the user
  that something went wrong.
* GridModel with 'disabled' selection no longer shows "ghost" selection when using keyboard.
* Tree grids now style "parent" rows consistently with highlights/borders if requested, even for
  mixed-depth trees where some rows have children at a given level and others do not.

### ⚙️ Technical

* `FetchService` will now actively `abort()` fetch requests that it is abandoning due to its own
  `timeout` option. This allows the browser to release the associated resources associated with
  these requests.
* The `start()` function in `@xh/hoist/promise` has been deprecated. Use `wait()` instead, which can
  now be called without any args to establish a Promise chain and/or introduce a minimal amount of
  asynchronousity.
* ⚠ Note that the raw `AgGrid` component no longer enhances the native keyboard handling provided by
  AG Grid. All Hoist key handling customizations are now limited to `Grid`. If you wish to provide
  custom handling in a raw `AgGrid` component, see the example here:
  https://www.ag-grid.com/javascript-grid/row-selection/#example-selection-with-keyboard-arrow-keys

### ✨ Styles

* The red and green color values applied in dark mode have been lightened for improved legibility.
* The default `colorSpec` config for number formatters has changed to use new dedicated CSS classes
  and variables.
* New/renamed CSS vars `--xh-grid-selected-row-bg` and `--xh-grid-selected-row-text-color` now used
  to style selected grid rows.
    * ⚠ Note the `--xh-grid-bg-highlight` CSS var has been removed.
* New `.xh-cell--editable` CSS class applied to cells with inline editing enabled.
    * ⚠ Grid CSS class `.xh-invalid-cell` has been renamed to `.xh-cell--invalid` for consistency -
      any app style overrides should update to this new classname.

### 📚 Libraries

* core-js `3.15 -> 3.16`

[Commit Log](https://github.com/xh/hoist-react/compare/v41.1.0...v41.2.0)

## v41.1.0 - 2021-07-23

### 🎁 New Features

* Button to expand / collapse all rows within a tree grid now added by default to the primary tree
  column header. (New `Column.headerHasExpandCollapse` property provided to disable.)
* New `@logWithDebug` annotation provides easy timed logging of method execution (via `withDebug`).
* New `AppSpec.disableXssProtection` config allows default disabling of Field-level XSS protection
  across the app. Intended for secure, internal apps with tight performance tolerances.
* `Constraint` callbacks are now provided with a `record` property when validating Store data and a
  `fieldModel` property when validating Form data.
* New `Badge` component allows a styled badge to be placed inline with text/title, e.g. to show a
  counter or status indicator within a tab title or menu item.
* Updated `TreeMap` color scheme, with a dedicated set of colors for dark mode.
* New XH convenience methods `successToast()`, `warningToast()`, and `dangerToast()` show toast
  alerts with matching intents and appropriate icons.
    * ⚠ Note that the default `XH.toast()` call now shows a toast with the primary (blue) intent and
      no icon. Previously toasts displayed by default with a success (green) intent and checkmark.
* GridModel provides a public API method `setColumnState` for taking a previously saved copy of
  gridModel.columnState and applying it back to a GridModel in one call.

### 🐞 Bug Fixes

* Fixed an issue preventing export of very large (>100k rows) grids.
* Fixed an issue where updating summary data in a Store without also updating other data would not
  update the bound grid.
* Intent styles now properly applied to minimal buttons within `Panel.headerItems`.
* Improved `GridModel` async selection methods to ensure they do not wait forever if grid does not
  mount.
* Fixed an issue preventing dragging the chart navigator range in a dialog.

### ⚙️ Technical

* New `Exception.timeout()` util to throw exceptions explicitly marked as timeouts, used by
  `Promise.timeout` extension.
* `withShortDebug` has been deprecated. Use `withDebug` instead, which has the identical behavior.
  This API simplification mirrors a recent change to `hoist-core`.

### ✨ Styles

* If the first child of a `Placeholder` component is a Hoist icon, it will not automatically be
  styled to 4x size with reduced opacity. (See new Toolbox example under the "Other" tab.)

### 📚 Libraries

* @blueprintjs/core `3.46 -> 3.47`
* dompurify `2.2 -> 2.3`

[Commit Log](https://github.com/xh/hoist-react/compare/v41.0.0...v41.1.0)

## v41.0.0 - 2021-07-01

### 🎁 New Features

* Inline editing of Grid/Record data is now officially supported:
    + New `Column.editor` config accepts an editor component to enable managed editing of the cells
      in that column. New `CheckboxEditor`, `DateEditor`, `NumberEditor`, `SelectEditor`
      , `TextAreaEditor`
      and `TextEditor` components wrap their corresponding HoistInputs with the required hook-based
      API and can be passed to this new config directly.
    + `Store` now contains built-in support for validation of its uncommitted records. To enable,
      specify the new `rules` property on the `Field`s in your `Store`. Note that these rules and
      constraints use the same API as the forms package, and rules and constraints may be shared
      between the `data` and `form` packages freely.
    + `GridModel` will automatically display editors and record validation messages as the user
      moves between cells and records. The new `GridModel.fullRowEditing` config controls whether
      editors are displayed for the focused cell only or for the entire row.
* All Hoist Components now support a `modelRef` prop. Supply a ref to this prop in order to gain a
  pointer to a Component's backing `HoistModel`.
* `DateInput` has been improved to allow more flexible parsing of user input with multiple formats.
  See the new prop `DateInput.parseStrings`.
* New `Column.sortValue` config takes an alternate field name (as a string) to sort the column by
  that field's value, or a function to produce a custom cell-level value for comparison. The values
  produced by this property will be also passed to any custom comparator, if one is defined.
* New `GridModel.hideEmptyTextBeforeLoad` config prevents showing the `emptyText` until the store
  has been loaded at least once. Apps that depend on showing `emptyText` before first load should
  set this property to `false`.
* `ExpandCollapseButton` now works for grouped grids in addition to tree grids.
* `FieldModel.initialValue` config now accepts functions, allowing for just-in-time initialization
  of Form data (e.g. to pre-populate a Date field with the current time).
* `TreeMapModel` and `SplitTreeMapModel` now support a `maxHeat` config, which can be used to
  provide a stable absolute maximum brightness (positive or negative) within the entire TreeMap.
* `ErrorMessage` will now automatically look for an `error` property on its primary context model.
* `fmtNumber()` supports new flags `withCommas` and `omitFourDigitComma` to customize the treatment
  of commas in number displays.
* `isValidJson` function added to form validation constraints.
* New `Select.enableFullscreen` prop added to the mobile component. Set to true (default on phones)
  to render the input in a full-screen modal when focused, ensuring there is enough room for the
  on-screen keyboard.

### 💥 Breaking Changes

* Removed support for class-based Hoist Components via the `@HoistComponent` decorator (deprecated
  in v38). Use functional components created via the `hoistCmp()` factory instead.
* Removed `DimensionChooser` (deprecated in v37). Use `GroupingChooser` instead.
* Changed the behavior of `FormModel.init()` to always re-initialize *all* fields. (Previously, it
  would only initialize fields explicitly passed via its single argument). We believe that this is
  more in line with developer expectations and will allow the removal of app workarounds to force a
  reset of all values. Most apps using FormModel should not need to change, but please review and
  test any usages of this particular method.
* Replaced the `Grid`, `DataView`, and `RestGrid` props below with new configurable fields on
  `GridModel`, `DataViewModel`, and `RestGridModel`, respectively. This further consolidates grid
  options into the model layer, allowing for more consistent application code and developer
  discovery.
    + `onKeyDown`
    + `onRowClicked`
    + `onRowDoubleClicked`
    + `onCellClicked`
    + `onCellDoubleClicked`
* Renamed the confusing and ambiguous property name `labelAlign` in several components:
    + `FormField`: `labelAlign` has been renamed to `labelTextAlign`
    + `SwitchInput`, `RadioInput`, and `Checkbox`: `labelAlign` has been renamed `labelSide`.
* Renamed all CSS variables beginning with `--navbar` to start with `--appbar`, matching the Hoist
  component name.
* Removed `TreeMapModel.colorMode` value 'balanced'. Use the new `maxHeat` config to prevent outlier
  values from dominating the color range of the TreeMap.
* The classes `Rule` and `ValidationState` and all constraint functions (e.g. `required`,
  `validEmail`, `numberIs`, etc.) have been moved from the `cmp\form` package to the `data` package.
* Hoist grids now require AG Grid v25.3.0 or higher - update your AG Grid dependency in your app's
  `package.json` file. See the [AG Grid Changelog](https://www.ag-grid.com/ag-grid-changelog/) for
  details.
* Hoist charts now require Highcharts v9.1.0 or higher - update your Highcharts dependency in your
  app's `package.json` file. See the
  [Highcharts Changelog](https://www.highcharts.com/changelog/#highcharts-stock) for details.

### 🐞 Bug Fixes

* Fixed disable behavior for Hoist-provided button components using popover.
* Fixed default disabling of autocomplete within `TextInput`.
* Squelched console warning re. precision/stepSize emitted by Blueprint-based `numberInput`.

### ⚙️ Technical

* Improved exception serialization to better handle `LocalDate` and similar custom JS classes.
* Re-exported Blueprint `EditableText` component (w/elemFactory wrapper) from `kit/blueprint`.

### 📚 Libraries

* @blueprintjs/core `3.44 -> 3.46`
* codemirror `5.60 -> 5.62`
* core-js `3.10 -> 3.15`
* filesize `6.2 -> 6.4`
* mobx `6.1 -> 6.3`
* react-windowed-select `3.0 -> 3.1`

[Commit Log](https://github.com/xh/hoist-react/compare/v40.0.0...v41.0.0)

## v40.0.0 - 2021-04-22

⚠ Please ensure your `@xh/hoist-dev-utils` dependency is >= v5.7.0. This is required to support the
new changelog feature described below. Even if you are not yet using the feature, you must update
your dev-utils dependency for your project to build.

### 🎁 New Features

* Added support for displaying an in-app changelog (release notes) to the user. See the new
  `ChangelogService` for details and instructions on how to enable.
* Added `XH.showBanner()` to display a configurable banner across the top of viewport, as another
  non-modal alternative for attention-getting application alerts.
* New method `XH.showException()` uses Hoist's built-in exception display to show exceptions that
  have already been handled directly by application code. Use as an alternative to
  `XH.handleException()`.
* `XH.track()` supports a new `oncePerSession` option. This flag can be set by applications to avoid
  duplicate tracking messages for certain types of activity.
* Mobile `NavigatorModel` now supports a `track` flag to automatically track user page views,
  equivalent to the existing `track` flag on `TabContainerModel`. Both implementations now use the
  new `oncePerSession` flag to avoid duplicate messages as a user browses within a session.
* New `Spinner` component returns a simple img-based spinner as an animated PNG, available in two
  sizes. Used for the platform-specific `Mask` and `LoadingIndicator` components. Replaces previous
  SVG-based implementations to mitigate rendering performance issues over remote connections.

### 💥 Breaking Changes

* `Store` now creates a shared object to hold the default values for every `Field` and uses this
  object as the prototype for the `data` property of every `Record` instance.
    * Only non-default values are explicitly written to `Record.data`, making for a more efficient
      representation of default values and improving the performance of `Record` change detection.
    * Note this means that `Record.data` *no longer* contains keys for *all* fields as
      `own-enumerable` properties.
    * Applications requiring a full enumeration of all values should call the
      new `Record.getValues()`
      method, which returns a new and fully populated object suitable for spreading or cloning.
    * This behavior was previously available via `Store.experimental.shareDefaults` but is now
      always enabled.
* For API consistency with the new `showBanner()` util, the `actionFn` prop for the recently-added
  `ErrorMessage` component has been deprecated. Specify as an `onClick` handler within the
  component's `actionButtonProps` prop instead.
* The `GridModel.experimental.externalSort` flag has been promoted from an experiment to a
  fully-supported config. Default remains `false`, but apps that were using this flag must now pass
  it directly: `new GridModel({externalSort: true, ...})`.
* Hoist re-exports and wrappers for the Blueprint `Spinner` and Onsen `ProgressCircular` components
  have been removed, in favor of the new Hoist `Spinner` component mentioned above.
* Min version for `@xh/hoist-dev-utils` is now v5.7.0, as per above.

### 🐞 Bug Fixes

* Formatters in the `@xh/hoist/format` package no longer modify their options argument.
* `TileFrame` edge-case bug fixed where the appearance of an internal scrollbar could thrash layout
  calculations.
* XSS protection (dompurify processing) disabled on selected REST editor grids within the Hoist
  Admin console. Avoids content within configs and JSON blobs being unintentionally mangled.

### ⚙️ Technical

* Improvements to exception serialization, especially for any raw javascript `Error` thrown by
  client-side code.

### ✨ Styles

* Buttons nested inline within desktop input components (e.g. clear buttons) tweaked to avoid
  odd-looking background highlight on hover.
* Background highlight color of minimal/outlined buttons tweaked for dark theme.
* `CodeInput` respects standard XH theme vars for its background-color and (monospace) font family.
  Its built-in toolbar has also been made compact and slightly re-organized.

### 📚 Libraries

* @blueprintjs/core `3.41 -> 3.44`
* @blueprintjs/datetime `3.21 -> 3.23`
* classnames `2.2 -> 2.3`
* codemirror `5.59 -> 5.60`
* core-js `3.9 -> 3.10`
* filesize `6.1 -> 6.2`
* qs `6.9 -> 6.10`
* react-beautiful-dnd `13.0 -> 13.1`
* react-select `4.2 -> 4.3`

[Commit Log](https://github.com/xh/hoist-react/compare/v39.0.1...v40.0.0)

## v39.0.1 - 2021-03-24

### 🐞 Bug Fixes

* Fixes regression preventing the loading of the Activity Tab in the Hoist Admin console.
* Fixes icon alignment in `DateInput`.

[Commit Log](https://github.com/xh/hoist-react/compare/v39.0.0...v39.0.1)

## v39.0.0 - 2021-03-23

### 🎁 New Features

#### Components + Props

* New `TileFrame` layout component renders a collection of child items using a layout that balances
  filling the available space against maintaining tile width / height ratio.
* Desktop `Toolbar` accepts new `compact` prop. Set to `true` to render the toolbar with reduced
  height and font-size.
* New `StoreFilterField` prop `autoApply` allows developers to more easily use `StoreFilterField` in
  conjunction with other filters or custom logic. Set to `false` and specify an `onFilterChange`
  callback to take full control of filter application.
* New `RestGrid` prop `formClassName` allows custom CSS class to be applied to its managed
  `RestForm` dialog.

#### Models + Configs

* New property `selectedRecordId` on `StoreSelectionModel`, `GridModel`, and `DataViewModel`.
  Observe this instead of `selectedRecord` when you wish to track only the `id` of the selected
  record and not changes to its data.
* `TreeMapModel.colorMode` config supports new value `wash`, which retains the positive and negative
  color while ignoring the intensity of the heat value.
* New method `ChartModel.updateHighchartsConfig()` provides a more convenient API for changing a
  chart's configuration post-construction.
* New `Column.omit` config supports conditionally excluding a column from its `GridModel`.

#### Services + Utils

* New method `FetchService.setDefaultTimeout()`.
* New convenience getter `LocalDate.isToday`.
* `HoistBase.addReaction()` now accepts convenient string values for its `equals` flag.

### 💥 Breaking Changes

* The method `HoistAppModel.preAuthInitAsync()` has been renamed to `preAuthAsync()` and should now
  be defined as `static` within apps that implement it to run custom pre-authentication routines.
    * This change allows Hoist to defer construction of the `AppModel` until Hoist itself has been
      initialized, and also better reflects the special status of this function and when it is
      called in the Hoist lifecycle.
* Hoist grids now require AG Grid v25.1.0 or higher - update your AG Grid dependency in your app's
  `package.json` file. See the [AG Grid Changelog](https://www.ag-grid.com/ag-grid-changelog/) for
  details.

### ⚙️ Technical

* Improvements to behavior/performance of apps in hidden/inactive browser tabs. See the
  [page visibility API reference](https://developer.mozilla.org/en-US/docs/Web/API/Page_Visibility_API)
  for details. Now, when the browser tab is hidden:
    * Auto-refresh is suspended.
    * The `forEachAsync()` and `whileAsync()` utils run synchronously, without inserting waits that
      would be overly throttled by the browser.
* Updates to support compatibility with agGrid 25.1.0.
* Improved serialization of `LoadSpec` instances within error report stacktraces.

### 📚 Libraries

* @blueprintjs/core `3.39 -> 3.41`
* @blueprintjs/datetime `3.20 -> 3.21`
* @popperjs/core `2.8 -> 2.9`
* core-js `3.8 -> 3.9`
* react-select `4.1 -> 4.2`

[Commit Log](https://github.com/xh/hoist-react/compare/v38.3.0...v39.0.0)

## v38.3.0 - 2021-03-03

### 🎁 New Features

* New `Store.freezeData` and `Store.idEncodesTreePath` configs added as performance optimizations
  when loading very large data sets (50k+ rows).
* New `ColChooserModel.autosizeOnCommit` config triggers an autosize run whenever the chooser is
  closed. (Defaulted to true on mobile.)

[Commit Log](https://github.com/xh/hoist-react/compare/v38.2.0...v38.3.0)

## v38.2.0 - 2021-03-01

### 🐞 Bug Fixes

* Fix to edge-case where `Grid` would lose its selection if set on the model prior to the component
  mounting and AG Grid full rendering.
* Fix to prevent unintended triggering of app auto-refresh immediately after init.

### ⚙️ Technical

* New config `Cube.fieldDefaults` - matches same config added to `Store` in prior release.
* App auto-refresh interval keys off of last *completed* refresh cycle if there is one. Avoids
  over-eager refresh when cycle is fast relative to the time it takes to do the refresh.
* New experimental property `Store.experimental.shareDefaults`. If true, `Record.data` will be
  created with default values for all fields stored on a prototype, with only non-default values
  stored on `data` directly. This can yield major performance improvements for stores with sparsely
  populated records (i.e. many records with default values). Note that when set, the `data` property
  on `Record` will no longer contain keys for *all* fields as `own-enumerable` properties. This may
  be a breaking change for some applications.

[Commit Log](https://github.com/xh/hoist-react/compare/v38.1.1...v38.2.0)

## v38.1.1 - 2021-02-26

### ⚙️ Technical

* New config `Store.fieldDefaults` supports defaulting config options for all `Field` instances
  created by a `Store`.

[Commit Log](https://github.com/xh/hoist-react/compare/v38.1.0...v38.1.1)

## v38.1.0 - 2021-02-24

⚠ Please ensure your `@xh/hoist-dev-utils` dependency is >= v5.6.0. This is required to successfully
resolve and bundle transitive dependencies of the upgraded `react-select` library.

### 🐞 Bug Fixes

* A collapsible `Panel` will now restore its user specified-size when re-opened. Previously the
  panel would be reset to the default size.
* `Store.lastLoaded` property now initialized to `null`. Previously this property had been set to
  the construction time of the Store.
* Tweak to `Grid` style rules to ensure sufficient specificity of rules related to indenting child
  rows within tree grids.
* Improvements to parsing of `Field`s of type 'int': we now correctly parse values presented in
  exponential notation and coerce `NaN` values to `null`.

### 🎁 New Features

* `GridModel` has new async variants of existing methods: `selectFirstAsync`, `selectAsync`, and
  `ensureSelectionVisibleAsync`. These methods build-in the necessary waiting for the underlying
  grid implementation to be ready and fully rendered to ensure reliable selection. In addition, the
  first two methods will internally call the third. The existing non-async counterparts for these
  methods have been deprecated.
* GridModel has a new convenience method `preSelectFirstAsync` for initializing the selection in
  grids, without disturbing any existing selection.
* Added new `Store.loadTreeData` config (default `true`) to enable or disable building of nested
  Records when the raw data elements being loaded have a `children` property.
* Cube `View` now detects and properly handles streaming updates to source data that include changes
  to row dimensions as well as measures.*
* `DataViewModel.itemHeight` can now be a function that returns a pixel height.
* The `LoadSpec` object passed to `doLoadAsync()` is now a defined class with additional properties
  `isStale`, `isObsolete` and `loadNumber`. Use these properties to abandon out-of-order
  asynchronous returns from the server.
    * 💥 NOTE that calls to `loadAsync()` no longer accept a plain object for their `loadSpec`
      parameter. Application code such as `fooModel.loadAsync({isRefresh: true})` should be updated
      to use the wrapper APIs provided by `LoadSupport` - e.g. `fooModel.refreshAsync()`. (This was
      already the best practice, but is now enforced.)
* New `autoHeight` property on grid `Column`. When set the grid will increase the row height
  dynamically to accommodate cell content in this column.

### 📚 Libraries

* @blueprintjs/core `3.38 -> 3.39`
* react-select `3.1 -> 4.1`
* react-windowed-select `2.0 -> 3.0`

[Commit Log](https://github.com/xh/hoist-react/compare/v38.0.0...v38.1.0)

## v38.0.0 - 2021-02-04

Hoist v38 includes major refactoring to streamline core classes, bring the toolkit into closer
alignment with the latest developments in Javascript, React, and MobX, and allow us to more easily
provide documentation and additional features. Most notably, we have removed the use of class based
decorators, in favor of a simpler inheritance-based approach to defining models and services.

* We are introducing a new root superclass `HoistBase` which provides many of the syntax
  enhancements and conventions used throughout Hoist for persistence, resource management, and
  reactivity.
* New base classes of `HoistModel` and `HoistService` replace the existing class decorators
  `@HoistModel` and `@HoistService`. Application models and services should now `extend` these base
  classes instead of applying the (now removed) decorators. For your application's `AppModel`,
  extend the new `HoistAppModel` superclass.
* We have also removed the need for the explicit `@LoadSupport` annotation on these classes. The
  presence of a defined `doLoadAsync()` method is now sufficient to allow classes extending
  `HoistModel` and `HoistService` to participate in the loading and refreshing lifecycle as before.
* We have deprecated support for class-based Components via the `@HoistComponent` class decorator.
  To continue to use this decorator, please import it from the `@xh\hoist\deprecated` package.
  Please note that we plan to remove `@HoistComponent` in a future version.
* Due to changes in MobX v6.0.1, all classes that host observable fields and actions will now also
  need to provide a constructor containing a call to `makeObservable(this)`. This change will
  require updates to most `HoistModel` and `HoistService` classes. See
  [this article from MobX](https://michel.codes/blogs/mobx6) for more on this change and the
  motivation behind it.

### 🎁 New Features

* New utility method `getOrCreate` for easy caching of properties on objects.
* The `Menu` system on mobile has been reworked to be more consistent with desktop. A new
  `MenuButton` component has been added to the mobile framework, which renders a `Menu` of
  `MenuItems` next to the `MenuButton`. This change also includes the removal of `AppMenuModel` (see
  Breaking Changes).
* Added `ExpandCollapseButton` to the mobile toolkit, to expand / collapse all rows in a tree grid.
* Added `Popover` to the mobile toolkit, a component to display floating content next to a target
  element. Its API is based on the Blueprint `Popover` component used on desktop.
* `StoreFilterField` now matches the rendered string values for `date` and `localDate` fields when
  linked to a properly configured `GridModel`.
* `GroupingChooser` gets several minor usability improvements + clearer support for an empty /
  ungrouped state, when so enabled.

### 💥 Breaking Changes

* All `HoistModel` and `HoistService` classes must be adjusted as described above.
* `@HoistComponent` has been deprecated and moved to `@xh\hoist\deprecated`
* Hoist grids now require AG Grid v25.0.1 or higher - if your app uses AG Grid, update your AG Grid
  dependency in your app's `package.json` file.
* The `uses()` function (called within `hoistComponent()` factory configs for model context lookups)
  and the `useContextModel()` function no longer accept class names as strings. Pass the class
  itself (or superclass) of the model you wish to select for your component. `Uses` will throw if
  given any string other than "*", making the need for any updates clear in that case.
* The `Ref` class, deprecated in v26, has now been removed. Use `createObservableRef` instead.
* `AppMenuModel` has been removed. The `AppMenuButton` is now configured via
  `AppBar.appMenuButtonProps`. As with desktop, menu items can be added with
  `AppBar.appMenuButtonProps.extraItems[]`

### ⚙️ Technical

* We have removed the experimental flags `useTransactions`, and `deltaSort` from `GridModel`. The
  former has been the default behavior for Hoist for several releases, and the latter is obsolete.

### 📚 Libraries

* @blueprintjs/core `3.36 -> 3.38`
* codemirror `5.58 -> 5.59`
* mobx `5.15 -> 6.1`
* mobx-react `6.3 -> 7.1`

[Commit Log](https://github.com/xh/hoist-react/compare/v37.2.0...v38.0.0)

## v37.2.0 - 2021-01-22

### 🎁 New Features

* New `ErrorMessage` component for standard "inline" rendering of Errors and Exceptions, with retry
  support.
* `Cube` now supports an `omitFn` to allow apps to remove unwanted, single-node children.

[Commit Log](https://github.com/xh/hoist-react/compare/v37.1.0...v37.2.0)

## v37.1.0 - 2021-01-20

### 🎁 New Features

* Columns in `ColChooser` can now be filtered by their `chooserGroup`.
* `Cube` now supports a `bucketSpecFn` config which allows dynamic bucketing and aggregation of
  rows.

### 🐞 Bug Fixes

* Fix issue where a `View` would create a root row even if there were no leaf rows.
* Fixed regression in `LeftRightChooser` not displaying description callout.

[Commit Log](https://github.com/xh/hoist-react/compare/v37.0.0...v37.1.0)

## v37.0.0 - 2020-12-15

### 🎁 New Features

* New `GroupingChooser` component provides a new interface for selecting a list of fields
  (dimensions) for grouping APIs, offering drag-and-drop reordering and persisted favorites.
    * This is intended as a complete replacement for the existing `DimensionChooser`. That component
      should be considered deprecated and will be removed in future releases.
* New props added to `TabSwitcher`:
    * `enableOverflow` shows tabs that would normally overflow their container in a drop down menu.
    * `tabWidth`, `tabMinWidth` & `tabMaxWidth` allow flexible configuration of tab sizes within the
      switcher.
* `TabModel` now supports a bindable `tooltip`, which can be used to render strings or elements
  while hovering over tabs.
* New `Placeholder` component provides a thin wrapper around `Box` with standardized, muted styling.
* New `StoreFilterField.matchMode` prop allows customizing match to `start`, `startWord`, or `any`.
* `Select` now implements enhanced typeahead filtering of options. The default filtering is now
  based on a case-insensitive match of word starts in the label. (Previously it was based on a match
  _anywhere_ in the label _or_ value.) To customize this behavior, applications should use the new
  `filterFn` prop.
* New Admin Console Monitor > Memory tab added to view snapshots of JVM memory usage. (Requires
  Hoist Core v8.7 or greater.)
* `FormModel` and `FieldModel` gain support for Focus Management.
* New `boundInput` getter on `FieldModel` to facilitate imperative access to controls, when needed.
  This getter will return the new `HoistInputModel` interface, which support basic DOM access as
  well as standard methods for `focus()`, `blur()`, and `select()`.
* New `GridModel` config `lockColumnGroups` to allow controlling whether child columns can be moved
  outside their parent group. Defaults to `true` to maintain existing behavior.

### 💥 Breaking Changes

* New `TabContainerModel` config `switcher` replaces `switcherPosition` to allow for more flexible
  configuration of the default `TabSwitcher`.
    * Use `switcher: true` to retain default behavior.
    * Use `switcher: false` to not include a TabSwitcher. (previously `switcherPosition: 'none'`)
    * Use `switcher: {...}` to provide customisation props for the `TabSwitcher`. See `TabSwitcher`
      documentation for more information.
* The `HoistInput` base class has been removed. This change marks the completion of our efforts to
  remove all internal uses of React class-based Components in Hoist. The following adjustments are
  required:
    * Application components extending `HoistInput` should use the `useHoistInputModel` hook
      instead.
    * Applications getting refs to `HoistInputs` should be aware that these refs now return a ref to
      a
      `HoistInputModel`. In order to get the DOM element associated with the component use the new
      `domEl` property of that model rather than the`HoistComponent.getDOMNode()` method.
* Hoist grids now require AG Grid v24.1.0 or higher - update your AG Grid dependency in your app's
  `package.json` file. AG Grid v24.1.0
  [lists 5 breaking changes](https://www.ag-grid.com/ag-grid-changelog/), including the two called
  out below. *Note that these cautions apply only to direct use of the AG Grid APIs* - if your app
  is using the Hoist `Grid` and `GridModel` exclusively, there should be no need to adjust code
  around columns or grid state, as the related Hoist classes have been updated to handle these
  changes.
    * AG-4291 - Reactive Columns - the state pattern for ag-grid wrapper has changed as a result of
      this change. If your app made heavy use of saving/loading grid state, please test carefully
      after upgrade.
    * AG-1959 - Aggregation - Add additional parameters to the Custom Aggregation methods. If your
      app implements custom aggregations, they might need to be updated.

### 🔒 Security

* The data package `Field` class now sanitizes all String values during parsing, using the DOMPurify
  library to defend against XSS attacks and other issues with malformed HTML or scripting content
  loaded into `Record`s and rendered by `Grid` or other data-driven components. Please contact XH if
  you find any reason to disable this protection, or observe any unintended side effects of this
  additional processing.

### 🐞 Bug Fixes

* Fix issue where grid row striping inadvertently disabled by default for non-tree grids.
* Fix issue where grid empty text cleared on autosize.

### ✨ Styles

* Default `Chart` themes reworked in both light and dark modes to better match overall Hoist theme.

### ⚙️ Technical

* Note that the included Onsen fork has been replaced with the latest Onsen release. Apps should not
  need to make any changes.
* `Cube.info` is now directly observable.
* `@managed` and `markManaged` have been enhanced to allow for the cleanup of arrays of objects as
  well as objects. This matches the existing array support in `XH.safeDestroy()`.

### 📚 Libraries

* @xh/onsenui `~0.1.2` -> onsenui `~2.11.1`
* @xh/react-onsenui `~0.1.2` -> react-onsenui `~1.11.3`
* @blueprintjs/core `3.35 -> 3.36`
* @blueprintjs/datetime `3.19 -> 3.20`
* clipboard-copy `3.1 -> 4.0`
* core-js `3.6 -> 3.8`
* dompurify `added @ 2.2`
* react `16.13 -> 17.0`
* semver `added @ 7.3`

[Commit Log](https://github.com/xh/hoist-react/compare/v36.6.1...v37.0.0)

## v36.6.1 - 2020-11-06

### 🐞 Bug Fixes

* Fix issue where grid row striping would be turned off by default for non-tree grids

[Commit Log](https://github.com/xh/hoist-react/compare/v36.6.0...v36.6.1)

## v36.6.0 - 2020-10-28

### 🎁 New Features

* New `GridModel.treeStyle` config enables more distinctive styling of tree grids, with optional
  background highlighting and ledger-line style borders on group rows.
    * ⚠ By default, tree grids will now have highlighted group rows (but no group borders). Set
      `treeStyle: 'none'` on any `GridModel` instances where you do _not_ want the new default
      style.
* New `DashContainerModel.extraMenuItems` config supports custom app menu items in Dashboards
* An "About" item has been added to the default app menu.
* The default `TabSwitcher` now supports scrolling, and will show overflowing tabs in a drop down
  menu.

### 🐞 Bug Fixes

* Ensure that `Button`s with `active: true` set directly (outside of a `ButtonGroupInput`) get the
  correct active/pressed styling.
* Fixed regression in `Column.tooltip` function displaying escaped HTML characters.
* Fixed issue where the utility method `calcActionColWidth` was not correctly incorporating the
  padding in the returned value.

### ⚙️ Technical

* Includes technical updates to `JsonBlob` archiving. This change requires an update to `hoist-core`
  `v8.6.1` or later, and modifications to the `xh_json_blob` table. See the
  [hoist-core changelog](https://github.com/xh/hoist-core/blob/develop/CHANGELOG.md) for further
  details.

### 📚 Libraries

* @blueprintjs/core `3.33 -> 3.35`

[Commit Log](https://github.com/xh/hoist-react/compare/v36.5.0...v36.6.0)

## v36.5.0 - 2020-10-16

### 🐞 Bug Fixes

* Fix text and hover+active background colors for header tool buttons in light theme.

### ⚙️ Technical

* Install a default simple string renderer on all columns. This provides consistency in column
  rendering, and fixes some additional issues with alignment and rendering of Grid columns
  introduced by the change to flexbox-based styling in grid cells.
* Support (optional) logout action in SSO applications.

### 📚 Libraries

* @blueprintjs/core `3.31 -> 3.33`
* @blueprintjs/datetime `3.18 -> 3.19`
* @fortawesome/fontawesome-pro `5.14 -> 5.15`
* moment `2.24 -> 2.29`
* numbro `2.2 -> 2.3`

[Commit Log](https://github.com/xh/hoist-react/compare/v36.4.0...v36.5.0)

## v36.4.0 - 2020-10-09

### 🎁 New Features

* `TabContainerModel` supports dynamically adding and removing tabs via new public methods.
* `Select` supports a new `menuWidth` prop to control the width of the dropdown.

### 🐞 Bug Fixes

* Fixed v36.3.0 regression re. horizontal alignment of Grid columns.

[Commit Log](https://github.com/xh/hoist-react/compare/v36.3.0...v36.4.0)

## v36.3.0 - 2020-10-07

### 💥 Breaking Changes

* The following CSS variables are no longer in use:
    + `--xh-grid-line-height`
    + `--xh-grid-line-height-px`
    + `--xh-grid-large-line-height`
    + `--xh-grid-large-line-height-px`
    + `--xh-grid-compact-line-height`
    + `--xh-grid-compact-line-height-px`
    + `--xh-grid-tiny-line-height`
    + `--xh-grid-tiny-line-height-px`

### ⚙️ Technical

* We have improved and simplified the vertical centering of content within Grid cells using
  flexbox-based styling, rather than the CSS variables above.

### 🎁 New Features

* `Select` now supports `hideSelectedOptions` and `closeMenuOnSelect` props.
* `XH.message()` and its variants (`XH.prompt(), XH.confirm(), XH.alert()`) all support an optional
  new config `messageKey`. This key can be used by applications to prevent popping up the same
  dialog repeatedly. Hoist will only show the last message posted for any given key.
* Misc. Improvements to organization of admin client tabs.

### 🐞 Bug Fixes

* Fixed issue with sporadic failures reading grid state using `legacyStateKey`.
* Fixed regression to the display of `autoFocus` buttons; focus rectangle restored.

[Commit Log](https://github.com/xh/hoist-react/compare/v36.2.1...v36.3.0)

## v36.2.1 - 2020-10-01

### 🐞 Bug Fixes

* Fixed issue in `LocalDate.previousWeekday()` which did not correctly handle Sunday dates.
* Fixed regression in `Grid` column header rendering for non-string headerNames.

[Commit Log](https://github.com/xh/hoist-react/compare/v36.2.0...v36.2.1)

## v36.2.0 - 2020-09-25

### 💥 Breaking Changes

* New `GridModel` config `colChooserModel` replaces `enableColChooser` to allow for more flexible
  configuration of the grid `colChooser`
    * Use `colChooserModel: true` to retain default behavior.
    * See documentation on `GridModel.ColChooserModelConfig` for more information.
* The `Grid` `hideHeaders` prop has been converted to a field on `AgGridModel` and `GridModel`. All
  grid options of this type are now on the model hierarchy, allowing consistent application code and
  developer discovery.

### 🎁 New Features

* Provides new `CustomProvider` for applications that want to use the Persistence API, but need to
  provide their own storage implementation.
* Added `restoreDefaults` action to default context menu for `GridModel`.
* Added `restoreDefaultsWarning` config to `GridModel`.
* `FormModel` has a new convenience method `setValues` for putting data into one or more fields in
  the form.
* Admin Preference and Config panels now support bulk regrouping actions.

### 🐞 Bug Fixes

* Fixed an error in implementation of `@managed` preventing proper cleanup of resources.
* Fixed a regression introduced in v36.1.0 in `FilterChooser`: Restore support for `disabled` prop.

[Commit Log](https://github.com/xh/hoist-react/compare/v36.1.0...v36.2.0)

## v36.1.0 - 2020-09-22

⚠ NOTE - apps should update to `hoist-core >= 8.3.0` when taking this hoist-react update. This is
required to support both the new `JsonBlobService` and updates to the Admin Activity and Client
Error tracking tabs described below.

### 🎁 New Features

* Added new `JsonBlobService` for saving and updating named chunks of arbitrary JSON data.
* `GridModelPersistOptions` now supports a `legacyStateKey` property. This key will identify the
  pre-v35 location for grid state, and can be used by applications to provide a more flexible
  migration of user grid state after an upgrade to Hoist v35.0.0 or greater. The value of this
  property will continue to default to 'key', preserving the existing upgrade behavior of the
  initial v35 release.
* The Admin Config and Pref diff tools now support pasting in a config for comparison instead of
  loading one from a remote server (useful for deployments where the remote config cannot be
  accessed via an XHR call).
* The `ClipboardButton.getCopyText` prop now supports async functions.
* The `Select` input supports a new `leftIcon` prop.
* `RestGrid` now supports bulk delete when multiple rows are selected.
* `RestGrid`'s `actionWarning` messages may now be specified as functions.

### 🐞 Bug Fixes

* Fixed several cases where `selectOnFocus` prop on `Select` was not working.
* `FilterChooser` auto-suggest values sourced from the *unfiltered* records on `sourceStore`.
* `RestForm` editors will now source their default label from the corresponding `Field.displayName`
  property. Previously an undocumented `label` config could be provided with each editor object -
  this has been removed.
* Improved time zone handling in the Admin Console "Activity Tracking" and "Client Errors" tabs.
    * Users will now see consistent bucketing of activity into an "App Day" that corresponds to the
      LocalDate when the event occurred in the application's timezone.
    * This day will be reported consistently regardless of the time zones of the local browser or
      deployment server.
* Resetting Grid columns to their default state (e.g. via the Column Chooser) retains enhancements
  applied from matching Store fields.
* Desktop `DateInput` now handles out-of-bounds dates without throwing exception during rendering.
* Dragging a grid column with an element-based header no longer displays `[object Object]` in the
  draggable placeholder.

### 📚 Libraries

* codemirror `5.57 -> 5.58`

[Commit Log](https://github.com/xh/hoist-react/compare/v36.0.0...v36.1.0)

## v36.0.0 - 2020-09-04

### 🎁 New Features

#### Data Filtering

We have enhanced support for filtering data in Hoist Grids, Stores, and Cubes with an upgraded
`Filter` API and a new `FilterChooser` component. This bundle of enhancements includes:

* A new `@xh/hoist/data/filter` package to support the creation of composable filters, including the
  following new classes:
    * `FieldFilter` - filters by comparing the value of a given field to one or more given candidate
      values using one of several supported operators.
    * `FunctionFilter` - filters via a custom function specified by the developer.
    * `CompoundFilter` - combines multiple filters (including other nested CompoundFilters) via an
      AND or OR operator.
* A new `FilterChooser` UI component that integrates tightly with these data package classes to
  provide a user and developer friendly autocomplete-enabled UI for filtering data based on
  dimensions (e.g. trader = jdoe, assetClass != Equities), metrics (e.g. P&L > 1m), or any
  combination thereof.
* Updates to `Store`, `StoreFilterField`, and `cube/Query` to use the new Filter API.
* A new `setFilter()` convenience method to `Grid` and `DataView`.

To get the most out of the new Filtering capabilities, developers are encouraged to add or expand
the configs for any relevant `Store.fields` to include both their `type` and a `displayName`. Many
applications might not have Field configs specified at all for their Stores, instead relying on
Store's ability to infer its Fields from Grid Column definitions.

We are looking to gradually invert this relationship, so that core information about an app's
business objects and their properties is configured once at the `data/Field` level and then made
available to related APIs and components such as grids, filters, and forms. See note in New Features
below regarding related updates to `GridModel.columns` config processing.

#### Grid

* Added new `GridModel.setColumnVisible()` method, along with `showColumn()` and `hideColumn()`
  convenience methods. Can replace calls to `applyColumnStateChanges()` when all you need to do is
  show or hide a single column.
* Elided Grid column headers now show the full `headerName` value in a tooltip.
* Grid column definitions now accept a new `displayName` config as the recommended entry point for
  defining a friendly user-facing label for a Column.
    * If the GridModel's Store has configured a `displayName` for the linked data field, the column
      will default to use that (if not otherwise specified).
    * If specified or sourced from a Field, `displayName` will be used as the default value for the
      pre-existing `headerName` and `chooserName` configs.
* Grid columns backed by a Store Field of type `number` or `int` will be right-aligned by default.
* Added new `GridModel.showGroupRowCounts` config to allow easy hiding of group row member counts
  within each full-width group row. Default is `true`, maintaining current behavior of showing the
  counts for each group.

#### Other

* Added new `AppSpec.showBrowserContextMenu` config to control whether the browser's default context
  menu will be shown if no app-specific context menu (e.g. from a grid) would be triggered.
    * ⚠ Note this new config defaults to `false`, meaning the browser context menu will *not* be
      available. Developers should set to true for apps that expect/depend on the built-in menu.
* `LocalDate` has gained several new static factories: `tomorrow()`, `yesterday()`,
  `[start/end]OfMonth()`, and `[start/end]OfYear()`.
* A new `@computeOnce` decorator allows for lazy computation and caching of the results of decorated
  class methods or getters. Used in `LocalDate` and intended for similar immutable, long-lived
  objects that can benefit from such caching.
* `CodeInput` and `JsonInput` get new `enableSearch` and `showToolbar` props. Enabling search
  provides an simple inline find feature for searching the input's contents.
* The Admin console's Monitor Status tab displays more clearly when there are no active monitors.

### 💥 Breaking Changes

* Renamed the `data/Field.label` property to `displayName`.
* Changed the `DimensionChooserModel.dimensions` config to require objects of the
  form `{name, displayName, isLeafDimension}` when provided as an `Object[]`.
    * Previously these objects were expected to be of the form `{value, label, isLeaf}`.
    * Note however that this same config can now be passed the `dimensions` directly from a
      configured
      `Cube` instead, which is the recommended approach and should DRY up dimension definitions for
      typical use cases.
* Changes required due to the new filter API:
    * The classes `StoreFilter` and `ValueFilter` have been removed and replaced by `FunctionFilter`
      and `FieldFilter`, respectively. In most cases apps will need to make minimal or no changes.
    * The `filters/setFilters` property on `Query` has been changed to `filter/setFilter`. In most
      case apps should not need to change anything other than the name of this property - the new
      property will continue to support array representations of multiple filters.
    * `Store` has gained a new property `filterIncludesChildren` to replace the functionality
      previously provided by `StoreFilter.includesChildren`.
    * `StoreFilterField.filterOptions` has been removed. Set `filterIncludesChildren` directly on
      the store instead.

### ✨ Styles

* CSS variables for "intents" - most commonly used on buttons - have been reworked to use HSL color
  values and support several standard variations of lightness and transparency.
    * Developers are encouraged to customize intents by setting the individual HSL vars provided for
      each intent (e.g. `--intent-primary-h` to adjust the primary hue) and/or the different levels
      of lightness (e.g. `--intent-primary-l3` to adjust the default lightness).
    * ⚠ Uses of the prior intent var overrides such as `--intent-primary` will no longer work. It is
      possible to set directly via `--xh-intent-primary`, but components such as buttons will still
      use the default intent shades for variations such as hover and pressed states. Again, review
      and customize the HSL vars if required.
* Desktop `Button` styles and classes have been rationalized and reworked to allow for more
  consistent and direct styling of buttons in all their many permutations (standard/minimal/outlined
  styles * default/hovered/pressed/disabled states * light/dark themes).
    * Customized intent colors will now also be applied to outlined and minimal buttons.
    * Dedicated classes are now applied to desktop buttons based on their style and state.
      Developers can key off of these classes directly if required.

### 🐞 Bug Fixes

* Fixed `Column.tooltipElement` so that it can work if a `headerTooltip` is also specified on the
  same column.
* Fixed issue where certain values (e.g. `%`) would break in `Column.tooltipElement`.
* Fixed issue where newly loaded records in `Store` were not being frozen as promised by the API.

### 📚 Libraries

* @blueprintjs/core `3.30 -> 3.31`
* codemirror `5.56 -> 5.57`
* http-status-codes `1.4 -> 2.1`
* mobx-react `6.2 -> 6.3`
* store2 `2.11 -> 2.12`

[Commit Log](https://github.com/xh/hoist-react/compare/v35.2.1...v36.0.0)

## v35.2.1 - 2020-07-31

### 🐞 Bug Fixes

* A Grid's docked summary row is now properly cleared when its bound Store is cleared.
* Additional SVG paths added to `requiredBlueprintIcons.js` to bring back calendar scroll icons on
  the DatePicker component.
* Colors specified via the `--xh-intent-` CSS vars have been removed from minimal / outlined desktop
  `Button` components because of incompatibility with `ButtonGroupInput` component. Fix to address
  issue forthcoming. (This reverts the change made in 35.2.0 below.)

[Commit Log](https://github.com/xh/hoist-react/compare/v35.2.0...v35.2.1)

## v35.2.0 - 2020-07-21

### 🎁 New Features

* `TabContainerModel` now supports a `persistWith` config to persist the active tab.
* `TabContainerModel` now supports a `emptyText` config to display when TabContainer gets rendered
  with no children.

### ⚙️ Technical

* Supports smaller bundle sizes via a greatly reduced set of BlueprintJS icons. (Requires apps to be
  built with `@xh/hoist-dev-utils` v5.2 or greater to take advantage of this optimization.)

### 🐞 Bug Fixes

* Colors specified via the `--xh-intent-` CSS vars are now applied to minimal / outlined desktop
  `Button` components. Previously they fell through to use default Blueprint colors in these modes.
* Code input correctly handles dynamically toggling readonly/disabled state.

### 📚 Libraries

* @fortawesome/fontawesome-pro `5.13 -> 5.14`
* codemirror `5.55 -> 5.56`

[Commit Log](https://github.com/xh/hoist-react/compare/v35.1.1...v35.2.0)

## v35.1.1 - 2020-07-17

### 📚 Libraries

* @blueprintjs/core `3.29 -> 3.30`

[Commit Log](https://github.com/xh/hoist-react/compare/v35.1.0...v35.1.1)

## v35.1.0 - 2020-07-16

### 🎁 New Features

* Extend existing environment diff tool to preferences. Now, both configs and preferences may be
  diffed across servers. This feature will require an update of hoist-core to a version 8.1.0 or
  greater.
* `ExportOptions.columns` provided to `GridModel` can now be specified as a function, allowing for
  full control of columns to export, including their sort order.

### 🐞 Bug Fixes

* `GridModel`s export feature was previously excluding summary rows. These are now included.
* Fixed problems with coloring and shading algorithm in `TreeMap`.
* Fixed problems with sort order of exports in `GridModel`.
* Ensure that preferences are written to server, even if set right before navigating away from page.
* Prevent situation where a spurious exception can be sent to server when application is unloaded
  while waiting on a fetch request.

[Commit Log](https://github.com/xh/hoist-react/compare/v35.0.1...v35.1.0)

## v35.0.1 - 2020-07-02

### 🐞 Bug Fixes

* Column headers no longer allocate space for a sort arrow icon when the column has an active
  `GridSorter` in the special state of `sort: null`.
* Grid auto-sizing better accounts for margins on sort arrow icons.

[Commit Log](https://github.com/xh/hoist-react/compare/v35.0.0...v35.0.1)

## v35.0.0 - 2020-06-29

### ⚖️ Licensing Change

As of this release, Hoist is [now licensed](LICENSE.md) under the popular and permissive
[Apache 2.0 open source license](https://www.apache.org/licenses/LICENSE-2.0). Previously, Hoist was
"source available" via our public GitHub repository but still covered by a proprietary license.

We are making this change to align Hoist's licensing with our ongoing commitment to openness,
transparency and ease-of-use, and to clarify and emphasize the suitability of Hoist for use within a
wide variety of enterprise software projects. For any questions regarding this change, please
[contact us](https://xh.io/contact/).

### 🎁 New Features

* Added a new Persistence API to provide a more flexible yet consistent approach to saving state for
  Components, Models, and Services to different persistent locations such as Hoist Preferences,
  browser local storage, and Hoist Dashboard views.
    * The primary entry points for this API are the new `@PersistSupport` and `@persist`
      annotations.
      `@persist` can be added to any observable property on a `@PersistSupport` to make it
      automatically synchronize with a `PersistenceProvider`. Both `HoistModel` and `HoistService`
      are decorated with `@PersistSupport`.
    * This is designed to replace any app-specific code previously added to synchronize fields and
      their values to Preferences via ad-hoc initializers and reactions.
    * This same API is now used to handle state persistence for `GridStateModel`, `PanelModel`,
      `DimensionChooserModel`, and `DashContainerModel` - configurable via the new `persistWith`
      option on those classes.
* `FetchService` now installs a default timeout of 30 seconds for all requests. This can be disabled
  by setting timeout to `null`. Fetch Timeout Exceptions have also been improved to include the same
  information as other standard exceptions thrown by this service.
    * 💥 Apps that were relying on the lack of a built-in timeout for long-running requests should
      ensure they configure such calls with a longer or null timeout.
* `Store` gets new `clearFilter()` and `recordIsFiltered()` helper functions.
* The Admin console's Activity Tracking tab has been significantly upgraded to allow admins to
  better analyze both built-in and custom tracking data generated by their application. Its sibling
  Client Errors tab has also been updated with a docked detail panel.
* `CodeInput` gets new `showCopyButton` prop - set to true to provide an inline action button to
  copy the editor contents to the clipboard.
* Hoist config `xhEnableMonitoring` can be used to enable/disable the Admin monitor tab and its
  associated server-side jobs

### 💥 Breaking Changes

* Applications should update to `hoist-core` v8.0.1 or above, required to support the upgraded Admin
  Activity Tracking tab. Contact XH for assistance with this update.
* The option `PanelModel.prefName` has been removed in favor of `persistWith`. Existing user state
  will be transferred to the new format, assuming a `PersistenceProvider` of type 'pref' referring
  to the same preference is used (e.g. `persistWith: {prefKey: 'my-panel-model-prefName'}`.
* The option `GridModel.stateModel` has been removed in favor of `persistWith`. Existing user state
  will be transferred to the new format, assuming a `PersistenceProvider` of type 'localStorage'
  referring to the same key is used (e.g. `persistWith: {localStorageKey: 'my-grid-state-id'}`.
    * Use the new `GridModel.persistOptions` config for finer control over what grid state is
      persisted (replacement for stateModel configs to disable persistence of column
      state/sorting/grouping).
* The options `DimensionChooserModel.preference` and `DimensionChooserModel.historyPreference` have
  been removed in favor of `persistWith`.
* `AppSpec.idleDetectionEnabled` has been removed. App-specific Idle detection is now enabled via
  the new `xhIdleConfig` config. The old `xhIdleTimeoutMins` has also been deprecated.
* `AppSpec.idleDialogClass` has been renamed `AppSpec.idlePanel`. If specified, it should be a
  full-screen component.
* `PinPad` and `PinPadModel` have been moved to `@xh/hoist/cmp/pinpad`, and is now available for use
  with both standard and mobile toolkits.
* Third-party dependencies updated to properly reflect application-level licensing requirements.
  Applications must now import and provide their licensed version of AG Grid, and Highcharts to
  Hoist. See file `Bootstrap.js` in Toolbox for an example.

### 🐞 Bug Fixes

* Sorting special columns generated by custom AG Grid configurations (e.g. auto-group columns) no
  longer throws with an error.
* The `deepFreeze()` util - used to freeze data in `Record` instances - now only attempts to freeze
  a whitelist of object types that are known to be safely freezable. Custom application classes and
  other potentially-problematic objects (such as `moment` instances) are no longer frozen when
  loaded into `Record` fields.

### 📚 Libraries

Note that certain licensed third-party dependencies have been removed as direct dependencies of this
project, as per note in Breaking Changes above.

* @xh/hoist-dev-utils `4.x -> 5.x` - apps should also update to the latest 5.x release of dev-utils.
  Although license and dependency changes triggered a new major version of this dev dependency, no
  application-level changes should be required.
* @blueprintjs/core `3.28 -> 3.29`
* codemirror `5.54 -> 5.55`
* react-select `3.0 -> 3.1`

### 📚 Optional Libraries

* AG Grid `23.0.2` > `23.2.0` (See Toolbox app for example on this upgrade)
* Highcharts `8.0.4 -> 8.1.1`

[Commit Log](https://github.com/xh/hoist-react/compare/v34.0.0...v35.0.0)

## v34.0.0 - 2020-05-26

### 🎁 New Features

* Hoist's enhanced autosizing is now enabled on all grids by default. See `GridModel` and
  `GridAutosizeService` for more details.
* New flags `XH.isPhone`, `XH.isTablet`, and `XH.isDesktop` available for device-specific switching.
  Corresponding `.xh-phone`, `.xh-tablet`, and `.xh-desktop` CSS classes are added to the document
  `body`. These flags and classes are set based on the detected device, as per its user-agent.
    * One of the two higher-level CSS classes `.xh-standard` or `.xh-mobile` will also be applied
      based on an app's use of the primary (desktop-centric) components vs mobile components - as
      declared by its `AppSpec.isMobileApp` - regardless of the detected device.
    * These changes provide more natural support for use cases such as apps that are built with
      standard components yet target/support tablet users.
* New method `Record.get()` provides an alternative API for checked data access.
* The mobile `Select` component supports the `enableFilter` and `enableCreate` props.
* `DashContainerModel` supports new `layoutLocked`, `contentLocked` and `renameLocked` modes.
* `DimensionChooser` now has the ability to persist its value and history separately.
* Enhance Hoist Admin's Activity Tracking tab.
* Enhance Hoist Admin's Client Error tab.

### 💥 Breaking Changes

* `emptyFlexCol` has been removed from the Hoist API and should simply be removed from all client
  applications. Improvements to agGrid's default rendering of empty space have made it obsolete.
* `isMobile` property on `XH` and `AppSpec` has been renamed to `isMobileApp`. All apps will need to
  update their (required) use of this flag in the app specifications within their
  `/client-app/src/apps` directory.
* The `xh-desktop` class should no longer be used to indicate a non-mobile toolkit based app. For
  this purpose, use `xh-standard` instead.

### 🐞 Bug Fixes

* Fix to Average Aggregators when used with hierarchical data.
* Fixes to Context Menu handling on `Panel` to allow better handling of `[]` and `null`.

### 📚 Libraries

* @blueprintjs/core `3.26 -> 3.28`
* @blueprintjs/datetime `3.16 -> 3.18`
* codemirror `5.53 -> 5.54`
* react-transition-group `4.3 -> 4.4`

[Commit Log](https://github.com/xh/hoist-react/compare/v33.3.0...v34.0.0)

## v33.3.0 - 2020-05-08

### ⚙️ Technical

* Additional updates to experimental autosize feature: standardization of naming, better masking
  control, and API fixes. Added new property `autosizeOptions` on `GridModel` and main entry point
  is now named `GridModel.autosizeAsync()`.

### 🐞 Bug Fixes

* `Column.hideable` will now be respected by ag-grid column drag and drop
  [#1900](https://github.com/xh/hoist-react/issues/1900)
* Fixed an issue where dragging a column would cause it to be sorted unintentionally.

[Commit Log](https://github.com/xh/hoist-react/compare/v33.2.0...v33.3.0)

## v33.2.0 - 2020-05-07

### 🎁 New Features

* Virtual column rendering has been disabled by default, as it offered a minimal performance benefit
  for most grids while compromising autosizing. See new `GridModel.useVirtualColumns` config, which
  can be set to `true` to re-enable this behavior if required.
* Any `GridModel` can now be reset to its code-prescribed defaults via the column chooser reset
  button. Previously, resetting to defaults was only possible for grids that persisted their state
  with a `GridModel.stateModel` config.

### 🐞 Bug Fixes

* Fixed several issues with new grid auto-sizing feature.
* Fixed issues with and generally improved expand/collapse column alignment in tree grids.
    * 💥 Note that this improvement introduced a minor breaking change for apps that have customized
      tree indentation via the removed `--grid-tree-indent-px` CSS var. Use `--grid-tree-indent`
      instead. Note the new var is specified in em units to scale well across grid sizing modes.

### ⚙️ Technical

* Note that the included version of Onsen has been replaced with a fork that includes updates for
  react 16.13. Apps should not need to make any changes.

### 📚 Libraries

* react `~16.8 -> ~16.13`
* onsenui `~16.8` -> @xh/onsenui `~16.13`
* react-onsenui `~16.8` -> @xh/react-onsenui `~16.13`

[Commit Log](https://github.com/xh/hoist-react/compare/v33.1.0...33.2.0)

## v33.1.0 - 2020-05-05

### 🎁 New Features

* Added smart auto-resizing of columns in `GridModel` Unlike AG Grid's native auto-resizing support,
  Hoist's auto-resizing will also take into account collapsed rows, off-screen cells that are not
  currently rendered in the DOM, and summary rows. See the new `GridAutosizeService` for details.
    * This feature is currently marked as 'experimental' and must be enabled by passing a special
      config to the `GridModel` constructor of the form `experimental: {useHoistAutosize: true}`. In
      future versions of Hoist, we expect to make it the default behavior.
* `GridModel.autoSizeColumns()` has been renamed `GridModel.autosizeColumns()`, with lowercase 's'.
  Similarly, the `autoSizeColumns` context menu token has been renamed `autosizeColumns`.

### 🐞 Bug Fixes

* Fixed a regression with `StoreFilterField` introduced in v33.0.1.

[Commit Log](https://github.com/xh/hoist-react/compare/v33.0.2...33.1.0)

## v33.0.2 - 2020-05-01

### 🎁 New Features

* Add Hoist Cube Aggregators: `AverageAggregator` and `AverageStrictAggregator`
* `ColAutosizeButton` has been added to desktop and mobile

### 🐞 Bug Fixes

* Fixed mobile menus to constrain to the bottom of the viewport, scrolling if necessary.
  [#1862](https://github.com/xh/hoist-react/issues/1862)
* Tightened up mobile tree grid, fixed issues in mobile column chooser.
* Fixed a bug with reloading hierarchical data in `Store`.
  [#1871](https://github.com/xh/hoist-react/issues/1871)

[Commit Log](https://github.com/xh/hoist-react/compare/v33.0.1...33.0.2)

## v33.0.1 - 2020-04-29

### 🎁 New Features

* `StoreFieldField` supports dot-separated field names in a bound `GridModel`, meaning it will now
  match on columns with fields such as `address.city`.

* `Toolbar.enableOverflowMenu` now defaults to `false`. This was determined safer and more
  appropriate due to issues with the underlying Blueprint implementation, and the need to configure
  it carefully.

### 🐞 Bug Fixes

* Fixed an important bug with state management in `StoreFilterField`. See
  https://github.com/xh/hoist-react/issues/1854

* Fixed the default sort order for grids. ABS DESC should be first when present.

### 📚 Libraries

* @blueprintjs/core `3.25 -> 3.26`
* codemirror `5.52 -> 5.53`

[Commit Log](https://github.com/xh/hoist-react/compare/v33.0.0...v33.0.1)

## v33.0.0 - 2020-04-22

### 🎁 New Features

* The object returned by the `data` property on `Record` now includes the record `id`. This will
  allow for convenient access of the id with the other field values on the record.
* The `Timer` class has been enhanced and further standardized with its Hoist Core counterpart:
    * Both the `interval` and `timeout` arguments may be specified as functions, or config keys
      allowing for dynamic lookup and reconfiguration.
    * Added `intervalUnits` and `timeoutUnits` arguments.
    * `delay` can now be specified as a boolean for greater convenience.

### 💥 Breaking Changes

* We have consolidated the import location for several packages, removing unintended nested index
  files and 'sub-packages'. In particular, the following locations now provide a single index file
  for import for all of their public contents: `@xh/hoist/core`, `@xh/hoist/data`,
  `@xh/hoist/cmp/grid`, and `@xh/hoist/desktop/cmp/grid`. Applications may need to update import
  statements that referred to index files nested within these directories.
* Removed the unnecessary and confusing `values` getter on `BaseFieldModel`. This getter was not
  intended for public use and was intended for the framework's internal implementation only.
* `ColumnGroup.align` has been renamed to `ColumnGroup.headerAlign`. This avoids confusion with the
  `Column` API, where `align` refers to the alignment of cell contents within the column.

### 🐞 Bug Fixes

* Exceptions will no longer overwrite the currently shown exception in the exception dialog if the
  currently shown exception requires reloading the application.
  [#1834](https://github.com/xh/hoist-react/issues/1834)

### ⚙️ Technical

* Note that the Mobx React bindings have been updated to 6.2, and we have enabled the recommended
  "observer batching" feature as per
  [the mobx-react docs](https://github.com/mobxjs/mobx-react-lite/#observer-batching).

### 📚 Libraries

* @blueprintjs/core `3.24 -> 3.25`
* @blueprintjs/datetime `3.15 -> 3.16`
* mobx-react `6.1 -> 6.2`

[Commit Log](https://github.com/xh/hoist-react/compare/v32.0.4...v33.0.0)

## v32.0.5 - 2020-07-14

### 🐞 Bug Fixes

* Fixes a regression in which grid exports were no longer sorting rows properly.

[Commit Log](https://github.com/xh/hoist-react/compare/v32.0.4...v32.0.5)

## v32.0.4 - 2020-04-09

### 🐞 Bug Fixes

* Fixes a regression with the alignment of `ColumnGroup` headers.
* Fixes a bug with 'Copy Cell' context menu item for certain columns displaying the Record ID.
* Quiets console logging of 'routine' exceptions to 'debug' instead of 'log'.

[Commit Log](https://github.com/xh/hoist-react/compare/v32.0.3...v32.0.4)

## v32.0.3 - 2020-04-06

### 🐞 Bug Fixes

* Suppresses a console warning from AG Grid for `GridModel`s that do not specify an `emptyText`.

[Commit Log](https://github.com/xh/hoist-react/compare/v32.0.2...v32.0.3)

## v32.0.2 - 2020-04-03

⚠ Note that this release includes a *new major version of AG Grid*. Please consult the
[AG Grid Changelog](https://www.ag-grid.com/ag-grid-changelog/) for versions 22-23 to review
possible breaking changes to any direct/custom use of AG Grid APIs and props within applications.

### 🎁 New Features

* GridModel `groupSortFn` now accepts `null` to turn off sorting of group rows.
* `DockViewModel` now supports optional `width`, `height` and `collapsedWidth` configs.
* The `appMenuButton.extraItems` prop now accepts `MenuItem` configs (as before) but also React
  elements and the special string token '-' (shortcut to render a `MenuDivider`).
* Grid column `flex` param will now accept numbers, with available space divided between flex
  columns in proportion to their `flex` value.
* `Column` now supports a `sortingOrder` config to allow control of the sorting options that will be
  cycled through when the user clicks on the header.
* `PanelModel` now supports setting a `refreshMode` to control how collapsed panels respond to
  refresh requests.

### 💥 Breaking Changes

* The internal DOM structure of desktop `Panel` has changed to always include an inner frame with
  class `.xh-panel__content`. You may need to update styling that targets the inner structure of
  `Panel` via `.xh-panel`.
* The hooks `useOnResize()` and `useOnVisibleChange()` no longer take a `ref` argument. Use
  `composeRefs` to combine the ref that they return with any ref you wish to compose them with.
* The callback for `useOnResize()` will now receive an object representing the locations and
  dimensions of the element's content box. (Previously it incorrectly received an array of
  `ResizeObserver` entries that had to be de-referenced)
* `PanelModel.collapsedRenderMode` has been renamed to `PanelModel.renderMode`, to be more
  consistent with other Hoist APIs such as `TabContainer`, `DashContainer`, and `DockContainer`.

### 🐞 Bug Fixes

* Checkboxes in grid rows in Tiny sizing mode have been styled to fit correctly within the row.
* `GridStateModel` no longer saves/restores the width of non-resizable columns.
  [#1718](https://github.com/xh/hoist-react/issues/1718)
* Fixed an issue with the hooks useOnResize and useOnVisibleChange. In certain conditions these
  hooks would not be called. [#1808](https://github.com/xh/hoist-react/issues/1808)
* Inputs that accept a rightElement prop will now properly display an Icon passed as that element.
  [#1803](https://github.com/xh/hoist-react/issues/1803)

### ⚙️ Technical

* Flex columns now use the built-in AG Grid flex functionality.

### 📚 Libraries

* ag-grid-community `removed @ 21.2`
* ag-grid-enterprise `21.2` replaced with @ag-grid-enterprise/all-modules `23.0`
* ag-grid-react `21.2` replaced with @ag-grid-community/react `23.0`
* @fortawesome/* `5.12 -> 5.13`
* codemirror `5.51 -> 5.52`
* filesize `6.0 -> 6.1`
* numbro `2.1 -> 2.2`
* react-beautiful-dnd `12.0 -> 13.0`
* store2 `2.10 -> 2.11`
* compose-react-refs `NEW 1.0.4`

[Commit Log](https://github.com/xh/hoist-react/compare/v31.0.0...v32.0.2)

## v31.0.0 - 2020-03-16

### 🎁 New Features

* The mobile `Navigator` / `NavigatorModel` API has been improved and made consistent with other
  Hoist content container APIs such as `TabContainer`, `DashContainer`, and `DockContainer`.
    * `NavigatorModel` and `PageModel` now support setting a `RenderMode` and `RefreshMode` to
      control how inactive pages are mounted/unmounted and how they respond to refresh requests.
    * `Navigator` pages are no longer required to to return `Page` components - they can now return
      any suitable component.
* `DockContainerModel` and `DockViewModel` also now support `refreshMode` and `renderMode` configs.
* `Column` now auto-sizes when double-clicking / double-tapping its header.
* `Toolbar` will now collapse overflowing items into a drop down menu. (Supported for horizontal
  toolbars only at this time.)
* Added new `xhEnableLogViewer` config (default `true`) to enable or disable the Admin Log Viewer.

#### 🎨 Icons

* Added `Icon.icon()` factory method as a new common entry point for creating new FontAwesome based
  icons in Hoist. It should typically be used instead of using the `FontAwesomeIcon` component
  directly.
* Also added a new `Icon.fileIcon()` factory. This method take a filename and returns an appropriate
  icon based on its extension.
* All Icon factories can now accept an `asHtml` parameter, as an alternative to calling the helper
  function `convertIconToSVG()` on the element. Use this to render icons as raw html where needed
  (e.g. grid renderers).
* Icons rendered as html will now preserve their styling, tooltips, and size.

### 💥 Breaking Changes

* The application's primary `HoistApplicationModel` is now instantiated and installed as
  `XH.appModel` earlier within the application initialization sequence, with construction happening
  prior to the init of the XH identity, config, and preference services.
    * This allows for a new `preAuthInitAsync()` lifecycle method to be called on the model before
      auth has completed, but could be a breaking change for appModel code that relied on these
      services for field initialization or in its constructor.
    * Such code should be moved to the core `initAsync()` method instead, which continues to be
      called after all XH-level services are initialized and ready.
* Mobile apps may need to adjust to the following updates to `NavigatorModel` and related APIs:
    * `NavigatorModel`'s `routes` constructor parameter has been renamed `pages`.
    * `NavigatorModel`'s observable `pages[]` has been renamed `stack[]`.
    * `NavigatorPageModel` has been renamed `PageModel`. Apps do not usually create `PageModels`
      directly, so this change is unlikely to require code updates.
    * `Page` has been removed from the mobile toolkit. Components that previously returned a `Page`
      for inclusion in a `Navigator` or `TabContainer` can now return any component. It is
      recommended you replace `Page` with `Panel` where appropriate.
* Icon enhancements described above removed the following public methods:
    * The `fontAwesomeIcon()` factory function (used to render icons not already enumerated by
      Hoist)
      has been replaced by the improved `Icon.icon()` factory - e.g. `fontAwesomeIcon({icon: ['far',
      'alicorn']}) -> Icon.icon({iconName: 'alicorn'})`.
    * The `convertIconToSvg()` utility method has been replaced by the new `asHtml` parameter on
      icon factory functions. If you need to convert an existing icon element,
      use `convertIconToHtml()`.
* `Toolbar` items should be provided as direct children. Wrapping Toolbar items in container
  components can result in unexpected item overflow.

### 🐞 Bug Fixes

* The `fmtDate()` utility now properly accepts, parses, and formats a string value input as
  documented.
* Mobile `PinPad` input responsiveness improved on certain browsers to avoid lag.

### ⚙️ Technical

* New lifecycle methods `preAuthInitAsync()` and `logoutAsync()` added to the `HoistAppModel`
  decorator (aka the primary `XH.appModel`).

[Commit Log](https://github.com/xh/hoist-react/compare/v30.1.0...v31.0.0)

## v30.1.0 - 2020-03-04

### 🐞 Bug Fixes

* Ensure `WebSocketService.connected` remains false until `channelKey` assigned and received from
  server.
* When empty, `DashContainer` now displays a user-friendly prompt to add an initial view.

### ⚙️ Technical

* Form validation enhanced to improve handling of asynchronous validation. Individual rules and
  constraints are now re-evaluated in parallel, allowing for improved asynchronous validation.
* `Select` will now default to selecting contents on focus if in filter or creatable mode.

[Commit Log](https://github.com/xh/hoist-react/compare/v30.0.0...30.1.0)

## v30.0.0 - 2020-02-29

### 🎁 New Features

* `GridModel` and `DataViewModel` now support `groupRowHeight`, `groupRowRenderer` and
  `groupRowElementRenderer` configs. Grouping is new in general to `DataViewModel`, which now takes
  a `groupBy` config.
    * `DataViewModel` allows for settable and multiple groupings and sorters.
    * `DataViewModel` also now supports additional configs from the underlying `GridModel` that make
      sense in a `DataView` context, such as `showHover` and `rowBorders`.
* `TabContainerModel` now accepts a `track` property (default false) for easily tracking tab views
  via Hoist's built-in activity tracking.
* The browser document title is now set to match `AppSpec.clientAppName` - helpful for projects with
  multiple javascript client apps.
* `StoreFilterField` accepts all other config options from `TextInput` (e.g. `disabled`).
* Clicking on a summary row in `Grid` now clears its record selection.
* The `@LoadSupport` decorator now provides an additional observable property `lastException`. The
  decorator also now logs load execution times and failures to `console.debug` automatically.
* Support for mobile `Panel.scrollable` prop made more robust with re-implementation of inner
  content element. Note this change included a tweak to some CSS class names for mobile `Panel`
  internals that could require adjustments if directly targeted by app stylesheets.
* Added new `useOnVisibleChange` hook.
* Columns now support a `headerAlign` config to allow headers to be aligned differently from column
  contents.

### 💥 Breaking Changes

* `Toolbar` items must be provided as direct children. Wrapping Toolbar items in container
  components can result in unexpected item overflow.
* `DataView.rowCls` prop removed, replaced by new `DataViewModel.rowClassFn` config for more
  flexibility and better symmetry with `GridModel`.
* `DataViewModel.itemRenderer` renamed to `DataViewModel.elementRenderer`
* `DataView` styling has been updated to avoid applying several unwanted styles from `Grid`. Note
  that apps might rely on these styles (intentionally or not) for their `itemRenderer` components
  and appearance and will need to adjust.
* Several CSS variables related to buttons have been renamed for consistency, and button style rules
  have been adjusted to ensure they take effect reliably across desktop and mobile buttons
  ([#1568](https://github.com/xh/hoist-react/pull/1568)).
* The optional `TreeMapModel.highchartsConfig` object will now be recursively merged with the
  top-level config generated by the Hoist model and component, where previously it was spread onto
  the generated config. This could cause a change in behavior for apps using this config to
  customize map instances, but provides more flexibility for e.g. customizing the `series`.
* The signature of `useOnResize` hook has been modified slightly for API consistency and clarity.
  Options are now passed in a configuration object.

### 🐞 Bug Fixes

* Fixed an issue where charts that are rendered while invisible would have the incorrect size.
  [#1703](https://github.com/xh/hoist-react/issues/1703)
* Fixed an issue where zeroes entered by the user in `PinPad` would be displayed as blanks.
* Fixed `fontAwesomeIcon` elem factory component to always include the default 'fa-fw' className.
  Previously, it was overridden if a `className` prop was provided.
* Fixed an issue where ConfigDiffer would always warn about deletions, even when there weren't any.
  [#1652](https://github.com/xh/hoist-react/issues/1652)
* `TextInput` will now set its value to `null` when all text is deleted and the clear icon will
  automatically hide.
* Fixed an issue where multiple buttons in a `ButtonGroupInput` could be shown as active
  simultaneously. [#1592](https://github.com/xh/hoist-react/issues/1592)
* `StoreFilterField` will again match on `Record.id` if bound to a Store or a GridModel with the
  `id` column visible. [#1697](https://github.com/xh/hoist-react/issues/1697)
* A number of fixes have been applied to `RelativeTimeStamp` and `getRelativeTimestamp`, especially
  around its handling of 'equal' or 'epsilon equal' times. Remove unintended leading whitespace from
  `getRelativeTimestamp`.

### ⚙️ Technical

* The `addReaction` and `addAutorun` methods (added to Hoist models, components, and services by the
  `ReactiveSupport` mixin) now support a configurable `debounce` argument. In many cases, this is
  preferable to the built-in MobX `delay` argument, which only provides throttling and not true
  debouncing.
* New `ChartModel.highchart` property provides a reference to the underlying HighChart component.

### 📚 Libraries

* @blueprintjs/core `3.23 -> 3.24`
* react-dates `21.7 -> 21.8`
* react-beautiful-dnd `11.0 -> 12.2`

[Commit Log](https://github.com/xh/hoist-react/compare/v29.1.0...v30.0.0)

## v29.1.0 - 2020-02-07

### 🎁 New Features

#### Grid

* The `compact` config on `GridModel` has been deprecated in favor of the more powerful `sizingMode`
  which supports the values 'large', 'standard', 'compact', or 'tiny'.
    * Each new mode has its own set of CSS variables for applications to override as needed.
    * Header and row heights are configurable for each via the `HEADER_HEIGHTS` and `ROW_HEIGHTS`
      static properties of the `AgGrid` component. These objects can be modified on init by
      applications that wish to customize the default row heights globally.
    * 💥 Note that these height config objects were previously exported as constants from AgGrid.js.
      This would be a breaking change for any apps that imported the old objects directly (
      considered unlikely).
* `GridModel` now exposes an `autoSizeColumns` method, and the Grid context menu now contains an
  `Autosize Columns` option by default.
* `Column` and `ColumnGroup` now support React elements for `headerName`.

#### Data

* The `Store` constructor now accepts a `data` argument to load data at initialization.
* The `xh/hoist/data/cube` package has been modified substantially to better integrate with the core
  data package and support observable "Views". See documentation on `Cube` for more information.

#### Other

* Added a `PinPad` component for streamlined handling of PIN entry on mobile devices.
* `FormField` now takes `tooltipPosition` and `tooltipBoundary` props for customizing minimal
  validation tooltip.
* `RecordAction.actionFn` parameters now include a `buttonEl` property containing the button element
  when used in an action column.
* Mobile Navigator component now takes an `animation` prop which can be set to 'slide' (default),
  'lift', 'fade', or 'none'. These values are passed to the underlying onsenNavigator component.
  ([#1641](https://github.com/xh/hoist-react/pull/1641))
* `AppOption` configs now accept an `omit` property for conditionally excluding options.

### 🐞 Bug Fixes

* Unselectable grid rows are now skipped during up/down keyboard navigation.
* Fix local quick filtering in `LeftRightChooser` (v29 regression).
* Fix `SplitTreeMap` - the default filtering once again splits the map across positive and negative
  values as intended (v29 regression).

### ⚙️ Technical

* `FormFields` now check that they are contained in a Hoist `Form`.

### 📚 Libraries

* @blueprintjs/core `3.22 -> 3.23`
* codemirror `5.50 -> 5.51`
* react-dates `21.5 -> 21.7`

[Commit Log](https://github.com/xh/hoist-react/compare/v29.0.0...v29.1.0)

## v29.0.0 - 2020-01-24

### 🗄️ Data Package Changes

Several changes have been made to data package (`Store` and `Record`) APIs for loading, updating,
and modifying data. They include some breaking changes, but pave the way for upcoming enhancements
to fully support inline grid editing and other new features.

Store now tracks the "committed" state of its records, which represents the data as it was loaded
(typically from the server) via `loadData()` or `updateData()`. Records are now immutable and
frozen, so they cannot be changed directly, but Store offers a new `modifyRecords()` API to apply
local modifications to data in a tracked and managed way. (Store creates new records internally to
hold both this modified data and the original, "committed" data.) This additional state tracking
allows developers to query Stores for modified or added records (e.g. to flush back to the server
and persist) as well as call new methods to revert changes (e.g. to undo a block of changes that the
user wishes to discard).

Note the following more specific changes to these related classes:

#### Record

* 💥 Record data properties are now nested within a `data` object on Record instances and are no
  longer available as top-level properties on the Record itself.
    * Calls to access data such as `rec.quantity` must be modified to `rec.data.quantity`.
    * When accessing multiple properties, destructuring provides an efficient syntax -
      e.g. `const {quantity, price} = rec.data;`.
* 💥 Records are now immutable and cannot be modified by applications directly.
    * This is a breaking change, but should only affect apps with custom inline grid editing
      implementations or similar code that modifies individual record values.
    * Calls to change data such as `rec.quantity = 100` must now be made through the Record's Store,
      e.g. `store.modifyData({id: 41, quantity: 100})`
* Record gains new getters for inspecting its state, including: `isAdd`, `isModified`, and
  `isCommitted`.

#### Store

* 💥 `noteDataUpdated()` has been removed, as out-of-band modifications to Store Records are no
  longer possible.
* 💥 Store's `idSpec` function is now called with the raw record data - previously it was passed
  source data after it had been run through the store's optional `processRawData` function. (This is
  unlikely to have a practical impact on most apps, but is included here for completeness.)
* `Store.updateData()` now accepts a flat list of raw data to process into Record additions and
  updates. Previously developers needed to call this method with an object containing add, update,
  and/or remove keys mapped to arrays. Now Store will produce an object of this shape automatically.
* `Store.refreshFilter()` method has been added to allow applications to rebuild the filtered data
  set if some application state has changed (apart from the store's data itself) which would affect
  the store filter.
* Store gains new methods for manipulating its Records and data, including `addRecords()`,
  `removeRecords()`, `modifyRecords()`, `revertRecords()`, and `revert()`. New getters have been
  added for `addedRecords`, `removedRecords`, `modifiedRecords`, and `isModified`.

#### Column

* Columns have been enhanced for provide basic support for inline-editing of record data. Further
  inline editing support enhancements are planned for upcoming Hoist releases.
* `Column.getValueFn` config added to retrieve the cell value for a Record field. The default
  implementation pulls the value from the Record's new `data` property (see above). Apps that
  specify custom `valueGetter` callbacks via `Column.agOptions` should now implement their custom
  logic in this new config.
* `Column.setValueFn` config added to support modifying the Column field's value on the underlying
  Record. The default implementation calls the new `Store.modifyRecords()` API and should be
  sufficient for the majority of cases.
* `Column.editable` config added to indicate if a column/cell should be inline-editable.

### 🎁 New Features

* Added keyboard support to AG Grid context menus.
* Added `GridModel.setEmptyText()` to allow updates to placeholder text after initial construction.
* Added `GridModel.ensureSelectionVisible()` to scroll the currently selected row into view.
* When a `TreeMap` is bound to a `GridModel`, the grid will now respond to map selection changes by
  scrolling to ensure the selected grid row is visible.
* Added a `Column.tooltipElement` config to support fully customizable tooltip components.
* Added a `useOnResize` hook, which runs a function when a component is resized.
* Exposed an `inputRef` prop on numberInput, textArea, and textInput
* `PanelModel` now accepts a `maxSize` config.
* `RelativeTimeStamp` now support a `relativeTo` option, allowing it to display the difference
  between a timestamp and another reference time other than now. Both the component and the
  `getRelativeTimestamp()` helper function now leverage moment.js for their underlying
  implementation.
* A new `Clock` component displays the time, either local to the browser or for a configurable
  timezone.
* `LeftRightChooser` gets a new `showCounts` option to print the number of items on each side.
* `Select` inputs support a new property `enableWindowed` (desktop platform only) to improve
  rendering performance with large lists of options.
* `Select` inputs support grouped options. To use, add an attribute `options` containing an array of
  sub-options.
* `FetchService` methods support a new `timeout` option. This config chains `Promise.timeout()` to
  the promises returned by the service.
* Added alpha version of `DashContainer` for building dynamic, draggable dashboard-style layouts.
  Please note: the API for this component is subject to change - use at your own risk!
* `Select` now allows the use of objects as values.
* Added a new `xhEnableImpersonation` config to enable or disable the ability of Hoist Admins to
  impersonate other users. Note that this defaults to `false`. Apps will need to set this config to
  continue using impersonation. (Note that an update to hoist-core 6.4+ is required for this config
  to be enforced on the server.)
* `FormField` now supports a `requiredIndicator` to customize how required fields are displayed.
* Application build tags are now included in version update checks, primarily to prompt dev/QA users
  to refresh when running SNAPSHOT versions. (Note that an update to hoist-core 6.4+ is required for
  the server to emit build tag for comparison.)
* `CodeInput` component added to provide general `HoistInput` support around the CodeMirror code
  editor. The pre-existing `JsonInput` has been converted to a wrapper around this class.
* `JsonInput` now supports an `autoFocus` prop.
* `Select` now supports a `hideDropdownIndicator` prop.
* `useOnResize` hook will now ignore visibility changes, i.e. a component resizing to a size of 0.
* `DimensionChooser` now supports a `popoverPosition` prop.
* `AppBar.appMenuButtonPosition` prop added to configure the App Menu on the left or the right, and
  `AppMenuButton` now accepts and applies any `Button` props to customize.
* New `--xh-grid-tree-indent-px` CSS variable added to allow control over the amount of indentation
  applied to tree grid child nodes.

### 💥 Breaking Changes

* `GridModel.contextMenuFn` config replaced with a `contextMenu` parameter. The new parameter will
  allow context menus to be specified with a simple array in addition to the function specification
  currently supported.
* `GridModel.defaultContextMenuTokens` config renamed to `defaultContextMenu`.
* `Chart` and `ChartModel` have been moved from `desktop/cmp/charts` to `cmp/charts`.
* `StoreFilterField` has been moved from `desktop/cmp/store` to `cmp/store`.
* The options `nowEpsilon` and `nowString` on `RelativeTimestamp` have been renamed to `epsilon` and
  `equalString`, respectively.
* `TabRenderMode` and `TabRefreshMode` have been renamed to `RenderMode` and `RefreshMode` and moved
  to the `core` package. These enumerations are now used in the APIs for `Panel`, `TabContainer`,
  and `DashContainer`.
* `DockViewModel` now requires a function, or a HoistComponent as its `content` param. It has always
  been documented this way, but a bug in the original implementation had it accepting an actual
  element rather than a function. As now implemented, the form of the `content` param is consistent
  across `TabModel`, `DockViewModel`, and `DashViewSpec`.
* `JsonInput.showActionButtons` prop replaced with more specific `showFormatButton` and
  `showFullscreenButton` props.
* The `DataView.itemHeight` prop has been moved to `DataViewModel` where it can now be changed
  dynamically by applications.
* Desktop `AppBar.appMenuButtonOptions` prop renamed to `appMenuButtonProps` for consistency.

### 🐞 Bug Fixes

* Fixed issue where JsonInput was not receiving its `model` from context
  ([#1456](https://github.com/xh/hoist-react/issues/1456))
* Fixed issue where TreeMap would not be initialized if the TreeMapModel was created after the
  GridModel data was loaded ([#1471](https://github.com/xh/hoist-react/issues/1471))
* Fixed issue where export would create malformed file with dynamic header names
* Fixed issue where exported tree grids would have incorrect aggregate data
  ([#1447](https://github.com/xh/hoist-react/issues/1447))
* Fixed issue where resizable Panels could grow larger than desired
  ([#1498](https://github.com/xh/hoist-react/issues/1498))
* Changed RestGrid to only display export button if export is enabled
  ([#1490](https://github.com/xh/hoist-react/issues/1490))
* Fixed errors when grouping rows in Grids with `groupUseEntireRow` turned off
  ([#1520](https://github.com/xh/hoist-react/issues/1520))
* Fixed problem where charts were resized when being hidden
  ([#1528](https://github.com/xh/hoist-react/issues/1528))
* Fixed problem where charts were needlessly re-rendered, hurting performance and losing some state
  ([#1505](https://github.com/xh/hoist-react/issues/1505))
* Removed padding from Select option wrapper elements which was making it difficult for custom
  option renderers to control the padding ([1571](https://github.com/xh/hoist-react/issues/1571))
* Fixed issues with inconsistent indentation for tree grid nodes under certain conditions
  ([#1546](https://github.com/xh/hoist-react/issues/1546))
* Fixed autoFocus on NumberInput.

### 📚 Libraries

* @blueprintjs/core `3.19 -> 3.22`
* @blueprintjs/datetime `3.14 -> 3.15`
* @fortawesome/fontawesome-pro `5.11 -> 5.12`
* codemirror `5.49 -> 5.50`
* core-js `3.3 -> 3.6`
* fast-deep-equal `2.0 -> 3.1`
* filesize `5.0 -> 6.0`
* highcharts 7.2 -> 8.0`
* mobx `5.14 -> 5.15`
* react-dates `21.3 -> 21.5`
* react-dropzone `10.1 -> 10.2`
* react-windowed-select `added @ 2.0.1`

[Commit Log](https://github.com/xh/hoist-react/compare/v28.2.0...v29.0.0)

## v28.2.0 - 2019-11-08

### 🎁 New Features

* Added a `DateInput` component to the mobile toolkit. Its API supports many of the same options as
  its desktop analog with the exception of `timePrecision`, which is not yet supported.
* Added `minSize` to panelModel. A resizable panel can now be prevented from resizing to a size
  smaller than minSize. ([#1431](https://github.com/xh/hoist-react/issues/1431))

### 🐞 Bug Fixes

* Made `itemHeight` a required prop for `DataView`. This avoids an issue where agGrid went into an
  infinite loop if this value was not set.
* Fixed a problem with `RestStore` behavior when `dataRoot` changed from its default value.

[Commit Log](https://github.com/xh/hoist-react/compare/v28.1.1...v28.2.0)

## v28.1.1 - 2019-10-23

### 🐞 Bug Fixes

* Fixes a bug with default model context being set incorrectly within context inside of `Panel`.

[Commit Log](https://github.com/xh/hoist-react/compare/v28.1.0...v28.1.1)

## v28.1.0 - 2019-10-18

### 🎁 New Features

* `DateInput` supports a new `strictInputParsing` prop to enforce strict parsing of keyed-in entries
  by the underlying moment library. The default value is false, maintained the existing behavior
  where [moment will do its best](https://momentjs.com/guides/#/parsing/) to parse an entered date
  string that doesn't exactly match the specified format
* Any `DateInput` values entered that exceed any specified max/minDate will now be reset to null,
  instead of being set to the boundary date (which was surprising and potentially much less obvious
  to a user that their input had been adjusted automatically).
* `Column` and `ColumnGroup` now accept a function for `headerName`. The header will be
  automatically re-rendered when any observable properties referenced by the `headerName` function
  are modified.
* `ColumnGroup` now accepts an `align` config for setting the header text alignment
* The flag `toContext` for `uses` and `creates` has been replaced with a new flag `publishMode` that
  provides more granular control over how models are published and looked up via context. Components
  can specify `ModelPublishMode.LIMITED` to make their model available for contained components
  without it becoming the default model or exposing its sub-models.

### 🐞 Bug Fixes

* Tree columns can now specify `renderer` or `elementRenderer` configs without breaking the standard
  AG Grid group cell renderer auto-applied to tree columns (#1397).
* Use of a custom `Column.comparator` function will no longer break agGrid-provided column header
  filter menus (#1400).
* The MS Edge browser does not return a standard Promise from `async` functions, so the the return
  of those functions did not previously have the required Hoist extensions installed on its
  prototype. Edge "native" Promises are now also polyfilled / extended as required. (#1411).
* Async `Select` combobox queries are now properly debounced as per the `queryBuffer` prop (#1416).

### ⚙️ Technical

* Grid column group headers now use a custom React component instead of the default AG Grid column
  header, resulting in a different DOM structure and CSS classes. Existing CSS overrides of the
  AG Grid column group headers may need to be updated to work with the new structure/classes.
* We have configured `stylelint` to enforce greater consistency in our stylesheets within this
  project. The initial linting run resulted in a large number of updates to our SASS files, almost
  exclusively whitespace changes. No functional changes are intended/expected. We have also enabled
  hooks to run both JS and style linting on pre-commit. Neither of these updates directly affects
  applications, but the same tools could be configured for apps if desired.

### 📚 Libraries

* core-js `3.2 -> 3.3`
* filesize `4.2 -> 5.0`
* http-status-codes `added @ 1.3`

[Commit Log](https://github.com/xh/hoist-react/compare/v28.0.0...v28.1.0)

## v28.0.0 - 2019-10-07

_"The one with the hooks."_

**Hoist now fully supports React functional components and hooks.** The new `hoistComponent`
function is now the recommended method for defining new components and their corresponding element
factories. See that (within HoistComponentFunctional.js) and the new `useLocalModel()` and
`useContextModel()` hooks (within [core/hooks](core/hooks)) for more information.

Along with the performance benefits and the ability to use React hooks, Hoist functional components
are designed to read and write their models via context. This allows a much less verbose
specification of component element trees.

Note that **Class-based Components remain fully supported** (by both Hoist and React) using the
familiar `@HoistComponent` decorator, but transitioning to functional components within Hoist apps
is now strongly encouraged. In particular note that Class-based Components will *not* be able to
leverage the context for model support discussed above.

### 🎁 New Features

* Resizable panels now default to not redrawing their content when resized until the resize bar is
  dropped. This offers an improved user experience for most situations, especially when layouts are
  complex. To re-enable the previous dynamic behavior, set `PanelModel.resizeWhileDragging: true`.
* The default text input shown by `XH.prompt()` now has `selectOnFocus: true` and will confirm the
  user's entry on an `<enter>` keypress (same as clicking 'OK').
* `stringExcludes` function added to form validation constraints. This allows an input value to
  block specific characters or strings, e.g. no slash "/" in a textInput for a filename.
* `constrainAll` function added to form validation constraints. This takes another constraint as its
  only argument, and applies that constraint to an array of values, rather than just to one value.
  This is useful for applying a constraint to inputs that produce arrays, such as tag pickers.
* `DateInput` now accepts LocalDates as `value`, `minDate` and `maxDate` props.
* `RelativeTimestamp` now accepts a `bind` prop to specify a model field name from which it can pull
  its timestamp. The model itself can either be passed as a prop or (better) sourced automatically
  from the parent context. Developers are encouraged to take this change to minimize re-renders of
  parent components (which often contain grids and other intensive layouts).
* `Record` now has properties and methods for accessing and iterating over children, descendants,
  and ancestors
* `Store` now has methods for retrieving the descendants and ancestors of a given Record

### 💥 Breaking Changes

* **Apps must update their dev dependencies** to the latest `@xh/hoist-dev-utils` package: v4.0+.
  This updates the versions of Babel / Webpack used in builds to their latest / current versions and
  swaps to the updated Babel recommendation of `core-js` for polyfills.
* The `allSettled` function in `@xh/promise` has been removed. Applications using this method should
  use the ECMA standard (stage-2) `Promise.allSettled` instead. This method is now fully available
  in Hoist via bundled polyfills. Note that the standard method returns an array of objects of the
  form `{status: [rejected|fulfilled], ...}`, rather than `{state: [rejected|fulfilled], ...}`.
* The `containerRef` argument for `XH.toast()` should now be a DOM element. Component instances are
  no longer supported types for this value. This is required to support functional Components
  throughout the toolkit.
* Apps that need to prevent a `StoreFilterField` from binding to a `GridModel` in context, need to
  set the `store` or `gridModel` property explicitly to null.
* The Blueprint non-standard decorators `ContextMenuTarget` and `HotkeysTarget` are no longer
  supported. Use the new hooks `useContextMenu()` and `useHotkeys()` instead. For convenience, this
  functionality has also been made available directly on `Panel` via the `contextMenu` and `hotkeys`
  props.
* `DataView` and `DataViewModel` have been moved from `/desktop/cmp/dataview` to the cross-platform
  package `/cmp/dataview`.
* `isReactElement` has been removed. Applications should use the native React API method
  `React.isValidElement` instead.

### ⚙️ Technical

* `createObservableRef()` is now available in `@xh/hoist/utils/react` package. Use this function for
  creating refs that are functionally equivalent to refs created with `React.createRef()`, yet fully
  observable. With this change the `Ref` class in the same package is now obsolete.
* Hoist now establishes a proper react "error boundary" around all application code. This means that
  errors throw when rendering will be caught and displayed in the standard Hoist exception dialog,
  and stack traces for rendering errors should be significantly less verbose.
* Not a Hoist feature, exactly, but the latest version of `@xh/hoist-dev-utils` (see below) enables
  support for the `optional chaining` (aka null safe) and `nullish coalescing` operators via their
  Babel proposal plugins. Developers are encouraged to make good use of the new syntax below:
    * conditional-chaining: `let foo = bar?.baz?.qux;`
    * nullish coalescing: `let foo = bar ?? 'someDefaultValue';`

### 🐞 Bug Fixes

* Date picker month and year controls will now work properly in `localDate` mode. (Previously would
  reset to underlying value.)
* Individual `Buttons` within a `ButtonGroupInput` will accept a disabled prop while continuing to
  respect the overall `ButtonGroupInput`'s disabled prop.
* Raised z-index level of AG-Grid tooltip to ensure tooltips for AG-Grid context menu items appear
  above the context menu.

### 📚 Libraries

* @blueprintjs/core `3.18 -> 3.19`
* @blueprintjs/datetime `3.12 -> 3.14`
* @fortawesome/fontawesome-pro `5.10 -> 5.11`
* @xh/hoist-dev-utils `3.8 -> 4.3` (multiple transitive updates to build tooling)
* ag-grid `21.1 -> 21.2`
* highcharts `7.1 -> 7.2`
* mobx `5.13 -> 5.14`
* react-transition-group `4.2 -> 4.3`
* rsvp (removed)
* store2 `2.9 -> 2.10`

[Commit Log](https://github.com/xh/hoist-react/compare/v27.1.0...v28.0.0)

## v27.1.0 - 2019-09-05

### 🎁 New Features

* `Column.exportFormat` can now be a function, which supports setting Excel formats on a per-cell
  (vs. entire column) basis by returning a conditional `exportFormat` based upon the value and / or
  record.
    * ⚠️ Note that per-cell formatting _requires_ that apps update their server to use hoist-core
      v6.3.0+ to work, although earlier versions of hoist-core _are_ backwards compatible with the
      pre-existing, column-level export formatting.
* `DataViewModel` now supports a `sortBy` config. Accepts the same inputs as `GridModel.sortBy`,
  with the caveat that only a single-level sort is supported at this time.

[Commit Log](https://github.com/xh/hoist-react/compare/v27.0.1...v27.1.0)

## v27.0.1 - 2019-08-26

### 🐞 Bug Fixes

* Fix to `Store.clear()` and `GridModel.clear()`, which delegates to the same (#1324).

[Commit Log](https://github.com/xh/hoist-react/compare/v27.0.0...v27.0.1)

## v27.0.0 - 2019-08-23

### 🎁 New Features

* A new `LocalDate` class has been added to the toolkit. This class provides client-side support for
  "business" or "calendar" days that do not have a time component. It is an immutable class that
  supports '==', '<' and '>', as well as a number of convenient manipulation functions. Support for
  the `LocalDate` class has also been added throughout the toolkit, including:
    * `Field.type` now supports an additional `localDate` option for automatic conversion of server
      data to this type when loading into a `Store`.
    * `fetchService` is aware of this class and will automatically serialize all instances of it for
      posting to the server. ⚠ NOTE that along with this change, `fetchService` and its methods such
      as `XH.fetchJson()` will now serialize regular JS Date objects as ms timestamps when provided
      in params. Previously Dates were serialized in their default `toString()` format. This would
      be a breaking change for an app that relied on that default Date serialization, but it was
      made for increased symmetry with how Hoist JSON-serializes Dates and LocalDates on the
      server-side.
    * `DateInput` can now be used to seamlessly bind to a `LocalDate` as well as a `Date`. See its
      new prop of `valueType` which can be set to `localDate` or `date` (default).
    * A new `localDateCol` config has been added to the `@xh/hoist/grid/columns` package with
      standardized rendering and formatting.
* New `TreeMap` and `SplitTreeMap` components added, to render hierarchical data in a configurable
  TreeMap visualization based on the Highcharts library. Supports optional binding to a GridModel,
  which syncs selection and expand / collapse state.
* `Column` gets a new `highlightOnChange` config. If true, the grid will highlight the cell on each
  change by flashing its background. (Currently this is a simple on/off config - future iterations
  could support a function variant or other options to customize the flash effect based on the
  old/new values.) A new CSS var `--xh-grid-cell-change-bg-highlight` can be used to customize the
  color used, app-wide or scoped to a particular grid selector. Note that columns must *not* specify
  `rendererIsComplex` (see below) if they wish to enable the new highlight flag.

### 💥 Breaking Changes

* The updating of `Store` data has been reworked to provide a simpler and more powerful API that
  allows for the applications of additions, deletions, and updates in a single transaction:
    * The signature of `Store.updateData()` has been substantially changed, and is now the main
      entry point for all updates.
    * `Store.removeRecords()` has been removed. Use `Store.updateData()` instead.
    * `Store.addData()` has been removed. Use `Store.updateData()` instead.
* `Column` takes an additional property `rendererIsComplex`. Application must set this flag to
  `true` to indicate if a column renderer uses values other than its own bound field. This change
  provides an efficiency boost by allowing AG Grid to use its default change detection instead of
  forcing a cell refresh on any change.

### ⚙️ Technical

* `Grid` will now update the underlying AG Grid using AG Grid transactions rather than relying on
  agGrid `deltaRowMode`. This is intended to provide the best possible grid performance and
  generally streamline the use of the AG Grid Api.

### 🐞 Bug Fixes

* Panel resize events are now properly throttled, avoiding extreme lagginess when resizing panels
  that contain complex components such as big grids.
* Workaround for issues with the mobile Onsen toolkit throwing errors while resetting page stack.
* Dialogs call `doCancel()` handler if cancelled via `<esc>` keypress.

### 📚 Libraries

* @xh/hoist-dev-utils `3.7 -> 3.8`
* qs `6.7 -> 6.8`
* store2 `2.8 -> 2.9`

[Commit Log](https://github.com/xh/hoist-react/compare/v26.0.1...v27.0.0)

## v26.0.1 - 2019-08-07

### 🎁 New Features

* **WebSocket support** has been added in the form of `XH.webSocketService` to establish and
  maintain a managed websocket connection with the Hoist UI server. This is implemented on the
  client via the native `WebSocket` object supported by modern browsers and relies on the
  corresponding service and management endpoints added to Hoist Core v6.1.
    * Apps must declare `webSocketsEnabled: true` in their `AppSpec` configuration to enable this
      overall functionality on the client.
    * Apps can then subscribe via the new service to updates on a requested topic and will receive
      any inbound messages for that topic via a callback.
    * The service will monitor the socket connection with a regular heartbeat and attempt to
      re-establish if dropped.
    * A new admin console snap-in provides an overview of connected websocket clients.
* The `XH.message()` and related methods such as `XH.alert()` now support more flexible
  `confirmProps` and `cancelProps` configs, each of which will be passed to their respective button
  and merged with suitable defaults. Allows use of the new `autoFocus` prop with these preconfigured
  dialogs.
    * By default, `XH.alert()` and `XH.confirm()` will auto focus the confirm button for user
      convenience.
    * The previous text/intent configs have been deprecated and the message methods will log a
      console warning if they are used (although it will continue to respect them to aid
      transitioning to the new configs).
* `GridModel` now supports a `copyCell` context menu action. See `StoreContextMenu` for more
  details.
* New `GridCountLabel` component provides an alternative to existing `StoreCountLabel`, outputting
  both overall record count and current selection count in a configurable way.
* The `Button` component accepts an `autoFocus` prop to attempt to focus on render.
* The `Checkbox` component accepts an `autoFocus` prop to attempt to focus on render.

### 💥 Breaking Changes

* `StoreCountLabel` has been moved from `/desktop/cmp/store` to the cross-platform package
  `/cmp/store`. Its `gridModel` prop has also been removed - usages with grids should likely switch
  to the new `GridCountLabel` component, noted above and imported from `/cmp/grid`.
* The API for `ClipboardButton` and `ClipboardMenuItem` has been simplified, and made implementation
  independent. Specify a single `getCopyText` function rather than the `clipboardSpec`.
  (`clipboardSpec` is an artifact from the removed `clipboard` library).
* The `XH.prompt()` and `XH.message()` input config has been updated to work as documented, with any
  initial/default value for the input sourced from `input.initialValue`. Was previously sourced from
  `input.value` (#1298).
* ChartModel `config` has been deprecated. Please use `highchartsConfig` instead.

### 🐞 Bug Fixes

* The `Select.selectOnFocus` prop is now respected when used in tandem with `enableCreate` and/or
  `queryFn` props.
* `DateInput` popup _will_ now close when input is blurred but will _not_ immediately close when
  `enableTextInput` is `false` and a month or year is clicked (#1293).
* Buttons within a grid `actionCol` now render properly in compact mode, without clipping/overflow.

### ⚙️ Technical

* `AgGridModel` will now throw an exception if any of its methods which depend on AG Grid state are
  called before the grid has been fully initialized (AG Grid onGridReady event has fired).
  Applications can check the new `isReady` property on `AgGridModel` before calling such methods
  to️️ verify the grid is fully initialized.

### 📚 Libraries

* @blueprintjs/core `3.17 -> 3.18`
* @blueprintjs/datetime `3.11 -> 3.12`
* @fortawesome/fontawesome `5.9 -> 5.10`
* ag-grid `21.0.1 -> 21.1.1`
* store2 `2.7 -> 2.8`
* The `clipboard` library has been replaced with the simpler `clipboard-copy` library.

[Commit Log](https://github.com/xh/hoist-react/compare/v25.2.0...v26.0.1)

## v25.2.0 - 2019-07-25

### 🎁 New Features

* `RecordAction` supports a new `secondaryText` property. When used for a Grid context menu item,
  this text appears on the right side of the menu item, usually used for displaying the shortcut key
  associated with an action.

### 🐞 Bug Fixes

* Fixed issue with loopy behavior when using `Select.selectOnFocus` and changing focus
  simultaneously with keyboard and mouse.

[Commit Log](https://github.com/xh/hoist-react/compare/v25.1.0...v25.2.0)

## v25.1.0 - 2019-07-23

### 🎁 New Features

* `JsonInput` includes buttons for toggling showing in a full-screen dialog window. Also added a
  convenience button to auto-format `JsonInput's` content.
* `DateInput` supports a new `enableTextInput` prop. When this property is set to false, `DateInput`
  will be entirely driven by the provided date picker. Additionally, `DateInput` styles have been
  improved for its various modes to more clearly convey its functionality.
* `ExportButton` will auto-disable itself if bound to an empty `GridModel`. This helper button will
  now also throw a console warning (to alert the developer) if `gridModel.enableExport != true`.

### ⚙️ Technical

* Classes decorated with `@LoadSupport` will now throw an exception out of their provided
  `loadAsync()` method if called with a parameter that's not a plain object (i.e. param is clearly
  not a `LoadSpec`). Note this might be a breaking change, in so far as it introduces additional
  validation around this pre-existing API requirement.
* Requirements for the `colorSpec` option passed to Hoist number formatters have been relaxed to
  allow partial definitions such that, for example, only negative values may receive the CSS class
  specified, without having to account for positive value styling.

### 🐞 Bug Fixes

* `RestFormModel` now submits dirty fields only when editing a record, as intended (#1245).
* `FormField` will no longer override the disabled prop of its child input if true (#1262).

### 📚 Libraries

* mobx `5.11 -> 5.13`
* Misc. patch-level updates

[Commit Log](https://github.com/xh/hoist-react/compare/v25.0.0...v25.1.0)

## v25.0.0 - 2019-07-16

### 🎁 New Features

* `Column` accepts a new `comparator` callback to customize how column cell values are sorted by the
  grid.
* Added `XH.prompt()` to show a simple message popup with a built-in, configurable HoistInput. When
  submitted by the user, its callback or resolved promise will include the input's value.
* `Select` accepts a new `selectOnFocus` prop. The behaviour is analogous to the `selectOnFocus`
  prop already in `TextInput`, `TextArea` and `NumberInput`.

### 💥 Breaking Changes

* The `fmtPercent` and `percentRenderer` methods will now multiply provided value by 100. This is
  consistent with the behavior of Excel's percentage formatting and matches the expectations of
  `ExportFormat.PCT`. Columns that were previously using `exportValue: v => v/100` as a workaround
  to the previous renderer behavior should remove this line of code.
* `DimensionChooserModel`'s `historyPreference` config has been renamed `preference`. It now
  supports saving both value and history to the same preference (existing history preferences will
  be handled).

[Commit Log](https://github.com/xh/hoist-react/compare/v24.2.0...v25.0.0)

## v24.2.0 - 2019-07-08

### 🎁 New Features

* `GridModel` accepts a new `colDefaults` configuration. Defaults provided via this object will be
  merged (deeply) into all column configs as they are instantiated.
* New `Panel.compactHeader` and `DockContainer.compactHeaders` props added to enable more compact
  and space efficient styling for headers in these components.
    * ⚠️ Note that as part of this change, internal panel header CSS class names changed slightly -
      apps that were targeting these internal selectors would need to adjust. See
      desktop/cmp/panel/impl/PanelHeader.scss for the relevant updates.
* A new `exportOptions.columns` option on `GridModel` replaces `exportOptions.includeHiddenCols`.
  The updated and more flexible config supports special strings 'VISIBLE' (default), 'ALL', and/or a
  list of specific colIds to include in an export.
    * To avoid immediate breaking changes, GridModel will log a warning on any remaining usages of
      `includeHiddenCols` but auto-set to `columns: 'ALL'` to maintain the same behavior.
* Added new preference `xhShowVersionBar` to allow more fine-grained control of when the Hoist
  version bar is showing. It defaults to `auto`, preserving the current behavior of always showing
  the footer to Hoist Admins while including it for non-admins *only* in non-production
  environments. The pref can alternatively be set to 'always' or 'never' on a per-user basis.

### 📚 Libraries

* @blueprintjs/core `3.16 -> 3.17`
* @blueprintjs/datetime `3.10 -> 3.11`
* mobx `5.10 -> 5.11`
* react-transition-group `2.8 -> 4.2`

[Commit Log](https://github.com/xh/hoist-react/compare/v24.1.1...v24.2.0)

## v24.1.1 - 2019-07-01

### 🐞 Bug Fixes

* Mobile column chooser internal layout/sizing fixed when used in certain secure mobile browsers.

[Commit Log](https://github.com/xh/hoist-react/compare/v24.1.0...v24.1.1)

## v24.1.0 - 2019-07-01

### 🎁 New Features

* `DateInput.enableClear` prop added to support built-in button to null-out a date input's value.

### 🐞 Bug Fixes

* The `Select` component now properly shows all options when the pick-list is re-shown after a
  change without first blurring the control. (Previously this interaction edge case would only show
  the option matching the current input value.) #1198
* Mobile mask component `onClick` callback prop restored - required to dismiss mobile menus when not
  tapping a menu option.
* When checking for a possible expired session within `XH.handleException()`, prompt for app login
  only for Ajax requests made to relative URLs (not e.g. remote APIs accessed via CORS). #1189

### ✨ Styles

* Panel splitter collapse button more visible in dark theme. CSS vars to customize further fixed.
* The mobile app menu button has been moved to the right side of the top appBar, consistent with its
  placement in desktop apps.

### 📚 Libraries

* @blueprintjs/core `3.15 -> 3.16`
* @blueprintjs/datetime `3.9 -> 3.10`
* codemirror `5.47 -> 5.48`
* mobx `6.0 -> 6.1`

[Commit Log](https://github.com/xh/hoist-react/compare/v24.0.0...v24.1.0)

## v24.0.0 - 2019-06-24

### 🎁 New Features

#### Data

* A `StoreFilter` object has been introduced to the data API. This allows `Store` and
  `StoreFilterField` to support the ability to conditionally include all children when filtering
  hierarchical data stores, and could support additional filtering customizations in the future.
* `Store` now provides a `summaryRecord` property which can be used to expose aggregated data for
  the data it contains. The raw data for this record can be provided to `loadData()` and
  `updateData()` either via an explicit argument to these methods, or as the root node of the raw
  data provided (see `Store.loadRootAsSummary`).
* The `StoreFilterField` component accepts new optional `model` and `bind` props to allow control of
  its text value from an external model's observable.
* `pwd` is now a new supported type of `Field` in the `@xh/hoist/core/data` package.

#### Grid

* `GridModel` now supports a `showSummary` config which can be used to display its store's
  summaryRecord (see above) as either a pinned top or bottom row.
* `GridModel` also adds a `enableColumnPinning` config to enable/disable user-driven pinning. On
  desktop, if enabled, users can pin columns by dragging them to the left or right edges of the grid
  (the default AG Grid gesture). Column pinned state is now also captured and maintained by the
  overall grid state system.
* The desktop column chooser now options in a non-modal popover when triggered from the standard
  `ColChooserButton` component. This offers a quicker and less disruptive alternative to the modal
  dialog (which is still used when launched from the grid context menu). In this popover mode,
  updates to columns are immediately reflected in the underlying grid.
* The mobile `ColChooser` has been improved significantly. It now renders displayed and available
  columns as two lists, allowing drag and drop between to update the visibility and ordering. It
  also provides an easy option to toggle pinning the first column.
* `DimensionChooser` now supports an optional empty / ungrouped configuration with a value of `[]`.
  See `DimensionChooserModel.enableClear` and `DimensionChooser.emptyText`.

#### Other Features

* Core `AutoRefreshService` added to trigger an app-wide data refresh on a configurable interval, if
  so enabled via a combination of soft-config and user preference. Auto-refresh relies on the use of
  the root `RefreshContextModel` and model-level `LoadSupport`.
* A new `LoadingIndicator` component is available as a more minimal / unobtrusive alternative to a
  modal mask. Typically configured via a new `Panel.loadingIndicator` prop, the indicator can be
  bound to a `PendingTaskModel` and will automatically show/hide a spinner and/or custom message in
  an overlay docked to the corner of the parent Panel.
* `DateInput` adds support for new `enablePicker` and `showPickerOnFocus` props, offering greater
  control over when the calendar picker is shown. The new default behaviour is to not show the
  picker on focus, instead showing it via a built-in button.
* Transitions have been disabled by default on desktop Dialog and Popover components (both are from
  the Blueprint library) and on the Hoist Mask component. This should result in a snappier user
  experience, especially when working on remote / virtual workstations. Any in-app customizations to
  disable or remove transitions can now be removed in favor of this toolkit-wide change.
* Added new `@bindable.ref` variant of the `@bindable` decorator.

### 💥 Breaking Changes

* Apps that defined and initialized their own `AutoRefreshService` service or functionality should
  leverage the new Hoist service if possible. Apps with a pre-existing custom service of the same
  name must either remove in favor of the new service or - if they have special requirements not
  covered by the Hoist implementation - rename their own service to avoid a naming conflict.
* The `StoreFilterField.onFilterChange` callback will now be passed a `StoreFilter`, rather than a
  function.
* `DateInput` now has a calendar button on the right side of the input which is 22 pixels square.
  Applications explicitly setting width or height on this component should ensure that they are
  providing enough space for it to display its contents without clipping.

### 🐞 Bug Fixes

* Performance for bulk grid selections has been greatly improved (#1157)
* Toolbars now specify a minimum height (or width when vertical) to avoid shrinking unexpectedly
  when they contain only labels or are entirely empty (but still desired to e.g. align UIs across
  multiple panels). Customize if needed via the new `--xh-tbar-min-size` CSS var.
* All Hoist Components that accept a `model` prop now have that properly documented in their
  prop-types.
* Admin Log Viewer no longer reverses its lines when not in tail mode.

### ⚙️ Technical

* The `AppSpec` config passed to `XH.renderApp()` now supports a `clientAppCode` value to compliment
  the existing `clientAppName`. Both values are now optional and defaulted from the project-wide
  `appCode` and `appName` values set via the project's Webpack config. (Note that `clientAppCode` is
  referenced by the new `AutoRefreshService` to support configurable auto-refresh intervals on a
  per-app basis.)

### 📚 Libraries

* ag-grid `20.0 -> 21.0`
* react-select `2.4 -> 3.0`
* mobx-react `5.4 -> 6.0.3`
* font-awesome `5.8 -> 5.9`
* react-beautiful-dnd `10.1.1 -> 11.0.4`

[Commit Log](https://github.com/xh/hoist-react/compare/v23.0.0...v24.0.0)

## v23.0.0 - 2019-05-30

### 🎁 New Features

* `GridModel` now accepts a config of `cellBorders`, similar to `rowBorders`
* `Panel.tbar` and `Panel.bbar` props now accept an array of Elements and will auto-generate a
  `Toolbar` to contain them, avoiding the need for the extra import of `toolbar()`.
* New functions `withDebug` and `withShortDebug` have been added to provide a terse syntax for
  adding debug messages that track the execution of specific blocks of code.
* `XH.toast()` now supports an optional `containerRef` argument that can be used for anchoring a
  toast within another component (desktop only). Can be used to display more targeted toasts within
  the relevant section of an application UI, as opposed to the edge of the screen.
* `ButtonGroupInput` accepts a new `enableClear` prop that allows the active / depressed button to
  be unselected by pressing it again - this sets the value of the input as a whole to `null`.
* Hoist Admins now always see the VersionBar in the footer.
* `Promise.track` now accepts an optional `omit` config that indicates when no tracking will be
  performed.
* `fmtNumber` now accepts an optional `prefix` config that prepends immediately before the number,
  but after the sign (`+`, `-`).
* New utility methods `forEachAsync()` and `whileAsync()` have been added to allow non-blocking
  execution of time-consuming loops.

### 💥 Breaking Changes

* The `AppOption.refreshRequired` config has been renamed to `reloadRequired` to better match the
  `XH.reloadApp()` method called to reload the entire app in the browser. Any options defined by an
  app that require it to be fully reloaded should have this renamed config set to `true`.
* The options dialog will now automatically trigger an app-wide data _refresh_ via
  `XH.refreshAppAsync()` if options have changed that don't require a _reload_.
* The `EventSupport` mixin has been removed. There are no known uses of it and it is in conflict
  with the overall reactive structure of the hoist-react API. If your app listens to the
  `appStateChanged`, `prefChange` or `prefsPushed` events you will need to adjust accordingly.

### 🐞 Bug Fixes

* `Select` will now let the user edit existing text in conditions where it is expected to be
  editable. #880
* The Admin "Config Differ" tool has been updated to reflect changes to `Record` made in v22. It is
  once again able to apply remote config values.
* A `Panel` with configs `resizable: true, collapsible: false` now renders with a splitter.
* A `Panel` with no `icon`, `title`, or `headerItems` will not render a blank header.
* `FileChooser.enableMulti` now behaves as one might expect -- true to allow multiple files in a
  single upload. Previous behavior (the ability to add multiple files to dropzone) is now controlled
  by `enableAddMulti`.

[Commit Log](https://github.com/xh/hoist-react/compare/v22.0.0...v23.0.0)

## v22.0.0 - 2019-04-29

### 🎁 New Features

* A new `DockContainer` component provides a user-friendly way to render multiple child components
  "docked" to its bottom edge. Each child view is rendered with a configurable header and controls
  to allow the user to expand it, collapse it, or optionally "pop it out" into a modal dialog.
* A new `AgGrid` component provides a much lighter Hoist wrapper around AG Grid while maintaining
  consistent styling and layout support. This allows apps to use any features supported by AG Grid
  without conflicting with functionality added by the core Hoist `Grid`.
    * Note that this lighter wrapper lacks a number of core Hoist features and integrations,
      including store support, grid state, enhanced column and renderer APIs, absolute value
      sorting, and more.
    * An associated `AgGridModel` provides access to to the AG Grid APIs, minimal styling configs,
      and several utility methods for managing Grid state.
* Added `GridModel.groupSortFn` config to support custom group sorting (replaces any use of
  `agOptions.defaultGroupSortComparator`).
* The `Column.cellClass` and `Column.headerClass` configs now accept functions to dynamically
  generate custom classes based on the Record and/or Column being rendered.
* The `Record` object now provides an additional getter `Record.allChildren` to return all children
  of the record, irrespective of the current filter in place on the record's store. This supplements
  the existing `Record.children` getter, which returns only the children meeting the filter.

### 💥 Breaking Changes

* The class `LocalStore` has been renamed `Store`, and is now the main implementation and base class
  for Store Data. The extraneous abstract superclass `BaseStore` has been removed.
* `Store.dataLastUpdated` had been renamed `Store.lastUpdated` on the new class and is now a simple
  timestamp (ms) rather than a Javascript Date object.
* The constructor argument `Store.processRawData` now expects a function that *returns* a modified
  object with the necessary edits. This allows implementations to safely *clone* the raw data rather
  than mutating it.
* The method `Store.removeRecord` has been replaced with the method `Store.removeRecords`. This will
  facilitate efficient bulk deletes.

### ⚙️ Technical

* `Grid` now performs an important performance workaround when loading a new dataset that would
  result in the removal of a significant amount of existing records/rows. The underlying AG Grid
  component has a serious bottleneck here (acknowledged as AG-2879 in their bug tracker). The Hoist
  grid wrapper will now detect when this is likely and proactively clear all data using a different
  API call before loading the new dataset.
* The implementations `Store`, `RecordSet`, and `Record` have been updated to more efficiently
  re-use existing record references when loading, updating, or filtering data in a store. This keeps
  the Record objects within a store as stable as possible, and allows additional optimizations by
  AG Grid and its `deltaRowDataMode`.
* When loading raw data into store `Record`s, Hoist will now perform additional conversions based on
  the declared `Field.type`. The unused `Field.nullable` has been removed.
* `LocalStorageService` now uses both the `appCode` and current username for its namespace key,
  ensuring that e.g. local prefs/grid state are not overwritten across multiple app users on one OS
  profile, or when admin impersonation is active. The service will automatically perform a one-time
  migration of existing local state from the old namespace to the new. #674
* `elem` no longer skips `null` children in its calls to `React.createElement()`. These children may
  play the role of placeholders when using conditional rendering, and skipping them was causing
  React to trigger extra re-renders. This change further simplifies Hoist's element factory and
  removes an unnecessary divergence with the behavior of JSX.

### 🐞 Bug Fixes

* `Grid` exports retain sorting, including support for absolute value sorting. #1068
* Ensure `FormField`s are keyed with their model ID, so that React can properly account for dynamic
  changes to fields within a form. #1031
* Prompt for app refresh in (rare) case of mismatch between client and server-side session user.
  (This can happen during impersonation and is defended against in server-side code.) #675

[Commit Log](https://github.com/xh/hoist-react/compare/v21.0.2...v22.0.0)

## v21.0.2 - 2019-04-05

### 📚 Libraries

* Rollback AG Grid to v20.0.0 after running into new performance issues with large datasets and
  `deltaRowDataMode`. Updates to tree filtering logic, also related to grid performance issues with
  filtered tree results returning much larger record counts.

## v21.0.0 - 2019-04-04

### 🎁 New Features

* `FetchService` fetch methods now accept a plain object as the `headers` argument. These headers
  will be merged with the default headers provided by FetchService.
* An app can also now specify default headers to be sent with every fetch request via
  `XH.fetchService.setDefaultHeaders()`. You can pass either a plain object, or a closure which
  returns one.
* `Grid` supports a new `onGridReady` prop, allowing apps to hook into the AG Grid event callback
  without inadvertently short-circuiting the Grid's own internal handler.

### 💥 Breaking Changes

* The shortcut getter `FormModel.isNotValid` was deemed confusing and has been removed from the API.
  In most cases applications should use `!FormModel.isValid` instead; this expression will return
  `false` for the `Unknown` as well as the `NotValid` state. Applications that wish to explicitly
  test for the `NotValid` state should use the `validationState` getter.
* Multiple HoistInputs have changed their `onKeyPress` props to `onKeyDown`, including TextInput,
  NumberInput, TextArea & SearchInput. The `onKeyPress` event has been deprecated in general and has
  limitations on which keys will trigger the event to fire (i.e. it would not fire on an arrow
  keypress).
* FetchService's fetch methods no longer support `contentType` parameter. Instead, specify a custom
  content-type by setting a 'Content-Type' header using the `headers` parameter.
* FetchService's fetch methods no longer support `acceptJson` parameter. Instead, pass an {"Accept":
  "application/json"} header using the `headers` parameter.

### ✨ Styles

* Black point + grid colors adjusted in dark theme to better blend with overall blue-gray tint.
* Mobile styles have been adjusted to increase the default font size and grid row height, in
  addition to a number of other smaller visual adjustments.

### 🐞 Bug Fixes

* Avoid throwing React error due to tab / routing interactions. Tab / routing / state support
  generally improved. (#1052)
* `GridModel.selectFirst()` improved to reliably select first visible record even when one or more
  groupBy levels active. (#1058)

### 📚 Libraries

* AG Grid `~20.1 -> ~20.2` (fixes ag-grid sorting bug with treeMode)
* @blueprint/core `3.14 -> 3.15`
* @blueprint/datetime `3.7 -> 3.8`
* react-dropzone `10.0 -> 10.1`
* react-transition-group `2.6 -> 2.8`

[Commit Log](https://github.com/xh/hoist-react/compare/v20.2.1...v21.0.0)

## v20.2.1 - 2019-03-28

* Minor tweaks to grid styles - CSS var for pinned column borders, drop left/right padding on
  center-aligned grid cells.

[Commit Log](https://github.com/xh/hoist-react/compare/v20.2.0...v20.2.1)

## v20.2.0 - 2019-03-27

### 🎁 New Features

* `GridModel` exposes three new configs - `rowBorders`, `stripeRows`, and `showCellFocus` - to
  provide additional control over grid styling. The former `Grid` prop `showHover` has been
  converted to a `GridModel` config for symmetry with these other flags and more efficient
  re-rendering. Note that some grid-related CSS classes have also been modified to better conform to
  the BEM approach used elsewhere - this could be a breaking change for apps that keyed off of
  certain Hoist grid styles (not expected to be a common case).
* `Select` adds a `queryBuffer` prop to avoid over-eager calls to an async `queryFn`. This buffer is
  defaulted to 300ms to provide some out-of-the-box debouncing of keyboard input when an async query
  is provided. A longer value might be appropriate for slow / intensive queries to a remote API.

### 🐞 Bug Fixes

* A small `FormField.labelWidth` config value will now be respected, even if it is less than the
  default minWidth of 80px.
* Unnecessary re-renders of inactive tab panels now avoided.
* `Grid`'s filter will now be consistently applied to all tree grid records. Previously, the filter
  skipped deeply nested records under specific conditions.
* `Timer` no longer requires its `runFn` to be a promise, as it briefly (and unintentionally) did.
* Suppressed default browser resize handles on `textarea`.

[Commit Log](https://github.com/xh/hoist-react/compare/v20.1.1...v20.2.0)

## v20.1.1 - 2019-03-27

### 🐞 Bug Fixes

* Fix form field reset so that it will call computeValidationAsync even if revalidation is not
  triggered because the field's value did not change when reset.

[Commit Log](https://github.com/xh/hoist-react/compare/v20.1.0...v20.1.1)

## v20.1.0 - 2019-03-14

### 🎁 New Features

* Standard app options panel now includes a "Restore Defaults" button to clear all user preferences
  as well as any custom grid state, resetting the app to its default state for that user.

### 🐞 Bug Fixes

* Removed a delay from `HoistInput` blur handling, ensuring `noteBlurred()` is called as soon as the
  element loses focus. This should remove a class of bugs related to input values not flushing into
  their models quickly enough when `commitOnChange: false` and the user moves directly from an input
  to e.g. clicking a submit button. #1023
* Fix to Admin ConfigDiffer tool (missing decorator).

### ⚙️ Technical

* The `GridModel.store` config now accepts a plain object and will internally create a `LocalStore`.
  This store config can also be partially specified or even omitted entirely. GridModel will ensure
  that the store is auto-configured with all fields in configured grid columns, reducing the need
  for app code boilerplate (re)enumerating field names.
* `Timer` class reworked to allow its interval to be adjusted dynamically via `setInterval()`,
  without requiring the Timer to be re-created.

[Commit Log](https://github.com/xh/hoist-react/compare/v20.0.1...v20.1.0)

## v20.0.1 - 2019-03-08

### 🐞 Bug Fixes

* Ensure `RestStore` processes records in a standard way following a save/add operation (#1010).

[Commit Log](https://github.com/xh/hoist-react/compare/v20.0.0...v20.0.1)

## v20.0.0 - 2019-03-06

### 💥 Breaking Changes

* The `@LoadSupport` decorator has been substantially reworked and enhanced from its initial release
  in v19. It is no longer needed on the HoistComponent, but rather should be put directly on the
  owned HoistModel implementing the loading. IMPORTANT NOTE: all models should implement
  `doLoadAsync` rather than `loadAsync`. Please see `LoadSupport` for more information on this
  important change.
* `TabContainer` and `TabContainerModel` are now cross-platform. Apps should update their code to
  import both from `@xh/hoist/cmp/tab`.
* `TabContainer.switcherPosition` has been moved to `TabContainerModel`. Please note that changes to
  `switcherPosition` are not supported on mobile, where the switcher will always appear beneath the
  container.
* The `Label` component from `@xh/hoist/desktop/cmp/input` has been removed. Applications should
  consider using the basic html `label` element instead (or a `FormField` if applicable).
* The `LeftRightChooserModel` constructor no longer accepts a `leftSortBy` and `rightSortBy`
  property. The implementation of these properties was generally broken. Use `leftSorted` and
  `rightSorted` instead.

#### Mobile

* Mobile `Page` has changed - `Pages` are now wrappers around `Panels` that are designed to be used
  with a `NavigationModel` or `TabContainer`. `Page` accepts the same props as `Panel`, meaning uses
  of `loadModel` should be replaced with `mask`.
* The mobile `AppBar` title is static and defaults to the app name. If you want to display page
  titles, it is recommended to use the `title` prop on the `Page`.

### 🎁 New Features

* Enhancements to Model and Component data loading via `@LoadSupport` provides a stronger set of
  conventions and better support for distinguishing between initial loads / auto/background
  refreshes / user- driven refreshes. It also provides new patterns for ensuring application
  Services are refreshed as part of a reworked global refresh cycle.
* RestGridModel supports a new `cloneAction` to take an existing record and open the editor form in
  "add mode" with all editable fields pre-populated from the source record. The action calls
  `prepareCloneFn`, if defined on the RestGridModel, to perform any transform operations before
  rendering the form.
* Tabs in `TabContainerModel` now support an `icon` property on the desktop.
* Charts take a new optional `aspectRatio` prop.
* Added new `Column.headerTooltip` config.
* Added new method `markManaged` on `ManagedSupport`.
* Added new function decorator `debounced`.
* Added new function `applyMixin` providing support for structured creation of class decorators
  (mixins).

#### Mobile

* Column chooser support available for mobile Grids. Users can check/uncheck columns to add/remove
  them from a configurable grid and reorder the columns in the list via drag and drop. Pair
  `GridModel.enableColChooser` with a mobile `colChooserButton` to allow use.
* Added `DialogPage` to the mobile toolkit. These floating pages do not participate in navigation or
  routing, and are used for showing fullscreen views outside of the Navigator / TabContainer
  context.
* Added `Panel` to the mobile toolkit, which offers a header element with standardized styling,
  title, and icon, as well as support for top and bottom toolbars.
* The mobile `AppBar` has been updated to more closely match the desktop `AppBar`, adding `icon`,
  `leftItems`, `hideAppMenuButton` and `appMenuButtonProps` props.
* Added routing support to mobile.

### 🐞 Bug Fixes

* The HighCharts wrapper component properly resizes its chart.
* Mobile dimension chooser button properly handles overflow for longer labels.
* Sizing fixes for multi-line inputs such as textArea and jsonInput.
* NumberInput calls a `onKeyPress` prop if given.
* Layout fixes on several admin panels and detail popups.

### 📚 Libraries

* @blueprintjs/core `3.13 -> 3.14`
* @xh/hoist-dev-utils `3.5 -> 3.6`
* ag-grid `~20.0 -> ~20.1`
* react-dropzone `~8.0 -> ~9.0`
* react-select `~2.3 -> ~2.4`
* router5 `~6.6 -> ~7.0`
* react `~16.7 -> ~16.8`

[Commit Log](https://github.com/xh/hoist-react/compare/v19.0.1...v20.0.0)

## v19.0.1 - 2019-02-12

### 🐞 Bug Fixes

* Additional updates and simplifications to `FormField` sizing of child `HoistInput` elements, for
  more reliable sizing and spacing filling behavior.

[Commit Log](https://github.com/xh/hoist-react/compare/v19.0.0...v19.0.1)

## v19.0.0 - 2019-02-08

### 🎁 New Features

* Added a new architecture for signaling the need to load / refresh new data across either the
  entire app or a section of the component hierarchy. This new system relies on React context to
  minimizes the need for explicit application wiring, and improves support for auto-refresh. See
  newly added decorator `@LoadSupport` and classes/components `RefreshContext`,
  `RefreshContextModel`, and `RefreshContextView` for more info.
* `TabContainerModel` and `TabModel` now support `refreshMode` and `renderMode` configs to allow
  better control over how inactive tabs are mounted/unmounted and how tabs handle refresh requests
  when hidden or (re)activated.
* Apps can implement `getAppOptions()` in their `AppModel` class to specify a set of app-wide
  options that should be editable via a new built-in Options dialog. This system includes built-in
  support for reading/writing options to preferences, or getting/setting their values via custom
  handlers. The toolkit handles the rendering of the dialog.
* Standard top-level app buttons - for actions such as launching the new Options dialog, switching
  themes, launching the admin client, and logging out - have been moved into a new menu accessible
  from the top-right corner of the app, leaving more space for app-specific controls in the AppBar.
* `RecordGridModel` now supports an enhanced `editors` configuration that exposes the full set of
  validation and display support from the Forms package.
* `HoistInput` sizing is now consistently implemented using `LayoutSupport`. All sizable
  `HoistInputs` now have default `width` to ensure a standard display out of the box. `JsonInput`
  and `TextArea` also have default `height`. These defaults can be overridden by declaring explicit
  `width` and `height` values, or unset by setting the prop to `null`.
* `HoistInputs` within `FormFields` will be automatically sized to fill the available space in the
  `FormField`. In these cases, it is advised to either give the `FormField` an explicit size or
  render it in a flex layout.

### 💥 Breaking Changes

* AG Grid has been updated to v20.0.0. Most apps shouldn't require any changes - however, if you are
  using `agOptions` to set sorting, filtering or resizing properties, these may need to change:

  For the `Grid`, `agOptions.enableColResize`, `agOptions.enableSorting`
  and `agOptions.enableFilter`
  have been removed. You can replicate their effects by using `agOptions.defaultColDef`. For
  `Columns`, `suppressFilter` has been removed, an should be replaced with `filter: false`.

* `HoistAppModel.requestRefresh` and `TabContainerModel.requestRefresh` have been removed.
  Applications should use the new Refresh architecture described above instead.
* `tabRefreshMode` on TabContainer has been renamed `renderMode`.
* `TabModel.reloadOnShow` has been removed. Set the `refreshMode` property on TabContainerModel or
  TabModel to `TabRefreshMode.ON_SHOW_ALWAYS` instead.
* The mobile APIs for `TabContainerModel`, `TabModel`, and `RefreshButton` have been rewritten to
  more closely mirror the desktop API.
* The API for `RecordGridModel` editors has changed -- `type` is no longer supported. Use
  `fieldModel` and `formField` instead.
* `LocalStore.loadRawData` requires that all records presented to store have unique IDs specified.
  See `LocalStore.idSpec` for more information.

### 🐞 Bug Fixes

* SwitchInput and RadioInput now properly highlight validation errors in `minimal` mode.

### 📚 Libraries

* @blueprintjs/core `3.12 -> 3.13`
* ag-grid `~19.1.4 -> ~20.0.0`

[Commit Log](https://github.com/xh/hoist-react/compare/v18.1.2...v19.0.0)

## v18.1.2 - 2019-01-30

### 🐞 Bug Fixes

* Grid integrations relying on column visibility (namely export, storeFilterField) now correctly
  consult updated column state from GridModel. #935
* Ensure `FieldModel.initialValue` is observable to ensure that computed dirty state (and any other
  derivations) are updated if it changes. #934
* Fixes to ensure Admin console log viewer more cleanly handles exceptions (e.g. attempting to
  auto-refresh on a log file that has been deleted).

[Commit Log](https://github.com/xh/hoist-react/compare/v18.1.1...v18.1.2)

## v18.1.1 - 2019-01-29

* Grid cell padding can be controlled via a new set of CSS vars and is reduced by default for grids
  in compact mode.
* The `addRecordAsync()` and `saveRecordAsync()` methods on `RestStore` return the updated record.

[Commit Log](https://github.com/xh/hoist-react/compare/v18.1.0...v18.1.1)

## v18.1.0 - 2019-01-28

### 🎁 New Features

* New `@managed` class field decorator can be used to mark a property as fully created/owned by its
  containing class (provided that class has installed the matching `@ManagedSupport` decorator).
    * The framework will automatically pass any `@managed` class members to `XH.safeDestroy()` on
      destroy/unmount to ensure their own `destroy()` lifecycle methods are called and any related
      resources are disposed of properly, notably MobX observables and reactions.
    * In practice, this should be used to decorate any properties on `HoistModel`, `HoistService`,
      or
      `HoistComponent` classes that hold a reference to a `HoistModel` created by that class. All of
      those core artifacts support the new decorator, `HoistModel` already provides a built-in
      `destroy()` method, and calling that method when an app is done with a Model is an important
      best practice that can now happen more reliably / easily.
* `FormModel.getData()` accepts a new single parameter `dirtyOnly` - pass true to get back only
  fields which have been modified.
* The mobile `Select` component indicates the current value with a ✅ in the drop-down list.
* Excel exports from tree grids now include the matching expand/collapse tree controls baked into
  generated Excel file.

### 🐞 Bug Fixes

* The `JsonInput` component now properly respects / indicates disabled state.

### 📚 Libraries

* Hoist-dev-utils `3.4.1 -> 3.5.0` - updated webpack and other build tool dependencies, as well as
  an improved eslint configuration.
* @blueprintjs/core `3.10 -> 3.12`
* @blueprintjs/datetime `3.5 -> 3.7`
* fontawesome `5.6 -> 5.7`
* mobx `5.8 -> 5.9`
* react-select `2.2 -> 2.3`
* Other patch updates

[Commit Log](https://github.com/xh/hoist-react/compare/v18.0.0...v18.1.0)

## v18.0.0 - 2019-01-15

### 🎁 New Features

* Form support has been substantially enhanced and restructured to provide both a cleaner API and
  new functionality:
    * `FormModel` and `FieldModel` are now concrete classes and provide the main entry point for
      specifying the contents of a form. The `Field` and `FieldSupport` decorators have been
      removed.
    * Fields and sub-forms may now be dynamically added to FormModel.
    * The validation state of a FormModel is now *immediately* available after construction and
      independent of the GUI. The triggering of the *display* of that state is now a separate
      process triggered by GUI actions such as blur.
    * `FormField` has been substantially reworked to support a read-only display and inherit common
      property settings from its containing `Form`.
    * `HoistInput` has been moved into the `input` package to clarify that these are lower level
      controls and independent of the Forms package.

* `RestGrid` now supports a `mask` prop. RestGrid loading is now masked by default.
* `Chart` component now supports a built-in zoom out gesture: click and drag from right-to-left on
  charts with x-axis zooming.
* `Select` now supports an `enableClear` prop to control the presence of an optional inline clear
  button.
* `Grid` components take `onCellClicked` and `onCellDoubleClicked` event handlers.
* A new desktop `FileChooser` wraps a preconfigured react-dropzone component to allow users to
  easily select files for upload or other client-side processing.

### 💥 Breaking Changes

* Major changes to Form (see above). `HoistInput` imports will also need to be adjusted to move from
  `form` to `input`.
* The name of the HoistInput `field` prop has been changed to `bind`. This change distinguishes the
  lower-level input package more clearly from the higher-level form package which uses it. It also
  more clearly relates the property to the associated `@bindable` annotation for models.
* A `Select` input with `enableMulti = true` will by default no longer show an inline x to clear the
  input value. Use the `enableClear` prop to re-enable.
* Column definitions are exported from the `grid` package. To ensure backwards compatibility,
  replace imports from `@xh/hoist/desktop/columns` with `@xh/hoist/desktop/cmp/grid`.

### 📚 Libraries

* React `~16.6.0 -> ~16.7.0`
* Patch version updates to multiple other dependencies.

[Commit Log](https://github.com/xh/hoist-react/compare/v17.0.0...v18.0.0)

## v17.0.0 - 2018-12-21

### 💥 Breaking Changes

* The implementation of the `model` property on `HoistComponent` has been substantially enhanced:
    * "Local" Models should now be specified on the Component class declaration by simply setting
      the
      `model` property, rather than the confusing `localModel` property.
    * HoistComponent now supports a static `modelClass` class property. If set, this property will
      allow a HoistComponent to auto-create a model internally when presented with a plain
      javascript object as its `model` prop. This is especially useful in cases like `Panel`
      and `TabContainer`, where apps often need to specify a model but do not require a reference to
      the model. Those usages can now skip importing and instantiating an instance of the
      component's model class themselves.
    * Hoist will now throw an Exception if an application attempts to changes the model on an
      existing HoistComponent instance or presents the wrong type of model to a HoistComponent where
      `modelClass` has been specified.

* `PanelSizingModel` has been renamed `PanelModel`. The class now also has the following new
  optional properties, all of which are `true` by default:
    * `showSplitter` - controls visibility of the splitter bar on the outside edge of the component.
    * `showSplitterCollapseButton` - controls visibility of the collapse button on the splitter bar.
    * `showHeaderCollapseButton` - controls visibility of a (new) collapse button in the header.

* The API methods for exporting grid data have changed and gained new features:
    * Grids must opt-in to export with the `GridModel.enableExport` config.
    * Exporting a `GridModel` is handled by the new `GridExportService`, which takes a collection of
      `exportOptions`. See `GridExportService.exportAsync` for available `exportOptions`.
    * All export entry points (`GridModel.exportAsync()`, `ExportButton` and the export context menu
      items) support `exportOptions`. Additionally, `GridModel` can be configured with default
      `exportOptions` in its config.

* The `buttonPosition` prop on `NumberInput` has been removed due to problems with the underlying
  implementation. Support for incrementing buttons on NumberInputs will be re-considered for future
  versions of Hoist.

### 🎁 New Features

* `TextInput` on desktop now supports an `enableClear` property to allow easy addition of a clear
  button at the right edge of the component.
* `TabContainer` enhancements:
    * An `omit` property can now be passed in the tab configs passed to the `TabContainerModel`
      constructor to conditionally exclude a tab from the container
    * Each `TabModel` can now be retrieved by id via the new `getTabById` method on
      `TabContainerModel`.
    * `TabModel.title` can now be changed at runtime.
    * `TabModel` now supports the following properties, which can be changed at runtime or set via
      the config:
        * `disabled` - applies a disabled style in the switcher and blocks navigation to the tab via
          user click, routing, or the API.
        * `excludeFromSwitcher` - removes the tab from the switcher, but the tab can still be
          navigated to programmatically or via routing.
* `MultiFieldRenderer` `multiFieldConfig` now supports a `delimiter` property to separate
  consecutive SubFields.
* `MultiFieldRenderer` SubFields now support a `position` property, to allow rendering in either the
  top or bottom row.
* `StoreCountLabel` now supports a new 'includeChildren' prop to control whether or not children
  records are included in the count. By default this is `false`.
* `Checkbox` now supports a `displayUnsetState` prop which may be used to display a visually
  distinct state for null values.
* `Select` now renders with a checkbox next to the selected item in its dropdown menu, instead of
  relying on highlighting. A new `hideSelectedOptionCheck` prop is available to disable.
* `RestGridModel` supports a `readonly` property.
* `DimensionChooser`, various `HoistInput` components, `Toolbar` and `ToolbarSeparator` have been
  added to the mobile component library.
* Additional environment enums for UAT and BCP, added to Hoist Core 5.4.0, are supported in the
  application footer.

### 🐞 Bug Fixes

* `NumberInput` will no longer immediately convert its shorthand value (e.g. "3m") into numeric form
  while the user remains focused on the input.
* Grid `actionCol` columns no longer render Button components for each action, relying instead on
  plain HTML / CSS markup for a significant performance improvement when there are many rows and/or
  actions per row.
* Grid exports more reliably include the appropriate file extension.
* `Select` will prevent an `<esc>` keypress from bubbling up to parent components only when its menu
  is open. (In that case, the component assumes escape was pressed to close its menu and captures
  the keypress, otherwise it should leave it alone and let it e.g. close a parent popover).

[Commit Log](https://github.com/xh/hoist-react/compare/v16.0.1...v17.0.0)

## v16.0.1 - 2018-12-12

### 🐞 Bug Fixes

* Fix to FeedbackForm allowing attempted submission with an empty message.

[Commit Log](https://github.com/xh/hoist-react/compare/v16.0.0...v16.0.1)

## v16.0.0

### 🎁 New Features

* Support for ComboBoxes and Dropdowns have been improved dramatically, via a new `Select` component
  based on react-select.
* The AG Grid based `Grid` and `GridModel` are now available on both mobile and desktop. We have
  also added new support for multi-row/multi-field columns via the new `multiFieldRenderer` renderer
  function.
* The app initialization lifecycle has been restructured so that no App classes are constructed
  until Hoist is fully initialized.
* `Column` now supports an optional `rowHeight` property.
* `Button` now defaults to 'minimal' mode, providing a much lighter-weight visual look-and-feel to
  HoistApps. `Button` also implements `@LayoutSupport`.
* Grouping state is now saved by the grid state support on `GridModel`.
* The Hoist `DimChooser` component has been ported to hoist-react.
* `fetchService` now supports an `autoAbortKey` in its fetch methods. This can be used to
  automatically cancel obsolete requests that have been superseded by more recent variants.
* Support for new `clickableLabel` property on `FormField`.
* `RestForm` now supports a read-only view.
* Hoist now supports automatic tracking of app/page load times.

### 💥 Breaking Changes

* The new location for the cross-platform grid component is `@xh/hoist/cmp/grid`. The `columns`
  package has also moved under a new sub-package in this location.
* Hoist top-level App Structure has changed in order to improve consistency of the Model-View
  conventions, to improve the accessibility of services, and to support the improvements in app
  initialization mentioned above:
    - `XH.renderApp` now takes a new `AppSpec` configuration.
    - `XH.app` is now `XH.appModel`.
    - All services are installed directly on `XH`.
    - `@HoistApp` is now `@HoistAppModel`
* `RecordAction` has been substantially refactored and improved. These are now typically immutable
  and may be shared.
    - `prepareFn` has been replaced with a `displayFn`.
    - `actionFn` and `displayFn` now take a single object as their parameter.
* The `hide` property on `Column` has been changed to `hidden`.
* The `ColChooserButton` has been moved from the incorrect location `@xh/hoist/cmp/grid` to
  `@xh/hoist/desktop/cmp/button`. This is a desktop-only component. Apps will have to adjust these
  imports.
* `withDefaultTrue` and `withDefaultFalse` in `@xh/hoist/utils/js` have been removed. Use
  `withDefault` instead.
* `CheckBox` has been renamed `Checkbox`

### ⚙️ Technical

* AG Grid has been upgraded to v19.1
* mobx has been upgraded to v5.6
* React has been upgraded to v16.6
* Allow browsers with proper support for Proxy (e.g Edge) to access Hoist Applications.

### 🐞 Bug Fixes

* Extensive. See full change list below.

[Commit Log](https://github.com/xh/hoist-react/compare/v15.1.2...v16.0.0)

## v15.1.2

🛠 Hotfix release to MultiSelect to cap the maximum number of options rendered by the drop-down
list. Note, this component is being replaced in Hoist v16 by the react-select library.

[Commit Log](https://github.com/xh/hoist-react/compare/v15.1.1...v15.1.2)

## v15.1.1

### 🐞 Bug Fixes

* Fix to minimal validation mode for FormField disrupting input focus.
* Fix to JsonInput disrupting input focus.

### ⚙️ Technical

* Support added for TLBR-style notation when specifying margin/padding via layoutSupport - e.g. box(
  {margin: '10 20 5 5'}).
* Tweak to lockout panel message when the user has no roles.

[Commit Log](https://github.com/xh/hoist-react/compare/v15.1.0...v15.1.1)

## v15.1.0

### 🎁 New Features

* The FormField component takes a new minimal prop to display validation errors with a tooltip only
  as opposed to an inline message string. This can be used to help reduce shifting / jumping form
  layouts as required.
* The admin-only user impersonation toolbar will now accept new/unknown users, to support certain
  SSO application implementations that can create users on the fly.

### ⚙️ Technical

* Error reporting to server w/ custom user messages is disabled if the user is not known to the
  client (edge case with errors early in app lifecycle, prior to successful authentication).

[Commit Log](https://github.com/xh/hoist-react/compare/v15.0.0...v15.1.0)

## v15.0.0

### 💥 Breaking Changes

* This update does not require any application client code changes, but does require updating the
  Hoist Core Grails plugin to >= 5.0. Hoist Core changes to how application roles are loaded and
  users are authenticated required minor changes to how JS clients bootstrap themselves and load
  user data.
* The Hoist Core HoistImplController has also been renamed to XhController, again requiring Hoist
  React adjustments to call the updated /xh/ paths for these (implementation) endpoints. Again, no
  app updates required beyond taking the latest Hoist Core plugin.

[Commit Log](https://github.com/xh/hoist-react/compare/v14.2.0...v15.0.0)

## v14.2.0

### 🎁 New Features

* Upgraded hoist-dev-utils to 3.0.3. Client builds now use the latest Webpack 4 and Babel 7 for
  noticeably faster builds and recompiles during CI and at development time.
* GridModel now has a top-level agColumnApi property to provide a direct handle on the AG Grid
  Column API object.

### ⚙️ Technical

* Support for column groups strengthened with the addition of a dedicated ColumnGroup sibling class
  to Column. This includes additional internal refactoring to reduce unnecessary cloning of Column
  configurations and provide a more managed path for Column updates. Public APIs did not change.
  (#694)

### 📚 Libraries

* Blueprint Core `3.6.1 -> 3.7.0`
* Blueprint Datetime `3.2.0 -> 3.3.0`
* Fontawesome `5.3.x -> 5.4.x`
* MobX `5.1.2 -> 5.5.0`
* Router5 `6.5.0 -> 6.6.0`

[Commit Log](https://github.com/xh/hoist-react/compare/v14.1.3...v14.2.0)

## v14.1.3

### 🐞 Bug Fixes

* Ensure JsonInput reacts properly to value changes.

### ⚙️ Technical

* Block user pinning/unpinning in Grid via drag-and-drop - pending further work via #687.
* Support "now" as special token for dateIs min/max validation rules.
* Tweak grouped grid row background color.

[Commit Log](https://github.com/xh/hoist-react/compare/v14.1.1...v14.1.3)

## v14.1.1

### 🐞 Bug Fixes

* Fixes GridModel support for row-level grouping at same time as column grouping.

[Commit Log](https://github.com/xh/hoist-react/compare/v14.1.0...v14.1.1)

## v14.1.0

### 🎁 New Features

* GridModel now supports multiple levels of row grouping. Pass the public setGroupBy() method an
  array of string column IDs, or a falsey value / empty array to ungroup. Note that the public and
  observable groupBy property on GridModel will now always be an array, even if the grid is not
  grouped or has only a single level of grouping.
* GridModel exposes public expandAll() and collapseAll() methods for grouped / tree grids, and
  StoreContextMenu supports a new "expandCollapseAll" string token to insert context menu items.
  These are added to the default menu, but auto-hide when the grid is not in a grouped state.
* The Grid component provides a new onKeyDown prop, which takes a callback and will fire on any
  keypress targeted within the Grid. Note such a handler is not provided directly by AG Grid.
* The Column class supports pinned as a top-level config. Supports passing true to pin to the left.

### 🐞 Bug Fixes

* Updates to Grid column widths made via AG Grid's "autosize to fit" API are properly persisted to
  grid state.

[Commit Log](https://github.com/xh/hoist-react/compare/v14.0.0...v14.1.0)

## v14.0.0

* Along with numerous bug fixes, v14 brings with it a number of important enhancements for grids,
  including support for tree display, 'action' columns, and absolute value sorting. It also includes
  some new controls and improvement to focus display.

### 💥 Breaking Changes

* The signatures of the Column.elementRenderer and Column.renderer have been changed to be
  consistent with each other, and more extensible. Each takes two arguments -- the value to be
  rendered, and a single bundle of metadata.
* StoreContextMenuAction has been renamed to RecordAction. Its action property has been renamed to
  actionFn for consistency and clarity.
* LocalStore : The method LocalStore.processRawData no longer takes an array of all records, but
  instead takes just a single record. Applications that need to operate on all raw records in bulk
  should do so before presenting them to LocalStore. Also, LocalStores template methods for override
  have also changed substantially, and sub-classes that rely on these methods will need to be
  adjusted accordingly.

### 🎁 New Features

#### Grid

* The Store API now supports hierarchical datasets. Applications need to simply provide raw data for
  records with a "children" property containing the raw data for their children.
* Grid supports a 'TreeGrid' mode. To show a tree grid, bind the GridModel to a store containing
  hierarchical data (as above), set treeMode: true on the GridModel, and specify a column to display
  the tree controls (isTreeColumn: true)
* Grid supports absolute sorting for numerical columns. Specify absSort: true on your column config
  to enable. Clicking the grid header will now cycle through ASC > DESC > DESC (abs) sort modes.
* Grid supports an 'Actions' column for one-click record actions. See cmp/desktop/columns/actionCol.
* A new showHover prop on the desktop Grid component will highlight the hovered row with default
  styling. A new GridModel.rowClassFn callback was added to support per-row custom classes based on
  record data.
* A new ExportFormat.LONG_TEXT format has been added, along with a new Column.exportWidth config.
  This supports exporting columns that contain long text (e.g. notes) as multi-line cells within
  Excel.

#### Other Components

* RadioInput and ButtonGroupInput have been added to the desktop/cmp/form package.
* DateInput now has support for entering and displaying time values.
* NumberInput displays its unformatted value when focused.
* Focused components are now better highlighted, with additional CSS vars provided to customize as
  needed.

### 🐞 Bug Fixes

* Calls to GridModel.setGroupBy() work properly not only on the first, but also all subsequent calls
  (#644).
* Background / style issues resolved on several input components in dark theme (#657).
* Grid context menus appear properly over other floating components.

### 📚 Libraries

* React `16.5.1 -> 16.5.2`
* router5 `6.4.2 -> 6.5.0`
* CodeMirror, Highcharts, and MobX patch updates

[Commit Log](https://github.com/xh/hoist-react/compare/v13.0.0...v14.0.0)

## v13.0.0

🍀Lucky v13 brings with it a number of enhancements for forms and validation, grouped column support
in the core Grid API, a fully wrapped MultiSelect component, decorator syntax adjustments, and a
number of other fixes and enhancements.

It also includes contributions from new ExHI team members Arjun and Brendan. 🎉

### 💥 Breaking Changes

* The core `@HoistComponent`, `@HoistService`, and `@HoistModel` decorators are **no longer
  parameterized**, meaning that trailing `()` should be removed after each usage. (#586)
* The little-used `hoistComponentFactory()` method was also removed as a further simplification
  (#587).
* The `HoistField` superclass has been renamed to `HoistInput` and the various **desktop form
  control components have been renamed** to match (55afb8f). Apps using these components (which will
  likely be most apps) will need to adapt to the new names.
    * This was done to better distinguish between the input components and the upgraded Field
      concept on model classes (see below).

### 🎁 New Features

⭐️ **Forms and Fields** have been a major focus of attention, with support for structured data
fields added to Models via the `@FieldSupport` and `@field()` decorators.

* Models annotated with `@FieldSupport` can decorate member properties with `@field()`, making those
  properties observable and settable (with a generated `setXXX()` method).
* The `@field()` decorators themselves can be passed an optional display label string as well as
  zero or more *validation rules* to define required constraints on the value of the field.
* A set of predefined constraints is provided within the toolkit within the `/field/` package.
* Models using `FieldSupport` should be sure to call the `initFields()` method installed by the
  decorator within their constructor. This method can be called without arguments to generally
  initialize the field system, or it can be passed an object of field names to initial/default
  values, which will set those values on the model class properties and provide change/dirty
  detection and the ability to "reset" a form.
* A new `FormField` UI component can be used to wrap input components within a form. The `FormField`
  wrapper can accept the source model and field name, and will apply those to its child input. It
  leverages the Field model to automatically display a label, indicate required fields, and print
  validation error messages. This new component should be the building-block for most non-trivial
  forms within an application.

Other enhancements include:

* **Grid columns can be grouped**, with support for grouping added to the grid state management
  system, column chooser, and export manager (#565). To define a column group, nest column
  definitions passed to `GridModel.columns` within a wrapper object of the
  form `{headerName: 'My group', children: [...]}`.

(Note these release notes are incomplete for this version.)

[Commit Log](https://github.com/xh/hoist-react/compare/v12.1.2...v13.0.0)

## v12.1.2

### 🐞 Bug Fixes

* Fix casing on functions generated by `@settable` decorator
  (35c7daa209a4205cb011583ebf8372319716deba).

[Commit Log](https://github.com/xh/hoist-react/compare/v12.1.1...v12.1.2)

## v12.1.1

### 🐞 Bug Fixes

* Avoid passing unknown HoistField component props down to Blueprint select/checkbox controls.

### 📚 Libraries

* Rollback update of `@blueprintjs/select` package `3.1.0 -> 3.0.0` - this included breaking API
  changes and will be revisited in #558.

[Commit Log](https://github.com/xh/hoist-react/compare/v12.1.0...v12.1.1)

## v12.1.0

### 🎁 New Features

* New `@bindable` and `@settable` decorators added for MobX support. Decorating a class member
  property with `@bindable` makes it a MobX `@observable` and auto-generates a setter method on the
  class wrapped in a MobX `@action`.
* A `fontAwesomeIcon` element factory is exported for use with other FA icons not enumerated by the
  `Icon` class.
* CSS variables added to control desktop Blueprint form control margins. These remain defaulted to
  zero, but now within CSS with support for variable overrides. A Blueprint library update also
  brought some changes to certain field-related alignment and style properties. Review any form
  controls within apps to ensure they remain aligned as desired
  (8275719e66b4677ec5c68a56ccc6aa3055283457 and df667b75d41d12dba96cbd206f5736886cb2ac20).

### 🐞 Bug Fixes

* Grid cells are fully refreshed on a data update, ensuring cell renderers that rely on data other
  than their primary display field are updated (#550).
* Grid auto-sizing is run after a data update, ensuring flex columns resize to adjust for possible
  scrollbar visibility changes (#553).
* Dropdown fields can be instantiated with fewer required properties set (#541).

### 📚 Libraries

* Blueprint `3.0.1 -> 3.4.0`
* FontAwesome `5.2.0 -> 5.3.0`
* CodeMirror `5.39.2 -> 5.40.0`
* MobX `5.0.3 -> 5.1.0`
* router5 `6.3.0 -> 6.4.2`
* React `16.4.1 -> 16.4.2`

[Commit Log](https://github.com/xh/hoist-react/compare/v12.0.0...v12.1.0)

## v12.0.0

Hoist React v12 is a relatively large release, with multiple refactorings around grid columns,
`elemFactory` support, classNames, and a re-organization of classes and exports within `utils`.

### 💥 Breaking Changes

#### ⭐️ Grid Columns

**A new `Column` class describes a top-level API for columns and their supported options** and is
intended to be a cross-platform layer on top of AG Grid and TBD mobile grid implementations.

* The desktop `GridModel` class now accepts a collection of `Column` configuration objects to define
  its available columns.
* Columns may be configured with `flex: true` to cause them to stretch all available horizontal
  space within a grid, sharing it equally with any other flex columns. However note that this should
  be used sparingly, as flex columns have some deliberate limitations to ensure stable and
  consistent behavior. Most noticeably, they cannot be resized directly by users. Often, a best
  practice will be to insert an `emptyFlexCol` configuration as the last column in a grid - this
  will avoid messy-looking gaps in the layout while not requiring a data-driven column be flexed.
* User customizations to column widths are now saved if the GridModel has been configured with a
  `stateModel` key or model instance - see `GridStateModel`.
* Columns accept a `renderer` config to format text or HTML-based output. This is a callback that is
  provided the value, the row-level record, and a metadata object with the column's `colId`. An
  `elementRenderer` config is also available for cells that should render a Component.
* An `agOptions` config key continues to provide a way to pass arbitrary options to the underlying
  AG Grid instance (for desktop implementations). This is considered an "escape hatch" and should be
  used with care, but can provide a bridge to required AG Grid features as the Hoist-level API
  continues to develop.
* The "factory pattern" for Column templates / defaults has been removed, replaced by a simpler
  approach that recommends exporting simple configuration partials and spreading them into
  instance-specific column configs.
* See 0798f6bb20092c59659cf888aeaf9ecb01db52a6 for primary commit.

#### ⭐️ Element Factory, LayoutSupport, BaseClassName

Hoist provides core support for creating components via a factory pattern, powered by the `elem()`
and `elemFactory()` methods. This approach remains the recommended way to instantiate component
elements, but was **simplified and streamlined**.

* The rarely used `itemSpec` argument was removed (this previously applied defaults to child items).
* Developers can now also use JSX to instantiate all Hoist-provided components while still taking
  advantage of auto-handling for layout-related properties provided by the `LayoutSupport` mixin.
    * HoistComponents should now spread **`...this.getLayoutProps()`** into their outermost rendered
      child to enable promotion of layout properties.
* All HoistComponents can now specify a **baseClassName** on their component class and should pass
  `className: this.getClassName()` down to their outermost rendered child. This allows components to
  cleanly layer on a base CSS class name with any instance-specific classes.
* See 8342d3870102ee9bda4d11774019c4928866f256 for primary commit.

#### ⭐️ Panel resizing / collapsing

**The `Panel` component now takes a `sizingModel` prop to control and encapsulate newly built-in
resizing and collapsing behavior** (#534).

* See the `PanelSizingModel` class for configurable details, including continued support for saving
  sizing / collapsed state as a user preference.
* **The standalone `Resizable` component was removed** in favor of the improved support built into
  Panel directly.

#### Other

* Two promise-related models have been combined into **a new, more powerful `PendingTaskModel`**,
  and the `LoadMask` component has been removed and consolidated into `Mask`
  (d00a5c6e8fc1e0e89c2ce3eef5f3e14cb842f3c8).
    * `Panel` now exposes a single `mask` prop that can take either a configured `mask` element or a
      simple boolean to display/remove a default mask.
* **Classes within the `utils` package have been re-organized** into more standardized and scalable
  namespaces. Imports of these classes will need to be adjusted.

### 🎁 New Features

* **The desktop Grid component now offers a `compact` mode** with configurable styling to display
  significantly more data with reduced padding and font sizes.
* The top-level `AppBar` refresh button now provides a default implementation, calling a new
  abstract `requestRefresh()` method on `HoistApp`.
* The grid column chooser can now be configured to display its column groups as initially collapsed,
  for especially large collections of columns.
* A new `XH.restoreDefaultsAsync()` method provides a centralized way to wipe out user-specific
  preferences or customizations (#508).
* Additional Blueprint `MultiSelect`, `Tag`, and `FormGroup` controls re-exported.

### 🐞 Bug Fixes

* Some components were unintentionally not exporting their Component class directly, blocking JSX
  usage. All components now export their class.
* Multiple fixes to `DayField` (#531).
* JsonField now responds properly when switching from light to dark theme (#507).
* Context menus properly filter out duplicated separators (#518).

[Commit Log](https://github.com/xh/hoist-react/compare/v11.0.0...v12.0.0)

## v11.0.0

### 💥 Breaking Changes

* **Blueprint has been upgraded to the latest 3.x release.** The primary breaking change here is the
  renaming of all `pt-` CSS classes to use a new `bp3-` prefix. Any in-app usages of the BP
  selectors will need to be updated. See the
  [Blueprint "What's New" page](http://blueprintjs.com/docs/#blueprint/whats-new-3.0).
* **FontAwesome has been upgraded to the latest 5.2 release.** Only the icons enumerated in the
  Hoist `Icon` class are now registered via the FA `library.add()` method for inclusion in bundled
  code, resulting in a significant reduction in bundle size. Apps wishing to use other FA icons not
  included by Hoist must import and register them - see the
  [FA React Readme](https://github.com/FortAwesome/react-fontawesome/blob/master/README.md) for
  details.
* **The `mobx-decorators` dependency has been removed** due to lack of official support for the
  latest MobX update, as well as limited usage within the toolkit. This package was primarily
  providing the optional `@setter` decorator, which should now be replaced as needed by dedicated
  `@action` setter methods (19cbf86138499bda959303e602a6d58f6e95cb40).

### 🎁 Enhancements

* `HoistComponent` now provides a `getClassNames()` method that will merge any `baseCls` CSS class
  names specified on the component with any instance-specific classes passed in via props (#252).
    * Components that wish to declare and support a `baseCls` should use this method to generate and
      apply a combined list of classes to their outermost rendered elements (see `Grid`).
    * Base class names have been added for relevant Hoist-provided components - e.g. `.xh-panel` and
      `.xh-grid`. These will be appended to any instance class names specified within applications
      and be available as public CSS selectors.
* Relevant `HoistField` components support inline `leftIcon` and `rightElement` props. `DayField`
  adds support for `minDay / maxDay` props.
* Styling for the built-in AG Grid loading overlay has been simplified and improved (#401).
* Grid column definitions can now specify an `excludeFromExport` config to drop them from
  server-generated Excel/CSV exports (#485).

### 🐞 Bug Fixes

* Grid data loading and selection reactions have been hardened and better coordinated to prevent
  throwing when attempting to set a selection before data has been loaded (#484).

### 📚 Libraries

* Blueprint `2.x -> 3.x`
* FontAwesome `5.0.x -> 5.2.x`
* CodeMirror `5.37.0 -> 5.39.2`
* router5 `6.2.4 -> 6.3.0`

[Commit Log](https://github.com/xh/hoist-react/compare/v10.0.1...v11.0.0)

## v10.0.1

### 🐞 Bug Fixes

* Grid `export` context menu token now defaults to server-side 'exportExcel' export.
    * Specify the `exportLocal` token to return a menu item for local AG Grid export.
* Columns with `field === null` skipped for server-side export (considered spacer / structural
  columns).

## v10.0.0

### 💥 Breaking Changes

* **Access to the router API has changed** with the `XH` global now exposing `router` and
  `routerState` properties and a `navigate()` method directly.
* `ToastManager` has been deprecated. Use `XH.toast` instead.
* `Message` is no longer a public class (and its API has changed). Use `XH.message/confirm/alert`
  instead.
* Export API has changed. The Built-in grid export now uses more powerful server-side support. To
  continue to use local AG based export, call method `GridModel.localExport()`. Built-in export
  needs to be enabled with the new property on `GridModel.enableExport`. See `GridModel` for more
  details.

### 🎁 Enhancements

* New Mobile controls and `AppContainer` provided services (impersonation, about, and version bars).
* Full-featured server-side Excel export for grids.

### 🐞 Bug Fixes

* Prevent automatic zooming upon input focus on mobile devices (#476).
* Clear the selection when showing the context menu for a record which is not already selected
  (#469).
* Fix to make lockout script readable by Compatibility Mode down to IE5.

### 📚 Libraries

* MobX `4.2.x -> 5.0.x`

[Commit Log](https://github.com/xh/hoist-react/compare/v9.0.0...v10.0.0)

## v9.0.0

### 💥 Breaking Changes

* **Hoist-provided mixins (decorators) have been refactored to be more granular and have been broken
  out of `HoistComponent`.**
    * New discrete mixins now exist for `LayoutSupport` and `ContextMenuSupport` - these should be
      added directly to components that require the functionality they add for auto-handling of
      layout-related props and support for showing right-click menus. The corresponding options on
      `HoistComponent` that used to enable them have been removed.
    * For consistency, we have also renamed `EventTarget -> EventSupport` and `Reactive ->
      ReactiveSupport` mixins. These both continue to be auto-applied to HoistModel and HoistService
      classes, and ReactiveSupport enabled by default in HoistComponent.
* **The Context menu API has changed.** The `ContextMenuSupport` mixin now specifies an abstract
  `getContextMenuItems()` method for component implementation (replacing the previous
  `renderContextMenu()` method). See the new [`ContextMenuItem` class for what these items support,
  as well as several static default items that can be used.
    * The top-level `AppContainer` no longer provides a default context menu, instead allowing the
      browser's own context menu to show unless an app / component author has implemented custom
      context-menu handling at any level of their component hierarchy.

### 🐞 Bug Fixes

* TabContainer active tab can become out of sync with the router state (#451)
    * ⚠️ Note this also involved a change to the `TabContainerModel` API - `activateTab()` is now
      the public method to set the active tab and ensure both the tab and the route land in the
      correct state.
* Remove unintended focused cell borders that came back with the prior AG Grid upgrade.

[Commit Log](https://github.com/xh/hoist-react/compare/v8.0.0...v9.0.0)

## v8.0.0

Hoist React v8 brings a big set of improvements and fixes, some API and package re-organizations,
and AG Grid upgrade, and more. 🚀

### 💥 Breaking Changes

* **Component package directories have been re-organized** to provide better symmetry between
  pre-existing "desktop" components and a new set of mobile-first component. Current desktop
  applications should replace imports from `@xh/hoist/cmp/xxx` with `@xh/hoist/desktop/cmp/xxx`.
    * Important exceptions include several classes within `@xh/hoist/cmp/layout/`, which remain
      cross-platform.
    * `Panel` and `Resizable` components have moved to their own packages in
      `@xh/hoist/desktop/cmp/panel` and `@xh/hoist/desktop/cmp/resizable`.
* **Multiple changes and improvements made to tab-related APIs and components.**
    * The `TabContainerModel` constructor API has changed, notably `children` -> `tabs`, `useRoutes`
      ->
      `route` (to specify a starting route as a string) and `switcherPosition` has moved from a
      model config to a prop on the `TabContainer` component.
    * `TabPane` and `TabPaneModel` have been renamed `Tab` and `TabModel`, respectively, with
      several related renames.
* **Application entry-point classes decorated with `@HoistApp` must implement the new getter method
  `containerClass()`** to specify the platform specific component used to wrap the app's
  `componentClass`.
    * This will typically be `@xh/hoist/[desktop|mobile]/AppContainer` depending on platform.

### 🎁 New Features

* **Tab-related APIs re-worked and improved**, including streamlined support for routing, a new
  `tabRenderMode` config on `TabContainerModel`, and better naming throughout.
* **Ag-grid updated to latest v18.x** - now using native flex for overall grid layout and sizing
  controls, along with multiple other vendor improvements.
* Additional `XH` API methods exposed for control of / integration with Router5.
* The core `@HoistComponent` decorated now installs a new `isDisplayed` getter to report on
  component visibility, taking into account the visibility of its ancestors in the component tree.
* Mobile and Desktop app package / component structure made more symmetrical (#444).
* Initial versions of multiple new mobile components added to the toolkit.
* Support added for **`IdleService` - automatic app suspension on inactivity** (#427).
* Hoist wrapper added for the low-level Blueprint **button component** - provides future hooks into
  button customizations and avoids direct BP import (#406).
* Built-in support for collecting user feedback via a dedicated dialog, convenient XH methods and
  default appBar button (#379).
* New `XH.isDevelopmentMode` constant added, true when running in local Webpack dev-server mode.
* CSS variables have been added to customize and standardize the Blueprint "intent" based styling,
  with defaults adjusted to be less distracting (#420).

### 🐞 Bug Fixes

* Preference-related events have been standardized and bugs resolved related to pushAsync() and the
  `prefChange` event (ee93290).
* Admin log viewer auto-refreshes in tail-mode (#330).
* Distracting grid "loading" overlay removed (#401).
* Clipboard button ("click-to-copy" functionality) restored (#442).

[Commit Log](https://github.com/xh/hoist-react/compare/v7.2.0...v8.0.0)

## v7.2.0

### 🎁 New Features

+ Admin console grids now outfitted with column choosers and grid state. #375
+ Additional components for Onsen UI mobile development.

### 🐞 Bug Fixes

+ Multiple improvements to the Admin console config differ. #380 #381 #392

[Commit Log](https://github.com/xh/hoist-react/compare/v7.1.0...v7.2.0)

## v7.1.0

### 🎁 New Features

* Additional kit components added for Onsen UI mobile development.

### 🐞 Bug Fixes

* Dropdown fields no longer default to `commitOnChange: true` - avoiding unexpected commits of
  type-ahead query values for the comboboxes.
* Exceptions thrown from FetchService more accurately report the remote host when unreachable, along
  with some additional enhancements to fetch exception reporting for clarity.

[Commit Log](https://github.com/xh/hoist-react/compare/v7.0.0...v7.1.0)

## v7.0.0

### 💥 Breaking Changes

* **Restructuring of core `App` concept** with change to new `@HoistApp` decorator and conventions
  around defining `App.js` and `AppComponent.js` files as core app entry points. `XH.app` now
  installed to provide access to singleton instance of primary app class. See #387.

### 🎁 New Features

* **Added `AppBar` component** to help further standardize a pattern for top-level application
  headers.
* **Added `SwitchField` and `SliderField`** form field components.
* **Kit package added for Onsen UI** - base component library for mobile development.
* **Preferences get a group field for better organization**, parity with AppConfigs. (Requires
  hoist-core 3.1.x.)

### 🐞 Bug Fixes

* Improvements to `Grid` component's interaction with underlying AG Grid instance, avoiding extra
  renderings and unwanted loss of state. 03de0ae7

[Commit Log](https://github.com/xh/hoist-react/compare/v6.0.0...v7.0.0)

## v6.0.0

### 💥 Breaking Changes

* API for `MessageModel` has changed as part of the feature addition noted below, with `alert()` and
  `confirm()` replaced by `show()` and new `XH` convenience methods making the need for direct calls
  rare.
* `TabContainerModel` no longer takes an `orientation` prop, replaced by the more flexible
  `switcherPosition` as noted below.

### 🎁 New Features

* **Initial version of grid state** now available, supporting easy persistence of user grid column
  selections and sorting. The `GridModel` constructor now takes a `stateModel` argument, which in
  its simplest form is a string `xhStateId` used to persist grid state to local storage. See the
  `GridStateModel` class for implementation details. #331
* The **Message API** has been improved and simplified, with new `XH.confirm()` and `XH.alert()`
  methods providing an easy way to show pop-up alerts without needing to manually construct or
  maintain a `MessageModel`. #349
* **`TabContainer` components can now be controlled with a remote `TabSwitcher`** that does not need
  to be directly docked to the container itself. Specify `switcherPosition:none` on the
  `TabContainerModel` to suppress showing the switching affordance on the tabs themselves and
  instantiate a `TabSwitcher` bound to the same model to control a tabset from elsewhere in the
  component hierarchy. In particular, this enabled top-level application tab navigation to move up
  into the top toolbar, saving vertical space in the layout. #368
* `DataViewModel` supports an `emptyText` config.

### 🐞 Bugfixes

* Dropdown fields no longer fire multiple commit messages, and no longer commit partial entries
  under some circumstances. #353 and #354
* Grids resizing fixed when shrinking the containing component. #357

[Commit Log](https://github.com/xh/hoist-react/compare/v5.0.0...v6.0.0)

## v5.0.0

### 💥 Breaking Changes

* **Multi environment configs have been unwound** See these release notes/instructions for how to
  migrate: https://github.com/xh/hoist-core/releases/tag/release-3.0.0
* **Breaking change to context menus in dataviews and grids not using the default context menu:**
  StoreContextMenu no longer takes an array of items as an argument to its constructor. Instead it
  takes a configuration object with an ‘items’ key that will point to any current implementation’s
  array of items. This object can also contain an optional gridModel argument which is intended to
  support StoreContextMenuItems that may now be specified as known ‘hoist tokens’, currently limited
  to a ‘colChooser’ token.

### 🎁 New Features

* Config differ presents inline view, easier to read diffs now.
* Print Icon added!

### 🐞 Bugfixes

* Update processFailedLoad to loadData into gridModel store, Fixes #337
* Fix regression to ErrorTracking. Make errorTrackingService safer/simpler to call at any point in
  life-cycle.
* Fix broken LocalStore state.
* Tweak flex prop for charts. Side by side charts in a flexbox now auto-size themselves! Fixes #342
* Provide token parsing for storeContextMenus. Context menus are all grown up! Fixes #300

## v4.0.1

### 🐞 Bugfixes

* DataView now properly re-renders its items when properties on their records change (and the ID
  does not)

## v4.0.0

### 💥 Breaking Changes

* **The `GridModel` selection API has been reworked for clarity.** These models formerly exposed
  their selectionModel as `grid.selection` - now that getter returns the selected records. A new
  `selectedRecord` getter is also available to return a single selection, and new string shortcut
  options are available when configuring GridModel selection behavior.
* **Grid components can now take an `agOptions` prop** to pass directly to the underlying ag-grid
  component, as well as an `onRowDoubleClicked` handler function.
  16be2bfa10e5aab4ce8e7e2e20f8569979dd70d1

### 🎁 New Features

* Additional core components have been updated with built-in `layoutSupport`, allowing developers to
  set width/height/flex and other layout properties directly as top-level props for key comps such
  as Grid, DataView, and Chart. These special props are processed via `elemFactory` into a
  `layoutConfig` prop that is now passed down to the underlying wrapper div for these components.
  081fb1f3a2246a4ff624ab123c6df36c1474ed4b

### 🐞 Bugfixes

* Log viewer tail mode now working properly for long log files - #325

## v3.0.1

### 🐞 Bugfixes

* FetchService throws a dedicated exception when the server is unreachable, fixes a confusing
  failure case detailed in #315

## v3.0.0

### 💥 Breaking Changes

* **An application's `AppModel` class must now implement a new `checkAccess()` method.** This method
  is passed the current user, and the appModel should determine if that user should see the UI and
  return an object with a `hasAccess` boolean and an optional `message` string. For a return with
  `hasAccess: false`, the framework will render a lockout panel instead of the primary UI.
  974c1def99059f11528c476f04e0d8c8a0811804
    * Note that this is only a secondary level of "security" designed to avoid showing an
      unauthorized user a confusing / non-functional UI. The server or any other third-party data
      sources must always be the actual enforcer of access to data or other operations.
* **We updated the APIs for core MobX helper methods added to component/model/service classes.** In
  particular, `addReaction()` was updated to take a more declarative / clear config object.
  8169123a4a8be6940b747e816cba40bd10fa164e
    * See Reactive.js - the mixin that provides this functionality.

### 🎁 New Features

* Built-in client-side lockout support, as per above.

### 🐞 Bugfixes

* None

------------------------------------------

Copyright © 2023 Extremely Heavy Industries Inc. - all rights reserved

------------------------------------------

📫☎️🌎 info@xh.io | https://xh.io/contact<|MERGE_RESOLUTION|>--- conflicted
+++ resolved
@@ -3,12 +3,9 @@
 ## 58.0.0-SNAPSHOT - unreleased
 
 ### 🎁 New Features
-<<<<<<< HEAD
-* Enhancement to `TabSwitcher` to allow navigation using arrow keys when focused.
-=======
 
 * Enhance `NumberFormatOptions.colorSpec` to accept custom CSS properties in addition to class names
->>>>>>> 70ea17fd
+* Enhance `TabSwitcher` to allow navigation using arrow keys when focused.
 
 ## 57.0.0 - 2023-06-20
 
