# Changelog

## v52.0.0-SNAPSHOT - unreleased

### 🎁 New Features

* `DashCanvasViewModel` now supports `autoHeight` to automatically resize a `DashCanvasView's`
  height to fit its contents.
* `DashCanvasAddViewButton` exported as a public component to support adding views to `DashCanvas`.
* `ModelSelector` used for model lookup and matching will now accept the class name of the model to
  match. Previously only a class reference could be provided.
* The Admin Console diff tool for Configs, Prefs, and JSONBlobs now displays who updated each value
  and when.
* New "Hoist Inspector" tool available in Desktop apps for displaying and querying models running in
  an application and their properties (especially observables).
    * Powered by a new method `XH.activeModels()`, which supports listing and querying all models
      instantiated within a running app, and `XH.inspectorService`, which provides additional
      processing of that model data when active.
    * Admin/dev-focused UI available on Desktop, activated via discrete new toggle in the bottom
      version bar (magnifying glass icon), or via console with `XH.inspectorService.activate()`.

### ⚙️ Technical

* `HoistComponents` no longer mutate the props object passed to them in React production mode. This
  was not causing noticeable application issues, but could result in a component's base CSS class
  being applied multiple times to its DOM element.
* GridModel will once again immediately sync data with its underlying ag-Grid component. This
  reverses a v50.0.0 change that introduced a minimal debounce in order to work around an ag-Grid
  rendering bug. The ag-Grid bug has been resolved, and this workaround is no longer needed.
* `GridExportService` has improved support for columns of `FieldType.AUTO` and for columns with
  multiple data types and custom export functions. (Requires `hoist-core >= 14.3`)
<<<<<<< HEAD
* The `trimToDepth` has been improved to return a depth-limited clone of its input that better
  handles nested arrays and passes through primitive inputs unchanged.
=======
* Change to `CompoundTaskObserver` to prioritize using specific messages from subtasks over the
 overall task message.

### 💥 Breaking Changes
* The deprecated method `XH.setDarkTheme` has been removed.  Use `XH.setTheme` instead.
>>>>>>> bfba8175

## v51.0.0 - 2022-08-29

### 🎁 New Features

* `HoistBase` `addReaction()` and `addAutorun()` now can create multiple reactions in one call, and
  will ignore nullish inputs.
* `ButtonGroupInput` supports new `enableMulti` prop.
* `AboutDialog` can now display more dynamic custom properties.
* New option on Admin Activity Tracking chart to toggle on/off weekends when viewing a time series.

### 🐞 Bug Fixes

* Fixed issue where `ModalSupport` would trigger `MobX` memo warning in console.
* Fixed issues with `ModalSupport` implementation in `CodeInput`.
* Fixed `Grid` rendering glitches when used inside `Panel` with `ModalSupport`.
* Fixed incorrect text color on desktop toasts with a warning intent.
* Fixed potential for duplication of default Component `className` within list of CSS classes
  rendered into the DOM.

### 💥 Breaking Changes

* `CodeInput` is now rendered within an additional `div` element. Unlikely to cause issues, unless
  using targeted styling of this component.
* `xhAboutMenuConfigs` soft-config is no longer supported. To customize the `AboutDialog`, see
  `HoistAppModel.getAboutDialogItems()`

### ⚙️ Technical

* Added missing `@computed` annotations to several `Store` getters that relay properties from
  its internal recordsets, including `maxDepth` and getters returning counts and empty status.
    * Avoids unnecessary internal render cycles within `Grid` when in tree mode.
    * Could require adjustments for apps that unintentionally relied on these observable getters
      triggering re-renders when records have changed in any way (but their output values have not).
* Hoist-supported menus will no longer filter out a `MenuDivider` if it has a `title`.
* The `filterText` field in `ColumnHeaderFilter` now gets autoFocused.
* The default `FormField` read-only renderer now supports line breaks.

### 📚 Libraries

* react `17.0.1 > 18.2.0`
* react-dom `17.0.1 > 18.2.0`

## v50.1.1 - 2022-07-29

### 🐞 Bug Fixes

* Fixed bug where components utilizing `ModalSupport` could render incorrectly when switching
  between inline and modal views.
* Improved behavior of `GridModel.whenReadyAsync()` to allow Grid more time to finish loading data.
  This improves the behavior of related methods `preSelectFirstAsync`, `selectFirstAsync`, and
  `ensureVisibleAsync`.

### ⚙️ Technical

* An empty `DashCanvas` / `DashContainer` 'Add View' button now only displays a menu of available
  views, without unnecessarily nesting them inside an 'Add' submenu
* Update `AppMenuButton` and `ContextMenu` to support Blueprint4 `menuItem`'s
* `Grid` `ContextMenu` is now disabled when a user is inline editing

## v50.1.0 - 2022-07-21

### 🎁 New Features

* New `GridModel` method `ensureRecordsVisibleAsync` accepts one or more store records or IDs and
  scrolls to make them visible in the grid.

### 📚 Libraries

* @blueprintjs/core `4.5 -> 4.6`
* qs `6.10 -> 6.11`
* react-popper `2.2 -> 2.3`

## v50.0.0 - 2022-07-12

### 🎁 New Features

* New `PanelModel.modalSupport` option allows the user to expand a panel into a configurable modal
  dialog - without developers needing to write custom dialog implementations and without triggering
  a remount/rerender of the panel's contents.
* FilterChooser field suggestions now search within multi-word field names.
* Autosize performance has been improved for very large grids.
* New `@abstract` decorator now available for enforcing abstract methods / getters.
* `MessageModel` now receives `dismissable` and `cancelOnDismiss` flags to control the behavior of a
  popup message when clicking the background or hitting the escape key.

### 💥 Breaking Changes

* Hoist now requires ag-Grid v28.0.0 or higher - update your ag-Grid dependency in your app's
  `package.json` file. See the [ag-Grid Changelog](https://www.ag-grid.com/changelog) for details.
* The data reactions between `GridModel` and the underlying Ag-Grid is now minimally debounced. This
  avoids multiple data updates during a single event loop tick, which can corrupt Ag-Grid's
  underlying state in the latest versions of that library.
    * This change should not affect most apps, but code that queries grid state immediately after
      loading or filtering a grid (e.g. selection, row visibility, or expansion state) should be
      tested carefully and may require a call to `await whenReadyAsync()`.
    * Note that this method is already incorporated in to several public methods on `GridModel`,
      including `selectFirstAsync()` and `ensureSelectionVisibleAsync()`.
* Blueprint has updated all of its CSS class names to use the `bp4-` prefix instead of the `bp3-`
  prefix. Any apps styling these classes directly may need to be adjusted. See
  https://github.com/palantir/blueprint/wiki/Blueprint-4.0 for more info.
* Both `Panel.title` and `Panel.icon` props must be null or undefined to avoid rendering
  a `PanelHeader`. Previously specifying any 'falsey' value for both (e.g. an empty string
  title) would omit the header.
* `XHClass` (top-level Singleton model for Hoist) no longer extends `HoistBase`
* `DockView` component has been moved into the desktop-specific package `@xh/hoist/desktop/cmp`.
  Users of this component will need to adjust their imports accordingly.
* Requires `hoist-core >= 14.0`. Excel file exporting defaults to using column FieldType.

### 🐞 Bug Fixes

* Fixed several issues introduced with Ag-Grid v27 where rows gaps and similar rendering issues
  could appear after operating on it programmatically (see breaking changes above).
* `ColumnHeaders` now properly respond to mouse events on tablets (e.g. when using a Bluetooth
  trackpad on an iPad).
* Fixed bug where `DashCanvasModel.removeView()` was not properly disposing of removed views
* Fixed exception dialog getting overwhelmed by large messages.
* Fixed exporting to Excel file erroneously coercing certain strings (like "1e10") into numbers.

### ⚙️ Technical

* Hoist will now throw if you import a desktop specific class to a mobile app or vice-versa.

### 📚 Libraries

* @blueprintjs `3.54 -> 4.5`

[Commit Log](https://github.com/xh/hoist-react/compare/v49.2.0...v50.0.0)

## v49.2.0 - 2022-06-14

### 🎁 New Features

* New `@enumerable` decorator for making class members `enumerable`
* New `GridAutosizeOption` `renderedRowsOnly` supports more limited autosizing
  for very large grids.

### 🐞 Bug Fixes

* Fix `FilterChooser` looping between old values if updated too rapidly.
* Allow user to clear an unsupported `FilterChooser` value.
* Fix bug where `Panel` would throw when `headerItems = null`
* Fix column values filtering on `tags` fields if another filter is already present.
* Fix bug where `SwitchInput` `labelSide` would render inappropriately if within `compact` `toolbar`
* Fix bug where `SplitTreeMapModel.showSplitter` property wasn't being set in constructor

### 📚 Libraries

* mobx `6.5 -> 6.6`

[Commit Log](https://github.com/xh/hoist-react/compare/v49.1.0...v49.2.0)

## v49.1.0 - 2022-06-03

### 🎁 New Features

* A `DashCanvasViewModel` now supports `headerItems` and `extraMenuItems`
* `Store` now supports a `tags` field type
* `FieldFilter` supports `includes` and `excludes` operators for `tags` fields

### 🐞 Bug Fixes

* Fix regression with `begins`, `ends`, and `not like` filters.
* Fix `DashCanvas` styling so drag-handles no longer cause horizontal scroll bar to appear
* Fix bug where `DashCanvas` would not resize appropriately on scrollbar visibility change

[Commit Log](https://github.com/xh/hoist-react/compare/v49.0.0...v49.1.0)

## v49.0.0 - 2022-05-24

### 🎁 New Features

* Improved desktop `NumberInput`:
    * Re-implemented `min` and `max` props to properly constrain the value entered and fix several
      bugs with the underlying Blueprint control.
    * Fixed the `precision` prop to be fully respected - values emitted by the input are now
      truncated to the specified precision, if set.
    * Added additional debouncing to keep the value more stable while a user is typing.
* Added new `getAppMenuButtonExtraItems()` extension point on `@xh/hoist/admin/AppModel` to allow
  customization of the Admin Console's app menu.
* Devs can now hide the Admin > General > Users tab by setting `hideUsersTab: true` within a new,
  optional `xhAdminAppConfig` soft-config.
* Added new `SplitTreeMapModel.showSplitter` config to insert a four pixel buffer between the
  component's nested maps. Useful for visualizations with both positive and negative heat values on
  each side, to keep the two sides clearly distinguished from each other.
* New `xhChangelogConfig.limitToRoles` soft-config allows the in-app changelog (aka release notes)
  to be gated to a subset of users based on their role.
* Add support for `Map` and `WeakMap` collections in `LangUtils.getOrCreate()`.
* Mobile `textInput` now accepts an `enableClear` property with a default value of false.

### 💥 Breaking Changes

* `GridModel.groupRowElementRenderer` and `DataViewModel.groupRowElementRenderer` have been removed,
  please use `groupRowRenderer` instead. It must now return a React Element rather than an HTML
  string (plain strings are also OK, but any formatting must be done via React).
* Model classes passed to `HoistComponents` or configured in their factory must now
  extend `HoistModel`. This has long been a core assumption, but was not previously enforced.
* Nested model instances stored at properties with a `_` prefix are now considered private and will
  not be auto-wired or returned by model lookups. This should not affect most apps, but will require
  minor changes for apps that were binding components to non-standard or "private" models.
* Hoist will now throw if `Store.summaryRecord` does not have a unique ID.

### 🐞 Bug Fixes

* Fixed a bug with Panel drag-to-resize within iframes on Windows.
* Worked around an Ag-Grid bug where the grid would render incorrectly on certain sorting changes,
  specifically for abs sort columns, leaving mis-aligned rows and gaps in the grid body layout.
* Fixed a bug in `SelectEditor` that would cause the grid to lose keyboard focus during editing.

### ⚙️ Technical

* Hoist now protects against custom Grid renderers that may throw by catching the error and printing
  an "#ERROR" placeholder token in the affected cell.
* `TreeMapModel.valueRenderer` and `heatRenderer` callbacks are now passed the `StoreRecord` as a
  second argument.
* Includes a new, additional `index-manifest.html` static file required for compatibility with the
  upcoming `hoist-dev-utils v6.0` release (but remains compatible with current/older dev-utils).

### 📚 Libraries

* mobx-react-lite `3.3 -> 3.4`

[Commit Log](https://github.com/xh/hoist-react/compare/v48.0.1...v49.0.0)

## v48.0.1 - 2022-04-22

### 🐞 Bug Fixes

* Improve default rendering to call `toString()` on non-react elements returned by renderers.
* Fixed issue with `model` property missing from `Model.componentProps` under certain conditions.

[Commit Log](https://github.com/xh/hoist-react/compare/v48.0.0...v48.0.1)

## v48.0.0 - 2022-04-21

### 🎁 New Features

* A new `DashCanvas` layout component for creating scrollable dashboards that allow users to
  manually place and size their widgets using a grid-based layout. Note that this component is in
  beta and its API is subject to change.
* FontAwesome upgraded to v6. This includes redesigns of the majority of bundled icons - please
  check your app's icon usages carefully.
* Enhancements to admin log viewer. Log file metadata (size & last modified) available with
  optional upgrade to `hoist-core >= 13.2`.
* Mobile `Dialog` will scroll internally if taller than the screen.
* Configs passed to `XH.message()` and its variants now take an optional `className` to apply to the
  message dialog.
* `fmtQuantity` now displays values greater than one billion with `b` unit, similar to current
  handling of millions with `m`.

### 💥 Breaking Changes

* Hoist now requires ag-Grid v27.2.0 or higher - update your ag-Grid dependency in your app's
  `package.json` file. See the [ag-Grid Changelog](https://www.ag-grid.com/changelog) for details.
  NOTE that ag-Grid 27 includes a big breaking change to render cell contents via native React
  elements rather than HTML, along with other major API changes. To accommodate these changes, the
  following changes are required in Hoist apps:
    * `Column.renderer` must now return a React Element rather than an HTML string (plain strings
      are also OK, but any formatting must be done via React). Please review your app grids and
      update any custom renderers accordingly. `Column.elementRenderer` has been removed.
    * `DataViewModel.elementRenderer` has been renamed `DataViewModel.renderer`.
    * Formatter methods and renderers (e.g. `fmtNumber`, `numberRenderer`, etc.) now return React
      Elements by default. The `asElement` option to these functions has been removed. Use the
      new `asHtml` option to return an HTML string where required.
    * The `isPopup` argument to `useInlineEditorModel()` has been removed. If you want to display
      your inline editor in a popup, you must set the new flag `Column.editorIsPopup` to `true`.
* Deprecated message configs `confirmText`, `confirmIntent`, `cancelText`, `cancelIntent` have been
  removed.

### 🐞 Bug Fixes

* Set ag-Grid's `suppressLastEmptyLineOnPaste` to true to work around a bug with Excel (Windows)
  that adds an empty line beneath the range pasted from the clipboard in editable grids.
* Fixes an issue where `NumberInput` would initially render blank values if `max` or `min` were
  set.
* Fixes an issue where tree maps would always show green for a `heatValue` of zero.

### 📚 Libraries

* @fortawesome/fontawesome-pro `5.14 -> 6.1`
* mobx `6.3 -> 6.5`
* mobx-react-lite `3.2 -> 3.3`

[Commit Log](https://github.com/xh/hoist-react/compare/v47.1.2...v48.0.0)

## v47.1.2 - 2022-04-01

### 🐞 Bug Fixes

* `FieldFilter`'s check of `committedData` is now null safe. A record with no `committedData` will
  not be filtered out.

[Commit Log](https://github.com/xh/hoist-react/compare/v47.1.1...v47.1.2)

## v47.1.1 - 2022-03-26

### 🎁 New Features

* New "sync with system" theme option - sets the Hoist theme to light/dark based on the user's OS.
* Added `cancelAlign` config to `XH.message()` and variants. Customize to "left" to render
  Cancel and Confirm actions separated by a filler.
* Added `GridModel.restoreDefaultsFn`, an optional function called after `restoreDefaultsAsync`.
  Allows apps to run additional, app-specific logic after a grid has been reset (e.g. resetting
  other, related preferences or state not managed by `GridModel` directly).
* Added `AppSpec.lockoutPanel`, allowing apps to specify a custom component.

### 🐞 Bug Fixes

* Fixed column auto-sizing when `headerName` is/returns an element.
* Fixed bug where subforms were not properly registering as dirty.
* Fixed an issue where `Select` inputs would commit `null` whilst clearing the text input.
* Fixed `Clock` component bug introduced in v47 (configured timezone was not respected).

### 📚 Libraries

* @blueprintjs/core `3.53 -> 3.54`
* @blueprintjs/datetime `3.23 -> 3.24`

[Commit Log](https://github.com/xh/hoist-react/compare/v47.0.1...v47.1.1)

## v47.0.1 - 2022-03-06

### 🐞 Bug Fixes

* Fix to mobile `ColChooser` error re. internal model handling.

[Commit Log](https://github.com/xh/hoist-react/compare/v47.0.0...v47.0.1)

## v47.0.0 - 2022-03-04

### 🎁 New Features

* Version 47 provides new features to simplify the wiring of models to each other and the components
  they render. In particular, it formalizes the existing concept of "linked" HoistModels - models
  created by Hoist via the `creates` directive or the `useLocalModel` hook - and provides them with
  the following new features:
    - an observable `componentProps` property with access to the props of their rendered component.
    - a `lookupModel()` method and a `@lookup` decorator that can be used to acquire references to
      other HoistModels that are ancestors of the model in the component hierarchy.
    - new `onLinked()` and `afterLinked()` lifecycle methods, called when the model's associated
      component is first rendered.
* As before, linked models are auto-loaded and registered for refreshes within the `RefreshContext`
  they reside in, as well as destroyed when their linked component is unmounted. Also note that the
  new features described above are all "opt-in" and should be fully backward compatible with
  existing application code.
* Hoist will now more clearly alert if a model specified via the `uses()` directive cannot be
  resolved. A new `optional` config (default false) supports components with optional models.
* New support in Cube views for aggregators that depend on rows in the data set other than their
  direct children. See new property `Aggregator.dependOnChildrenOnly` and new `AggregationContext`
  argument passed to `Aggregator.aggregate()` and `Aggregator.replace()`
* Clarified internal CSS classes and styling for `FormField`.
    * ⚠️ Note that as part of this change, the `xh-form-field-fill` class name is no longer in use.
      Apps should check for any styles for that class and replace with `.xh-form-field-inner--flex`.

### 🐞 Bug Fixes

* Fixed an issue where the menu would flash open and closed when clicking on the `FilterChooser`
  favorites button.

### 💥 Breaking Changes

* Dashboard widgets no longer receive the `viewModel` prop. Access to the `DashViewModel` within a
  widget should be obtained using either the lookup decorator (i.e. `@lookup(DashViewModel)`)
  or the `lookupModel()` method.

### 📚 Libraries

* @blueprintjs/core `3.52 -> 3.53`

[Commit Log](https://github.com/xh/hoist-react/compare/v46.1.2...v47.0.0)

## v46.1.2 - 2022-02-18

### 🐞 Bug Fixes

* Fixed an issue where column autosize can reset column order under certain circumstances.

[Commit Log](https://github.com/xh/hoist-react/compare/v46.1.1...v46.1.2)

## v46.1.1 - 2022-02-15

### 🐞 Bug Fixes

* Prevent `onClick` for disabled mobile `Buttons`.

[Commit Log](https://github.com/xh/hoist-react/compare/v46.1.0...v46.1.1)

## v46.1.0 - 2022-02-07

### Technical

* This release modifies our workaround to handle the ag-Grid v26 changes to cast all of their node
  ids to strings. The initial approach in v46.0.0 - matching the ag-Grid behavior by casting all
  `StoreRecord` ids to strings - was deemed too problematic for applications and has been reverted.
  Numerical ids in Store are once again fully supported.
* To accommodate the ag-Grid changes, applications that are using ag-Grid APIs (e.g.
  `agApi.getNode()`) should be sure to use the new property `StoreRecord.agId` to locate and compare
  records. We expect such usages to be rare in application code.

### 🎁 New Features

* `XH.showFeedbackDialog()` now takes an optional message to pre-populate within the dialog.
* Admins can now force suspension of individual client apps from the Server > WebSockets tab.
  Intended to e.g. force an app to stop refreshing an expensive query or polling an endpoint removed
  in a new release. Requires websockets to be enabled on both server and client.
* `FormField`s no longer need to specify a child input, and will simply render their readonly
  version if no child is specified. This simplifies the common use-case of fields/forms that are
  always readonly.

### 🐞 Bug Fixes

* `FormField` no longer throw if given a child that did not have `propTypes`.

[Commit Log](https://github.com/xh/hoist-react/compare/v46.0.0...v46.1.0)

## v46.0.0 - 2022-01-25

### 🎁 New Features

* `ExceptionHandler` provides a collection of overridable static properties, allowing you to set
  app-wide default behaviour for exception handling.
* `XH.handleException()` takes new `alertType` option to render error alerts via the familiar
  `dialog` or new `toast` UI.
* `XH.toast()` takes new `actionButtonProps` option to render an action button within a toast.
* New `GridModel.highlightRowOnClick` config adds a temporary highlight class to grid rows on user
  click/tap. Intended to improve UI feedback - especially on mobile, where it's enabled by default.
* New `GridModel.isInEditingMode` observable tracks inline editing start/stop with a built-in
  debounce, avoiding rapid cycling when e.g. tabbing between cells.
* `NumberInput` now supports a new `scaleFactor` prop which will be applied when converting between
  the internal and external values.
* `FilterChooser` now displays more minimal field name suggestions when first focused, as well as a
  new, configurable usage hint (`FilterChooserModel.introHelpText`) above those suggestions.

### 💥 Breaking Changes

* Hoist now requires ag-Grid v26.2.0 or higher - update your ag-Grid dependency in your app's
  `package.json` file. See the [ag-Grid Changelog](https://www.ag-grid.com/changelog) for details.
* ~~`StoreRecord.id` must now be a String. Integers IDs were previously supported, but will be cast
  Strings during record creation.~~
    * ~~Apps using numeric record IDs for internal or server-side APIs will need to be reviewed and
      updated to handle/convert string values.~~
    * ~~This change was necessitated by a change to Ag-Grid, which now also requires String IDs for
      its row node APIs.~~
    * NOTE - the change above to require string IDs was unwound in v46.1.
* `LocalDate` methods `toString()`, `toJSON()`, `valueOf()`, and `isoString()` now all return the
  standard ISO format `YYYY-MM-DD`, consistent with built-in `Date.toISOString()`. Prior versions
  returned`YYYYMMDD`.
* The `stringifyErrorSafely` function has been moved from the `@xh/hoist/exception` package to a
  public method on `XH.exceptionHandler`. (No/little impact expected on app code.)

### 🐞 Bug Fixes

* Fix to incorrect viewport orientation reporting due to laggy mobile resize events and DOM APIs.

[Commit Log](https://github.com/xh/hoist-react/compare/v45.0.2...v46.0.0)

## v45.0.2 - 2022-01-13

### 🎁 New Features

* `FilterChooser` has new `menuWidth` prop, allowing you to specify as width for the dropdown menu
  that is different from the control.

### 🐞 Bug Fixes

* Fixed cache clearing method on Admin Console's Server > Services tab.
* Several fixes to behavior of `GridAutosizeMode.MANAGED`

[Commit Log](https://github.com/xh/hoist-react/compare/v45.0.1...v45.0.2)

## v45.0.1 - 2022-01-07

### 🐞 Bug Fixes

* Fixed a minor bug preventing Hoist apps from running on mobile Blackberry Access (Android)
  browsers

### ⚙️ Technical

* New flag `Store.experimental.castIdToString`

[Commit Log](https://github.com/xh/hoist-react/compare/v45.0.0...v45.0.1)

## v45.0.0 - 2022-01-05

### 🎁 New Features

* Grid filters configured with `GridFilterFieldSpec.enableValues` offer autocomplete suggestions
  for 'Equals' and 'Not Equals' filters.
* `GridFilterFieldSpec` has new `values` and `forceSelection` configs.
* `FilterChooser` displays a list of fields configured for filtering to improve the usability /
  discoverability of the control. Enabled by default, but can be disabled via
  new `suggestFieldsWhenEmpty` model config.
* `TreeMap` uses lightest shading for zero heat, reserving grey for nil.
* New property `Store.reuseRecords` controls if records should be reused across loads based on
  sharing identical (by reference) raw data. NOTE - this behavior was previously always enabled, but
  can be problematic under certain conditions and is not necessary for most applications. Apps with
  large datasets that want to continue to use this caching should set this flag explicitly.
* Grid column filters tweaked with several improvements to usability and styling.
* `LocalDate.get()` now supports both 'YYYY-MM-DD' and 'YYYYMMDD' inputs.
* Mobile `Button` has new `intent`, `minimal` and `outlined` props.

### 💥 Breaking Changes

* `FilterChooserFieldSpec.suggestValues` has been renamed `enableValues`, and now only accepts a
  boolean.
* `Column.exportFormat`, `Column.exportWidth` and the `ExportFormat` enum have been renamed
  `Column.excelFormat`, `Column.excelWidth` and `ExcelFormat` respectively.
* `Store.reuseRecords` must now be explicitly set on Stores with large datasets that wish to cache
  records by raw data identity (see above).
* `Record` class renamed to `StoreRecord` in anticipation of upcoming changes to JavaScript standard
  and to improve compatibility with TypeScript.
    * Not expected to have much or any impact on application code, except potentially JSDoc typings.
* Mobile `Button` no longer supports `modifier` prop. Use `minimal` and `outlined` instead.
* The following deprecated APIs were removed:
    * GridModel.selection
    * GridModel.selectedRecordId
    * StoreSelectionModel.records
    * StoreSelectionModel.ids
    * StoreSelectionModel.singleRecord
    * StoreSelectionModel.selectedRecordId
    * DataViewModel.selection
    * DataViewModel.selectedRecordId
    * RestGridModel.selection
    * LogUtils.withShortDebug
    * Promise.start

### 🐞 Bug Fixes

* `DashContainer` overflow menu still displays when the optional menu button is enabled.
* Charts in fullscreen mode now exit fullscreen mode gracefully before re-rendering.

### 📚 Libraries

* @popperjs/core `2.10 -> 2.11`
* codemirror `5.63 -> 6.65`
* http-status-codes `2.1 -> 2.2`
* prop-types `15.7 -> 15.8`
* store2 `2.12 -> 2.13`
* ua-parser-js `0.7 -> 1.0.2` (re-enables auto-patch updates)

[Commit Log](https://github.com/xh/hoist-react/compare/v44.3.0...v45.0.0)

## v44.3.0 - 2021-12-15

### 🐞 Bug Fixes

* Fixes issue with columns failing to resize on first try.
* Fixes issue preventing use of context menus on iPad.

### 📚 Libraries

* @blueprintjs/core `3.51 -> 3.52`

* [Commit Log](https://github.com/xh/hoist-react/compare/v44.2.0...v44.3.0)

## v44.2.0 - 2021-12-07

### 🎁 New Features

* Desktop inline grid editor `Select` now commits the value immediately on selection.
* `DashContainerModel` now supports an observable `showMenuButton` config which will display a
  button in the stack header for showing the context menu
* Added `GridAutosizeMode.MANAGED` to autosize Grid columns on data or `sizingMode` changes, unless
  the user has manually modified their column widths.
* Copying from Grids to the clipboard will now use the value provided by the `exportValue`
  property on the column.
* Refresh application hotkey is now built into hoist's global hotkeys (shift + r).
* Non-SSO applications will now automatically reload when a request fails due to session timeout.
* New utility methods `withInfo` and `logInfo` provide variants of the existing `withDebug` and
  `logDebug` methods, but log at the more verbose `console.log` level.

### 🐞 Bug Fixes

* Desktop panel splitter can now be dragged over an `iframe` and reliably resize the panel.
* Ensure scrollbar does not appear on multi-select in toolbar when not needed.
* `XH.isPortrait` property fixed so that it no longer changes due to the appearance of the mobile
  keyboard.

[Commit Log](https://github.com/xh/hoist-react/compare/v44.1.0...v44.2.0)

## v44.1.0 - 2021-11-08

### 🎁 New Features

* Changes to App Options are now tracked in the admin activity tab.
* New Server > Environment tab added to Admin Console to display UI server environment variables and
  JVM system properties. (Requires `hoist-core >= 10.1` to enable this optional feature.)
* Provided observable getters `XH.viewportSize`, `XH.isPortrait` and `XH.isLandscape` to allow apps
  to react to changes in viewport size and orientation.

### 🐞 Bug Fixes

* Desktop inline grid editor `DateInput` now reliably shows its date picker pop-up aligned with the
  grid cell under edit.
* Desktop `Select.hideDropdownIndicator` now defaults to `true` on tablet devices due to UX bugs
  with the select library component and touch devices.
* Ensure `Column.autosizeBufferPx` is respected if provided.

### ✨ Style

* New `--xh-menu-item` CSS vars added, with tweaks to default desktop menu styling.
* Highlight background color added to mobile menu items while pressed.

[Commit Log](https://github.com/xh/hoist-react/compare/v44.0.0...v44.1.0)

## v44.0.0 - 2021-10-26

⚠ NOTE - apps must update to `hoist-core >= 10.0.0` when taking this hoist-react update.

### 🎁 New Features

* TileFrame now supports new `onLayoutChange` callback prop.

### 🐞 Bug Fixes

* Field Filters in data package now act only on the `committed` value of the record. This stabilizes
  filtering behavior in editable grids.
* `JsonBlobService.updateAsync()` now supports data modifications with `null` values.
* Fixes an issue with Alert Banner not broadcasting to all users.
* Selected option in `Select` now scrolls into view on menu open.

### 💥 Breaking Changes

* Update required to `hoist-core >= 10.0.0` due to changes in `JsonBlobService` APIs and the
  addition of new, dedicated endpoints for Alert Banner management.

[Commit Log](https://github.com/xh/hoist-react/compare/v43.2.0...v44.0.0)

## v43.2.0 - 2021-10-14

### 🎁 New Features

* Admins can now configure an app-wide alert banner via a new tab in the Hoist Admin console.
  Intended to alert users about planned maintenance / downtime, known problems with data or upstream
  systems, and other similar use cases.
* Minor re-org of the Hoist Admin console tabs. Panels relating primarily to server-side features
  (including logging) are now grouped under a top-level "Server" tab. Configs have moved under
  "General" with the new Alert Banner feature.

### 🐞 Bug Fixes

* Always enforce a minimal `wait()` within `GridModel.autosizeAsync()` to ensure that the Grid has
  reacted to any data changes and ag-Grid accurately reports on expanded rows to measure.

[Commit Log](https://github.com/xh/hoist-react/compare/v43.1.0...v43.2.0)

## v43.1.0 - 2021-10-04

### 🎁 New Features

* The Admin Console log viewer now supports downloading log files.
    * Note apps must update to `hoist-core >= v10.0` to enable this feature.
    * Core upgrade is _not_ a general requirement of this Hoist React release.
* The `field` key in the constructor for `Column` will now accept an Object with field defaults, as
  an alternative to the field name. This form allows the auto-construction of fully-defined `Field`
  objects from the column specification.

### 🐞 Bug Fixes

* `GridModel` no longer mutates any `selModel` or `colChooser` config objects provided to its
  constructor, resolving an edge-case bug where re-using the same object for either of these configs
  across multiple GridModel instances (e.g. as a shared set of defaults) would break.
* Grid autosizing tweaked to improve size estimation for indented tree rows and on mobile.

### 📚 Libraries

* @blueprintjs/core `3.50 -> 3.51`

[Commit Log](https://github.com/xh/hoist-react/compare/v43.0.2...v43.1.0)

## v43.0.2 - 2021-10-04

### 🐞 Bug Fixes

* Fix (important) to ensure static preload spinner loaded from the intended path.
    * Please also update to latest `hoist-dev-utils >= 5.11.1` if possible.
    * Avoids issue where loading an app on a nested route could trigger double-loading of app
      assets.

[Commit Log](https://github.com/xh/hoist-react/compare/v43.0.1...v43.0.2)

## v43.0.1 - 2021-10-04

### 🎁 New Features

* New `GridFindField` component that enables users to search through a Grid and select rows that
  match the entered search term, _without_ applying any filtering. Especially useful for grids with
  aggregations or other logic that preclude client-side filtering of the data.
* Tree grid rows can be expanded / collapsed by clicking anywhere on the row. The new
  `GridModel.clicksToExpand` config can be used to control how many clicks will toggle the row.
  Defaults to double-click for desktop, and single tap for mobile - set to 0 to disable entirely.
* Added `GridModel.onCellContextMenu` handler. Note that for mobile (phone) apps, this handler fires
  on the "long press" (aka "tap and hold") gesture. This means it can be used as an alternate event
  for actions like drilling into a record detail, especially for parent rows on tree grids, where
  single tap will by default expand/collapse the node.
* In the `@xh/hoist/desktop/grid` package, `CheckboxEditor` has been renamed `BooleanEditor`. This
  new component supports a `quickToggle` prop which allows for more streamlined inline editing of
  boolean values.
* `LoadSpec` now supports a new `meta` property. Use this property to pass app-specific metadata
  through the `LoadSupport` loading and refresh lifecycle.
* A spinner is now shown while the app downloads and parses its javascript - most noticeable when
  loading a new (uncached) version, especially on a slower mobile connection. (Requires
  `@xh/hoist-dev-utils` v5.11 or greater to enable.)
* Log Levels now include information on when the custom config was last updated and by whom.
    * Note apps must update their server-side to `hoist-core v10.0` or greater to persist the date
      and username associated with the config (although this is _not_ a general or hard requirement
      for taking this version of hoist-react).

### ⚙️ Technical

* Removed `DEFAULT_SORTING_ORDER` static from `Column` class in favor of three new preset constants:
  `ASC_FIRST`, `DESC_FIRST`, and `ABS_DESC_FIRST`. Hoist will now default sorting order on columns
  based on field type. Sorting order can still be manually set via `Column.sortingOrder`.

### 🐞 Bug Fixes

* The ag-grid grid property `stopEditingWhenCellsLoseFocus` is now enabled by default to ensure
  values are committed to the Store if the user clicks somewhere outside the grid while editing a
  cell.
* Triggering inline editing of text or select editor cells by typing characters will no longer lose
  the first character pressed.

### ✨ Style

* New `TreeStyle.COLORS` and `TreeStyle.COLORS_AND_BORDERS` tree grid styles have been added. Use
  the `--xh-grid-tree-group-color-level-*` CSS vars to customize colors as needed.
* `TreeStyle.HIGHLIGHTS` and `TreeStyle.HIGHLIGHTS_AND_BORDERS` now highlight row nodes on a
  gradient according to their depth.
* Default colors for masks and dialog backdrops have been adjusted, with less obtrusive colors used
  for masks via `--xh-mask-bg` and a darker `--xh-backdrop-bg` var now used behind dialogs.
* Mobile-specific styles and CSS vars for panel and dialog title background have been tweaked to use
  desktop defaults, and mobile dialogs now respect `--xh-popup-*` vars as expected.

### 💥 Breaking Changes

* In the `@xh/hoist/desktop/grid` package, `CheckboxEditor` has been renamed `BooleanEditor`.

### ⚙️ Technical

* The `xhLastReadChangelog` preference will not save SNAPSHOT versions to ensure the user continues
  to see the 'What's New?' notification for non-SNAPSHOT releases.

### 📚 Libraries

* @blueprintjs/core `3.49 -> 3.50`
* codemirror `5.62 -> 5.63`

[Commit Log](https://github.com/xh/hoist-react/compare/v42.6.0...v43.0.1)

## v42.6.0 - 2021-09-17

### 🎁 New Features

* New `Column.autosizeBufferPx` config applies column-specific autosize buffer and overrides
  `GridAutosizeOptions.bufferPx`.
* `Select` input now supports new `maxMenuHeight` prop.

### 🐞 Bug Fixes

* Fixes issue with incorrect Grid auto-sizing for Grids with certain row and cell styles.
* Grid sizing mode styles no longer conflict with custom use of `groupUseEntireRow: false` within
  `agOptions`.
* Fixes an issue on iOS where `NumberInput` would incorrectly bring up a text keyboard.

### ✨ Style

* Reduced default Grid header and group row heights to minimize their use of vertical space,
  especially at larger sizing modes. As before, apps can override via the `AgGrid.HEADER_HEIGHTS`
  and `AgGrid.GROUP_ROW_HEIGHTS` static properties. The reduction in height does not apply to group
  rows that do not use the entire width of the row.
* Restyled Grid header rows with `--xh-grid-bg` and `--xh-text-color-muted` for a more minimal look
  overall. As before, use the `--xh-grid-header-*` CSS vars to customize if needed.

[Commit Log](https://github.com/xh/hoist-react/compare/v42.5.0...v42.6.0)

## v42.5.0 - 2021-09-10

### 🎁 New Features

* Provide applications with the ability to override default logic for "restore defaults". This
  allows complex and device-specific sub-apps to perform more targeted and complete clearing of user
  state. See new overridable method `HoistAppModel.restoreDefaultsAsync` for more information.

### 🐞 Bug Fixes

* Improved coverage of Fetch `abort` errors.
* The in-app changelog will no longer prompt the user with the "What's New" button if category-based
  filtering results in a version without any release notes.

### ✨ Style

* New CSS vars added to support easier customization of desktop Tab font/size/color. Tabs now
  respect standard `--xh-font-size` by default.

### 📚 Libraries

* @blueprintjs/core `3.48 -> 3.49`
* @popperjs/core `2.9 -> 2.10`

[Commit Log](https://github.com/xh/hoist-react/compare/v42.4.0...v42.5.0)

## v42.4.0 - 2021-09-03

### 🎁 New Features

* New `GridFilterModel.commitOnChange` config (default `true`) applies updated filters as soon as
  they are changed within the pop-up menu. Set to `false` for large datasets or whenever filtering
  is a more intensive operation.
* Mobile `Select` input now supports async `queryFn` prop for parity with desktop.
* `TreeMapModel` now supports new `maxLabels` config for improved performance.

### ✨ Style

* Hoist's default font is now [Inter](https://rsms.me/inter/), shipped and bundled via the
  `inter-ui` npm package. Inter is a modern, open-source font that leverages optical sizing to
  ensure maximum readability, even at very small sizes (e.g. `sizingMode: 'tiny'`). It's also a
  "variable" font, meaning it supports any weights from 1-1000 with a single font file download.
* Default Grid header heights have been reduced for a more compact display and greater
  differentiation between header and data rows. As before, apps can customize the pixel heights used
  by overwriting the `AgGrid.HEADER_HEIGHTS` static, typically within `Bootstrap.js`.

### ⚙️ Technical

* Mobile pull-to-refresh/swipe-to-go-back gestures now disabled over charts to avoid disrupting
  their own swipe-based zooming and panning features.

[Commit Log](https://github.com/xh/hoist-react/compare/v42.2.0...v42.4.0)

## v42.2.0 - 2021-08-27

### 🎁 New Features

* Charts now hide scrollbar, rangeSelector, navigator, and export buttons and show axis labels when
  printing or exporting images.

[Commit Log](https://github.com/xh/hoist-react/compare/v42.1.1...v42.2.0)

## v42.1.1 - 2021-08-20

* Update new `XH.sizingMode` support to store distinct values for the selected sizing mode on
  desktop, tablet, and mobile (phone) platforms.
* Additional configuration supported for newly-introduced `AppOption` preset components.

### 📚 Libraries

* @blueprintjs/core `3.47 -> 3.48`

[Commit Log](https://github.com/xh/hoist-react/compare/v42.1.0...v42.1.1)

## v42.1.0 - 2021-08-19

### 🎁 New Features

* Added observable `XH.sizingMode` to govern app-wide `sizingMode`. `GridModel`s will bind to this
  `sizingMode` by default. Apps that have already implemented custom solutions around a centralized
  `sizingMode` should endeavor to unwind in favor of this.
    * ⚠ NOTE - this change requires a new application preference be defined - `xhSizingMode`. This
      should be a JSON pref, with a suggested default value of `{}`.
* Added `GridAutosizeMode.ON_SIZING_MODE_CHANGE` to autosize Grid columns whenever
  `GridModel.sizingMode` changes - it is now the default `GridAutosizeOptions.mode`.
* Added a library of reusable `AppOption` preset components, including `ThemeAppOption`,
  `SizingModeAppOption` and `AutoRefreshAppOptions`. Apps that have implemented custom `AppOption`
  controls to manage these Hoist-provided options should consider migrating to these defaults.
* `Icon` factories now support `intent`.
* `TreeMapModel` and `SplitTreeMapModel` now supports a `theme` config, accepting the strings
  'light' or 'dark'. Leave it undefined to use the global theme.
* Various usability improvements and simplifications to `GroupingChooser`.

### 🐞 Bug Fixes

* Fixed an issue preventing `FormField` labels from rendering if `fieldDefaults` was undefined.

### ✨ Style

* New `Badge.compact` prop sets size to half that of parent element when true (default false). The
  `position` prop has been removed in favor of customizing placement of the component.

[Commit Log](https://github.com/xh/hoist-react/compare/v42.0.0...v42.1.0)

## v42.0.0 - 2021-08-13

### 🎁 New Features

* Column-level filtering is now officially supported for desktop grids!
    * New `GridModel.filterModel` config accepts a config object to customize filtering options, or
      `true` to enable grid-based filtering with defaults.
    * New `Column.filterable` config enables a customized header menu with filtering options. The
      new control offers two tabs - a "Values" tab for an enumerated "set-type" filter and a "
      Custom" tab to support more complex queries with multiple clauses.
* New `TaskObserver` replaces existing `PendingTaskModel`, providing improved support for joining
  and masking multiple asynchronous tasks.
* Mobile `NavigatorModel` provides a new 'pull down' gesture to trigger an app-wide data refresh.
  This gesture is enabled by default, but can be disabled via the `pullDownToRefresh` flag.
* `RecordAction` now supports a `className` config.
* `Chart` provides a default context menu with its standard menu button actions, including a new
  'Copy to Clipboard' action.

### 💥 Breaking Changes

* `FilterChooserModel.sourceStore` and `FilterChooserModel.targetStore` have been renamed
  `FilterChooserModel.valueSource` and `FilterChooserModel.bind` respectively. Furthermore, both
  configs now support either a `Store` or a cube `View`. This is to provide a common API with the
  new `GridFilterModel` filtering described above.
* `GridModel.setFilter()` and `DataViewModel.setFilter()` have been removed. Either configure your
  grid with a `GridFilterModel`, or set the filter on the underlying `Store` instead.
* `FunctionFilter` now requires a `key` property.
* `PendingTaskModel` has been replaced by the new `TaskObserver` in `@xh/hoist/core`.
    * ⚠ NOTE - `TaskObserver` instances should be created via the provided static factory methods
      and
      _not_ directly via the `new` keyword. `TaskObserver.trackLast()` can be used as a drop-in
      replacement for `new PendingTaskModel()`.
* The `model` prop on `LoadingIndicator` and `Mask` has been replaced with `bind`. Provide one or
  more `TaskObserver`s to this prop.

### ⚙️ Technical

* `GridModel` has a new `selectedIds` getter to get the IDs of currently selected records. To
  provide consistency across models, the following getters have been deprecated and renamed:
    + `selectedRecordId` has been renamed `selectedId` in `GridModel`, `StoreSelectionModel`, and
      `DataViewModel`
    + `selection` has been renamed `selectedRecords` in `GridModel`, `DataViewModel`, and
      `RestGridModel`
    + `singleRecord`, `records`, and `ids` have been renamed `selectedRecord`, `selectedRecords`,
      and
      `selectedIds`, respectively, in `StoreSelectionModel`

### ✨ Style

* Higher contrast on grid context menus for improved legibility.

[Commit Log](https://github.com/xh/hoist-react/compare/v41.3.0...v42.0.0)

## v41.3.0 - 2021-08-09

### 🎁 New Features

* New `Cube` aggregators `ChildCountAggregator` and `LeafCountAggregator`.
* Mobile `NavigatorModel` provides a new "swipe" gesture to go back in the page stack. This is
  enabled by default, but may be turned off via the new `swipeToGoBack` prop.
* Client error reports now include the full URL for additional troubleshooting context.
    * Note apps must update their server-side to `hoist-core v9.3` or greater to persist URLs with
      error reports (although this is _not_ a general or hard requirement for taking this version of
      hoist-react).

[Commit Log](https://github.com/xh/hoist-react/compare/v41.2.0...v41.3.0)

## v41.2.0 - 2021-07-30

### 🎁 New Features

* New `GridModel.rowClassRules` and `Column.cellClassRules` configs added. Previously apps needed to
  use `agOptions` to dynamically apply and remove CSS classes using either of these options - now
  they are fully supported by Hoist.
    * ⚠ Note that, to avoid conflicts with internal usages of these configs, Hoist will check and
      throw if either is passed via `agOptions`. Apps only need to move their configs to the new
      location - the shape of the rules object does *not* need to change.
* New `GridAutosizeOptions.includeCollapsedChildren` config controls whether values from collapsed
  (i.e. hidden) child records should be measured when computing column sizes. Default of `false`
  improves autosize performance for large tree grids and should generally match user expectations
  around WYSIWYG autosizing.
* New `GridModel.beginEditAsync()` and `endEditAsync()` APIs added to start/stop inline editing.
    * ⚠ Note that - in a minor breaking change - the function form of the `Column.editable` config
      is no longer passed an `agParams` argument, as editing might now begin and need to be
      evaluated outside the context of an AG-Grid event.
* New `GridModel.clicksToEdit` config controls the number of clicks required to trigger
  inline-editing of a grid cell. Default remains 2 (double click ).
* Timeouts are now configurable on grid exports via a new `exportOptions.timeout` config.
* Toasts may now be dismissed programmatically - use the new `ToastModel` returned by the
  `XH.toast()` API and its variants.
* `Form` supports setting readonlyRenderer in `fieldDefaults` prop.
* New utility hook `useCached` provides a more flexible variant of `React.useCallback`.

### 🐞 Bug Fixes

* Inline grid editing supports passing of JSX editor components.
* `GridExportService` catches any exceptions thrown during export preparation and warns the user
  that something went wrong.
* GridModel with 'disabled' selection no longer shows "ghost" selection when using keyboard.
* Tree grids now style "parent" rows consistently with highlights/borders if requested, even for
  mixed-depth trees where some rows have children at a given level and others do not.

### ⚙️ Technical

* `FetchService` will now actively `abort()` fetch requests that it is abandoning due to its own
  `timeout` option. This allows the browser to release the associated resources associated with
  these requests.
* The `start()` function in `@xh/hoist/promise` has been deprecated. Use `wait()` instead, which can
  now be called without any args to establish a Promise chain and/or introduce a minimal amount of
  asynchronousity.
* ⚠ Note that the raw `AgGrid` component no longer enhances the native keyboard handling provided by
  ag-Grid. All Hoist key handling customizations are now limited to `Grid`. If you wish to provide
  custom handling in a raw `AgGrid` component, see the example here:
  https://www.ag-grid.com/javascript-grid/row-selection/#example-selection-with-keyboard-arrow-keys

### ✨ Style

* The red and green color values applied in dark mode have been lightened for improved legibility.
* The default `colorSpec` config for number formatters has changed to use new dedicated CSS classes
  and variables.
* New/renamed CSS vars `--xh-grid-selected-row-bg` and `--xh-grid-selected-row-text-color` now used
  to style selected grid rows.
    * ⚠ Note the `--xh-grid-bg-highlight` CSS var has been removed.
* New `.xh-cell--editable` CSS class applied to cells with inline editing enabled.
    * ⚠ Grid CSS class `.xh-invalid-cell` has been renamed to `.xh-cell--invalid` for consistency -
      any app style overrides should update to this new classname.

### 📚 Libraries

* core-js `3.15 -> 3.16`

[Commit Log](https://github.com/xh/hoist-react/compare/v41.1.0...v41.2.0)

## v41.1.0 - 2021-07-23

### 🎁 New Features

* Button to expand / collapse all rows within a tree grid now added by default to the primary tree
  column header. (New `Column.headerHasExpandCollapse` property provided to disable.)
* New `@logWithDebug` annotation provides easy timed logging of method execution (via `withDebug`).
* New `AppSpec.disableXssProtection` config allows default disabling of Field-level XSS protection
  across the app. Intended for secure, internal apps with tight performance tolerances.
* `Constraint` callbacks are now provided with a `record` property when validating Store data and a
  `fieldModel` property when validating Form data.
* New `Badge` component allows a styled badge to be placed inline with text/title, e.g. to show a
  counter or status indicator within a tab title or menu item.
* Updated `TreeMap` color scheme, with a dedicated set of colors for dark mode.
* New XH convenience methods `successToast()`, `warningToast()`, and `dangerToast()` show toast
  alerts with matching intents and appropriate icons.
    * ⚠ Note that the default `XH.toast()` call now shows a toast with the primary (blue) intent and
      no icon. Previously toasts displayed by default with a success (green) intent and checkmark.
* GridModel provides a public API method `setColumnState` for taking a previously saved copy of
  gridModel.columnState and applying it back to a GridModel in one call.

### 🐞 Bug Fixes

* Fixed an issue preventing export of very large (>100k rows) grids.
* Fixed an issue where updating summary data in a Store without also updating other data would not
  update the bound grid.
* Intent styles now properly applied to minimal buttons within `Panel.headerItems`.
* Improved `GridModel` async selection methods to ensure they do not wait forever if grid does not
  mount.
* Fixed an issue preventing dragging the chart navigator range in a dialog.

### ⚙️ Technical

* New `Exception.timeout()` util to throw exceptions explicitly marked as timeouts, used by
  `Promise.timeout` extension.
* `withShortDebug` has been deprecated. Use `withDebug` instead, which has the identical behavior.
  This API simplification mirrors a recent change to `hoist-core`.

### ✨ Style

* If the first child of a `Placeholder` component is a Hoist icon, it will not automatically be
  styled to 4x size with reduced opacity. (See new Toolbox example under the "Other" tab.)

### 📚 Libraries

* @blueprintjs/core `3.46 -> 3.47`
* dompurify `2.2 -> 2.3`

[Commit Log](https://github.com/xh/hoist-react/compare/v41.0.0...v41.1.0)

## v41.0.0 - 2021-07-01

### 🎁 New Features

* Inline editing of Grid/Record data is now officially supported:
    + New `Column.editor` config accepts an editor component to enable managed editing of the cells
      in that column. New `CheckboxEditor`, `DateEditor`, `NumberEditor`, `SelectEditor`
      , `TextAreaEditor`
      and `TextEditor` components wrap their corresponding HoistInputs with the required hook-based
      API and can be passed to this new config directly.
    + `Store` now contains built-in support for validation of its uncommitted records. To enable,
      specify the new `rules` property on the `Field`s in your `Store`. Note that these rules and
      constraints use the same API as the forms package, and rules and constraints may be shared
      between the `data` and `form` packages freely.
    + `GridModel` will automatically display editors and record validation messages as the user
      moves between cells and records. The new `GridModel.fullRowEditing` config controls whether
      editors are displayed for the focused cell only or for the entire row.
* All Hoist Components now support a `modelRef` prop. Supply a ref to this prop in order to gain a
  pointer to a Component's backing `HoistModel`.
* `DateInput` has been improved to allow more flexible parsing of user input with multiple formats.
  See the new prop `DateInput.parseStrings`.
* New `Column.sortValue` config takes an alternate field name (as a string) to sort the column by
  that field's value, or a function to produce a custom cell-level value for comparison. The values
  produced by this property will be also passed to any custom comparator, if one is defined.
* New `GridModel.hideEmptyTextBeforeLoad` config prevents showing the `emptyText` until the store
  has been loaded at least once. Apps that depend on showing `emptyText` before first load should
  set this property to `false`.
* `ExpandCollapseButton` now works for grouped grids in addition to tree grids.
* `FieldModel.initialValue` config now accepts functions, allowing for just-in-time initialization
  of Form data (e.g. to pre-populate a Date field with the current time).
* `TreeMapModel` and `SplitTreeMapModel` now support a `maxHeat` config, which can be used to
  provide a stable absolute maximum brightness (positive or negative) within the entire TreeMap.
* `ErrorMessage` will now automatically look for an `error` property on its primary context model.
* `fmtNumber()` supports new flags `withCommas` and `omitFourDigitComma` to customize the treatment
  of commas in number displays.
* `isValidJson` function added to form validation constraints.
* New `Select.enableFullscreen` prop added to the mobile component. Set to true (default on phones)
  to render the input in a full-screen modal when focused, ensuring there is enough room for the
  on-screen keyboard.

### 💥 Breaking Changes

* Removed support for class-based Hoist Components via the `@HoistComponent` decorator (deprecated
  in v38). Use functional components created via the `hoistCmp()` factory instead.
* Removed `DimensionChooser` (deprecated in v37). Use `GroupingChooser` instead.
* Changed the behavior of `FormModel.init()` to always re-initialize *all* fields. (Previously, it
  would only initialize fields explicitly passed via its single argument). We believe that this is
  more in line with developer expectations and will allow the removal of app workarounds to force a
  reset of all values. Most apps using FormModel should not need to change, but please review and
  test any usages of this particular method.
* Replaced the `Grid`, `DataView`, and `RestGrid` props below with new configurable fields on
  `GridModel`, `DataViewModel`, and `RestGridModel`, respectively. This further consolidates grid
  options into the model layer, allowing for more consistent application code and developer
  discovery.
    + `onKeyDown`
    + `onRowClicked`
    + `onRowDoubleClicked`
    + `onCellClicked`
    + `onCellDoubleClicked`
* Renamed the confusing and ambiguous property name `labelAlign` in several components:
    + `FormField`: `labelAlign` has been renamed to `labelTextAlign`
    + `SwitchInput`, `RadioInput`, and `Checkbox`: `labelAlign` has been renamed `labelSide`.
* Renamed all CSS variables beginning with `--navbar` to start with `--appbar`, matching the Hoist
  component name.
* Removed `TreeMapModel.colorMode` value 'balanced'. Use the new `maxHeat` config to prevent outlier
  values from dominating the color range of the TreeMap.
* The classes `Rule` and `ValidationState` and all constraint functions (e.g. `required`,
  `validEmail`, `numberIs`, etc.) have been moved from the `cmp\form` package to the `data` package.
* Hoist grids now require ag-Grid v25.3.0 or higher - update your ag-Grid dependency in your app's
  `package.json` file. See the [ag-Grid Changelog](https://www.ag-grid.com/ag-grid-changelog/) for
  details.
* Hoist charts now require Highcharts v9.1.0 or higher - update your Highcharts dependency in your
  app's `package.json` file. See the
  [Highcharts Changelog](https://www.highcharts.com/changelog/#highcharts-stock) for details.

### 🐞 Bug Fixes

* Fixed disable behavior for Hoist-provided button components using popover.
* Fixed default disabling of autocomplete within `TextInput`.
* Squelched console warning re. precision/stepSize emitted by Blueprint-based `numberInput`.

### ⚙️ Technical

* Improved exception serialization to better handle `LocalDate` and similar custom JS classes.
* Re-exported Blueprint `EditableText` component (w/elemFactory wrapper) from `kit/blueprint`.

### 📚 Libraries

* @blueprintjs/core `3.44 -> 3.46`
* codemirror `5.60 -> 5.62`
* core-js `3.10 -> 3.15`
* filesize `6.2 -> 6.4`
* mobx `6.1 -> 6.3`
* react-windowed-select `3.0 -> 3.1`

[Commit Log](https://github.com/xh/hoist-react/compare/v40.0.0...v41.0.0)

## v40.0.0 - 2021-04-22

⚠ Please ensure your `@xh/hoist-dev-utils` dependency is >= v5.7.0. This is required to support the
new changelog feature described below. Even if you are not yet using the feature, you must update
your dev-utils dependency for your project to build.

### 🎁 New Features

* Added support for displaying an in-app changelog (release notes) to the user. See the new
  `ChangelogService` for details and instructions on how to enable.
* Added `XH.showBanner()` to display a configurable banner across the top of viewport, as another
  non-modal alternative for attention-getting application alerts.
* New method `XH.showException()` uses Hoist's built-in exception display to show exceptions that
  have already been handled directly by application code. Use as an alternative to
  `XH.handleException()`.
* `XH.track()` supports a new `oncePerSession` option. This flag can be set by applications to avoid
  duplicate tracking messages for certain types of activity.
* Mobile `NavigatorModel` now supports a `track` flag to automatically track user page views,
  equivalent to the existing `track` flag on `TabContainerModel`. Both implementations now use the
  new `oncePerSession` flag to avoid duplicate messages as a user browses within a session.
* New `Spinner` component returns a simple img-based spinner as an animated PNG, available in two
  sizes. Used for the platform-specific `Mask` and `LoadingIndicator` components. Replaces previous
  SVG-based implementations to mitigate rendering performance issues over remote connections.

### 💥 Breaking Changes

* `Store` now creates a shared object to hold the default values for every `Field` and uses this
  object as the prototype for the `data` property of every `Record` instance.
    * Only non-default values are explicitly written to `Record.data`, making for a more efficient
      representation of default values and improving the performance of `Record` change detection.
    * Note this means that `Record.data` *no longer* contains keys for *all* fields as
      `own-enumerable` properties.
    * Applications requiring a full enumeration of all values should call the
      new `Record.getValues()`
      method, which returns a new and fully populated object suitable for spreading or cloning.
    * This behavior was previously available via `Store.experimental.shareDefaults` but is now
      always enabled.
* For API consistency with the new `showBanner()` util, the `actionFn` prop for the recently-added
  `ErrorMessage` component has been deprecated. Specify as an `onClick` handler within the
  component's `actionButtonProps` prop instead.
* The `GridModel.experimental.externalSort` flag has been promoted from an experiment to a
  fully-supported config. Default remains `false`, but apps that were using this flag must now pass
  it directly: `new GridModel({externalSort: true, ...})`.
* Hoist re-exports and wrappers for the Blueprint `Spinner` and Onsen `ProgressCircular` components
  have been removed, in favor of the new Hoist `Spinner` component mentioned above.
* Min version for `@xh/hoist-dev-utils` is now v5.7.0, as per above.

### 🐞 Bug Fixes

* Formatters in the `@xh/hoist/format` package no longer modify their options argument.
* `TileFrame` edge-case bug fixed where the appearance of an internal scrollbar could thrash layout
  calculations.
* XSS protection (dompurify processing) disabled on selected REST editor grids within the Hoist
  Admin console. Avoids content within configs and JSON blobs being unintentionally mangled.

### ⚙️ Technical

* Improvements to exception serialization, especially for any raw javascript `Error` thrown by
  client-side code.

### ✨ Style

* Buttons nested inline within desktop input components (e.g. clear buttons) tweaked to avoid
  odd-looking background highlight on hover.
* Background highlight color of minimal/outlined buttons tweaked for dark theme.
* `CodeInput` respects standard XH theme vars for its background-color and (monospace) font family.
  Its built-in toolbar has also been made compact and slightly re-organized.

### 📚 Libraries

* @blueprintjs/core `3.41 -> 3.44`
* @blueprintjs/datetime `3.21 -> 3.23`
* classnames `2.2 -> 2.3`
* codemirror `5.59 -> 5.60`
* core-js `3.9 -> 3.10`
* filesize `6.1 -> 6.2`
* qs `6.9 -> 6.10`
* react-beautiful-dnd `13.0 -> 13.1`
* react-select `4.2 -> 4.3`

[Commit Log](https://github.com/xh/hoist-react/compare/v39.0.1...v40.0.0)

## v39.0.1 - 2021-03-24

### 🐞 Bug Fixes

* Fixes regression preventing the loading of the Activity Tab in the Hoist Admin console.
* Fixes icon alignment in `DateInput`.

[Commit Log](https://github.com/xh/hoist-react/compare/v39.0.0...v39.0.1)

## v39.0.0 - 2021-03-23

### 🎁 New Features

#### Components + Props

* New `TileFrame` layout component renders a collection of child items using a layout that balances
  filling the available space against maintaining tile width / height ratio.
* Desktop `Toolbar` accepts new `compact` prop. Set to `true` to render the toolbar with reduced
  height and font-size.
* New `StoreFilterField` prop `autoApply` allows developers to more easily use `StoreFilterField` in
  conjunction with other filters or custom logic. Set to `false` and specify an `onFilterChange`
  callback to take full control of filter application.
* New `RestGrid` prop `formClassName` allows custom CSS class to be applied to its managed
  `RestForm` dialog.

#### Models + Configs

* New property `selectedRecordId` on `StoreSelectionModel`, `GridModel`, and `DataViewModel`.
  Observe this instead of `selectedRecord` when you wish to track only the `id` of the selected
  record and not changes to its data.
* `TreeMapModel.colorMode` config supports new value `wash`, which retains the positive and negative
  color while ignoring the intensity of the heat value.
* New method `ChartModel.updateHighchartsConfig()` provides a more convenient API for changing a
  chart's configuration post-construction.
* New `Column.omit` config supports conditionally excluding a column from its `GridModel`.

#### Services + Utils

* New method `FetchService.setDefaultTimeout()`.
* New convenience getter `LocalDate.isToday`.
* `HoistBase.addReaction()` now accepts convenient string values for its `equals` flag.

### 💥 Breaking Changes

* The method `HoistAppModel.preAuthInitAsync()` has been renamed to `preAuthAsync()` and should now
  be defined as `static` within apps that implement it to run custom pre-authentication routines.
    * This change allows Hoist to defer construction of the `AppModel` until Hoist itself has been
      initialized, and also better reflects the special status of this function and when it is
      called in the Hoist lifecycle.
* Hoist grids now require ag-Grid v25.1.0 or higher - update your ag-Grid dependency in your app's
  `package.json` file. See the [ag-Grid Changelog](https://www.ag-grid.com/ag-grid-changelog/) for
  details.

### ⚙️ Technical

* Improvements to behavior/performance of apps in hidden/inactive browser tabs. See the
  [page visibility API reference](https://developer.mozilla.org/en-US/docs/Web/API/Page_Visibility_API)
  for details. Now, when the browser tab is hidden:
    * Auto-refresh is suspended.
    * The `forEachAsync()` and `whileAsync()` utils run synchronously, without inserting waits that
      would be overly throttled by the browser.
* Updates to support compatibility with agGrid 25.1.0.
* Improved serialization of `LoadSpec` instances within error report stacktraces.

### 📚 Libraries

* @blueprintjs/core `3.39 -> 3.41`
* @blueprintjs/datetime `3.20 -> 3.21`
* @popperjs/core `2.8 -> 2.9`
* core-js `3.8 -> 3.9`
* react-select `4.1 -> 4.2`

[Commit Log](https://github.com/xh/hoist-react/compare/v38.3.0...v39.0.0)

## v38.3.0 - 2021-03-03

### 🎁 New Features

* New `Store.freezeData` and `Store.idEncodesTreePath` configs added as performance optimizations
  when loading very large data sets (50k+ rows).
* New `ColChooserModel.autosizeOnCommit` config triggers an autosize run whenever the chooser is
  closed. (Defaulted to true on mobile.)

[Commit Log](https://github.com/xh/hoist-react/compare/v38.2.0...v38.3.0)

## v38.2.0 - 2021-03-01

### 🐞 Bug Fixes

* Fix to edge-case where `Grid` would lose its selection if set on the model prior to the component
  mounting and ag-Grid full rendering.
* Fix to prevent unintended triggering of app auto-refresh immediately after init.

### ⚙️ Technical

* New config `Cube.fieldDefaults` - matches same config added to `Store` in prior release.
* App auto-refresh interval keys off of last *completed* refresh cycle if there is one. Avoids
  over-eager refresh when cycle is fast relative to the time it takes to do the refresh.
* New experimental property `Store.experimental.shareDefaults`. If true, `Record.data` will be
  created with default values for all fields stored on a prototype, with only non-default values
  stored on `data` directly. This can yield major performance improvements for stores with sparsely
  populated records (i.e. many records with default values). Note that when set, the `data` property
  on `Record` will no longer contain keys for *all* fields as `own-enumerable` properties. This may
  be a breaking change for some applications.

[Commit Log](https://github.com/xh/hoist-react/compare/v38.1.1...v38.2.0)

## v38.1.1 - 2021-02-26

### ⚙️ Technical

* New config `Store.fieldDefaults` supports defaulting config options for all `Field` instances
  created by a `Store`.

[Commit Log](https://github.com/xh/hoist-react/compare/v38.1.0...v38.1.1)

## v38.1.0 - 2021-02-24

⚠ Please ensure your `@xh/hoist-dev-utils` dependency is >= v5.6.0. This is required to successfully
resolve and bundle transitive dependencies of the upgraded `react-select` library.

### 🐞 Bug Fixes

* A collapsible `Panel` will now restore its user specified-size when re-opened. Previously the
  panel would be reset to the default size.
* `Store.lastLoaded` property now initialized to `null`. Previously this property had been set to
  the construction time of the Store.
* Tweak to `Grid` style rules to ensure sufficient specificity of rules related to indenting child
  rows within tree grids.
* Improvements to parsing of `Field`s of type 'int': we now correctly parse values presented in
  exponential notation and coerce `NaN` values to `null`.

### 🎁 New Features

* `GridModel` has new async variants of existing methods: `selectFirstAsync`, `selectAsync`, and
  `ensureSelectionVisibleAsync`. These methods build-in the necessary waiting for the underlying
  grid implementation to be ready and fully rendered to ensure reliable selection. In addition, the
  first two methods will internally call the third. The existing non-async counterparts for these
  methods have been deprecated.
* GridModel has a new convenience method `preSelectFirstAsync` for initializing the selection in
  grids, without disturbing any existing selection.
* Added new `Store.loadTreeData` config (default `true`) to enable or disable building of nested
  Records when the raw data elements being loaded have a `children` property.
* Cube `View` now detects and properly handles streaming updates to source data that include changes
  to row dimensions as well as measures.*
* `DataViewModel.itemHeight` can now be a function that returns a pixel height.
* The `LoadSpec` object passed to `doLoadAsync()` is now a defined class with additional properties
  `isStale`, `isObsolete` and `loadNumber`. Use these properties to abandon out-of-order
  asynchronous returns from the server.
    * 💥 NOTE that calls to `loadAsync()` no longer accept a plain object for their `loadSpec`
      parameter. Application code such as `fooModel.loadAsync({isRefresh: true})` should be updated
      to use the wrapper APIs provided by `LoadSupport` - e.g. `fooModel.refreshAsync()`. (This was
      already the best practice, but is now enforced.)
* New `autoHeight` property on grid `Column`. When set the grid will increase the row height
  dynamically to accommodate cell content in this column.

### 📚 Libraries

* @blueprintjs/core `3.38 -> 3.39`
* react-select `3.1 -> 4.1`
* react-windowed-select `2.0 -> 3.0`

[Commit Log](https://github.com/xh/hoist-react/compare/v38.0.0...v38.1.0)

## v38.0.0 - 2021-02-04

Hoist v38 includes major refactoring to streamline core classes, bring the toolkit into closer
alignment with the latest developments in Javascript, React, and MobX, and allow us to more easily
provide documentation and additional features. Most notably, we have removed the use of class based
decorators, in favor of a simpler inheritance-based approach to defining models and services.

* We are introducing a new root superclass `HoistBase` which provides many of the syntax
  enhancements and conventions used throughout Hoist for persistence, resource management, and
  reactivity.
* New base classes of `HoistModel` and `HoistService` replace the existing class decorators
  `@HoistModel` and `@HoistService`. Application models and services should now `extend` these base
  classes instead of applying the (now removed) decorators. For your application's `AppModel`,
  extend the new `HoistAppModel` superclass.
* We have also removed the need for the explicit `@LoadSupport` annotation on these classes. The
  presence of a defined `doLoadAsync()` method is now sufficient to allow classes extending
  `HoistModel` and `HoistService` to participate in the loading and refreshing lifecycle as before.
* We have deprecated support for class-based Components via the `@HoistComponent` class decorator.
  To continue to use this decorator, please import it from the `@xh\hoist\deprecated` package.
  Please note that we plan to remove `@HoistComponent` in a future version.
* Due to changes in MobX v6.0.1, all classes that host observable fields and actions will now also
  need to provide a constructor containing a call to `makeObservable(this)`. This change will
  require updates to most `HoistModel` and `HoistService` classes. See
  [this article from MobX](https://michel.codes/blogs/mobx6) for more on this change and the
  motivation behind it.

### 🎁 New Features

* New utility method `getOrCreate` for easy caching of properties on objects.
* The `Menu` system on mobile has been reworked to be more consistent with desktop. A new
  `MenuButton` component has been added to the mobile framework, which renders a `Menu` of
  `MenuItems` next to the `MenuButton`. This change also includes the removal of `AppMenuModel` (see
  Breaking Changes).
* Added `ExpandCollapseButton` to the mobile toolkit, to expand / collapse all rows in a tree grid.
* Added `Popover` to the mobile toolkit, a component to display floating content next to a target
  element. Its API is based on the Blueprint `Popover` component used on desktop.
* `StoreFilterField` now matches the rendered string values for `date` and `localDate` fields when
  linked to a properly configured `GridModel`.
* `GroupingChooser` gets several minor usability improvements + clearer support for an empty /
  ungrouped state, when so enabled.

### 💥 Breaking Changes

* All `HoistModel` and `HoistService` classes must be adjusted as described above.
* `@HoistComponent` has been deprecated and moved to `@xh\hoist\deprecated`
* Hoist grids now require ag-Grid v25.0.1 or higher - if your app uses ag-Grid, update your ag-Grid
  dependency in your app's `package.json` file.
* The `uses()` function (called within `hoistComponent()` factory configs for model context lookups)
  and the `useContextModel()` function no longer accept class names as strings. Pass the class
  itself (or superclass) of the model you wish to select for your component. `Uses` will throw if
  given any string other than "*", making the need for any updates clear in that case.
* The `Ref` class, deprecated in v26, has now been removed. Use `createObservableRef` instead.
* `AppMenuModel` has been removed. The `AppMenuButton` is now configured via
  `AppBar.appMenuButtonProps`. As with desktop, menu items can be added with
  `AppBar.appMenuButtonProps.extraItems[]`

### ⚙️ Technical

* We have removed the experimental flags `useTransactions`, and `deltaSort` from `GridModel`. The
  former has been the default behavior for Hoist for several releases, and the latter is obsolete.

### 📚 Libraries

* @blueprintjs/core `3.36 -> 3.38`
* codemirror `5.58 -> 5.59`
* mobx `5.15 -> 6.1`
* mobx-react `6.3 -> 7.1`

[Commit Log](https://github.com/xh/hoist-react/compare/v37.2.0...v38.0.0)

## v37.2.0 - 2021-01-22

### 🎁 New Features

* New `ErrorMessage` component for standard "inline" rendering of Errors and Exceptions, with retry
  support.
* `Cube` now supports an `omitFn` to allow apps to remove unwanted, single-node children.

[Commit Log](https://github.com/xh/hoist-react/compare/v37.1.0...v37.2.0)

## v37.1.0 - 2021-01-20

### 🎁 New Features

* Columns in `ColChooser` can now be filtered by their `chooserGroup`.
* `Cube` now supports a `bucketSpecFn` config which allows dynamic bucketing and aggregation of
  rows.

### 🐞 Bug Fixes

* Fix issue where a `View` would create a root row even if there were no leaf rows.
* Fixed regression in `LeftRightChooser` not displaying description callout.

[Commit Log](https://github.com/xh/hoist-react/compare/v37.0.0...v37.1.0)

## v37.0.0 - 2020-12-15

### 🎁 New Features

* New `GroupingChooser` component provides a new interface for selecting a list of fields
  (dimensions) for grouping APIs, offering drag-and-drop reordering and persisted favorites.
    * This is intended as a complete replacement for the existing `DimensionChooser`. That component
      should be considered deprecated and will be removed in future releases.
* New props added to `TabSwitcher`:
    * `enableOverflow` shows tabs that would normally overflow their container in a drop down menu.
    * `tabWidth`, `tabMinWidth` & `tabMaxWidth` allow flexible configuration of tab sizes within the
      switcher.
* `TabModel` now supports a bindable `tooltip`, which can be used to render strings or elements
  while hovering over tabs.
* New `Placeholder` component provides a thin wrapper around `Box` with standardized, muted styling.
* New `StoreFilterField.matchMode` prop allows customizing match to `start`, `startWord`, or `any`.
* `Select` now implements enhanced typeahead filtering of options. The default filtering is now
  based on a case-insensitive match of word starts in the label. (Previously it was based on a match
  _anywhere_ in the label _or_ value.) To customize this behavior, applications should use the new
  `filterFn` prop.
* New Admin Console Monitor > Memory tab added to view snapshots of JVM memory usage. (Requires
  Hoist Core v8.7 or greater.)
* `FormModel` and `FieldModel` gain support for Focus Management.
* New `boundInput` getter on `FieldModel` to facilitate imperative access to controls, when needed.
  This getter will return the new `HoistInputModel` interface, which support basic DOM access as
  well as standard methods for `focus()`, `blur()`, and `select()`.
* New `GridModel` config `lockColumnGroups` to allow controlling whether child columns can be moved
  outside their parent group. Defaults to `true` to maintain existing behavior.

### 💥 Breaking Changes

* New `TabContainerModel` config `switcher` replaces `switcherPosition` to allow for more flexible
  configuration of the default `TabSwitcher`.
    * Use `switcher: true` to retain default behavior.
    * Use `switcher: false` to not include a TabSwitcher. (previously `switcherPosition: 'none'`)
    * Use `switcher: {...}` to provide customisation props for the `TabSwitcher`. See `TabSwitcher`
      documentation for more information.
* The `HoistInput` base class has been removed. This change marks the completion of our efforts to
  remove all internal uses of React class-based Components in Hoist. The following adjustments are
  required:
    * Application components extending `HoistInput` should use the `useHoistInputModel` hook
      instead.
    * Applications getting refs to `HoistInputs` should be aware that these refs now return a ref to
      a
      `HoistInputModel`. In order to get the DOM element associated with the component use the new
      `domEl` property of that model rather than the`HoistComponent.getDOMNode()` method.
* Hoist grids now require ag-Grid v24.1.0 or higher - update your ag-Grid dependency in your app's
  `package.json` file. ag-Grid v24.1.0
  [lists 5 breaking changes](https://www.ag-grid.com/ag-grid-changelog/), including the two called
  out below. *Note that these cautions apply only to direct use of the ag-Grid APIs* - if your app
  is using the Hoist `Grid` and `GridModel` exclusively, there should be no need to adjust code
  around columns or grid state, as the related Hoist classes have been updated to handle these
  changes.
    * AG-4291 - Reactive Columns - the state pattern for ag-grid wrapper has changed as a result of
      this change. If your app made heavy use of saving/loading grid state, please test carefully
      after upgrade.
    * AG-1959 - Aggregation - Add additional parameters to the Custom Aggregation methods. If your
      app implements custom aggregations, they might need to be updated.

### 🔒 Security

* The data package `Field` class now sanitizes all String values during parsing, using the DOMPurify
  library to defend against XSS attacks and other issues with malformed HTML or scripting content
  loaded into `Record`s and rendered by `Grid` or other data-driven components. Please contact XH if
  you find any reason to disable this protection, or observe any unintended side effects of this
  additional processing.

### 🐞 Bug Fixes

* Fix issue where grid row striping inadvertently disabled by default for non-tree grids.
* Fix issue where grid empty text cleared on autosize.

### ✨ Style

* Default `Chart` themes reworked in both light and dark modes to better match overall Hoist theme.

### ⚙️ Technical

* Note that the included Onsen fork has been replaced with the latest Onsen release. Apps should not
  need to make any changes.
* `Cube.info` is now directly observable.
* `@managed` and `markManaged` have been enhanced to allow for the cleanup of arrays of objects as
  well as objects. This matches the existing array support in `XH.safeDestroy()`.

### 📚 Libraries

* @xh/onsenui `~0.1.2` -> onsenui `~2.11.1`
* @xh/react-onsenui `~0.1.2` -> react-onsenui `~1.11.3`
* @blueprintjs/core `3.35 -> 3.36`
* @blueprintjs/datetime `3.19 -> 3.20`
* clipboard-copy `3.1 -> 4.0`
* core-js `3.6 -> 3.8`
* dompurify `added @ 2.2`
* react `16.13 -> 17.0`
* semver `added @ 7.3`

[Commit Log](https://github.com/xh/hoist-react/compare/v36.6.1...v37.0.0)

## v36.6.1 - 2020-11-06

### 🐞 Bug Fixes

* Fix issue where grid row striping would be turned off by default for non-tree grids

[Commit Log](https://github.com/xh/hoist-react/compare/v36.6.0...v36.6.1)

## v36.6.0 - 2020-10-28

### 🎁 New Features

* New `GridModel.treeStyle` config enables more distinctive styling of tree grids, with optional
  background highlighting and ledger-line style borders on group rows.
    * ⚠ By default, tree grids will now have highlighted group rows (but no group borders). Set
      `treeStyle: 'none'` on any `GridModel` instances where you do _not_ want the new default
      style.
* New `DashContainerModel.extraMenuItems` config supports custom app menu items in Dashboards
* An "About" item has been added to the default app menu.
* The default `TabSwitcher` now supports scrolling, and will show overflowing tabs in a drop down
  menu.

### 🐞 Bug Fixes

* Ensure that `Button`s with `active: true` set directly (outside of a `ButtonGroupInput`) get the
  correct active/pressed styling.
* Fixed regression in `Column.tooltip` function displaying escaped HTML characters.
* Fixed issue where the utility method `calcActionColWidth` was not correctly incorporating the
  padding in the returned value.

### ⚙️ Technical

* Includes technical updates to `JsonBlob` archiving. This change requires an update to `hoist-core`
  `v8.6.1` or later, and modifications to the `xh_json_blob` table. See the
  [hoist-core changelog](https://github.com/xh/hoist-core/blob/develop/CHANGELOG.md) for further
  details.

### 📚 Libraries

* @blueprintjs/core `3.33 -> 3.35`

[Commit Log](https://github.com/xh/hoist-react/compare/v36.5.0...v36.6.0)

## v36.5.0 - 2020-10-16

### 🐞 Bug Fixes

* Fix text and hover+active background colors for header tool buttons in light theme.

### ⚙️ Technical

* Install a default simple string renderer on all columns. This provides consistency in column
  rendering, and fixes some additional issues with alignment and rendering of Grid columns
  introduced by the change to flexbox-based styling in grid cells.
* Support (optional) logout action in SSO applications.

### 📚 Libraries

* @blueprintjs/core `3.31 -> 3.33`
* @blueprintjs/datetime `3.18 -> 3.19`
* @fortawesome/fontawesome-pro `5.14 -> 5.15`
* moment `2.24 -> 2.29`
* numbro `2.2 -> 2.3`

[Commit Log](https://github.com/xh/hoist-react/compare/v36.4.0...v36.5.0)

## v36.4.0 - 2020-10-09

### 🎁 New Features

* `TabContainerModel` supports dynamically adding and removing tabs via new public methods.
* `Select` supports a new `menuWidth` prop to control the width of the dropdown.

### 🐞 Bug Fixes

* Fixed v36.3.0 regression re. horizontal alignment of Grid columns.

[Commit Log](https://github.com/xh/hoist-react/compare/v36.3.0...v36.4.0)

## v36.3.0 - 2020-10-07

### 💥 Breaking Changes

* The following CSS variables are no longer in use:
    + `--xh-grid-line-height`
    + `--xh-grid-line-height-px`
    + `--xh-grid-large-line-height`
    + `--xh-grid-large-line-height-px`
    + `--xh-grid-compact-line-height`
    + `--xh-grid-compact-line-height-px`
    + `--xh-grid-tiny-line-height`
    + `--xh-grid-tiny-line-height-px`

### ⚙️ Technical

* We have improved and simplified the vertical centering of content within Grid cells using
  flexbox-based styling, rather than the CSS variables above.

### 🎁 New Features

* `Select` now supports `hideSelectedOptions` and `closeMenuOnSelect` props.
* `XH.message()` and its variants (`XH.prompt(), XH.confirm(), XH.alert()`) all support an optional
  new config `messageKey`. This key can be used by applications to prevent popping up the same
  dialog repeatedly. Hoist will only show the last message posted for any given key.
* Misc. Improvements to organization of admin client tabs.

### 🐞 Bug Fixes

* Fixed issue with sporadic failures reading grid state using `legacyStateKey`.
* Fixed regression to the display of `autoFocus` buttons; focus rectangle restored.

[Commit Log](https://github.com/xh/hoist-react/compare/v36.2.1...v36.3.0)

## v36.2.1 - 2020-10-01

### 🐞 Bug Fixes

* Fixed issue in `LocalDate.previousWeekday()` which did not correctly handle Sunday dates.
* Fixed regression in `Grid` column header rendering for non-string headerNames.

[Commit Log](https://github.com/xh/hoist-react/compare/v36.2.0...v36.2.1)

## v36.2.0 - 2020-09-25

### 💥 Breaking Changes

* New `GridModel` config `colChooserModel` replaces `enableColChooser` to allow for more flexible
  configuration of the grid `colChooser`
    * Use `colChooserModel: true` to retain default behavior.
    * See documentation on `GridModel.ColChooserModelConfig` for more information.
* The `Grid` `hideHeaders` prop has been converted to a field on `AgGridModel` and `GridModel`. All
  grid options of this type are now on the model hierarchy, allowing consistent application code and
  developer discovery.

### 🎁 New Features

* Provides new `CustomProvider` for applications that want to use the Persistence API, but need to
  provide their own storage implementation.
* Added `restoreDefaults` action to default context menu for `GridModel`.
* Added `restoreDefaultsWarning` config to `GridModel`.
* `FormModel` has a new convenience method `setValues` for putting data into one or more fields in
  the form.
* Admin Preference and Config panels now support bulk regrouping actions.

### 🐞 Bug Fixes

* Fixed an error in implementation of `@managed` preventing proper cleanup of resources.
* Fixed a regression introduced in v36.1.0 in `FilterChooser`: Restore support for `disabled` prop.

[Commit Log](https://github.com/xh/hoist-react/compare/v36.1.0...v36.2.0)

## v36.1.0 - 2020-09-22

⚠ NOTE - apps should update to `hoist-core >= 8.3.0` when taking this hoist-react update. This is
required to support both the new `JsonBlobService` and updates to the Admin Activity and Client
Error tracking tabs described below.

### 🎁 New Features

* Added new `JsonBlobService` for saving and updating named chunks of arbitrary JSON data.
* `GridModelPersistOptions` now supports a `legacyStateKey` property. This key will identify the
  pre-v35 location for grid state, and can be used by applications to provide a more flexible
  migration of user grid state after an upgrade to Hoist v35.0.0 or greater. The value of this
  property will continue to default to 'key', preserving the existing upgrade behavior of the
  initial v35 release.
* The Admin Config and Pref diff tools now support pasting in a config for comparison instead of
  loading one from a remote server (useful for deployments where the remote config cannot be
  accessed via an XHR call).
* The `ClipboardButton.getCopyText` prop now supports async functions.
* The `Select` input supports a new `leftIcon` prop.
* `RestGrid` now supports bulk delete when multiple rows are selected.
* `RestGrid`'s `actionWarning` messages may now be specified as functions.

### 🐞 Bug Fixes

* Fixed several cases where `selectOnFocus` prop on `Select` was not working.
* `FilterChooser` auto-suggest values sourced from the *unfiltered* records on `sourceStore`.
* `RestForm` editors will now source their default label from the corresponding `Field.displayName`
  property. Previously an undocumented `label` config could be provided with each editor object -
  this has been removed.
* Improved time zone handling in the Admin Console "Activity Tracking" and "Client Errors" tabs.
    * Users will now see consistent bucketing of activity into an "App Day" that corresponds to the
      LocalDate when the event occurred in the application's timezone.
    * This day will be reported consistently regardless of the time zones of the local browser or
      deployment server.
* Resetting Grid columns to their default state (e.g. via the Column Chooser) retains enhancements
  applied from matching Store fields.
* Desktop `DateInput` now handles out-of-bounds dates without throwing exception during rendering.
* Dragging a grid column with an element-based header no longer displays `[object Object]` in the
  draggable placeholder.

### 📚 Libraries

* codemirror `5.57 -> 5.58`

[Commit Log](https://github.com/xh/hoist-react/compare/v36.0.0...v36.1.0)

## v36.0.0 - 2020-09-04

### 🎁 New Features

#### Data Filtering

We have enhanced support for filtering data in Hoist Grids, Stores, and Cubes with an upgraded
`Filter` API and a new `FilterChooser` component. This bundle of enhancements includes:

* A new `@xh/hoist/data/filter` package to support the creation of composable filters, including the
  following new classes:
    * `FieldFilter` - filters by comparing the value of a given field to one or more given candidate
      values using one of several supported operators.
    * `FunctionFilter` - filters via a custom function specified by the developer.
    * `CompoundFilter` - combines multiple filters (including other nested CompoundFilters) via an
      AND or OR operator.
* A new `FilterChooser` UI component that integrates tightly with these data package classes to
  provide a user and developer friendly autocomplete-enabled UI for filtering data based on
  dimensions (e.g. trader = jdoe, assetClass != Equities), metrics (e.g. P&L > 1m), or any
  combination thereof.
* Updates to `Store`, `StoreFilterField`, and `cube/Query` to use the new Filter API.
* A new `setFilter()` convenience method to `Grid` and `DataView`.

To get the most out of the new Filtering capabilities, developers are encouraged to add or expand
the configs for any relevant `Store.fields` to include both their `type` and a `displayName`. Many
applications might not have Field configs specified at all for their Stores, instead relying on
Store's ability to infer its Fields from Grid Column definitions.

We are looking to gradually invert this relationship, so that core information about an app's
business objects and their properties is configured once at the `data/Field` level and then made
available to related APIs and components such as grids, filters, and forms. See note in New Features
below regarding related updates to `GridModel.columns` config processing.

#### Grid

* Added new `GridModel.setColumnVisible()` method, along with `showColumn()` and `hideColumn()`
  convenience methods. Can replace calls to `applyColumnStateChanges()` when all you need to do is
  show or hide a single column.
* Elided Grid column headers now show the full `headerName` value in a tooltip.
* Grid column definitions now accept a new `displayName` config as the recommended entry point for
  defining a friendly user-facing label for a Column.
    * If the GridModel's Store has configured a `displayName` for the linked data field, the column
      will default to use that (if not otherwise specified).
    * If specified or sourced from a Field, `displayName` will be used as the default value for the
      pre-existing `headerName` and `chooserName` configs.
* Grid columns backed by a Store Field of type `number` or `int` will be right-aligned by default.
* Added new `GridModel.showGroupRowCounts` config to allow easy hiding of group row member counts
  within each full-width group row. Default is `true`, maintaining current behavior of showing the
  counts for each group.

#### Other

* Added new `AppSpec.showBrowserContextMenu` config to control whether the browser's default context
  menu will be shown if no app-specific context menu (e.g. from a grid) would be triggered.
    * ⚠ Note this new config defaults to `false`, meaning the browser context menu will *not* be
      available. Developers should set to true for apps that expect/depend on the built-in menu.
* `LocalDate` has gained several new static factories: `tomorrow()`, `yesterday()`,
  `[start/end]OfMonth()`, and `[start/end]OfYear()`.
* A new `@computeOnce` decorator allows for lazy computation and caching of the results of decorated
  class methods or getters. Used in `LocalDate` and intended for similar immutable, long-lived
  objects that can benefit from such caching.
* `CodeInput` and `JsonInput` get new `enableSearch` and `showToolbar` props. Enabling search
  provides an simple inline find feature for searching the input's contents.
* The Admin console's Monitor Status tab displays more clearly when there are no active monitors.

### 💥 Breaking Changes

* Renamed the `data/Field.label` property to `displayName`.
* Changed the `DimensionChooserModel.dimensions` config to require objects of the
  form `{name, displayName, isLeafDimension}` when provided as an `Object[]`.
    * Previously these objects were expected to be of the form `{value, label, isLeaf}`.
    * Note however that this same config can now be passed the `dimensions` directly from a
      configured
      `Cube` instead, which is the recommended approach and should DRY up dimension definitions for
      typical use cases.
* Changes required due to the new filter API:
    * The classes `StoreFilter` and `ValueFilter` have been removed and replaced by `FunctionFilter`
      and `FieldFilter`, respectively. In most cases apps will need to make minimal or no changes.
    * The `filters/setFilters` property on `Query` has been changed to `filter/setFilter`. In most
      case apps should not need to change anything other than the name of this property - the new
      property will continue to support array representations of multiple filters.
    * `Store` has gained a new property `filterIncludesChildren` to replace the functionality
      previously provided by `StoreFilter.includesChildren`.
    * `StoreFilterField.filterOptions` has been removed. Set `filterIncludesChildren` directly on
      the store instead.

### ✨ Style

* CSS variables for "intents" - most commonly used on buttons - have been reworked to use HSL color
  values and support several standard variations of lightness and transparency.
    * Developers are encouraged to customize intents by setting the individual HSL vars provided for
      each intent (e.g. `--intent-primary-h` to adjust the primary hue) and/or the different levels
      of lightness (e.g. `--intent-primary-l3` to adjust the default lightness).
    * ⚠ Uses of the prior intent var overrides such as `--intent-primary` will no longer work. It is
      possible to set directly via `--xh-intent-primary`, but components such as buttons will still
      use the default intent shades for variations such as hover and pressed states. Again, review
      and customize the HSL vars if required.
* Desktop `Button` styles and classes have been rationalized and reworked to allow for more
  consistent and direct styling of buttons in all their many permutations (standard/minimal/outlined
  styles * default/hovered/pressed/disabled states * light/dark themes).
    * Customized intent colors will now also be applied to outlined and minimal buttons.
    * Dedicated classes are now applied to desktop buttons based on their style and state.
      Developers can key off of these classes directly if required.

### 🐞 Bug Fixes

* Fixed `Column.tooltipElement` so that it can work if a `headerTooltip` is also specified on the
  same column.
* Fixed issue where certain values (e.g. `%`) would break in `Column.tooltipElement`.
* Fixed issue where newly loaded records in `Store` were not being frozen as promised by the API.

### 📚 Libraries

* @blueprintjs/core `3.30 -> 3.31`
* codemirror `5.56 -> 5.57`
* http-status-codes `1.4 -> 2.1`
* mobx-react `6.2 -> 6.3`
* store2 `2.11 -> 2.12`

[Commit Log](https://github.com/xh/hoist-react/compare/v35.2.1...v36.0.0)

## v35.2.1 - 2020-07-31

### 🐞 Bug Fixes

* A Grid's docked summary row is now properly cleared when its bound Store is cleared.
* Additional SVG paths added to `requiredBlueprintIcons.js` to bring back calendar scroll icons on
  the DatePicker component.
* Colors specified via the `--xh-intent-` CSS vars have been removed from minimal / outlined desktop
  `Button` components because of incompatibility with `ButtonGroupInput` component. Fix to address
  issue forthcoming. (This reverts the change made in 35.2.0 below.)

[Commit Log](https://github.com/xh/hoist-react/compare/v35.2.0...v35.2.1)

## v35.2.0 - 2020-07-21

### 🎁 New Features

* `TabContainerModel` now supports a `persistWith` config to persist the active tab.
* `TabContainerModel` now supports a `emptyText` config to display when TabContainer gets rendered
  with no children.

### ⚙️ Technical

* Supports smaller bundle sizes via a greatly reduced set of BlueprintJS icons. (Requires apps to be
  built with `@xh/hoist-dev-utils` v5.2 or greater to take advantage of this optimization.)

### 🐞 Bug Fixes

* Colors specified via the `--xh-intent-` CSS vars are now applied to minimal / outlined desktop
  `Button` components. Previously they fell through to use default Blueprint colors in these modes.
* Code input correctly handles dynamically toggling readonly/disabled state.

### 📚 Libraries

* @fortawesome/fontawesome-pro `5.13 -> 5.14`
* codemirror `5.55 -> 5.56`

[Commit Log](https://github.com/xh/hoist-react/compare/v35.1.1...v35.2.0)

## v35.1.1 - 2020-07-17

### 📚 Libraries

* @blueprintjs/core `3.29 -> 3.30`

[Commit Log](https://github.com/xh/hoist-react/compare/v35.1.0...v35.1.1)

## v35.1.0 - 2020-07-16

### 🎁 New Features

* Extend existing environment diff tool to preferences. Now, both configs and preferences may be
  diffed across servers. This feature will require an update of hoist-core to a version 8.1.0 or
  greater.
* `ExportOptions.columns` provided to `GridModel` can now be specified as a function, allowing for
  full control of columns to export, including their sort order.

### 🐞 Bug Fixes

* `GridModel`s export feature was previously excluding summary rows. These are now included.
* Fixed problems with coloring and shading algorithm in `TreeMap`.
* Fixed problems with sort order of exports in `GridModel`.
* Ensure that preferences are written to server, even if set right before navigating away from page.
* Prevent situation where a spurious exception can be sent to server when application is unloaded
  while waiting on a fetch request.

[Commit Log](https://github.com/xh/hoist-react/compare/v35.0.1...v35.1.0)

## v35.0.1 - 2020-07-02

### 🐞 Bug Fixes

* Column headers no longer allocate space for a sort arrow icon when the column has an active
  `GridSorter` in the special state of `sort: null`.
* Grid auto-sizing better accounts for margins on sort arrow icons.

[Commit Log](https://github.com/xh/hoist-react/compare/v35.0.0...v35.0.1)

## v35.0.0 - 2020-06-29

### ⚖️ Licensing Change

As of this release, Hoist is [now licensed](LICENSE.md) under the popular and permissive
[Apache 2.0 open source license](https://www.apache.org/licenses/LICENSE-2.0). Previously, Hoist was
"source available" via our public GitHub repository but still covered by a proprietary license.

We are making this change to align Hoist's licensing with our ongoing commitment to openness,
transparency and ease-of-use, and to clarify and emphasize the suitability of Hoist for use within a
wide variety of enterprise software projects. For any questions regarding this change, please
[contact us](https://xh.io/contact/).

### 🎁 New Features

* Added a new Persistence API to provide a more flexible yet consistent approach to saving state for
  Components, Models, and Services to different persistent locations such as Hoist Preferences,
  browser local storage, and Hoist Dashboard views.
    * The primary entry points for this API are the new `@PersistSupport` and `@persist`
      annotations.
      `@persist` can be added to any observable property on a `@PersistSupport` to make it
      automatically synchronize with a `PersistenceProvider`. Both `HoistModel` and `HoistService`
      are decorated with `@PersistSupport`.
    * This is designed to replace any app-specific code previously added to synchronize fields and
      their values to Preferences via ad-hoc initializers and reactions.
    * This same API is now used to handle state persistence for `GridStateModel`, `PanelModel`,
      `DimensionChooserModel`, and `DashContainerModel` - configurable via the new `persistWith`
      option on those classes.
* `FetchService` now installs a default timeout of 30 seconds for all requests. This can be disabled
  by setting timeout to `null`. Fetch Timeout Exceptions have also been improved to include the same
  information as other standard exceptions thrown by this service.
    * 💥 Apps that were relying on the lack of a built-in timeout for long-running requests should
      ensure they configure such calls with a longer or null timeout.
* `Store` gets new `clearFilter()` and `recordIsFiltered()` helper functions.
* The Admin console's Activity Tracking tab has been significantly upgraded to allow admins to
  better analyze both built-in and custom tracking data generated by their application. Its sibling
  Client Errors tab has also been updated with a docked detail panel.
* `CodeInput` gets new `showCopyButton` prop - set to true to provide an inline action button to
  copy the editor contents to the clipboard.
* Hoist config `xhEnableMonitoring` can be used to enable/disable the Admin monitor tab and its
  associated server-side jobs

### 💥 Breaking Changes

* Applications should update to `hoist-core` v8.0.1 or above, required to support the upgraded Admin
  Activity Tracking tab. Contact XH for assistance with this update.
* The option `PanelModel.prefName` has been removed in favor of `persistWith`. Existing user state
  will be transferred to the new format, assuming a `PersistenceProvider` of type 'pref' referring
  to the same preference is used (e.g. `persistWith: {prefKey: 'my-panel-model-prefName'}`.
* The option `GridModel.stateModel` has been removed in favor of `persistWith`. Existing user state
  will be transferred to the new format, assuming a `PersistenceProvider` of type 'localStorage'
  referring to the same key is used (e.g. `persistWith: {localStorageKey: 'my-grid-state-id'}`.
    * Use the new `GridModel.persistOptions` config for finer control over what grid state is
      persisted (replacement for stateModel configs to disable persistence of column
      state/sorting/grouping).
* The options `DimensionChooserModel.preference` and `DimensionChooserModel.historyPreference` have
  been removed in favor of `persistWith`.
* `AppSpec.idleDetectionEnabled` has been removed. App-specific Idle detection is now enabled via
  the new `xhIdleConfig` config. The old `xhIdleTimeoutMins` has also been deprecated.
* `AppSpec.idleDialogClass` has been renamed `AppSpec.idlePanel`. If specified, it should be a
  full-screen component.
* `PinPad` and `PinPadModel` have been moved to `@xh/hoist/cmp/pinpad`, and is now available for use
  with both standard and mobile toolkits.
* Third-party dependencies updated to properly reflect application-level licensing requirements.
  Applications must now import and provide their licensed version of ag-Grid, and Highcharts to
  Hoist. See file `Bootstrap.js` in Toolbox for an example.

### 🐞 Bug Fixes

* Sorting special columns generated by custom ag-Grid configurations (e.g. auto-group columns) no
  longer throws with an error.
* The `deepFreeze()` util - used to freeze data in `Record` instances - now only attempts to freeze
  a whitelist of object types that are known to be safely freezable. Custom application classes and
  other potentially-problematic objects (such as `moment` instances) are no longer frozen when
  loaded into `Record` fields.

### 📚 Libraries

Note that certain licensed third-party dependencies have been removed as direct dependencies of this
project, as per note in Breaking Changes above.

* @xh/hoist-dev-utils `4.x -> 5.x` - apps should also update to the latest 5.x release of dev-utils.
  Although license and dependency changes triggered a new major version of this dev dependency, no
  application-level changes should be required.
* @blueprintjs/core `3.28 -> 3.29`
* codemirror `5.54 -> 5.55`
* react-select `3.0 -> 3.1`

### 📚 Optional Libraries

* ag-Grid `23.0.2` > `23.2.0` (See Toolbox app for example on this upgrade)
* Highcharts `8.0.4 -> 8.1.1`

[Commit Log](https://github.com/xh/hoist-react/compare/v34.0.0...v35.0.0)

## v34.0.0 - 2020-05-26

### 🎁 New Features

* Hoist's enhanced autosizing is now enabled on all grids by default. See `GridModel` and
  `GridAutosizeService` for more details.
* New flags `XH.isPhone`, `XH.isTablet`, and `XH.isDesktop` available for device-specific switching.
  Corresponding `.xh-phone`, `.xh-tablet`, and `.xh-desktop` CSS classes are added to the document
  `body`. These flags and classes are set based on the detected device, as per its user-agent.
    * One of the two higher-level CSS classes `.xh-standard` or `.xh-mobile` will also be applied
      based on an app's use of the primary (desktop-centric) components vs mobile components - as
      declared by its `AppSpec.isMobileApp` - regardless of the detected device.
    * These changes provide more natural support for use cases such as apps that are built with
      standard components yet target/support tablet users.
* New method `Record.get()` provides an alternative API for checked data access.
* The mobile `Select` component supports the `enableFilter` and `enableCreate` props.
* `DashContainerModel` supports new `layoutLocked`, `contentLocked` and `renameLocked` modes.
* `DimensionChooser` now has the ability to persist its value and history separately.
* Enhance Hoist Admin's Activity Tracking tab.
* Enhance Hoist Admin's Client Error tab.

### 💥 Breaking Changes

* `emptyFlexCol` has been removed from the Hoist API and should simply be removed from all client
  applications. Improvements to agGrid's default rendering of empty space have made it obsolete.
* `isMobile` property on `XH` and `AppSpec` has been renamed to `isMobileApp`. All apps will need to
  update their (required) use of this flag in the app specifications within their
  `/client-app/src/apps` directory.
* The `xh-desktop` class should no longer be used to indicate a non-mobile toolkit based app. For
  this purpose, use `xh-standard` instead.

### 🐞 Bug Fixes

* Fix to Average Aggregators when used with hierarchical data.
* Fixes to Context Menu handling on `Panel` to allow better handling of `[]` and `null`.

### 📚 Libraries

* @blueprintjs/core `3.26 -> 3.28`
* @blueprintjs/datetime `3.16 -> 3.18`
* codemirror `5.53 -> 5.54`
* react-transition-group `4.3 -> 4.4`

[Commit Log](https://github.com/xh/hoist-react/compare/v33.3.0...v34.0.0)

## v33.3.0 - 2020-05-08

### ⚙️ Technical

* Additional updates to experimental autosize feature: standardization of naming, better masking
  control, and API fixes. Added new property `autosizeOptions` on `GridModel` and main entry point
  is now named `GridModel.autosizeAsync()`.

### 🐞 Bug Fixes

* `Column.hideable` will now be respected by ag-grid column drag and drop
  [#1900](https://github.com/xh/hoist-react/issues/1900)
* Fixed an issue where dragging a column would cause it to be sorted unintentionally.

[Commit Log](https://github.com/xh/hoist-react/compare/v33.2.0...v33.3.0)

## v33.2.0 - 2020-05-07

### 🎁 New Features

* Virtual column rendering has been disabled by default, as it offered a minimal performance benefit
  for most grids while compromising autosizing. See new `GridModel.useVirtualColumns` config, which
  can be set to `true` to re-enable this behavior if required.
* Any `GridModel` can now be reset to its code-prescribed defaults via the column chooser reset
  button. Previously, resetting to defaults was only possible for grids that persisted their state
  with a `GridModel.stateModel` config.

### 🐞 Bug Fixes

* Fixed several issues with new grid auto-sizing feature.
* Fixed issues with and generally improved expand/collapse column alignment in tree grids.
    * 💥 Note that this improvement introduced a minor breaking change for apps that have customized
      tree indentation via the removed `--grid-tree-indent-px` CSS var. Use `--grid-tree-indent`
      instead. Note the new var is specified in em units to scale well across grid sizing modes.

### ⚙️ Technical

* Note that the included version of Onsen has been replaced with a fork that includes updates for
  react 16.13. Apps should not need to make any changes.

### 📚 Libraries

* react `~16.8 -> ~16.13`
* onsenui `~16.8` -> @xh/onsenui `~16.13`
* react-onsenui `~16.8` -> @xh/react-onsenui `~16.13`

[Commit Log](https://github.com/xh/hoist-react/compare/v33.1.0...33.2.0)

## v33.1.0 - 2020-05-05

### 🎁 New Features

* Added smart auto-resizing of columns in `GridModel` Unlike ag-Grid's native auto-resizing support,
  Hoist's auto-resizing will also take into account collapsed rows, off-screen cells that are not
  currently rendered in the DOM, and summary rows. See the new `GridAutosizeService` for details.
    * This feature is currently marked as 'experimental' and must be enabled by passing a special
      config to the `GridModel` constructor of the form `experimental: {useHoistAutosize: true}`. In
      future versions of Hoist, we expect to make it the default behavior.
* `GridModel.autoSizeColumns()` has been renamed `GridModel.autosizeColumns()`, with lowercase 's'.
  Similarly, the `autoSizeColumns` context menu token has been renamed `autosizeColumns`.

### 🐞 Bug Fixes

* Fixed a regression with `StoreFilterField` introduced in v33.0.1.

[Commit Log](https://github.com/xh/hoist-react/compare/v33.0.2...33.1.0)

## v33.0.2 - 2020-05-01

### 🎁 New Features

* Add Hoist Cube Aggregators: `AverageAggregator` and `AverageStrictAggregator`
* `ColAutosizeButton` has been added to desktop and mobile

### 🐞 Bug Fixes

* Fixed mobile menus to constrain to the bottom of the viewport, scrolling if necessary.
  [#1862](https://github.com/xh/hoist-react/issues/1862)
* Tightened up mobile tree grid, fixed issues in mobile column chooser.
* Fixed a bug with reloading hierarchical data in `Store`.
  [#1871](https://github.com/xh/hoist-react/issues/1871)

[Commit Log](https://github.com/xh/hoist-react/compare/v33.0.1...33.0.2)

## v33.0.1 - 2020-04-29

### 🎁 New Features

* `StoreFieldField` supports dot-separated field names in a bound `GridModel`, meaning it will now
  match on columns with fields such as `address.city`.

* `Toolbar.enableOverflowMenu` now defaults to `false`. This was determined safer and more
  appropriate due to issues with the underlying Blueprint implementation, and the need to configure
  it carefully.

### 🐞 Bug Fixes

* Fixed an important bug with state management in `StoreFilterField`. See
  https://github.com/xh/hoist-react/issues/1854

* Fixed the default sort order for grids. ABS DESC should be first when present.

### 📚 Libraries

* @blueprintjs/core `3.25 -> 3.26`
* codemirror `5.52 -> 5.53`

[Commit Log](https://github.com/xh/hoist-react/compare/v33.0.0...v33.0.1)

## v33.0.0 - 2020-04-22

### 🎁 New Features

* The object returned by the `data` property on `Record` now includes the record `id`. This will
  allow for convenient access of the id with the other field values on the record.
* The `Timer` class has been enhanced and further standardized with its Hoist Core counterpart:
    * Both the `interval` and `timeout` arguments may be specified as functions, or config keys
      allowing for dynamic lookup and reconfiguration.
    * Added `intervalUnits` and `timeoutUnits` arguments.
    * `delay` can now be specified as a boolean for greater convenience.

### 💥 Breaking Changes

* We have consolidated the import location for several packages, removing unintended nested index
  files and 'sub-packages'. In particular, the following locations now provide a single index file
  for import for all of their public contents: `@xh/hoist/core`, `@xh/hoist/data`,
  `@xh/hoist/cmp/grid`, and `@xh/hoist/desktop/cmp/grid`. Applications may need to update import
  statements that referred to index files nested within these directories.
* Removed the unnecessary and confusing `values` getter on `BaseFieldModel`. This getter was not
  intended for public use and was intended for the framework's internal implementation only.
* `ColumnGroup.align` has been renamed to `ColumnGroup.headerAlign`. This avoids confusion with the
  `Column` API, where `align` refers to the alignment of cell contents within the column.

### 🐞 Bug Fixes

* Exceptions will no longer overwrite the currently shown exception in the exception dialog if the
  currently shown exception requires reloading the application.
  [#1834](https://github.com/xh/hoist-react/issues/1834)

### ⚙️ Technical

* Note that the Mobx React bindings have been updated to 6.2, and we have enabled the recommended
  "observer batching" feature as per
  [the mobx-react docs](https://github.com/mobxjs/mobx-react-lite/#observer-batching).

### 📚 Libraries

* @blueprintjs/core `3.24 -> 3.25`
* @blueprintjs/datetime `3.15 -> 3.16`
* mobx-react `6.1 -> 6.2`

[Commit Log](https://github.com/xh/hoist-react/compare/v32.0.4...v33.0.0)

## v32.0.5 - 2020-07-14

### 🐞 Bug Fixes

* Fixes a regression in which grid exports were no longer sorting rows properly.

[Commit Log](https://github.com/xh/hoist-react/compare/v32.0.4...v32.0.5)

## v32.0.4 - 2020-04-09

### 🐞 Bug Fixes

* Fixes a regression with the alignment of `ColumnGroup` headers.
* Fixes a bug with 'Copy Cell' context menu item for certain columns displaying the Record ID.
* Quiets console logging of 'routine' exceptions to 'debug' instead of 'log'.

[Commit Log](https://github.com/xh/hoist-react/compare/v32.0.3...v32.0.4)

## v32.0.3 - 2020-04-06

### 🐞 Bug Fixes

* Suppresses a console warning from ag-Grid for `GridModel`s that do not specify an `emptyText`.

[Commit Log](https://github.com/xh/hoist-react/compare/v32.0.2...v32.0.3)

## v32.0.2 - 2020-04-03

⚠ Note that this release includes a *new major version of ag-Grid*. Please consult the
[ag-Grid Changelog](https://www.ag-grid.com/ag-grid-changelog/) for versions 22-23 to review
possible breaking changes to any direct/custom use of ag-Grid APIs and props within applications.

### 🎁 New Features

* GridModel `groupSortFn` now accepts `null` to turn off sorting of group rows.
* `DockViewModel` now supports optional `width`, `height` and `collapsedWidth` configs.
* The `appMenuButton.extraItems` prop now accepts `MenuItem` configs (as before) but also React
  elements and the special string token '-' (shortcut to render a `MenuDivider`).
* Grid column `flex` param will now accept numbers, with available space divided between flex
  columns in proportion to their `flex` value.
* `Column` now supports a `sortingOrder` config to allow control of the sorting options that will be
  cycled through when the user clicks on the header.
* `PanelModel` now supports setting a `refreshMode` to control how collapsed panels respond to
  refresh requests.

### 💥 Breaking Changes

* The internal DOM structure of desktop `Panel` has changed to always include an inner frame with
  class `.xh-panel__content`. You may need to update styling that targets the inner structure of
  `Panel` via `.xh-panel`.
* The hooks `useOnResize()` and `useOnVisibleChange()` no longer take a `ref` argument. Use
  `composeRefs` to combine the ref that they return with any ref you wish to compose them with.
* The callback for `useOnResize()` will now receive an object representing the locations and
  dimensions of the element's content box. (Previously it incorrectly received an array of
  `ResizeObserver` entries that had to be de-referenced)
* `PanelModel.collapsedRenderMode` has been renamed to `PanelModel.renderMode`, to be more
  consistent with other Hoist APIs such as `TabContainer`, `DashContainer`, and `DockContainer`.

### 🐞 Bug Fixes

* Checkboxes in grid rows in Tiny sizing mode have been styled to fit correctly within the row.
* `GridStateModel` no longer saves/restores the width of non-resizable columns.
  [#1718](https://github.com/xh/hoist-react/issues/1718)
* Fixed an issue with the hooks useOnResize and useOnVisibleChange. In certain conditions these
  hooks would not be called. [#1808](https://github.com/xh/hoist-react/issues/1808)
* Inputs that accept a rightElement prop will now properly display an Icon passed as that element.
  [#1803](https://github.com/xh/hoist-react/issues/1803)

### ⚙️ Technical

* Flex columns now use the built-in ag-Grid flex functionality.

### 📚 Libraries

* ag-grid-community `removed @ 21.2`
* ag-grid-enterprise `21.2` replaced with @ag-grid-enterprise/all-modules `23.0`
* ag-grid-react `21.2` replaced with @ag-grid-community/react `23.0`
* @fortawesome/* `5.12 -> 5.13`
* codemirror `5.51 -> 5.52`
* filesize `6.0 -> 6.1`
* numbro `2.1 -> 2.2`
* react-beautiful-dnd `12.0 -> 13.0`
* store2 `2.10 -> 2.11`
* compose-react-refs `NEW 1.0.4`

[Commit Log](https://github.com/xh/hoist-react/compare/v31.0.0...v32.0.2)

## v31.0.0 - 2020-03-16

### 🎁 New Features

* The mobile `Navigator` / `NavigatorModel` API has been improved and made consistent with other
  Hoist content container APIs such as `TabContainer`, `DashContainer`, and `DockContainer`.
    * `NavigatorModel` and `PageModel` now support setting a `RenderMode` and `RefreshMode` to
      control how inactive pages are mounted/unmounted and how they respond to refresh requests.
    * `Navigator` pages are no longer required to to return `Page` components - they can now return
      any suitable component.
* `DockContainerModel` and `DockViewModel` also now support `refreshMode` and `renderMode` configs.
* `Column` now auto-sizes when double-clicking / double-tapping its header.
* `Toolbar` will now collapse overflowing items into a drop down menu. (Supported for horizontal
  toolbars only at this time.)
* Added new `xhEnableLogViewer` config (default `true`) to enable or disable the Admin Log Viewer.

#### 🎨 Icons

* Added `Icon.icon()` factory method as a new common entry point for creating new FontAwesome based
  icons in Hoist. It should typically be used instead of using the `FontAwesomeIcon` component
  directly.
* Also added a new `Icon.fileIcon()` factory. This method take a filename and returns an appropriate
  icon based on its extension.
* All Icon factories can now accept an `asHtml` parameter, as an alternative to calling the helper
  function `convertIconToSVG()` on the element. Use this to render icons as raw html where needed
  (e.g. grid renderers).
* Icons rendered as html will now preserve their styling, tooltips, and size.

### 💥 Breaking Changes

* The application's primary `HoistApplicationModel` is now instantiated and installed as
  `XH.appModel` earlier within the application initialization sequence, with construction happening
  prior to the init of the XH identity, config, and preference services.
    * This allows for a new `preAuthInitAsync()` lifecycle method to be called on the model before
      auth has completed, but could be a breaking change for appModel code that relied on these
      services for field initialization or in its constructor.
    * Such code should be moved to the core `initAsync()` method instead, which continues to be
      called after all XH-level services are initialized and ready.
* Mobile apps may need to adjust to the following updates to `NavigatorModel` and related APIs:
    * `NavigatorModel`'s `routes` constructor parameter has been renamed `pages`.
    * `NavigatorModel`'s observable `pages[]` has been renamed `stack[]`.
    * `NavigatorPageModel` has been renamed `PageModel`. Apps do not usually create `PageModels`
      directly, so this change is unlikely to require code updates.
    * `Page` has been removed from the mobile toolkit. Components that previously returned a `Page`
      for inclusion in a `Navigator` or `TabContainer` can now return any component. It is
      recommended you replace `Page` with `Panel` where appropriate.
* Icon enhancements described above removed the following public methods:
    * The `fontAwesomeIcon()` factory function (used to render icons not already enumerated by
      Hoist)
      has been replaced by the improved `Icon.icon()` factory - e.g. `fontAwesomeIcon({icon: ['far',
      'alicorn']}) -> Icon.icon({iconName: 'alicorn'})`.
    * The `convertIconToSvg()` utility method has been replaced by the new `asHtml` parameter on
      icon factory functions. If you need to convert an existing icon element,
      use `convertIconToHtml()`.
* `Toolbar` items should be provided as direct children. Wrapping Toolbar items in container
  components can result in unexpected item overflow.

### 🐞 Bug Fixes

* The `fmtDate()` utility now properly accepts, parses, and formats a string value input as
  documented.
* Mobile `PinPad` input responsiveness improved on certain browsers to avoid lag.

### ⚙️ Technical

* New lifecycle methods `preAuthInitAsync()` and `logoutAsync()` added to the `HoistAppModel`
  decorator (aka the primary `XH.appModel`).

[Commit Log](https://github.com/xh/hoist-react/compare/v30.1.0...v31.0.0)

## v30.1.0 - 2020-03-04

### 🐞 Bug Fixes

* Ensure `WebSocketService.connected` remains false until `channelKey` assigned and received from
  server.
* When empty, `DashContainer` now displays a user-friendly prompt to add an initial view.

### ⚙️ Technical

* Form validation enhanced to improve handling of asynchronous validation. Individual rules and
  constraints are now re-evaluated in parallel, allowing for improved asynchronous validation.
* `Select` will now default to selecting contents on focus if in filter or creatable mode.

[Commit Log](https://github.com/xh/hoist-react/compare/v30.0.0...30.1.0)

## v30.0.0 - 2020-02-29

### 🎁 New Features

* `GridModel` and `DataViewModel` now support `groupRowHeight`, `groupRowRenderer` and
  `groupRowElementRenderer` configs. Grouping is new in general to `DataViewModel`, which now takes
  a `groupBy` config.
    * `DataViewModel` allows for settable and multiple groupings and sorters.
    * `DataViewModel` also now supports additional configs from the underlying `GridModel` that make
      sense in a `DataView` context, such as `showHover` and `rowBorders`.
* `TabContainerModel` now accepts a `track` property (default false) for easily tracking tab views
  via Hoist's built-in activity tracking.
* The browser document title is now set to match `AppSpec.clientAppName` - helpful for projects with
  multiple javascript client apps.
* `StoreFilterField` accepts all other config options from `TextInput` (e.g. `disabled`).
* Clicking on a summary row in `Grid` now clears its record selection.
* The `@LoadSupport` decorator now provides an additional observable property `lastException`. The
  decorator also now logs load execution times and failures to `console.debug` automatically.
* Support for mobile `Panel.scrollable` prop made more robust with re-implementation of inner
  content element. Note this change included a tweak to some CSS class names for mobile `Panel`
  internals that could require adjustments if directly targeted by app stylesheets.
* Added new `useOnVisibleChange` hook.
* Columns now support a `headerAlign` config to allow headers to be aligned differently from column
  contents.

### 💥 Breaking Changes

* `Toolbar` items must be provided as direct children. Wrapping Toolbar items in container
  components can result in unexpected item overflow.
* `DataView.rowCls` prop removed, replaced by new `DataViewModel.rowClassFn` config for more
  flexibility and better symmetry with `GridModel`.
* `DataViewModel.itemRenderer` renamed to `DataViewModel.elementRenderer`
* `DataView` styling has been updated to avoid applying several unwanted styles from `Grid`. Note
  that apps might rely on these styles (intentionally or not) for their `itemRenderer` components
  and appearance and will need to adjust.
* Several CSS variables related to buttons have been renamed for consistency, and button style rules
  have been adjusted to ensure they take effect reliably across desktop and mobile buttons
  ([#1568](https://github.com/xh/hoist-react/pull/1568)).
* The optional `TreeMapModel.highchartsConfig` object will now be recursively merged with the
  top-level config generated by the Hoist model and component, where previously it was spread onto
  the generated config. This could cause a change in behavior for apps using this config to
  customize map instances, but provides more flexibility for e.g. customizing the `series`.
* The signature of `useOnResize` hook has been modified slightly for API consistency and clarity.
  Options are now passed in a configuration object.

### 🐞 Bug Fixes

* Fixed an issue where charts that are rendered while invisible would have the incorrect size.
  [#1703](https://github.com/xh/hoist-react/issues/1703)
* Fixed an issue where zeroes entered by the user in `PinPad` would be displayed as blanks.
* Fixed `fontAwesomeIcon` elem factory component to always include the default 'fa-fw' className.
  Previously, it was overridden if a `className` prop was provided.
* Fixed an issue where ConfigDiffer would always warn about deletions, even when there weren't any.
  [#1652](https://github.com/xh/hoist-react/issues/1652)
* `TextInput` will now set its value to `null` when all text is deleted and the clear icon will
  automatically hide.
* Fixed an issue where multiple buttons in a `ButtonGroupInput` could be shown as active
  simultaneously. [#1592](https://github.com/xh/hoist-react/issues/1592)
* `StoreFilterField` will again match on `Record.id` if bound to a Store or a GridModel with the
  `id` column visible. [#1697](https://github.com/xh/hoist-react/issues/1697)
* A number of fixes have been applied to `RelativeTimeStamp` and `getRelativeTimestamp`, especially
  around its handling of 'equal' or 'epsilon equal' times. Remove unintended leading whitespace from
  `getRelativeTimestamp`.

### ⚙️ Technical

* The `addReaction` and `addAutorun` methods (added to Hoist models, components, and services by the
  `ReactiveSupport` mixin) now support a configurable `debounce` argument. In many cases, this is
  preferable to the built-in MobX `delay` argument, which only provides throttling and not true
  debouncing.
* New `ChartModel.highchart` property provides a reference to the underlying HighChart component.

### 📚 Libraries

* @blueprintjs/core `3.23 -> 3.24`
* react-dates `21.7 -> 21.8`
* react-beautiful-dnd `11.0 -> 12.2`

[Commit Log](https://github.com/xh/hoist-react/compare/v29.1.0...v30.0.0)

## v29.1.0 - 2020-02-07

### 🎁 New Features

#### Grid

* The `compact` config on `GridModel` has been deprecated in favor of the more powerful `sizingMode`
  which supports the values 'large', 'standard', 'compact', or 'tiny'.
    * Each new mode has its own set of CSS variables for applications to override as needed.
    * Header and row heights are configurable for each via the `HEADER_HEIGHTS` and `ROW_HEIGHTS`
      static properties of the `AgGrid` component. These objects can be modified on init by
      applications that wish to customize the default row heights globally.
    * 💥 Note that these height config objects were previously exported as constants from AgGrid.js.
      This would be a breaking change for any apps that imported the old objects directly (
      considered unlikely).
* `GridModel` now exposes an `autoSizeColumns` method, and the Grid context menu now contains an
  `Autosize Columns` option by default.
* `Column` and `ColumnGroup` now support React elements for `headerName`.

#### Data

* The `Store` constructor now accepts a `data` argument to load data at initialization.
* The `xh/hoist/data/cube` package has been modified substantially to better integrate with the core
  data package and support observable "Views". See documentation on `Cube` for more information.

#### Other

* Added a `PinPad` component for streamlined handling of PIN entry on mobile devices.
* `FormField` now takes `tooltipPosition` and `tooltipBoundary` props for customizing minimal
  validation tooltip.
* `RecordAction.actionFn` parameters now include a `buttonEl` property containing the button element
  when used in an action column.
* Mobile Navigator component now takes an `animation` prop which can be set to 'slide' (default),
  'lift', 'fade', or 'none'. These values are passed to the underlying onsenNavigator component.
  ([#1641](https://github.com/xh/hoist-react/pull/1641))
* `AppOption` configs now accept an `omit` property for conditionally excluding options.

### 🐞 Bug Fixes

* Unselectable grid rows are now skipped during up/down keyboard navigation.
* Fix local quick filtering in `LeftRightChooser` (v29 regression).
* Fix `SplitTreeMap` - the default filtering once again splits the map across positive and negative
  values as intended (v29 regression).

### ⚙️ Technical

* `FormFields` now check that they are contained in a Hoist `Form`.

### 📚 Libraries

* @blueprintjs/core `3.22 -> 3.23`
* codemirror `5.50 -> 5.51`
* react-dates `21.5 -> 21.7`

[Commit Log](https://github.com/xh/hoist-react/compare/v29.0.0...v29.1.0)

## v29.0.0 - 2020-01-24

### 🗄️ Data Package Changes

Several changes have been made to data package (`Store` and `Record`) APIs for loading, updating,
and modifying data. They include some breaking changes, but pave the way for upcoming enhancements
to fully support inline grid editing and other new features.

Store now tracks the "committed" state of its records, which represents the data as it was loaded
(typically from the server) via `loadData()` or `updateData()`. Records are now immutable and
frozen, so they cannot be changed directly, but Store offers a new `modifyRecords()` API to apply
local modifications to data in a tracked and managed way. (Store creates new records internally to
hold both this modified data and the original, "committed" data.) This additional state tracking
allows developers to query Stores for modified or added records (e.g. to flush back to the server
and persist) as well as call new methods to revert changes (e.g. to undo a block of changes that the
user wishes to discard).

Note the following more specific changes to these related classes:

#### Record

* 💥 Record data properties are now nested within a `data` object on Record instances and are no
  longer available as top-level properties on the Record itself.
    * Calls to access data such as `rec.quantity` must be modified to `rec.data.quantity`.
    * When accessing multiple properties, destructuring provides an efficient syntax -
      e.g. `const {quantity, price} = rec.data;`.
* 💥 Records are now immutable and cannot be modified by applications directly.
    * This is a breaking change, but should only affect apps with custom inline grid editing
      implementations or similar code that modifies individual record values.
    * Calls to change data such as `rec.quantity = 100` must now be made through the Record's Store,
      e.g. `store.modifyData({id: 41, quantity: 100})`
* Record gains new getters for inspecting its state, including: `isAdd`, `isModified`, and
  `isCommitted`.

#### Store

* 💥 `noteDataUpdated()` has been removed, as out-of-band modifications to Store Records are no
  longer possible.
* 💥 Store's `idSpec` function is now called with the raw record data - previously it was passed
  source data after it had been run through the store's optional `processRawData` function. (This is
  unlikely to have a practical impact on most apps, but is included here for completeness.)
* `Store.updateData()` now accepts a flat list of raw data to process into Record additions and
  updates. Previously developers needed to call this method with an object containing add, update,
  and/or remove keys mapped to arrays. Now Store will produce an object of this shape automatically.
* `Store.refreshFilter()` method has been added to allow applications to rebuild the filtered data
  set if some application state has changed (apart from the store's data itself) which would affect
  the store filter.
* Store gains new methods for manipulating its Records and data, including `addRecords()`,
  `removeRecords()`, `modifyRecords()`, `revertRecords()`, and `revert()`. New getters have been
  added for `addedRecords`, `removedRecords`, `modifiedRecords`, and `isModified`.

#### Column

* Columns have been enhanced for provide basic support for inline-editing of record data. Further
  inline editing support enhancements are planned for upcoming Hoist releases.
* `Column.getValueFn` config added to retrieve the cell value for a Record field. The default
  implementation pulls the value from the Record's new `data` property (see above). Apps that
  specify custom `valueGetter` callbacks via `Column.agOptions` should now implement their custom
  logic in this new config.
* `Column.setValueFn` config added to support modifying the Column field's value on the underlying
  Record. The default implementation calls the new `Store.modifyRecords()` API and should be
  sufficient for the majority of cases.
* `Column.editable` config added to indicate if a column/cell should be inline-editable.

### 🎁 New Features

* Added keyboard support to ag-Grid context menus.
* Added `GridModel.setEmptyText()` to allow updates to placeholder text after initial construction.
* Added `GridModel.ensureSelectionVisible()` to scroll the currently selected row into view.
* When a `TreeMap` is bound to a `GridModel`, the grid will now respond to map selection changes by
  scrolling to ensure the selected grid row is visible.
* Added a `Column.tooltipElement` config to support fully customizable tooltip components.
* Added a `useOnResize` hook, which runs a function when a component is resized.
* Exposed an `inputRef` prop on numberInput, textArea, and textInput
* `PanelModel` now accepts a `maxSize` config.
* `RelativeTimeStamp` now support a `relativeTo` option, allowing it to display the difference
  between a timestamp and another reference time other than now. Both the component and the
  `getRelativeTimestamp()` helper function now leverage moment.js for their underlying
  implementation.
* A new `Clock` component displays the time, either local to the browser or for a configurable
  timezone.
* `LeftRightChooser` gets a new `showCounts` option to print the number of items on each side.
* `Select` inputs support a new property `enableWindowed` (desktop platform only) to improve
  rendering performance with large lists of options.
* `Select` inputs support grouped options. To use, add an attribute `options` containing an array of
  sub-options.
* `FetchService` methods support a new `timeout` option. This config chains `Promise.timeout()` to
  the promises returned by the service.
* Added alpha version of `DashContainer` for building dynamic, draggable dashboard-style layouts.
  Please note: the API for this component is subject to change - use at your own risk!
* `Select` now allows the use of objects as values.
* Added a new `xhEnableImpersonation` config to enable or disable the ability of Hoist Admins to
  impersonate other users. Note that this defaults to `false`. Apps will need to set this config to
  continue using impersonation. (Note that an update to hoist-core 6.4+ is required for this config
  to be enforced on the server.)
* `FormField` now supports a `requiredIndicator` to customize how required fields are displayed.
* Application build tags are now included in version update checks, primarily to prompt dev/QA users
  to refresh when running SNAPSHOT versions. (Note that an update to hoist-core 6.4+ is required for
  the server to emit build tag for comparison.)
* `CodeInput` component added to provide general `HoistInput` support around the CodeMirror code
  editor. The pre-existing `JsonInput` has been converted to a wrapper around this class.
* `JsonInput` now supports an `autoFocus` prop.
* `Select` now supports a `hideDropdownIndicator` prop.
* `useOnResize` hook will now ignore visibility changes, i.e. a component resizing to a size of 0.
* `DimensionChooser` now supports a `popoverPosition` prop.
* `AppBar.appMenuButtonPosition` prop added to configure the App Menu on the left or the right, and
  `AppMenuButton` now accepts and applies any `Button` props to customize.
* New `--xh-grid-tree-indent-px` CSS variable added to allow control over the amount of indentation
  applied to tree grid child nodes.

### 💥 Breaking Changes

* `GridModel.contextMenuFn` config replaced with a `contextMenu` parameter. The new parameter will
  allow context menus to be specified with a simple array in addition to the function specification
  currently supported.
* `GridModel.defaultContextMenuTokens` config renamed to `defaultContextMenu`.
* `Chart` and `ChartModel` have been moved from `desktop/cmp/charts` to `cmp/charts`.
* `StoreFilterField` has been moved from `desktop/cmp/store` to `cmp/store`.
* The options `nowEpsilon` and `nowString` on `RelativeTimestamp` have been renamed to `epsilon` and
  `equalString`, respectively.
* `TabRenderMode` and `TabRefreshMode` have been renamed to `RenderMode` and `RefreshMode` and moved
  to the `core` package. These enumerations are now used in the APIs for `Panel`, `TabContainer`,
  and `DashContainer`.
* `DockViewModel` now requires a function, or a HoistComponent as its `content` param. It has always
  been documented this way, but a bug in the original implementation had it accepting an actual
  element rather than a function. As now implemented, the form of the `content` param is consistent
  across `TabModel`, `DockViewModel`, and `DashViewSpec`.
* `JsonInput.showActionButtons` prop replaced with more specific `showFormatButton` and
  `showFullscreenButton` props.
* The `DataView.itemHeight` prop has been moved to `DataViewModel` where it can now be changed
  dynamically by applications.
* Desktop `AppBar.appMenuButtonOptions` prop renamed to `appMenuButtonProps` for consistency.

### 🐞 Bug Fixes

* Fixed issue where JsonInput was not receiving its `model` from context
  ([#1456](https://github.com/xh/hoist-react/issues/1456))
* Fixed issue where TreeMap would not be initialized if the TreeMapModel was created after the
  GridModel data was loaded ([#1471](https://github.com/xh/hoist-react/issues/1471))
* Fixed issue where export would create malformed file with dynamic header names
* Fixed issue where exported tree grids would have incorrect aggregate data
  ([#1447](https://github.com/xh/hoist-react/issues/1447))
* Fixed issue where resizable Panels could grow larger than desired
  ([#1498](https://github.com/xh/hoist-react/issues/1498))
* Changed RestGrid to only display export button if export is enabled
  ([#1490](https://github.com/xh/hoist-react/issues/1490))
* Fixed errors when grouping rows in Grids with `groupUseEntireRow` turned off
  ([#1520](https://github.com/xh/hoist-react/issues/1520))
* Fixed problem where charts were resized when being hidden
  ([#1528](https://github.com/xh/hoist-react/issues/1528))
* Fixed problem where charts were needlessly re-rendered, hurting performance and losing some state
  ([#1505](https://github.com/xh/hoist-react/issues/1505))
* Removed padding from Select option wrapper elements which was making it difficult for custom
  option renderers to control the padding ([1571](https://github.com/xh/hoist-react/issues/1571))
* Fixed issues with inconsistent indentation for tree grid nodes under certain conditions
  ([#1546](https://github.com/xh/hoist-react/issues/1546))
* Fixed autoFocus on NumberInput.

### 📚 Libraries

* @blueprintjs/core `3.19 -> 3.22`
* @blueprintjs/datetime `3.14 -> 3.15`
* @fortawesome/fontawesome-pro `5.11 -> 5.12`
* codemirror `5.49 -> 5.50`
* core-js `3.3 -> 3.6`
* fast-deep-equal `2.0 -> 3.1`
* filesize `5.0 -> 6.0`
* highcharts 7.2 -> 8.0`
* mobx `5.14 -> 5.15`
* react-dates `21.3 -> 21.5`
* react-dropzone `10.1 -> 10.2`
* react-windowed-select `added @ 2.0.1`

[Commit Log](https://github.com/xh/hoist-react/compare/v28.2.0...v29.0.0)

## v28.2.0 - 2019-11-08

### 🎁 New Features

* Added a `DateInput` component to the mobile toolkit. Its API supports many of the same options as
  its desktop analog with the exception of `timePrecision`, which is not yet supported.
* Added `minSize` to panelModel. A resizable panel can now be prevented from resizing to a size
  smaller than minSize. ([#1431](https://github.com/xh/hoist-react/issues/1431))

### 🐞 Bug Fixes

* Made `itemHeight` a required prop for `DataView`. This avoids an issue where agGrid went into an
  infinite loop if this value was not set.
* Fixed a problem with `RestStore` behavior when `dataRoot` changed from its default value.

[Commit Log](https://github.com/xh/hoist-react/compare/v28.1.1...v28.2.0)

## v28.1.1 - 2019-10-23

### 🐞 Bug Fixes

* Fixes a bug with default model context being set incorrectly within context inside of `Panel`.

[Commit Log](https://github.com/xh/hoist-react/compare/v28.1.0...v28.1.1)

## v28.1.0 - 2019-10-18

### 🎁 New Features

* `DateInput` supports a new `strictInputParsing` prop to enforce strict parsing of keyed-in entries
  by the underlying moment library. The default value is false, maintained the existing behavior
  where [moment will do its best](https://momentjs.com/guides/#/parsing/) to parse an entered date
  string that doesn't exactly match the specified format
* Any `DateInput` values entered that exceed any specified max/minDate will now be reset to null,
  instead of being set to the boundary date (which was surprising and potentially much less obvious
  to a user that their input had been adjusted automatically).
* `Column` and `ColumnGroup` now accept a function for `headerName`. The header will be
  automatically re-rendered when any observable properties referenced by the `headerName` function
  are modified.
* `ColumnGroup` now accepts an `align` config for setting the header text alignment
* The flag `toContext` for `uses` and `creates` has been replaced with a new flag `publishMode` that
  provides more granular control over how models are published and looked up via context. Components
  can specify `ModelPublishMode.LIMITED` to make their model available for contained components
  without it becoming the default model or exposing its sub-models.

### 🐞 Bug Fixes

* Tree columns can now specify `renderer` or `elementRenderer` configs without breaking the standard
  ag-Grid group cell renderer auto-applied to tree columns (#1397).
* Use of a custom `Column.comparator` function will no longer break agGrid-provided column header
  filter menus (#1400).
* The MS Edge browser does not return a standard Promise from `async` functions, so the the return
  of those functions did not previously have the required Hoist extensions installed on its
  prototype. Edge "native" Promises are now also polyfilled / extended as required. (#1411).
* Async `Select` combobox queries are now properly debounced as per the `queryBuffer` prop (#1416).

### ⚙️ Technical

* Grid column group headers now use a custom React component instead of the default ag-Grid column
  header, resulting in a different DOM structure and CSS classes. Existing CSS overrides of the
  ag-Grid column group headers may need to be updated to work with the new structure/classes.
* We have configured `stylelint` to enforce greater consistency in our stylesheets within this
  project. The initial linting run resulted in a large number of updates to our SASS files, almost
  exclusively whitespace changes. No functional changes are intended/expected. We have also enabled
  hooks to run both JS and style linting on pre-commit. Neither of these updates directly affects
  applications, but the same tools could be configured for apps if desired.

### 📚 Libraries

* core-js `3.2 -> 3.3`
* filesize `4.2 -> 5.0`
* http-status-codes `added @ 1.3`

[Commit Log](https://github.com/xh/hoist-react/compare/v28.0.0...v28.1.0)

## v28.0.0 - 2019-10-07

_"The one with the hooks."_

**Hoist now fully supports React functional components and hooks.** The new `hoistComponent`
function is now the recommended method for defining new components and their corresponding element
factories. See that (within HoistComponentFunctional.js) and the new `useLocalModel()` and
`useContextModel()` hooks (within [core/hooks](core/hooks)) for more information.

Along with the performance benefits and the ability to use React hooks, Hoist functional components
are designed to read and write their models via context. This allows a much less verbose
specification of component element trees.

Note that **Class-based Components remain fully supported** (by both Hoist and React) using the
familiar `@HoistComponent` decorator, but transitioning to functional components within Hoist apps
is now strongly encouraged. In particular note that Class-based Components will *not* be able to
leverage the context for model support discussed above.

### 🎁 New Features

* Resizable panels now default to not redrawing their content when resized until the resize bar is
  dropped. This offers an improved user experience for most situations, especially when layouts are
  complex. To re-enable the previous dynamic behavior, set `PanelModel.resizeWhileDragging: true`.
* The default text input shown by `XH.prompt()` now has `selectOnFocus: true` and will confirm the
  user's entry on an `<enter>` keypress (same as clicking 'OK').
* `stringExcludes` function added to form validation constraints. This allows an input value to
  block specific characters or strings, e.g. no slash "/" in a textInput for a filename.
* `constrainAll` function added to form validation constraints. This takes another constraint as its
  only argument, and applies that constraint to an array of values, rather than just to one value.
  This is useful for applying a constraint to inputs that produce arrays, such as tag pickers.
* `DateInput` now accepts LocalDates as `value`, `minDate` and `maxDate` props.
* `RelativeTimestamp` now accepts a `bind` prop to specify a model field name from which it can pull
  its timestamp. The model itself can either be passed as a prop or (better) sourced automatically
  from the parent context. Developers are encouraged to take this change to minimize re-renders of
  parent components (which often contain grids and other intensive layouts).
* `Record` now has properties and methods for accessing and iterating over children, descendants,
  and ancestors
* `Store` now has methods for retrieving the descendants and ancestors of a given Record

### 💥 Breaking Changes

* **Apps must update their dev dependencies** to the latest `@xh/hoist-dev-utils` package: v4.0+.
  This updates the versions of Babel / Webpack used in builds to their latest / current versions and
  swaps to the updated Babel recommendation of `core-js` for polyfills.
* The `allSettled` function in `@xh/promise` has been removed. Applications using this method should
  use the ECMA standard (stage-2) `Promise.allSettled` instead. This method is now fully available
  in Hoist via bundled polyfills. Note that the standard method returns an array of objects of the
  form `{status: [rejected|fulfilled], ...}`, rather than `{state: [rejected|fulfilled], ...}`.
* The `containerRef` argument for `XH.toast()` should now be a DOM element. Component instances are
  no longer supported types for this value. This is required to support functional Components
  throughout the toolkit.
* Apps that need to prevent a `StoreFilterField` from binding to a `GridModel` in context, need to
  set the `store` or `gridModel` property explicitly to null.
* The Blueprint non-standard decorators `ContextMenuTarget` and `HotkeysTarget` are no longer
  supported. Use the new hooks `useContextMenu()` and `useHotkeys()` instead. For convenience, this
  functionality has also been made available directly on `Panel` via the `contextMenu` and `hotkeys`
  props.
* `DataView` and `DataViewModel` have been moved from `/desktop/cmp/dataview` to the cross-platform
  package `/cmp/dataview`.
* `isReactElement` has been removed. Applications should use the native React API method
  `React.isValidElement` instead.

### ⚙️ Technical

* `createObservableRef()` is now available in `@xh/hoist/utils/react` package. Use this function for
  creating refs that are functionally equivalent to refs created with `React.createRef()`, yet fully
  observable. With this change the `Ref` class in the same package is now obsolete.
* Hoist now establishes a proper react "error boundary" around all application code. This means that
  errors throw when rendering will be caught and displayed in the standard Hoist exception dialog,
  and stack traces for rendering errors should be significantly less verbose.
* Not a Hoist feature, exactly, but the latest version of `@xh/hoist-dev-utils` (see below) enables
  support for the `optional chaining` (aka null safe) and `nullish coalescing` operators via their
  Babel proposal plugins. Developers are encouraged to make good use of the new syntax below:
    * conditional-chaining: `let foo = bar?.baz?.qux;`
    * nullish coalescing: `let foo = bar ?? 'someDefaultValue';`

### 🐞 Bug Fixes

* Date picker month and year controls will now work properly in `localDate` mode. (Previously would
  reset to underlying value.)
* Individual `Buttons` within a `ButtonGroupInput` will accept a disabled prop while continuing to
  respect the overall `ButtonGroupInput`'s disabled prop.
* Raised z-index level of AG-Grid tooltip to ensure tooltips for AG-Grid context menu items appear
  above the context menu.

### 📚 Libraries

* @blueprintjs/core `3.18 -> 3.19`
* @blueprintjs/datetime `3.12 -> 3.14`
* @fortawesome/fontawesome-pro `5.10 -> 5.11`
* @xh/hoist-dev-utils `3.8 -> 4.3` (multiple transitive updates to build tooling)
* ag-grid `21.1 -> 21.2`
* highcharts `7.1 -> 7.2`
* mobx `5.13 -> 5.14`
* react-transition-group `4.2 -> 4.3`
* rsvp (removed)
* store2 `2.9 -> 2.10`

[Commit Log](https://github.com/xh/hoist-react/compare/v27.1.0...v28.0.0)

## v27.1.0 - 2019-09-05

### 🎁 New Features

* `Column.exportFormat` can now be a function, which supports setting Excel formats on a per-cell
  (vs. entire column) basis by returning a conditional `exportFormat` based upon the value and / or
  record.
    * ⚠️ Note that per-cell formatting _requires_ that apps update their server to use hoist-core
      v6.3.0+ to work, although earlier versions of hoist-core _are_ backwards compatible with the
      pre-existing, column-level export formatting.
* `DataViewModel` now supports a `sortBy` config. Accepts the same inputs as `GridModel.sortBy`,
  with the caveat that only a single-level sort is supported at this time.

[Commit Log](https://github.com/xh/hoist-react/compare/v27.0.1...v27.1.0)

## v27.0.1 - 2019-08-26

### 🐞 Bug Fixes

* Fix to `Store.clear()` and `GridModel.clear()`, which delegates to the same (#1324).

[Commit Log](https://github.com/xh/hoist-react/compare/v27.0.0...v27.0.1)

## v27.0.0 - 2019-08-23

### 🎁 New Features

* A new `LocalDate` class has been added to the toolkit. This class provides client-side support for
  "business" or "calendar" days that do not have a time component. It is an immutable class that
  supports '==', '<' and '>', as well as a number of convenient manipulation functions. Support for
  the `LocalDate` class has also been added throughout the toolkit, including:
    * `Field.type` now supports an additional `localDate` option for automatic conversion of server
      data to this type when loading into a `Store`.
    * `fetchService` is aware of this class and will automatically serialize all instances of it for
      posting to the server. ⚠ NOTE that along with this change, `fetchService` and its methods such
      as `XH.fetchJson()` will now serialize regular JS Date objects as ms timestamps when provided
      in params. Previously Dates were serialized in their default `toString()` format. This would
      be a breaking change for an app that relied on that default Date serialization, but it was
      made for increased symmetry with how Hoist JSON-serializes Dates and LocalDates on the
      server-side.
    * `DateInput` can now be used to seamlessly bind to a `LocalDate` as well as a `Date`. See its
      new prop of `valueType` which can be set to `localDate` or `date` (default).
    * A new `localDateCol` config has been added to the `@xh/hoist/grid/columns` package with
      standardized rendering and formatting.
* New `TreeMap` and `SplitTreeMap` components added, to render hierarchical data in a configurable
  TreeMap visualization based on the Highcharts library. Supports optional binding to a GridModel,
  which syncs selection and expand / collapse state.
* `Column` gets a new `highlightOnChange` config. If true, the grid will highlight the cell on each
  change by flashing its background. (Currently this is a simple on/off config - future iterations
  could support a function variant or other options to customize the flash effect based on the
  old/new values.) A new CSS var `--xh-grid-cell-change-bg-highlight` can be used to customize the
  color used, app-wide or scoped to a particular grid selector. Note that columns must *not* specify
  `rendererIsComplex` (see below) if they wish to enable the new highlight flag.

### 💥 Breaking Changes

* The updating of `Store` data has been reworked to provide a simpler and more powerful API that
  allows for the applications of additions, deletions, and updates in a single transaction:
    * The signature of `Store.updateData()` has been substantially changed, and is now the main
      entry point for all updates.
    * `Store.removeRecords()` has been removed. Use `Store.updateData()` instead.
    * `Store.addData()` has been removed. Use `Store.updateData()` instead.
* `Column` takes an additional property `rendererIsComplex`. Application must set this flag to
  `true` to indicate if a column renderer uses values other than its own bound field. This change
  provides an efficiency boost by allowing ag-Grid to use its default change detection instead of
  forcing a cell refresh on any change.

### ⚙️ Technical

* `Grid` will now update the underlying ag-Grid using ag-Grid transactions rather than relying on
  agGrid `deltaRowMode`. This is intended to provide the best possible grid performance and
  generally streamline the use of the ag-Grid Api.

### 🐞 Bug Fixes

* Panel resize events are now properly throttled, avoiding extreme lagginess when resizing panels
  that contain complex components such as big grids.
* Workaround for issues with the mobile Onsen toolkit throwing errors while resetting page stack.
* Dialogs call `doCancel()` handler if cancelled via `<esc>` keypress.

### 📚 Libraries

* @xh/hoist-dev-utils `3.7 -> 3.8`
* qs `6.7 -> 6.8`
* store2 `2.8 -> 2.9`

[Commit Log](https://github.com/xh/hoist-react/compare/v26.0.1...v27.0.0)

## v26.0.1 - 2019-08-07

### 🎁 New Features

* **WebSocket support** has been added in the form of `XH.webSocketService` to establish and
  maintain a managed websocket connection with the Hoist UI server. This is implemented on the
  client via the native `WebSocket` object supported by modern browsers and relies on the
  corresponding service and management endpoints added to Hoist Core v6.1.
    * Apps must declare `webSocketsEnabled: true` in their `AppSpec` configuration to enable this
      overall functionality on the client.
    * Apps can then subscribe via the new service to updates on a requested topic and will receive
      any inbound messages for that topic via a callback.
    * The service will monitor the socket connection with a regular heartbeat and attempt to
      re-establish if dropped.
    * A new admin console snap-in provides an overview of connected websocket clients.
* The `XH.message()` and related methods such as `XH.alert()` now support more flexible
  `confirmProps` and `cancelProps` configs, each of which will be passed to their respective button
  and merged with suitable defaults. Allows use of the new `autoFocus` prop with these preconfigured
  dialogs.
    * By default, `XH.alert()` and `XH.confirm()` will auto focus the confirm button for user
      convenience.
    * The previous text/intent configs have been deprecated and the message methods will log a
      console warning if they are used (although it will continue to respect them to aid
      transitioning to the new configs).
* `GridModel` now supports a `copyCell` context menu action. See `StoreContextMenu` for more
  details.
* New `GridCountLabel` component provides an alternative to existing `StoreCountLabel`, outputting
  both overall record count and current selection count in a configurable way.
* The `Button` component accepts an `autoFocus` prop to attempt to focus on render.
* The `Checkbox` component accepts an `autoFocus` prop to attempt to focus on render.

### 💥 Breaking Changes

* `StoreCountLabel` has been moved from `/desktop/cmp/store` to the cross-platform package
  `/cmp/store`. Its `gridModel` prop has also been removed - usages with grids should likely switch
  to the new `GridCountLabel` component, noted above and imported from `/cmp/grid`.
* The API for `ClipboardButton` and `ClipboardMenuItem` has been simplified, and made implementation
  independent. Specify a single `getCopyText` function rather than the `clipboardSpec`.
  (`clipboardSpec` is an artifact from the removed `clipboard` library).
* The `XH.prompt()` and `XH.message()` input config has been updated to work as documented, with any
  initial/default value for the input sourced from `input.initialValue`. Was previously sourced from
  `input.value` (#1298).
* ChartModel `config` has been deprecated. Please use `highchartsConfig` instead.

### 🐞 Bug Fixes

* The `Select.selectOnFocus` prop is now respected when used in tandem with `enableCreate` and/or
  `queryFn` props.
* `DateInput` popup _will_ now close when input is blurred but will _not_ immediately close when
  `enableTextInput` is `false` and a month or year is clicked (#1293).
* Buttons within a grid `actionCol` now render properly in compact mode, without clipping/overflow.

### ⚙️ Technical

* `AgGridModel` will now throw an exception if any of its methods which depend on ag-Grid state are
  called before the grid has been fully initialized (ag-Grid onGridReady event has fired).
  Applications can check the new `isReady` property on `AgGridModel` before calling such methods
  to️️ verify the grid is fully initialized.

### 📚 Libraries

* @blueprintjs/core `3.17 -> 3.18`
* @blueprintjs/datetime `3.11 -> 3.12`
* @fortawesome/fontawesome `5.9 -> 5.10`
* ag-grid `21.0.1 -> 21.1.1`
* store2 `2.7 -> 2.8`
* The `clipboard` library has been replaced with the simpler `clipboard-copy` library.

[Commit Log](https://github.com/xh/hoist-react/compare/v25.2.0...v26.0.1)

## v25.2.0 - 2019-07-25

### 🎁 New Features

* `RecordAction` supports a new `secondaryText` property. When used for a Grid context menu item,
  this text appears on the right side of the menu item, usually used for displaying the shortcut key
  associated with an action.

### 🐞 Bug Fixes

* Fixed issue with loopy behavior when using `Select.selectOnFocus` and changing focus
  simultaneously with keyboard and mouse.

[Commit Log](https://github.com/xh/hoist-react/compare/v25.1.0...v25.2.0)

## v25.1.0 - 2019-07-23

### 🎁 New Features

* `JsonInput` includes buttons for toggling showing in a full-screen dialog window. Also added a
  convenience button to auto-format `JsonInput's` content.
* `DateInput` supports a new `enableTextInput` prop. When this property is set to false, `DateInput`
  will be entirely driven by the provided date picker. Additionally, `DateInput` styles have been
  improved for its various modes to more clearly convey its functionality.
* `ExportButton` will auto-disable itself if bound to an empty `GridModel`. This helper button will
  now also throw a console warning (to alert the developer) if `gridModel.enableExport != true`.

### ⚙️ Technical

* Classes decorated with `@LoadSupport` will now throw an exception out of their provided
  `loadAsync()` method if called with a parameter that's not a plain object (i.e. param is clearly
  not a `LoadSpec`). Note this might be a breaking change, in so far as it introduces additional
  validation around this pre-existing API requirement.
* Requirements for the `colorSpec` option passed to Hoist number formatters have been relaxed to
  allow partial definitions such that, for example, only negative values may receive the CSS class
  specified, without having to account for positive value styling.

### 🐞 Bug Fixes

* `RestFormModel` now submits dirty fields only when editing a record, as intended (#1245).
* `FormField` will no longer override the disabled prop of its child input if true (#1262).

### 📚 Libraries

* mobx `5.11 -> 5.13`
* Misc. patch-level updates

[Commit Log](https://github.com/xh/hoist-react/compare/v25.0.0...v25.1.0)

## v25.0.0 - 2019-07-16

### 🎁 New Features

* `Column` accepts a new `comparator` callback to customize how column cell values are sorted by the
  grid.
* Added `XH.prompt()` to show a simple message popup with a built-in, configurable HoistInput. When
  submitted by the user, its callback or resolved promise will include the input's value.
* `Select` accepts a new `selectOnFocus` prop. The behaviour is analogous to the `selectOnFocus`
  prop already in `TextInput`, `TextArea` and `NumberInput`.

### 💥 Breaking Changes

* The `fmtPercent` and `percentRenderer` methods will now multiply provided value by 100. This is
  consistent with the behavior of Excel's percentage formatting and matches the expectations of
  `ExportFormat.PCT`. Columns that were previously using `exportValue: v => v/100` as a workaround
  to the previous renderer behavior should remove this line of code.
* `DimensionChooserModel`'s `historyPreference` config has been renamed `preference`. It now
  supports saving both value and history to the same preference (existing history preferences will
  be handled).

[Commit Log](https://github.com/xh/hoist-react/compare/v24.2.0...v25.0.0)

## v24.2.0 - 2019-07-08

### 🎁 New Features

* `GridModel` accepts a new `colDefaults` configuration. Defaults provided via this object will be
  merged (deeply) into all column configs as they are instantiated.
* New `Panel.compactHeader` and `DockContainer.compactHeaders` props added to enable more compact
  and space efficient styling for headers in these components.
    * ⚠️ Note that as part of this change, internal panel header CSS class names changed slightly -
      apps that were targeting these internal selectors would need to adjust. See
      desktop/cmp/panel/impl/PanelHeader.scss for the relevant updates.
* A new `exportOptions.columns` option on `GridModel` replaces `exportOptions.includeHiddenCols`.
  The updated and more flexible config supports special strings 'VISIBLE' (default), 'ALL', and/or a
  list of specific colIds to include in an export.
    * To avoid immediate breaking changes, GridModel will log a warning on any remaining usages of
      `includeHiddenCols` but auto-set to `columns: 'ALL'` to maintain the same behavior.
* Added new preference `xhShowVersionBar` to allow more fine-grained control of when the Hoist
  version bar is showing. It defaults to `auto`, preserving the current behavior of always showing
  the footer to Hoist Admins while including it for non-admins *only* in non-production
  environments. The pref can alternatively be set to 'always' or 'never' on a per-user basis.

### 📚 Libraries

* @blueprintjs/core `3.16 -> 3.17`
* @blueprintjs/datetime `3.10 -> 3.11`
* mobx `5.10 -> 5.11`
* react-transition-group `2.8 -> 4.2`

[Commit Log](https://github.com/xh/hoist-react/compare/v24.1.1...v24.2.0)

## v24.1.1 - 2019-07-01

### 🐞 Bug Fixes

* Mobile column chooser internal layout/sizing fixed when used in certain secure mobile browsers.

[Commit Log](https://github.com/xh/hoist-react/compare/v24.1.0...v24.1.1)

## v24.1.0 - 2019-07-01

### 🎁 New Features

* `DateInput.enableClear` prop added to support built-in button to null-out a date input's value.

### 🐞 Bug Fixes

* The `Select` component now properly shows all options when the pick-list is re-shown after a
  change without first blurring the control. (Previously this interaction edge case would only show
  the option matching the current input value.) #1198
* Mobile mask component `onClick` callback prop restored - required to dismiss mobile menus when not
  tapping a menu option.
* When checking for a possible expired session within `XH.handleException()`, prompt for app login
  only for Ajax requests made to relative URLs (not e.g. remote APIs accessed via CORS). #1189

### ✨ Style

* Panel splitter collapse button more visible in dark theme. CSS vars to customize further fixed.
* The mobile app menu button has been moved to the right side of the top appBar, consistent with its
  placement in desktop apps.

### 📚 Libraries

* @blueprintjs/core `3.15 -> 3.16`
* @blueprintjs/datetime `3.9 -> 3.10`
* codemirror `5.47 -> 5.48`
* mobx `6.0 -> 6.1`

[Commit Log](https://github.com/xh/hoist-react/compare/v24.0.0...v24.1.0)

## v24.0.0 - 2019-06-24

### 🎁 New Features

#### Data

* A `StoreFilter` object has been introduced to the data API. This allows `Store` and
  `StoreFilterField` to support the ability to conditionally include all children when filtering
  hierarchical data stores, and could support additional filtering customizations in the future.
* `Store` now provides a `summaryRecord` property which can be used to expose aggregated data for
  the data it contains. The raw data for this record can be provided to `loadData()` and
  `updateData()` either via an explicit argument to these methods, or as the root node of the raw
  data provided (see `Store.loadRootAsSummary`).
* The `StoreFilterField` component accepts new optional `model` and `bind` props to allow control of
  its text value from an external model's observable.
* `pwd` is now a new supported type of `Field` in the `@xh/hoist/core/data` package.

#### Grid

* `GridModel` now supports a `showSummary` config which can be used to display its store's
  summaryRecord (see above) as either a pinned top or bottom row.
* `GridModel` also adds a `enableColumnPinning` config to enable/disable user-driven pinning. On
  desktop, if enabled, users can pin columns by dragging them to the left or right edges of the grid
  (the default ag-Grid gesture). Column pinned state is now also captured and maintained by the
  overall grid state system.
* The desktop column chooser now options in a non-modal popover when triggered from the standard
  `ColChooserButton` component. This offers a quicker and less disruptive alternative to the modal
  dialog (which is still used when launched from the grid context menu). In this popover mode,
  updates to columns are immediately reflected in the underlying grid.
* The mobile `ColChooser` has been improved significantly. It now renders displayed and available
  columns as two lists, allowing drag and drop between to update the visibility and ordering. It
  also provides an easy option to toggle pinning the first column.
* `DimensionChooser` now supports an optional empty / ungrouped configuration with a value of `[]`.
  See `DimensionChooserModel.enableClear` and `DimensionChooser.emptyText`.

#### Other Features

* Core `AutoRefreshService` added to trigger an app-wide data refresh on a configurable interval, if
  so enabled via a combination of soft-config and user preference. Auto-refresh relies on the use of
  the root `RefreshContextModel` and model-level `LoadSupport`.
* A new `LoadingIndicator` component is available as a more minimal / unobtrusive alternative to a
  modal mask. Typically configured via a new `Panel.loadingIndicator` prop, the indicator can be
  bound to a `PendingTaskModel` and will automatically show/hide a spinner and/or custom message in
  an overlay docked to the corner of the parent Panel.
* `DateInput` adds support for new `enablePicker` and `showPickerOnFocus` props, offering greater
  control over when the calendar picker is shown. The new default behaviour is to not show the
  picker on focus, instead showing it via a built-in button.
* Transitions have been disabled by default on desktop Dialog and Popover components (both are from
  the Blueprint library) and on the Hoist Mask component. This should result in a snappier user
  experience, especially when working on remote / virtual workstations. Any in-app customizations to
  disable or remove transitions can now be removed in favor of this toolkit-wide change.
* Added new `@bindable.ref` variant of the `@bindable` decorator.

### 💥 Breaking Changes

* Apps that defined and initialized their own `AutoRefreshService` service or functionality should
  leverage the new Hoist service if possible. Apps with a pre-existing custom service of the same
  name must either remove in favor of the new service or - if they have special requirements not
  covered by the Hoist implementation - rename their own service to avoid a naming conflict.
* The `StoreFilterField.onFilterChange` callback will now be passed a `StoreFilter`, rather than a
  function.
* `DateInput` now has a calendar button on the right side of the input which is 22 pixels square.
  Applications explicitly setting width or height on this component should ensure that they are
  providing enough space for it to display its contents without clipping.

### 🐞 Bug Fixes

* Performance for bulk grid selections has been greatly improved (#1157)
* Toolbars now specify a minimum height (or width when vertical) to avoid shrinking unexpectedly
  when they contain only labels or are entirely empty (but still desired to e.g. align UIs across
  multiple panels). Customize if needed via the new `--xh-tbar-min-size` CSS var.
* All Hoist Components that accept a `model` prop now have that properly documented in their
  prop-types.
* Admin Log Viewer no longer reverses its lines when not in tail mode.

### ⚙️ Technical

* The `AppSpec` config passed to `XH.renderApp()` now supports a `clientAppCode` value to compliment
  the existing `clientAppName`. Both values are now optional and defaulted from the project-wide
  `appCode` and `appName` values set via the project's Webpack config. (Note that `clientAppCode` is
  referenced by the new `AutoRefreshService` to support configurable auto-refresh intervals on a
  per-app basis.)

### 📚 Libraries

* ag-grid `20.0 -> 21.0`
* react-select `2.4 -> 3.0`
* mobx-react `5.4 -> 6.0.3`
* font-awesome `5.8 -> 5.9`
* react-beautiful-dnd `10.1.1 -> 11.0.4`

[Commit Log](https://github.com/xh/hoist-react/compare/v23.0.0...v24.0.0)

## v23.0.0 - 2019-05-30

### 🎁 New Features

* `GridModel` now accepts a config of `cellBorders`, similar to `rowBorders`
* `Panel.tbar` and `Panel.bbar` props now accept an array of Elements and will auto-generate a
  `Toolbar` to contain them, avoiding the need for the extra import of `toolbar()`.
* New functions `withDebug` and `withShortDebug` have been added to provide a terse syntax for
  adding debug messages that track the execution of specific blocks of code.
* `XH.toast()` now supports an optional `containerRef` argument that can be used for anchoring a
  toast within another component (desktop only). Can be used to display more targeted toasts within
  the relevant section of an application UI, as opposed to the edge of the screen.
* `ButtonGroupInput` accepts a new `enableClear` prop that allows the active / depressed button to
  be unselected by pressing it again - this sets the value of the input as a whole to `null`.
* Hoist Admins now always see the VersionBar in the footer.
* `Promise.track` now accepts an optional `omit` config that indicates when no tracking will be
  performed.
* `fmtNumber` now accepts an optional `prefix` config that prepends immediately before the number,
  but after the sign (`+`, `-`).
* New utility methods `forEachAsync()` and `whileAsync()` have been added to allow non-blocking
  execution of time-consuming loops.

### 💥 Breaking Changes

* The `AppOption.refreshRequired` config has been renamed to `reloadRequired` to better match the
  `XH.reloadApp()` method called to reload the entire app in the browser. Any options defined by an
  app that require it to be fully reloaded should have this renamed config set to `true`.
* The options dialog will now automatically trigger an app-wide data _refresh_ via
  `XH.refreshAppAsync()` if options have changed that don't require a _reload_.
* The `EventSupport` mixin has been removed. There are no known uses of it and it is in conflict
  with the overall reactive structure of the hoist-react API. If your app listens to the
  `appStateChanged`, `prefChange` or `prefsPushed` events you will need to adjust accordingly.

### 🐞 Bug Fixes

* `Select` will now let the user edit existing text in conditions where it is expected to be
  editable. #880
* The Admin "Config Differ" tool has been updated to reflect changes to `Record` made in v22. It is
  once again able to apply remote config values.
* A `Panel` with configs `resizable: true, collapsible: false` now renders with a splitter.
* A `Panel` with no `icon`, `title`, or `headerItems` will not render a blank header.
* `FileChooser.enableMulti` now behaves as one might expect -- true to allow multiple files in a
  single upload. Previous behavior (the ability to add multiple files to dropzone) is now controlled
  by `enableAddMulti`.

[Commit Log](https://github.com/xh/hoist-react/compare/v22.0.0...v23.0.0)

## v22.0.0 - 2019-04-29

### 🎁 New Features

* A new `DockContainer` component provides a user-friendly way to render multiple child components
  "docked" to its bottom edge. Each child view is rendered with a configurable header and controls
  to allow the user to expand it, collapse it, or optionally "pop it out" into a modal dialog.
* A new `AgGrid` component provides a much lighter Hoist wrapper around ag-Grid while maintaining
  consistent styling and layout support. This allows apps to use any features supported by ag-Grid
  without conflicting with functionality added by the core Hoist `Grid`.
    * Note that this lighter wrapper lacks a number of core Hoist features and integrations,
      including store support, grid state, enhanced column and renderer APIs, absolute value
      sorting, and more.
    * An associated `AgGridModel` provides access to to the ag-Grid APIs, minimal styling configs,
      and several utility methods for managing Grid state.
* Added `GridModel.groupSortFn` config to support custom group sorting (replaces any use of
  `agOptions.defaultGroupSortComparator`).
* The `Column.cellClass` and `Column.headerClass` configs now accept functions to dynamically
  generate custom classes based on the Record and/or Column being rendered.
* The `Record` object now provides an additional getter `Record.allChildren` to return all children
  of the record, irrespective of the current filter in place on the record's store. This supplements
  the existing `Record.children` getter, which returns only the children meeting the filter.

### 💥 Breaking Changes

* The class `LocalStore` has been renamed `Store`, and is now the main implementation and base class
  for Store Data. The extraneous abstract superclass `BaseStore` has been removed.
* `Store.dataLastUpdated` had been renamed `Store.lastUpdated` on the new class and is now a simple
  timestamp (ms) rather than a Javascript Date object.
* The constructor argument `Store.processRawData` now expects a function that *returns* a modified
  object with the necessary edits. This allows implementations to safely *clone* the raw data rather
  than mutating it.
* The method `Store.removeRecord` has been replaced with the method `Store.removeRecords`. This will
  facilitate efficient bulk deletes.

### ⚙️ Technical

* `Grid` now performs an important performance workaround when loading a new dataset that would
  result in the removal of a significant amount of existing records/rows. The underlying ag-Grid
  component has a serious bottleneck here (acknowledged as AG-2879 in their bug tracker). The Hoist
  grid wrapper will now detect when this is likely and proactively clear all data using a different
  API call before loading the new dataset.
* The implementations `Store`, `RecordSet`, and `Record` have been updated to more efficiently
  re-use existing record references when loading, updating, or filtering data in a store. This keeps
  the Record objects within a store as stable as possible, and allows additional optimizations by
  ag-Grid and its `deltaRowDataMode`.
* When loading raw data into store `Record`s, Hoist will now perform additional conversions based on
  the declared `Field.type`. The unused `Field.nullable` has been removed.
* `LocalStorageService` now uses both the `appCode` and current username for its namespace key,
  ensuring that e.g. local prefs/grid state are not overwritten across multiple app users on one OS
  profile, or when admin impersonation is active. The service will automatically perform a one-time
  migration of existing local state from the old namespace to the new. #674
* `elem` no longer skips `null` children in its calls to `React.createElement()`. These children may
  play the role of placeholders when using conditional rendering, and skipping them was causing
  React to trigger extra re-renders. This change further simplifies Hoist's element factory and
  removes an unnecessary divergence with the behavior of JSX.

### 🐞 Bug Fixes

* `Grid` exports retain sorting, including support for absolute value sorting. #1068
* Ensure `FormField`s are keyed with their model ID, so that React can properly account for dynamic
  changes to fields within a form. #1031
* Prompt for app refresh in (rare) case of mismatch between client and server-side session user.
  (This can happen during impersonation and is defended against in server-side code.) #675

[Commit Log](https://github.com/xh/hoist-react/compare/v21.0.2...v22.0.0)

## v21.0.2 - 2019-04-05

### 📚 Libraries

* Rollback ag-Grid to v20.0.0 after running into new performance issues with large datasets and
  `deltaRowDataMode`. Updates to tree filtering logic, also related to grid performance issues with
  filtered tree results returning much larger record counts.

## v21.0.0 - 2019-04-04

### 🎁 New Features

* `FetchService` fetch methods now accept a plain object as the `headers` argument. These headers
  will be merged with the default headers provided by FetchService.
* An app can also now specify default headers to be sent with every fetch request via
  `XH.fetchService.setDefaultHeaders()`. You can pass either a plain object, or a closure which
  returns one.
* `Grid` supports a new `onGridReady` prop, allowing apps to hook into the ag-Grid event callback
  without inadvertently short-circuiting the Grid's own internal handler.

### 💥 Breaking Changes

* The shortcut getter `FormModel.isNotValid` was deemed confusing and has been removed from the API.
  In most cases applications should use `!FormModel.isValid` instead; this expression will return
  `false` for the `Unknown` as well as the `NotValid` state. Applications that wish to explicitly
  test for the `NotValid` state should use the `validationState` getter.
* Multiple HoistInputs have changed their `onKeyPress` props to `onKeyDown`, including TextInput,
  NumberInput, TextArea & SearchInput. The `onKeyPress` event has been deprecated in general and has
  limitations on which keys will trigger the event to fire (i.e. it would not fire on an arrow
  keypress).
* FetchService's fetch methods no longer support `contentType` parameter. Instead, specify a custom
  content-type by setting a 'Content-Type' header using the `headers` parameter.
* FetchService's fetch methods no longer support `acceptJson` parameter. Instead, pass an {"Accept":
  "application/json"} header using the `headers` parameter.

### ✨ Style

* Black point + grid colors adjusted in dark theme to better blend with overall blue-gray tint.
* Mobile styles have been adjusted to increase the default font size and grid row height, in
  addition to a number of other smaller visual adjustments.

### 🐞 Bug Fixes

* Avoid throwing React error due to tab / routing interactions. Tab / routing / state support
  generally improved. (#1052)
* `GridModel.selectFirst()` improved to reliably select first visible record even when one or more
  groupBy levels active. (#1058)

### 📚 Libraries

* ag-Grid `~20.1 -> ~20.2` (fixes ag-grid sorting bug with treeMode)
* @blueprint/core `3.14 -> 3.15`
* @blueprint/datetime `3.7 -> 3.8`
* react-dropzone `10.0 -> 10.1`
* react-transition-group `2.6 -> 2.8`

[Commit Log](https://github.com/xh/hoist-react/compare/v20.2.1...v21.0.0)

## v20.2.1 - 2019-03-28

* Minor tweaks to grid styles - CSS var for pinned column borders, drop left/right padding on
  center-aligned grid cells.

[Commit Log](https://github.com/xh/hoist-react/compare/v20.2.0...v20.2.1)

## v20.2.0 - 2019-03-27

### 🎁 New Features

* `GridModel` exposes three new configs - `rowBorders`, `stripeRows`, and `showCellFocus` - to
  provide additional control over grid styling. The former `Grid` prop `showHover` has been
  converted to a `GridModel` config for symmetry with these other flags and more efficient
  re-rendering. Note that some grid-related CSS classes have also been modified to better conform to
  the BEM approach used elsewhere - this could be a breaking change for apps that keyed off of
  certain Hoist grid styles (not expected to be a common case).
* `Select` adds a `queryBuffer` prop to avoid over-eager calls to an async `queryFn`. This buffer is
  defaulted to 300ms to provide some out-of-the-box debouncing of keyboard input when an async query
  is provided. A longer value might be appropriate for slow / intensive queries to a remote API.

### 🐞 Bug Fixes

* A small `FormField.labelWidth` config value will now be respected, even if it is less than the
  default minWidth of 80px.
* Unnecessary re-renders of inactive tab panels now avoided.
* `Grid`'s filter will now be consistently applied to all tree grid records. Previously, the filter
  skipped deeply nested records under specific conditions.
* `Timer` no longer requires its `runFn` to be a promise, as it briefly (and unintentionally) did.
* Suppressed default browser resize handles on `textarea`.

[Commit Log](https://github.com/xh/hoist-react/compare/v20.1.1...v20.2.0)

## v20.1.1 - 2019-03-27

### 🐞 Bug Fixes

* Fix form field reset so that it will call computeValidationAsync even if revalidation is not
  triggered because the field's value did not change when reset.

[Commit Log](https://github.com/xh/hoist-react/compare/v20.1.0...v20.1.1)

## v20.1.0 - 2019-03-14

### 🎁 New Features

* Standard app options panel now includes a "Restore Defaults" button to clear all user preferences
  as well as any custom grid state, resetting the app to its default state for that user.

### 🐞 Bug Fixes

* Removed a delay from `HoistInput` blur handling, ensuring `noteBlurred()` is called as soon as the
  element loses focus. This should remove a class of bugs related to input values not flushing into
  their models quickly enough when `commitOnChange: false` and the user moves directly from an input
  to e.g. clicking a submit button. #1023
* Fix to Admin ConfigDiffer tool (missing decorator).

### ⚙️ Technical

* The `GridModel.store` config now accepts a plain object and will internally create a `LocalStore`.
  This store config can also be partially specified or even omitted entirely. GridModel will ensure
  that the store is auto-configured with all fields in configured grid columns, reducing the need
  for app code boilerplate (re)enumerating field names.
* `Timer` class reworked to allow its interval to be adjusted dynamically via `setInterval()`,
  without requiring the Timer to be re-created.

[Commit Log](https://github.com/xh/hoist-react/compare/v20.0.1...v20.1.0)

## v20.0.1 - 2019-03-08

### 🐞 Bug Fixes

* Ensure `RestStore` processes records in a standard way following a save/add operation (#1010).

[Commit Log](https://github.com/xh/hoist-react/compare/v20.0.0...v20.0.1)

## v20.0.0 - 2019-03-06

### 💥 Breaking Changes

* The `@LoadSupport` decorator has been substantially reworked and enhanced from its initial release
  in v19. It is no longer needed on the HoistComponent, but rather should be put directly on the
  owned HoistModel implementing the loading. IMPORTANT NOTE: all models should implement
  `doLoadAsync` rather than `loadAsync`. Please see `LoadSupport` for more information on this
  important change.
* `TabContainer` and `TabContainerModel` are now cross-platform. Apps should update their code to
  import both from `@xh/hoist/cmp/tab`.
* `TabContainer.switcherPosition` has been moved to `TabContainerModel`. Please note that changes to
  `switcherPosition` are not supported on mobile, where the switcher will always appear beneath the
  container.
* The `Label` component from `@xh/hoist/desktop/cmp/input` has been removed. Applications should
  consider using the basic html `label` element instead (or a `FormField` if applicable).
* The `LeftRightChooserModel` constructor no longer accepts a `leftSortBy` and `rightSortBy`
  property. The implementation of these properties was generally broken. Use `leftSorted` and
  `rightSorted` instead.

#### Mobile

* Mobile `Page` has changed - `Pages` are now wrappers around `Panels` that are designed to be used
  with a `NavigationModel` or `TabContainer`. `Page` accepts the same props as `Panel`, meaning uses
  of `loadModel` should be replaced with `mask`.
* The mobile `AppBar` title is static and defaults to the app name. If you want to display page
  titles, it is recommended to use the `title` prop on the `Page`.

### 🎁 New Features

* Enhancements to Model and Component data loading via `@LoadSupport` provides a stronger set of
  conventions and better support for distinguishing between initial loads / auto/background
  refreshes / user- driven refreshes. It also provides new patterns for ensuring application
  Services are refreshed as part of a reworked global refresh cycle.
* RestGridModel supports a new `cloneAction` to take an existing record and open the editor form in
  "add mode" with all editable fields pre-populated from the source record. The action calls
  `prepareCloneFn`, if defined on the RestGridModel, to perform any transform operations before
  rendering the form.
* Tabs in `TabContainerModel` now support an `icon` property on the desktop.
* Charts take a new optional `aspectRatio` prop.
* Added new `Column.headerTooltip` config.
* Added new method `markManaged` on `ManagedSupport`.
* Added new function decorator `debounced`.
* Added new function `applyMixin` providing support for structured creation of class decorators
  (mixins).

#### Mobile

* Column chooser support available for mobile Grids. Users can check/uncheck columns to add/remove
  them from a configurable grid and reorder the columns in the list via drag and drop. Pair
  `GridModel.enableColChooser` with a mobile `colChooserButton` to allow use.
* Added `DialogPage` to the mobile toolkit. These floating pages do not participate in navigation or
  routing, and are used for showing fullscreen views outside of the Navigator / TabContainer
  context.
* Added `Panel` to the mobile toolkit, which offers a header element with standardized styling,
  title, and icon, as well as support for top and bottom toolbars.
* The mobile `AppBar` has been updated to more closely match the desktop `AppBar`, adding `icon`,
  `leftItems`, `hideAppMenuButton` and `appMenuButtonProps` props.
* Added routing support to mobile.

### 🐞 Bug Fixes

* The HighCharts wrapper component properly resizes its chart.
* Mobile dimension chooser button properly handles overflow for longer labels.
* Sizing fixes for multi-line inputs such as textArea and jsonInput.
* NumberInput calls a `onKeyPress` prop if given.
* Layout fixes on several admin panels and detail popups.

### 📚 Libraries

* @blueprintjs/core `3.13 -> 3.14`
* @xh/hoist-dev-utils `3.5 -> 3.6`
* ag-Grid `~20.0 -> ~20.1`
* react-dropzone `~8.0 -> ~9.0`
* react-select `~2.3 -> ~2.4`
* router5 `~6.6 -> ~7.0`
* react `~16.7 -> ~16.8`

[Commit Log](https://github.com/xh/hoist-react/compare/v19.0.1...v20.0.0)

## v19.0.1 - 2019-02-12

### 🐞 Bug Fixes

* Additional updates and simplifications to `FormField` sizing of child `HoistInput` elements, for
  more reliable sizing and spacing filling behavior.

[Commit Log](https://github.com/xh/hoist-react/compare/v19.0.0...v19.0.1)

## v19.0.0 - 2019-02-08

### 🎁 New Features

* Added a new architecture for signaling the need to load / refresh new data across either the
  entire app or a section of the component hierarchy. This new system relies on React context to
  minimizes the need for explicit application wiring, and improves support for auto-refresh. See
  newly added decorator `@LoadSupport` and classes/components `RefreshContext`,
  `RefreshContextModel`, and `RefreshContextView` for more info.
* `TabContainerModel` and `TabModel` now support `refreshMode` and `renderMode` configs to allow
  better control over how inactive tabs are mounted/unmounted and how tabs handle refresh requests
  when hidden or (re)activated.
* Apps can implement `getAppOptions()` in their `AppModel` class to specify a set of app-wide
  options that should be editable via a new built-in Options dialog. This system includes built-in
  support for reading/writing options to preferences, or getting/setting their values via custom
  handlers. The toolkit handles the rendering of the dialog.
* Standard top-level app buttons - for actions such as launching the new Options dialog, switching
  themes, launching the admin client, and logging out - have been moved into a new menu accessible
  from the top-right corner of the app, leaving more space for app-specific controls in the AppBar.
* `RecordGridModel` now supports an enhanced `editors` configuration that exposes the full set of
  validation and display support from the Forms package.
* `HoistInput` sizing is now consistently implemented using `LayoutSupport`. All sizable
  `HoistInputs` now have default `width` to ensure a standard display out of the box. `JsonInput`
  and `TextArea` also have default `height`. These defaults can be overridden by declaring explicit
  `width` and `height` values, or unset by setting the prop to `null`.
* `HoistInputs` within `FormFields` will be automatically sized to fill the available space in the
  `FormField`. In these cases, it is advised to either give the `FormField` an explicit size or
  render it in a flex layout.

### 💥 Breaking Changes

* ag-Grid has been updated to v20.0.0. Most apps shouldn't require any changes - however, if you are
  using `agOptions` to set sorting, filtering or resizing properties, these may need to change:

  For the `Grid`, `agOptions.enableColResize`, `agOptions.enableSorting`
  and `agOptions.enableFilter`
  have been removed. You can replicate their effects by using `agOptions.defaultColDef`. For
  `Columns`, `suppressFilter` has been removed, an should be replaced with `filter: false`.

* `HoistAppModel.requestRefresh` and `TabContainerModel.requestRefresh` have been removed.
  Applications should use the new Refresh architecture described above instead.
* `tabRefreshMode` on TabContainer has been renamed `renderMode`.
* `TabModel.reloadOnShow` has been removed. Set the `refreshMode` property on TabContainerModel or
  TabModel to `TabRefreshMode.ON_SHOW_ALWAYS` instead.
* The mobile APIs for `TabContainerModel`, `TabModel`, and `RefreshButton` have been rewritten to
  more closely mirror the desktop API.
* The API for `RecordGridModel` editors has changed -- `type` is no longer supported. Use
  `fieldModel` and `formField` instead.
* `LocalStore.loadRawData` requires that all records presented to store have unique IDs specified.
  See `LocalStore.idSpec` for more information.

### 🐞 Bug Fixes

* SwitchInput and RadioInput now properly highlight validation errors in `minimal` mode.

### 📚 Libraries

* @blueprintjs/core `3.12 -> 3.13`
* ag-Grid `~19.1.4 -> ~20.0.0`

[Commit Log](https://github.com/xh/hoist-react/compare/v18.1.2...v19.0.0)

## v18.1.2 - 2019-01-30

### 🐞 Bug Fixes

* Grid integrations relying on column visibility (namely export, storeFilterField) now correctly
  consult updated column state from GridModel. #935
* Ensure `FieldModel.initialValue` is observable to ensure that computed dirty state (and any other
  derivations) are updated if it changes. #934
* Fixes to ensure Admin console log viewer more cleanly handles exceptions (e.g. attempting to
  auto-refresh on a log file that has been deleted).

[Commit Log](https://github.com/xh/hoist-react/compare/v18.1.1...v18.1.2)

## v18.1.1 - 2019-01-29

* Grid cell padding can be controlled via a new set of CSS vars and is reduced by default for grids
  in compact mode.
* The `addRecordAsync()` and `saveRecordAsync()` methods on `RestStore` return the updated record.

[Commit Log](https://github.com/xh/hoist-react/compare/v18.1.0...v18.1.1)

## v18.1.0 - 2019-01-28

### 🎁 New Features

* New `@managed` class field decorator can be used to mark a property as fully created/owned by its
  containing class (provided that class has installed the matching `@ManagedSupport` decorator).
    * The framework will automatically pass any `@managed` class members to `XH.safeDestroy()` on
      destroy/unmount to ensure their own `destroy()` lifecycle methods are called and any related
      resources are disposed of properly, notably MobX observables and reactions.
    * In practice, this should be used to decorate any properties on `HoistModel`, `HoistService`,
      or
      `HoistComponent` classes that hold a reference to a `HoistModel` created by that class. All of
      those core artifacts support the new decorator, `HoistModel` already provides a built-in
      `destroy()` method, and calling that method when an app is done with a Model is an important
      best practice that can now happen more reliably / easily.
* `FormModel.getData()` accepts a new single parameter `dirtyOnly` - pass true to get back only
  fields which have been modified.
* The mobile `Select` component indicates the current value with a ✅ in the drop-down list.
* Excel exports from tree grids now include the matching expand/collapse tree controls baked into
  generated Excel file.

### 🐞 Bug Fixes

* The `JsonInput` component now properly respects / indicates disabled state.

### 📚 Libraries

* Hoist-dev-utils `3.4.1 -> 3.5.0` - updated webpack and other build tool dependencies, as well as
  an improved eslint configuration.
* @blueprintjs/core `3.10 -> 3.12`
* @blueprintjs/datetime `3.5 -> 3.7`
* fontawesome `5.6 -> 5.7`
* mobx `5.8 -> 5.9`
* react-select `2.2 -> 2.3`
* Other patch updates

[Commit Log](https://github.com/xh/hoist-react/compare/v18.0.0...v18.1.0)

## v18.0.0 - 2019-01-15

### 🎁 New Features

* Form support has been substantially enhanced and restructured to provide both a cleaner API and
  new functionality:
    * `FormModel` and `FieldModel` are now concrete classes and provide the main entry point for
      specifying the contents of a form. The `Field` and `FieldSupport` decorators have been
      removed.
    * Fields and sub-forms may now be dynamically added to FormModel.
    * The validation state of a FormModel is now *immediately* available after construction and
      independent of the GUI. The triggering of the *display* of that state is now a separate
      process triggered by GUI actions such as blur.
    * `FormField` has been substantially reworked to support a read-only display and inherit common
      property settings from its containing `Form`.
    * `HoistInput` has been moved into the `input` package to clarify that these are lower level
      controls and independent of the Forms package.

* `RestGrid` now supports a `mask` prop. RestGrid loading is now masked by default.
* `Chart` component now supports a built-in zoom out gesture: click and drag from right-to-left on
  charts with x-axis zooming.
* `Select` now supports an `enableClear` prop to control the presence of an optional inline clear
  button.
* `Grid` components take `onCellClicked` and `onCellDoubleClicked` event handlers.
* A new desktop `FileChooser` wraps a preconfigured react-dropzone component to allow users to
  easily select files for upload or other client-side processing.

### 💥 Breaking Changes

* Major changes to Form (see above). `HoistInput` imports will also need to be adjusted to move from
  `form` to `input`.
* The name of the HoistInput `field` prop has been changed to `bind`. This change distinguishes the
  lower-level input package more clearly from the higher-level form package which uses it. It also
  more clearly relates the property to the associated `@bindable` annotation for models.
* A `Select` input with `enableMulti = true` will by default no longer show an inline x to clear the
  input value. Use the `enableClear` prop to re-enable.
* Column definitions are exported from the `grid` package. To ensure backwards compatibility,
  replace imports from `@xh/hoist/desktop/columns` with `@xh/hoist/desktop/cmp/grid`.

### 📚 Libraries

* React `~16.6.0 -> ~16.7.0`
* Patch version updates to multiple other dependencies.

[Commit Log](https://github.com/xh/hoist-react/compare/v17.0.0...v18.0.0)

## v17.0.0 - 2018-12-21

### 💥 Breaking Changes

* The implementation of the `model` property on `HoistComponent` has been substantially enhanced:
    * "Local" Models should now be specified on the Component class declaration by simply setting
      the
      `model` property, rather than the confusing `localModel` property.
    * HoistComponent now supports a static `modelClass` class property. If set, this property will
      allow a HoistComponent to auto-create a model internally when presented with a plain
      javascript object as its `model` prop. This is especially useful in cases like `Panel`
      and `TabContainer`, where apps often need to specify a model but do not require a reference to
      the model. Those usages can now skip importing and instantiating an instance of the
      component's model class themselves.
    * Hoist will now throw an Exception if an application attempts to changes the model on an
      existing HoistComponent instance or presents the wrong type of model to a HoistComponent where
      `modelClass` has been specified.

* `PanelSizingModel` has been renamed `PanelModel`. The class now also has the following new
  optional properties, all of which are `true` by default:
    * `showSplitter` - controls visibility of the splitter bar on the outside edge of the component.
    * `showSplitterCollapseButton` - controls visibility of the collapse button on the splitter bar.
    * `showHeaderCollapseButton` - controls visibility of a (new) collapse button in the header.

* The API methods for exporting grid data have changed and gained new features:
    * Grids must opt-in to export with the `GridModel.enableExport` config.
    * Exporting a `GridModel` is handled by the new `GridExportService`, which takes a collection of
      `exportOptions`. See `GridExportService.exportAsync` for available `exportOptions`.
    * All export entry points (`GridModel.exportAsync()`, `ExportButton` and the export context menu
      items) support `exportOptions`. Additionally, `GridModel` can be configured with default
      `exportOptions` in its config.

* The `buttonPosition` prop on `NumberInput` has been removed due to problems with the underlying
  implementation. Support for incrementing buttons on NumberInputs will be re-considered for future
  versions of Hoist.

### 🎁 New Features

* `TextInput` on desktop now supports an `enableClear` property to allow easy addition of a clear
  button at the right edge of the component.
* `TabContainer` enhancements:
    * An `omit` property can now be passed in the tab configs passed to the `TabContainerModel`
      constructor to conditionally exclude a tab from the container
    * Each `TabModel` can now be retrieved by id via the new `getTabById` method on
      `TabContainerModel`.
    * `TabModel.title` can now be changed at runtime.
    * `TabModel` now supports the following properties, which can be changed at runtime or set via
      the config:
        * `disabled` - applies a disabled style in the switcher and blocks navigation to the tab via
          user click, routing, or the API.
        * `excludeFromSwitcher` - removes the tab from the switcher, but the tab can still be
          navigated to programmatically or via routing.
* `MultiFieldRenderer` `multiFieldConfig` now supports a `delimiter` property to separate
  consecutive SubFields.
* `MultiFieldRenderer` SubFields now support a `position` property, to allow rendering in either the
  top or bottom row.
* `StoreCountLabel` now supports a new 'includeChildren' prop to control whether or not children
  records are included in the count. By default this is `false`.
* `Checkbox` now supports a `displayUnsetState` prop which may be used to display a visually
  distinct state for null values.
* `Select` now renders with a checkbox next to the selected item in its dropdown menu, instead of
  relying on highlighting. A new `hideSelectedOptionCheck` prop is available to disable.
* `RestGridModel` supports a `readonly` property.
* `DimensionChooser`, various `HoistInput` components, `Toolbar` and `ToolbarSeparator` have been
  added to the mobile component library.
* Additional environment enums for UAT and BCP, added to Hoist Core 5.4.0, are supported in the
  application footer.

### 🐞 Bug Fixes

* `NumberInput` will no longer immediately convert its shorthand value (e.g. "3m") into numeric form
  while the user remains focused on the input.
* Grid `actionCol` columns no longer render Button components for each action, relying instead on
  plain HTML / CSS markup for a significant performance improvement when there are many rows and/or
  actions per row.
* Grid exports more reliably include the appropriate file extension.
* `Select` will prevent an `<esc>` keypress from bubbling up to parent components only when its menu
  is open. (In that case, the component assumes escape was pressed to close its menu and captures
  the keypress, otherwise it should leave it alone and let it e.g. close a parent popover).

[Commit Log](https://github.com/xh/hoist-react/compare/v16.0.1...v17.0.0)

## v16.0.1 - 2018-12-12

### 🐞 Bug Fixes

* Fix to FeedbackForm allowing attempted submission with an empty message.

[Commit Log](https://github.com/xh/hoist-react/compare/v16.0.0...v16.0.1)

## v16.0.0

### 🎁 New Features

* Support for ComboBoxes and Dropdowns have been improved dramatically, via a new `Select` component
  based on react-select.
* The ag-Grid based `Grid` and `GridModel` are now available on both mobile and desktop. We have
  also added new support for multi-row/multi-field columns via the new `multiFieldRenderer` renderer
  function.
* The app initialization lifecycle has been restructured so that no App classes are constructed
  until Hoist is fully initialized.
* `Column` now supports an optional `rowHeight` property.
* `Button` now defaults to 'minimal' mode, providing a much lighter-weight visual look-and-feel to
  HoistApps. `Button` also implements `@LayoutSupport`.
* Grouping state is now saved by the grid state support on `GridModel`.
* The Hoist `DimChooser` component has been ported to hoist-react.
* `fetchService` now supports an `autoAbortKey` in its fetch methods. This can be used to
  automatically cancel obsolete requests that have been superseded by more recent variants.
* Support for new `clickableLabel` property on `FormField`.
* `RestForm` now supports a read-only view.
* Hoist now supports automatic tracking of app/page load times.

### 💥 Breaking Changes

* The new location for the cross-platform grid component is `@xh/hoist/cmp/grid`. The `columns`
  package has also moved under a new sub-package in this location.
* Hoist top-level App Structure has changed in order to improve consistency of the Model-View
  conventions, to improve the accessibility of services, and to support the improvements in app
  initialization mentioned above:
    - `XH.renderApp` now takes a new `AppSpec` configuration.
    - `XH.app` is now `XH.appModel`.
    - All services are installed directly on `XH`.
    - `@HoistApp` is now `@HoistAppModel`
* `RecordAction` has been substantially refactored and improved. These are now typically immutable
  and may be shared.
    - `prepareFn` has been replaced with a `displayFn`.
    - `actionFn` and `displayFn` now take a single object as their parameter.
* The `hide` property on `Column` has been changed to `hidden`.
* The `ColChooserButton` has been moved from the incorrect location `@xh/hoist/cmp/grid` to
  `@xh/hoist/desktop/cmp/button`. This is a desktop-only component. Apps will have to adjust these
  imports.
* `withDefaultTrue` and `withDefaultFalse` in `@xh/hoist/utils/js` have been removed. Use
  `withDefault` instead.
* `CheckBox` has been renamed `Checkbox`

### ⚙️ Technical

* ag-Grid has been upgraded to v19.1
* mobx has been upgraded to v5.6
* React has been upgraded to v16.6
* Allow browsers with proper support for Proxy (e.g Edge) to access Hoist Applications.

### 🐞 Bug Fixes

* Extensive. See full change list below.

[Commit Log](https://github.com/xh/hoist-react/compare/v15.1.2...v16.0.0)

## v15.1.2

🛠 Hotfix release to MultiSelect to cap the maximum number of options rendered by the drop-down
list. Note, this component is being replaced in Hoist v16 by the react-select library.

[Commit Log](https://github.com/xh/hoist-react/compare/v15.1.1...v15.1.2)

## v15.1.1

### 🐞 Bug Fixes

* Fix to minimal validation mode for FormField disrupting input focus.
* Fix to JsonInput disrupting input focus.

### ⚙️ Technical

* Support added for TLBR-style notation when specifying margin/padding via layoutSupport - e.g. box(
  {margin: '10 20 5 5'}).
* Tweak to lockout panel message when the user has no roles.

[Commit Log](https://github.com/xh/hoist-react/compare/v15.1.0...v15.1.1)

## v15.1.0

### 🎁 New Features

* The FormField component takes a new minimal prop to display validation errors with a tooltip only
  as opposed to an inline message string. This can be used to help reduce shifting / jumping form
  layouts as required.
* The admin-only user impersonation toolbar will now accept new/unknown users, to support certain
  SSO application implementations that can create users on the fly.

### ⚙️ Technical

* Error reporting to server w/ custom user messages is disabled if the user is not known to the
  client (edge case with errors early in app lifecycle, prior to successful authentication).

[Commit Log](https://github.com/xh/hoist-react/compare/v15.0.0...v15.1.0)

## v15.0.0

### 💥 Breaking Changes

* This update does not require any application client code changes, but does require updating the
  Hoist Core Grails plugin to >= 5.0. Hoist Core changes to how application roles are loaded and
  users are authenticated required minor changes to how JS clients bootstrap themselves and load
  user data.
* The Hoist Core HoistImplController has also been renamed to XhController, again requiring Hoist
  React adjustments to call the updated /xh/ paths for these (implementation) endpoints. Again, no
  app updates required beyond taking the latest Hoist Core plugin.

[Commit Log](https://github.com/xh/hoist-react/compare/v14.2.0...v15.0.0)

## v14.2.0

### 🎁 New Features

* Upgraded hoist-dev-utils to 3.0.3. Client builds now use the latest Webpack 4 and Babel 7 for
  noticeably faster builds and recompiles during CI and at development time.
* GridModel now has a top-level agColumnApi property to provide a direct handle on the ag-Grid
  Column API object.

### ⚙️ Technical

* Support for column groups strengthened with the addition of a dedicated ColumnGroup sibling class
  to Column. This includes additional internal refactoring to reduce unnecessary cloning of Column
  configurations and provide a more managed path for Column updates. Public APIs did not change.
  (#694)

### 📚 Libraries

* Blueprint Core `3.6.1 -> 3.7.0`
* Blueprint Datetime `3.2.0 -> 3.3.0`
* Fontawesome `5.3.x -> 5.4.x`
* MobX `5.1.2 -> 5.5.0`
* Router5 `6.5.0 -> 6.6.0`

[Commit Log](https://github.com/xh/hoist-react/compare/v14.1.3...v14.2.0)

## v14.1.3

### 🐞 Bug Fixes

* Ensure JsonInput reacts properly to value changes.

### ⚙️ Technical

* Block user pinning/unpinning in Grid via drag-and-drop - pending further work via #687.
* Support "now" as special token for dateIs min/max validation rules.
* Tweak grouped grid row background color.

[Commit Log](https://github.com/xh/hoist-react/compare/v14.1.1...v14.1.3)

## v14.1.1

### 🐞 Bug Fixes

* Fixes GridModel support for row-level grouping at same time as column grouping.

[Commit Log](https://github.com/xh/hoist-react/compare/v14.1.0...v14.1.1)

## v14.1.0

### 🎁 New Features

* GridModel now supports multiple levels of row grouping. Pass the public setGroupBy() method an
  array of string column IDs, or a falsey value / empty array to ungroup. Note that the public and
  observable groupBy property on GridModel will now always be an array, even if the grid is not
  grouped or has only a single level of grouping.
* GridModel exposes public expandAll() and collapseAll() methods for grouped / tree grids, and
  StoreContextMenu supports a new "expandCollapseAll" string token to insert context menu items.
  These are added to the default menu, but auto-hide when the grid is not in a grouped state.
* The Grid component provides a new onKeyDown prop, which takes a callback and will fire on any
  keypress targeted within the Grid. Note such a handler is not provided directly by ag-Grid.
* The Column class supports pinned as a top-level config. Supports passing true to pin to the left.

### 🐞 Bug Fixes

* Updates to Grid column widths made via ag-Grid's "autosize to fit" API are properly persisted to
  grid state.

[Commit Log](https://github.com/xh/hoist-react/compare/v14.0.0...v14.1.0)

## v14.0.0

* Along with numerous bug fixes, v14 brings with it a number of important enhancements for grids,
  including support for tree display, 'action' columns, and absolute value sorting. It also includes
  some new controls and improvement to focus display.

### 💥 Breaking Changes

* The signatures of the Column.elementRenderer and Column.renderer have been changed to be
  consistent with each other, and more extensible. Each takes two arguments -- the value to be
  rendered, and a single bundle of metadata.
* StoreContextMenuAction has been renamed to RecordAction. Its action property has been renamed to
  actionFn for consistency and clarity.
* LocalStore : The method LocalStore.processRawData no longer takes an array of all records, but
  instead takes just a single record. Applications that need to operate on all raw records in bulk
  should do so before presenting them to LocalStore. Also, LocalStores template methods for override
  have also changed substantially, and sub-classes that rely on these methods will need to be
  adjusted accordingly.

### 🎁 New Features

#### Grid

* The Store API now supports hierarchical datasets. Applications need to simply provide raw data for
  records with a "children" property containing the raw data for their children.
* Grid supports a 'TreeGrid' mode. To show a tree grid, bind the GridModel to a store containing
  hierarchical data (as above), set treeMode: true on the GridModel, and specify a column to display
  the tree controls (isTreeColumn: true)
* Grid supports absolute sorting for numerical columns. Specify absSort: true on your column config
  to enable. Clicking the grid header will now cycle through ASC > DESC > DESC (abs) sort modes.
* Grid supports an 'Actions' column for one-click record actions. See cmp/desktop/columns/actionCol.
* A new showHover prop on the desktop Grid component will highlight the hovered row with default
  styling. A new GridModel.rowClassFn callback was added to support per-row custom classes based on
  record data.
* A new ExportFormat.LONG_TEXT format has been added, along with a new Column.exportWidth config.
  This supports exporting columns that contain long text (e.g. notes) as multi-line cells within
  Excel.

#### Other Components

* RadioInput and ButtonGroupInput have been added to the desktop/cmp/form package.
* DateInput now has support for entering and displaying time values.
* NumberInput displays its unformatted value when focused.
* Focused components are now better highlighted, with additional CSS vars provided to customize as
  needed.

### 🐞 Bug Fixes

* Calls to GridModel.setGroupBy() work properly not only on the first, but also all subsequent calls
  (#644).
* Background / style issues resolved on several input components in dark theme (#657).
* Grid context menus appear properly over other floating components.

### 📚 Libraries

* React `16.5.1 -> 16.5.2`
* router5 `6.4.2 -> 6.5.0`
* CodeMirror, Highcharts, and MobX patch updates

[Commit Log](https://github.com/xh/hoist-react/compare/v13.0.0...v14.0.0)

## v13.0.0

🍀Lucky v13 brings with it a number of enhancements for forms and validation, grouped column support
in the core Grid API, a fully wrapped MultiSelect component, decorator syntax adjustments, and a
number of other fixes and enhancements.

It also includes contributions from new ExHI team members Arjun and Brendan. 🎉

### 💥 Breaking Changes

* The core `@HoistComponent`, `@HoistService`, and `@HoistModel` decorators are **no longer
  parameterized**, meaning that trailing `()` should be removed after each usage. (#586)
* The little-used `hoistComponentFactory()` method was also removed as a further simplification
  (#587).
* The `HoistField` superclass has been renamed to `HoistInput` and the various **desktop form
  control components have been renamed** to match (55afb8f). Apps using these components (which will
  likely be most apps) will need to adapt to the new names.
    * This was done to better distinguish between the input components and the upgraded Field
      concept on model classes (see below).

### 🎁 New Features

⭐️ **Forms and Fields** have been a major focus of attention, with support for structured data
fields added to Models via the `@FieldSupport` and `@field()` decorators.

* Models annotated with `@FieldSupport` can decorate member properties with `@field()`, making those
  properties observable and settable (with a generated `setXXX()` method).
* The `@field()` decorators themselves can be passed an optional display label string as well as
  zero or more *validation rules* to define required constraints on the value of the field.
* A set of predefined constraints is provided within the toolkit within the `/field/` package.
* Models using `FieldSupport` should be sure to call the `initFields()` method installed by the
  decorator within their constructor. This method can be called without arguments to generally
  initialize the field system, or it can be passed an object of field names to initial/default
  values, which will set those values on the model class properties and provide change/dirty
  detection and the ability to "reset" a form.
* A new `FormField` UI component can be used to wrap input components within a form. The `FormField`
  wrapper can accept the source model and field name, and will apply those to its child input. It
  leverages the Field model to automatically display a label, indicate required fields, and print
  validation error messages. This new component should be the building-block for most non-trivial
  forms within an application.

Other enhancements include:

* **Grid columns can be grouped**, with support for grouping added to the grid state management
  system, column chooser, and export manager (#565). To define a column group, nest column
  definitions passed to `GridModel.columns` within a wrapper object of the
  form `{headerName: 'My group', children: [...]}`.

(Note these release notes are incomplete for this version.)

[Commit Log](https://github.com/xh/hoist-react/compare/v12.1.2...v13.0.0)

## v12.1.2

### 🐞 Bug Fixes

* Fix casing on functions generated by `@settable` decorator
  (35c7daa209a4205cb011583ebf8372319716deba).

[Commit Log](https://github.com/xh/hoist-react/compare/v12.1.1...v12.1.2)

## v12.1.1

### 🐞 Bug Fixes

* Avoid passing unknown HoistField component props down to Blueprint select/checkbox controls.

### 📚 Libraries

* Rollback update of `@blueprintjs/select` package `3.1.0 -> 3.0.0` - this included breaking API
  changes and will be revisited in #558.

[Commit Log](https://github.com/xh/hoist-react/compare/v12.1.0...v12.1.1)

## v12.1.0

### 🎁 New Features

* New `@bindable` and `@settable` decorators added for MobX support. Decorating a class member
  property with `@bindable` makes it a MobX `@observable` and auto-generates a setter method on the
  class wrapped in a MobX `@action`.
* A `fontAwesomeIcon` element factory is exported for use with other FA icons not enumerated by the
  `Icon` class.
* CSS variables added to control desktop Blueprint form control margins. These remain defaulted to
  zero, but now within CSS with support for variable overrides. A Blueprint library update also
  brought some changes to certain field-related alignment and style properties. Review any form
  controls within apps to ensure they remain aligned as desired
  (8275719e66b4677ec5c68a56ccc6aa3055283457 and df667b75d41d12dba96cbd206f5736886cb2ac20).

### 🐞 Bug Fixes

* Grid cells are fully refreshed on a data update, ensuring cell renderers that rely on data other
  than their primary display field are updated (#550).
* Grid auto-sizing is run after a data update, ensuring flex columns resize to adjust for possible
  scrollbar visibility changes (#553).
* Dropdown fields can be instantiated with fewer required properties set (#541).

### 📚 Libraries

* Blueprint `3.0.1 -> 3.4.0`
* FontAwesome `5.2.0 -> 5.3.0`
* CodeMirror `5.39.2 -> 5.40.0`
* MobX `5.0.3 -> 5.1.0`
* router5 `6.3.0 -> 6.4.2`
* React `16.4.1 -> 16.4.2`

[Commit Log](https://github.com/xh/hoist-react/compare/v12.0.0...v12.1.0)

## v12.0.0

Hoist React v12 is a relatively large release, with multiple refactorings around grid columns,
`elemFactory` support, classNames, and a re-organization of classes and exports within `utils`.

### 💥 Breaking Changes

#### ⭐️ Grid Columns

**A new `Column` class describes a top-level API for columns and their supported options** and is
intended to be a cross-platform layer on top of ag-Grid and TBD mobile grid implementations.

* The desktop `GridModel` class now accepts a collection of `Column` configuration objects to define
  its available columns.
* Columns may be configured with `flex: true` to cause them to stretch all available horizontal
  space within a grid, sharing it equally with any other flex columns. However note that this should
  be used sparingly, as flex columns have some deliberate limitations to ensure stable and
  consistent behavior. Most noticeably, they cannot be resized directly by users. Often, a best
  practice will be to insert an `emptyFlexCol` configuration as the last column in a grid - this
  will avoid messy-looking gaps in the layout while not requiring a data-driven column be flexed.
* User customizations to column widths are now saved if the GridModel has been configured with a
  `stateModel` key or model instance - see `GridStateModel`.
* Columns accept a `renderer` config to format text or HTML-based output. This is a callback that is
  provided the value, the row-level record, and a metadata object with the column's `colId`. An
  `elementRenderer` config is also available for cells that should render a Component.
* An `agOptions` config key continues to provide a way to pass arbitrary options to the underlying
  ag-Grid instance (for desktop implementations). This is considered an "escape hatch" and should be
  used with care, but can provide a bridge to required ag-Grid features as the Hoist-level API
  continues to develop.
* The "factory pattern" for Column templates / defaults has been removed, replaced by a simpler
  approach that recommends exporting simple configuration partials and spreading them into
  instance-specific column configs.
* See 0798f6bb20092c59659cf888aeaf9ecb01db52a6 for primary commit.

#### ⭐️ Element Factory, LayoutSupport, BaseClassName

Hoist provides core support for creating components via a factory pattern, powered by the `elem()`
and `elemFactory()` methods. This approach remains the recommended way to instantiate component
elements, but was **simplified and streamlined**.

* The rarely used `itemSpec` argument was removed (this previously applied defaults to child items).
* Developers can now also use JSX to instantiate all Hoist-provided components while still taking
  advantage of auto-handling for layout-related properties provided by the `LayoutSupport` mixin.
    * HoistComponents should now spread **`...this.getLayoutProps()`** into their outermost rendered
      child to enable promotion of layout properties.
* All HoistComponents can now specify a **baseClassName** on their component class and should pass
  `className: this.getClassName()` down to their outermost rendered child. This allows components to
  cleanly layer on a base CSS class name with any instance-specific classes.
* See 8342d3870102ee9bda4d11774019c4928866f256 for primary commit.

#### ⭐️ Panel resizing / collapsing

**The `Panel` component now takes a `sizingModel` prop to control and encapsulate newly built-in
resizing and collapsing behavior** (#534).

* See the `PanelSizingModel` class for configurable details, including continued support for saving
  sizing / collapsed state as a user preference.
* **The standalone `Resizable` component was removed** in favor of the improved support built into
  Panel directly.

#### Other

* Two promise-related models have been combined into **a new, more powerful `PendingTaskModel`**,
  and the `LoadMask` component has been removed and consolidated into `Mask`
  (d00a5c6e8fc1e0e89c2ce3eef5f3e14cb842f3c8).
    * `Panel` now exposes a single `mask` prop that can take either a configured `mask` element or a
      simple boolean to display/remove a default mask.
* **Classes within the `utils` package have been re-organized** into more standardized and scalable
  namespaces. Imports of these classes will need to be adjusted.

### 🎁 New Features

* **The desktop Grid component now offers a `compact` mode** with configurable styling to display
  significantly more data with reduced padding and font sizes.
* The top-level `AppBar` refresh button now provides a default implementation, calling a new
  abstract `requestRefresh()` method on `HoistApp`.
* The grid column chooser can now be configured to display its column groups as initially collapsed,
  for especially large collections of columns.
* A new `XH.restoreDefaultsAsync()` method provides a centralized way to wipe out user-specific
  preferences or customizations (#508).
* Additional Blueprint `MultiSelect`, `Tag`, and `FormGroup` controls re-exported.

### 🐞 Bug Fixes

* Some components were unintentionally not exporting their Component class directly, blocking JSX
  usage. All components now export their class.
* Multiple fixes to `DayField` (#531).
* JsonField now responds properly when switching from light to dark theme (#507).
* Context menus properly filter out duplicated separators (#518).

[Commit Log](https://github.com/xh/hoist-react/compare/v11.0.0...v12.0.0)

## v11.0.0

### 💥 Breaking Changes

* **Blueprint has been upgraded to the latest 3.x release.** The primary breaking change here is the
  renaming of all `pt-` CSS classes to use a new `bp3-` prefix. Any in-app usages of the BP
  selectors will need to be updated. See the
  [Blueprint "What's New" page](http://blueprintjs.com/docs/#blueprint/whats-new-3.0).
* **FontAwesome has been upgraded to the latest 5.2 release.** Only the icons enumerated in the
  Hoist `Icon` class are now registered via the FA `library.add()` method for inclusion in bundled
  code, resulting in a significant reduction in bundle size. Apps wishing to use other FA icons not
  included by Hoist must import and register them - see the
  [FA React Readme](https://github.com/FortAwesome/react-fontawesome/blob/master/README.md) for
  details.
* **The `mobx-decorators` dependency has been removed** due to lack of official support for the
  latest MobX update, as well as limited usage within the toolkit. This package was primarily
  providing the optional `@setter` decorator, which should now be replaced as needed by dedicated
  `@action` setter methods (19cbf86138499bda959303e602a6d58f6e95cb40).

### 🎁 Enhancements

* `HoistComponent` now provides a `getClassNames()` method that will merge any `baseCls` CSS class
  names specified on the component with any instance-specific classes passed in via props (#252).
    * Components that wish to declare and support a `baseCls` should use this method to generate and
      apply a combined list of classes to their outermost rendered elements (see `Grid`).
    * Base class names have been added for relevant Hoist-provided components - e.g. `.xh-panel` and
      `.xh-grid`. These will be appended to any instance class names specified within applications
      and be available as public CSS selectors.
* Relevant `HoistField` components support inline `leftIcon` and `rightElement` props. `DayField`
  adds support for `minDay / maxDay` props.
* Styling for the built-in ag-Grid loading overlay has been simplified and improved (#401).
* Grid column definitions can now specify an `excludeFromExport` config to drop them from
  server-generated Excel/CSV exports (#485).

### 🐞 Bug Fixes

* Grid data loading and selection reactions have been hardened and better coordinated to prevent
  throwing when attempting to set a selection before data has been loaded (#484).

### 📚 Libraries

* Blueprint `2.x -> 3.x`
* FontAwesome `5.0.x -> 5.2.x`
* CodeMirror `5.37.0 -> 5.39.2`
* router5 `6.2.4 -> 6.3.0`

[Commit Log](https://github.com/xh/hoist-react/compare/v10.0.1...v11.0.0)

## v10.0.1

### 🐞 Bug Fixes

* Grid `export` context menu token now defaults to server-side 'exportExcel' export.
    * Specify the `exportLocal` token to return a menu item for local ag-Grid export.
* Columns with `field === null` skipped for server-side export (considered spacer / structural
  columns).

## v10.0.0

### 💥 Breaking Changes

* **Access to the router API has changed** with the `XH` global now exposing `router` and
  `routerState` properties and a `navigate()` method directly.
* `ToastManager` has been deprecated. Use `XH.toast` instead.
* `Message` is no longer a public class (and its API has changed). Use `XH.message/confirm/alert`
  instead.
* Export API has changed. The Built-in grid export now uses more powerful server-side support. To
  continue to use local AG based export, call method `GridModel.localExport()`. Built-in export
  needs to be enabled with the new property on `GridModel.enableExport`. See `GridModel` for more
  details.

### 🎁 Enhancements

* New Mobile controls and `AppContainer` provided services (impersonation, about, and version bars).
* Full-featured server-side Excel export for grids.

### 🐞 Bug Fixes

* Prevent automatic zooming upon input focus on mobile devices (#476).
* Clear the selection when showing the context menu for a record which is not already selected
  (#469).
* Fix to make lockout script readable by Compatibility Mode down to IE5.

### 📚 Libraries

* MobX `4.2.x -> 5.0.x`

[Commit Log](https://github.com/xh/hoist-react/compare/v9.0.0...v10.0.0)

## v9.0.0

### 💥 Breaking Changes

* **Hoist-provided mixins (decorators) have been refactored to be more granular and have been broken
  out of `HoistComponent`.**
    * New discrete mixins now exist for `LayoutSupport` and `ContextMenuSupport` - these should be
      added directly to components that require the functionality they add for auto-handling of
      layout-related props and support for showing right-click menus. The corresponding options on
      `HoistComponent` that used to enable them have been removed.
    * For consistency, we have also renamed `EventTarget -> EventSupport` and `Reactive ->
      ReactiveSupport` mixins. These both continue to be auto-applied to HoistModel and HoistService
      classes, and ReactiveSupport enabled by default in HoistComponent.
* **The Context menu API has changed.** The `ContextMenuSupport` mixin now specifies an abstract
  `getContextMenuItems()` method for component implementation (replacing the previous
  `renderContextMenu()` method). See the new [`ContextMenuItem` class for what these items support,
  as well as several static default items that can be used.
    * The top-level `AppContainer` no longer provides a default context menu, instead allowing the
      browser's own context menu to show unless an app / component author has implemented custom
      context-menu handling at any level of their component hierarchy.

### 🐞 Bug Fixes

* TabContainer active tab can become out of sync with the router state (#451)
    * ⚠️ Note this also involved a change to the `TabContainerModel` API - `activateTab()` is now
      the public method to set the active tab and ensure both the tab and the route land in the
      correct state.
* Remove unintended focused cell borders that came back with the prior ag-Grid upgrade.

[Commit Log](https://github.com/xh/hoist-react/compare/v8.0.0...v9.0.0)

## v8.0.0

Hoist React v8 brings a big set of improvements and fixes, some API and package re-organizations,
and ag-Grid upgrade, and more. 🚀

### 💥 Breaking Changes

* **Component package directories have been re-organized** to provide better symmetry between
  pre-existing "desktop" components and a new set of mobile-first component. Current desktop
  applications should replace imports from `@xh/hoist/cmp/xxx` with `@xh/hoist/desktop/cmp/xxx`.
    * Important exceptions include several classes within `@xh/hoist/cmp/layout/`, which remain
      cross-platform.
    * `Panel` and `Resizable` components have moved to their own packages in
      `@xh/hoist/desktop/cmp/panel` and `@xh/hoist/desktop/cmp/resizable`.
* **Multiple changes and improvements made to tab-related APIs and components.**
    * The `TabContainerModel` constructor API has changed, notably `children` -> `tabs`, `useRoutes`
      ->
      `route` (to specify a starting route as a string) and `switcherPosition` has moved from a
      model config to a prop on the `TabContainer` component.
    * `TabPane` and `TabPaneModel` have been renamed `Tab` and `TabModel`, respectively, with
      several related renames.
* **Application entry-point classes decorated with `@HoistApp` must implement the new getter method
  `containerClass()`** to specify the platform specific component used to wrap the app's
  `componentClass`.
    * This will typically be `@xh/hoist/[desktop|mobile]/AppContainer` depending on platform.

### 🎁 New Features

* **Tab-related APIs re-worked and improved**, including streamlined support for routing, a new
  `tabRenderMode` config on `TabContainerModel`, and better naming throughout.
* **Ag-grid updated to latest v18.x** - now using native flex for overall grid layout and sizing
  controls, along with multiple other vendor improvements.
* Additional `XH` API methods exposed for control of / integration with Router5.
* The core `@HoistComponent` decorated now installs a new `isDisplayed` getter to report on
  component visibility, taking into account the visibility of its ancestors in the component tree.
* Mobile and Desktop app package / component structure made more symmetrical (#444).
* Initial versions of multiple new mobile components added to the toolkit.
* Support added for **`IdleService` - automatic app suspension on inactivity** (#427).
* Hoist wrapper added for the low-level Blueprint **button component** - provides future hooks into
  button customizations and avoids direct BP import (#406).
* Built-in support for collecting user feedback via a dedicated dialog, convenient XH methods and
  default appBar button (#379).
* New `XH.isDevelopmentMode` constant added, true when running in local Webpack dev-server mode.
* CSS variables have been added to customize and standardize the Blueprint "intent" based styling,
  with defaults adjusted to be less distracting (#420).

### 🐞 Bug Fixes

* Preference-related events have been standardized and bugs resolved related to pushAsync() and the
  `prefChange` event (ee93290).
* Admin log viewer auto-refreshes in tail-mode (#330).
* Distracting grid "loading" overlay removed (#401).
* Clipboard button ("click-to-copy" functionality) restored (#442).

[Commit Log](https://github.com/xh/hoist-react/compare/v7.2.0...v8.0.0)

## v7.2.0

### 🎁 New Features

+ Admin console grids now outfitted with column choosers and grid state. #375
+ Additional components for Onsen UI mobile development.

### 🐞 Bug Fixes

+ Multiple improvements to the Admin console config differ. #380 #381 #392

[Commit Log](https://github.com/xh/hoist-react/compare/v7.1.0...v7.2.0)

## v7.1.0

### 🎁 New Features

* Additional kit components added for Onsen UI mobile development.

### 🐞 Bug Fixes

* Dropdown fields no longer default to `commitOnChange: true` - avoiding unexpected commits of
  type-ahead query values for the comboboxes.
* Exceptions thrown from FetchService more accurately report the remote host when unreachable, along
  with some additional enhancements to fetch exception reporting for clarity.

[Commit Log](https://github.com/xh/hoist-react/compare/v7.0.0...v7.1.0)

## v7.0.0

### 💥 Breaking Changes

* **Restructuring of core `App` concept** with change to new `@HoistApp` decorator and conventions
  around defining `App.js` and `AppComponent.js` files as core app entry points. `XH.app` now
  installed to provide access to singleton instance of primary app class. See #387.

### 🎁 New Features

* **Added `AppBar` component** to help further standardize a pattern for top-level application
  headers.
* **Added `SwitchField` and `SliderField`** form field components.
* **Kit package added for Onsen UI** - base component library for mobile development.
* **Preferences get a group field for better organization**, parity with AppConfigs. (Requires
  hoist-core 3.1.x.)

### 🐞 Bug Fixes

* Improvements to `Grid` component's interaction with underlying ag-Grid instance, avoiding extra
  renderings and unwanted loss of state. 03de0ae7

[Commit Log](https://github.com/xh/hoist-react/compare/v6.0.0...v7.0.0)

## v6.0.0

### 💥 Breaking Changes

* API for `MessageModel` has changed as part of the feature addition noted below, with `alert()` and
  `confirm()` replaced by `show()` and new `XH` convenience methods making the need for direct calls
  rare.
* `TabContainerModel` no longer takes an `orientation` prop, replaced by the more flexible
  `switcherPosition` as noted below.

### 🎁 New Features

* **Initial version of grid state** now available, supporting easy persistence of user grid column
  selections and sorting. The `GridModel` constructor now takes a `stateModel` argument, which in
  its simplest form is a string `xhStateId` used to persist grid state to local storage. See the
  `GridStateModel` class for implementation details. #331
* The **Message API** has been improved and simplified, with new `XH.confirm()` and `XH.alert()`
  methods providing an easy way to show pop-up alerts without needing to manually construct or
  maintain a `MessageModel`. #349
* **`TabContainer` components can now be controlled with a remote `TabSwitcher`** that does not need
  to be directly docked to the container itself. Specify `switcherPosition:none` on the
  `TabContainerModel` to suppress showing the switching affordance on the tabs themselves and
  instantiate a `TabSwitcher` bound to the same model to control a tabset from elsewhere in the
  component hierarchy. In particular, this enabled top-level application tab navigation to move up
  into the top toolbar, saving vertical space in the layout. #368
* `DataViewModel` supports an `emptyText` config.

### 🐞 Bugfixes

* Dropdown fields no longer fire multiple commit messages, and no longer commit partial entries
  under some circumstances. #353 and #354
* Grids resizing fixed when shrinking the containing component. #357

[Commit Log](https://github.com/xh/hoist-react/compare/v5.0.0...v6.0.0)

## v5.0.0

### 💥 Breaking Changes

* **Multi environment configs have been unwound** See these release notes/instructions for how to
  migrate: https://github.com/xh/hoist-core/releases/tag/release-3.0.0
* **Breaking change to context menus in dataviews and grids not using the default context menu:**
  StoreContextMenu no longer takes an array of items as an argument to its constructor. Instead it
  takes a configuration object with an ‘items’ key that will point to any current implementation’s
  array of items. This object can also contain an optional gridModel argument which is intended to
  support StoreContextMenuItems that may now be specified as known ‘hoist tokens’, currently limited
  to a ‘colChooser’ token.

### 🎁 New Features

* Config differ presents inline view, easier to read diffs now.
* Print Icon added!

### 🐞 Bugfixes

* Update processFailedLoad to loadData into gridModel store, Fixes #337
* Fix regression to ErrorTracking. Make errorTrackingService safer/simpler to call at any point in
  life-cycle.
* Fix broken LocalStore state.
* Tweak flex prop for charts. Side by side charts in a flexbox now auto-size themselves! Fixes #342
* Provide token parsing for storeContextMenus. Context menus are all grown up! Fixes #300

## v4.0.1

### 🐞 Bugfixes

* DataView now properly re-renders its items when properties on their records change (and the ID
  does not)

## v4.0.0

### 💥 Breaking Changes

* **The `GridModel` selection API has been reworked for clarity.** These models formerly exposed
  their selectionModel as `grid.selection` - now that getter returns the selected records. A new
  `selectedRecord` getter is also available to return a single selection, and new string shortcut
  options are available when configuring GridModel selection behavior.
* **Grid components can now take an `agOptions` prop** to pass directly to the underlying ag-grid
  component, as well as an `onRowDoubleClicked` handler function.
  16be2bfa10e5aab4ce8e7e2e20f8569979dd70d1

### 🎁 New Features

* Additional core components have been updated with built-in `layoutSupport`, allowing developers to
  set width/height/flex and other layout properties directly as top-level props for key comps such
  as Grid, DataView, and Chart. These special props are processed via `elemFactory` into a
  `layoutConfig` prop that is now passed down to the underlying wrapper div for these components.
  081fb1f3a2246a4ff624ab123c6df36c1474ed4b

### 🐞 Bugfixes

* Log viewer tail mode now working properly for long log files - #325

## v3.0.1

### 🐞 Bugfixes

* FetchService throws a dedicated exception when the server is unreachable, fixes a confusing
  failure case detailed in #315

## v3.0.0

### 💥 Breaking Changes

* **An application's `AppModel` class must now implement a new `checkAccess()` method.** This method
  is passed the current user, and the appModel should determine if that user should see the UI and
  return an object with a `hasAccess` boolean and an optional `message` string. For a return with
  `hasAccess: false`, the framework will render a lockout panel instead of the primary UI.
  974c1def99059f11528c476f04e0d8c8a0811804
    * Note that this is only a secondary level of "security" designed to avoid showing an
      unauthorized user a confusing / non-functional UI. The server or any other third-party data
      sources must always be the actual enforcer of access to data or other operations.
* **We updated the APIs for core MobX helper methods added to component/model/service classes.** In
  particular, `addReaction()` was updated to take a more declarative / clear config object.
  8169123a4a8be6940b747e816cba40bd10fa164e
    * See Reactive.js - the mixin that provides this functionality.

### 🎁 New Features

* Built-in client-side lockout support, as per above.

### 🐞 Bugfixes

* None

------------------------------------------

Copyright © 2022 Extremely Heavy Industries Inc. - all rights reserved

------------------------------------------

📫☎️🌎 info@xh.io | https://xh.io/contact<|MERGE_RESOLUTION|>--- conflicted
+++ resolved
@@ -29,16 +29,14 @@
   rendering bug. The ag-Grid bug has been resolved, and this workaround is no longer needed.
 * `GridExportService` has improved support for columns of `FieldType.AUTO` and for columns with
   multiple data types and custom export functions. (Requires `hoist-core >= 14.3`)
-<<<<<<< HEAD
+* Change to `CompoundTaskObserver` to prioritize using specific messages from subtasks over the
+  overall task message.
 * The `trimToDepth` has been improved to return a depth-limited clone of its input that better
   handles nested arrays and passes through primitive inputs unchanged.
-=======
-* Change to `CompoundTaskObserver` to prioritize using specific messages from subtasks over the
- overall task message.
-
-### 💥 Breaking Changes
-* The deprecated method `XH.setDarkTheme` has been removed.  Use `XH.setTheme` instead.
->>>>>>> bfba8175
+
+### 💥 Breaking Changes
+
+* The deprecated method `XH.setDarkTheme` has been removed. Use `XH.setTheme` instead.
 
 ## v51.0.0 - 2022-08-29
 
