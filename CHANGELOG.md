--- conflicted
+++ resolved
@@ -2,11 +2,13 @@
 
 ## v45.0.0-SNAPSHOT - unreleased
 
-<<<<<<< HEAD
-### 🎁 New Features
-=======
-### 💥 Breaking Changes
-
+### 🎁 New Features
+
+* Mobile `Button` has new `intent`, `minimal` and `outlined` props.
+
+### 💥 Breaking Changes
+
+* Mobile `Button` no longer supports `modifier` prop. Use `minimal` and `outlined` instead.
 * `Record` class renamed to `StoreRecord` in anticipation of upcoming changes to JavaScript
   standard and to improve compatibility with TypeScript.
 * The following deprecated APIs were removed:
@@ -23,15 +25,7 @@
   * Promise.start
 
 * [Commit Log](https://github.com/xh/hoist-react/compare/v44.3.0...develop)
->>>>>>> ce819692
-
-* Mobile `Button` has new `intent`, `minimal` and `outlined` props.
-
-### 💥 Breaking Changes
-
-* Mobile `Button` no longer supports `modifier` prop. Use `minimal` and `outlined` instead.
-
-* [Commit Log](https://github.com/xh/hoist-react/compare/v44.3.0...develop)
+
 
 ## v44.3.0 - 2021-12-15
 
