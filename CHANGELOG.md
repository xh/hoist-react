--- conflicted
+++ resolved
@@ -12,6 +12,9 @@
 
 ### 🎁 New Features
 
+* Added new `DynamicTabSwitcher` component, a more user-customizable version of `TabSwitcher` that
+  allows for dynamic addition, removal, and drag-and-drop reordering of tabs with the ability to
+  persist "favorited" tab state across sessions.
 * Added new `extraConfirmText`, `extraConfirmLabel` properties to `MessageOptions`. Use this option
   to require the specified text to be re-typed by a user when confirming a potentially destructive
   or disruptive action.
@@ -27,14 +30,8 @@
   practice.  App maintainers should ensure that all global views are appropriate and well
   organized enough to be shown immediately to new users in the view menu.
 * New constraint rule: `validEmails` - to validate one or more email addresses in an input field.
-<<<<<<< HEAD
-* Added new `DynamicTabSwitcher` component, a more user-customizable version of `TabSwitcher` that
-  allows for dynamic addition, removal, and drag-and-drop reordering of tabs with the ability to
-  persist "favorited" tab state across sessions.
-=======
 * `DashCanvas` accepts a new prop `rglOptions` to pass additional options to the underlying
   `react-grid-layout`.
->>>>>>> 965a4109
 
 ### 🐞 Bug Fixes
 
