--- conflicted
+++ resolved
@@ -29,16 +29,6 @@
 
 ### 💥 Breaking Changes
 
-* To facilitate the increased symmetry between `NavigatorModel` and our other containers, mobile
-  apps may need to adjust to the following changes:
-  * `NavigatorModel`'s `routes` constructor parameter has been renamed `pages`.
-  * `NavigatorModel`'s observable `pages[]` has been renamed `stack[]`.
-  * `NavigatorPageModel` has been renamed `PageModel`. Apps do not usually create `PageModels`
-    directly, so this change is unlikely to require code updates.
-<<<<<<< HEAD
-  * `Page` has been removed from the mobile toolkit. Components that previously returned `Pages` for
-    inclusion in a `Navigator` or `TabContainer` can now return any component. It is recommended you
-    replace `Page` with `Panel` where appropriate.
 * The application's primary `HoistApplicationModel` is now instantiated and installed as
   `XH.appModel` earlier within the application initialization sequence, with construction happening
   prior to the init of the core identity, config, and preference services.
@@ -47,9 +37,12 @@
     services for field initialization or in its constructor.
   * Such code should be moved to the core `initAsync()` method instead, which is called (as before)
     after all XH-level services are up and running.
-* `convertIconToSvg()` has been removed. Applications should use the new `asHtml` flag on icon
-  factory functions instead. If absolutely necessary, use the new `convertIconToHtml()` instead.
-=======
+* To facilitate the increased symmetry between `NavigatorModel` and our other containers, mobile
+  apps may need to adjust to the following changes:
+  * `NavigatorModel`'s `routes` constructor parameter has been renamed `pages`.
+  * `NavigatorModel`'s observable `pages[]` has been renamed `stack[]`.
+  * `NavigatorPageModel` has been renamed `PageModel`. Apps do not usually create `PageModels`
+    directly, so this change is unlikely to require code updates.
   * `Page` has been removed from the mobile toolkit. Components that previously returned a `Page`
     for inclusion in a `Navigator` or `TabContainer` can now return any component. It is recommended
     you replace `Page` with `Panel` where appropriate.
@@ -59,7 +52,6 @@
     'alicorn']}) -> Icon.icon({iconName: 'alicorn'})`;
   * The `convertIconToSvg()` utility method has been replaced by the new `asHtml` parameter on icon
     factory functions. If you need to convert an existing icon element, use `convertIconToHtml()`.
->>>>>>> 6ebd4c21
 
 ### 🐞 Bug Fixes
 
