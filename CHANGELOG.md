# Changelog

## 60.0.0-SNAPSHOT - unreleased

### 🎁 New Features

<<<<<<< HEAD
* Improvements to Error Handling/Display:
    * Provide new `ErrorBoundary` component for finer-grained application handling of React Errors.
    * Hoist now wraps `Tab`, `DashCanvasView`, `DashContainerView`,`DockView`, and `Page` in an
      `ErrorBoundary`.   This provides better isolation of application content, minimizing the chance
      that any individual component can crash the entire app.
    * New `PanelModel.errorBoundary` property to optionally place an `ErrorBoundary` on the contents
      of any `Panel`.
    * `ErrorMessage` component now provides an ability to show additional exception details.
* Improvements and fixes to panel header, including:
    * Added new `Panel.headerClassName` prop for straightforward CSS manipulation of panel's header.
=======
* Introduced new `ErrorBoundary` component for finer-grained application handling of React Errors.
    * Hoist now wraps `Tab`, `DashCanvasView`, `DashContainerView`, `DockView`, and `Page` in an
      `ErrorBoundary`. This provides better isolation of application content, minimizing the chance
      that any individual component can crash the entire app.
    * A new `PanelModel.errorBoundary` prop allows developers to opt-in to an `ErrorBoundary`
      wrapper around the contents of any panel.
* Added new `Markdown` component for rendering Markdown formatted strings as markup. This includes
  bundling `react-markdown` in Hoist.
    * If your app already uses `react-markdown` or similar, we recommend updating to use the
      new `Markdown` component exported by Hoist to benefit from future upgrades.
    * Admin-managed alert banners leverage the new markdown component to support bold, italics and
      links within alert messages.
* Improved and fixed up `Panel` headers, including:
    * Added new `Panel.headerClassName` prop for easier CSS manipulation of panel's header.
>>>>>>> da7eb343
    * Improved `Panel.collapsedTitle` prop and added `Panel.collapsedIcon` prop. These two props now
      fully govern header display when collapsed.
* Improved styling for disabled `checkbox` inputs.

### ⚙️ Technical
* `XH.showException` has been deprecated.  Use similar methods on `XH.exceptionHandler` instead.

### 📚 Libraries

* numbro `2.3 -> 2.4`
* react-markdown `added @ 8.0`
* remark-breaks `added @ 3.0`

## 59.0.3 - 2023-08-25

### ⚙️ Technical

* New `XH.flags` property to govern experimental, hotfix, or otherwise provisional features.

* Provide temporary workaround to chromium bug effecting BigNumber. Enabled via flag
  `applyBigNumberWorkaround`. See https://github.com/MikeMcl/bignumber.js/issues/354.

## 59.0.2 - 2023-08-24

### 🐞 Bug Fixes

* Restored support for `Select.selectOnFocus` (had broken with upgrade to `react-select` in v59.0).
* Fixed `DateInput` bug caused by changes in Chrome v116 - clicking on inputs
  with `enableTextInput: false` now open the date picker popup as expected.
* Flex inner title element added to `Panel` headers in v59.0, and set `display:flex` on the new
  element itself. Restores previous flexbox container behavior (when not L/R collapsed) for apps
  that are providing custom components as titles.
* `DashCanvas` now properly updates its layout when shown if the browser window had been resized
  while the component was hidden (e.g. in an inactive tab).
* Reverted upgrade to `react-select` in v59.0.0 due to issues found with `selectEditor` / inline
  grid editing. We will revisit this upgrade in a future release.

### 📚 Libraries

* react-select `5.7 -> 4.3`
* react-windowed-select `5.1 -> 3.1`

## 59.0.1 - 2023-08-17

### 🎁 New Features

* Added new `Panel.collapsedTitle` prop to make it easier to display a different title when the
  panel is collapsed.

## 59.0.0 - 2023-08-17

### 💥 Breaking Changes

* Apps must update their `typescript` dependency to v5.1. This should be a drop-in for most
  applications, or require only minor changes. Note that Hoist has not yet adopted the updated
  approach to decorators added in TS v5, maintaining compatibility with the "legacy" syntax.
* Apps that use and provide the `highcharts` library should be sure to update the version to v11.1.
  This should be a drop-in for most applications.
    * Visit https://www.highcharts.com/blog/changelog/ for specific changes.
* Apps must also update their `@xh/hoist-dev-utils` dependency to v7.0.0 or higher.
    * We recommend specifying this as `"@xh/hoist-dev-utils": "7.x"` in your `package.json` to
      automatically pick up future minor releases.
* `DataViewConfig` no longer directly supports `GridConfig` parameters - instead, nest `GridConfig`
  options you wish to set via the new `gridOptions` parameter. Please note that, as before, not
  all `GridConfig` options are supported by (or make sense for) the `DataView` component.

### 🎁 New Features

* New `GridAutosizeOptions.includeHiddenColumns` config controls whether hidden columns should
  also be included during the autosize process. Default of `false`. Useful when applications
  provide quick toggles between different column sets and would prefer to take the up-front cost of
  autosizing rather than doing it after the user loads a column set.
* New `NumberFormatOptions.strictZero` formatter config controls display of values that round to
  zero at the specified precision. Set to `false` to format those values as if they were *exactly*
  zero, triggering display of any `zeroDisplay` value and suppressing sign-based glyphs, '+/-'
  characters, and styling.
* New `DashModel.refreshContextModel` allows apps to programmatically refresh all widgets within
  a `DashCanvas` or `DashContainer`.
* New tab for monitoring JDBC connection pool stats added to the Admin Console. Apps
  with `hoist-core >= v17.2` will collect and display metrics for their primary datasource on a
  configurable frequency.
* `ButtonGroupInput` now allows `null` values for buttons as long as both `enableClear` and
  `enableMulti` are false.

### 🐞 Bug Fixes

* Fixed bug where a titled panel collapsed to either the left or right side of a layout could cause
  severe layout performance degradation (and even browser hangs) when resizing the browser window in
  the latest Chrome v115.
    * Note this required some adjustments to the internal DOM structure of `PanelHeader` - highly
      specific CSS selectors or visual tests may be affected.
* Fixed bug where `manuallySized` was not being set properly on column state.
* Fixed bug where mobile `Dialog` max height was not properly constrained to the viewport.
* Fixed bug where mobile `NumberInput` would clear when trying to enter decimals on certain devices.
* Suppressed extra top border on Grids with `hideHeaders: true`.

### ⚙️ Technical

* Suppressed dev-time console warnings thrown by Blueprint Toaster.

### 📚 Libraries

* mobx `6.8 -> 6.9`
* semver `7.3 -> 7.5`
* typescript `4.9 -> 5.1`
* highcharts `10.3 -> 11.1`
* react-select `4.3 -> 5.7`
* react-windowed-select `3.1 -> 5.1`

## 58.0.1 - 2023-07-13

### 🐞 Bug Fixes

* Fixed bug where `TabContainerModel` with routing enabled would drop route params when navigating
  between tabs.

## 58.0.0 - 2023-07-07

### 🎁 New Features

* Deprecated `xhAppVersionCheckEnabled` config in favor of object-based `xhAppVersionCheck`. Hoist
  will auto-migrate the existing value to this new config's `mode` flag. While backwards
  compatible with older versions of hoist-core, the new `forceReload` mode
  requires `hoist-core >= v16.4`.
* Enhanced `NumberFormatOptions.colorSpec` to accept CSS properties in addition to class names.
* Enhanced `TabSwitcher` to allow navigation using arrow keys when focused.
* Added new option `TrackOptions.logData` to provide support for logging application data in
  `TrackService.`  Requires `hoist-core >= v16.4`.
* New `XH.pageState` provides observable access to the current lifecycle state of the app, allowing
  apps to react to changes in page visibility and focus, as well as detecting when the browser has
  frozen a tab due to inactivity or navigation.

### 💥 Breaking Changes

* The `Column.getValueFn` and `Column.renderer` functions will no longer be passed the `agParams`
  argument. This argument was not passed consistently by Hoist when calling these functions; and was
  specifically omitted during operations such as column sizing, tooltip generation and Grid content
  searching. We do not expect this argument was being used in practice by applications, but
  applications should ensure this is the case, and adjust these callbacks if necessary.

## 57.0.0 - 2023-06-20

### 🎁 New Features

* Enhanced Admin alert banners with the ability to save messages as presets. Useful for
  standardizing alert or downtime banners, where pre-approved language can be saved as a preset for
  later loaded into a banner by members of an application support team (
  requires `hoist-core >= v16.3.0`).
* Added bindable `readonly` property to `LeftRightChooserModel`.

### ⚙️ Technical

* Support the `HOIST_IMPERSONATOR` role introduced in hoist-core `v16.3.0`
* Hoist now supports and requires ag-Grid v30 or higher. This version includes critical
  performance improvements to scrolling without the problematic 'ResizeObserver' issues discussed
  below.

### 💥 Breaking Changes

* The deprecated `@settable` decorator has now been removed. Use `@bindable` instead.
* The deprecated class `@xh/hoist/admin/App` has been removed. Use `@xh/hoist/admin/AppComponent`
  instead.

### 🐞 Bug Fixes

* Fixed a bug where Onsen components wrappers could not forward refs.
* Improved the exceptions thrown by fetchService when errors occur parsing response JSON.

## 56.6.0 - 2023-06-01

### 🎁 New Features

* New global property `AgGrid.DEFAULT_PROPS` to provide application wide defaults for any instances
  of `AgGrid` and `Grid` components.

### ⚙️ Technical

* The workaround of defaulting the AG Grid prop `suppressBrowserResizeObserver: true`, added in
  v56.3.0, has been removed. This workaround can cause sizing issues with flex columns and should
  not be needed once [the underlying issue](https://github.com/ag-grid/ag-grid/issues/6562) is fixed
  in an upcoming AG Grid release.
    * As of this release date, we recommend apps stay at AG Grid 29.2. This does not include the
      latest AG performance improvements, but avoids the sizing issues present in 29.3.5.
    * If you want to take the latest AG Grid 29.3.5, please re-enable
      the `suppressBrowserResizeObserver` flag with the new `DEFAULT_PROPS` static described
      above. Scan your app carefully for column sizing issues.

### 🐞 Bug Fixes

* Fixed broken change handler for mobile inputs that wrap around Onsen UI inputs, including
  `NumberInput`, `SearchInput`, and `TextInput`.

### 📚 Libraries

* @blueprintjs/core `^4.14 -> ^4.20` (apps might have already updated to a newer minor version)

## 56.5.0 - 2023-05-26

### 🎁 New Features

* Added `regexOption` and `caseSensitive` props to the `LogDisplayModel`. (Case-sensitive search
  requires `hoist-core >= v16.2.0`).
* Added new `GroupingChooserModel.commitOnChange` config - enable to update the observable grouping
  value as the user adjusts their choices within the control. Default behavior is unchanged,
  requiring user to dismiss the popover to commit the new value.
* Added new `Select.enableTooltips` prop - enable for select inputs where the text of a
  selected value might be elided due to space constraints. The tooltip will display the full text.
* Enabled user-driven sorting for the list of available values within Grid column filters.
* Updated `CodeInput.showCopyButton` (copy-to-clipboard feature) default to true (enabled).

### ⚙️ Technical

* `DataView` now supports an `agOptions` prop to allow passing arbitrary AG Grid props to the
  underlying grid instance. (Always supported by `Grid`, now also supported by `DataView`.)

### 🐞 Bug Fixes

* Fixed layout bug where popovers triggered from a parent `Panel` with `modalSupport` active could
  render beneath that parent's own modal dialog.
* Fixed broken `CodeInput` copy-to-clipboard feature.

## v56.4.0 - 2023-05-10

### 🎁 New Features

* Ensure that non-committed values are also checked when filtering a store with a FieldFilter.
  This will maximize chances that records under edit will not disappear from user view due to
  active filters.

### 🐞 Bug Fixes

* Fix bug where Grid ColumnHeaders could throw when `groupDisplayType` was set to `singleColumn`.

### ⚙️ Technical

* Adjustment to core model lookup in Hoist components to better support automated testing.
  Components no longer strictly require rendering within an `AppContainer`.

### ⚙️ Typescript API Adjustments

* Improved return types for `FetchService` methods and corrected `FetchOptions` interface.

## v56.3.0 - 2023-05-08

### 🎁 New Features

* Added support for new `sortOrder` argument to `XH.showBanner()`. A default sort order is applied
  if unspecified, ensuring banners do not unexpectedly change order when refreshed.

### ⚙️ Typescript API Adjustments

* Improved the recommendation for the app `declare` statement within
  our [TypeScript migration docs](https://github.com/xh/hoist-react/blob/develop/docs/upgrade-to-typescript.md#bootstrapts--service-declarations).
    * See this [Toolbox commit](https://github.com/xh/toolbox/commit/8df642cf) for a small,
      recommended app-level change to improve autocompletion and usage checks within IntelliJ.
* Added generic support to `XH.message()` and `XH.prompt()` signatures with return type
  of `Promise<T | boolean>`.
* Moved declaration of optional `children` prop to base `HoistProps` interface - required for TSX
  support.

### ✨ Styles

* Removed `--xh-banner-height` CSS var.
    * Desktop banners are implemented via `Toolbar`, which correctly sets a min height.
    * Mobile banners now specify `min-height: 40px` via the `.xh-banner` class.
    * This change allows banners containing custom components to grow to fit their contents without
      requiring app-level CSS overrides.
* Added new `--xh-grid-filter-popover-[height|width]-px` CSS variables to support easier custom
  sizing for grid column header filter popovers.

### ⚙️ Technical

* Updated internal config defaults to support latest AG Grid v29.3.4+ with use of
  AG `suppressBrowserResizeObserver` config. Applications are encouraged to update to the latest AG
  Grid dependencies to take advantage of ongoing performance updates.

## v56.2.0 - 2023-04-28

### 🎁 New Features

* Added `DashContainerModel.margin` config to customize the width of the resize splitters
  between widgets.

### ⚙️ Technical

* Improve scrolling performance for `Grid` and `DataView` via internal configuration updates.

## v56.1.0 - 2023-04-14

### 🎁 New Features

* Display improved memory management diagnostics within Admin console Memory Monitor.
    * New metrics require optional-but-recommended update to `hoist-core >= v16.1.0`.

### 🐞 Bug Fixes

* Fixes bug with display/reporting of exceptions during app initialization sequence.

## v56.0.0 - 2023-03-29

### 🎁 New Features

* `PanelModel` now supports a `defaultSize` property specified in percentage as well as pixels
  (e.g. `defaultSize: '20%'` as well as `defaultSize: 200`).
* `DashCanvas` views can now be programmatically added with specified width and height dimensions.
* New `FetchService.abort()` API allows manually aborting a pending fetch request.
* Hoist exceptions have been enhanced and standardized, including new TypeScript types. The
  `Error.cause` property is now populated for wrapping exceptions.
* New `GridModel.headerMenuDisplay` config for limiting column header menu visibility to on hover.

### 💥 Breaking Changes

* Requires Hoist Core v16 or higher.
* Requires AG Grid v29.0.0 or higher - update your AG Grid dependency in your app's `package.json`
  file. See the [AG Grid Changelog](https://www.ag-grid.com/changelog) for details.
    * Add a dependency on `@ag-grid-community/styles` to import new dedicated styles package.
    * Imports of AG Grid CSS files within your app's `Bootstrap.ts` file will also need to be
      updated to import styles from their new location. The recommended imports are now:

```typescript
import '@ag-grid-community/styles/ag-grid.css';
import '@ag-grid-community/styles/ag-theme-balham.css';
```

* New `xhActivityTrackingConfig` soft-configuration entry places new limits on the size of
  any `data` objects passed to `XH.track()` calls.
    * Any track requests with data objects exceeding this length will be persisted, but without the
      requested data.
    * Activity tracking can also be disabled (completely) via this same config.
* "Local" preferences are no longer supported. Application should use `LocalStorageService` instead.
  With v56, the `local` flag on any preferences will be ignored, and all preferences will be saved
  on the server instead.
    * Note that Hoist will execute a one-time migration of any existing local preference values
      from the user's browser to the server on app load.
* Removed `Column.tooltipElement`. Use `tooltip` instead.
* Removed `fill` prop on `TextArea` and `NumberInput` component. Use `flex` instead.
* Removed previously deprecated `Button.modifier.outline` and `Button.modifier.quiet` (mobile only).
* Removed previously deprecated `AppMenuButton.extraItems.onClick`. Use `actionFn` instead.

### ⚙️ Typescript API Adjustments

* New Typescript types for all Hoist exceptions.
* Integration of AG Grid community types.

### ⚙️ Technical

* Hoist source code has been reformatted with Prettier.
* Admin Console modules that have been disabled via config are no longer hidden completely, but
  instead will render a placeholder pointing to the relevant config name.

### 📚 Libraries

* mobx `6.7 -> 6.8`
* dompurify `2.4 -> 3.0`

## v55.4.0 - 2023-03-23

### 💥 Breaking Changes

* Requires AG Grid v29.0.0 or higher - see release notes for v56.0.0 above.

### 🐞 Bug Fixes

* Addresses `AgGrid` v28 regression whereby changing column visibility via state breaks grid
  rendering when column groups are set via the `groupId` property.

## v55.3.2 - 2023-03-22

### 🐞 Bug Fixes

* Fixed issue where a filter on a `LocalDate` field created via `FilterChooser` would cause a
  grid column filter on the same field to fail to properly render when shown.

## v55.3.1 - 2023-03-14

### 🐞 Bug Fixes

* Revert native `structuredClone` to lodash `deepClone` throughout toolkit.

## v55.3.0 - 2023-03-03

### 🐞 Bug Fixes

* Grid column filters scroll their internal grid horizontally to avoid clipping longer values.
* Minor improvements to the same grid filter dialog's alignment and labelling.

### ⚙️ Technical

* Use native `structuredClone` instead of lodash `deepClone` throughout toolkit.

## v55.2.1 - 2023-02-24

### 🐞 Bug Fixes

* Fixed issue where a resizable `Panel` splitter could be rendered incorrectly while dragging.

## v55.2.0 - 2023-02-10

### 🎁 New Features

* `DashCanvas` enhancements:
    * Views now support minimum and maximum dimensions.
    * Views now expose an `allowDuplicate` flag for controlling the `Duplicate` menu item
      visibility.

### 🐞 Bug Fixes

* Fixed a bug with Cube views having dimensions containing non-string or `null` values. Rows grouped
  by these dimensions would report values for the dimension which were incorrectly stringified (e.g.
  `'null'` vs. `null` or `'5'` vs. `5`). This has been fixed. Note that the stringified value is
  still reported for the rows' `cubeLabel` value, and will be used for the purposes of grouping.

### ⚙️ Typescript API Adjustments

* Improved signatures of `RestStore` APIs.

## v55.1.0 - 2023-02-09

Version 55 is the first major update of the toolkit after our transition to Typescript. In addition
to a host of runtime fixes and features, it also contains a good number of important Typescript
typing adjustments, which are listed below. It also includes a helpful
[Typescript upgrade guide](https://github.com/xh/hoist-react/blob/develop/docs/upgrade-to-typescript.md).

### 🎁 New Features

* Grid exports can now be tracked in the admin activity tab by setting `exportOptions.track` to
  true (defaults to false).
* Miscellaneous performance improvements to the cube package.
* The implementation of the `Cube.omitFn` feature has been enhanced. This function will now be
  called on *all* non-leaf nodes, not just single child nodes. This allows for more flexible
  editing of the shape of the resulting hierarchical data emitted by cube views.

### 🐞 Bug Fixes

* Fixed: grid cell editors would drop a single character edit.
* Fixed: grid date input editor's popup did not position correctly in a grid with pinned columns.
* Fixed issue with `DashContainer` flashing its "empty" text briefly before loading.
* Several Hoist TypeScript types, interfaces, and signatures have been improved or corrected (typing
  changes only).
* Fix bug where a `className` provided to a `Panel` with `modalSupport` would be dropped when in a
  modal state. Note this necessitated an additional layer in the `Panel` DOM hierarchy. Highly
  specific CSS selectors may be affected.
* Fix bug where `TileFrame` would not pass through the keys of its children.

### 💥 Breaking Changes

* The semantics of `Cube.omitFn` have changed such that it will now be called on all aggregate
  nodes, not just nodes with a single child. Applications may need to adjust any implementation of
  this function accordingly.
* `hoistCmp.containerFactory` and `hoistCmp.withContainerFactory` are removed in favor of
  the basic `hoistCmp.factory` and `hoistCmp.withFactory` respectively. See typescript
  API adjustments below.

### ⚙️ Typescript API Adjustments

The following Typescript API were adjusted in v55.

* Removed the distinction between `StandardElementFactory` and `ContainerElementFactory`. This
  distinction was deemed to be unnecessary, and overcomplicated the understanding of Hoist.
  Applications should simply continue to use `ElementFactory` instead. `hoistCmp.containerFactory`
  and `hoistCmp.withContainerFactory` are also removed in favor of the basic `hoistCmp.factory` and
  `hoistCmp.withFactory` respectively.
* `HoistProps.modelConfig` now references the type declaration of `HoistModel.config`. See
  `PanelModel` and `TabContainerModel` for examples.
* The new `SelectOption` type has been made multi-platform and moved to `@xh/hoist/core`.

**Note** that we do not intend to make such extensive Typescript changes going forward post-v55.0.
These changes were deemed critical and worth adjusting in our first typescript update, and before
typescript has been widely adopted in production Hoist apps.

### ⚙️ Technical

* Hoist's `Icon` enumeration has been re-organized slightly to better separate icons that describe
  "what they look like" - e.g. `Icon.magnifyingGlass()` - from an expanded set of aliases that
  describe "how they are used" - e.g. `Icon.search()`.
    * This allows apps to override icon choices made within Hoist components in a more targeted way,
      e.g. by setting `Icon.columnMenu = Icon.ellipsisVertical`.
* All Hoist configurations that support `omit: boolean` now additionally support a "thunkable"
  callback of type `() => boolean`.
* `Grid` will only persist minimal user column state for hidden columns, to reduce user pref sizes.

### 📚 Libraries

* @blueprintjs/core `^4.12 -> ^4.14`
* corejs `^3.26 -> ^3.27`
* mobx `6.6 -> 6.7`
* onsenui `2.11 -> 2.12` (*see testing note below)
* react-onsenui `1.11 > 1.13`

### ✅ Testing Scope

* *Full regression testing recommended for _mobile_ apps.* While the upgrade from 2.11 to 2.12
  appears as a minor release, it was in fact a major update to the library.
  See [the Onsen release notes](https://github.com/OnsenUI/OnsenUI/releases/tag/2.12.0) for
  additional details. Note that Hoist has handled all changes required to its Onsen API calls,
  and there are no breaking changes to the Hoist mobile component APIs. As a result, mobile apps
  _might_ not need to change anything, but extra care in testing is still recommended.

## v54.0.0 - 2022-12-31

We are pleased to announce that Hoist React has been fully rewritten in TypeScript! ✨🚀

All core Hoist Components, Models, and other utilities now have TypeScript interfaces for their
public APIs, improving the developer ergonomics of the toolkit with much more accurate dev-time type
checking and intellisense. Developers now also have the option (but are not required) to write
application code using TypeScript.

Runtime support for TypeScript is provided by `@xh/hoist-dev-utils v6.1+`, which recognizes and
transpiles TypeScript files (`.ts|.tsx`) via the `@babel/plugin-transform-typescript` plugin.
Development-time support can be provided by the user's IDE (e.g. IntelliJ or VSCode, which both
provide strong TypeScript-based error checking and auto-completion).

The goal of this release is to be backward compatible with v53 to the greatest degree possible, and
most applications will run with minimal or no changes. However, some breaking changes were required
and can require application adjustments, as detailed below.

As always, please review our [Toolbox project](https://github.com/xh/toolbox/), which we've updated
to use TypeScript for its own app-level code.

### 🎁 New Features

* New TypeScript interface `HoistProps` and per-component extensions to specify props for all
  components. This replaces the use of the `PropTypes` library, which is no longer included.
* ~~Enhanced TypeScript-aware implementations of `ElementFactory`, including separate factories for
  standard components (`elementFactory`) and components that often take children only
  (`containerElementFactory`).~~
* The `@bindable` annotation has been enhanced to produce a native javascript setter for its
  property as well as the `setXXX()` method it currently produces. This provides a more typescript
  friendly way to set properties in a mobx action, and should be the favored method going forward.
  The use of the `setXXX()` method will continue to be supported for backward compatibility.
* References to singleton instances of services and the app model can now also be gained via the
  static `instance` property on the class name of the singleton - e.g. `MyAppModel.instance`.
  Referencing app-level services and the AppModel via `XH` is still fully supported and recommended.
* New utility function `waitFor` returns a promise that will resolve after a specified condition
  has been met, polling at a specified interval.
* Hoist Components will now automatically remount if the model passed to them (via context or props)
  is changed during the lifetime of the component. This allows applications to swap out models
  without needing to manually force the remounting of related components with an explicit
  `key` setting, i.e.  `key: model.xhId`.
* `fmtQuantity` function now takes two new flags `useMillions` and `useBillions`.

### 💥 Breaking Changes

* The constructors for `GridModel` and `Column` no long accept arbitrary rest (e.g `...rest`)
  arguments for applying app-specific data to the object. Instead, use the new `appData` property
  on these objects.
* ~~The `elemFactory` function has been removed. Applications calling this function should specify
  `elementFactory` (typically) or `containerElementFactory` instead.~~
    * ~~Most application components are defined using helper aliases `hoistCmp.factory`
      and `hoistCmp.withFactory` - these calls do _not_ need to change, unless your component
      needs to take a list of children directly (i.e. `someComponent(child1, child2)`).~~
    * ~~Update the definition of any such components to use `hoistCmp.containerFactory` instead.~~
    * ~~Where possible, favor the simpler, default factory for more streamlined type suggestions /
      error messages regarding your component's valid props.~~
* The use of the `model` prop to provide a config object for a model to be created on-the-fly
  is deprecated.
    * Use the new `modelConfig` prop when passing a *plain object config* -
      e.g. `someComp({modelConfig: {modelOpt: true}})`
    * Continue to use the `model` prop when passing an existing model *instance* -
      e.g. `someComp({model: someCompModel})`.
* PropTypes support has been removed in favor of the type script interfaces discussed above. Apps
  importing Hoist Proptypes instances should simply remove these compile-time references.

### 🐞 Bug Fixes

* Fix bug where dragging on any panel header which is a descendant of a `DashCanvasView` would move
  the `DashCanvasView`.
* Fix bug where `GridModel.ensureRecordsVisibleAsync` could fail to make collapsed nodes visible.
* Fix bug where `GridPersistenceModel` would not clean outdated column state.
* Fix animation bug when popping pages in the mobile navigator.

### ⚙️ Technical

* Update `preflight.js` to catch errors that occur on startup, before our in-app exception handling
  is initialized.

### 📚 Libraries

* @blueprintjs/core `4.11 -> 4.12`
* @xh/hoist-dev-utils `6.0 -> 6.1`
* typescript `added @ 4.9`
* highcharts `9.3 -> 10.3`

### ✅ Testing Scope

* *Full regression testing recommended* - this is a major Hoist release and involved a significant
  amount of refactoring to the toolkit code. As such, we recommend a thorough regression test of any
  applications updating to this release from prior versions.

## v53.2.0 - 2022-11-15

### 🎁 New Features

* New methods `Store.errors`, `Store.errorCount`, and `StoreRecord.allErrors` provide convenient
  access to validation errors in the data package.
* New flag `Store.validationIsComplex` indicates whether *all* uncommitted records in a store should
  be revalidated when *any* record in the store is changed.
    * Defaults to `false`, which should be adequate for most use cases and can provide a significant
      performance boost in apps that bulk-insert 100s or 1000s of rows into editable grids.
    * Set to `true` for stores with validations that depend on other editable record values in the
      store (e.g. unique constraints), where a change to record X should cause another record Y to
      change its own validation status.

## v53.1.0 - 2022-11-03

### 🎁 New Features

* `PanelModel` now supports `modalSupport.defaultModal` option to allow rendering a Panel in an
  initially modal state.

### 🐞 Bug Fixes

* Fixed layout issues caused by top-level DOM elements created by `ModalSupport`
  and `ColumnWidthCalculator` (grid auto-sizing). Resolved occasional gaps between select inputs and
  their drop-down menus.
* Fix desktop styling bug where buttons inside a `Toast` could be rendered with a different color
  than the rest of the toast contents.
* Fix `GridModel` bug where `Store` would fail to recognize dot-separated field names as paths
  when provided as part of a field spec in object form.

### ⚙️ Technical

* Snap info (if available) from the `navigator.connection` global within the built-in call to track
  each application load.

## v53.0.0 - 2022-10-19

### 🎁 New Features

* The Hoist Admin Console is now accessible in a read-only capacity to users assigned the
  new `HOIST_ADMIN_READER` role.
* The pre-existing `HOIST_ADMIN` role inherits this new role, and is still required to take any
  actions that modify data.

### 💥 Breaking Changes

* Requires `hoist-core >= 14.4` to support the new `HOIST_ADMIN_READER` role described above. (Core
  upgrade _not_ required otherwise.)

## v52.0.2 - 2022-10-13

### 🐞 Bug Fixes

* Form field dirty checking now uses lodash `isEqual` to compare initial and current values,
  avoiding false positives with Array values.

## v52.0.1 - 2022-10-10

### 🎁 New Features

* New "Hoist Inspector" tool supports displaying and querying all of the Models, Services, and
  Stores within a running application.
    * Admin/dev-focused UI is built into all Desktop apps, activated via discrete new toggle in the
      bottom version bar (look for the 🔍 icon), or by running `XH.inspectorService.activate()`.
    * Selecting a model/service/store instance provides a quick view of its properties, including
      reactively updated observables. Useful for realtime troubleshooting of application state.
    * Includes auto-updated stats on total application model count and memory usage. Can aid in
      detecting and debugging memory leaks due to missing `@managed` annotations and other issues.
* New `DashCanvasViewModel.autoHeight` option fits the view's height to its rendered contents.
* New `DashCanvasAddViewButton` component supports adding views to `DashCanvas`.
* New `TabContainerModel.refreshContextModel` allows apps to programmatically load a `TabContainer`.
* `FilterChooserModel` now accepts shorthand inputs for numeric fields (e.g. "2m").
* Admin Console Config/Pref/Blob differ now displays the last updated time and user for each value.
* New observable `XH.environmentService.serverVersion` property, updated in the background via
  pre-existing `xhAppVersionCheckSecs` config. Note this does not replace or change the built-in
  upgrade prompt banner, but allows apps to take their own actions (e.g. reload immediately) when
  they detect an update on the server.

### 💥 Breaking Changes

* This release moves Hoist to **React v18**. Update your app's `package.json` to require the latest
  18.x versions of `react` and `react-dom`. Unless your app uses certain react-dom APIs directly, no
  other changes should be required.
* Removed deprecated method `XH.setDarkTheme()`. Use `XH.setTheme()` instead to select from our
  wide range of (two) theme options.

### 🐞 Bug Fixes

* `CompoundTaskObserver` improved to prioritize using specific messages from subtasks over the
  overall task message.
* Grid's built in context-menu option for filtering no longer shows `[object Object]` for columns
  that render React elements.
* `Store.updateData()` properly handles data in the `{rawData, parentId}` format, as documented.
* Disabled tabs now render with a muted text color on both light and dark themes, with
  new `--tab-disabled-text-color` CSS var added to customize.

### ⚙️ Technical

* `HoistComponents` no longer mutate the props object passed to them in React production mode. This
  was not causing noticeable application issues, but could result in a component's base CSS class
  being applied multiple times to its DOM element.
* `ModelSelector` used for model lookup and matching will now accept the class name of the model to
  match. Previously only a class reference could be provided.
* New check within service initialization to ensure that app service classes extend `HoistService`
  as required. (Has always been the expectation, but was not previously enforced.)
* `GridModel` will once again immediately sync data with its underlying AG Grid component. This
  reverses a v50.0.0 change that introduced a minimal debounce in order to work around an AG Grid
  rendering bug. The AG Grid bug has been resolved, and this workaround is no longer needed.
* `GridExportService` has improved support for columns of `FieldType.AUTO` and for columns with
  multiple data types and custom export functions. (`hoist-core >= 14.3` required for these
  particular improvements, but not for this Hoist React version in general.)
* The `trimToDepth` has been improved to return a depth-limited clone of its input that better
  handles nested arrays and passes through primitive inputs unchanged.

### 📚 Libraries

* @blueprintjs/core `4.6 -> 4.11`
* @blueprintjs/datetime `4.3 -> 4.4`
* @fortawesome `6.1 -> 6.2`
* dompurify `2.3 -> 2.4`
* react `17.0.1 -> 18.2.0`
* react-dom `17.0.1 -> 18.2.0`

## v51.0.0 - 2022-08-29

### 🎁 New Features

* `ButtonGroupInput` supports new `enableMulti` prop.
* `AboutDialog` can now display more dynamic custom properties.
* New option added to the Admin Activity Tracking chart to toggle on/off weekends when viewing a
  time series.
* The `filterText` field in `ColumnHeaderFilter` now gets autoFocused.

### 💥 Breaking Changes

* `CodeInput` is now rendered within an additional `div` element. Unlikely to cause issues, unless
  using targeted styling of this component.
* `xhAboutMenuConfigs` soft-config is no longer supported. To customize the `AboutDialog`, see
  `HoistAppModel.getAboutDialogItems()`

### 🐞 Bug Fixes

* Fixed issue where `ModalSupport` would trigger `MobX` memo warning in console.
* Fixed issues with `ModalSupport` implementation in `CodeInput`.
* Fixed `Grid` rendering glitches when used inside `Panel` with `ModalSupport`.
* Fixed incorrect text color on desktop toasts with a warning intent.
* Fixed potential for duplication of default Component `className` within list of CSS classes
  rendered into the DOM.
* Added missing `@computed` annotations to several `Store` getters that relay properties from
  its internal recordsets, including `maxDepth` and getters returning counts and empty status.
    * Avoids unnecessary internal render cycles within `Grid` when in tree mode.
    * Could require adjustments for apps that unintentionally relied on these observable getters
      triggering re-renders when records have changed in any way (but their output values have not).
* Hoist-supported menus will no longer filter out a `MenuDivider` if it has a `title`.
* The default `FormField` read-only renderer now supports line breaks.

### ⚙️ Technical

* The `addReaction()` and `addAutorun()` methods on `HoistBase` (i.e. models and services) now
  support passing multiple reactions in a single call and will ignore nullish inputs.

## v50.1.1 - 2022-07-29

### 🐞 Bug Fixes

* Fixed bug where components utilizing `ModalSupport` could render incorrectly when switching
  between inline and modal views.
* Improved behavior of `GridModel.whenReadyAsync()` to allow Grid more time to finish loading data.
  This improves the behavior of related methods `preSelectFirstAsync`, `selectFirstAsync`, and
  `ensureVisibleAsync`.
* `Grid` context menus are now disabled when a user is inline editing.
* An empty `DashCanvas` / `DashContainer` 'Add View' button now only displays a menu of available
  views, without unnecessarily nesting them inside an 'Add' submenu.
* Update `AppMenuButton` and `ContextMenu` to support Blueprint4 `menuItem`.

## v50.1.0 - 2022-07-21

### 🎁 New Features

* New `GridModel` method `ensureRecordsVisibleAsync` accepts one or more store records or IDs and
  scrolls to make them visible in the grid.

### 📚 Libraries

* @blueprintjs/core `4.5 -> 4.6`
* qs `6.10 -> 6.11`
* react-popper `2.2 -> 2.3`

## v50.0.0 - 2022-07-12

### 🎁 New Features

* New `PanelModel.modalSupport` option allows the user to expand a panel into a configurable modal
  dialog - without developers needing to write custom dialog implementations and without triggering
  a remount/rerender of the panel's contents.
* FilterChooser field suggestions now search within multi-word field names.
* Autosize performance has been improved for very large grids.
* New `@abstract` decorator now available for enforcing abstract methods / getters.
* `MessageModel` now receives `dismissable` and `cancelOnDismiss` flags to control the behavior of a
  popup message when clicking the background or hitting the escape key.

### 💥 Breaking Changes

* Hoist now requires AG Grid v28.0.0 or higher - update your AG Grid dependency in your app's
  `package.json` file. See the [AG Grid Changelog](https://www.ag-grid.com/changelog) for details.
* The data reactions between `GridModel` and the underlying Ag-Grid is now minimally debounced. This
  avoids multiple data updates during a single event loop tick, which can corrupt Ag-Grid's
  underlying state in the latest versions of that library.
    * This change should not affect most apps, but code that queries grid state immediately after
      loading or filtering a grid (e.g. selection, row visibility, or expansion state) should be
      tested carefully and may require a call to `await whenReadyAsync()`.
    * Note that this method is already incorporated in to several public methods on `GridModel`,
      including `selectFirstAsync()` and `ensureSelectionVisibleAsync()`.
    * ⚠ NOTE - this change has been reverted as of v52 (see above).
* Blueprint has updated all of its CSS class names to use the `bp4-` prefix instead of the `bp3-`
  prefix. Any apps styling these classes directly may need to be adjusted. See
  https://github.com/palantir/blueprint/wiki/Blueprint-4.0 for more info.
* Both `Panel.title` and `Panel.icon` props must be null or undefined to avoid rendering
  a `PanelHeader`. Previously specifying any 'falsey' value for both (e.g. an empty string
  title) would omit the header.
* `XHClass` (top-level Singleton model for Hoist) no longer extends `HoistBase`
* `DockView` component has been moved into the desktop-specific package `@xh/hoist/desktop/cmp`.
  Users of this component will need to adjust their imports accordingly.
* Requires `hoist-core >= 14.0`. Excel file exporting defaults to using column FieldType.

### 🐞 Bug Fixes

* Fixed several issues introduced with Ag-Grid v27 where rows gaps and similar rendering issues
  could appear after operating on it programmatically (see breaking changes above).
* `ColumnHeaders` now properly respond to mouse events on tablets (e.g. when using a Bluetooth
  trackpad on an iPad).
* Fixed bug where `DashCanvasModel.removeView()` was not properly disposing of removed views
* Fixed exception dialog getting overwhelmed by large messages.
* Fixed exporting to Excel file erroneously coercing certain strings (like "1e10") into numbers.

### ⚙️ Technical

* Hoist will now throw if you import a desktop specific class to a mobile app or vice-versa.

### 📚 Libraries

* @blueprintjs `3.54 -> 4.5`

[Commit Log](https://github.com/xh/hoist-react/compare/v49.2.0...v50.0.0)

## v49.2.0 - 2022-06-14

### 🎁 New Features

* New `@enumerable` decorator for making class members `enumerable`
* New `GridAutosizeOption` `renderedRowsOnly` supports more limited autosizing
  for very large grids.

### 🐞 Bug Fixes

* Fix `FilterChooser` looping between old values if updated too rapidly.
* Allow user to clear an unsupported `FilterChooser` value.
* Fix bug where `Panel` would throw when `headerItems = null`
* Fix column values filtering on `tags` fields if another filter is already present.
* Fix bug where `SwitchInput` `labelSide` would render inappropriately if within `compact` `toolbar`
* Fix bug where `SplitTreeMapModel.showSplitter` property wasn't being set in constructor

### 📚 Libraries

* mobx `6.5 -> 6.6`

[Commit Log](https://github.com/xh/hoist-react/compare/v49.1.0...v49.2.0)

## v49.1.0 - 2022-06-03

### 🎁 New Features

* A `DashCanvasViewModel` now supports `headerItems` and `extraMenuItems`
* `Store` now supports a `tags` field type
* `FieldFilter` supports `includes` and `excludes` operators for `tags` fields

### 🐞 Bug Fixes

* Fix regression with `begins`, `ends`, and `not like` filters.
* Fix `DashCanvas` styling so drag-handles no longer cause horizontal scroll bar to appear
* Fix bug where `DashCanvas` would not resize appropriately on scrollbar visibility change

[Commit Log](https://github.com/xh/hoist-react/compare/v49.0.0...v49.1.0)

## v49.0.0 - 2022-05-24

### 🎁 New Features

* Improved desktop `NumberInput`:
    * Re-implemented `min` and `max` props to properly constrain the value entered and fix several
      bugs with the underlying Blueprint control.
    * Fixed the `precision` prop to be fully respected - values emitted by the input are now
      truncated to the specified precision, if set.
    * Added additional debouncing to keep the value more stable while a user is typing.
* Added new `getAppMenuButtonExtraItems()` extension point on `@xh/hoist/admin/AppModel` to allow
  customization of the Admin Console's app menu.
* Devs can now hide the Admin > General > Users tab by setting `hideUsersTab: true` within a new,
  optional `xhAdminAppConfig` soft-config.
* Added new `SplitTreeMapModel.showSplitter` config to insert a four pixel buffer between the
  component's nested maps. Useful for visualizations with both positive and negative heat values on
  each side, to keep the two sides clearly distinguished from each other.
* New `xhChangelogConfig.limitToRoles` soft-config allows the in-app changelog (aka release notes)
  to be gated to a subset of users based on their role.
* Add support for `Map` and `WeakMap` collections in `LangUtils.getOrCreate()`.
* Mobile `textInput` now accepts an `enableClear` property with a default value of false.

### 💥 Breaking Changes

* `GridModel.groupRowElementRenderer` and `DataViewModel.groupRowElementRenderer` have been removed,
  please use `groupRowRenderer` instead. It must now return a React Element rather than an HTML
  string (plain strings are also OK, but any formatting must be done via React).
* Model classes passed to `HoistComponents` or configured in their factory must now
  extend `HoistModel`. This has long been a core assumption, but was not previously enforced.
* Nested model instances stored at properties with a `_` prefix are now considered private and will
  not be auto-wired or returned by model lookups. This should not affect most apps, but will require
  minor changes for apps that were binding components to non-standard or "private" models.
* Hoist will now throw if `Store.summaryRecord` does not have a unique ID.

### 🐞 Bug Fixes

* Fixed a bug with Panel drag-to-resize within iframes on Windows.
* Worked around an Ag-Grid bug where the grid would render incorrectly on certain sorting changes,
  specifically for abs sort columns, leaving mis-aligned rows and gaps in the grid body layout.
* Fixed a bug in `SelectEditor` that would cause the grid to lose keyboard focus during editing.

### ⚙️ Technical

* Hoist now protects against custom Grid renderers that may throw by catching the error and printing
  an "#ERROR" placeholder token in the affected cell.
* `TreeMapModel.valueRenderer` and `heatRenderer` callbacks are now passed the `StoreRecord` as a
  second argument.
* Includes a new, additional `index-manifest.html` static file required for compatibility with the
  upcoming `hoist-dev-utils v6.0` release (but remains compatible with current/older dev-utils).

### 📚 Libraries

* mobx-react-lite `3.3 -> 3.4`

[Commit Log](https://github.com/xh/hoist-react/compare/v48.0.1...v49.0.0)

## v48.0.1 - 2022-04-22

### 🐞 Bug Fixes

* Improve default rendering to call `toString()` on non-react elements returned by renderers.
* Fixed issue with `model` property missing from `Model.componentProps` under certain conditions.

[Commit Log](https://github.com/xh/hoist-react/compare/v48.0.0...v48.0.1)

## v48.0.0 - 2022-04-21

### 🎁 New Features

* A new `DashCanvas` layout component for creating scrollable dashboards that allow users to
  manually place and size their widgets using a grid-based layout. Note that this component is in
  beta and its API is subject to change.
* FontAwesome upgraded to v6. This includes redesigns of the majority of bundled icons - please
  check your app's icon usages carefully.
* Enhancements to admin log viewer. Log file metadata (size & last modified) available with
  optional upgrade to `hoist-core >= 13.2`.
* Mobile `Dialog` will scroll internally if taller than the screen.
* Configs passed to `XH.message()` and its variants now take an optional `className` to apply to the
  message dialog.
* `fmtQuantity` now displays values greater than one billion with `b` unit, similar to current
  handling of millions with `m`.

### 💥 Breaking Changes

* Hoist now requires AG Grid v27.2.0 or higher - update your AG Grid dependency in your app's
  `package.json` file. See the [AG Grid Changelog](https://www.ag-grid.com/changelog) for details.
  NOTE that AG Grid 27 includes a big breaking change to render cell contents via native React
  elements rather than HTML, along with other major API changes. To accommodate these changes, the
  following changes are required in Hoist apps:
    * `Column.renderer` must now return a React Element rather than an HTML string (plain strings
      are also OK, but any formatting must be done via React). Please review your app grids and
      update any custom renderers accordingly. `Column.elementRenderer` has been removed.
    * `DataViewModel.elementRenderer` has been renamed `DataViewModel.renderer`.
    * Formatter methods and renderers (e.g. `fmtNumber`, `numberRenderer`, etc.) now return React
      Elements by default. The `asElement` option to these functions has been removed. Use the
      new `asHtml` option to return an HTML string where required.
    * The `isPopup` argument to `useInlineEditorModel()` has been removed. If you want to display
      your inline editor in a popup, you must set the new flag `Column.editorIsPopup` to `true`.
* Deprecated message configs `confirmText`, `confirmIntent`, `cancelText`, `cancelIntent` have been
  removed.

### 🐞 Bug Fixes

* Set AG Grid's `suppressLastEmptyLineOnPaste` to true to work around a bug with Excel (Windows)
  that adds an empty line beneath the range pasted from the clipboard in editable grids.
* Fixes an issue where `NumberInput` would initially render blank values if `max` or `min` were
  set.
* Fixes an issue where tree maps would always show green for a `heatValue` of zero.

### 📚 Libraries

* @fortawesome/fontawesome-pro `5.14 -> 6.1`
* mobx `6.3 -> 6.5`
* mobx-react-lite `3.2 -> 3.3`

[Commit Log](https://github.com/xh/hoist-react/compare/v47.1.2...v48.0.0)

## v47.1.2 - 2022-04-01

### 🐞 Bug Fixes

* `FieldFilter`'s check of `committedData` is now null safe. A record with no `committedData` will
  not be filtered out.

[Commit Log](https://github.com/xh/hoist-react/compare/v47.1.1...v47.1.2)

## v47.1.1 - 2022-03-26

### 🎁 New Features

* New "sync with system" theme option - sets the Hoist theme to light/dark based on the user's OS.
* Added `cancelAlign` config to `XH.message()` and variants. Customize to "left" to render
  Cancel and Confirm actions separated by a filler.
* Added `GridModel.restoreDefaultsFn`, an optional function called after `restoreDefaultsAsync`.
  Allows apps to run additional, app-specific logic after a grid has been reset (e.g. resetting
  other, related preferences or state not managed by `GridModel` directly).
* Added `AppSpec.lockoutPanel`, allowing apps to specify a custom component.

### 🐞 Bug Fixes

* Fixed column auto-sizing when `headerName` is/returns an element.
* Fixed bug where subforms were not properly registering as dirty.
* Fixed an issue where `Select` inputs would commit `null` whilst clearing the text input.
* Fixed `Clock` component bug introduced in v47 (configured timezone was not respected).

### 📚 Libraries

* @blueprintjs/core `3.53 -> 3.54`
* @blueprintjs/datetime `3.23 -> 3.24`

[Commit Log](https://github.com/xh/hoist-react/compare/v47.0.1...v47.1.1)

## v47.0.1 - 2022-03-06

### 🐞 Bug Fixes

* Fix to mobile `ColChooser` error re. internal model handling.

[Commit Log](https://github.com/xh/hoist-react/compare/v47.0.0...v47.0.1)

## v47.0.0 - 2022-03-04

### 🎁 New Features

* Version 47 provides new features to simplify the wiring of models to each other and the components
  they render. In particular, it formalizes the existing concept of "linked" HoistModels - models
  created by Hoist via the `creates` directive or the `useLocalModel` hook - and provides them with
  the following new features:
    - an observable `componentProps` property with access to the props of their rendered component.
    - a `lookupModel()` method and a `@lookup` decorator that can be used to acquire references to
      other HoistModels that are ancestors of the model in the component hierarchy.
    - new `onLinked()` and `afterLinked()` lifecycle methods, called when the model's associated
      component is first rendered.
* As before, linked models are auto-loaded and registered for refreshes within the `RefreshContext`
  they reside in, as well as destroyed when their linked component is unmounted. Also note that the
  new features described above are all "opt-in" and should be fully backward compatible with
  existing application code.
* Hoist will now more clearly alert if a model specified via the `uses()` directive cannot be
  resolved. A new `optional` config (default false) supports components with optional models.
* New support in Cube views for aggregators that depend on rows in the data set other than their
  direct children. See new property `Aggregator.dependOnChildrenOnly` and new `AggregationContext`
  argument passed to `Aggregator.aggregate()` and `Aggregator.replace()`
* Clarified internal CSS classes and styling for `FormField`.
    * ⚠️ Note that as part of this change, the `xh-form-field-fill` class name is no longer in use.
      Apps should check for any styles for that class and replace with `.xh-form-field-inner--flex`.

### 🐞 Bug Fixes

* Fixed an issue where the menu would flash open and closed when clicking on the `FilterChooser`
  favorites button.

### 💥 Breaking Changes

* Dashboard widgets no longer receive the `viewModel` prop. Access to the `DashViewModel` within a
  widget should be obtained using either the lookup decorator (i.e. `@lookup(DashViewModel)`)
  or the `lookupModel()` method.

### 📚 Libraries

* @blueprintjs/core `3.52 -> 3.53`

[Commit Log](https://github.com/xh/hoist-react/compare/v46.1.2...v47.0.0)

## v46.1.2 - 2022-02-18

### 🐞 Bug Fixes

* Fixed an issue where column autosize can reset column order under certain circumstances.

[Commit Log](https://github.com/xh/hoist-react/compare/v46.1.1...v46.1.2)

## v46.1.1 - 2022-02-15

### 🐞 Bug Fixes

* Prevent `onClick` for disabled mobile `Buttons`.

[Commit Log](https://github.com/xh/hoist-react/compare/v46.1.0...v46.1.1)

## v46.1.0 - 2022-02-07

### Technical

* This release modifies our workaround to handle the AG Grid v26 changes to cast all of their node
  ids to strings. The initial approach in v46.0.0 - matching the AG Grid behavior by casting all
  `StoreRecord` ids to strings - was deemed too problematic for applications and has been reverted.
  Numerical ids in Store are once again fully supported.
* To accommodate the AG Grid changes, applications that are using AG Grid APIs (e.g.
  `agApi.getNode()`) should be sure to use the new property `StoreRecord.agId` to locate and compare
  records. We expect such usages to be rare in application code.

### 🎁 New Features

* `XH.showFeedbackDialog()` now takes an optional message to pre-populate within the dialog.
* Admins can now force suspension of individual client apps from the Server > WebSockets tab.
  Intended to e.g. force an app to stop refreshing an expensive query or polling an endpoint removed
  in a new release. Requires websockets to be enabled on both server and client.
* `FormField`s no longer need to specify a child input, and will simply render their readonly
  version if no child is specified. This simplifies the common use-case of fields/forms that are
  always readonly.

### 🐞 Bug Fixes

* `FormField` no longer throw if given a child that did not have `propTypes`.

[Commit Log](https://github.com/xh/hoist-react/compare/v46.0.0...v46.1.0)

## v46.0.0 - 2022-01-25

### 🎁 New Features

* `ExceptionHandler` provides a collection of overridable static properties, allowing you to set
  app-wide default behaviour for exception handling.
* `XH.handleException()` takes new `alertType` option to render error alerts via the familiar
  `dialog` or new `toast` UI.
* `XH.toast()` takes new `actionButtonProps` option to render an action button within a toast.
* New `GridModel.highlightRowOnClick` config adds a temporary highlight class to grid rows on user
  click/tap. Intended to improve UI feedback - especially on mobile, where it's enabled by default.
* New `GridModel.isInEditingMode` observable tracks inline editing start/stop with a built-in
  debounce, avoiding rapid cycling when e.g. tabbing between cells.
* `NumberInput` now supports a new `scaleFactor` prop which will be applied when converting between
  the internal and external values.
* `FilterChooser` now displays more minimal field name suggestions when first focused, as well as a
  new, configurable usage hint (`FilterChooserModel.introHelpText`) above those suggestions.

### 💥 Breaking Changes

* Hoist now requires AG Grid v26.2.0 or higher - update your AG Grid dependency in your app's
  `package.json` file. See the [AG Grid Changelog](https://www.ag-grid.com/changelog) for details.
* ~~`StoreRecord.id` must now be a String. Integers IDs were previously supported, but will be cast
  Strings during record creation.~~
    * ~~Apps using numeric record IDs for internal or server-side APIs will need to be reviewed and
      updated to handle/convert string values.~~
    * ~~This change was necessitated by a change to Ag-Grid, which now also requires String IDs for
      its row node APIs.~~
    * NOTE - the change above to require string IDs was unwound in v46.1.
* `LocalDate` methods `toString()`, `toJSON()`, `valueOf()`, and `isoString()` now all return the
  standard ISO format `YYYY-MM-DD`, consistent with built-in `Date.toISOString()`. Prior versions
  returned`YYYYMMDD`.
* The `stringifyErrorSafely` function has been moved from the `@xh/hoist/exception` package to a
  public method on `XH.exceptionHandler`. (No/little impact expected on app code.)

### 🐞 Bug Fixes

* Fix to incorrect viewport orientation reporting due to laggy mobile resize events and DOM APIs.

[Commit Log](https://github.com/xh/hoist-react/compare/v45.0.2...v46.0.0)

## v45.0.2 - 2022-01-13

### 🎁 New Features

* `FilterChooser` has new `menuWidth` prop, allowing you to specify as width for the dropdown menu
  that is different from the control.

### 🐞 Bug Fixes

* Fixed cache clearing method on Admin Console's Server > Services tab.
* Several fixes to behavior of `GridAutosizeMode.MANAGED`

[Commit Log](https://github.com/xh/hoist-react/compare/v45.0.1...v45.0.2)

## v45.0.1 - 2022-01-07

### 🐞 Bug Fixes

* Fixed a minor bug preventing Hoist apps from running on mobile Blackberry Access (Android)
  browsers

### ⚙️ Technical

* New flag `Store.experimental.castIdToString`

[Commit Log](https://github.com/xh/hoist-react/compare/v45.0.0...v45.0.1)

## v45.0.0 - 2022-01-05

### 🎁 New Features

* Grid filters configured with `GridFilterFieldSpec.enableValues` offer autocomplete suggestions
  for 'Equals' and 'Not Equals' filters.
* `GridFilterFieldSpec` has new `values` and `forceSelection` configs.
* `FilterChooser` displays a list of fields configured for filtering to improve the usability /
  discoverability of the control. Enabled by default, but can be disabled via
  new `suggestFieldsWhenEmpty` model config.
* `TreeMap` uses lightest shading for zero heat, reserving grey for nil.
* New property `Store.reuseRecords` controls if records should be reused across loads based on
  sharing identical (by reference) raw data. NOTE - this behavior was previously always enabled, but
  can be problematic under certain conditions and is not necessary for most applications. Apps with
  large datasets that want to continue to use this caching should set this flag explicitly.
* Grid column filters tweaked with several improvements to usability and styling.
* `LocalDate.get()` now supports both 'YYYY-MM-DD' and 'YYYYMMDD' inputs.
* Mobile `Button` has new `intent`, `minimal` and `outlined` props.

### 💥 Breaking Changes

* `FilterChooserFieldSpec.suggestValues` has been renamed `enableValues`, and now only accepts a
  boolean.
* `Column.exportFormat`, `Column.exportWidth` and the `ExportFormat` enum have been renamed
  `Column.excelFormat`, `Column.excelWidth` and `ExcelFormat` respectively.
* `Store.reuseRecords` must now be explicitly set on Stores with large datasets that wish to cache
  records by raw data identity (see above).
* `Record` class renamed to `StoreRecord` in anticipation of upcoming changes to JavaScript standard
  and to improve compatibility with TypeScript.
    * Not expected to have much or any impact on application code, except potentially JSDoc typings.
* Mobile `Button` no longer supports `modifier` prop. Use `minimal` and `outlined` instead.
* The following deprecated APIs were removed:
    * GridModel.selection
    * GridModel.selectedRecordId
    * StoreSelectionModel.records
    * StoreSelectionModel.ids
    * StoreSelectionModel.singleRecord
    * StoreSelectionModel.selectedRecordId
    * DataViewModel.selection
    * DataViewModel.selectedRecordId
    * RestGridModel.selection
    * LogUtils.withShortDebug
    * Promise.start

### 🐞 Bug Fixes

* `DashContainer` overflow menu still displays when the optional menu button is enabled.
* Charts in fullscreen mode now exit fullscreen mode gracefully before re-rendering.

### 📚 Libraries

* @popperjs/core `2.10 -> 2.11`
* codemirror `5.63 -> 6.65`
* http-status-codes `2.1 -> 2.2`
* prop-types `15.7 -> 15.8`
* store2 `2.12 -> 2.13`
* ua-parser-js `0.7 -> 1.0.2` (re-enables auto-patch updates)

[Commit Log](https://github.com/xh/hoist-react/compare/v44.3.0...v45.0.0)

## v44.3.0 - 2021-12-15

### 🐞 Bug Fixes

* Fixes issue with columns failing to resize on first try.
* Fixes issue preventing use of context menus on iPad.

### 📚 Libraries

* @blueprintjs/core `3.51 -> 3.52`

* [Commit Log](https://github.com/xh/hoist-react/compare/v44.2.0...v44.3.0)

## v44.2.0 - 2021-12-07

### 🎁 New Features

* Desktop inline grid editor `Select` now commits the value immediately on selection.
* `DashContainerModel` now supports an observable `showMenuButton` config which will display a
  button in the stack header for showing the context menu
* Added `GridAutosizeMode.MANAGED` to autosize Grid columns on data or `sizingMode` changes, unless
  the user has manually modified their column widths.
* Copying from Grids to the clipboard will now use the value provided by the `exportValue`
  property on the column.
* Refresh application hotkey is now built into hoist's global hotkeys (shift + r).
* Non-SSO applications will now automatically reload when a request fails due to session timeout.
* New utility methods `withInfo` and `logInfo` provide variants of the existing `withDebug` and
  `logDebug` methods, but log at the more verbose `console.log` level.

### 🐞 Bug Fixes

* Desktop panel splitter can now be dragged over an `iframe` and reliably resize the panel.
* Ensure scrollbar does not appear on multi-select in toolbar when not needed.
* `XH.isPortrait` property fixed so that it no longer changes due to the appearance of the mobile
  keyboard.

[Commit Log](https://github.com/xh/hoist-react/compare/v44.1.0...v44.2.0)

## v44.1.0 - 2021-11-08

### 🎁 New Features

* Changes to App Options are now tracked in the admin activity tab.
* New Server > Environment tab added to Admin Console to display UI server environment variables and
  JVM system properties. (Requires `hoist-core >= 10.1` to enable this optional feature.)
* Provided observable getters `XH.viewportSize`, `XH.isPortrait` and `XH.isLandscape` to allow apps
  to react to changes in viewport size and orientation.

### 🐞 Bug Fixes

* Desktop inline grid editor `DateInput` now reliably shows its date picker pop-up aligned with the
  grid cell under edit.
* Desktop `Select.hideDropdownIndicator` now defaults to `true` on tablet devices due to UX bugs
  with the select library component and touch devices.
* Ensure `Column.autosizeBufferPx` is respected if provided.

### ✨ Styles

* New `--xh-menu-item` CSS vars added, with tweaks to default desktop menu styling.
* Highlight background color added to mobile menu items while pressed.

[Commit Log](https://github.com/xh/hoist-react/compare/v44.0.0...v44.1.0)

## v44.0.0 - 2021-10-26

⚠ NOTE - apps must update to `hoist-core >= 10.0.0` when taking this hoist-react update.

### 🎁 New Features

* TileFrame now supports new `onLayoutChange` callback prop.

### 🐞 Bug Fixes

* Field Filters in data package now act only on the `committed` value of the record. This stabilizes
  filtering behavior in editable grids.
* `JsonBlobService.updateAsync()` now supports data modifications with `null` values.
* Fixes an issue with Alert Banner not broadcasting to all users.
* Selected option in `Select` now scrolls into view on menu open.

### 💥 Breaking Changes

* Update required to `hoist-core >= 10.0.0` due to changes in `JsonBlobService` APIs and the
  addition of new, dedicated endpoints for Alert Banner management.

[Commit Log](https://github.com/xh/hoist-react/compare/v43.2.0...v44.0.0)

## v43.2.0 - 2021-10-14

### 🎁 New Features

* Admins can now configure an app-wide alert banner via a new tab in the Hoist Admin console.
  Intended to alert users about planned maintenance / downtime, known problems with data or upstream
  systems, and other similar use cases.
* Minor re-org of the Hoist Admin console tabs. Panels relating primarily to server-side features
  (including logging) are now grouped under a top-level "Server" tab. Configs have moved under
  "General" with the new Alert Banner feature.

### 🐞 Bug Fixes

* Always enforce a minimal `wait()` within `GridModel.autosizeAsync()` to ensure that the Grid has
  reacted to any data changes and AG Grid accurately reports on expanded rows to measure.

[Commit Log](https://github.com/xh/hoist-react/compare/v43.1.0...v43.2.0)

## v43.1.0 - 2021-10-04

### 🎁 New Features

* The Admin Console log viewer now supports downloading log files.
    * Note apps must update to `hoist-core >= v10.0` to enable this feature.
    * Core upgrade is _not_ a general requirement of this Hoist React release.
* The `field` key in the constructor for `Column` will now accept an Object with field defaults, as
  an alternative to the field name. This form allows the auto-construction of fully-defined `Field`
  objects from the column specification.

### 🐞 Bug Fixes

* `GridModel` no longer mutates any `selModel` or `colChooser` config objects provided to its
  constructor, resolving an edge-case bug where re-using the same object for either of these configs
  across multiple GridModel instances (e.g. as a shared set of defaults) would break.
* Grid autosizing tweaked to improve size estimation for indented tree rows and on mobile.

### 📚 Libraries

* @blueprintjs/core `3.50 -> 3.51`

[Commit Log](https://github.com/xh/hoist-react/compare/v43.0.2...v43.1.0)

## v43.0.2 - 2021-10-04

### 🐞 Bug Fixes

* Fix (important) to ensure static preload spinner loaded from the intended path.
    * Please also update to latest `hoist-dev-utils >= 5.11.1` if possible.
    * Avoids issue where loading an app on a nested route could trigger double-loading of app
      assets.

[Commit Log](https://github.com/xh/hoist-react/compare/v43.0.1...v43.0.2)

## v43.0.1 - 2021-10-04

### 🎁 New Features

* New `GridFindField` component that enables users to search through a Grid and select rows that
  match the entered search term, _without_ applying any filtering. Especially useful for grids with
  aggregations or other logic that preclude client-side filtering of the data.
* Tree grid rows can be expanded / collapsed by clicking anywhere on the row. The new
  `GridModel.clicksToExpand` config can be used to control how many clicks will toggle the row.
  Defaults to double-click for desktop, and single tap for mobile - set to 0 to disable entirely.
* Added `GridModel.onCellContextMenu` handler. Note that for mobile (phone) apps, this handler fires
  on the "long press" (aka "tap and hold") gesture. This means it can be used as an alternate event
  for actions like drilling into a record detail, especially for parent rows on tree grids, where
  single tap will by default expand/collapse the node.
* In the `@xh/hoist/desktop/grid` package, `CheckboxEditor` has been renamed `BooleanEditor`. This
  new component supports a `quickToggle` prop which allows for more streamlined inline editing of
  boolean values.
* `LoadSpec` now supports a new `meta` property. Use this property to pass app-specific metadata
  through the `LoadSupport` loading and refresh lifecycle.
* A spinner is now shown while the app downloads and parses its javascript - most noticeable when
  loading a new (uncached) version, especially on a slower mobile connection. (Requires
  `@xh/hoist-dev-utils` v5.11 or greater to enable.)
* Log Levels now include information on when the custom config was last updated and by whom.
    * Note apps must update their server-side to `hoist-core v10.0` or greater to persist the date
      and username associated with the config (although this is _not_ a general or hard requirement
      for taking this version of hoist-react).

### ⚙️ Technical

* Removed `DEFAULT_SORTING_ORDER` static from `Column` class in favor of three new preset constants:
  `ASC_FIRST`, `DESC_FIRST`, and `ABS_DESC_FIRST`. Hoist will now default sorting order on columns
  based on field type. Sorting order can still be manually set via `Column.sortingOrder`.

### 🐞 Bug Fixes

* The ag-grid grid property `stopEditingWhenCellsLoseFocus` is now enabled by default to ensure
  values are committed to the Store if the user clicks somewhere outside the grid while editing a
  cell.
* Triggering inline editing of text or select editor cells by typing characters will no longer lose
  the first character pressed.

### ✨ Styles

* New `TreeStyle.COLORS` and `TreeStyle.COLORS_AND_BORDERS` tree grid styles have been added. Use
  the `--xh-grid-tree-group-color-level-*` CSS vars to customize colors as needed.
* `TreeStyle.HIGHLIGHTS` and `TreeStyle.HIGHLIGHTS_AND_BORDERS` now highlight row nodes on a
  gradient according to their depth.
* Default colors for masks and dialog backdrops have been adjusted, with less obtrusive colors used
  for masks via `--xh-mask-bg` and a darker `--xh-backdrop-bg` var now used behind dialogs.
* Mobile-specific styles and CSS vars for panel and dialog title background have been tweaked to use
  desktop defaults, and mobile dialogs now respect `--xh-popup-*` vars as expected.

### 💥 Breaking Changes

* In the `@xh/hoist/desktop/grid` package, `CheckboxEditor` has been renamed `BooleanEditor`.

### ⚙️ Technical

* The `xhLastReadChangelog` preference will not save SNAPSHOT versions to ensure the user continues
  to see the 'What's New?' notification for non-SNAPSHOT releases.

### 📚 Libraries

* @blueprintjs/core `3.49 -> 3.50`
* codemirror `5.62 -> 5.63`

[Commit Log](https://github.com/xh/hoist-react/compare/v42.6.0...v43.0.1)

## v42.6.0 - 2021-09-17

### 🎁 New Features

* New `Column.autosizeBufferPx` config applies column-specific autosize buffer and overrides
  `GridAutosizeOptions.bufferPx`.
* `Select` input now supports new `maxMenuHeight` prop.

### 🐞 Bug Fixes

* Fixes issue with incorrect Grid auto-sizing for Grids with certain row and cell styles.
* Grid sizing mode styles no longer conflict with custom use of `groupUseEntireRow: false` within
  `agOptions`.
* Fixes an issue on iOS where `NumberInput` would incorrectly bring up a text keyboard.

### ✨ Styles

* Reduced default Grid header and group row heights to minimize their use of vertical space,
  especially at larger sizing modes. As before, apps can override via the `AgGrid.HEADER_HEIGHTS`
  and `AgGrid.GROUP_ROW_HEIGHTS` static properties. The reduction in height does not apply to group
  rows that do not use the entire width of the row.
* Restyled Grid header rows with `--xh-grid-bg` and `--xh-text-color-muted` for a more minimal look
  overall. As before, use the `--xh-grid-header-*` CSS vars to customize if needed.

[Commit Log](https://github.com/xh/hoist-react/compare/v42.5.0...v42.6.0)

## v42.5.0 - 2021-09-10

### 🎁 New Features

* Provide applications with the ability to override default logic for "restore defaults". This
  allows complex and device-specific sub-apps to perform more targeted and complete clearing of user
  state. See new overridable method `HoistAppModel.restoreDefaultsAsync` for more information.

### 🐞 Bug Fixes

* Improved coverage of Fetch `abort` errors.
* The in-app changelog will no longer prompt the user with the "What's New" button if category-based
  filtering results in a version without any release notes.

### ✨ Styles

* New CSS vars added to support easier customization of desktop Tab font/size/color. Tabs now
  respect standard `--xh-font-size` by default.

### 📚 Libraries

* @blueprintjs/core `3.48 -> 3.49`
* @popperjs/core `2.9 -> 2.10`

[Commit Log](https://github.com/xh/hoist-react/compare/v42.4.0...v42.5.0)

## v42.4.0 - 2021-09-03

### 🎁 New Features

* New `GridFilterModel.commitOnChange` config (default `true`) applies updated filters as soon as
  they are changed within the pop-up menu. Set to `false` for large datasets or whenever filtering
  is a more intensive operation.
* Mobile `Select` input now supports async `queryFn` prop for parity with desktop.
* `TreeMapModel` now supports new `maxLabels` config for improved performance.

### ✨ Styles

* Hoist's default font is now [Inter](https://rsms.me/inter/), shipped and bundled via the
  `inter-ui` npm package. Inter is a modern, open-source font that leverages optical sizing to
  ensure maximum readability, even at very small sizes (e.g. `sizingMode: 'tiny'`). It's also a
  "variable" font, meaning it supports any weights from 1-1000 with a single font file download.
* Default Grid header heights have been reduced for a more compact display and greater
  differentiation between header and data rows. As before, apps can customize the pixel heights used
  by overwriting the `AgGrid.HEADER_HEIGHTS` static, typically within `Bootstrap.js`.

### ⚙️ Technical

* Mobile pull-to-refresh/swipe-to-go-back gestures now disabled over charts to avoid disrupting
  their own swipe-based zooming and panning features.

[Commit Log](https://github.com/xh/hoist-react/compare/v42.2.0...v42.4.0)

## v42.2.0 - 2021-08-27

### 🎁 New Features

* Charts now hide scrollbar, rangeSelector, navigator, and export buttons and show axis labels when
  printing or exporting images.

[Commit Log](https://github.com/xh/hoist-react/compare/v42.1.1...v42.2.0)

## v42.1.1 - 2021-08-20

* Update new `XH.sizingMode` support to store distinct values for the selected sizing mode on
  desktop, tablet, and mobile (phone) platforms.
* Additional configuration supported for newly-introduced `AppOption` preset components.

### 📚 Libraries

* @blueprintjs/core `3.47 -> 3.48`

[Commit Log](https://github.com/xh/hoist-react/compare/v42.1.0...v42.1.1)

## v42.1.0 - 2021-08-19

### 🎁 New Features

* Added observable `XH.sizingMode` to govern app-wide `sizingMode`. `GridModel`s will bind to this
  `sizingMode` by default. Apps that have already implemented custom solutions around a centralized
  `sizingMode` should endeavor to unwind in favor of this.
    * ⚠ NOTE - this change requires a new application preference be defined - `xhSizingMode`. This
      should be a JSON pref, with a suggested default value of `{}`.
* Added `GridAutosizeMode.ON_SIZING_MODE_CHANGE` to autosize Grid columns whenever
  `GridModel.sizingMode` changes - it is now the default `GridAutosizeOptions.mode`.
* Added a library of reusable `AppOption` preset components, including `ThemeAppOption`,
  `SizingModeAppOption` and `AutoRefreshAppOptions`. Apps that have implemented custom `AppOption`
  controls to manage these Hoist-provided options should consider migrating to these defaults.
* `Icon` factories now support `intent`.
* `TreeMapModel` and `SplitTreeMapModel` now supports a `theme` config, accepting the strings
  'light' or 'dark'. Leave it undefined to use the global theme.
* Various usability improvements and simplifications to `GroupingChooser`.

### 🐞 Bug Fixes

* Fixed an issue preventing `FormField` labels from rendering if `fieldDefaults` was undefined.

### ✨ Styles

* New `Badge.compact` prop sets size to half that of parent element when true (default false). The
  `position` prop has been removed in favor of customizing placement of the component.

[Commit Log](https://github.com/xh/hoist-react/compare/v42.0.0...v42.1.0)

## v42.0.0 - 2021-08-13

### 🎁 New Features

* Column-level filtering is now officially supported for desktop grids!
    * New `GridModel.filterModel` config accepts a config object to customize filtering options, or
      `true` to enable grid-based filtering with defaults.
    * New `Column.filterable` config enables a customized header menu with filtering options. The
      new control offers two tabs - a "Values" tab for an enumerated "set-type" filter and a "
      Custom" tab to support more complex queries with multiple clauses.
* New `TaskObserver` replaces existing `PendingTaskModel`, providing improved support for joining
  and masking multiple asynchronous tasks.
* Mobile `NavigatorModel` provides a new 'pull down' gesture to trigger an app-wide data refresh.
  This gesture is enabled by default, but can be disabled via the `pullDownToRefresh` flag.
* `RecordAction` now supports a `className` config.
* `Chart` provides a default context menu with its standard menu button actions, including a new
  'Copy to Clipboard' action.

### 💥 Breaking Changes

* `FilterChooserModel.sourceStore` and `FilterChooserModel.targetStore` have been renamed
  `FilterChooserModel.valueSource` and `FilterChooserModel.bind` respectively. Furthermore, both
  configs now support either a `Store` or a cube `View`. This is to provide a common API with the
  new `GridFilterModel` filtering described above.
* `GridModel.setFilter()` and `DataViewModel.setFilter()` have been removed. Either configure your
  grid with a `GridFilterModel`, or set the filter on the underlying `Store` instead.
* `FunctionFilter` now requires a `key` property.
* `PendingTaskModel` has been replaced by the new `TaskObserver` in `@xh/hoist/core`.
    * ⚠ NOTE - `TaskObserver` instances should be created via the provided static factory methods
      and
      _not_ directly via the `new` keyword. `TaskObserver.trackLast()` can be used as a drop-in
      replacement for `new PendingTaskModel()`.
* The `model` prop on `LoadingIndicator` and `Mask` has been replaced with `bind`. Provide one or
  more `TaskObserver`s to this prop.

### ⚙️ Technical

* `GridModel` has a new `selectedIds` getter to get the IDs of currently selected records. To
  provide consistency across models, the following getters have been deprecated and renamed:
    + `selectedRecordId` has been renamed `selectedId` in `GridModel`, `StoreSelectionModel`, and
      `DataViewModel`
    + `selection` has been renamed `selectedRecords` in `GridModel`, `DataViewModel`, and
      `RestGridModel`
    + `singleRecord`, `records`, and `ids` have been renamed `selectedRecord`, `selectedRecords`,
      and
      `selectedIds`, respectively, in `StoreSelectionModel`

### ✨ Styles

* Higher contrast on grid context menus for improved legibility.

[Commit Log](https://github.com/xh/hoist-react/compare/v41.3.0...v42.0.0)

## v41.3.0 - 2021-08-09

### 🎁 New Features

* New `Cube` aggregators `ChildCountAggregator` and `LeafCountAggregator`.
* Mobile `NavigatorModel` provides a new "swipe" gesture to go back in the page stack. This is
  enabled by default, but may be turned off via the new `swipeToGoBack` prop.
* Client error reports now include the full URL for additional troubleshooting context.
    * Note apps must update their server-side to `hoist-core v9.3` or greater to persist URLs with
      error reports (although this is _not_ a general or hard requirement for taking this version of
      hoist-react).

[Commit Log](https://github.com/xh/hoist-react/compare/v41.2.0...v41.3.0)

## v41.2.0 - 2021-07-30

### 🎁 New Features

* New `GridModel.rowClassRules` and `Column.cellClassRules` configs added. Previously apps needed to
  use `agOptions` to dynamically apply and remove CSS classes using either of these options - now
  they are fully supported by Hoist.
    * ⚠ Note that, to avoid conflicts with internal usages of these configs, Hoist will check and
      throw if either is passed via `agOptions`. Apps only need to move their configs to the new
      location - the shape of the rules object does *not* need to change.
* New `GridAutosizeOptions.includeCollapsedChildren` config controls whether values from collapsed
  (i.e. hidden) child records should be measured when computing column sizes. Default of `false`
  improves autosize performance for large tree grids and should generally match user expectations
  around WYSIWYG autosizing.
* New `GridModel.beginEditAsync()` and `endEditAsync()` APIs added to start/stop inline editing.
    * ⚠ Note that - in a minor breaking change - the function form of the `Column.editable` config
      is no longer passed an `agParams` argument, as editing might now begin and need to be
      evaluated outside the context of an AG-Grid event.
* New `GridModel.clicksToEdit` config controls the number of clicks required to trigger
  inline-editing of a grid cell. Default remains 2 (double click ).
* Timeouts are now configurable on grid exports via a new `exportOptions.timeout` config.
* Toasts may now be dismissed programmatically - use the new `ToastModel` returned by the
  `XH.toast()` API and its variants.
* `Form` supports setting readonlyRenderer in `fieldDefaults` prop.
* New utility hook `useCached` provides a more flexible variant of `React.useCallback`.

### 🐞 Bug Fixes

* Inline grid editing supports passing of JSX editor components.
* `GridExportService` catches any exceptions thrown during export preparation and warns the user
  that something went wrong.
* GridModel with 'disabled' selection no longer shows "ghost" selection when using keyboard.
* Tree grids now style "parent" rows consistently with highlights/borders if requested, even for
  mixed-depth trees where some rows have children at a given level and others do not.

### ⚙️ Technical

* `FetchService` will now actively `abort()` fetch requests that it is abandoning due to its own
  `timeout` option. This allows the browser to release the associated resources associated with
  these requests.
* The `start()` function in `@xh/hoist/promise` has been deprecated. Use `wait()` instead, which can
  now be called without any args to establish a Promise chain and/or introduce a minimal amount of
  asynchronousity.
* ⚠ Note that the raw `AgGrid` component no longer enhances the native keyboard handling provided by
  AG Grid. All Hoist key handling customizations are now limited to `Grid`. If you wish to provide
  custom handling in a raw `AgGrid` component, see the example here:
  https://www.ag-grid.com/javascript-grid/row-selection/#example-selection-with-keyboard-arrow-keys

### ✨ Styles

* The red and green color values applied in dark mode have been lightened for improved legibility.
* The default `colorSpec` config for number formatters has changed to use new dedicated CSS classes
  and variables.
* New/renamed CSS vars `--xh-grid-selected-row-bg` and `--xh-grid-selected-row-text-color` now used
  to style selected grid rows.
    * ⚠ Note the `--xh-grid-bg-highlight` CSS var has been removed.
* New `.xh-cell--editable` CSS class applied to cells with inline editing enabled.
    * ⚠ Grid CSS class `.xh-invalid-cell` has been renamed to `.xh-cell--invalid` for consistency -
      any app style overrides should update to this new classname.

### 📚 Libraries

* core-js `3.15 -> 3.16`

[Commit Log](https://github.com/xh/hoist-react/compare/v41.1.0...v41.2.0)

## v41.1.0 - 2021-07-23

### 🎁 New Features

* Button to expand / collapse all rows within a tree grid now added by default to the primary tree
  column header. (New `Column.headerHasExpandCollapse` property provided to disable.)
* New `@logWithDebug` annotation provides easy timed logging of method execution (via `withDebug`).
* New `AppSpec.disableXssProtection` config allows default disabling of Field-level XSS protection
  across the app. Intended for secure, internal apps with tight performance tolerances.
* `Constraint` callbacks are now provided with a `record` property when validating Store data and a
  `fieldModel` property when validating Form data.
* New `Badge` component allows a styled badge to be placed inline with text/title, e.g. to show a
  counter or status indicator within a tab title or menu item.
* Updated `TreeMap` color scheme, with a dedicated set of colors for dark mode.
* New XH convenience methods `successToast()`, `warningToast()`, and `dangerToast()` show toast
  alerts with matching intents and appropriate icons.
    * ⚠ Note that the default `XH.toast()` call now shows a toast with the primary (blue) intent and
      no icon. Previously toasts displayed by default with a success (green) intent and checkmark.
* GridModel provides a public API method `setColumnState` for taking a previously saved copy of
  gridModel.columnState and applying it back to a GridModel in one call.

### 🐞 Bug Fixes

* Fixed an issue preventing export of very large (>100k rows) grids.
* Fixed an issue where updating summary data in a Store without also updating other data would not
  update the bound grid.
* Intent styles now properly applied to minimal buttons within `Panel.headerItems`.
* Improved `GridModel` async selection methods to ensure they do not wait forever if grid does not
  mount.
* Fixed an issue preventing dragging the chart navigator range in a dialog.

### ⚙️ Technical

* New `Exception.timeout()` util to throw exceptions explicitly marked as timeouts, used by
  `Promise.timeout` extension.
* `withShortDebug` has been deprecated. Use `withDebug` instead, which has the identical behavior.
  This API simplification mirrors a recent change to `hoist-core`.

### ✨ Styles

* If the first child of a `Placeholder` component is a Hoist icon, it will not automatically be
  styled to 4x size with reduced opacity. (See new Toolbox example under the "Other" tab.)

### 📚 Libraries

* @blueprintjs/core `3.46 -> 3.47`
* dompurify `2.2 -> 2.3`

[Commit Log](https://github.com/xh/hoist-react/compare/v41.0.0...v41.1.0)

## v41.0.0 - 2021-07-01

### 🎁 New Features

* Inline editing of Grid/Record data is now officially supported:
    + New `Column.editor` config accepts an editor component to enable managed editing of the cells
      in that column. New `CheckboxEditor`, `DateEditor`, `NumberEditor`, `SelectEditor`
      , `TextAreaEditor`
      and `TextEditor` components wrap their corresponding HoistInputs with the required hook-based
      API and can be passed to this new config directly.
    + `Store` now contains built-in support for validation of its uncommitted records. To enable,
      specify the new `rules` property on the `Field`s in your `Store`. Note that these rules and
      constraints use the same API as the forms package, and rules and constraints may be shared
      between the `data` and `form` packages freely.
    + `GridModel` will automatically display editors and record validation messages as the user
      moves between cells and records. The new `GridModel.fullRowEditing` config controls whether
      editors are displayed for the focused cell only or for the entire row.
* All Hoist Components now support a `modelRef` prop. Supply a ref to this prop in order to gain a
  pointer to a Component's backing `HoistModel`.
* `DateInput` has been improved to allow more flexible parsing of user input with multiple formats.
  See the new prop `DateInput.parseStrings`.
* New `Column.sortValue` config takes an alternate field name (as a string) to sort the column by
  that field's value, or a function to produce a custom cell-level value for comparison. The values
  produced by this property will be also passed to any custom comparator, if one is defined.
* New `GridModel.hideEmptyTextBeforeLoad` config prevents showing the `emptyText` until the store
  has been loaded at least once. Apps that depend on showing `emptyText` before first load should
  set this property to `false`.
* `ExpandCollapseButton` now works for grouped grids in addition to tree grids.
* `FieldModel.initialValue` config now accepts functions, allowing for just-in-time initialization
  of Form data (e.g. to pre-populate a Date field with the current time).
* `TreeMapModel` and `SplitTreeMapModel` now support a `maxHeat` config, which can be used to
  provide a stable absolute maximum brightness (positive or negative) within the entire TreeMap.
* `ErrorMessage` will now automatically look for an `error` property on its primary context model.
* `fmtNumber()` supports new flags `withCommas` and `omitFourDigitComma` to customize the treatment
  of commas in number displays.
* `isValidJson` function added to form validation constraints.
* New `Select.enableFullscreen` prop added to the mobile component. Set to true (default on phones)
  to render the input in a full-screen modal when focused, ensuring there is enough room for the
  on-screen keyboard.

### 💥 Breaking Changes

* Removed support for class-based Hoist Components via the `@HoistComponent` decorator (deprecated
  in v38). Use functional components created via the `hoistCmp()` factory instead.
* Removed `DimensionChooser` (deprecated in v37). Use `GroupingChooser` instead.
* Changed the behavior of `FormModel.init()` to always re-initialize *all* fields. (Previously, it
  would only initialize fields explicitly passed via its single argument). We believe that this is
  more in line with developer expectations and will allow the removal of app workarounds to force a
  reset of all values. Most apps using FormModel should not need to change, but please review and
  test any usages of this particular method.
* Replaced the `Grid`, `DataView`, and `RestGrid` props below with new configurable fields on
  `GridModel`, `DataViewModel`, and `RestGridModel`, respectively. This further consolidates grid
  options into the model layer, allowing for more consistent application code and developer
  discovery.
    + `onKeyDown`
    + `onRowClicked`
    + `onRowDoubleClicked`
    + `onCellClicked`
    + `onCellDoubleClicked`
* Renamed the confusing and ambiguous property name `labelAlign` in several components:
    + `FormField`: `labelAlign` has been renamed to `labelTextAlign`
    + `SwitchInput`, `RadioInput`, and `Checkbox`: `labelAlign` has been renamed `labelSide`.
* Renamed all CSS variables beginning with `--navbar` to start with `--appbar`, matching the Hoist
  component name.
* Removed `TreeMapModel.colorMode` value 'balanced'. Use the new `maxHeat` config to prevent outlier
  values from dominating the color range of the TreeMap.
* The classes `Rule` and `ValidationState` and all constraint functions (e.g. `required`,
  `validEmail`, `numberIs`, etc.) have been moved from the `cmp\form` package to the `data` package.
* Hoist grids now require AG Grid v25.3.0 or higher - update your AG Grid dependency in your app's
  `package.json` file. See the [AG Grid Changelog](https://www.ag-grid.com/ag-grid-changelog/) for
  details.
* Hoist charts now require Highcharts v9.1.0 or higher - update your Highcharts dependency in your
  app's `package.json` file. See the
  [Highcharts Changelog](https://www.highcharts.com/changelog/#highcharts-stock) for details.

### 🐞 Bug Fixes

* Fixed disable behavior for Hoist-provided button components using popover.
* Fixed default disabling of autocomplete within `TextInput`.
* Squelched console warning re. precision/stepSize emitted by Blueprint-based `numberInput`.

### ⚙️ Technical

* Improved exception serialization to better handle `LocalDate` and similar custom JS classes.
* Re-exported Blueprint `EditableText` component (w/elemFactory wrapper) from `kit/blueprint`.

### 📚 Libraries

* @blueprintjs/core `3.44 -> 3.46`
* codemirror `5.60 -> 5.62`
* core-js `3.10 -> 3.15`
* filesize `6.2 -> 6.4`
* mobx `6.1 -> 6.3`
* react-windowed-select `3.0 -> 3.1`

[Commit Log](https://github.com/xh/hoist-react/compare/v40.0.0...v41.0.0)

## v40.0.0 - 2021-04-22

⚠ Please ensure your `@xh/hoist-dev-utils` dependency is >= v5.7.0. This is required to support the
new changelog feature described below. Even if you are not yet using the feature, you must update
your dev-utils dependency for your project to build.

### 🎁 New Features

* Added support for displaying an in-app changelog (release notes) to the user. See the new
  `ChangelogService` for details and instructions on how to enable.
* Added `XH.showBanner()` to display a configurable banner across the top of viewport, as another
  non-modal alternative for attention-getting application alerts.
* New method `XH.showException()` uses Hoist's built-in exception display to show exceptions that
  have already been handled directly by application code. Use as an alternative to
  `XH.handleException()`.
* `XH.track()` supports a new `oncePerSession` option. This flag can be set by applications to avoid
  duplicate tracking messages for certain types of activity.
* Mobile `NavigatorModel` now supports a `track` flag to automatically track user page views,
  equivalent to the existing `track` flag on `TabContainerModel`. Both implementations now use the
  new `oncePerSession` flag to avoid duplicate messages as a user browses within a session.
* New `Spinner` component returns a simple img-based spinner as an animated PNG, available in two
  sizes. Used for the platform-specific `Mask` and `LoadingIndicator` components. Replaces previous
  SVG-based implementations to mitigate rendering performance issues over remote connections.

### 💥 Breaking Changes

* `Store` now creates a shared object to hold the default values for every `Field` and uses this
  object as the prototype for the `data` property of every `Record` instance.
    * Only non-default values are explicitly written to `Record.data`, making for a more efficient
      representation of default values and improving the performance of `Record` change detection.
    * Note this means that `Record.data` *no longer* contains keys for *all* fields as
      `own-enumerable` properties.
    * Applications requiring a full enumeration of all values should call the
      new `Record.getValues()`
      method, which returns a new and fully populated object suitable for spreading or cloning.
    * This behavior was previously available via `Store.experimental.shareDefaults` but is now
      always enabled.
* For API consistency with the new `showBanner()` util, the `actionFn` prop for the recently-added
  `ErrorMessage` component has been deprecated. Specify as an `onClick` handler within the
  component's `actionButtonProps` prop instead.
* The `GridModel.experimental.externalSort` flag has been promoted from an experiment to a
  fully-supported config. Default remains `false`, but apps that were using this flag must now pass
  it directly: `new GridModel({externalSort: true, ...})`.
* Hoist re-exports and wrappers for the Blueprint `Spinner` and Onsen `ProgressCircular` components
  have been removed, in favor of the new Hoist `Spinner` component mentioned above.
* Min version for `@xh/hoist-dev-utils` is now v5.7.0, as per above.

### 🐞 Bug Fixes

* Formatters in the `@xh/hoist/format` package no longer modify their options argument.
* `TileFrame` edge-case bug fixed where the appearance of an internal scrollbar could thrash layout
  calculations.
* XSS protection (dompurify processing) disabled on selected REST editor grids within the Hoist
  Admin console. Avoids content within configs and JSON blobs being unintentionally mangled.

### ⚙️ Technical

* Improvements to exception serialization, especially for any raw javascript `Error` thrown by
  client-side code.

### ✨ Styles

* Buttons nested inline within desktop input components (e.g. clear buttons) tweaked to avoid
  odd-looking background highlight on hover.
* Background highlight color of minimal/outlined buttons tweaked for dark theme.
* `CodeInput` respects standard XH theme vars for its background-color and (monospace) font family.
  Its built-in toolbar has also been made compact and slightly re-organized.

### 📚 Libraries

* @blueprintjs/core `3.41 -> 3.44`
* @blueprintjs/datetime `3.21 -> 3.23`
* classnames `2.2 -> 2.3`
* codemirror `5.59 -> 5.60`
* core-js `3.9 -> 3.10`
* filesize `6.1 -> 6.2`
* qs `6.9 -> 6.10`
* react-beautiful-dnd `13.0 -> 13.1`
* react-select `4.2 -> 4.3`

[Commit Log](https://github.com/xh/hoist-react/compare/v39.0.1...v40.0.0)

## v39.0.1 - 2021-03-24

### 🐞 Bug Fixes

* Fixes regression preventing the loading of the Activity Tab in the Hoist Admin console.
* Fixes icon alignment in `DateInput`.

[Commit Log](https://github.com/xh/hoist-react/compare/v39.0.0...v39.0.1)

## v39.0.0 - 2021-03-23

### 🎁 New Features

#### Components + Props

* New `TileFrame` layout component renders a collection of child items using a layout that balances
  filling the available space against maintaining tile width / height ratio.
* Desktop `Toolbar` accepts new `compact` prop. Set to `true` to render the toolbar with reduced
  height and font-size.
* New `StoreFilterField` prop `autoApply` allows developers to more easily use `StoreFilterField` in
  conjunction with other filters or custom logic. Set to `false` and specify an `onFilterChange`
  callback to take full control of filter application.
* New `RestGrid` prop `formClassName` allows custom CSS class to be applied to its managed
  `RestForm` dialog.

#### Models + Configs

* New property `selectedRecordId` on `StoreSelectionModel`, `GridModel`, and `DataViewModel`.
  Observe this instead of `selectedRecord` when you wish to track only the `id` of the selected
  record and not changes to its data.
* `TreeMapModel.colorMode` config supports new value `wash`, which retains the positive and negative
  color while ignoring the intensity of the heat value.
* New method `ChartModel.updateHighchartsConfig()` provides a more convenient API for changing a
  chart's configuration post-construction.
* New `Column.omit` config supports conditionally excluding a column from its `GridModel`.

#### Services + Utils

* New method `FetchService.setDefaultTimeout()`.
* New convenience getter `LocalDate.isToday`.
* `HoistBase.addReaction()` now accepts convenient string values for its `equals` flag.

### 💥 Breaking Changes

* The method `HoistAppModel.preAuthInitAsync()` has been renamed to `preAuthAsync()` and should now
  be defined as `static` within apps that implement it to run custom pre-authentication routines.
    * This change allows Hoist to defer construction of the `AppModel` until Hoist itself has been
      initialized, and also better reflects the special status of this function and when it is
      called in the Hoist lifecycle.
* Hoist grids now require AG Grid v25.1.0 or higher - update your AG Grid dependency in your app's
  `package.json` file. See the [AG Grid Changelog](https://www.ag-grid.com/ag-grid-changelog/) for
  details.

### ⚙️ Technical

* Improvements to behavior/performance of apps in hidden/inactive browser tabs. See the
  [page visibility API reference](https://developer.mozilla.org/en-US/docs/Web/API/Page_Visibility_API)
  for details. Now, when the browser tab is hidden:
    * Auto-refresh is suspended.
    * The `forEachAsync()` and `whileAsync()` utils run synchronously, without inserting waits that
      would be overly throttled by the browser.
* Updates to support compatibility with agGrid 25.1.0.
* Improved serialization of `LoadSpec` instances within error report stacktraces.

### 📚 Libraries

* @blueprintjs/core `3.39 -> 3.41`
* @blueprintjs/datetime `3.20 -> 3.21`
* @popperjs/core `2.8 -> 2.9`
* core-js `3.8 -> 3.9`
* react-select `4.1 -> 4.2`

[Commit Log](https://github.com/xh/hoist-react/compare/v38.3.0...v39.0.0)

## v38.3.0 - 2021-03-03

### 🎁 New Features

* New `Store.freezeData` and `Store.idEncodesTreePath` configs added as performance optimizations
  when loading very large data sets (50k+ rows).
* New `ColChooserModel.autosizeOnCommit` config triggers an autosize run whenever the chooser is
  closed. (Defaulted to true on mobile.)

[Commit Log](https://github.com/xh/hoist-react/compare/v38.2.0...v38.3.0)

## v38.2.0 - 2021-03-01

### 🐞 Bug Fixes

* Fix to edge-case where `Grid` would lose its selection if set on the model prior to the component
  mounting and AG Grid full rendering.
* Fix to prevent unintended triggering of app auto-refresh immediately after init.

### ⚙️ Technical

* New config `Cube.fieldDefaults` - matches same config added to `Store` in prior release.
* App auto-refresh interval keys off of last *completed* refresh cycle if there is one. Avoids
  over-eager refresh when cycle is fast relative to the time it takes to do the refresh.
* New experimental property `Store.experimental.shareDefaults`. If true, `Record.data` will be
  created with default values for all fields stored on a prototype, with only non-default values
  stored on `data` directly. This can yield major performance improvements for stores with sparsely
  populated records (i.e. many records with default values). Note that when set, the `data` property
  on `Record` will no longer contain keys for *all* fields as `own-enumerable` properties. This may
  be a breaking change for some applications.

[Commit Log](https://github.com/xh/hoist-react/compare/v38.1.1...v38.2.0)

## v38.1.1 - 2021-02-26

### ⚙️ Technical

* New config `Store.fieldDefaults` supports defaulting config options for all `Field` instances
  created by a `Store`.

[Commit Log](https://github.com/xh/hoist-react/compare/v38.1.0...v38.1.1)

## v38.1.0 - 2021-02-24

⚠ Please ensure your `@xh/hoist-dev-utils` dependency is >= v5.6.0. This is required to successfully
resolve and bundle transitive dependencies of the upgraded `react-select` library.

### 🐞 Bug Fixes

* A collapsible `Panel` will now restore its user specified-size when re-opened. Previously the
  panel would be reset to the default size.
* `Store.lastLoaded` property now initialized to `null`. Previously this property had been set to
  the construction time of the Store.
* Tweak to `Grid` style rules to ensure sufficient specificity of rules related to indenting child
  rows within tree grids.
* Improvements to parsing of `Field`s of type 'int': we now correctly parse values presented in
  exponential notation and coerce `NaN` values to `null`.

### 🎁 New Features

* `GridModel` has new async variants of existing methods: `selectFirstAsync`, `selectAsync`, and
  `ensureSelectionVisibleAsync`. These methods build-in the necessary waiting for the underlying
  grid implementation to be ready and fully rendered to ensure reliable selection. In addition, the
  first two methods will internally call the third. The existing non-async counterparts for these
  methods have been deprecated.
* GridModel has a new convenience method `preSelectFirstAsync` for initializing the selection in
  grids, without disturbing any existing selection.
* Added new `Store.loadTreeData` config (default `true`) to enable or disable building of nested
  Records when the raw data elements being loaded have a `children` property.
* Cube `View` now detects and properly handles streaming updates to source data that include changes
  to row dimensions as well as measures.*
* `DataViewModel.itemHeight` can now be a function that returns a pixel height.
* The `LoadSpec` object passed to `doLoadAsync()` is now a defined class with additional properties
  `isStale`, `isObsolete` and `loadNumber`. Use these properties to abandon out-of-order
  asynchronous returns from the server.
    * 💥 NOTE that calls to `loadAsync()` no longer accept a plain object for their `loadSpec`
      parameter. Application code such as `fooModel.loadAsync({isRefresh: true})` should be updated
      to use the wrapper APIs provided by `LoadSupport` - e.g. `fooModel.refreshAsync()`. (This was
      already the best practice, but is now enforced.)
* New `autoHeight` property on grid `Column`. When set the grid will increase the row height
  dynamically to accommodate cell content in this column.

### 📚 Libraries

* @blueprintjs/core `3.38 -> 3.39`
* react-select `3.1 -> 4.1`
* react-windowed-select `2.0 -> 3.0`

[Commit Log](https://github.com/xh/hoist-react/compare/v38.0.0...v38.1.0)

## v38.0.0 - 2021-02-04

Hoist v38 includes major refactoring to streamline core classes, bring the toolkit into closer
alignment with the latest developments in Javascript, React, and MobX, and allow us to more easily
provide documentation and additional features. Most notably, we have removed the use of class based
decorators, in favor of a simpler inheritance-based approach to defining models and services.

* We are introducing a new root superclass `HoistBase` which provides many of the syntax
  enhancements and conventions used throughout Hoist for persistence, resource management, and
  reactivity.
* New base classes of `HoistModel` and `HoistService` replace the existing class decorators
  `@HoistModel` and `@HoistService`. Application models and services should now `extend` these base
  classes instead of applying the (now removed) decorators. For your application's `AppModel`,
  extend the new `HoistAppModel` superclass.
* We have also removed the need for the explicit `@LoadSupport` annotation on these classes. The
  presence of a defined `doLoadAsync()` method is now sufficient to allow classes extending
  `HoistModel` and `HoistService` to participate in the loading and refreshing lifecycle as before.
* We have deprecated support for class-based Components via the `@HoistComponent` class decorator.
  To continue to use this decorator, please import it from the `@xh\hoist\deprecated` package.
  Please note that we plan to remove `@HoistComponent` in a future version.
* Due to changes in MobX v6.0.1, all classes that host observable fields and actions will now also
  need to provide a constructor containing a call to `makeObservable(this)`. This change will
  require updates to most `HoistModel` and `HoistService` classes. See
  [this article from MobX](https://michel.codes/blogs/mobx6) for more on this change and the
  motivation behind it.

### 🎁 New Features

* New utility method `getOrCreate` for easy caching of properties on objects.
* The `Menu` system on mobile has been reworked to be more consistent with desktop. A new
  `MenuButton` component has been added to the mobile framework, which renders a `Menu` of
  `MenuItems` next to the `MenuButton`. This change also includes the removal of `AppMenuModel` (see
  Breaking Changes).
* Added `ExpandCollapseButton` to the mobile toolkit, to expand / collapse all rows in a tree grid.
* Added `Popover` to the mobile toolkit, a component to display floating content next to a target
  element. Its API is based on the Blueprint `Popover` component used on desktop.
* `StoreFilterField` now matches the rendered string values for `date` and `localDate` fields when
  linked to a properly configured `GridModel`.
* `GroupingChooser` gets several minor usability improvements + clearer support for an empty /
  ungrouped state, when so enabled.

### 💥 Breaking Changes

* All `HoistModel` and `HoistService` classes must be adjusted as described above.
* `@HoistComponent` has been deprecated and moved to `@xh\hoist\deprecated`
* Hoist grids now require AG Grid v25.0.1 or higher - if your app uses AG Grid, update your AG Grid
  dependency in your app's `package.json` file.
* The `uses()` function (called within `hoistComponent()` factory configs for model context lookups)
  and the `useContextModel()` function no longer accept class names as strings. Pass the class
  itself (or superclass) of the model you wish to select for your component. `Uses` will throw if
  given any string other than "*", making the need for any updates clear in that case.
* The `Ref` class, deprecated in v26, has now been removed. Use `createObservableRef` instead.
* `AppMenuModel` has been removed. The `AppMenuButton` is now configured via
  `AppBar.appMenuButtonProps`. As with desktop, menu items can be added with
  `AppBar.appMenuButtonProps.extraItems[]`

### ⚙️ Technical

* We have removed the experimental flags `useTransactions`, and `deltaSort` from `GridModel`. The
  former has been the default behavior for Hoist for several releases, and the latter is obsolete.

### 📚 Libraries

* @blueprintjs/core `3.36 -> 3.38`
* codemirror `5.58 -> 5.59`
* mobx `5.15 -> 6.1`
* mobx-react `6.3 -> 7.1`

[Commit Log](https://github.com/xh/hoist-react/compare/v37.2.0...v38.0.0)

## v37.2.0 - 2021-01-22

### 🎁 New Features

* New `ErrorMessage` component for standard "inline" rendering of Errors and Exceptions, with retry
  support.
* `Cube` now supports an `omitFn` to allow apps to remove unwanted, single-node children.

[Commit Log](https://github.com/xh/hoist-react/compare/v37.1.0...v37.2.0)

## v37.1.0 - 2021-01-20

### 🎁 New Features

* Columns in `ColChooser` can now be filtered by their `chooserGroup`.
* `Cube` now supports a `bucketSpecFn` config which allows dynamic bucketing and aggregation of
  rows.

### 🐞 Bug Fixes

* Fix issue where a `View` would create a root row even if there were no leaf rows.
* Fixed regression in `LeftRightChooser` not displaying description callout.

[Commit Log](https://github.com/xh/hoist-react/compare/v37.0.0...v37.1.0)

## v37.0.0 - 2020-12-15

### 🎁 New Features

* New `GroupingChooser` component provides a new interface for selecting a list of fields
  (dimensions) for grouping APIs, offering drag-and-drop reordering and persisted favorites.
    * This is intended as a complete replacement for the existing `DimensionChooser`. That component
      should be considered deprecated and will be removed in future releases.
* New props added to `TabSwitcher`:
    * `enableOverflow` shows tabs that would normally overflow their container in a drop down menu.
    * `tabWidth`, `tabMinWidth` & `tabMaxWidth` allow flexible configuration of tab sizes within the
      switcher.
* `TabModel` now supports a bindable `tooltip`, which can be used to render strings or elements
  while hovering over tabs.
* New `Placeholder` component provides a thin wrapper around `Box` with standardized, muted styling.
* New `StoreFilterField.matchMode` prop allows customizing match to `start`, `startWord`, or `any`.
* `Select` now implements enhanced typeahead filtering of options. The default filtering is now
  based on a case-insensitive match of word starts in the label. (Previously it was based on a match
  _anywhere_ in the label _or_ value.) To customize this behavior, applications should use the new
  `filterFn` prop.
* New Admin Console Monitor > Memory tab added to view snapshots of JVM memory usage. (Requires
  Hoist Core v8.7 or greater.)
* `FormModel` and `FieldModel` gain support for Focus Management.
* New `boundInput` getter on `FieldModel` to facilitate imperative access to controls, when needed.
  This getter will return the new `HoistInputModel` interface, which support basic DOM access as
  well as standard methods for `focus()`, `blur()`, and `select()`.
* New `GridModel` config `lockColumnGroups` to allow controlling whether child columns can be moved
  outside their parent group. Defaults to `true` to maintain existing behavior.

### 💥 Breaking Changes

* New `TabContainerModel` config `switcher` replaces `switcherPosition` to allow for more flexible
  configuration of the default `TabSwitcher`.
    * Use `switcher: true` to retain default behavior.
    * Use `switcher: false` to not include a TabSwitcher. (previously `switcherPosition: 'none'`)
    * Use `switcher: {...}` to provide customisation props for the `TabSwitcher`. See `TabSwitcher`
      documentation for more information.
* The `HoistInput` base class has been removed. This change marks the completion of our efforts to
  remove all internal uses of React class-based Components in Hoist. The following adjustments are
  required:
    * Application components extending `HoistInput` should use the `useHoistInputModel` hook
      instead.
    * Applications getting refs to `HoistInputs` should be aware that these refs now return a ref to
      a
      `HoistInputModel`. In order to get the DOM element associated with the component use the new
      `domEl` property of that model rather than the`HoistComponent.getDOMNode()` method.
* Hoist grids now require AG Grid v24.1.0 or higher - update your AG Grid dependency in your app's
  `package.json` file. AG Grid v24.1.0
  [lists 5 breaking changes](https://www.ag-grid.com/ag-grid-changelog/), including the two called
  out below. *Note that these cautions apply only to direct use of the AG Grid APIs* - if your app
  is using the Hoist `Grid` and `GridModel` exclusively, there should be no need to adjust code
  around columns or grid state, as the related Hoist classes have been updated to handle these
  changes.
    * AG-4291 - Reactive Columns - the state pattern for ag-grid wrapper has changed as a result of
      this change. If your app made heavy use of saving/loading grid state, please test carefully
      after upgrade.
    * AG-1959 - Aggregation - Add additional parameters to the Custom Aggregation methods. If your
      app implements custom aggregations, they might need to be updated.

### 🔒 Security

* The data package `Field` class now sanitizes all String values during parsing, using the DOMPurify
  library to defend against XSS attacks and other issues with malformed HTML or scripting content
  loaded into `Record`s and rendered by `Grid` or other data-driven components. Please contact XH if
  you find any reason to disable this protection, or observe any unintended side effects of this
  additional processing.

### 🐞 Bug Fixes

* Fix issue where grid row striping inadvertently disabled by default for non-tree grids.
* Fix issue where grid empty text cleared on autosize.

### ✨ Styles

* Default `Chart` themes reworked in both light and dark modes to better match overall Hoist theme.

### ⚙️ Technical

* Note that the included Onsen fork has been replaced with the latest Onsen release. Apps should not
  need to make any changes.
* `Cube.info` is now directly observable.
* `@managed` and `markManaged` have been enhanced to allow for the cleanup of arrays of objects as
  well as objects. This matches the existing array support in `XH.safeDestroy()`.

### 📚 Libraries

* @xh/onsenui `~0.1.2` -> onsenui `~2.11.1`
* @xh/react-onsenui `~0.1.2` -> react-onsenui `~1.11.3`
* @blueprintjs/core `3.35 -> 3.36`
* @blueprintjs/datetime `3.19 -> 3.20`
* clipboard-copy `3.1 -> 4.0`
* core-js `3.6 -> 3.8`
* dompurify `added @ 2.2`
* react `16.13 -> 17.0`
* semver `added @ 7.3`

[Commit Log](https://github.com/xh/hoist-react/compare/v36.6.1...v37.0.0)

## v36.6.1 - 2020-11-06

### 🐞 Bug Fixes

* Fix issue where grid row striping would be turned off by default for non-tree grids

[Commit Log](https://github.com/xh/hoist-react/compare/v36.6.0...v36.6.1)

## v36.6.0 - 2020-10-28

### 🎁 New Features

* New `GridModel.treeStyle` config enables more distinctive styling of tree grids, with optional
  background highlighting and ledger-line style borders on group rows.
    * ⚠ By default, tree grids will now have highlighted group rows (but no group borders). Set
      `treeStyle: 'none'` on any `GridModel` instances where you do _not_ want the new default
      style.
* New `DashContainerModel.extraMenuItems` config supports custom app menu items in Dashboards
* An "About" item has been added to the default app menu.
* The default `TabSwitcher` now supports scrolling, and will show overflowing tabs in a drop down
  menu.

### 🐞 Bug Fixes

* Ensure that `Button`s with `active: true` set directly (outside of a `ButtonGroupInput`) get the
  correct active/pressed styling.
* Fixed regression in `Column.tooltip` function displaying escaped HTML characters.
* Fixed issue where the utility method `calcActionColWidth` was not correctly incorporating the
  padding in the returned value.

### ⚙️ Technical

* Includes technical updates to `JsonBlob` archiving. This change requires an update to `hoist-core`
  `v8.6.1` or later, and modifications to the `xh_json_blob` table. See the
  [hoist-core changelog](https://github.com/xh/hoist-core/blob/develop/CHANGELOG.md) for further
  details.

### 📚 Libraries

* @blueprintjs/core `3.33 -> 3.35`

[Commit Log](https://github.com/xh/hoist-react/compare/v36.5.0...v36.6.0)

## v36.5.0 - 2020-10-16

### 🐞 Bug Fixes

* Fix text and hover+active background colors for header tool buttons in light theme.

### ⚙️ Technical

* Install a default simple string renderer on all columns. This provides consistency in column
  rendering, and fixes some additional issues with alignment and rendering of Grid columns
  introduced by the change to flexbox-based styling in grid cells.
* Support (optional) logout action in SSO applications.

### 📚 Libraries

* @blueprintjs/core `3.31 -> 3.33`
* @blueprintjs/datetime `3.18 -> 3.19`
* @fortawesome/fontawesome-pro `5.14 -> 5.15`
* moment `2.24 -> 2.29`
* numbro `2.2 -> 2.3`

[Commit Log](https://github.com/xh/hoist-react/compare/v36.4.0...v36.5.0)

## v36.4.0 - 2020-10-09

### 🎁 New Features

* `TabContainerModel` supports dynamically adding and removing tabs via new public methods.
* `Select` supports a new `menuWidth` prop to control the width of the dropdown.

### 🐞 Bug Fixes

* Fixed v36.3.0 regression re. horizontal alignment of Grid columns.

[Commit Log](https://github.com/xh/hoist-react/compare/v36.3.0...v36.4.0)

## v36.3.0 - 2020-10-07

### 💥 Breaking Changes

* The following CSS variables are no longer in use:
    + `--xh-grid-line-height`
    + `--xh-grid-line-height-px`
    + `--xh-grid-large-line-height`
    + `--xh-grid-large-line-height-px`
    + `--xh-grid-compact-line-height`
    + `--xh-grid-compact-line-height-px`
    + `--xh-grid-tiny-line-height`
    + `--xh-grid-tiny-line-height-px`

### ⚙️ Technical

* We have improved and simplified the vertical centering of content within Grid cells using
  flexbox-based styling, rather than the CSS variables above.

### 🎁 New Features

* `Select` now supports `hideSelectedOptions` and `closeMenuOnSelect` props.
* `XH.message()` and its variants (`XH.prompt(), XH.confirm(), XH.alert()`) all support an optional
  new config `messageKey`. This key can be used by applications to prevent popping up the same
  dialog repeatedly. Hoist will only show the last message posted for any given key.
* Misc. Improvements to organization of admin client tabs.

### 🐞 Bug Fixes

* Fixed issue with sporadic failures reading grid state using `legacyStateKey`.
* Fixed regression to the display of `autoFocus` buttons; focus rectangle restored.

[Commit Log](https://github.com/xh/hoist-react/compare/v36.2.1...v36.3.0)

## v36.2.1 - 2020-10-01

### 🐞 Bug Fixes

* Fixed issue in `LocalDate.previousWeekday()` which did not correctly handle Sunday dates.
* Fixed regression in `Grid` column header rendering for non-string headerNames.

[Commit Log](https://github.com/xh/hoist-react/compare/v36.2.0...v36.2.1)

## v36.2.0 - 2020-09-25

### 💥 Breaking Changes

* New `GridModel` config `colChooserModel` replaces `enableColChooser` to allow for more flexible
  configuration of the grid `colChooser`
    * Use `colChooserModel: true` to retain default behavior.
    * See documentation on `GridModel.ColChooserModelConfig` for more information.
* The `Grid` `hideHeaders` prop has been converted to a field on `AgGridModel` and `GridModel`. All
  grid options of this type are now on the model hierarchy, allowing consistent application code and
  developer discovery.

### 🎁 New Features

* Provides new `CustomProvider` for applications that want to use the Persistence API, but need to
  provide their own storage implementation.
* Added `restoreDefaults` action to default context menu for `GridModel`.
* Added `restoreDefaultsWarning` config to `GridModel`.
* `FormModel` has a new convenience method `setValues` for putting data into one or more fields in
  the form.
* Admin Preference and Config panels now support bulk regrouping actions.

### 🐞 Bug Fixes

* Fixed an error in implementation of `@managed` preventing proper cleanup of resources.
* Fixed a regression introduced in v36.1.0 in `FilterChooser`: Restore support for `disabled` prop.

[Commit Log](https://github.com/xh/hoist-react/compare/v36.1.0...v36.2.0)

## v36.1.0 - 2020-09-22

⚠ NOTE - apps should update to `hoist-core >= 8.3.0` when taking this hoist-react update. This is
required to support both the new `JsonBlobService` and updates to the Admin Activity and Client
Error tracking tabs described below.

### 🎁 New Features

* Added new `JsonBlobService` for saving and updating named chunks of arbitrary JSON data.
* `GridModelPersistOptions` now supports a `legacyStateKey` property. This key will identify the
  pre-v35 location for grid state, and can be used by applications to provide a more flexible
  migration of user grid state after an upgrade to Hoist v35.0.0 or greater. The value of this
  property will continue to default to 'key', preserving the existing upgrade behavior of the
  initial v35 release.
* The Admin Config and Pref diff tools now support pasting in a config for comparison instead of
  loading one from a remote server (useful for deployments where the remote config cannot be
  accessed via an XHR call).
* The `ClipboardButton.getCopyText` prop now supports async functions.
* The `Select` input supports a new `leftIcon` prop.
* `RestGrid` now supports bulk delete when multiple rows are selected.
* `RestGrid`'s `actionWarning` messages may now be specified as functions.

### 🐞 Bug Fixes

* Fixed several cases where `selectOnFocus` prop on `Select` was not working.
* `FilterChooser` auto-suggest values sourced from the *unfiltered* records on `sourceStore`.
* `RestForm` editors will now source their default label from the corresponding `Field.displayName`
  property. Previously an undocumented `label` config could be provided with each editor object -
  this has been removed.
* Improved time zone handling in the Admin Console "Activity Tracking" and "Client Errors" tabs.
    * Users will now see consistent bucketing of activity into an "App Day" that corresponds to the
      LocalDate when the event occurred in the application's timezone.
    * This day will be reported consistently regardless of the time zones of the local browser or
      deployment server.
* Resetting Grid columns to their default state (e.g. via the Column Chooser) retains enhancements
  applied from matching Store fields.
* Desktop `DateInput` now handles out-of-bounds dates without throwing exception during rendering.
* Dragging a grid column with an element-based header no longer displays `[object Object]` in the
  draggable placeholder.

### 📚 Libraries

* codemirror `5.57 -> 5.58`

[Commit Log](https://github.com/xh/hoist-react/compare/v36.0.0...v36.1.0)

## v36.0.0 - 2020-09-04

### 🎁 New Features

#### Data Filtering

We have enhanced support for filtering data in Hoist Grids, Stores, and Cubes with an upgraded
`Filter` API and a new `FilterChooser` component. This bundle of enhancements includes:

* A new `@xh/hoist/data/filter` package to support the creation of composable filters, including the
  following new classes:
    * `FieldFilter` - filters by comparing the value of a given field to one or more given candidate
      values using one of several supported operators.
    * `FunctionFilter` - filters via a custom function specified by the developer.
    * `CompoundFilter` - combines multiple filters (including other nested CompoundFilters) via an
      AND or OR operator.
* A new `FilterChooser` UI component that integrates tightly with these data package classes to
  provide a user and developer friendly autocomplete-enabled UI for filtering data based on
  dimensions (e.g. trader = jdoe, assetClass != Equities), metrics (e.g. P&L > 1m), or any
  combination thereof.
* Updates to `Store`, `StoreFilterField`, and `cube/Query` to use the new Filter API.
* A new `setFilter()` convenience method to `Grid` and `DataView`.

To get the most out of the new Filtering capabilities, developers are encouraged to add or expand
the configs for any relevant `Store.fields` to include both their `type` and a `displayName`. Many
applications might not have Field configs specified at all for their Stores, instead relying on
Store's ability to infer its Fields from Grid Column definitions.

We are looking to gradually invert this relationship, so that core information about an app's
business objects and their properties is configured once at the `data/Field` level and then made
available to related APIs and components such as grids, filters, and forms. See note in New Features
below regarding related updates to `GridModel.columns` config processing.

#### Grid

* Added new `GridModel.setColumnVisible()` method, along with `showColumn()` and `hideColumn()`
  convenience methods. Can replace calls to `applyColumnStateChanges()` when all you need to do is
  show or hide a single column.
* Elided Grid column headers now show the full `headerName` value in a tooltip.
* Grid column definitions now accept a new `displayName` config as the recommended entry point for
  defining a friendly user-facing label for a Column.
    * If the GridModel's Store has configured a `displayName` for the linked data field, the column
      will default to use that (if not otherwise specified).
    * If specified or sourced from a Field, `displayName` will be used as the default value for the
      pre-existing `headerName` and `chooserName` configs.
* Grid columns backed by a Store Field of type `number` or `int` will be right-aligned by default.
* Added new `GridModel.showGroupRowCounts` config to allow easy hiding of group row member counts
  within each full-width group row. Default is `true`, maintaining current behavior of showing the
  counts for each group.

#### Other

* Added new `AppSpec.showBrowserContextMenu` config to control whether the browser's default context
  menu will be shown if no app-specific context menu (e.g. from a grid) would be triggered.
    * ⚠ Note this new config defaults to `false`, meaning the browser context menu will *not* be
      available. Developers should set to true for apps that expect/depend on the built-in menu.
* `LocalDate` has gained several new static factories: `tomorrow()`, `yesterday()`,
  `[start/end]OfMonth()`, and `[start/end]OfYear()`.
* A new `@computeOnce` decorator allows for lazy computation and caching of the results of decorated
  class methods or getters. Used in `LocalDate` and intended for similar immutable, long-lived
  objects that can benefit from such caching.
* `CodeInput` and `JsonInput` get new `enableSearch` and `showToolbar` props. Enabling search
  provides an simple inline find feature for searching the input's contents.
* The Admin console's Monitor Status tab displays more clearly when there are no active monitors.

### 💥 Breaking Changes

* Renamed the `data/Field.label` property to `displayName`.
* Changed the `DimensionChooserModel.dimensions` config to require objects of the
  form `{name, displayName, isLeafDimension}` when provided as an `Object[]`.
    * Previously these objects were expected to be of the form `{value, label, isLeaf}`.
    * Note however that this same config can now be passed the `dimensions` directly from a
      configured
      `Cube` instead, which is the recommended approach and should DRY up dimension definitions for
      typical use cases.
* Changes required due to the new filter API:
    * The classes `StoreFilter` and `ValueFilter` have been removed and replaced by `FunctionFilter`
      and `FieldFilter`, respectively. In most cases apps will need to make minimal or no changes.
    * The `filters/setFilters` property on `Query` has been changed to `filter/setFilter`. In most
      case apps should not need to change anything other than the name of this property - the new
      property will continue to support array representations of multiple filters.
    * `Store` has gained a new property `filterIncludesChildren` to replace the functionality
      previously provided by `StoreFilter.includesChildren`.
    * `StoreFilterField.filterOptions` has been removed. Set `filterIncludesChildren` directly on
      the store instead.

### ✨ Styles

* CSS variables for "intents" - most commonly used on buttons - have been reworked to use HSL color
  values and support several standard variations of lightness and transparency.
    * Developers are encouraged to customize intents by setting the individual HSL vars provided for
      each intent (e.g. `--intent-primary-h` to adjust the primary hue) and/or the different levels
      of lightness (e.g. `--intent-primary-l3` to adjust the default lightness).
    * ⚠ Uses of the prior intent var overrides such as `--intent-primary` will no longer work. It is
      possible to set directly via `--xh-intent-primary`, but components such as buttons will still
      use the default intent shades for variations such as hover and pressed states. Again, review
      and customize the HSL vars if required.
* Desktop `Button` styles and classes have been rationalized and reworked to allow for more
  consistent and direct styling of buttons in all their many permutations (standard/minimal/outlined
  styles * default/hovered/pressed/disabled states * light/dark themes).
    * Customized intent colors will now also be applied to outlined and minimal buttons.
    * Dedicated classes are now applied to desktop buttons based on their style and state.
      Developers can key off of these classes directly if required.

### 🐞 Bug Fixes

* Fixed `Column.tooltipElement` so that it can work if a `headerTooltip` is also specified on the
  same column.
* Fixed issue where certain values (e.g. `%`) would break in `Column.tooltipElement`.
* Fixed issue where newly loaded records in `Store` were not being frozen as promised by the API.

### 📚 Libraries

* @blueprintjs/core `3.30 -> 3.31`
* codemirror `5.56 -> 5.57`
* http-status-codes `1.4 -> 2.1`
* mobx-react `6.2 -> 6.3`
* store2 `2.11 -> 2.12`

[Commit Log](https://github.com/xh/hoist-react/compare/v35.2.1...v36.0.0)

## v35.2.1 - 2020-07-31

### 🐞 Bug Fixes

* A Grid's docked summary row is now properly cleared when its bound Store is cleared.
* Additional SVG paths added to `requiredBlueprintIcons.js` to bring back calendar scroll icons on
  the DatePicker component.
* Colors specified via the `--xh-intent-` CSS vars have been removed from minimal / outlined desktop
  `Button` components because of incompatibility with `ButtonGroupInput` component. Fix to address
  issue forthcoming. (This reverts the change made in 35.2.0 below.)

[Commit Log](https://github.com/xh/hoist-react/compare/v35.2.0...v35.2.1)

## v35.2.0 - 2020-07-21

### 🎁 New Features

* `TabContainerModel` now supports a `persistWith` config to persist the active tab.
* `TabContainerModel` now supports a `emptyText` config to display when TabContainer gets rendered
  with no children.

### ⚙️ Technical

* Supports smaller bundle sizes via a greatly reduced set of BlueprintJS icons. (Requires apps to be
  built with `@xh/hoist-dev-utils` v5.2 or greater to take advantage of this optimization.)

### 🐞 Bug Fixes

* Colors specified via the `--xh-intent-` CSS vars are now applied to minimal / outlined desktop
  `Button` components. Previously they fell through to use default Blueprint colors in these modes.
* Code input correctly handles dynamically toggling readonly/disabled state.

### 📚 Libraries

* @fortawesome/fontawesome-pro `5.13 -> 5.14`
* codemirror `5.55 -> 5.56`

[Commit Log](https://github.com/xh/hoist-react/compare/v35.1.1...v35.2.0)

## v35.1.1 - 2020-07-17

### 📚 Libraries

* @blueprintjs/core `3.29 -> 3.30`

[Commit Log](https://github.com/xh/hoist-react/compare/v35.1.0...v35.1.1)

## v35.1.0 - 2020-07-16

### 🎁 New Features

* Extend existing environment diff tool to preferences. Now, both configs and preferences may be
  diffed across servers. This feature will require an update of hoist-core to a version 8.1.0 or
  greater.
* `ExportOptions.columns` provided to `GridModel` can now be specified as a function, allowing for
  full control of columns to export, including their sort order.

### 🐞 Bug Fixes

* `GridModel`s export feature was previously excluding summary rows. These are now included.
* Fixed problems with coloring and shading algorithm in `TreeMap`.
* Fixed problems with sort order of exports in `GridModel`.
* Ensure that preferences are written to server, even if set right before navigating away from page.
* Prevent situation where a spurious exception can be sent to server when application is unloaded
  while waiting on a fetch request.

[Commit Log](https://github.com/xh/hoist-react/compare/v35.0.1...v35.1.0)

## v35.0.1 - 2020-07-02

### 🐞 Bug Fixes

* Column headers no longer allocate space for a sort arrow icon when the column has an active
  `GridSorter` in the special state of `sort: null`.
* Grid auto-sizing better accounts for margins on sort arrow icons.

[Commit Log](https://github.com/xh/hoist-react/compare/v35.0.0...v35.0.1)

## v35.0.0 - 2020-06-29

### ⚖️ Licensing Change

As of this release, Hoist is [now licensed](LICENSE.md) under the popular and permissive
[Apache 2.0 open source license](https://www.apache.org/licenses/LICENSE-2.0). Previously, Hoist was
"source available" via our public GitHub repository but still covered by a proprietary license.

We are making this change to align Hoist's licensing with our ongoing commitment to openness,
transparency and ease-of-use, and to clarify and emphasize the suitability of Hoist for use within a
wide variety of enterprise software projects. For any questions regarding this change, please
[contact us](https://xh.io/contact/).

### 🎁 New Features

* Added a new Persistence API to provide a more flexible yet consistent approach to saving state for
  Components, Models, and Services to different persistent locations such as Hoist Preferences,
  browser local storage, and Hoist Dashboard views.
    * The primary entry points for this API are the new `@PersistSupport` and `@persist`
      annotations.
      `@persist` can be added to any observable property on a `@PersistSupport` to make it
      automatically synchronize with a `PersistenceProvider`. Both `HoistModel` and `HoistService`
      are decorated with `@PersistSupport`.
    * This is designed to replace any app-specific code previously added to synchronize fields and
      their values to Preferences via ad-hoc initializers and reactions.
    * This same API is now used to handle state persistence for `GridStateModel`, `PanelModel`,
      `DimensionChooserModel`, and `DashContainerModel` - configurable via the new `persistWith`
      option on those classes.
* `FetchService` now installs a default timeout of 30 seconds for all requests. This can be disabled
  by setting timeout to `null`. Fetch Timeout Exceptions have also been improved to include the same
  information as other standard exceptions thrown by this service.
    * 💥 Apps that were relying on the lack of a built-in timeout for long-running requests should
      ensure they configure such calls with a longer or null timeout.
* `Store` gets new `clearFilter()` and `recordIsFiltered()` helper functions.
* The Admin console's Activity Tracking tab has been significantly upgraded to allow admins to
  better analyze both built-in and custom tracking data generated by their application. Its sibling
  Client Errors tab has also been updated with a docked detail panel.
* `CodeInput` gets new `showCopyButton` prop - set to true to provide an inline action button to
  copy the editor contents to the clipboard.
* Hoist config `xhEnableMonitoring` can be used to enable/disable the Admin monitor tab and its
  associated server-side jobs

### 💥 Breaking Changes

* Applications should update to `hoist-core` v8.0.1 or above, required to support the upgraded Admin
  Activity Tracking tab. Contact XH for assistance with this update.
* The option `PanelModel.prefName` has been removed in favor of `persistWith`. Existing user state
  will be transferred to the new format, assuming a `PersistenceProvider` of type 'pref' referring
  to the same preference is used (e.g. `persistWith: {prefKey: 'my-panel-model-prefName'}`.
* The option `GridModel.stateModel` has been removed in favor of `persistWith`. Existing user state
  will be transferred to the new format, assuming a `PersistenceProvider` of type 'localStorage'
  referring to the same key is used (e.g. `persistWith: {localStorageKey: 'my-grid-state-id'}`.
    * Use the new `GridModel.persistOptions` config for finer control over what grid state is
      persisted (replacement for stateModel configs to disable persistence of column
      state/sorting/grouping).
* The options `DimensionChooserModel.preference` and `DimensionChooserModel.historyPreference` have
  been removed in favor of `persistWith`.
* `AppSpec.idleDetectionEnabled` has been removed. App-specific Idle detection is now enabled via
  the new `xhIdleConfig` config. The old `xhIdleTimeoutMins` has also been deprecated.
* `AppSpec.idleDialogClass` has been renamed `AppSpec.idlePanel`. If specified, it should be a
  full-screen component.
* `PinPad` and `PinPadModel` have been moved to `@xh/hoist/cmp/pinpad`, and is now available for use
  with both standard and mobile toolkits.
* Third-party dependencies updated to properly reflect application-level licensing requirements.
  Applications must now import and provide their licensed version of AG Grid, and Highcharts to
  Hoist. See file `Bootstrap.js` in Toolbox for an example.

### 🐞 Bug Fixes

* Sorting special columns generated by custom AG Grid configurations (e.g. auto-group columns) no
  longer throws with an error.
* The `deepFreeze()` util - used to freeze data in `Record` instances - now only attempts to freeze
  a whitelist of object types that are known to be safely freezable. Custom application classes and
  other potentially-problematic objects (such as `moment` instances) are no longer frozen when
  loaded into `Record` fields.

### 📚 Libraries

Note that certain licensed third-party dependencies have been removed as direct dependencies of this
project, as per note in Breaking Changes above.

* @xh/hoist-dev-utils `4.x -> 5.x` - apps should also update to the latest 5.x release of dev-utils.
  Although license and dependency changes triggered a new major version of this dev dependency, no
  application-level changes should be required.
* @blueprintjs/core `3.28 -> 3.29`
* codemirror `5.54 -> 5.55`
* react-select `3.0 -> 3.1`

### 📚 Optional Libraries

* AG Grid `23.0.2` > `23.2.0` (See Toolbox app for example on this upgrade)
* Highcharts `8.0.4 -> 8.1.1`

[Commit Log](https://github.com/xh/hoist-react/compare/v34.0.0...v35.0.0)

## v34.0.0 - 2020-05-26

### 🎁 New Features

* Hoist's enhanced autosizing is now enabled on all grids by default. See `GridModel` and
  `GridAutosizeService` for more details.
* New flags `XH.isPhone`, `XH.isTablet`, and `XH.isDesktop` available for device-specific switching.
  Corresponding `.xh-phone`, `.xh-tablet`, and `.xh-desktop` CSS classes are added to the document
  `body`. These flags and classes are set based on the detected device, as per its user-agent.
    * One of the two higher-level CSS classes `.xh-standard` or `.xh-mobile` will also be applied
      based on an app's use of the primary (desktop-centric) components vs mobile components - as
      declared by its `AppSpec.isMobileApp` - regardless of the detected device.
    * These changes provide more natural support for use cases such as apps that are built with
      standard components yet target/support tablet users.
* New method `Record.get()` provides an alternative API for checked data access.
* The mobile `Select` component supports the `enableFilter` and `enableCreate` props.
* `DashContainerModel` supports new `layoutLocked`, `contentLocked` and `renameLocked` modes.
* `DimensionChooser` now has the ability to persist its value and history separately.
* Enhance Hoist Admin's Activity Tracking tab.
* Enhance Hoist Admin's Client Error tab.

### 💥 Breaking Changes

* `emptyFlexCol` has been removed from the Hoist API and should simply be removed from all client
  applications. Improvements to agGrid's default rendering of empty space have made it obsolete.
* `isMobile` property on `XH` and `AppSpec` has been renamed to `isMobileApp`. All apps will need to
  update their (required) use of this flag in the app specifications within their
  `/client-app/src/apps` directory.
* The `xh-desktop` class should no longer be used to indicate a non-mobile toolkit based app. For
  this purpose, use `xh-standard` instead.

### 🐞 Bug Fixes

* Fix to Average Aggregators when used with hierarchical data.
* Fixes to Context Menu handling on `Panel` to allow better handling of `[]` and `null`.

### 📚 Libraries

* @blueprintjs/core `3.26 -> 3.28`
* @blueprintjs/datetime `3.16 -> 3.18`
* codemirror `5.53 -> 5.54`
* react-transition-group `4.3 -> 4.4`

[Commit Log](https://github.com/xh/hoist-react/compare/v33.3.0...v34.0.0)

## v33.3.0 - 2020-05-08

### ⚙️ Technical

* Additional updates to experimental autosize feature: standardization of naming, better masking
  control, and API fixes. Added new property `autosizeOptions` on `GridModel` and main entry point
  is now named `GridModel.autosizeAsync()`.

### 🐞 Bug Fixes

* `Column.hideable` will now be respected by ag-grid column drag and drop
  [#1900](https://github.com/xh/hoist-react/issues/1900)
* Fixed an issue where dragging a column would cause it to be sorted unintentionally.

[Commit Log](https://github.com/xh/hoist-react/compare/v33.2.0...v33.3.0)

## v33.2.0 - 2020-05-07

### 🎁 New Features

* Virtual column rendering has been disabled by default, as it offered a minimal performance benefit
  for most grids while compromising autosizing. See new `GridModel.useVirtualColumns` config, which
  can be set to `true` to re-enable this behavior if required.
* Any `GridModel` can now be reset to its code-prescribed defaults via the column chooser reset
  button. Previously, resetting to defaults was only possible for grids that persisted their state
  with a `GridModel.stateModel` config.

### 🐞 Bug Fixes

* Fixed several issues with new grid auto-sizing feature.
* Fixed issues with and generally improved expand/collapse column alignment in tree grids.
    * 💥 Note that this improvement introduced a minor breaking change for apps that have customized
      tree indentation via the removed `--grid-tree-indent-px` CSS var. Use `--grid-tree-indent`
      instead. Note the new var is specified in em units to scale well across grid sizing modes.

### ⚙️ Technical

* Note that the included version of Onsen has been replaced with a fork that includes updates for
  react 16.13. Apps should not need to make any changes.

### 📚 Libraries

* react `~16.8 -> ~16.13`
* onsenui `~16.8` -> @xh/onsenui `~16.13`
* react-onsenui `~16.8` -> @xh/react-onsenui `~16.13`

[Commit Log](https://github.com/xh/hoist-react/compare/v33.1.0...33.2.0)

## v33.1.0 - 2020-05-05

### 🎁 New Features

* Added smart auto-resizing of columns in `GridModel` Unlike AG Grid's native auto-resizing support,
  Hoist's auto-resizing will also take into account collapsed rows, off-screen cells that are not
  currently rendered in the DOM, and summary rows. See the new `GridAutosizeService` for details.
    * This feature is currently marked as 'experimental' and must be enabled by passing a special
      config to the `GridModel` constructor of the form `experimental: {useHoistAutosize: true}`. In
      future versions of Hoist, we expect to make it the default behavior.
* `GridModel.autoSizeColumns()` has been renamed `GridModel.autosizeColumns()`, with lowercase 's'.
  Similarly, the `autoSizeColumns` context menu token has been renamed `autosizeColumns`.

### 🐞 Bug Fixes

* Fixed a regression with `StoreFilterField` introduced in v33.0.1.

[Commit Log](https://github.com/xh/hoist-react/compare/v33.0.2...33.1.0)

## v33.0.2 - 2020-05-01

### 🎁 New Features

* Add Hoist Cube Aggregators: `AverageAggregator` and `AverageStrictAggregator`
* `ColAutosizeButton` has been added to desktop and mobile

### 🐞 Bug Fixes

* Fixed mobile menus to constrain to the bottom of the viewport, scrolling if necessary.
  [#1862](https://github.com/xh/hoist-react/issues/1862)
* Tightened up mobile tree grid, fixed issues in mobile column chooser.
* Fixed a bug with reloading hierarchical data in `Store`.
  [#1871](https://github.com/xh/hoist-react/issues/1871)

[Commit Log](https://github.com/xh/hoist-react/compare/v33.0.1...33.0.2)

## v33.0.1 - 2020-04-29

### 🎁 New Features

* `StoreFieldField` supports dot-separated field names in a bound `GridModel`, meaning it will now
  match on columns with fields such as `address.city`.

* `Toolbar.enableOverflowMenu` now defaults to `false`. This was determined safer and more
  appropriate due to issues with the underlying Blueprint implementation, and the need to configure
  it carefully.

### 🐞 Bug Fixes

* Fixed an important bug with state management in `StoreFilterField`. See
  https://github.com/xh/hoist-react/issues/1854

* Fixed the default sort order for grids. ABS DESC should be first when present.

### 📚 Libraries

* @blueprintjs/core `3.25 -> 3.26`
* codemirror `5.52 -> 5.53`

[Commit Log](https://github.com/xh/hoist-react/compare/v33.0.0...v33.0.1)

## v33.0.0 - 2020-04-22

### 🎁 New Features

* The object returned by the `data` property on `Record` now includes the record `id`. This will
  allow for convenient access of the id with the other field values on the record.
* The `Timer` class has been enhanced and further standardized with its Hoist Core counterpart:
    * Both the `interval` and `timeout` arguments may be specified as functions, or config keys
      allowing for dynamic lookup and reconfiguration.
    * Added `intervalUnits` and `timeoutUnits` arguments.
    * `delay` can now be specified as a boolean for greater convenience.

### 💥 Breaking Changes

* We have consolidated the import location for several packages, removing unintended nested index
  files and 'sub-packages'. In particular, the following locations now provide a single index file
  for import for all of their public contents: `@xh/hoist/core`, `@xh/hoist/data`,
  `@xh/hoist/cmp/grid`, and `@xh/hoist/desktop/cmp/grid`. Applications may need to update import
  statements that referred to index files nested within these directories.
* Removed the unnecessary and confusing `values` getter on `BaseFieldModel`. This getter was not
  intended for public use and was intended for the framework's internal implementation only.
* `ColumnGroup.align` has been renamed to `ColumnGroup.headerAlign`. This avoids confusion with the
  `Column` API, where `align` refers to the alignment of cell contents within the column.

### 🐞 Bug Fixes

* Exceptions will no longer overwrite the currently shown exception in the exception dialog if the
  currently shown exception requires reloading the application.
  [#1834](https://github.com/xh/hoist-react/issues/1834)

### ⚙️ Technical

* Note that the Mobx React bindings have been updated to 6.2, and we have enabled the recommended
  "observer batching" feature as per
  [the mobx-react docs](https://github.com/mobxjs/mobx-react-lite/#observer-batching).

### 📚 Libraries

* @blueprintjs/core `3.24 -> 3.25`
* @blueprintjs/datetime `3.15 -> 3.16`
* mobx-react `6.1 -> 6.2`

[Commit Log](https://github.com/xh/hoist-react/compare/v32.0.4...v33.0.0)

## v32.0.5 - 2020-07-14

### 🐞 Bug Fixes

* Fixes a regression in which grid exports were no longer sorting rows properly.

[Commit Log](https://github.com/xh/hoist-react/compare/v32.0.4...v32.0.5)

## v32.0.4 - 2020-04-09

### 🐞 Bug Fixes

* Fixes a regression with the alignment of `ColumnGroup` headers.
* Fixes a bug with 'Copy Cell' context menu item for certain columns displaying the Record ID.
* Quiets console logging of 'routine' exceptions to 'debug' instead of 'log'.

[Commit Log](https://github.com/xh/hoist-react/compare/v32.0.3...v32.0.4)

## v32.0.3 - 2020-04-06

### 🐞 Bug Fixes

* Suppresses a console warning from AG Grid for `GridModel`s that do not specify an `emptyText`.

[Commit Log](https://github.com/xh/hoist-react/compare/v32.0.2...v32.0.3)

## v32.0.2 - 2020-04-03

⚠ Note that this release includes a *new major version of AG Grid*. Please consult the
[AG Grid Changelog](https://www.ag-grid.com/ag-grid-changelog/) for versions 22-23 to review
possible breaking changes to any direct/custom use of AG Grid APIs and props within applications.

### 🎁 New Features

* GridModel `groupSortFn` now accepts `null` to turn off sorting of group rows.
* `DockViewModel` now supports optional `width`, `height` and `collapsedWidth` configs.
* The `appMenuButton.extraItems` prop now accepts `MenuItem` configs (as before) but also React
  elements and the special string token '-' (shortcut to render a `MenuDivider`).
* Grid column `flex` param will now accept numbers, with available space divided between flex
  columns in proportion to their `flex` value.
* `Column` now supports a `sortingOrder` config to allow control of the sorting options that will be
  cycled through when the user clicks on the header.
* `PanelModel` now supports setting a `refreshMode` to control how collapsed panels respond to
  refresh requests.

### 💥 Breaking Changes

* The internal DOM structure of desktop `Panel` has changed to always include an inner frame with
  class `.xh-panel__content`. You may need to update styling that targets the inner structure of
  `Panel` via `.xh-panel`.
* The hooks `useOnResize()` and `useOnVisibleChange()` no longer take a `ref` argument. Use
  `composeRefs` to combine the ref that they return with any ref you wish to compose them with.
* The callback for `useOnResize()` will now receive an object representing the locations and
  dimensions of the element's content box. (Previously it incorrectly received an array of
  `ResizeObserver` entries that had to be de-referenced)
* `PanelModel.collapsedRenderMode` has been renamed to `PanelModel.renderMode`, to be more
  consistent with other Hoist APIs such as `TabContainer`, `DashContainer`, and `DockContainer`.

### 🐞 Bug Fixes

* Checkboxes in grid rows in Tiny sizing mode have been styled to fit correctly within the row.
* `GridStateModel` no longer saves/restores the width of non-resizable columns.
  [#1718](https://github.com/xh/hoist-react/issues/1718)
* Fixed an issue with the hooks useOnResize and useOnVisibleChange. In certain conditions these
  hooks would not be called. [#1808](https://github.com/xh/hoist-react/issues/1808)
* Inputs that accept a rightElement prop will now properly display an Icon passed as that element.
  [#1803](https://github.com/xh/hoist-react/issues/1803)

### ⚙️ Technical

* Flex columns now use the built-in AG Grid flex functionality.

### 📚 Libraries

* ag-grid-community `removed @ 21.2`
* ag-grid-enterprise `21.2` replaced with @ag-grid-enterprise/all-modules `23.0`
* ag-grid-react `21.2` replaced with @ag-grid-community/react `23.0`
* @fortawesome/* `5.12 -> 5.13`
* codemirror `5.51 -> 5.52`
* filesize `6.0 -> 6.1`
* numbro `2.1 -> 2.2`
* react-beautiful-dnd `12.0 -> 13.0`
* store2 `2.10 -> 2.11`
* compose-react-refs `NEW 1.0.4`

[Commit Log](https://github.com/xh/hoist-react/compare/v31.0.0...v32.0.2)

## v31.0.0 - 2020-03-16

### 🎁 New Features

* The mobile `Navigator` / `NavigatorModel` API has been improved and made consistent with other
  Hoist content container APIs such as `TabContainer`, `DashContainer`, and `DockContainer`.
    * `NavigatorModel` and `PageModel` now support setting a `RenderMode` and `RefreshMode` to
      control how inactive pages are mounted/unmounted and how they respond to refresh requests.
    * `Navigator` pages are no longer required to to return `Page` components - they can now return
      any suitable component.
* `DockContainerModel` and `DockViewModel` also now support `refreshMode` and `renderMode` configs.
* `Column` now auto-sizes when double-clicking / double-tapping its header.
* `Toolbar` will now collapse overflowing items into a drop down menu. (Supported for horizontal
  toolbars only at this time.)
* Added new `xhEnableLogViewer` config (default `true`) to enable or disable the Admin Log Viewer.

#### 🎨 Icons

* Added `Icon.icon()` factory method as a new common entry point for creating new FontAwesome based
  icons in Hoist. It should typically be used instead of using the `FontAwesomeIcon` component
  directly.
* Also added a new `Icon.fileIcon()` factory. This method take a filename and returns an appropriate
  icon based on its extension.
* All Icon factories can now accept an `asHtml` parameter, as an alternative to calling the helper
  function `convertIconToSVG()` on the element. Use this to render icons as raw html where needed
  (e.g. grid renderers).
* Icons rendered as html will now preserve their styling, tooltips, and size.

### 💥 Breaking Changes

* The application's primary `HoistApplicationModel` is now instantiated and installed as
  `XH.appModel` earlier within the application initialization sequence, with construction happening
  prior to the init of the XH identity, config, and preference services.
    * This allows for a new `preAuthInitAsync()` lifecycle method to be called on the model before
      auth has completed, but could be a breaking change for appModel code that relied on these
      services for field initialization or in its constructor.
    * Such code should be moved to the core `initAsync()` method instead, which continues to be
      called after all XH-level services are initialized and ready.
* Mobile apps may need to adjust to the following updates to `NavigatorModel` and related APIs:
    * `NavigatorModel`'s `routes` constructor parameter has been renamed `pages`.
    * `NavigatorModel`'s observable `pages[]` has been renamed `stack[]`.
    * `NavigatorPageModel` has been renamed `PageModel`. Apps do not usually create `PageModels`
      directly, so this change is unlikely to require code updates.
    * `Page` has been removed from the mobile toolkit. Components that previously returned a `Page`
      for inclusion in a `Navigator` or `TabContainer` can now return any component. It is
      recommended you replace `Page` with `Panel` where appropriate.
* Icon enhancements described above removed the following public methods:
    * The `fontAwesomeIcon()` factory function (used to render icons not already enumerated by
      Hoist)
      has been replaced by the improved `Icon.icon()` factory - e.g. `fontAwesomeIcon({icon: ['far',
      'alicorn']}) -> Icon.icon({iconName: 'alicorn'})`.
    * The `convertIconToSvg()` utility method has been replaced by the new `asHtml` parameter on
      icon factory functions. If you need to convert an existing icon element,
      use `convertIconToHtml()`.
* `Toolbar` items should be provided as direct children. Wrapping Toolbar items in container
  components can result in unexpected item overflow.

### 🐞 Bug Fixes

* The `fmtDate()` utility now properly accepts, parses, and formats a string value input as
  documented.
* Mobile `PinPad` input responsiveness improved on certain browsers to avoid lag.

### ⚙️ Technical

* New lifecycle methods `preAuthInitAsync()` and `logoutAsync()` added to the `HoistAppModel`
  decorator (aka the primary `XH.appModel`).

[Commit Log](https://github.com/xh/hoist-react/compare/v30.1.0...v31.0.0)

## v30.1.0 - 2020-03-04

### 🐞 Bug Fixes

* Ensure `WebSocketService.connected` remains false until `channelKey` assigned and received from
  server.
* When empty, `DashContainer` now displays a user-friendly prompt to add an initial view.

### ⚙️ Technical

* Form validation enhanced to improve handling of asynchronous validation. Individual rules and
  constraints are now re-evaluated in parallel, allowing for improved asynchronous validation.
* `Select` will now default to selecting contents on focus if in filter or creatable mode.

[Commit Log](https://github.com/xh/hoist-react/compare/v30.0.0...30.1.0)

## v30.0.0 - 2020-02-29

### 🎁 New Features

* `GridModel` and `DataViewModel` now support `groupRowHeight`, `groupRowRenderer` and
  `groupRowElementRenderer` configs. Grouping is new in general to `DataViewModel`, which now takes
  a `groupBy` config.
    * `DataViewModel` allows for settable and multiple groupings and sorters.
    * `DataViewModel` also now supports additional configs from the underlying `GridModel` that make
      sense in a `DataView` context, such as `showHover` and `rowBorders`.
* `TabContainerModel` now accepts a `track` property (default false) for easily tracking tab views
  via Hoist's built-in activity tracking.
* The browser document title is now set to match `AppSpec.clientAppName` - helpful for projects with
  multiple javascript client apps.
* `StoreFilterField` accepts all other config options from `TextInput` (e.g. `disabled`).
* Clicking on a summary row in `Grid` now clears its record selection.
* The `@LoadSupport` decorator now provides an additional observable property `lastException`. The
  decorator also now logs load execution times and failures to `console.debug` automatically.
* Support for mobile `Panel.scrollable` prop made more robust with re-implementation of inner
  content element. Note this change included a tweak to some CSS class names for mobile `Panel`
  internals that could require adjustments if directly targeted by app stylesheets.
* Added new `useOnVisibleChange` hook.
* Columns now support a `headerAlign` config to allow headers to be aligned differently from column
  contents.

### 💥 Breaking Changes

* `Toolbar` items must be provided as direct children. Wrapping Toolbar items in container
  components can result in unexpected item overflow.
* `DataView.rowCls` prop removed, replaced by new `DataViewModel.rowClassFn` config for more
  flexibility and better symmetry with `GridModel`.
* `DataViewModel.itemRenderer` renamed to `DataViewModel.elementRenderer`
* `DataView` styling has been updated to avoid applying several unwanted styles from `Grid`. Note
  that apps might rely on these styles (intentionally or not) for their `itemRenderer` components
  and appearance and will need to adjust.
* Several CSS variables related to buttons have been renamed for consistency, and button style rules
  have been adjusted to ensure they take effect reliably across desktop and mobile buttons
  ([#1568](https://github.com/xh/hoist-react/pull/1568)).
* The optional `TreeMapModel.highchartsConfig` object will now be recursively merged with the
  top-level config generated by the Hoist model and component, where previously it was spread onto
  the generated config. This could cause a change in behavior for apps using this config to
  customize map instances, but provides more flexibility for e.g. customizing the `series`.
* The signature of `useOnResize` hook has been modified slightly for API consistency and clarity.
  Options are now passed in a configuration object.

### 🐞 Bug Fixes

* Fixed an issue where charts that are rendered while invisible would have the incorrect size.
  [#1703](https://github.com/xh/hoist-react/issues/1703)
* Fixed an issue where zeroes entered by the user in `PinPad` would be displayed as blanks.
* Fixed `fontAwesomeIcon` elem factory component to always include the default 'fa-fw' className.
  Previously, it was overridden if a `className` prop was provided.
* Fixed an issue where ConfigDiffer would always warn about deletions, even when there weren't any.
  [#1652](https://github.com/xh/hoist-react/issues/1652)
* `TextInput` will now set its value to `null` when all text is deleted and the clear icon will
  automatically hide.
* Fixed an issue where multiple buttons in a `ButtonGroupInput` could be shown as active
  simultaneously. [#1592](https://github.com/xh/hoist-react/issues/1592)
* `StoreFilterField` will again match on `Record.id` if bound to a Store or a GridModel with the
  `id` column visible. [#1697](https://github.com/xh/hoist-react/issues/1697)
* A number of fixes have been applied to `RelativeTimeStamp` and `getRelativeTimestamp`, especially
  around its handling of 'equal' or 'epsilon equal' times. Remove unintended leading whitespace from
  `getRelativeTimestamp`.

### ⚙️ Technical

* The `addReaction` and `addAutorun` methods (added to Hoist models, components, and services by the
  `ReactiveSupport` mixin) now support a configurable `debounce` argument. In many cases, this is
  preferable to the built-in MobX `delay` argument, which only provides throttling and not true
  debouncing.
* New `ChartModel.highchart` property provides a reference to the underlying HighChart component.

### 📚 Libraries

* @blueprintjs/core `3.23 -> 3.24`
* react-dates `21.7 -> 21.8`
* react-beautiful-dnd `11.0 -> 12.2`

[Commit Log](https://github.com/xh/hoist-react/compare/v29.1.0...v30.0.0)

## v29.1.0 - 2020-02-07

### 🎁 New Features

#### Grid

* The `compact` config on `GridModel` has been deprecated in favor of the more powerful `sizingMode`
  which supports the values 'large', 'standard', 'compact', or 'tiny'.
    * Each new mode has its own set of CSS variables for applications to override as needed.
    * Header and row heights are configurable for each via the `HEADER_HEIGHTS` and `ROW_HEIGHTS`
      static properties of the `AgGrid` component. These objects can be modified on init by
      applications that wish to customize the default row heights globally.
    * 💥 Note that these height config objects were previously exported as constants from AgGrid.js.
      This would be a breaking change for any apps that imported the old objects directly (
      considered unlikely).
* `GridModel` now exposes an `autoSizeColumns` method, and the Grid context menu now contains an
  `Autosize Columns` option by default.
* `Column` and `ColumnGroup` now support React elements for `headerName`.

#### Data

* The `Store` constructor now accepts a `data` argument to load data at initialization.
* The `xh/hoist/data/cube` package has been modified substantially to better integrate with the core
  data package and support observable "Views". See documentation on `Cube` for more information.

#### Other

* Added a `PinPad` component for streamlined handling of PIN entry on mobile devices.
* `FormField` now takes `tooltipPosition` and `tooltipBoundary` props for customizing minimal
  validation tooltip.
* `RecordAction.actionFn` parameters now include a `buttonEl` property containing the button element
  when used in an action column.
* Mobile Navigator component now takes an `animation` prop which can be set to 'slide' (default),
  'lift', 'fade', or 'none'. These values are passed to the underlying onsenNavigator component.
  ([#1641](https://github.com/xh/hoist-react/pull/1641))
* `AppOption` configs now accept an `omit` property for conditionally excluding options.

### 🐞 Bug Fixes

* Unselectable grid rows are now skipped during up/down keyboard navigation.
* Fix local quick filtering in `LeftRightChooser` (v29 regression).
* Fix `SplitTreeMap` - the default filtering once again splits the map across positive and negative
  values as intended (v29 regression).

### ⚙️ Technical

* `FormFields` now check that they are contained in a Hoist `Form`.

### 📚 Libraries

* @blueprintjs/core `3.22 -> 3.23`
* codemirror `5.50 -> 5.51`
* react-dates `21.5 -> 21.7`

[Commit Log](https://github.com/xh/hoist-react/compare/v29.0.0...v29.1.0)

## v29.0.0 - 2020-01-24

### 🗄️ Data Package Changes

Several changes have been made to data package (`Store` and `Record`) APIs for loading, updating,
and modifying data. They include some breaking changes, but pave the way for upcoming enhancements
to fully support inline grid editing and other new features.

Store now tracks the "committed" state of its records, which represents the data as it was loaded
(typically from the server) via `loadData()` or `updateData()`. Records are now immutable and
frozen, so they cannot be changed directly, but Store offers a new `modifyRecords()` API to apply
local modifications to data in a tracked and managed way. (Store creates new records internally to
hold both this modified data and the original, "committed" data.) This additional state tracking
allows developers to query Stores for modified or added records (e.g. to flush back to the server
and persist) as well as call new methods to revert changes (e.g. to undo a block of changes that the
user wishes to discard).

Note the following more specific changes to these related classes:

#### Record

* 💥 Record data properties are now nested within a `data` object on Record instances and are no
  longer available as top-level properties on the Record itself.
    * Calls to access data such as `rec.quantity` must be modified to `rec.data.quantity`.
    * When accessing multiple properties, destructuring provides an efficient syntax -
      e.g. `const {quantity, price} = rec.data;`.
* 💥 Records are now immutable and cannot be modified by applications directly.
    * This is a breaking change, but should only affect apps with custom inline grid editing
      implementations or similar code that modifies individual record values.
    * Calls to change data such as `rec.quantity = 100` must now be made through the Record's Store,
      e.g. `store.modifyData({id: 41, quantity: 100})`
* Record gains new getters for inspecting its state, including: `isAdd`, `isModified`, and
  `isCommitted`.

#### Store

* 💥 `noteDataUpdated()` has been removed, as out-of-band modifications to Store Records are no
  longer possible.
* 💥 Store's `idSpec` function is now called with the raw record data - previously it was passed
  source data after it had been run through the store's optional `processRawData` function. (This is
  unlikely to have a practical impact on most apps, but is included here for completeness.)
* `Store.updateData()` now accepts a flat list of raw data to process into Record additions and
  updates. Previously developers needed to call this method with an object containing add, update,
  and/or remove keys mapped to arrays. Now Store will produce an object of this shape automatically.
* `Store.refreshFilter()` method has been added to allow applications to rebuild the filtered data
  set if some application state has changed (apart from the store's data itself) which would affect
  the store filter.
* Store gains new methods for manipulating its Records and data, including `addRecords()`,
  `removeRecords()`, `modifyRecords()`, `revertRecords()`, and `revert()`. New getters have been
  added for `addedRecords`, `removedRecords`, `modifiedRecords`, and `isModified`.

#### Column

* Columns have been enhanced for provide basic support for inline-editing of record data. Further
  inline editing support enhancements are planned for upcoming Hoist releases.
* `Column.getValueFn` config added to retrieve the cell value for a Record field. The default
  implementation pulls the value from the Record's new `data` property (see above). Apps that
  specify custom `valueGetter` callbacks via `Column.agOptions` should now implement their custom
  logic in this new config.
* `Column.setValueFn` config added to support modifying the Column field's value on the underlying
  Record. The default implementation calls the new `Store.modifyRecords()` API and should be
  sufficient for the majority of cases.
* `Column.editable` config added to indicate if a column/cell should be inline-editable.

### 🎁 New Features

* Added keyboard support to AG Grid context menus.
* Added `GridModel.setEmptyText()` to allow updates to placeholder text after initial construction.
* Added `GridModel.ensureSelectionVisible()` to scroll the currently selected row into view.
* When a `TreeMap` is bound to a `GridModel`, the grid will now respond to map selection changes by
  scrolling to ensure the selected grid row is visible.
* Added a `Column.tooltipElement` config to support fully customizable tooltip components.
* Added a `useOnResize` hook, which runs a function when a component is resized.
* Exposed an `inputRef` prop on numberInput, textArea, and textInput
* `PanelModel` now accepts a `maxSize` config.
* `RelativeTimeStamp` now support a `relativeTo` option, allowing it to display the difference
  between a timestamp and another reference time other than now. Both the component and the
  `getRelativeTimestamp()` helper function now leverage moment.js for their underlying
  implementation.
* A new `Clock` component displays the time, either local to the browser or for a configurable
  timezone.
* `LeftRightChooser` gets a new `showCounts` option to print the number of items on each side.
* `Select` inputs support a new property `enableWindowed` (desktop platform only) to improve
  rendering performance with large lists of options.
* `Select` inputs support grouped options. To use, add an attribute `options` containing an array of
  sub-options.
* `FetchService` methods support a new `timeout` option. This config chains `Promise.timeout()` to
  the promises returned by the service.
* Added alpha version of `DashContainer` for building dynamic, draggable dashboard-style layouts.
  Please note: the API for this component is subject to change - use at your own risk!
* `Select` now allows the use of objects as values.
* Added a new `xhEnableImpersonation` config to enable or disable the ability of Hoist Admins to
  impersonate other users. Note that this defaults to `false`. Apps will need to set this config to
  continue using impersonation. (Note that an update to hoist-core 6.4+ is required for this config
  to be enforced on the server.)
* `FormField` now supports a `requiredIndicator` to customize how required fields are displayed.
* Application build tags are now included in version update checks, primarily to prompt dev/QA users
  to refresh when running SNAPSHOT versions. (Note that an update to hoist-core 6.4+ is required for
  the server to emit build tag for comparison.)
* `CodeInput` component added to provide general `HoistInput` support around the CodeMirror code
  editor. The pre-existing `JsonInput` has been converted to a wrapper around this class.
* `JsonInput` now supports an `autoFocus` prop.
* `Select` now supports a `hideDropdownIndicator` prop.
* `useOnResize` hook will now ignore visibility changes, i.e. a component resizing to a size of 0.
* `DimensionChooser` now supports a `popoverPosition` prop.
* `AppBar.appMenuButtonPosition` prop added to configure the App Menu on the left or the right, and
  `AppMenuButton` now accepts and applies any `Button` props to customize.
* New `--xh-grid-tree-indent-px` CSS variable added to allow control over the amount of indentation
  applied to tree grid child nodes.

### 💥 Breaking Changes

* `GridModel.contextMenuFn` config replaced with a `contextMenu` parameter. The new parameter will
  allow context menus to be specified with a simple array in addition to the function specification
  currently supported.
* `GridModel.defaultContextMenuTokens` config renamed to `defaultContextMenu`.
* `Chart` and `ChartModel` have been moved from `desktop/cmp/charts` to `cmp/charts`.
* `StoreFilterField` has been moved from `desktop/cmp/store` to `cmp/store`.
* The options `nowEpsilon` and `nowString` on `RelativeTimestamp` have been renamed to `epsilon` and
  `equalString`, respectively.
* `TabRenderMode` and `TabRefreshMode` have been renamed to `RenderMode` and `RefreshMode` and moved
  to the `core` package. These enumerations are now used in the APIs for `Panel`, `TabContainer`,
  and `DashContainer`.
* `DockViewModel` now requires a function, or a HoistComponent as its `content` param. It has always
  been documented this way, but a bug in the original implementation had it accepting an actual
  element rather than a function. As now implemented, the form of the `content` param is consistent
  across `TabModel`, `DockViewModel`, and `DashViewSpec`.
* `JsonInput.showActionButtons` prop replaced with more specific `showFormatButton` and
  `showFullscreenButton` props.
* The `DataView.itemHeight` prop has been moved to `DataViewModel` where it can now be changed
  dynamically by applications.
* Desktop `AppBar.appMenuButtonOptions` prop renamed to `appMenuButtonProps` for consistency.

### 🐞 Bug Fixes

* Fixed issue where JsonInput was not receiving its `model` from context
  ([#1456](https://github.com/xh/hoist-react/issues/1456))
* Fixed issue where TreeMap would not be initialized if the TreeMapModel was created after the
  GridModel data was loaded ([#1471](https://github.com/xh/hoist-react/issues/1471))
* Fixed issue where export would create malformed file with dynamic header names
* Fixed issue where exported tree grids would have incorrect aggregate data
  ([#1447](https://github.com/xh/hoist-react/issues/1447))
* Fixed issue where resizable Panels could grow larger than desired
  ([#1498](https://github.com/xh/hoist-react/issues/1498))
* Changed RestGrid to only display export button if export is enabled
  ([#1490](https://github.com/xh/hoist-react/issues/1490))
* Fixed errors when grouping rows in Grids with `groupUseEntireRow` turned off
  ([#1520](https://github.com/xh/hoist-react/issues/1520))
* Fixed problem where charts were resized when being hidden
  ([#1528](https://github.com/xh/hoist-react/issues/1528))
* Fixed problem where charts were needlessly re-rendered, hurting performance and losing some state
  ([#1505](https://github.com/xh/hoist-react/issues/1505))
* Removed padding from Select option wrapper elements which was making it difficult for custom
  option renderers to control the padding ([1571](https://github.com/xh/hoist-react/issues/1571))
* Fixed issues with inconsistent indentation for tree grid nodes under certain conditions
  ([#1546](https://github.com/xh/hoist-react/issues/1546))
* Fixed autoFocus on NumberInput.

### 📚 Libraries

* @blueprintjs/core `3.19 -> 3.22`
* @blueprintjs/datetime `3.14 -> 3.15`
* @fortawesome/fontawesome-pro `5.11 -> 5.12`
* codemirror `5.49 -> 5.50`
* core-js `3.3 -> 3.6`
* fast-deep-equal `2.0 -> 3.1`
* filesize `5.0 -> 6.0`
* highcharts 7.2 -> 8.0`
* mobx `5.14 -> 5.15`
* react-dates `21.3 -> 21.5`
* react-dropzone `10.1 -> 10.2`
* react-windowed-select `added @ 2.0.1`

[Commit Log](https://github.com/xh/hoist-react/compare/v28.2.0...v29.0.0)

## v28.2.0 - 2019-11-08

### 🎁 New Features

* Added a `DateInput` component to the mobile toolkit. Its API supports many of the same options as
  its desktop analog with the exception of `timePrecision`, which is not yet supported.
* Added `minSize` to panelModel. A resizable panel can now be prevented from resizing to a size
  smaller than minSize. ([#1431](https://github.com/xh/hoist-react/issues/1431))

### 🐞 Bug Fixes

* Made `itemHeight` a required prop for `DataView`. This avoids an issue where agGrid went into an
  infinite loop if this value was not set.
* Fixed a problem with `RestStore` behavior when `dataRoot` changed from its default value.

[Commit Log](https://github.com/xh/hoist-react/compare/v28.1.1...v28.2.0)

## v28.1.1 - 2019-10-23

### 🐞 Bug Fixes

* Fixes a bug with default model context being set incorrectly within context inside of `Panel`.

[Commit Log](https://github.com/xh/hoist-react/compare/v28.1.0...v28.1.1)

## v28.1.0 - 2019-10-18

### 🎁 New Features

* `DateInput` supports a new `strictInputParsing` prop to enforce strict parsing of keyed-in entries
  by the underlying moment library. The default value is false, maintained the existing behavior
  where [moment will do its best](https://momentjs.com/guides/#/parsing/) to parse an entered date
  string that doesn't exactly match the specified format
* Any `DateInput` values entered that exceed any specified max/minDate will now be reset to null,
  instead of being set to the boundary date (which was surprising and potentially much less obvious
  to a user that their input had been adjusted automatically).
* `Column` and `ColumnGroup` now accept a function for `headerName`. The header will be
  automatically re-rendered when any observable properties referenced by the `headerName` function
  are modified.
* `ColumnGroup` now accepts an `align` config for setting the header text alignment
* The flag `toContext` for `uses` and `creates` has been replaced with a new flag `publishMode` that
  provides more granular control over how models are published and looked up via context. Components
  can specify `ModelPublishMode.LIMITED` to make their model available for contained components
  without it becoming the default model or exposing its sub-models.

### 🐞 Bug Fixes

* Tree columns can now specify `renderer` or `elementRenderer` configs without breaking the standard
  AG Grid group cell renderer auto-applied to tree columns (#1397).
* Use of a custom `Column.comparator` function will no longer break agGrid-provided column header
  filter menus (#1400).
* The MS Edge browser does not return a standard Promise from `async` functions, so the the return
  of those functions did not previously have the required Hoist extensions installed on its
  prototype. Edge "native" Promises are now also polyfilled / extended as required. (#1411).
* Async `Select` combobox queries are now properly debounced as per the `queryBuffer` prop (#1416).

### ⚙️ Technical

* Grid column group headers now use a custom React component instead of the default AG Grid column
  header, resulting in a different DOM structure and CSS classes. Existing CSS overrides of the
  AG Grid column group headers may need to be updated to work with the new structure/classes.
* We have configured `stylelint` to enforce greater consistency in our stylesheets within this
  project. The initial linting run resulted in a large number of updates to our SASS files, almost
  exclusively whitespace changes. No functional changes are intended/expected. We have also enabled
  hooks to run both JS and style linting on pre-commit. Neither of these updates directly affects
  applications, but the same tools could be configured for apps if desired.

### 📚 Libraries

* core-js `3.2 -> 3.3`
* filesize `4.2 -> 5.0`
* http-status-codes `added @ 1.3`

[Commit Log](https://github.com/xh/hoist-react/compare/v28.0.0...v28.1.0)

## v28.0.0 - 2019-10-07

_"The one with the hooks."_

**Hoist now fully supports React functional components and hooks.** The new `hoistComponent`
function is now the recommended method for defining new components and their corresponding element
factories. See that (within HoistComponentFunctional.js) and the new `useLocalModel()` and
`useContextModel()` hooks (within [core/model](core/model)) for more information.

Along with the performance benefits and the ability to use React hooks, Hoist functional components
are designed to read and write their models via context. This allows a much less verbose
specification of component element trees.

Note that **Class-based Components remain fully supported** (by both Hoist and React) using the
familiar `@HoistComponent` decorator, but transitioning to functional components within Hoist apps
is now strongly encouraged. In particular note that Class-based Components will *not* be able to
leverage the context for model support discussed above.

### 🎁 New Features

* Resizable panels now default to not redrawing their content when resized until the resize bar is
  dropped. This offers an improved user experience for most situations, especially when layouts are
  complex. To re-enable the previous dynamic behavior, set `PanelModel.resizeWhileDragging: true`.
* The default text input shown by `XH.prompt()` now has `selectOnFocus: true` and will confirm the
  user's entry on an `<enter>` keypress (same as clicking 'OK').
* `stringExcludes` function added to form validation constraints. This allows an input value to
  block specific characters or strings, e.g. no slash "/" in a textInput for a filename.
* `constrainAll` function added to form validation constraints. This takes another constraint as its
  only argument, and applies that constraint to an array of values, rather than just to one value.
  This is useful for applying a constraint to inputs that produce arrays, such as tag pickers.
* `DateInput` now accepts LocalDates as `value`, `minDate` and `maxDate` props.
* `RelativeTimestamp` now accepts a `bind` prop to specify a model field name from which it can pull
  its timestamp. The model itself can either be passed as a prop or (better) sourced automatically
  from the parent context. Developers are encouraged to take this change to minimize re-renders of
  parent components (which often contain grids and other intensive layouts).
* `Record` now has properties and methods for accessing and iterating over children, descendants,
  and ancestors
* `Store` now has methods for retrieving the descendants and ancestors of a given Record

### 💥 Breaking Changes

* **Apps must update their dev dependencies** to the latest `@xh/hoist-dev-utils` package: v4.0+.
  This updates the versions of Babel / Webpack used in builds to their latest / current versions and
  swaps to the updated Babel recommendation of `core-js` for polyfills.
* The `allSettled` function in `@xh/promise` has been removed. Applications using this method should
  use the ECMA standard (stage-2) `Promise.allSettled` instead. This method is now fully available
  in Hoist via bundled polyfills. Note that the standard method returns an array of objects of the
  form `{status: [rejected|fulfilled], ...}`, rather than `{state: [rejected|fulfilled], ...}`.
* The `containerRef` argument for `XH.toast()` should now be a DOM element. Component instances are
  no longer supported types for this value. This is required to support functional Components
  throughout the toolkit.
* Apps that need to prevent a `StoreFilterField` from binding to a `GridModel` in context, need to
  set the `store` or `gridModel` property explicitly to null.
* The Blueprint non-standard decorators `ContextMenuTarget` and `HotkeysTarget` are no longer
  supported. Use the new hooks `useContextMenu()` and `useHotkeys()` instead. For convenience, this
  functionality has also been made available directly on `Panel` via the `contextMenu` and `hotkeys`
  props.
* `DataView` and `DataViewModel` have been moved from `/desktop/cmp/dataview` to the cross-platform
  package `/cmp/dataview`.
* `isReactElement` has been removed. Applications should use the native React API method
  `React.isValidElement` instead.

### ⚙️ Technical

* `createObservableRef()` is now available in `@xh/hoist/utils/react` package. Use this function for
  creating refs that are functionally equivalent to refs created with `React.createRef()`, yet fully
  observable. With this change the `Ref` class in the same package is now obsolete.
* Hoist now establishes a proper react "error boundary" around all application code. This means that
  errors throw when rendering will be caught and displayed in the standard Hoist exception dialog,
  and stack traces for rendering errors should be significantly less verbose.
* Not a Hoist feature, exactly, but the latest version of `@xh/hoist-dev-utils` (see below) enables
  support for the `optional chaining` (aka null safe) and `nullish coalescing` operators via their
  Babel proposal plugins. Developers are encouraged to make good use of the new syntax below:
    * conditional-chaining: `let foo = bar?.baz?.qux;`
    * nullish coalescing: `let foo = bar ?? 'someDefaultValue';`

### 🐞 Bug Fixes

* Date picker month and year controls will now work properly in `localDate` mode. (Previously would
  reset to underlying value.)
* Individual `Buttons` within a `ButtonGroupInput` will accept a disabled prop while continuing to
  respect the overall `ButtonGroupInput`'s disabled prop.
* Raised z-index level of AG-Grid tooltip to ensure tooltips for AG-Grid context menu items appear
  above the context menu.

### 📚 Libraries

* @blueprintjs/core `3.18 -> 3.19`
* @blueprintjs/datetime `3.12 -> 3.14`
* @fortawesome/fontawesome-pro `5.10 -> 5.11`
* @xh/hoist-dev-utils `3.8 -> 4.3` (multiple transitive updates to build tooling)
* ag-grid `21.1 -> 21.2`
* highcharts `7.1 -> 7.2`
* mobx `5.13 -> 5.14`
* react-transition-group `4.2 -> 4.3`
* rsvp (removed)
* store2 `2.9 -> 2.10`

[Commit Log](https://github.com/xh/hoist-react/compare/v27.1.0...v28.0.0)

## v27.1.0 - 2019-09-05

### 🎁 New Features

* `Column.exportFormat` can now be a function, which supports setting Excel formats on a per-cell
  (vs. entire column) basis by returning a conditional `exportFormat` based upon the value and / or
  record.
    * ⚠️ Note that per-cell formatting _requires_ that apps update their server to use hoist-core
      v6.3.0+ to work, although earlier versions of hoist-core _are_ backwards compatible with the
      pre-existing, column-level export formatting.
* `DataViewModel` now supports a `sortBy` config. Accepts the same inputs as `GridModel.sortBy`,
  with the caveat that only a single-level sort is supported at this time.

[Commit Log](https://github.com/xh/hoist-react/compare/v27.0.1...v27.1.0)

## v27.0.1 - 2019-08-26

### 🐞 Bug Fixes

* Fix to `Store.clear()` and `GridModel.clear()`, which delegates to the same (#1324).

[Commit Log](https://github.com/xh/hoist-react/compare/v27.0.0...v27.0.1)

## v27.0.0 - 2019-08-23

### 🎁 New Features

* A new `LocalDate` class has been added to the toolkit. This class provides client-side support for
  "business" or "calendar" days that do not have a time component. It is an immutable class that
  supports '==', '<' and '>', as well as a number of convenient manipulation functions. Support for
  the `LocalDate` class has also been added throughout the toolkit, including:
    * `Field.type` now supports an additional `localDate` option for automatic conversion of server
      data to this type when loading into a `Store`.
    * `fetchService` is aware of this class and will automatically serialize all instances of it for
      posting to the server. ⚠ NOTE that along with this change, `fetchService` and its methods such
      as `XH.fetchJson()` will now serialize regular JS Date objects as ms timestamps when provided
      in params. Previously Dates were serialized in their default `toString()` format. This would
      be a breaking change for an app that relied on that default Date serialization, but it was
      made for increased symmetry with how Hoist JSON-serializes Dates and LocalDates on the
      server-side.
    * `DateInput` can now be used to seamlessly bind to a `LocalDate` as well as a `Date`. See its
      new prop of `valueType` which can be set to `localDate` or `date` (default).
    * A new `localDateCol` config has been added to the `@xh/hoist/grid/columns` package with
      standardized rendering and formatting.
* New `TreeMap` and `SplitTreeMap` components added, to render hierarchical data in a configurable
  TreeMap visualization based on the Highcharts library. Supports optional binding to a GridModel,
  which syncs selection and expand / collapse state.
* `Column` gets a new `highlightOnChange` config. If true, the grid will highlight the cell on each
  change by flashing its background. (Currently this is a simple on/off config - future iterations
  could support a function variant or other options to customize the flash effect based on the
  old/new values.) A new CSS var `--xh-grid-cell-change-bg-highlight` can be used to customize the
  color used, app-wide or scoped to a particular grid selector. Note that columns must *not* specify
  `rendererIsComplex` (see below) if they wish to enable the new highlight flag.

### 💥 Breaking Changes

* The updating of `Store` data has been reworked to provide a simpler and more powerful API that
  allows for the applications of additions, deletions, and updates in a single transaction:
    * The signature of `Store.updateData()` has been substantially changed, and is now the main
      entry point for all updates.
    * `Store.removeRecords()` has been removed. Use `Store.updateData()` instead.
    * `Store.addData()` has been removed. Use `Store.updateData()` instead.
* `Column` takes an additional property `rendererIsComplex`. Application must set this flag to
  `true` to indicate if a column renderer uses values other than its own bound field. This change
  provides an efficiency boost by allowing AG Grid to use its default change detection instead of
  forcing a cell refresh on any change.

### ⚙️ Technical

* `Grid` will now update the underlying AG Grid using AG Grid transactions rather than relying on
  agGrid `deltaRowMode`. This is intended to provide the best possible grid performance and
  generally streamline the use of the AG Grid Api.

### 🐞 Bug Fixes

* Panel resize events are now properly throttled, avoiding extreme lagginess when resizing panels
  that contain complex components such as big grids.
* Workaround for issues with the mobile Onsen toolkit throwing errors while resetting page stack.
* Dialogs call `doCancel()` handler if cancelled via `<esc>` keypress.

### 📚 Libraries

* @xh/hoist-dev-utils `3.7 -> 3.8`
* qs `6.7 -> 6.8`
* store2 `2.8 -> 2.9`

[Commit Log](https://github.com/xh/hoist-react/compare/v26.0.1...v27.0.0)

## v26.0.1 - 2019-08-07

### 🎁 New Features

* **WebSocket support** has been added in the form of `XH.webSocketService` to establish and
  maintain a managed websocket connection with the Hoist UI server. This is implemented on the
  client via the native `WebSocket` object supported by modern browsers and relies on the
  corresponding service and management endpoints added to Hoist Core v6.1.
    * Apps must declare `webSocketsEnabled: true` in their `AppSpec` configuration to enable this
      overall functionality on the client.
    * Apps can then subscribe via the new service to updates on a requested topic and will receive
      any inbound messages for that topic via a callback.
    * The service will monitor the socket connection with a regular heartbeat and attempt to
      re-establish if dropped.
    * A new admin console snap-in provides an overview of connected websocket clients.
* The `XH.message()` and related methods such as `XH.alert()` now support more flexible
  `confirmProps` and `cancelProps` configs, each of which will be passed to their respective button
  and merged with suitable defaults. Allows use of the new `autoFocus` prop with these preconfigured
  dialogs.
    * By default, `XH.alert()` and `XH.confirm()` will auto focus the confirm button for user
      convenience.
    * The previous text/intent configs have been deprecated and the message methods will log a
      console warning if they are used (although it will continue to respect them to aid
      transitioning to the new configs).
* `GridModel` now supports a `copyCell` context menu action. See `StoreContextMenu` for more
  details.
* New `GridCountLabel` component provides an alternative to existing `StoreCountLabel`, outputting
  both overall record count and current selection count in a configurable way.
* The `Button` component accepts an `autoFocus` prop to attempt to focus on render.
* The `Checkbox` component accepts an `autoFocus` prop to attempt to focus on render.

### 💥 Breaking Changes

* `StoreCountLabel` has been moved from `/desktop/cmp/store` to the cross-platform package
  `/cmp/store`. Its `gridModel` prop has also been removed - usages with grids should likely switch
  to the new `GridCountLabel` component, noted above and imported from `/cmp/grid`.
* The API for `ClipboardButton` and `ClipboardMenuItem` has been simplified, and made implementation
  independent. Specify a single `getCopyText` function rather than the `clipboardSpec`.
  (`clipboardSpec` is an artifact from the removed `clipboard` library).
* The `XH.prompt()` and `XH.message()` input config has been updated to work as documented, with any
  initial/default value for the input sourced from `input.initialValue`. Was previously sourced from
  `input.value` (#1298).
* ChartModel `config` has been deprecated. Please use `highchartsConfig` instead.

### 🐞 Bug Fixes

* The `Select.selectOnFocus` prop is now respected when used in tandem with `enableCreate` and/or
  `queryFn` props.
* `DateInput` popup _will_ now close when input is blurred but will _not_ immediately close when
  `enableTextInput` is `false` and a month or year is clicked (#1293).
* Buttons within a grid `actionCol` now render properly in compact mode, without clipping/overflow.

### ⚙️ Technical

* `AgGridModel` will now throw an exception if any of its methods which depend on AG Grid state are
  called before the grid has been fully initialized (AG Grid onGridReady event has fired).
  Applications can check the new `isReady` property on `AgGridModel` before calling such methods
  to️️ verify the grid is fully initialized.

### 📚 Libraries

* @blueprintjs/core `3.17 -> 3.18`
* @blueprintjs/datetime `3.11 -> 3.12`
* @fortawesome/fontawesome `5.9 -> 5.10`
* ag-grid `21.0.1 -> 21.1.1`
* store2 `2.7 -> 2.8`
* The `clipboard` library has been replaced with the simpler `clipboard-copy` library.

[Commit Log](https://github.com/xh/hoist-react/compare/v25.2.0...v26.0.1)

## v25.2.0 - 2019-07-25

### 🎁 New Features

* `RecordAction` supports a new `secondaryText` property. When used for a Grid context menu item,
  this text appears on the right side of the menu item, usually used for displaying the shortcut key
  associated with an action.

### 🐞 Bug Fixes

* Fixed issue with loopy behavior when using `Select.selectOnFocus` and changing focus
  simultaneously with keyboard and mouse.

[Commit Log](https://github.com/xh/hoist-react/compare/v25.1.0...v25.2.0)

## v25.1.0 - 2019-07-23

### 🎁 New Features

* `JsonInput` includes buttons for toggling showing in a full-screen dialog window. Also added a
  convenience button to auto-format `JsonInput's` content.
* `DateInput` supports a new `enableTextInput` prop. When this property is set to false, `DateInput`
  will be entirely driven by the provided date picker. Additionally, `DateInput` styles have been
  improved for its various modes to more clearly convey its functionality.
* `ExportButton` will auto-disable itself if bound to an empty `GridModel`. This helper button will
  now also throw a console warning (to alert the developer) if `gridModel.enableExport != true`.

### ⚙️ Technical

* Classes decorated with `@LoadSupport` will now throw an exception out of their provided
  `loadAsync()` method if called with a parameter that's not a plain object (i.e. param is clearly
  not a `LoadSpec`). Note this might be a breaking change, in so far as it introduces additional
  validation around this pre-existing API requirement.
* Requirements for the `colorSpec` option passed to Hoist number formatters have been relaxed to
  allow partial definitions such that, for example, only negative values may receive the CSS class
  specified, without having to account for positive value styling.

### 🐞 Bug Fixes

* `RestFormModel` now submits dirty fields only when editing a record, as intended (#1245).
* `FormField` will no longer override the disabled prop of its child input if true (#1262).

### 📚 Libraries

* mobx `5.11 -> 5.13`
* Misc. patch-level updates

[Commit Log](https://github.com/xh/hoist-react/compare/v25.0.0...v25.1.0)

## v25.0.0 - 2019-07-16

### 🎁 New Features

* `Column` accepts a new `comparator` callback to customize how column cell values are sorted by the
  grid.
* Added `XH.prompt()` to show a simple message popup with a built-in, configurable HoistInput. When
  submitted by the user, its callback or resolved promise will include the input's value.
* `Select` accepts a new `selectOnFocus` prop. The behaviour is analogous to the `selectOnFocus`
  prop already in `TextInput`, `TextArea` and `NumberInput`.

### 💥 Breaking Changes

* The `fmtPercent` and `percentRenderer` methods will now multiply provided value by 100. This is
  consistent with the behavior of Excel's percentage formatting and matches the expectations of
  `ExportFormat.PCT`. Columns that were previously using `exportValue: v => v/100` as a workaround
  to the previous renderer behavior should remove this line of code.
* `DimensionChooserModel`'s `historyPreference` config has been renamed `preference`. It now
  supports saving both value and history to the same preference (existing history preferences will
  be handled).

[Commit Log](https://github.com/xh/hoist-react/compare/v24.2.0...v25.0.0)

## v24.2.0 - 2019-07-08

### 🎁 New Features

* `GridModel` accepts a new `colDefaults` configuration. Defaults provided via this object will be
  merged (deeply) into all column configs as they are instantiated.
* New `Panel.compactHeader` and `DockContainer.compactHeaders` props added to enable more compact
  and space efficient styling for headers in these components.
    * ⚠️ Note that as part of this change, internal panel header CSS class names changed slightly -
      apps that were targeting these internal selectors would need to adjust. See
      desktop/cmp/panel/impl/PanelHeader.scss for the relevant updates.
* A new `exportOptions.columns` option on `GridModel` replaces `exportOptions.includeHiddenCols`.
  The updated and more flexible config supports special strings 'VISIBLE' (default), 'ALL', and/or a
  list of specific colIds to include in an export.
    * To avoid immediate breaking changes, GridModel will log a warning on any remaining usages of
      `includeHiddenCols` but auto-set to `columns: 'ALL'` to maintain the same behavior.
* Added new preference `xhShowVersionBar` to allow more fine-grained control of when the Hoist
  version bar is showing. It defaults to `auto`, preserving the current behavior of always showing
  the footer to Hoist Admins while including it for non-admins *only* in non-production
  environments. The pref can alternatively be set to 'always' or 'never' on a per-user basis.

### 📚 Libraries

* @blueprintjs/core `3.16 -> 3.17`
* @blueprintjs/datetime `3.10 -> 3.11`
* mobx `5.10 -> 5.11`
* react-transition-group `2.8 -> 4.2`

[Commit Log](https://github.com/xh/hoist-react/compare/v24.1.1...v24.2.0)

## v24.1.1 - 2019-07-01

### 🐞 Bug Fixes

* Mobile column chooser internal layout/sizing fixed when used in certain secure mobile browsers.

[Commit Log](https://github.com/xh/hoist-react/compare/v24.1.0...v24.1.1)

## v24.1.0 - 2019-07-01

### 🎁 New Features

* `DateInput.enableClear` prop added to support built-in button to null-out a date input's value.

### 🐞 Bug Fixes

* The `Select` component now properly shows all options when the pick-list is re-shown after a
  change without first blurring the control. (Previously this interaction edge case would only show
  the option matching the current input value.) #1198
* Mobile mask component `onClick` callback prop restored - required to dismiss mobile menus when not
  tapping a menu option.
* When checking for a possible expired session within `XH.handleException()`, prompt for app login
  only for Ajax requests made to relative URLs (not e.g. remote APIs accessed via CORS). #1189

### ✨ Styles

* Panel splitter collapse button more visible in dark theme. CSS vars to customize further fixed.
* The mobile app menu button has been moved to the right side of the top appBar, consistent with its
  placement in desktop apps.

### 📚 Libraries

* @blueprintjs/core `3.15 -> 3.16`
* @blueprintjs/datetime `3.9 -> 3.10`
* codemirror `5.47 -> 5.48`
* mobx `6.0 -> 6.1`

[Commit Log](https://github.com/xh/hoist-react/compare/v24.0.0...v24.1.0)

## v24.0.0 - 2019-06-24

### 🎁 New Features

#### Data

* A `StoreFilter` object has been introduced to the data API. This allows `Store` and
  `StoreFilterField` to support the ability to conditionally include all children when filtering
  hierarchical data stores, and could support additional filtering customizations in the future.
* `Store` now provides a `summaryRecord` property which can be used to expose aggregated data for
  the data it contains. The raw data for this record can be provided to `loadData()` and
  `updateData()` either via an explicit argument to these methods, or as the root node of the raw
  data provided (see `Store.loadRootAsSummary`).
* The `StoreFilterField` component accepts new optional `model` and `bind` props to allow control of
  its text value from an external model's observable.
* `pwd` is now a new supported type of `Field` in the `@xh/hoist/core/data` package.

#### Grid

* `GridModel` now supports a `showSummary` config which can be used to display its store's
  summaryRecord (see above) as either a pinned top or bottom row.
* `GridModel` also adds a `enableColumnPinning` config to enable/disable user-driven pinning. On
  desktop, if enabled, users can pin columns by dragging them to the left or right edges of the grid
  (the default AG Grid gesture). Column pinned state is now also captured and maintained by the
  overall grid state system.
* The desktop column chooser now options in a non-modal popover when triggered from the standard
  `ColChooserButton` component. This offers a quicker and less disruptive alternative to the modal
  dialog (which is still used when launched from the grid context menu). In this popover mode,
  updates to columns are immediately reflected in the underlying grid.
* The mobile `ColChooser` has been improved significantly. It now renders displayed and available
  columns as two lists, allowing drag and drop between to update the visibility and ordering. It
  also provides an easy option to toggle pinning the first column.
* `DimensionChooser` now supports an optional empty / ungrouped configuration with a value of `[]`.
  See `DimensionChooserModel.enableClear` and `DimensionChooser.emptyText`.

#### Other Features

* Core `AutoRefreshService` added to trigger an app-wide data refresh on a configurable interval, if
  so enabled via a combination of soft-config and user preference. Auto-refresh relies on the use of
  the root `RefreshContextModel` and model-level `LoadSupport`.
* A new `LoadingIndicator` component is available as a more minimal / unobtrusive alternative to a
  modal mask. Typically configured via a new `Panel.loadingIndicator` prop, the indicator can be
  bound to a `PendingTaskModel` and will automatically show/hide a spinner and/or custom message in
  an overlay docked to the corner of the parent Panel.
* `DateInput` adds support for new `enablePicker` and `showPickerOnFocus` props, offering greater
  control over when the calendar picker is shown. The new default behaviour is to not show the
  picker on focus, instead showing it via a built-in button.
* Transitions have been disabled by default on desktop Dialog and Popover components (both are from
  the Blueprint library) and on the Hoist Mask component. This should result in a snappier user
  experience, especially when working on remote / virtual workstations. Any in-app customizations to
  disable or remove transitions can now be removed in favor of this toolkit-wide change.
* Added new `@bindable.ref` variant of the `@bindable` decorator.

### 💥 Breaking Changes

* Apps that defined and initialized their own `AutoRefreshService` service or functionality should
  leverage the new Hoist service if possible. Apps with a pre-existing custom service of the same
  name must either remove in favor of the new service or - if they have special requirements not
  covered by the Hoist implementation - rename their own service to avoid a naming conflict.
* The `StoreFilterField.onFilterChange` callback will now be passed a `StoreFilter`, rather than a
  function.
* `DateInput` now has a calendar button on the right side of the input which is 22 pixels square.
  Applications explicitly setting width or height on this component should ensure that they are
  providing enough space for it to display its contents without clipping.

### 🐞 Bug Fixes

* Performance for bulk grid selections has been greatly improved (#1157)
* Toolbars now specify a minimum height (or width when vertical) to avoid shrinking unexpectedly
  when they contain only labels or are entirely empty (but still desired to e.g. align UIs across
  multiple panels). Customize if needed via the new `--xh-tbar-min-size` CSS var.
* All Hoist Components that accept a `model` prop now have that properly documented in their
  prop-types.
* Admin Log Viewer no longer reverses its lines when not in tail mode.

### ⚙️ Technical

* The `AppSpec` config passed to `XH.renderApp()` now supports a `clientAppCode` value to compliment
  the existing `clientAppName`. Both values are now optional and defaulted from the project-wide
  `appCode` and `appName` values set via the project's Webpack config. (Note that `clientAppCode` is
  referenced by the new `AutoRefreshService` to support configurable auto-refresh intervals on a
  per-app basis.)

### 📚 Libraries

* ag-grid `20.0 -> 21.0`
* react-select `2.4 -> 3.0`
* mobx-react `5.4 -> 6.0.3`
* font-awesome `5.8 -> 5.9`
* react-beautiful-dnd `10.1.1 -> 11.0.4`

[Commit Log](https://github.com/xh/hoist-react/compare/v23.0.0...v24.0.0)

## v23.0.0 - 2019-05-30

### 🎁 New Features

* `GridModel` now accepts a config of `cellBorders`, similar to `rowBorders`
* `Panel.tbar` and `Panel.bbar` props now accept an array of Elements and will auto-generate a
  `Toolbar` to contain them, avoiding the need for the extra import of `toolbar()`.
* New functions `withDebug` and `withShortDebug` have been added to provide a terse syntax for
  adding debug messages that track the execution of specific blocks of code.
* `XH.toast()` now supports an optional `containerRef` argument that can be used for anchoring a
  toast within another component (desktop only). Can be used to display more targeted toasts within
  the relevant section of an application UI, as opposed to the edge of the screen.
* `ButtonGroupInput` accepts a new `enableClear` prop that allows the active / depressed button to
  be unselected by pressing it again - this sets the value of the input as a whole to `null`.
* Hoist Admins now always see the VersionBar in the footer.
* `Promise.track` now accepts an optional `omit` config that indicates when no tracking will be
  performed.
* `fmtNumber` now accepts an optional `prefix` config that prepends immediately before the number,
  but after the sign (`+`, `-`).
* New utility methods `forEachAsync()` and `whileAsync()` have been added to allow non-blocking
  execution of time-consuming loops.

### 💥 Breaking Changes

* The `AppOption.refreshRequired` config has been renamed to `reloadRequired` to better match the
  `XH.reloadApp()` method called to reload the entire app in the browser. Any options defined by an
  app that require it to be fully reloaded should have this renamed config set to `true`.
* The options dialog will now automatically trigger an app-wide data _refresh_ via
  `XH.refreshAppAsync()` if options have changed that don't require a _reload_.
* The `EventSupport` mixin has been removed. There are no known uses of it and it is in conflict
  with the overall reactive structure of the hoist-react API. If your app listens to the
  `appStateChanged`, `prefChange` or `prefsPushed` events you will need to adjust accordingly.

### 🐞 Bug Fixes

* `Select` will now let the user edit existing text in conditions where it is expected to be
  editable. #880
* The Admin "Config Differ" tool has been updated to reflect changes to `Record` made in v22. It is
  once again able to apply remote config values.
* A `Panel` with configs `resizable: true, collapsible: false` now renders with a splitter.
* A `Panel` with no `icon`, `title`, or `headerItems` will not render a blank header.
* `FileChooser.enableMulti` now behaves as one might expect -- true to allow multiple files in a
  single upload. Previous behavior (the ability to add multiple files to dropzone) is now controlled
  by `enableAddMulti`.

[Commit Log](https://github.com/xh/hoist-react/compare/v22.0.0...v23.0.0)

## v22.0.0 - 2019-04-29

### 🎁 New Features

* A new `DockContainer` component provides a user-friendly way to render multiple child components
  "docked" to its bottom edge. Each child view is rendered with a configurable header and controls
  to allow the user to expand it, collapse it, or optionally "pop it out" into a modal dialog.
* A new `AgGrid` component provides a much lighter Hoist wrapper around AG Grid while maintaining
  consistent styling and layout support. This allows apps to use any features supported by AG Grid
  without conflicting with functionality added by the core Hoist `Grid`.
    * Note that this lighter wrapper lacks a number of core Hoist features and integrations,
      including store support, grid state, enhanced column and renderer APIs, absolute value
      sorting, and more.
    * An associated `AgGridModel` provides access to to the AG Grid APIs, minimal styling configs,
      and several utility methods for managing Grid state.
* Added `GridModel.groupSortFn` config to support custom group sorting (replaces any use of
  `agOptions.defaultGroupSortComparator`).
* The `Column.cellClass` and `Column.headerClass` configs now accept functions to dynamically
  generate custom classes based on the Record and/or Column being rendered.
* The `Record` object now provides an additional getter `Record.allChildren` to return all children
  of the record, irrespective of the current filter in place on the record's store. This supplements
  the existing `Record.children` getter, which returns only the children meeting the filter.

### 💥 Breaking Changes

* The class `LocalStore` has been renamed `Store`, and is now the main implementation and base class
  for Store Data. The extraneous abstract superclass `BaseStore` has been removed.
* `Store.dataLastUpdated` had been renamed `Store.lastUpdated` on the new class and is now a simple
  timestamp (ms) rather than a Javascript Date object.
* The constructor argument `Store.processRawData` now expects a function that *returns* a modified
  object with the necessary edits. This allows implementations to safely *clone* the raw data rather
  than mutating it.
* The method `Store.removeRecord` has been replaced with the method `Store.removeRecords`. This will
  facilitate efficient bulk deletes.

### ⚙️ Technical

* `Grid` now performs an important performance workaround when loading a new dataset that would
  result in the removal of a significant amount of existing records/rows. The underlying AG Grid
  component has a serious bottleneck here (acknowledged as AG-2879 in their bug tracker). The Hoist
  grid wrapper will now detect when this is likely and proactively clear all data using a different
  API call before loading the new dataset.
* The implementations `Store`, `RecordSet`, and `Record` have been updated to more efficiently
  re-use existing record references when loading, updating, or filtering data in a store. This keeps
  the Record objects within a store as stable as possible, and allows additional optimizations by
  AG Grid and its `deltaRowDataMode`.
* When loading raw data into store `Record`s, Hoist will now perform additional conversions based on
  the declared `Field.type`. The unused `Field.nullable` has been removed.
* `LocalStorageService` now uses both the `appCode` and current username for its namespace key,
  ensuring that e.g. local prefs/grid state are not overwritten across multiple app users on one OS
  profile, or when admin impersonation is active. The service will automatically perform a one-time
  migration of existing local state from the old namespace to the new. #674
* `elem` no longer skips `null` children in its calls to `React.createElement()`. These children may
  play the role of placeholders when using conditional rendering, and skipping them was causing
  React to trigger extra re-renders. This change further simplifies Hoist's element factory and
  removes an unnecessary divergence with the behavior of JSX.

### 🐞 Bug Fixes

* `Grid` exports retain sorting, including support for absolute value sorting. #1068
* Ensure `FormField`s are keyed with their model ID, so that React can properly account for dynamic
  changes to fields within a form. #1031
* Prompt for app refresh in (rare) case of mismatch between client and server-side session user.
  (This can happen during impersonation and is defended against in server-side code.) #675

[Commit Log](https://github.com/xh/hoist-react/compare/v21.0.2...v22.0.0)

## v21.0.2 - 2019-04-05

### 📚 Libraries

* Rollback AG Grid to v20.0.0 after running into new performance issues with large datasets and
  `deltaRowDataMode`. Updates to tree filtering logic, also related to grid performance issues with
  filtered tree results returning much larger record counts.

## v21.0.0 - 2019-04-04

### 🎁 New Features

* `FetchService` fetch methods now accept a plain object as the `headers` argument. These headers
  will be merged with the default headers provided by FetchService.
* An app can also now specify default headers to be sent with every fetch request via
  `XH.fetchService.setDefaultHeaders()`. You can pass either a plain object, or a closure which
  returns one.
* `Grid` supports a new `onGridReady` prop, allowing apps to hook into the AG Grid event callback
  without inadvertently short-circuiting the Grid's own internal handler.

### 💥 Breaking Changes

* The shortcut getter `FormModel.isNotValid` was deemed confusing and has been removed from the API.
  In most cases applications should use `!FormModel.isValid` instead; this expression will return
  `false` for the `Unknown` as well as the `NotValid` state. Applications that wish to explicitly
  test for the `NotValid` state should use the `validationState` getter.
* Multiple HoistInputs have changed their `onKeyPress` props to `onKeyDown`, including TextInput,
  NumberInput, TextArea & SearchInput. The `onKeyPress` event has been deprecated in general and has
  limitations on which keys will trigger the event to fire (i.e. it would not fire on an arrow
  keypress).
* FetchService's fetch methods no longer support `contentType` parameter. Instead, specify a custom
  content-type by setting a 'Content-Type' header using the `headers` parameter.
* FetchService's fetch methods no longer support `acceptJson` parameter. Instead, pass an {"Accept":
  "application/json"} header using the `headers` parameter.

### ✨ Styles

* Black point + grid colors adjusted in dark theme to better blend with overall blue-gray tint.
* Mobile styles have been adjusted to increase the default font size and grid row height, in
  addition to a number of other smaller visual adjustments.

### 🐞 Bug Fixes

* Avoid throwing React error due to tab / routing interactions. Tab / routing / state support
  generally improved. (#1052)
* `GridModel.selectFirst()` improved to reliably select first visible record even when one or more
  groupBy levels active. (#1058)

### 📚 Libraries

* AG Grid `~20.1 -> ~20.2` (fixes ag-grid sorting bug with treeMode)
* @blueprint/core `3.14 -> 3.15`
* @blueprint/datetime `3.7 -> 3.8`
* react-dropzone `10.0 -> 10.1`
* react-transition-group `2.6 -> 2.8`

[Commit Log](https://github.com/xh/hoist-react/compare/v20.2.1...v21.0.0)

## v20.2.1 - 2019-03-28

* Minor tweaks to grid styles - CSS var for pinned column borders, drop left/right padding on
  center-aligned grid cells.

[Commit Log](https://github.com/xh/hoist-react/compare/v20.2.0...v20.2.1)

## v20.2.0 - 2019-03-27

### 🎁 New Features

* `GridModel` exposes three new configs - `rowBorders`, `stripeRows`, and `showCellFocus` - to
  provide additional control over grid styling. The former `Grid` prop `showHover` has been
  converted to a `GridModel` config for symmetry with these other flags and more efficient
  re-rendering. Note that some grid-related CSS classes have also been modified to better conform to
  the BEM approach used elsewhere - this could be a breaking change for apps that keyed off of
  certain Hoist grid styles (not expected to be a common case).
* `Select` adds a `queryBuffer` prop to avoid over-eager calls to an async `queryFn`. This buffer is
  defaulted to 300ms to provide some out-of-the-box debouncing of keyboard input when an async query
  is provided. A longer value might be appropriate for slow / intensive queries to a remote API.

### 🐞 Bug Fixes

* A small `FormField.labelWidth` config value will now be respected, even if it is less than the
  default minWidth of 80px.
* Unnecessary re-renders of inactive tab panels now avoided.
* `Grid`'s filter will now be consistently applied to all tree grid records. Previously, the filter
  skipped deeply nested records under specific conditions.
* `Timer` no longer requires its `runFn` to be a promise, as it briefly (and unintentionally) did.
* Suppressed default browser resize handles on `textarea`.

[Commit Log](https://github.com/xh/hoist-react/compare/v20.1.1...v20.2.0)

## v20.1.1 - 2019-03-27

### 🐞 Bug Fixes

* Fix form field reset so that it will call computeValidationAsync even if revalidation is not
  triggered because the field's value did not change when reset.

[Commit Log](https://github.com/xh/hoist-react/compare/v20.1.0...v20.1.1)

## v20.1.0 - 2019-03-14

### 🎁 New Features

* Standard app options panel now includes a "Restore Defaults" button to clear all user preferences
  as well as any custom grid state, resetting the app to its default state for that user.

### 🐞 Bug Fixes

* Removed a delay from `HoistInput` blur handling, ensuring `noteBlurred()` is called as soon as the
  element loses focus. This should remove a class of bugs related to input values not flushing into
  their models quickly enough when `commitOnChange: false` and the user moves directly from an input
  to e.g. clicking a submit button. #1023
* Fix to Admin ConfigDiffer tool (missing decorator).

### ⚙️ Technical

* The `GridModel.store` config now accepts a plain object and will internally create a `LocalStore`.
  This store config can also be partially specified or even omitted entirely. GridModel will ensure
  that the store is auto-configured with all fields in configured grid columns, reducing the need
  for app code boilerplate (re)enumerating field names.
* `Timer` class reworked to allow its interval to be adjusted dynamically via `setInterval()`,
  without requiring the Timer to be re-created.

[Commit Log](https://github.com/xh/hoist-react/compare/v20.0.1...v20.1.0)

## v20.0.1 - 2019-03-08

### 🐞 Bug Fixes

* Ensure `RestStore` processes records in a standard way following a save/add operation (#1010).

[Commit Log](https://github.com/xh/hoist-react/compare/v20.0.0...v20.0.1)

## v20.0.0 - 2019-03-06

### 💥 Breaking Changes

* The `@LoadSupport` decorator has been substantially reworked and enhanced from its initial release
  in v19. It is no longer needed on the HoistComponent, but rather should be put directly on the
  owned HoistModel implementing the loading. IMPORTANT NOTE: all models should implement
  `doLoadAsync` rather than `loadAsync`. Please see `LoadSupport` for more information on this
  important change.
* `TabContainer` and `TabContainerModel` are now cross-platform. Apps should update their code to
  import both from `@xh/hoist/cmp/tab`.
* `TabContainer.switcherPosition` has been moved to `TabContainerModel`. Please note that changes to
  `switcherPosition` are not supported on mobile, where the switcher will always appear beneath the
  container.
* The `Label` component from `@xh/hoist/desktop/cmp/input` has been removed. Applications should
  consider using the basic html `label` element instead (or a `FormField` if applicable).
* The `LeftRightChooserModel` constructor no longer accepts a `leftSortBy` and `rightSortBy`
  property. The implementation of these properties was generally broken. Use `leftSorted` and
  `rightSorted` instead.

#### Mobile

* Mobile `Page` has changed - `Pages` are now wrappers around `Panels` that are designed to be used
  with a `NavigationModel` or `TabContainer`. `Page` accepts the same props as `Panel`, meaning uses
  of `loadModel` should be replaced with `mask`.
* The mobile `AppBar` title is static and defaults to the app name. If you want to display page
  titles, it is recommended to use the `title` prop on the `Page`.

### 🎁 New Features

* Enhancements to Model and Component data loading via `@LoadSupport` provides a stronger set of
  conventions and better support for distinguishing between initial loads / auto/background
  refreshes / user- driven refreshes. It also provides new patterns for ensuring application
  Services are refreshed as part of a reworked global refresh cycle.
* RestGridModel supports a new `cloneAction` to take an existing record and open the editor form in
  "add mode" with all editable fields pre-populated from the source record. The action calls
  `prepareCloneFn`, if defined on the RestGridModel, to perform any transform operations before
  rendering the form.
* Tabs in `TabContainerModel` now support an `icon` property on the desktop.
* Charts take a new optional `aspectRatio` prop.
* Added new `Column.headerTooltip` config.
* Added new method `markManaged` on `ManagedSupport`.
* Added new function decorator `debounced`.
* Added new function `applyMixin` providing support for structured creation of class decorators
  (mixins).

#### Mobile

* Column chooser support available for mobile Grids. Users can check/uncheck columns to add/remove
  them from a configurable grid and reorder the columns in the list via drag and drop. Pair
  `GridModel.enableColChooser` with a mobile `colChooserButton` to allow use.
* Added `DialogPage` to the mobile toolkit. These floating pages do not participate in navigation or
  routing, and are used for showing fullscreen views outside of the Navigator / TabContainer
  context.
* Added `Panel` to the mobile toolkit, which offers a header element with standardized styling,
  title, and icon, as well as support for top and bottom toolbars.
* The mobile `AppBar` has been updated to more closely match the desktop `AppBar`, adding `icon`,
  `leftItems`, `hideAppMenuButton` and `appMenuButtonProps` props.
* Added routing support to mobile.

### 🐞 Bug Fixes

* The HighCharts wrapper component properly resizes its chart.
* Mobile dimension chooser button properly handles overflow for longer labels.
* Sizing fixes for multi-line inputs such as textArea and jsonInput.
* NumberInput calls a `onKeyPress` prop if given.
* Layout fixes on several admin panels and detail popups.

### 📚 Libraries

* @blueprintjs/core `3.13 -> 3.14`
* @xh/hoist-dev-utils `3.5 -> 3.6`
* ag-grid `~20.0 -> ~20.1`
* react-dropzone `~8.0 -> ~9.0`
* react-select `~2.3 -> ~2.4`
* router5 `~6.6 -> ~7.0`
* react `~16.7 -> ~16.8`

[Commit Log](https://github.com/xh/hoist-react/compare/v19.0.1...v20.0.0)

## v19.0.1 - 2019-02-12

### 🐞 Bug Fixes

* Additional updates and simplifications to `FormField` sizing of child `HoistInput` elements, for
  more reliable sizing and spacing filling behavior.

[Commit Log](https://github.com/xh/hoist-react/compare/v19.0.0...v19.0.1)

## v19.0.0 - 2019-02-08

### 🎁 New Features

* Added a new architecture for signaling the need to load / refresh new data across either the
  entire app or a section of the component hierarchy. This new system relies on React context to
  minimizes the need for explicit application wiring, and improves support for auto-refresh. See
  newly added decorator `@LoadSupport` and classes/components `RefreshContext`,
  `RefreshContextModel`, and `RefreshContextView` for more info.
* `TabContainerModel` and `TabModel` now support `refreshMode` and `renderMode` configs to allow
  better control over how inactive tabs are mounted/unmounted and how tabs handle refresh requests
  when hidden or (re)activated.
* Apps can implement `getAppOptions()` in their `AppModel` class to specify a set of app-wide
  options that should be editable via a new built-in Options dialog. This system includes built-in
  support for reading/writing options to preferences, or getting/setting their values via custom
  handlers. The toolkit handles the rendering of the dialog.
* Standard top-level app buttons - for actions such as launching the new Options dialog, switching
  themes, launching the admin client, and logging out - have been moved into a new menu accessible
  from the top-right corner of the app, leaving more space for app-specific controls in the AppBar.
* `RecordGridModel` now supports an enhanced `editors` configuration that exposes the full set of
  validation and display support from the Forms package.
* `HoistInput` sizing is now consistently implemented using `LayoutSupport`. All sizable
  `HoistInputs` now have default `width` to ensure a standard display out of the box. `JsonInput`
  and `TextArea` also have default `height`. These defaults can be overridden by declaring explicit
  `width` and `height` values, or unset by setting the prop to `null`.
* `HoistInputs` within `FormFields` will be automatically sized to fill the available space in the
  `FormField`. In these cases, it is advised to either give the `FormField` an explicit size or
  render it in a flex layout.

### 💥 Breaking Changes

* AG Grid has been updated to v20.0.0. Most apps shouldn't require any changes - however, if you are
  using `agOptions` to set sorting, filtering or resizing properties, these may need to change:

  For the `Grid`, `agOptions.enableColResize`, `agOptions.enableSorting`
  and `agOptions.enableFilter`
  have been removed. You can replicate their effects by using `agOptions.defaultColDef`. For
  `Columns`, `suppressFilter` has been removed, an should be replaced with `filter: false`.

* `HoistAppModel.requestRefresh` and `TabContainerModel.requestRefresh` have been removed.
  Applications should use the new Refresh architecture described above instead.
* `tabRefreshMode` on TabContainer has been renamed `renderMode`.
* `TabModel.reloadOnShow` has been removed. Set the `refreshMode` property on TabContainerModel or
  TabModel to `TabRefreshMode.ON_SHOW_ALWAYS` instead.
* The mobile APIs for `TabContainerModel`, `TabModel`, and `RefreshButton` have been rewritten to
  more closely mirror the desktop API.
* The API for `RecordGridModel` editors has changed -- `type` is no longer supported. Use
  `fieldModel` and `formField` instead.
* `LocalStore.loadRawData` requires that all records presented to store have unique IDs specified.
  See `LocalStore.idSpec` for more information.

### 🐞 Bug Fixes

* SwitchInput and RadioInput now properly highlight validation errors in `minimal` mode.

### 📚 Libraries

* @blueprintjs/core `3.12 -> 3.13`
* ag-grid `~19.1.4 -> ~20.0.0`

[Commit Log](https://github.com/xh/hoist-react/compare/v18.1.2...v19.0.0)

## v18.1.2 - 2019-01-30

### 🐞 Bug Fixes

* Grid integrations relying on column visibility (namely export, storeFilterField) now correctly
  consult updated column state from GridModel. #935
* Ensure `FieldModel.initialValue` is observable to ensure that computed dirty state (and any other
  derivations) are updated if it changes. #934
* Fixes to ensure Admin console log viewer more cleanly handles exceptions (e.g. attempting to
  auto-refresh on a log file that has been deleted).

[Commit Log](https://github.com/xh/hoist-react/compare/v18.1.1...v18.1.2)

## v18.1.1 - 2019-01-29

* Grid cell padding can be controlled via a new set of CSS vars and is reduced by default for grids
  in compact mode.
* The `addRecordAsync()` and `saveRecordAsync()` methods on `RestStore` return the updated record.

[Commit Log](https://github.com/xh/hoist-react/compare/v18.1.0...v18.1.1)

## v18.1.0 - 2019-01-28

### 🎁 New Features

* New `@managed` class field decorator can be used to mark a property as fully created/owned by its
  containing class (provided that class has installed the matching `@ManagedSupport` decorator).
    * The framework will automatically pass any `@managed` class members to `XH.safeDestroy()` on
      destroy/unmount to ensure their own `destroy()` lifecycle methods are called and any related
      resources are disposed of properly, notably MobX observables and reactions.
    * In practice, this should be used to decorate any properties on `HoistModel`, `HoistService`,
      or
      `HoistComponent` classes that hold a reference to a `HoistModel` created by that class. All of
      those core artifacts support the new decorator, `HoistModel` already provides a built-in
      `destroy()` method, and calling that method when an app is done with a Model is an important
      best practice that can now happen more reliably / easily.
* `FormModel.getData()` accepts a new single parameter `dirtyOnly` - pass true to get back only
  fields which have been modified.
* The mobile `Select` component indicates the current value with a ✅ in the drop-down list.
* Excel exports from tree grids now include the matching expand/collapse tree controls baked into
  generated Excel file.

### 🐞 Bug Fixes

* The `JsonInput` component now properly respects / indicates disabled state.

### 📚 Libraries

* Hoist-dev-utils `3.4.1 -> 3.5.0` - updated webpack and other build tool dependencies, as well as
  an improved eslint configuration.
* @blueprintjs/core `3.10 -> 3.12`
* @blueprintjs/datetime `3.5 -> 3.7`
* fontawesome `5.6 -> 5.7`
* mobx `5.8 -> 5.9`
* react-select `2.2 -> 2.3`
* Other patch updates

[Commit Log](https://github.com/xh/hoist-react/compare/v18.0.0...v18.1.0)

## v18.0.0 - 2019-01-15

### 🎁 New Features

* Form support has been substantially enhanced and restructured to provide both a cleaner API and
  new functionality:
    * `FormModel` and `FieldModel` are now concrete classes and provide the main entry point for
      specifying the contents of a form. The `Field` and `FieldSupport` decorators have been
      removed.
    * Fields and sub-forms may now be dynamically added to FormModel.
    * The validation state of a FormModel is now *immediately* available after construction and
      independent of the GUI. The triggering of the *display* of that state is now a separate
      process triggered by GUI actions such as blur.
    * `FormField` has been substantially reworked to support a read-only display and inherit common
      property settings from its containing `Form`.
    * `HoistInput` has been moved into the `input` package to clarify that these are lower level
      controls and independent of the Forms package.

* `RestGrid` now supports a `mask` prop. RestGrid loading is now masked by default.
* `Chart` component now supports a built-in zoom out gesture: click and drag from right-to-left on
  charts with x-axis zooming.
* `Select` now supports an `enableClear` prop to control the presence of an optional inline clear
  button.
* `Grid` components take `onCellClicked` and `onCellDoubleClicked` event handlers.
* A new desktop `FileChooser` wraps a preconfigured react-dropzone component to allow users to
  easily select files for upload or other client-side processing.

### 💥 Breaking Changes

* Major changes to Form (see above). `HoistInput` imports will also need to be adjusted to move from
  `form` to `input`.
* The name of the HoistInput `field` prop has been changed to `bind`. This change distinguishes the
  lower-level input package more clearly from the higher-level form package which uses it. It also
  more clearly relates the property to the associated `@bindable` annotation for models.
* A `Select` input with `enableMulti = true` will by default no longer show an inline x to clear the
  input value. Use the `enableClear` prop to re-enable.
* Column definitions are exported from the `grid` package. To ensure backwards compatibility,
  replace imports from `@xh/hoist/desktop/columns` with `@xh/hoist/desktop/cmp/grid`.

### 📚 Libraries

* React `~16.6.0 -> ~16.7.0`
* Patch version updates to multiple other dependencies.

[Commit Log](https://github.com/xh/hoist-react/compare/v17.0.0...v18.0.0)

## v17.0.0 - 2018-12-21

### 💥 Breaking Changes

* The implementation of the `model` property on `HoistComponent` has been substantially enhanced:
    * "Local" Models should now be specified on the Component class declaration by simply setting
      the
      `model` property, rather than the confusing `localModel` property.
    * HoistComponent now supports a static `modelClass` class property. If set, this property will
      allow a HoistComponent to auto-create a model internally when presented with a plain
      javascript object as its `model` prop. This is especially useful in cases like `Panel`
      and `TabContainer`, where apps often need to specify a model but do not require a reference to
      the model. Those usages can now skip importing and instantiating an instance of the
      component's model class themselves.
    * Hoist will now throw an Exception if an application attempts to changes the model on an
      existing HoistComponent instance or presents the wrong type of model to a HoistComponent where
      `modelClass` has been specified.

* `PanelSizingModel` has been renamed `PanelModel`. The class now also has the following new
  optional properties, all of which are `true` by default:
    * `showSplitter` - controls visibility of the splitter bar on the outside edge of the component.
    * `showSplitterCollapseButton` - controls visibility of the collapse button on the splitter bar.
    * `showHeaderCollapseButton` - controls visibility of a (new) collapse button in the header.

* The API methods for exporting grid data have changed and gained new features:
    * Grids must opt-in to export with the `GridModel.enableExport` config.
    * Exporting a `GridModel` is handled by the new `GridExportService`, which takes a collection of
      `exportOptions`. See `GridExportService.exportAsync` for available `exportOptions`.
    * All export entry points (`GridModel.exportAsync()`, `ExportButton` and the export context menu
      items) support `exportOptions`. Additionally, `GridModel` can be configured with default
      `exportOptions` in its config.

* The `buttonPosition` prop on `NumberInput` has been removed due to problems with the underlying
  implementation. Support for incrementing buttons on NumberInputs will be re-considered for future
  versions of Hoist.

### 🎁 New Features

* `TextInput` on desktop now supports an `enableClear` property to allow easy addition of a clear
  button at the right edge of the component.
* `TabContainer` enhancements:
    * An `omit` property can now be passed in the tab configs passed to the `TabContainerModel`
      constructor to conditionally exclude a tab from the container
    * Each `TabModel` can now be retrieved by id via the new `getTabById` method on
      `TabContainerModel`.
    * `TabModel.title` can now be changed at runtime.
    * `TabModel` now supports the following properties, which can be changed at runtime or set via
      the config:
        * `disabled` - applies a disabled style in the switcher and blocks navigation to the tab via
          user click, routing, or the API.
        * `excludeFromSwitcher` - removes the tab from the switcher, but the tab can still be
          navigated to programmatically or via routing.
* `MultiFieldRenderer` `multiFieldConfig` now supports a `delimiter` property to separate
  consecutive SubFields.
* `MultiFieldRenderer` SubFields now support a `position` property, to allow rendering in either the
  top or bottom row.
* `StoreCountLabel` now supports a new 'includeChildren' prop to control whether or not children
  records are included in the count. By default this is `false`.
* `Checkbox` now supports a `displayUnsetState` prop which may be used to display a visually
  distinct state for null values.
* `Select` now renders with a checkbox next to the selected item in its dropdown menu, instead of
  relying on highlighting. A new `hideSelectedOptionCheck` prop is available to disable.
* `RestGridModel` supports a `readonly` property.
* `DimensionChooser`, various `HoistInput` components, `Toolbar` and `ToolbarSeparator` have been
  added to the mobile component library.
* Additional environment enums for UAT and BCP, added to Hoist Core 5.4.0, are supported in the
  application footer.

### 🐞 Bug Fixes

* `NumberInput` will no longer immediately convert its shorthand value (e.g. "3m") into numeric form
  while the user remains focused on the input.
* Grid `actionCol` columns no longer render Button components for each action, relying instead on
  plain HTML / CSS markup for a significant performance improvement when there are many rows and/or
  actions per row.
* Grid exports more reliably include the appropriate file extension.
* `Select` will prevent an `<esc>` keypress from bubbling up to parent components only when its menu
  is open. (In that case, the component assumes escape was pressed to close its menu and captures
  the keypress, otherwise it should leave it alone and let it e.g. close a parent popover).

[Commit Log](https://github.com/xh/hoist-react/compare/v16.0.1...v17.0.0)

## v16.0.1 - 2018-12-12

### 🐞 Bug Fixes

* Fix to FeedbackForm allowing attempted submission with an empty message.

[Commit Log](https://github.com/xh/hoist-react/compare/v16.0.0...v16.0.1)

## v16.0.0

### 🎁 New Features

* Support for ComboBoxes and Dropdowns have been improved dramatically, via a new `Select` component
  based on react-select.
* The AG Grid based `Grid` and `GridModel` are now available on both mobile and desktop. We have
  also added new support for multi-row/multi-field columns via the new `multiFieldRenderer` renderer
  function.
* The app initialization lifecycle has been restructured so that no App classes are constructed
  until Hoist is fully initialized.
* `Column` now supports an optional `rowHeight` property.
* `Button` now defaults to 'minimal' mode, providing a much lighter-weight visual look-and-feel to
  HoistApps. `Button` also implements `@LayoutSupport`.
* Grouping state is now saved by the grid state support on `GridModel`.
* The Hoist `DimChooser` component has been ported to hoist-react.
* `fetchService` now supports an `autoAbortKey` in its fetch methods. This can be used to
  automatically cancel obsolete requests that have been superseded by more recent variants.
* Support for new `clickableLabel` property on `FormField`.
* `RestForm` now supports a read-only view.
* Hoist now supports automatic tracking of app/page load times.

### 💥 Breaking Changes

* The new location for the cross-platform grid component is `@xh/hoist/cmp/grid`. The `columns`
  package has also moved under a new sub-package in this location.
* Hoist top-level App Structure has changed in order to improve consistency of the Model-View
  conventions, to improve the accessibility of services, and to support the improvements in app
  initialization mentioned above:
    - `XH.renderApp` now takes a new `AppSpec` configuration.
    - `XH.app` is now `XH.appModel`.
    - All services are installed directly on `XH`.
    - `@HoistApp` is now `@HoistAppModel`
* `RecordAction` has been substantially refactored and improved. These are now typically immutable
  and may be shared.
    - `prepareFn` has been replaced with a `displayFn`.
    - `actionFn` and `displayFn` now take a single object as their parameter.
* The `hide` property on `Column` has been changed to `hidden`.
* The `ColChooserButton` has been moved from the incorrect location `@xh/hoist/cmp/grid` to
  `@xh/hoist/desktop/cmp/button`. This is a desktop-only component. Apps will have to adjust these
  imports.
* `withDefaultTrue` and `withDefaultFalse` in `@xh/hoist/utils/js` have been removed. Use
  `withDefault` instead.
* `CheckBox` has been renamed `Checkbox`

### ⚙️ Technical

* AG Grid has been upgraded to v19.1
* mobx has been upgraded to v5.6
* React has been upgraded to v16.6
* Allow browsers with proper support for Proxy (e.g Edge) to access Hoist Applications.

### 🐞 Bug Fixes

* Extensive. See full change list below.

[Commit Log](https://github.com/xh/hoist-react/compare/v15.1.2...v16.0.0)

## v15.1.2

🛠 Hotfix release to MultiSelect to cap the maximum number of options rendered by the drop-down
list. Note, this component is being replaced in Hoist v16 by the react-select library.

[Commit Log](https://github.com/xh/hoist-react/compare/v15.1.1...v15.1.2)

## v15.1.1

### 🐞 Bug Fixes

* Fix to minimal validation mode for FormField disrupting input focus.
* Fix to JsonInput disrupting input focus.

### ⚙️ Technical

* Support added for TLBR-style notation when specifying margin/padding via layoutSupport - e.g. box(
  {margin: '10 20 5 5'}).
* Tweak to lockout panel message when the user has no roles.

[Commit Log](https://github.com/xh/hoist-react/compare/v15.1.0...v15.1.1)

## v15.1.0

### 🎁 New Features

* The FormField component takes a new minimal prop to display validation errors with a tooltip only
  as opposed to an inline message string. This can be used to help reduce shifting / jumping form
  layouts as required.
* The admin-only user impersonation toolbar will now accept new/unknown users, to support certain
  SSO application implementations that can create users on the fly.

### ⚙️ Technical

* Error reporting to server w/ custom user messages is disabled if the user is not known to the
  client (edge case with errors early in app lifecycle, prior to successful authentication).

[Commit Log](https://github.com/xh/hoist-react/compare/v15.0.0...v15.1.0)

## v15.0.0

### 💥 Breaking Changes

* This update does not require any application client code changes, but does require updating the
  Hoist Core Grails plugin to >= 5.0. Hoist Core changes to how application roles are loaded and
  users are authenticated required minor changes to how JS clients bootstrap themselves and load
  user data.
* The Hoist Core HoistImplController has also been renamed to XhController, again requiring Hoist
  React adjustments to call the updated /xh/ paths for these (implementation) endpoints. Again, no
  app updates required beyond taking the latest Hoist Core plugin.

[Commit Log](https://github.com/xh/hoist-react/compare/v14.2.0...v15.0.0)

## v14.2.0

### 🎁 New Features

* Upgraded hoist-dev-utils to 3.0.3. Client builds now use the latest Webpack 4 and Babel 7 for
  noticeably faster builds and recompiles during CI and at development time.
* GridModel now has a top-level agColumnApi property to provide a direct handle on the AG Grid
  Column API object.

### ⚙️ Technical

* Support for column groups strengthened with the addition of a dedicated ColumnGroup sibling class
  to Column. This includes additional internal refactoring to reduce unnecessary cloning of Column
  configurations and provide a more managed path for Column updates. Public APIs did not change.
  (#694)

### 📚 Libraries

* Blueprint Core `3.6.1 -> 3.7.0`
* Blueprint Datetime `3.2.0 -> 3.3.0`
* Fontawesome `5.3.x -> 5.4.x`
* MobX `5.1.2 -> 5.5.0`
* Router5 `6.5.0 -> 6.6.0`

[Commit Log](https://github.com/xh/hoist-react/compare/v14.1.3...v14.2.0)

## v14.1.3

### 🐞 Bug Fixes

* Ensure JsonInput reacts properly to value changes.

### ⚙️ Technical

* Block user pinning/unpinning in Grid via drag-and-drop - pending further work via #687.
* Support "now" as special token for dateIs min/max validation rules.
* Tweak grouped grid row background color.

[Commit Log](https://github.com/xh/hoist-react/compare/v14.1.1...v14.1.3)

## v14.1.1

### 🐞 Bug Fixes

* Fixes GridModel support for row-level grouping at same time as column grouping.

[Commit Log](https://github.com/xh/hoist-react/compare/v14.1.0...v14.1.1)

## v14.1.0

### 🎁 New Features

* GridModel now supports multiple levels of row grouping. Pass the public setGroupBy() method an
  array of string column IDs, or a falsey value / empty array to ungroup. Note that the public and
  observable groupBy property on GridModel will now always be an array, even if the grid is not
  grouped or has only a single level of grouping.
* GridModel exposes public expandAll() and collapseAll() methods for grouped / tree grids, and
  StoreContextMenu supports a new "expandCollapseAll" string token to insert context menu items.
  These are added to the default menu, but auto-hide when the grid is not in a grouped state.
* The Grid component provides a new onKeyDown prop, which takes a callback and will fire on any
  keypress targeted within the Grid. Note such a handler is not provided directly by AG Grid.
* The Column class supports pinned as a top-level config. Supports passing true to pin to the left.

### 🐞 Bug Fixes

* Updates to Grid column widths made via AG Grid's "autosize to fit" API are properly persisted to
  grid state.

[Commit Log](https://github.com/xh/hoist-react/compare/v14.0.0...v14.1.0)

## v14.0.0

* Along with numerous bug fixes, v14 brings with it a number of important enhancements for grids,
  including support for tree display, 'action' columns, and absolute value sorting. It also includes
  some new controls and improvement to focus display.

### 💥 Breaking Changes

* The signatures of the Column.elementRenderer and Column.renderer have been changed to be
  consistent with each other, and more extensible. Each takes two arguments -- the value to be
  rendered, and a single bundle of metadata.
* StoreContextMenuAction has been renamed to RecordAction. Its action property has been renamed to
  actionFn for consistency and clarity.
* LocalStore : The method LocalStore.processRawData no longer takes an array of all records, but
  instead takes just a single record. Applications that need to operate on all raw records in bulk
  should do so before presenting them to LocalStore. Also, LocalStores template methods for override
  have also changed substantially, and sub-classes that rely on these methods will need to be
  adjusted accordingly.

### 🎁 New Features

#### Grid

* The Store API now supports hierarchical datasets. Applications need to simply provide raw data for
  records with a "children" property containing the raw data for their children.
* Grid supports a 'TreeGrid' mode. To show a tree grid, bind the GridModel to a store containing
  hierarchical data (as above), set treeMode: true on the GridModel, and specify a column to display
  the tree controls (isTreeColumn: true)
* Grid supports absolute sorting for numerical columns. Specify absSort: true on your column config
  to enable. Clicking the grid header will now cycle through ASC > DESC > DESC (abs) sort modes.
* Grid supports an 'Actions' column for one-click record actions. See cmp/desktop/columns/actionCol.
* A new showHover prop on the desktop Grid component will highlight the hovered row with default
  styling. A new GridModel.rowClassFn callback was added to support per-row custom classes based on
  record data.
* A new ExportFormat.LONG_TEXT format has been added, along with a new Column.exportWidth config.
  This supports exporting columns that contain long text (e.g. notes) as multi-line cells within
  Excel.

#### Other Components

* RadioInput and ButtonGroupInput have been added to the desktop/cmp/form package.
* DateInput now has support for entering and displaying time values.
* NumberInput displays its unformatted value when focused.
* Focused components are now better highlighted, with additional CSS vars provided to customize as
  needed.

### 🐞 Bug Fixes

* Calls to GridModel.setGroupBy() work properly not only on the first, but also all subsequent calls
  (#644).
* Background / style issues resolved on several input components in dark theme (#657).
* Grid context menus appear properly over other floating components.

### 📚 Libraries

* React `16.5.1 -> 16.5.2`
* router5 `6.4.2 -> 6.5.0`
* CodeMirror, Highcharts, and MobX patch updates

[Commit Log](https://github.com/xh/hoist-react/compare/v13.0.0...v14.0.0)

## v13.0.0

🍀Lucky v13 brings with it a number of enhancements for forms and validation, grouped column support
in the core Grid API, a fully wrapped MultiSelect component, decorator syntax adjustments, and a
number of other fixes and enhancements.

It also includes contributions from new ExHI team members Arjun and Brendan. 🎉

### 💥 Breaking Changes

* The core `@HoistComponent`, `@HoistService`, and `@HoistModel` decorators are **no longer
  parameterized**, meaning that trailing `()` should be removed after each usage. (#586)
* The little-used `hoistComponentFactory()` method was also removed as a further simplification
  (#587).
* The `HoistField` superclass has been renamed to `HoistInput` and the various **desktop form
  control components have been renamed** to match (55afb8f). Apps using these components (which will
  likely be most apps) will need to adapt to the new names.
    * This was done to better distinguish between the input components and the upgraded Field
      concept on model classes (see below).

### 🎁 New Features

⭐️ **Forms and Fields** have been a major focus of attention, with support for structured data
fields added to Models via the `@FieldSupport` and `@field()` decorators.

* Models annotated with `@FieldSupport` can decorate member properties with `@field()`, making those
  properties observable and settable (with a generated `setXXX()` method).
* The `@field()` decorators themselves can be passed an optional display label string as well as
  zero or more *validation rules* to define required constraints on the value of the field.
* A set of predefined constraints is provided within the toolkit within the `/field/` package.
* Models using `FieldSupport` should be sure to call the `initFields()` method installed by the
  decorator within their constructor. This method can be called without arguments to generally
  initialize the field system, or it can be passed an object of field names to initial/default
  values, which will set those values on the model class properties and provide change/dirty
  detection and the ability to "reset" a form.
* A new `FormField` UI component can be used to wrap input components within a form. The `FormField`
  wrapper can accept the source model and field name, and will apply those to its child input. It
  leverages the Field model to automatically display a label, indicate required fields, and print
  validation error messages. This new component should be the building-block for most non-trivial
  forms within an application.

Other enhancements include:

* **Grid columns can be grouped**, with support for grouping added to the grid state management
  system, column chooser, and export manager (#565). To define a column group, nest column
  definitions passed to `GridModel.columns` within a wrapper object of the
  form `{headerName: 'My group', children: [...]}`.

(Note these release notes are incomplete for this version.)

[Commit Log](https://github.com/xh/hoist-react/compare/v12.1.2...v13.0.0)

## v12.1.2

### 🐞 Bug Fixes

* Fix casing on functions generated by `@settable` decorator
  (35c7daa209a4205cb011583ebf8372319716deba).

[Commit Log](https://github.com/xh/hoist-react/compare/v12.1.1...v12.1.2)

## v12.1.1

### 🐞 Bug Fixes

* Avoid passing unknown HoistField component props down to Blueprint select/checkbox controls.

### 📚 Libraries

* Rollback update of `@blueprintjs/select` package `3.1.0 -> 3.0.0` - this included breaking API
  changes and will be revisited in #558.

[Commit Log](https://github.com/xh/hoist-react/compare/v12.1.0...v12.1.1)

## v12.1.0

### 🎁 New Features

* New `@bindable` and `@settable` decorators added for MobX support. Decorating a class member
  property with `@bindable` makes it a MobX `@observable` and auto-generates a setter method on the
  class wrapped in a MobX `@action`.
* A `fontAwesomeIcon` element factory is exported for use with other FA icons not enumerated by the
  `Icon` class.
* CSS variables added to control desktop Blueprint form control margins. These remain defaulted to
  zero, but now within CSS with support for variable overrides. A Blueprint library update also
  brought some changes to certain field-related alignment and style properties. Review any form
  controls within apps to ensure they remain aligned as desired
  (8275719e66b4677ec5c68a56ccc6aa3055283457 and df667b75d41d12dba96cbd206f5736886cb2ac20).

### 🐞 Bug Fixes

* Grid cells are fully refreshed on a data update, ensuring cell renderers that rely on data other
  than their primary display field are updated (#550).
* Grid auto-sizing is run after a data update, ensuring flex columns resize to adjust for possible
  scrollbar visibility changes (#553).
* Dropdown fields can be instantiated with fewer required properties set (#541).

### 📚 Libraries

* Blueprint `3.0.1 -> 3.4.0`
* FontAwesome `5.2.0 -> 5.3.0`
* CodeMirror `5.39.2 -> 5.40.0`
* MobX `5.0.3 -> 5.1.0`
* router5 `6.3.0 -> 6.4.2`
* React `16.4.1 -> 16.4.2`

[Commit Log](https://github.com/xh/hoist-react/compare/v12.0.0...v12.1.0)

## v12.0.0

Hoist React v12 is a relatively large release, with multiple refactorings around grid columns,
`elemFactory` support, classNames, and a re-organization of classes and exports within `utils`.

### 💥 Breaking Changes

#### ⭐️ Grid Columns

**A new `Column` class describes a top-level API for columns and their supported options** and is
intended to be a cross-platform layer on top of AG Grid and TBD mobile grid implementations.

* The desktop `GridModel` class now accepts a collection of `Column` configuration objects to define
  its available columns.
* Columns may be configured with `flex: true` to cause them to stretch all available horizontal
  space within a grid, sharing it equally with any other flex columns. However note that this should
  be used sparingly, as flex columns have some deliberate limitations to ensure stable and
  consistent behavior. Most noticeably, they cannot be resized directly by users. Often, a best
  practice will be to insert an `emptyFlexCol` configuration as the last column in a grid - this
  will avoid messy-looking gaps in the layout while not requiring a data-driven column be flexed.
* User customizations to column widths are now saved if the GridModel has been configured with a
  `stateModel` key or model instance - see `GridStateModel`.
* Columns accept a `renderer` config to format text or HTML-based output. This is a callback that is
  provided the value, the row-level record, and a metadata object with the column's `colId`. An
  `elementRenderer` config is also available for cells that should render a Component.
* An `agOptions` config key continues to provide a way to pass arbitrary options to the underlying
  AG Grid instance (for desktop implementations). This is considered an "escape hatch" and should be
  used with care, but can provide a bridge to required AG Grid features as the Hoist-level API
  continues to develop.
* The "factory pattern" for Column templates / defaults has been removed, replaced by a simpler
  approach that recommends exporting simple configuration partials and spreading them into
  instance-specific column configs.
* See 0798f6bb20092c59659cf888aeaf9ecb01db52a6 for primary commit.

#### ⭐️ Element Factory, LayoutSupport, BaseClassName

Hoist provides core support for creating components via a factory pattern, powered by the `elem()`
and `elemFactory()` methods. This approach remains the recommended way to instantiate component
elements, but was **simplified and streamlined**.

* The rarely used `itemSpec` argument was removed (this previously applied defaults to child items).
* Developers can now also use JSX to instantiate all Hoist-provided components while still taking
  advantage of auto-handling for layout-related properties provided by the `LayoutSupport` mixin.
    * HoistComponents should now spread **`...this.getLayoutProps()`** into their outermost rendered
      child to enable promotion of layout properties.
* All HoistComponents can now specify a **baseClassName** on their component class and should pass
  `className: this.getClassName()` down to their outermost rendered child. This allows components to
  cleanly layer on a base CSS class name with any instance-specific classes.
* See 8342d3870102ee9bda4d11774019c4928866f256 for primary commit.

#### ⭐️ Panel resizing / collapsing

**The `Panel` component now takes a `sizingModel` prop to control and encapsulate newly built-in
resizing and collapsing behavior** (#534).

* See the `PanelSizingModel` class for configurable details, including continued support for saving
  sizing / collapsed state as a user preference.
* **The standalone `Resizable` component was removed** in favor of the improved support built into
  Panel directly.

#### Other

* Two promise-related models have been combined into **a new, more powerful `PendingTaskModel`**,
  and the `LoadMask` component has been removed and consolidated into `Mask`
  (d00a5c6e8fc1e0e89c2ce3eef5f3e14cb842f3c8).
    * `Panel` now exposes a single `mask` prop that can take either a configured `mask` element or a
      simple boolean to display/remove a default mask.
* **Classes within the `utils` package have been re-organized** into more standardized and scalable
  namespaces. Imports of these classes will need to be adjusted.

### 🎁 New Features

* **The desktop Grid component now offers a `compact` mode** with configurable styling to display
  significantly more data with reduced padding and font sizes.
* The top-level `AppBar` refresh button now provides a default implementation, calling a new
  abstract `requestRefresh()` method on `HoistApp`.
* The grid column chooser can now be configured to display its column groups as initially collapsed,
  for especially large collections of columns.
* A new `XH.restoreDefaultsAsync()` method provides a centralized way to wipe out user-specific
  preferences or customizations (#508).
* Additional Blueprint `MultiSelect`, `Tag`, and `FormGroup` controls re-exported.

### 🐞 Bug Fixes

* Some components were unintentionally not exporting their Component class directly, blocking JSX
  usage. All components now export their class.
* Multiple fixes to `DayField` (#531).
* JsonField now responds properly when switching from light to dark theme (#507).
* Context menus properly filter out duplicated separators (#518).

[Commit Log](https://github.com/xh/hoist-react/compare/v11.0.0...v12.0.0)

## v11.0.0

### 💥 Breaking Changes

* **Blueprint has been upgraded to the latest 3.x release.** The primary breaking change here is the
  renaming of all `pt-` CSS classes to use a new `bp3-` prefix. Any in-app usages of the BP
  selectors will need to be updated. See the
  [Blueprint "What's New" page](http://blueprintjs.com/docs/#blueprint/whats-new-3.0).
* **FontAwesome has been upgraded to the latest 5.2 release.** Only the icons enumerated in the
  Hoist `Icon` class are now registered via the FA `library.add()` method for inclusion in bundled
  code, resulting in a significant reduction in bundle size. Apps wishing to use other FA icons not
  included by Hoist must import and register them - see the
  [FA React Readme](https://github.com/FortAwesome/react-fontawesome/blob/master/README.md) for
  details.
* **The `mobx-decorators` dependency has been removed** due to lack of official support for the
  latest MobX update, as well as limited usage within the toolkit. This package was primarily
  providing the optional `@setter` decorator, which should now be replaced as needed by dedicated
  `@action` setter methods (19cbf86138499bda959303e602a6d58f6e95cb40).

### 🎁 Enhancements

* `HoistComponent` now provides a `getClassNames()` method that will merge any `baseCls` CSS class
  names specified on the component with any instance-specific classes passed in via props (#252).
    * Components that wish to declare and support a `baseCls` should use this method to generate and
      apply a combined list of classes to their outermost rendered elements (see `Grid`).
    * Base class names have been added for relevant Hoist-provided components - e.g. `.xh-panel` and
      `.xh-grid`. These will be appended to any instance class names specified within applications
      and be available as public CSS selectors.
* Relevant `HoistField` components support inline `leftIcon` and `rightElement` props. `DayField`
  adds support for `minDay / maxDay` props.
* Styling for the built-in AG Grid loading overlay has been simplified and improved (#401).
* Grid column definitions can now specify an `excludeFromExport` config to drop them from
  server-generated Excel/CSV exports (#485).

### 🐞 Bug Fixes

* Grid data loading and selection reactions have been hardened and better coordinated to prevent
  throwing when attempting to set a selection before data has been loaded (#484).

### 📚 Libraries

* Blueprint `2.x -> 3.x`
* FontAwesome `5.0.x -> 5.2.x`
* CodeMirror `5.37.0 -> 5.39.2`
* router5 `6.2.4 -> 6.3.0`

[Commit Log](https://github.com/xh/hoist-react/compare/v10.0.1...v11.0.0)

## v10.0.1

### 🐞 Bug Fixes

* Grid `export` context menu token now defaults to server-side 'exportExcel' export.
    * Specify the `exportLocal` token to return a menu item for local AG Grid export.
* Columns with `field === null` skipped for server-side export (considered spacer / structural
  columns).

## v10.0.0

### 💥 Breaking Changes

* **Access to the router API has changed** with the `XH` global now exposing `router` and
  `routerState` properties and a `navigate()` method directly.
* `ToastManager` has been deprecated. Use `XH.toast` instead.
* `Message` is no longer a public class (and its API has changed). Use `XH.message/confirm/alert`
  instead.
* Export API has changed. The Built-in grid export now uses more powerful server-side support. To
  continue to use local AG based export, call method `GridModel.localExport()`. Built-in export
  needs to be enabled with the new property on `GridModel.enableExport`. See `GridModel` for more
  details.

### 🎁 Enhancements

* New Mobile controls and `AppContainer` provided services (impersonation, about, and version bars).
* Full-featured server-side Excel export for grids.

### 🐞 Bug Fixes

* Prevent automatic zooming upon input focus on mobile devices (#476).
* Clear the selection when showing the context menu for a record which is not already selected
  (#469).
* Fix to make lockout script readable by Compatibility Mode down to IE5.

### 📚 Libraries

* MobX `4.2.x -> 5.0.x`

[Commit Log](https://github.com/xh/hoist-react/compare/v9.0.0...v10.0.0)

## v9.0.0

### 💥 Breaking Changes

* **Hoist-provided mixins (decorators) have been refactored to be more granular and have been broken
  out of `HoistComponent`.**
    * New discrete mixins now exist for `LayoutSupport` and `ContextMenuSupport` - these should be
      added directly to components that require the functionality they add for auto-handling of
      layout-related props and support for showing right-click menus. The corresponding options on
      `HoistComponent` that used to enable them have been removed.
    * For consistency, we have also renamed `EventTarget -> EventSupport` and `Reactive ->
      ReactiveSupport` mixins. These both continue to be auto-applied to HoistModel and HoistService
      classes, and ReactiveSupport enabled by default in HoistComponent.
* **The Context menu API has changed.** The `ContextMenuSupport` mixin now specifies an abstract
  `getContextMenuItems()` method for component implementation (replacing the previous
  `renderContextMenu()` method). See the new [`ContextMenuItem` class for what these items support,
  as well as several static default items that can be used.
    * The top-level `AppContainer` no longer provides a default context menu, instead allowing the
      browser's own context menu to show unless an app / component author has implemented custom
      context-menu handling at any level of their component hierarchy.

### 🐞 Bug Fixes

* TabContainer active tab can become out of sync with the router state (#451)
    * ⚠️ Note this also involved a change to the `TabContainerModel` API - `activateTab()` is now
      the public method to set the active tab and ensure both the tab and the route land in the
      correct state.
* Remove unintended focused cell borders that came back with the prior AG Grid upgrade.

[Commit Log](https://github.com/xh/hoist-react/compare/v8.0.0...v9.0.0)

## v8.0.0

Hoist React v8 brings a big set of improvements and fixes, some API and package re-organizations,
and AG Grid upgrade, and more. 🚀

### 💥 Breaking Changes

* **Component package directories have been re-organized** to provide better symmetry between
  pre-existing "desktop" components and a new set of mobile-first component. Current desktop
  applications should replace imports from `@xh/hoist/cmp/xxx` with `@xh/hoist/desktop/cmp/xxx`.
    * Important exceptions include several classes within `@xh/hoist/cmp/layout/`, which remain
      cross-platform.
    * `Panel` and `Resizable` components have moved to their own packages in
      `@xh/hoist/desktop/cmp/panel` and `@xh/hoist/desktop/cmp/resizable`.
* **Multiple changes and improvements made to tab-related APIs and components.**
    * The `TabContainerModel` constructor API has changed, notably `children` -> `tabs`, `useRoutes`
      ->
      `route` (to specify a starting route as a string) and `switcherPosition` has moved from a
      model config to a prop on the `TabContainer` component.
    * `TabPane` and `TabPaneModel` have been renamed `Tab` and `TabModel`, respectively, with
      several related renames.
* **Application entry-point classes decorated with `@HoistApp` must implement the new getter method
  `containerClass()`** to specify the platform specific component used to wrap the app's
  `componentClass`.
    * This will typically be `@xh/hoist/[desktop|mobile]/AppContainer` depending on platform.

### 🎁 New Features

* **Tab-related APIs re-worked and improved**, including streamlined support for routing, a new
  `tabRenderMode` config on `TabContainerModel`, and better naming throughout.
* **Ag-grid updated to latest v18.x** - now using native flex for overall grid layout and sizing
  controls, along with multiple other vendor improvements.
* Additional `XH` API methods exposed for control of / integration with Router5.
* The core `@HoistComponent` decorated now installs a new `isDisplayed` getter to report on
  component visibility, taking into account the visibility of its ancestors in the component tree.
* Mobile and Desktop app package / component structure made more symmetrical (#444).
* Initial versions of multiple new mobile components added to the toolkit.
* Support added for **`IdleService` - automatic app suspension on inactivity** (#427).
* Hoist wrapper added for the low-level Blueprint **button component** - provides future hooks into
  button customizations and avoids direct BP import (#406).
* Built-in support for collecting user feedback via a dedicated dialog, convenient XH methods and
  default appBar button (#379).
* New `XH.isDevelopmentMode` constant added, true when running in local Webpack dev-server mode.
* CSS variables have been added to customize and standardize the Blueprint "intent" based styling,
  with defaults adjusted to be less distracting (#420).

### 🐞 Bug Fixes

* Preference-related events have been standardized and bugs resolved related to pushAsync() and the
  `prefChange` event (ee93290).
* Admin log viewer auto-refreshes in tail-mode (#330).
* Distracting grid "loading" overlay removed (#401).
* Clipboard button ("click-to-copy" functionality) restored (#442).

[Commit Log](https://github.com/xh/hoist-react/compare/v7.2.0...v8.0.0)

## v7.2.0

### 🎁 New Features

+ Admin console grids now outfitted with column choosers and grid state. #375
+ Additional components for Onsen UI mobile development.

### 🐞 Bug Fixes

+ Multiple improvements to the Admin console config differ. #380 #381 #392

[Commit Log](https://github.com/xh/hoist-react/compare/v7.1.0...v7.2.0)

## v7.1.0

### 🎁 New Features

* Additional kit components added for Onsen UI mobile development.

### 🐞 Bug Fixes

* Dropdown fields no longer default to `commitOnChange: true` - avoiding unexpected commits of
  type-ahead query values for the comboboxes.
* Exceptions thrown from FetchService more accurately report the remote host when unreachable, along
  with some additional enhancements to fetch exception reporting for clarity.

[Commit Log](https://github.com/xh/hoist-react/compare/v7.0.0...v7.1.0)

## v7.0.0

### 💥 Breaking Changes

* **Restructuring of core `App` concept** with change to new `@HoistApp` decorator and conventions
  around defining `App.js` and `AppComponent.js` files as core app entry points. `XH.app` now
  installed to provide access to singleton instance of primary app class. See #387.

### 🎁 New Features

* **Added `AppBar` component** to help further standardize a pattern for top-level application
  headers.
* **Added `SwitchField` and `SliderField`** form field components.
* **Kit package added for Onsen UI** - base component library for mobile development.
* **Preferences get a group field for better organization**, parity with AppConfigs. (Requires
  hoist-core 3.1.x.)

### 🐞 Bug Fixes

* Improvements to `Grid` component's interaction with underlying AG Grid instance, avoiding extra
  renderings and unwanted loss of state. 03de0ae7

[Commit Log](https://github.com/xh/hoist-react/compare/v6.0.0...v7.0.0)

## v6.0.0

### 💥 Breaking Changes

* API for `MessageModel` has changed as part of the feature addition noted below, with `alert()` and
  `confirm()` replaced by `show()` and new `XH` convenience methods making the need for direct calls
  rare.
* `TabContainerModel` no longer takes an `orientation` prop, replaced by the more flexible
  `switcherPosition` as noted below.

### 🎁 New Features

* **Initial version of grid state** now available, supporting easy persistence of user grid column
  selections and sorting. The `GridModel` constructor now takes a `stateModel` argument, which in
  its simplest form is a string `xhStateId` used to persist grid state to local storage. See the
  `GridStateModel` class for implementation details. #331
* The **Message API** has been improved and simplified, with new `XH.confirm()` and `XH.alert()`
  methods providing an easy way to show pop-up alerts without needing to manually construct or
  maintain a `MessageModel`. #349
* **`TabContainer` components can now be controlled with a remote `TabSwitcher`** that does not need
  to be directly docked to the container itself. Specify `switcherPosition:none` on the
  `TabContainerModel` to suppress showing the switching affordance on the tabs themselves and
  instantiate a `TabSwitcher` bound to the same model to control a tabset from elsewhere in the
  component hierarchy. In particular, this enabled top-level application tab navigation to move up
  into the top toolbar, saving vertical space in the layout. #368
* `DataViewModel` supports an `emptyText` config.

### 🐞 Bugfixes

* Dropdown fields no longer fire multiple commit messages, and no longer commit partial entries
  under some circumstances. #353 and #354
* Grids resizing fixed when shrinking the containing component. #357

[Commit Log](https://github.com/xh/hoist-react/compare/v5.0.0...v6.0.0)

## v5.0.0

### 💥 Breaking Changes

* **Multi environment configs have been unwound** See these release notes/instructions for how to
  migrate: https://github.com/xh/hoist-core/releases/tag/release-3.0.0
* **Breaking change to context menus in dataviews and grids not using the default context menu:**
  StoreContextMenu no longer takes an array of items as an argument to its constructor. Instead it
  takes a configuration object with an ‘items’ key that will point to any current implementation’s
  array of items. This object can also contain an optional gridModel argument which is intended to
  support StoreContextMenuItems that may now be specified as known ‘hoist tokens’, currently limited
  to a ‘colChooser’ token.

### 🎁 New Features

* Config differ presents inline view, easier to read diffs now.
* Print Icon added!

### 🐞 Bugfixes

* Update processFailedLoad to loadData into gridModel store, Fixes #337
* Fix regression to ErrorTracking. Make errorTrackingService safer/simpler to call at any point in
  life-cycle.
* Fix broken LocalStore state.
* Tweak flex prop for charts. Side by side charts in a flexbox now auto-size themselves! Fixes #342
* Provide token parsing for storeContextMenus. Context menus are all grown up! Fixes #300

## v4.0.1

### 🐞 Bugfixes

* DataView now properly re-renders its items when properties on their records change (and the ID
  does not)

## v4.0.0

### 💥 Breaking Changes

* **The `GridModel` selection API has been reworked for clarity.** These models formerly exposed
  their selectionModel as `grid.selection` - now that getter returns the selected records. A new
  `selectedRecord` getter is also available to return a single selection, and new string shortcut
  options are available when configuring GridModel selection behavior.
* **Grid components can now take an `agOptions` prop** to pass directly to the underlying ag-grid
  component, as well as an `onRowDoubleClicked` handler function.
  16be2bfa10e5aab4ce8e7e2e20f8569979dd70d1

### 🎁 New Features

* Additional core components have been updated with built-in `layoutSupport`, allowing developers to
  set width/height/flex and other layout properties directly as top-level props for key comps such
  as Grid, DataView, and Chart. These special props are processed via `elemFactory` into a
  `layoutConfig` prop that is now passed down to the underlying wrapper div for these components.
  081fb1f3a2246a4ff624ab123c6df36c1474ed4b

### 🐞 Bugfixes

* Log viewer tail mode now working properly for long log files - #325

## v3.0.1

### 🐞 Bugfixes

* FetchService throws a dedicated exception when the server is unreachable, fixes a confusing
  failure case detailed in #315

## v3.0.0

### 💥 Breaking Changes

* **An application's `AppModel` class must now implement a new `checkAccess()` method.** This method
  is passed the current user, and the appModel should determine if that user should see the UI and
  return an object with a `hasAccess` boolean and an optional `message` string. For a return with
  `hasAccess: false`, the framework will render a lockout panel instead of the primary UI.
  974c1def99059f11528c476f04e0d8c8a0811804
    * Note that this is only a secondary level of "security" designed to avoid showing an
      unauthorized user a confusing / non-functional UI. The server or any other third-party data
      sources must always be the actual enforcer of access to data or other operations.
* **We updated the APIs for core MobX helper methods added to component/model/service classes.** In
  particular, `addReaction()` was updated to take a more declarative / clear config object.
  8169123a4a8be6940b747e816cba40bd10fa164e
    * See Reactive.js - the mixin that provides this functionality.

### 🎁 New Features

* Built-in client-side lockout support, as per above.

### 🐞 Bugfixes

* None

------------------------------------------

Copyright © 2023 Extremely Heavy Industries Inc. - all rights reserved

------------------------------------------

📫☎️🌎 info@xh.io | https://xh.io/contact<|MERGE_RESOLUTION|>--- conflicted
+++ resolved
@@ -4,24 +4,13 @@
 
 ### 🎁 New Features
 
-<<<<<<< HEAD
-* Improvements to Error Handling/Display:
-    * Provide new `ErrorBoundary` component for finer-grained application handling of React Errors.
-    * Hoist now wraps `Tab`, `DashCanvasView`, `DashContainerView`,`DockView`, and `Page` in an
-      `ErrorBoundary`.   This provides better isolation of application content, minimizing the chance
-      that any individual component can crash the entire app.
-    * New `PanelModel.errorBoundary` property to optionally place an `ErrorBoundary` on the contents
-      of any `Panel`.
-    * `ErrorMessage` component now provides an ability to show additional exception details.
-* Improvements and fixes to panel header, including:
-    * Added new `Panel.headerClassName` prop for straightforward CSS manipulation of panel's header.
-=======
 * Introduced new `ErrorBoundary` component for finer-grained application handling of React Errors.
     * Hoist now wraps `Tab`, `DashCanvasView`, `DashContainerView`, `DockView`, and `Page` in an
       `ErrorBoundary`. This provides better isolation of application content, minimizing the chance
       that any individual component can crash the entire app.
     * A new `PanelModel.errorBoundary` prop allows developers to opt-in to an `ErrorBoundary`
       wrapper around the contents of any panel.
+    * `ErrorMessage` component now provides an ability to show additional exception details.
 * Added new `Markdown` component for rendering Markdown formatted strings as markup. This includes
   bundling `react-markdown` in Hoist.
     * If your app already uses `react-markdown` or similar, we recommend updating to use the
@@ -30,7 +19,6 @@
       links within alert messages.
 * Improved and fixed up `Panel` headers, including:
     * Added new `Panel.headerClassName` prop for easier CSS manipulation of panel's header.
->>>>>>> da7eb343
     * Improved `Panel.collapsedTitle` prop and added `Panel.collapsedIcon` prop. These two props now
       fully govern header display when collapsed.
 * Improved styling for disabled `checkbox` inputs.
