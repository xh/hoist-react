# Changelog

## v29.0.0-SNAPSHOT - under development

### 🗄️ Data Package Changes

Several changes have been made to data package (`Store` and `Record`) APIs for loading, updating,
and modifying data. They include some breaking changes, but pave the way for upcoming enhancements
to fully support inline grid editing and other new features.

Store now tracks the "committed" state of its records, which represents the data as it was loaded
(typically from the server) via `loadData()` or `updateData()`. Records are now immutable and
frozen, so they cannot be changed directly, but Store offers a new `modifyRecords()` API to apply
local modifications to data in a tracked and managed way. (Store creates new records internally to
hold both this modified data and the original, "committed" data.) This additional state tracking
allows developers to query Stores for modified or added records (e.g. to flush back to the server
and persist) as well as call new methods to revert changes (e.g. to undo a block of changes that the
user wishes to discard).

Note the following more specific changes to these related classes:

#### Record

* 💥 Record data properties are now nested within a `data` object on Record instances and are no
  longer available as top-level properties on the Record itself.
  * Calls to access data such as `rec.quantity` must be modified to `rec.data.quantity`.
  * When accessing multiple properties, destructuring provides an efficient syntax - e.g. `const
    {quantity, price} = rec.data;`.
* 💥 Records are now immutable and cannot be modified by applications directly.
  * This is a breaking change, but should only affect apps with custom inline grid editing
    implementations or similar code that modifies individual record values.
  * Calls to change data such as `rec.quantity = 100` must now be made through the Record's Store,
    e.g. `store.modifyData({id: 41, quantity: 100})`
* Record gains new getters for inspecting its state, including: `isAdd`, `isModified`, and
  `isCommitted`.

#### Store

* 💥 `noteDataUpdated()` has been removed, as out-of-band modifications to Store Records are no
  longer possible.
* 💥 Store's `idSpec` function is now called with the raw record data - previously it was passed
  source data after it had been run through the store's optional `processRawData` function. (This is
  unlikely to have a practical impact on most apps, but is included here for completeness.)
* `Store.updateData()` now accepts a flat list of raw data to process into Record additions and
  updates. Previously developers needed to call this method with an object containing add, update,
  and/or remove keys mapped to arrays. Now Store will produce an object of this shape automatically.
* `Store.refreshFilter()` method has been added to allow applications to rebuild the filtered data
  set if some application state has changed (apart from the store's data itself) which would affect
  the store filter.
* Store gains new methods for manipulating its Records and data, including `addRecords()`,
  `removeRecords()`, `modifyRecords()`, `revertRecords()`, and `revert()`. New getters have been
  added for `addedRecords`, `removedRecords`, `modifiedRecords`, and `isModified`.

#### Column

* Columns have been enhanced for provide basic support for inline-editing of record data. Further
  inline editing support enhancements are planned for upcoming Hoist releases.
* `Column.getValueFn` config added to retrieve the cell value for a Record field. The default
  implementation pulls the value from the Record's new `data` property (see above). Apps that
  specify custom `valueGetter` callbacks via `Column.agOptions` should now implement their custom
  logic in this new config.
* `Column.setValueFn` config added to support modifying the Column field's value on the underlying
  Record. The default implementation calls the new `Store.modifyRecords()` API and should be
  sufficient for the majority of cases.
* `Column.editable` config added to indicate if a column/cell should be inline-editable.

### 🎁 New Features

* Added keyboard support to ag-Grid context menus.
* Added `GridModel.setEmptyText()` to allow updates to placeholder text after initial construction.
* Added `GridModel.ensureSelectionVisible()` to scroll the currently selected row into view.
* When a `TreeMap` is bound to a `GridModel`, the grid will now respond to map selection changes by
  scrolling to ensure the selected grid row is visible.
* Added a `Column.tooltipElement` config to support fully customizable tooltip components.
* Added a `useOnResize` hook, which runs a function when a component is resized.
* Exposed an `inputRef` prop on numberInput, textArea, and textInput
* `PanelModel` now accepts a `maxSize` config.
* `RelativeTimeStamp` now support a `relativeTo` option, allowing it to display the difference
  between a timestamp and another reference time other than now. Both the component and the
  `getRelativeTimestamp()` helper function now leverage moment.js for their underlying
  implementation.
* A new `Clock` component displays the time, either local to the browser or for a configurable
  timezone.
* `LeftRightChooser` gets a new `showCounts` option to print the number of items on each side.
* `Select` inputs support a new property `enableWindowed` (desktop platform only) to improve
  rendering performance with large lists of options.
* `Select` inputs support grouped options. To use, add an attribute `options` containing an array of
  sub-options.
* `FetchService` methods support a new `timeout` option. This config chains `Promise.timeout()` to
  the promises returned by the service.
* Added alpha version of `DashContainer` for building dynamic, draggable dashboard-style layouts.
  Please note: the API for this component is subject to change - use at your own risk!
* `Select` now allows the use of objects as values.
* Added a new `xhEnableImpersonation` config to enable or disable the ability of Hoist Admins to
  impersonate other users. Note that this defaults to `false`. Apps will need to set this config to
  continue using impersonation. (Note that an update to hoist-core 6.4+ is required for this config
  to be enforced on the server.)
* `FormField` now supports a `requiredIndicator` to customize how required fields are displayed.
* Application build tags are now included in version update checks, primarily to prompt dev/QA users
  to refresh when running SNAPSHOT versions. (Note that an update to hoist-core 6.4+ is required for
  the server to emit build tag for comparison.)
* `CodeInput` component added to provide general `HoistInput` support around the CodeMirror code
  editor. The pre-existing `JsonInput` has been converted to a wrapper around this class.
* `JsonInput` now supports an `autoFocus` prop.
* `Select` now supports a `hideDropdownIndicator` prop.
* `useOnResize` hook will now ignore visibility changes, i.e. a component resizing to a size of 0.
<<<<<<< HEAD
* New `--xh-grid-tree-indent-px` CSS variable added to allow control over the amount of indentation
  applied to tree grid child nodes.
=======
* `DimensionChooser` now supports a `popoverPosition` prop.
* `AppBar.appMenuButtonPosition` prop added to configure the App Menu on the left or the right, and
  `AppMenuButton` now accepts and applies any `Button` props to customize.
>>>>>>> 6307b867

### 💥 Breaking Changes

* `GridModel.contextMenuFn` config replaced with a `contextMenu` parameter. The new parameter will
  allow context menus to be specified with a simple array in addition to the function specification
  currently supported.
* `GridModel.defaultContextMenuTokens` config renamed to `defaultContextMenu`.
* `Chart` and `ChartModel` have been moved from `desktop/cmp/charts` to `cmp/charts`.
* `StoreFilterField` has been moved from `desktop/cmp/store` to `cmp/store`.
* The options `nowEpsilon` and `nowString` on `RelativeTimestamp` have been renamed to `epsilon` and
  `equalString`, respectively.
* `TabRenderMode` and `TabRefreshMode` have been renamed to `RenderMode` and `RefreshMode` and moved
  to the `core` package. These enumerations are now used in the APIs for `Panel`, `TabContainer`,
  and `DashContainer`.
* `DockViewModel` now requires a function, or a HoistComponent as its `content` param. It has always
  been documented this way, but a bug in the original implementation had it accepting an actual
  element rather than a function. As now implemented, the form of the `content` param is consistent
  across `TabModel`, `DockViewModel`, and `DashViewSpec`.
* `JsonInput.showActionButtons` prop replaced with more specific `showFormatButton` and
  `showFullscreenButton` props.
* The `DataView.itemHeight` prop has been moved to `DataViewModel` where it can now be changed
  dynamically by applications.
* Desktop `AppBar.appMenuButtonOptions` prop renamed to `appMenuButtonProps` for consistency.

### 🐞 Bug Fixes

* Fixed autoFocus on NumberInput.
* Fixed issue where JsonInput was not receiving its `model` from context
  ([#1456](https://github.com/xh/hoist-react/issues/1456))
* Fixed issue where TreeMap would not be initialized if the TreeMapModel was created after the
  GridModel data was loaded ([#1471](https://github.com/xh/hoist-react/issues/1471))
* Fixed issue where export would create malformed file with dynamic header names
* Fixed issue where exported tree grids would have incorrect aggregate data
  ([#1447](https://github.com/xh/hoist-react/issues/1447))
* Fixed issue where resizable Panels could grow larger than desired
  ([#1498](https://github.com/xh/hoist-react/issues/1498))
* Changed RestGrid to only display export button if export is enabled
  ([#1490](https://github.com/xh/hoist-react/issues/1490))
* Fixed errors when grouping rows in Grids with `groupUseEntireRow` turned off
  ([#1520](https://github.com/xh/hoist-react/issues/1520))
* Fixed problem where charts were resized when being hidden
  ([#1528](https://github.com/xh/hoist-react/issues/1528))
* Fixed problem where charts were needlessly re-rendered, hurting performance and losing some state
  ([#1505](https://github.com/xh/hoist-react/issues/1505))
* Removed padding from Select option wrapper elements which was making it difficult for custom
  option renderers to control the padding ([1571](https://github.com/xh/hoist-react/issues/1571))
* Fixed issues with inconsistent indentation for tree grid nodes under certain conditions
  ([#1546](https://github.com/xh/hoist-react/issues/1546))

### 📚 Libraries

* @blueprintjs/core `3.19 -> 3.22`
* @blueprintjs/datetime `3.14 -> 3.15`
* @fortawesome/fontawesome-pro `5.11 -> 5.12`
* codemirror `5.49 -> 5.50`
* core-js `3.3 -> 3.6`
* fast-deep-equal `2.0 -> 3.1`
* filesize `5.0 -> 6.0`
* highcharts 7.2 -> 8.0`
* mobx `5.14 -> 5.15`
* react-dates `21.3 -> 21.5`
* react-dropzone `10.1 -> 10.2`
* react-windowed-select `added @ 2.0.1`

[Commit Log](https://github.com/xh/hoist-react/compare/v28.2.0...develop)

## v28.2.0 - 2019-11-08

### 🎁 New Features

* Added a `DateInput` component to the mobile toolkit. Its API supports many of the same options as
  its desktop analog with the exception of `timePrecision`, which is not yet supported.
* Added `minSize` to panelModel. A resizable panel can now be prevented from resizing to a size
  smaller than minSize. ([#1431](https://github.com/xh/hoist-react/issues/1431))

### 🐞 Bug Fixes

* Made `itemHeight` a required prop for `DataView`. This avoids an issue where agGrid went into an
  infinite loop if this value was not set.
* Fixed a problem with `RestStore` behavior when `dataRoot` changed from its default value.

[Commit Log](https://github.com/xh/hoist-react/compare/v28.1.1...v28.2.0)

## v28.1.1 - 2019-10-23

### 🐞 Bug Fixes

* Fixes a bug with default model context being set incorrectly within context inside of `Panel`.

[Commit Log](https://github.com/xh/hoist-react/compare/v28.1.0...v28.1.1)

## v28.1.0 - 2019-10-18

### 🎁 New Features

* `DateInput` supports a new `strictInputParsing` prop to enforce strict parsing of keyed-in entries
  by the underlying moment library. The default value is false, maintained the existing behavior
  where [moment will do its best](https://momentjs.com/guides/#/parsing/) to parse an entered date
  string that doesn't exactly match the specified format
* Any `DateInput` values entered that exceed any specified max/minDate will now be reset to null,
  instead of being set to the boundary date (which was surprising and potentially much less obvious
  to a user that their input had been adjusted automatically).
* `Column` and `ColumnGroup` now accept a function for `headerName`. The header will be
  automatically re-rendered when any observable properties referenced by the `headerName` function
  are modified.
* `ColumnGroup` now accepts an `align` config for setting the header text alignment
* The flag `toContext` for `uses` and `creates` has been replaced with a new flag `publishMode` that
  provides more granular control over how models are published and looked up via context. Components
  can specify `ModelPublishMode.LIMITED` to make their model available for contained components
  without it becoming the default model or exposing its sub-models.

### 🐞 Bug Fixes

* Tree columns can now specify `renderer` or `elementRenderer` configs without breaking the standard
  ag-Grid group cell renderer auto-applied to tree columns (#1397).
* Use of a custom `Column.comparator` function will no longer break agGrid-provided column header
  filter menus (#1400).
* The MS Edge browser does not return a standard Promise from `async` functions, so the the return
  of those functions did not previously have the required Hoist extensions installed on its
  prototype. Edge "native" Promises are now also polyfilled / extended as required. (#1411).
* Async `Select` combobox queries are now properly debounced as per the `queryBuffer` prop (#1416).

### ⚙️ Technical

* Grid column group headers now use a custom React component instead of the default ag-Grid column
  header, resulting in a different DOM structure and CSS classes. Existing CSS overrides of the
  ag-Grid column group headers may need to be updated to work with the new structure/classes.
* We have configured `stylelint` to enforce greater consistency in our stylesheets within this
  project. The initial linting run resulted in a large number of updates to our SASS files, almost
  exclusively whitespace changes. No functional changes are intended/expected. We have also enabled
  hooks to run both JS and style linting on pre-commit. Neither of these updates directly affects
  applications, but the same tools could be configured for apps if desired.

### 📚 Libraries

* core-js `3.2 -> 3.3`
* filesize `4.2 -> 5.0`
* http-status-codes `added @ 1.3`

[Commit Log](https://github.com/xh/hoist-react/compare/v28.0.0...v28.1.0)

## v28.0.0 - 2019-10-07

_"The one with the hooks."_

**Hoist now fully supports React functional components and hooks.** The new `hoistComponent`
function is now the recommended method for defining new components and their corresponding element
factories. See that (within [HoistComponentFunctional.js](core/HoistComponentFunctional.js)) and the
new `useLocalModel()` and `useContextModel()` hooks (within [core/hooks](core/hooks)) for more
information.

Along with the performance benefits and the ability to use React hooks, Hoist functional components
are designed to read and write their models via context. This allows a much less verbose
specification of component element trees.

Note that **Class-based Components remain fully supported** (by both Hoist and React) using the
familiar `@HoistComponent` decorator, but transitioning to functional components within Hoist apps
is now strongly encouraged. In particular note that Class-based Components will *not* be able to
leverage the context for model support discussed above.

### 🎁 New Features

* Resizable panels now default to not redrawing their content when resized until the resize bar is
  dropped. This offers an improved user experience for most situations, especially when layouts are
  complex. To re-enable the previous dynamic behavior, set `PanelModel.resizeWhileDragging: true`.
* The default text input shown by `XH.prompt()` now has `selectOnFocus: true` and will confirm the
  user's entry on an `<enter>` keypress (same as clicking 'OK').
* `stringExcludes` function added to form validation constraints. This allows an input value to
  block specific characters or strings, e.g. no slash "/" in a textInput for a filename.
* `constrainAll` function added to form validation constraints. This takes another constraint as its
  only argument, and applies that constraint to an array of values, rather than just to one value.
  This is useful for applying a constraint to inputs that produce arrays, such as tag pickers.
* `DateInput` now accepts LocalDates as `value`, `minDate` and `maxDate` props.
* `RelativeTimestamp` now accepts a `bind` prop to specify a model field name from which it can pull
  its timestamp. The model itself can either be passed as a prop or (better) sourced automatically
  from the parent context. Developers are encouraged to take this change to minimize re-renders of
  parent components (which often contain grids and other intensive layouts).
* `Record` now has properties and methods for accessing and iterating over children, descendants,
  and ancestors
* `Store` now has methods for retrieving the descendants and ancestors of a given Record

### 💥 Breaking Changes

* **Apps must update their dev dependencies** to the latest `@xh/hoist-dev-utils` package: v4.0+.
  This updates the versions of Babel / Webpack used in builds to their latest / current versions and
  swaps to the updated Babel recommendation of `core-js` for polyfills.
* The `allSettled` function in `@xh/promise` has been removed. Applications using this method should
  use the ECMA standard (stage-2) `Promise.allSettled` instead. This method is now fully available
  in Hoist via bundled polyfills. Note that the standard method returns an array of objects of the
  form `{status: [rejected|fulfilled], ...}`, rather than `{state: [rejected|fulfilled], ...}`.
* The `containerRef` argument for `XH.toast()` should now be a DOM element. Component instances are
  no longer supported types for this value. This is required to support functional Components
  throughout the toolkit.
* Apps that need to prevent a `StoreFilterField` from binding to a `GridModel` in context, need to
  set the `store` or `gridModel` property explicitly to null.
* The Blueprint non-standard decorators `ContextMenuTarget` and `HotkeysTarget` are no longer
  supported. Use the new hooks `useContextMenu()` and `useHotkeys()` instead. For convenience, this
  functionality has also been made available directly on `Panel` via the `contextMenu` and `hotkeys`
  props.
* `DataView` and `DataViewModel` have been moved from `/desktop/cmp/dataview` to the cross-platform
  package `/cmp/dataview`.
* `isReactElement` has been removed. Applications should use the native React API method
  `React.isValidElement` instead.

### ⚙️ Technical

* `createObservableRef()` is now available in `@xh/hoist/utils/react` package. Use this function for
  creating refs that are functionally equivalent to refs created with `React.createRef()`, yet fully
  observable. With this change the `Ref` class in the same package is now obsolete.
* Hoist now establishes a proper react "error boundary" around all application code. This means that
  errors throw when rendering will be caught and displayed in the standard Hoist exception dialog,
  and stack traces for rendering errors should be significantly less verbose.
* Not a Hoist feature, exactly, but the latest version of `@xh/hoist-dev-utils` (see below) enables
  support for the `optional chaining` (aka null safe) and `nullish coalescing` operators via their
  Babel proposal plugins. Developers are encouraged to make good use of the new syntax below:
  *  conditional-chaining: `let foo = bar?.baz?.qux;`
  *  nullish coalescing: `let foo = bar ?? 'someDefaultValue';`

### 🐞 Bug Fixes

* Date picker month and year controls will now work properly in `localDate` mode. (Previously would
  reset to underlying value.)
* Individual `Buttons` within a `ButtonGroupInput` will accept a disabled prop while continuing to
  respect the overall `ButtonGroupInput`'s disabled prop.
* Raised z-index level of AG-Grid tooltip to ensure tooltips for AG-Grid context menu items appear
  above the context menu.

### 📚 Libraries

* @blueprintjs/core `3.18 -> 3.19`
* @blueprintjs/datetime `3.12 -> 3.14`
* @fortawesome/fontawesome-pro `5.10 -> 5.11`
* @xh/hoist-dev-utils `3.8 -> 4.3` (multiple transitive updates to build tooling)
* ag-grid `21.1 -> 21.2`
* highcharts `7.1 -> 7.2`
* mobx `5.13 -> 5.14`
* react-transition-group `4.2 -> 4.3`
* rsvp (removed)
* store2 `2.9 -> 2.10`

[Commit Log](https://github.com/xh/hoist-react/compare/v27.1.0...v28.0.0)

## v27.1.0 - 2019-09-05

### 🎁 New Features

* `Column.exportFormat` can now be a function, which supports setting Excel formats on a per-cell
  (vs. entire column) basis by returning a conditional `exportFormat` based upon the value and / or
  record.
  * ⚠️ Note that per-cell formatting _requires_ that apps update their server to use hoist-core
    v6.3.0+ to work, although earlier versions of hoist-core _are_ backwards compatible with the
    pre-existing, column-level export formatting.
* `DataViewModel` now supports a `sortBy` config. Accepts the same inputs as `GridModel.sortBy`,
  with the caveat that only a single-level sort is supported at this time.

[Commit Log](https://github.com/xh/hoist-react/compare/v27.0.1...v27.1.0)

## v27.0.1 - 2019-08-26

### 🐞 Bug Fixes

* Fix to `Store.clear()` and `GridModel.clear()`, which delegates to the same (#1324).

[Commit Log](https://github.com/xh/hoist-react/compare/v27.0.0...v27.0.1)

## v27.0.0 - 2019-08-23

### 🎁 New Features

* A new `LocalDate` class has been added to the toolkit. This class provides client-side support for
  "business" or "calendar" days that do not have a time component. It is an immutable class that
  supports '==', '<' and '>', as well as a number of convenient manipulation functions. Support for
  the `LocalDate` class has also been added throughout the toolkit, including:
  * `Field.type` now supports an additional `localDate` option for automatic conversion of server
    data to this type when loading into a `Store`.
  * `fetchService` is aware of this class and will automatically serialize all instances of it for
    posting to the server. ⚠ NOTE that along with this change, `fetchService` and its methods such
    as `XH.fetchJson()` will now serialize regular JS Date objects as ms timestamps when provided in
    params. Previously Dates were serialized in their default `toString()` format. This would be a
    breaking change for an app that relied on that default Date serialization, but it was made for
    increased symmetry with how Hoist JSON-serializes Dates and LocalDates on the server-side.
  * `DateInput` can now be used to seamlessly bind to a `LocalDate` as well as a `Date`. See its new
    prop of `valueType` which can be set to `localDate` or `date` (default).
  * A new `localDateCol` config has been added to the `@xh/hoist/grid/columns` package with
    standardized rendering and formatting.
* New `TreeMap` and `SplitTreeMap` components added, to render hierarchical data in a configurable
  TreeMap visualization based on the Highcharts library. Supports optional binding to a GridModel,
  which syncs selection and expand / collapse state.
* `Column` gets a new `highlightOnChange` config. If true, the grid will highlight the cell on each
  change by flashing its background. (Currently this is a simple on/off config - future iterations
  could support a function variant or other options to customize the flash effect based on the
  old/new values.) A new CSS var `--xh-grid-cell-change-bg-highlight` can be used to customize the
  color used, app-wide or scoped to a particular grid selector. Note that columns must *not* specify
  `rendererIsComplex` (see below) if they wish to enable the new highlight flag.

### 💥 Breaking Changes

* The updating of `Store` data has been reworked to provide a simpler and more powerful API that
  allows for the applications of additions, deletions, and updates in a single transaction:
  * The signature of `Store.updateData()` has been substantially changed, and is now the main entry
    point for all updates.
  * `Store.removeRecords()` has been removed. Use `Store.updateData()` instead.
  * `Store.addData()` has been removed. Use `Store.updateData()` instead.
* `Column` takes an additional property `rendererIsComplex`. Application must set this flag to
  `true` to indicate if a column renderer uses values other than its own bound field. This change
  provides an efficiency boost by allowing ag-Grid to use its default change detection instead of
  forcing a cell refresh on any change.

### ⚙️ Technical

* `Grid` will now update the underlying ag-Grid using ag-Grid transactions rather than relying on
  agGrid `deltaRowMode`. This is intended to provide the best possible grid performance and
  generally streamline the use of the ag-Grid Api.

### 🐞 Bug Fixes

* Panel resize events are now properly throttled, avoiding extreme lagginess when resizing panels
  that contain complex components such as big grids.
* Workaround for issues with the mobile Onsen toolkit throwing errors while resetting page stack.
* Dialogs call `doCancel()` handler if cancelled via `<esc>` keypress.

### 📚 Libraries

* @xh/hoist-dev-utils `3.7 -> 3.8`
* qs `6.7 -> 6.8`
* store2 `2.8 -> 2.9`

[Commit Log](https://github.com/xh/hoist-react/compare/v26.0.1...v27.0.0)

## v26.0.1 - 2019-08-07

### 🎁 New Features

* **WebSocket support** has been added in the form of `XH.webSocketService` to establish and
  maintain a managed websocket connection with the Hoist UI server. This is implemented on the
  client via the native `WebSocket` object supported by modern browsers and relies on the
  corresponding service and management endpoints added to Hoist Core v6.1.
  * Apps must declare `webSocketsEnabled: true` in their `AppSpec` configuration to enable this
    overall functionality on the client.
  * Apps can then subscribe via the new service to updates on a requested topic and will receive any
    inbound messages for that topic via a callback.
  * The service will monitor the socket connection with a regular heartbeat and attempt to
    re-establish if dropped.
  * A new admin console snap-in provides an overview of connected websocket clients.
* The `XH.message()` and related methods such as `XH.alert()` now support more flexible
  `confirmProps` and `cancelProps` configs, each of which will be passed to their respective button
  and merged with suitable defaults. Allows use of the new `autoFocus` prop with these preconfigured
  dialogs.
  * By default, `XH.alert()` and `XH.confirm()` will auto focus the confirm button for user
    convenience.
  * The previous text/intent configs have been deprecated and the message methods will log a console
    warning if they are used (although it will continue to respect them to aid transitioning to the
    new configs).
* `GridModel` now supports a `copyCell` context menu action. See `StoreContextMenu` for more
  details.
* New `GridCountLabel` component provides an alternative to existing `StoreCountLabel`, outputting
  both overall record count and current selection count in a configurable way.
* The `Button` component accepts an `autoFocus` prop to attempt to focus on render.
* The `Checkbox` component accepts an `autoFocus` prop to attempt to focus on render.

### 💥 Breaking Changes

* `StoreCountLabel` has been moved from `/desktop/cmp/store` to the cross-platform package
  `/cmp/store`. Its `gridModel` prop has also been removed - usages with grids should likely switch
  to the new `GridCountLabel` component, noted above and imported from `/cmp/grid`.
* The API for `ClipboardButton` and `ClipboardMenuItem` has been simplified, and made implementation
  independent. Specify a single `getCopyText` function rather than the `clipboardSpec`.
  (`clipboardSpec` is an artifact from the removed `clipboard` library).
* The `XH.prompt()` and `XH.message()` input config has been updated to work as documented, with any
  initial/default value for the input sourced from `input.initialValue`. Was previously sourced from
  `input.value` (#1298).
* ChartModel `config` has been deprecated. Please use `highchartsConfig` instead.

### 🐞 Bug Fixes

* The `Select.selectOnFocus` prop is now respected when used in tandem with `enableCreate` and/or
  `queryFn` props.
* `DateInput` popup _will_ now close when input is blurred but will _not_ immediately close when
  `enableTextInput` is `false` and a month or year is clicked (#1293).
* Buttons within a grid `actionCol` now render properly in compact mode, without clipping/overflow.

### ⚙️ Technical

* `AgGridModel` will now throw an exception if any of its methods which depend on ag-Grid state are
  called before the grid has been fully initialized (ag-Grid onGridReady event has fired).
  Applications can check the new `isReady` property on `AgGridModel` before calling such methods to️️
  verify the grid is fully initialized.

### 📚 Libraries

* @blueprintjs/core `3.17 -> 3.18`
* @blueprintjs/datetime `3.11 -> 3.12`
* @fortawesome/fontawesome `5.9 -> 5.10`
* ag-grid `21.0.1 -> 21.1.1`
* store2 `2.7 -> 2.8`
* The `clipboard` library has been replaced with the simpler `clipboard-copy` library.

[Commit Log](https://github.com/xh/hoist-react/compare/v25.2.0...v26.0.1)

## v25.2.0 - 2019-07-25

### 🎁 New Features

* `RecordAction` supports a new `secondaryText` property. When used for a Grid context menu item,
  this text appears on the right side of the menu item, usually used for displaying the shortcut key
  associated with an action.

### 🐞 Bug Fixes

* Fixed issue with loopy behavior when using `Select.selectOnFocus` and changing focus
  simultaneously with keyboard and mouse.

[Commit Log](https://github.com/xh/hoist-react/compare/v25.1.0...v25.2.0)

## v25.1.0 - 2019-07-23

### 🎁 New Features

* `JsonInput` includes buttons for toggling showing in a full-screen dialog window. Also added a
  convenience button to auto-format `JsonInput's` content.
* `DateInput` supports a new `enableTextInput` prop. When this property is set to false, `DateInput`
  will be entirely driven by the provided date picker. Additionally, `DateInput` styles have been
  improved for its various modes to more clearly convey its functionality.
* `ExportButton` will auto-disable itself if bound to an empty `GridModel`. This helper button will
  now also throw a console warning (to alert the developer) if `gridModel.enableExport != true`.

### ⚙️ Technical

* Classes decorated with `@LoadSupport` will now throw an exception out of their provided
  `loadAsync()` method if called with a parameter that's not a plain object (i.e. param is clearly
  not a `LoadSpec`). Note this might be a breaking change, in so far as it introduces additional
  validation around this pre-existing API requirement.
* Requirements for the `colorSpec` option passed to Hoist number formatters have been relaxed to
  allow partial definitions such that, for example, only negative values may receive the CSS class
  specified, without having to account for positive value styling.

### 🐞 Bug Fixes

* `RestFormModel` now submits dirty fields only when editing a record, as intended (#1245).
* `FormField` will no longer override the disabled prop of its child input if true (#1262).

### 📚 Libraries

* mobx `5.11 -> 5.13`
* Misc. patch-level updates

[Commit Log](https://github.com/xh/hoist-react/compare/v25.0.0...v25.1.0)

## v25.0.0 - 2019-07-16

### 🎁 New Features

* `Column` accepts a new `comparator` callback to customize how column cell values are sorted by the
  grid.
* Added `XH.prompt()` to show a simple message popup with a built-in, configurable HoistInput. When
  submitted by the user, its callback or resolved promise will include the input's value.
* `Select` accepts a new `selectOnFocus` prop. The behaviour is analogous to the `selectOnFocus`
  prop already in `TextInput`, `TextArea` and `NumberInput`.

### 💥 Breaking Changes

* The `fmtPercent` and `percentRenderer` methods will now multiply provided value by 100. This is
  consistent with the behavior of Excel's percentage formatting and matches the expectations of
  `ExportFormat.PCT`. Columns that were previously using `exportValue: v => v/100` as a workaround
  to the previous renderer behavior should remove this line of code.
* `DimensionChooserModel`'s `historyPreference` config has been renamed `preference`. It now
  supports saving both value and history to the same preference (existing history preferences will
  be handled).

[Commit Log](https://github.com/xh/hoist-react/compare/v24.2.0...v25.0.0)

## v24.2.0 - 2019-07-08

### 🎁 New Features

* `GridModel` accepts a new `colDefaults` configuration. Defaults provided via this object will be
  merged (deeply) into all column configs as they are instantiated.
* New `Panel.compactHeader` and `DockContainer.compactHeaders` props added to enable more compact
  and space efficient styling for headers in these components.
  * ⚠️ Note that as part of this change, internal panel header CSS class names changed slightly -
    apps that were targeting these internal selectors would need to adjust. See
    desktop/cmp/panel/impl/PanelHeader.scss for the relevant updates.
* A new `exportOptions.columns` option on `GridModel` replaces `exportOptions.includeHiddenCols`.
  The updated and more flexible config supports special strings 'VISIBLE' (default), 'ALL', and/or a
  list of specific colIds to include in an export.
  * To avoid immediate breaking changes, GridModel will log a warning on any remaining usages of
    `includeHiddenCols` but auto-set to `columns: 'ALL'` to maintain the same behavior.
* Added new preference `xhShowVersionBar` to allow more fine-grained control of when the Hoist
  version bar is showing. It defaults to `auto`, preserving the current behavior of always showing
  the footer to Hoist Admins while including it for non-admins *only* in non-production
  environments. The pref can alternatively be set to 'always' or 'never' on a per-user basis.

### 📚 Libraries

* @blueprintjs/core `3.16 -> 3.17`
* @blueprintjs/datetime `3.10 -> 3.11`
* mobx `5.10 -> 5.11`
* react-transition-group `2.8 -> 4.2`

[Commit Log](https://github.com/xh/hoist-react/compare/v24.1.1...v24.2.0)

## v24.1.1 - 2019-07-01

### 🐞 Bug Fixes

* Mobile column chooser internal layout/sizing fixed when used in certain secure mobile browsers.

[Commit Log](https://github.com/xh/hoist-react/compare/v24.1.0...v24.1.1)

## v24.1.0 - 2019-07-01

### 🎁 New Features

* `DateInput.enableClear` prop added to support built-in button to null-out a date input's value.

### 🐞 Bug Fixes

* The `Select` component now properly shows all options when the pick-list is re-shown after a
  change without first blurring the control. (Previously this interaction edge case would only show
  the option matching the current input value.) #1198
* Mobile mask component `onClick` callback prop restored - required to dismiss mobile menus when not
  tapping a menu option.
* When checking for a possible expired session within `XH.handleException()`, prompt for app login
  only for Ajax requests made to relative URLs (not e.g. remote APIs accessed via CORS). #1189

### ✨ Style

* Panel splitter collapse button more visible in dark theme. CSS vars to customize further fixed.
* The mobile app menu button has been moved to the right side of the top appBar, consistent with its
  placement in desktop apps.

### 📚 Libraries

* @blueprintjs/core `3.15 -> 3.16`
* @blueprintjs/datetime `3.9 -> 3.10`
* codemirror `5.47 -> 5.48`
* mobx `6.0 -> 6.1`

[Commit Log](https://github.com/xh/hoist-react/compare/v24.0.0...v24.1.0)

## v24.0.0 - 2019-06-24

### 🎁 New Features

#### Data

* A `StoreFilter` object has been introduced to the data API. This allows `Store` and
  `StoreFilterField` to support the ability to conditionally include all children when filtering
  hierarchical data stores, and could support additional filtering customizations in the future.
* `Store` now provides a `summaryRecord` property which can be used to expose aggregated data for
  the data it contains. The raw data for this record can be provided to `loadData()` and
  `updateData()` either via an explicit argument to these methods, or as the root node of the raw
  data provided (see `Store.loadRootAsSummary`).
* The `StoreFilterField` component accepts new optional `model` and `bind` props to allow control of
  its text value from an external model's observable.
* `pwd` is now a new supported type of `Field` in the `@xh/hoist/core/data` package.

#### Grid

* `GridModel` now supports a `showSummary` config which can be used to display its store's
  summaryRecord (see above) as either a pinned top or bottom row.
* `GridModel` also adds a `enableColumnPinning` config to enable/disable user-driven pinning. On
  desktop, if enabled, users can pin columns by dragging them to the left or right edges of the grid
  (the default ag-Grid gesture). Column pinned state is now also captured and maintained by the
  overall grid state system.
* The desktop column chooser now options in a non-modal popover when triggered from the standard
  `ColChooserButton` component. This offers a quicker and less disruptive alternative to the modal
  dialog (which is still used when launched from the grid context menu). In this popover mode,
  updates to columns are immediately reflected in the underlying grid.
* The mobile `ColChooser` has been improved significantly. It now renders displayed and available
  columns as two lists, allowing drag and drop between to update the visibility and ordering. It
  also provides an easy option to toggle pinning the first column.
* `DimensionChooser` now supports an optional empty / ungrouped configuration with a value of `[]`.
  See `DimensionChooserModel.enableClear` and `DimensionChooser.emptyText`.

#### Other Features

* Core `AutoRefreshService` added to trigger an app-wide data refresh on a configurable interval, if
  so enabled via a combination of soft-config and user preference. Auto-refresh relies on the use of
  the root `RefreshContextModel` and model-level `LoadSupport`.
* A new `LoadingIndicator` component is available as a more minimal / unobtrusive alternative to a
  modal mask. Typically configured via a new `Panel.loadingIndicator` prop, the indicator can be
  bound to a `PendingTaskModel` and will automatically show/hide a spinner and/or custom message in
  an overlay docked to the corner of the parent Panel.
* `DateInput` adds support for new `enablePicker` and `showPickerOnFocus` props, offering greater
  control over when the calendar picker is shown. The new default behaviour is to not show the
  picker on focus, instead showing it via a built-in button.
* Transitions have been disabled by default on desktop Dialog and Popover components (both are from
  the Blueprint library) and on the Hoist Mask component. This should result in a snappier user
  experience, especially when working on remote / virtual workstations. Any in-app customizations to
  disable or remove transitions can now be removed in favor of this toolkit-wide change.
* Added new `@bindable.ref` variant of the `@bindable` decorator.

### 💥 Breaking Changes

* Apps that defined and initialized their own `AutoRefreshService` service or functionality should
  leverage the new Hoist service if possible. Apps with a pre-existing custom service of the same
  name must either remove in favor of the new service or - if they have special requirements not
  covered by the Hoist implementation - rename their own service to avoid a naming conflict.
* The `StoreFilterField.onFilterChange` callback will now be passed a `StoreFilter`, rather than a
  function.
* `DateInput` now has a calendar button on the right side of the input which is 22 pixels square.
  Applications explicitly setting width or height on this component should ensure that they are
  providing enough space for it to display its contents without clipping.

### 🐞 Bug Fixes

* Performance for bulk grid selections has been greatly improved (#1157)
* Toolbars now specify a minimum height (or width when vertical) to avoid shrinking unexpectedly
  when they contain only labels or are entirely empty (but still desired to e.g. align UIs across
  multiple panels). Customize if needed via the new `--xh-tbar-min-size` CSS var.
* All Hoist Components that accept a `model` prop now have that properly documented in their
  prop-types.
* Admin Log Viewer no longer reverses its lines when not in tail mode.

### ⚙️ Technical

* The `AppSpec` config passed to `XH.renderApp()` now supports a `clientAppCode` value to compliment
  the existing `clientAppName`. Both values are now optional and defaulted from the project-wide
  `appCode` and `appName` values set via the project's Webpack config. (Note that `clientAppCode` is
  referenced by the new `AutoRefreshService` to support configurable auto-refresh intervals on a
  per-app basis.)

### 📚 Libraries

* ag-grid `20.0 -> 21.0`
* react-select `2.4 -> 3.0`
* mobx-react `5.4 -> 6.0.3`
* font-awesome `5.8 -> 5.9`
* react-beautiful-dnd `10.1.1 -> 11.0.4`

[Commit Log](https://github.com/xh/hoist-react/compare/v23.0.0...v24.0.0)

## v23.0.0 - 2019-05-30

### 🎁 New Features

* `GridModel` now accepts a config of `cellBorders`, similar to `rowBorders`
* `Panel.tbar` and `Panel.bbar` props now accept an array of Elements and will auto-generate a
  `Toolbar` to contain them, avoiding the need for the extra import of `toolbar()`.
* New functions `withDebug` and `withShortDebug` have been added to provide a terse syntax for
  adding debug messages that track the execution of specific blocks of code.
* `XH.toast()` now supports an optional `containerRef` argument that can be used for anchoring a
  toast within another component (desktop only). Can be used to display more targeted toasts within
  the relevant section of an application UI, as opposed to the edge of the screen.
* `ButtonGroupInput` accepts a new `enableClear` prop that allows the active / depressed button to
  be unselected by pressing it again - this sets the value of the input as a whole to `null`.
* Hoist Admins now always see the VersionBar in the footer.
* `Promise.track` now accepts an optional `omit` config that indicates when no tracking will be
  performed.
* `fmtNumber` now accepts an optional `prefix` config that prepends immediately before the number,
  but after the sign (`+`, `-`).
* New utility methods `forEachAsync()` and `whileAsync()` have been added to allow non-blocking
  execution of time-consuming loops.

### 💥 Breaking Changes

* The `AppOption.refreshRequired` config has been renamed to `reloadRequired` to better match the
  `XH.reloadApp()` method called to reload the entire app in the browser. Any options defined by an
  app that require it to be fully reloaded should have this renamed config set to `true`.
* The options dialog will now automatically trigger an app-wide data _refresh_ via
  `XH.refreshAppAsync()` if options have changed that don't require a _reload_.
* The `EventSupport` mixin has been removed. There are no known uses of it and it is in conflict
  with the overall reactive structure of the hoist-react API. If your app listens to the
  `appStateChanged`, `prefChange` or `prefsPushed` events you will need to adjust accordingly.

### 🐞 Bug Fixes

* `Select` will now let the user edit existing text in conditions where it is expected to be
  editable. #880
* The Admin "Config Differ" tool has been updated to reflect changes to `Record` made in v22. It is
  once again able to apply remote config values.
* A `Panel` with configs `resizable: true, collapsible: false` now renders with a splitter.
* A `Panel` with no `icon`, `title`, or `headerItems` will not render a blank header.
* `FileChooser.enableMulti` now behaves as one might expect -- true to allow multiple files in a
  single upload. Previous behavior (the ability to add multiple files to dropzone) is now controlled
  by `enableAddMulti`.

[Commit Log](https://github.com/xh/hoist-react/compare/v22.0.0...v23.0.0)


## v22.0.0 - 2019-04-29

### 🎁 New Features

* A new `DockContainer` component provides a user-friendly way to render multiple child components
  "docked" to its bottom edge. Each child view is rendered with a configurable header and controls
  to allow the user to expand it, collapse it, or optionally "pop it out" into a modal dialog.
* A new `AgGrid` component provides a much lighter Hoist wrapper around ag-Grid while maintaining
  consistent styling and layout support. This allows apps to use any features supported by ag-Grid
  without conflicting with functionality added by the core Hoist `Grid`.
  * Note that this lighter wrapper lacks a number of core Hoist features and integrations, including
    store support, grid state, enhanced column and renderer APIs, absolute value sorting, and more.
  * An associated `AgGridModel` provides access to to the ag-Grid APIs, minimal styling configs, and
    several utility methods for managing Grid state.
* Added `GridModel.groupSortFn` config to support custom group sorting (replaces any use of
  `agOptions.defaultGroupSortComparator`).
* The `Column.cellClass` and `Column.headerClass` configs now accept functions to dynamically
  generate custom classes based on the Record and/or Column being rendered.
* The `Record` object now provides an additional getter `Record.allChildren` to return all children
  of the record, irrespective of the current filter in place on the record's store. This supplements
  the existing `Record.children` getter, which returns only the children meeting the filter.

### 💥 Breaking Changes

* The class `LocalStore` has been renamed `Store`, and is now the main implementation and base class
  for Store Data. The extraneous abstract superclass `BaseStore` has been removed.
* `Store.dataLastUpdated` had been renamed `Store.lastUpdated` on the new class and is now a simple
  timestamp (ms) rather than a Javascript Date object.
* The constructor argument `Store.processRawData` now expects a function that *returns* a modified
  object with the necessary edits. This allows implementations to safely *clone* the raw data rather
  than mutating it.
* The method `Store.removeRecord` has been replaced with the method `Store.removeRecords`. This will
  facilitate efficient bulk deletes.

### ⚙️ Technical

* `Grid` now performs an important performance workaround when loading a new dataset that would
  result in the removal of a significant amount of existing records/rows. The underlying ag-Grid
  component has a serious bottleneck here (acknowledged as AG-2879 in their bug tracker). The Hoist
  grid wrapper will now detect when this is likely and proactively clear all data using a different
  API call before loading the new dataset.
* The implementations `Store`, `RecordSet`, and `Record` have been updated to more efficiently
  re-use existing record references when loading, updating, or filtering data in a store. This keeps
  the Record objects within a store as stable as possible, and allows additional optimizations by
  ag-Grid and its `deltaRowDataMode`.
* When loading raw data into store `Record`s, Hoist will now perform additional conversions based on
  the declared `Field.type`. The unused `Field.nullable` has been removed.
* `LocalStorageService` now uses both the `appCode` and current username for its namespace key,
  ensuring that e.g. local prefs/grid state are not overwritten across multiple app users on one OS
  profile, or when admin impersonation is active. The service will automatically perform a one-time
  migration of existing local state from the old namespace to the new. #674
* `elem` no longer skips `null` children in its calls to `React.createElement()`. These children may
  play the role of placeholders when using conditional rendering, and skipping them was causing
  React to trigger extra re-renders. This change further simplifies Hoist's element factory and
  removes an unnecessary divergence with the behavior of JSX.


### 🐞 Bug Fixes

* `Grid` exports retain sorting, including support for absolute value sorting. #1068
* Ensure `FormField`s are keyed with their model ID, so that React can properly account for dynamic
  changes to fields within a form. #1031
* Prompt for app refresh in (rare) case of mismatch between client and server-side session user.
  (This can happen during impersonation and is defended against in server-side code.) #675

[Commit Log](https://github.com/xh/hoist-react/compare/v21.0.2...v22.0.0)

## v21.0.2 - 2019-04-05

### 📚 Libraries

* Rollback ag-Grid to v20.0.0 after running into new performance issues with large datasets and
  `deltaRowDataMode`. Updates to tree filtering logic, also related to grid performance issues with
  filtered tree results returning much larger record counts.

## v21.0.0 - 2019-04-04

### 🎁 New Features

* `FetchService` fetch methods now accept a plain object as the `headers` argument. These headers
  will be merged with the default headers provided by FetchService.
* An app can also now specify default headers to be sent with every fetch request via
  `XH.fetchService.setDefaultHeaders()`. You can pass either a plain object, or a closure which
  returns one.
* `Grid` supports a new `onGridReady` prop, allowing apps to hook into the ag-Grid event callback
  without inadvertently short-circuiting the Grid's own internal handler.

### 💥 Breaking Changes

* The shortcut getter `FormModel.isNotValid` was deemed confusing and has been removed from the API.
  In most cases applications should use `!FormModel.isValid` instead; this expression will return
  `false` for the `Unknown` as well as the `NotValid` state. Applications that wish to explicitly
  test for the `NotValid` state should use the `validationState` getter.
* Multiple HoistInputs have changed their `onKeyPress` props to `onKeyDown`, including TextInput,
  NumberInput, TextArea & SearchInput. The `onKeyPress` event has been deprecated in general and has
  limitations on which keys will trigger the event to fire (i.e. it would not fire on an arrow
  keypress).
* FetchService's fetch methods no longer support `contentType` parameter. Instead, specify a custom
  content-type by setting a 'Content-Type' header using the `headers` parameter.
* FetchService's fetch methods no longer support `acceptJson` parameter. Instead, pass an {"Accept":
  "application/json"} header using the `headers` parameter.

### ✨ Style

* Black point + grid colors adjusted in dark theme to better blend with overall blue-gray tint.
* Mobile styles have been adjusted to increase the default font size and grid row height, in
  addition to a number of other smaller visual adjustments.

### 🐞 Bug Fixes

* Avoid throwing React error due to tab / routing interactions. Tab / routing / state support
  generally improved. (#1052)
* `GridModel.selectFirst()` improved to reliably select first visible record even when one or more
  groupBy levels active. (#1058)

### 📚 Libraries

* ag-Grid `~20.1 -> ~20.2` (fixes ag-grid sorting bug with treeMode)
* @blueprint/core `3.14 -> 3.15`
* @blueprint/datetime `3.7 -> 3.8`
* react-dropzone `10.0 -> 10.1`
* react-transition-group `2.6 -> 2.8`

[Commit Log](https://github.com/xh/hoist-react/compare/v20.2.1...v21.0.0)

## v20.2.1 - 2019-03-28

* Minor tweaks to grid styles - CSS var for pinned column borders, drop left/right padding on
  center-aligned grid cells.

[Commit Log](https://github.com/xh/hoist-react/compare/v20.2.0...v20.2.1)

## v20.2.0 - 2019-03-27

### 🎁 New Features

* `GridModel` exposes three new configs - `rowBorders`, `stripeRows`, and `showCellFocus` - to
  provide additional control over grid styling. The former `Grid` prop `showHover` has been
  converted to a `GridModel` config for symmetry with these other flags and more efficient
  re-rendering. Note that some grid-related CSS classes have also been modified to better conform to
  the BEM approach used elsewhere - this could be a breaking change for apps that keyed off of
  certain Hoist grid styles (not expected to be a common case).
* `Select` adds a `queryBuffer` prop to avoid over-eager calls to an async `queryFn`. This buffer is
  defaulted to 300ms to provide some out-of-the-box debouncing of keyboard input when an async query
  is provided. A longer value might be appropriate for slow / intensive queries to a remote API.

### 🐞 Bug Fixes

* A small `FormField.labelWidth` config value will now be respected, even if it is less than the
  default minWidth of 80px.
* Unnecessary re-renders of inactive tab panels now avoided.
* `Grid`'s filter will now be consistently applied to all tree grid records. Previously, the filter
  skipped deeply nested records under specific conditions.
* `Timer` no longer requires its `runFn` to be a promise, as it briefly (and unintentionally) did.
* Suppressed default browser resize handles on `textarea`.

[Commit Log](https://github.com/xh/hoist-react/compare/v20.1.1...v20.2.0)

## v20.1.1 - 2019-03-27

### 🐞 Bug Fixes

* Fix form field reset so that it will call computeValidationAsync even if revalidation is not
  triggered because the field's value did not change when reset.

[Commit Log](https://github.com/xh/hoist-react/compare/v20.1.0...v20.1.1)


## v20.1.0 - 2019-03-14

### 🎁 New Features

* Standard app options panel now includes a "Restore Defaults" button to clear all user preferences
  as well as any custom grid state, resetting the app to its default state for that user.

### 🐞 Bug Fixes

* Removed a delay from `HoistInput` blur handling, ensuring `noteBlurred()` is called as soon as the
  element loses focus. This should remove a class of bugs related to input values not flushing into
  their models quickly enough when `commitOnChange: false` and the user moves directly from an input
  to e.g. clicking a submit button. #1023
* Fix to Admin ConfigDiffer tool (missing decorator).

### ⚙️ Technical

* The `GridModel.store` config now accepts a plain object and will internally create a `LocalStore`.
  This store config can also be partially specified or even omitted entirely. GridModel will ensure
  that the store is auto-configured with all fields in configured grid columns, reducing the need
  for app code boilerplate (re)enumerating field names.
* `Timer` class reworked to allow its interval to be adjusted dynamically via `setInterval()`,
  without requiring the Timer to be re-created.

[Commit Log](https://github.com/xh/hoist-react/compare/v20.0.1...v20.1.0)


## v20.0.1 - 2019-03-08

### 🐞 Bug Fixes

* Ensure `RestStore` processes records in a standard way following a save/add operation (#1010).

[Commit Log](https://github.com/xh/hoist-react/compare/v20.0.0...v20.0.1)


## v20.0.0 - 2019-03-06

### 💥 Breaking Changes

* The `@LoadSupport` decorator has been substantially reworked and enhanced from its initial release
  in v19. It is no longer needed on the HoistComponent, but rather should be put directly on the
  owned HoistModel implementing the loading. IMPORTANT NOTE: all models should implement
  `doLoadAsync` rather than `loadAsync`. Please see `LoadSupport` for more information on this
  important change.
* `TabContainer` and `TabContainerModel` are now cross-platform. Apps should update their code to
  import both from `@xh/hoist/cmp/tab`.
* `TabContainer.switcherPosition` has been moved to `TabContainerModel`. Please note that changes to
  `switcherPosition` are not supported on mobile, where the switcher will always appear beneath the
  container.
* The `Label` component from `@xh/hoist/desktop/cmp/input` has been removed. Applications should
  consider using the basic html `label` element instead (or a `FormField` if applicable).
* The `LeftRightChooserModel` constructor no longer accepts a `leftSortBy` and `rightSortBy`
  property. The implementation of these properties was generally broken. Use `leftSorted` and
  `rightSorted` instead.

#### Mobile

* Mobile `Page` has changed - `Pages` are now wrappers around `Panels` that are designed to be used
  with a `NavigationModel` or `TabContainer`. `Page` accepts the same props as `Panel`, meaning uses
  of `loadModel` should be replaced with `mask`.
* The mobile `AppBar` title is static and defaults to the app name. If you want to display page
  titles, it is recommended to use the `title` prop on the `Page`.

### 🎁 New Features

* Enhancements to Model and Component data loading via `@LoadSupport` provides a stronger set of
  conventions and better support for distinguishing between initial loads / auto/background
  refreshes / user- driven refreshes. It also provides new patterns for ensuring application
  Services are refreshed as part of a reworked global refresh cycle.
* RestGridModel supports a new `cloneAction` to take an existing record and open the editor form in
  "add mode" with all editable fields pre-populated from the source record. The action calls
  `prepareCloneFn`, if defined on the RestGridModel, to perform any transform operations before
  rendering the form.
* Tabs in `TabContainerModel` now support an `icon` property on the desktop.
* Charts take a new optional `aspectRatio` prop.
* Added new `Column.headerTooltip` config.
* Added new method `markManaged` on `ManagedSupport`.
* Added new function decorator `debounced`.
* Added new function `applyMixin` providing support for structured creation of class decorators
  (mixins).

#### Mobile

* Column chooser support available for mobile Grids. Users can check/uncheck columns to add/remove
  them from a configurable grid and reorder the columns in the list via drag and drop. Pair
  `GridModel.enableColChooser` with a mobile `colChooserButton` to allow use.
* Added `DialogPage` to the mobile toolkit. These floating pages do not participate in navigation or
  routing, and are used for showing fullscreen views outside of the Navigator / TabContainer
  context.
* Added `Panel` to the mobile toolkit, which offers a header element with standardized styling,
  title, and icon, as well as support for top and bottom toolbars.
* The mobile `AppBar` has been updated to more closely match the desktop `AppBar`, adding `icon`,
  `leftItems`, `hideAppMenuButton` and `appMenuButtonProps` props.
* Added routing support to mobile.

### 🐞 Bug Fixes

* The HighCharts wrapper component properly resizes its chart.
* Mobile dimension chooser button properly handles overflow for longer labels.
* Sizing fixes for multi-line inputs such as textArea and jsonInput.
* NumberInput calls a `onKeyPress` prop if given.
* Layout fixes on several admin panels and detail popups.

### 📚 Libraries

* @blueprintjs/core `3.13 -> 3.14`
* @xh/hoist-dev-utils `3.5 -> 3.6`
* ag-Grid `~20.0 -> ~20.1`
* react-dropzone `~8.0 -> ~9.0`
* react-select `~2.3 -> ~2.4`
* router5 `~6.6 -> ~7.0`
* react `~16.7 -> ~16.8`

[Commit Log](https://github.com/xh/hoist-react/compare/v19.0.1...v20.0.0)

## v19.0.1 - 2019-02-12

### 🐞 Bug Fixes

* Additional updates and simplifications to `FormField` sizing of child `HoistInput` elements, for
  more reliable sizing and spacing filling behavior.

[Commit Log](https://github.com/xh/hoist-react/compare/v19.0.0...v19.0.1)


## v19.0.0 - 2019-02-08

### 🎁 New Features

* Added a new architecture for signaling the need to load / refresh new data across either the
  entire app or a section of the component hierarchy. This new system relies on React context to
  minimizes the need for explicit application wiring, and improves support for auto-refresh. See
  newly added decorator `@LoadSupport` and classes/components `RefreshContext`,
  `RefreshContextModel`, and `RefreshContextView` for more info.
* `TabContainerModel` and `TabModel` now support `refreshMode` and `renderMode` configs to allow
  better control over how inactive tabs are mounted/unmounted and how tabs handle refresh requests
  when hidden or (re)activated.
* Apps can implement `getAppOptions()` in their `AppModel` class to specify a set of app-wide
  options that should be editable via a new built-in Options dialog. This system includes built-in
  support for reading/writing options to preferences, or getting/setting their values via custom
  handlers. The toolkit handles the rendering of the dialog.
* Standard top-level app buttons - for actions such as launching the new Options dialog, switching
  themes, launching the admin client, and logging out - have been moved into a new menu accessible
  from the top-right corner of the app, leaving more space for app-specific controls in the AppBar.
* `RecordGridModel` now supports an enhanced `editors` configuration that exposes the full set of
  validation and display support from the Forms package.
* `HoistInput` sizing is now consistently implemented using `LayoutSupport`. All sizable
  `HoistInputs` now have default `width` to ensure a standard display out of the box. `JsonInput`
  and `TextArea` also have default `height`. These defaults can be overridden by declaring explicit
  `width` and `height` values, or unset by setting the prop to `null`.
* `HoistInputs` within `FormFields` will be automatically sized to fill the available space in the
  `FormField`. In these cases, it is advised to either give the `FormField` an explicit size or
  render it in a flex layout.

### 💥 Breaking Changes

* ag-Grid has been updated to v20.0.0. Most apps shouldn't require any changes - however, if you are
  using `agOptions` to set sorting, filtering or resizing properties, these may need to change:

  For the `Grid`, `agOptions.enableColResize`, `agOptions.enableSorting` and `agOptions.enableFilter`
  have been removed. You can replicate their effects by using `agOptions.defaultColDef`. For
  `Columns`, `suppressFilter` has been removed, an should be replaced with `filter: false`.

* `HoistAppModel.requestRefresh` and `TabContainerModel.requestRefresh` have been removed.
  Applications should use the new Refresh architecture described above instead.
* `tabRefreshMode` on TabContainer has been renamed `renderMode`.
* `TabModel.reloadOnShow` has been removed. Set the `refreshMode` property on TabContainerModel or
  TabModel to `TabRefreshMode.ON_SHOW_ALWAYS` instead.
* The mobile APIs for `TabContainerModel`, `TabModel`, and `RefreshButton` have been rewritten to
  more closely mirror the desktop API.
* The API for `RecordGridModel` editors has changed -- `type` is no longer supported. Use
  `fieldModel` and `formField` intead.
* `LocalStore.loadRawData` requires that all records presented to store have unique IDs specified.
  See `LocalStore.idSpec` for more information.

### 🐞 Bug Fixes

* SwitchInput and RadioInput now properly highlight validation errors in `minimal` mode.

### 📚 Libraries

* @blueprintjs/core `3.12 -> 3.13`
* ag-Grid `~19.1.4 -> ~20.0.0`

[Commit Log](https://github.com/xh/hoist-react/compare/v18.1.2...v19.0.0)


## v18.1.2 - 2019-01-30

### 🐞 Bug Fixes

* Grid integrations relying on column visibility (namely export, storeFilterField) now correctly
  consult updated column state from GridModel. #935
* Ensure `FieldModel.initialValue` is observable to ensure that computed dirty state (and any other
  derivations) are updated if it changes. #934
* Fixes to ensure Admin console log viewer more cleanly handles exceptions (e.g. attempting to
  auto-refresh on a log file that has been deleted).

[Commit Log](https://github.com/xh/hoist-react/compare/v18.1.1...v18.1.2)

## v18.1.1 - 2019-01-29

* Grid cell padding can be controlled via a new set of CSS vars and is reduced by default for grids
  in compact mode.
* The `addRecordAsync()` and `saveRecordAsync()` methods on `RestStore` return the updated record.

[Commit Log](https://github.com/xh/hoist-react/compare/v18.1.0...v18.1.1)


## v18.1.0 - 2019-01-28

### 🎁 New Features

* New `@managed` class field decorator can be used to mark a property as fully created/owned by its
  containing class (provided that class has installed the matching `@ManagedSupport` decorator).
  * The framework will automatically pass any `@managed` class members to `XH.safeDestroy()` on
    destroy/unmount to ensure their own `destroy()` lifecycle methods are called and any related
    resources are disposed of properly, notably MobX observables and reactions.
  * In practice, this should be used to decorate any properties on `HoistModel`, `HoistService`, or
    `HoistComponent` classes that hold a reference to a `HoistModel` created by that class. All of
    those core artifacts support the new decorator, `HoistModel` already provides a built-in
    `destroy()` method, and calling that method when an app is done with a Model is an important
    best practice that can now happen more reliably / easily.
* `FormModel.getData()` accepts a new single parameter `dirtyOnly` - pass true to get back only
  fields which have been modified.
* The mobile `Select` component indicates the current value with a ✅ in the drop-down list.
* Excel exports from tree grids now include the matching expand/collapse tree controls baked into
  generated Excel file.

### 🐞 Bug Fixes

* The `JsonInput` component now properly respects / indicates disabled state.

### 📚 Libraries

* Hoist-dev-utils `3.4.1 -> 3.5.0` - updated webpack and other build tool dependencies, as well as
  an improved eslint configuration.
* @blueprintjs/core `3.10 -> 3.12`
* @blueprintjs/datetime `3.5 -> 3.7`
* fontawesome `5.6 -> 5.7`
* mobx `5.8 -> 5.9`
* react-select `2.2 -> 2.3`
* Other patch updates

[Commit Log](https://github.com/xh/hoist-react/compare/v18.0.0...v18.1.0)

## v18.0.0 - 2019-01-15

### 🎁 New Features

* Form support has been substantially enhanced and restructured to provide both a cleaner API and
  new functionality:
  * `FormModel` and `FieldModel` are now concrete classes and provide the main entry point for
    specifying the contents of a form. The `Field` and `FieldSupport` decorators have been removed.
  * Fields and sub-forms may now be dynamically added to FormModel.
  * The validation state of a FormModel is now *immediately* available after construction and
    independent of the GUI. The triggering of the *display* of that state is now a separate process
    triggered by GUI actions such as blur.
  * `FormField` has been substantially reworked to support a read-only display and inherit common
    property settings from its containing `Form`.
  * `HoistInput` has been moved into the `input` package to clarify that these are lower level
    controls and independent of the Forms package.

* `RestGrid` now supports a `mask` prop. RestGrid loading is now masked by default.
* `Chart` component now supports a built-in zoom out gesture: click and drag from right-to-left on
  charts with x-axis zooming.
* `Select` now supports an `enableClear` prop to control the presence of an optional inline clear
  button.
* `Grid` components take `onCellClicked` and `onCellDoubleClicked` event handlers.
* A new desktop `FileChooser` wraps a preconfigured react-dropzone component to allow users to
  easily select files for upload or other client-side processing.

### 💥 Breaking Changes

* Major changes to Form (see above). `HoistInput` imports will also need to be adjusted to move from
  `form` to `input`.
* The name of the HoistInput `field` prop has been changed to `bind`. This change distinguishes the
  lower-level input package more clearly from the higher-level form package which uses it. It also
  more clearly relates the property to the associated `@bindable` annotation for models.
* A `Select` input with `enableMulti = true` will by default no longer show an inline x to clear the
  input value. Use the `enableClear` prop to re-enable.
* Column definitions are exported from the `grid` package. To ensure backwards compatibility,
  replace imports from `@xh/hoist/desktop/columns` with `@xh/hoist/desktop/cmp/grid`.

### 📚 Libraries

* React `~16.6.0 -> ~16.7.0`
* Patch version updates to multiple other dependencies.

[Commit Log](https://github.com/xh/hoist-react/compare/v17.0.0...v18.0.0)

## v17.0.0 - 2018-12-21

### 💥 Breaking Changes

* The implementation of the `model` property on `HoistComponent` has been substantially enhanced:
  *  "Local" Models should now be specified on the Component class declaration by simply setting the
     `model` property, rather than the confusing `localModel` property.
  *  HoistComponent now supports a static `modelClass` class property. If set, this property will
     allow a HoistComponent to auto-create a model internally when presented with a plain javascript
     object as its `model` prop. This is especially useful in cases like `Panel` and `TabContainer`,
     where apps often need to specify a model but do not require a reference to the model. Those
     usages can now skip importing and instantiating an instance of the component's model class
     themselves.
  *  Hoist will now throw an Exception if an application attempts to changes the model on an
     existing HoistComponent instance or presents the wrong type of model to a HoistComponent where
     `modelClass` has been specified.

* `PanelSizingModel` has been renamed `PanelModel`. The class now also has the following new
  optional properties, all of which are `true` by default:
  * `showSplitter` - controls visibility of the splitter bar on the outside edge of the component.
  * `showSplitterCollapseButton` - controls visibility of the collapse button on the splitter bar.
  * `showHeaderCollapseButton` - controls visibility of a (new) collapse button in the header.

* The API methods for exporting grid data have changed and gained new features:
  * Grids must opt-in to export with the `GridModel.enableExport` config.
  * Exporting a `GridModel` is handled by the new `GridExportService`, which takes a collection of
    `exportOptions`. See `GridExportService.exportAsync` for available `exportOptions`.
  * All export entry points (`GridModel.exportAsync()`, `ExportButton` and the export context menu
    items) support `exportOptions`. Additionally, `GridModel` can be configured with default
    `exportOptions` in its config.

* The `buttonPosition` prop on `NumberInput` has been removed due to problems with the underlying
  implementation. Support for incrementing buttons on NumberInputs will be re-considered for future
  versions of Hoist.

### 🎁 New Features

* `TextInput` on desktop now supports an `enableClear` property to allow easy addition of a clear
  button at the right edge of the component.
* `TabContainer` enhancements:
  * An `omit` property can now be passed in the tab configs passed to the `TabContainerModel`
    constructor to conditionally exclude a tab from the container
  * Each `TabModel` can now be retrieved by id via the new `getTabById` method on
    `TabContainerModel`.
  * `TabModel.title` can now be changed at runtime.
  * `TabModel` now supports the following properties, which can be changed at runtime or set via the
    config:
    * `disabled` - applies a disabled style in the switcher and blocks navigation to the tab via
      user click, routing, or the API.
    * `excludeFromSwitcher` - removes the tab from the switcher, but the tab can still be navigated
      to programmatically or via routing.
* `MultiFieldRenderer` `multiFieldConfig` now supports a `delimiter` property to separate
  consecutive SubFields.
* `MultiFieldRenderer` SubFields now support a `position` property, to allow rendering in either the
  top or bottom row.
* `StoreCountLabel` now supports a new 'includeChildren' prop to control whether or not children
  records are included in the count. By default this is `false`.
* `Checkbox` now supports a `displayUnsetState` prop which may be used to display a visually
  distinct state for null values.
* `Select` now renders with a checkbox next to the selected item in its drowndown menu, instead of
  relying on highlighting. A new `hideSelectedOptionCheck` prop is available to disable.
* `RestGridModel` supports a `readonly` property.
* `DimensionChooser`, various `HoistInput` components, `Toolbar` and `ToolbarSeparator` have been
  added to the mobile component library.
* Additional environment enums for UAT and BCP, added to Hoist Core 5.4.0, are supported in the
  application footer.

### 🐞 Bug Fixes

* `NumberInput` will no longer immediately convert its shorthand value (e.g. "3m") into numeric form
  while the user remains focused on the input.
* Grid `actionCol` columns no longer render Button components for each action, relying instead on
  plain HTML / CSS markup for a significant performance improvement when there are many rows and/or
  actions per row.
* Grid exports more reliably include the appropriate file extension.
* `Select` will prevent an `<esc>` keypress from bubbling up to parent components only when its menu
  is open. (In that case, the component assumes escape was pressed to close its menu and captures
  the keypress, otherwise it should leave it alone and let it e.g. close a parent popover).

[Commit Log](https://github.com/xh/hoist-react/compare/v16.0.1...v17.0.0)

## v16.0.1 - 2018-12-12

### 🐞 Bug Fixes

* Fix to FeedbackForm allowing attempted submission with an empty message.

[Commit Log](https://github.com/xh/hoist-react/compare/v16.0.0...v16.0.1)


## v16.0.0

### 🎁 New Features

* Support for ComboBoxes and Dropdowns have been improved dramatically, via a new `Select` component
  based on react-select.
* The ag-Grid based `Grid` and `GridModel` are now available on both mobile and desktop. We have
  also added new support for multi-row/multi-field columns via the new `multiFieldRenderer` renderer
  function.
* The app initialization lifecycle has been restructured so that no App classes are constructed
  until Hoist is fully initialized.
* `Column` now supports an optional `rowHeight` property.
* `Button` now defaults to 'minimal' mode, providing a much lighter-weight visual look-and-feel to
  HoistApps. `Button` also implements `@LayoutSupport`.
* Grouping state is now saved by the grid state support on `GridModel`.
* The Hoist `DimChooser` component has been ported to hoist-react.
* `fetchService` now supports an `autoAbortKey` in its fetch methods. This can be used to
  automatically cancel obsolete requests that have been superceded by more recent variants.
* Support for new `clickableLabel` property on `FormField`.
* `RestForm` now supports a read-only view.
* Hoist now supports automatic tracking of app/page load times.

### 💥 Breaking Changes

* The new location for the cross-platform grid component is `@xh/hoist/cmp/grid`. The `columns`
  package has also moved under a new sub-package in this location.
* Hoist top-level App Structure has changed in order to improve consistency of the Model-View
  conventions, to improve the accessibility of services, and to support the improvements in app
  initialization mentioned above:
  - `XH.renderApp` now takes a new `AppSpec` configuration.
  - `XH.app` is now `XH.appModel`.
  - All services are installed directly on `XH`.
  - `@HoistApp` is now `@HoistAppModel`
* `RecordAction` has been substantially refactored and improved. These are now typically immutable
  and may be shared.
  - `prepareFn` has been replaced with a `displayFn`.
  - `actionFn` and `displayFn` now take a single object as their parameter.
* The `hide` property on `Column` has been changed to `hidden`.
* The `ColChooserButton` has been moved from the incorrect location `@xh/hoist/cmp/grid` to
  `@xh/hoist/desktop/cmp/button`. This is a desktop-only component. Apps will have to adjust these
  imports.
* `withDefaultTrue` and `withDefaultFalse` in `@xh/hoist/utils/js` have been removed. Use
  `withDefault` instead.
* `CheckBox` has been renamed `Checkbox`


### ⚙️ Technical

* ag-Grid has been upgraded to v19.1
* mobx has been upgraded to v5.6
* React has been upgraded to v16.6
* Allow browsers with proper support for Proxy (e.g Edge) to access Hoist Applications.


### 🐞 Bug Fixes

* Extensive. See full change list below.

[Commit Log](https://github.com/xh/hoist-react/compare/v15.1.2...v16.0.0)


## v15.1.2

🛠 Hotfix release to MultiSelect to cap the maximum number of options rendered by the drop-down
list. Note, this component is being replaced in Hoist v16 by the react-select library.

[Commit Log](https://github.com/xh/hoist-react/compare/v15.1.1...v15.1.2)

## v15.1.1

### 🐞 Bug Fixes

* Fix to minimal validation mode for FormField disrupting input focus.
* Fix to JsonInput disrupting input focus.

### ⚙️ Technical

* Support added for TLBR-style notation when specifying margin/padding via layoutSupport - e.g.
  box({margin: '10 20 5 5'}).
* Tweak to lockout panel message when the user has no roles.

[Commit Log](https://github.com/xh/hoist-react/compare/v15.1.0...v15.1.1)


## v15.1.0

### 🎁 New Features

* The FormField component takes a new minimal prop to display validation errors with a tooltip only
  as opposed to an inline message string. This can be used to help reduce shifting / jumping form
  layouts as required.
* The admin-only user impersonation toolbar will now accept new/unknown users, to support certain
  SSO application implementations that can create users on the fly.

### ⚙️ Technical

* Error reporting to server w/ custom user messages is disabled if the user is not known to the
  client (edge case with errors early in app lifecycle, prior to successful authentication).

[Commit Log](https://github.com/xh/hoist-react/compare/v15.0.0...v15.1.0)


## v15.0.0

### 💥 Breaking Changes

* This update does not require any application client code changes, but does require updating the
  Hoist Core Grails plugin to >= 5.0. Hoist Core changes to how application roles are loaded and
  users are authenticated required minor changes to how JS clients bootstrap themselves and load
  user data.
* The Hoist Core HoistImplController has also been renamed to XhController, again requiring Hoist
  React adjustments to call the updated /xh/ paths for these (implementation) endpoints. Again, no
  app updates required beyond taking the latest Hoist Core plugin.

[Commit Log](https://github.com/xh/hoist-react/compare/v14.2.0...v15.0.0)


## v14.2.0

### 🎁 New Features

* Upgraded hoist-dev-utils to 3.0.3. Client builds now use the latest Webpack 4 and Babel 7 for
  noticeably faster builds and recompiles during CI and at development time.
* GridModel now has a top-level agColumnApi property to provide a direct handle on the ag-Grid
  Column API object.

### ⚙️ Technical

* Support for column groups strengthened with the addition of a dedicated ColumnGroup sibling class
  to Column. This includes additional internal refactoring to reduce unnecessary cloning of Column
  configurations and provide a more managed path for Column updates. Public APIs did not change.
  (#694)

### 📚 Libraries

* Blueprint Core `3.6.1 -> 3.7.0`
* Blueprint Datetime `3.2.0 -> 3.3.0`
* Fontawesome `5.3.x -> 5.4.x`
* MobX `5.1.2 -> 5.5.0`
* Router5 `6.5.0 -> 6.6.0`

[Commit Log](https://github.com/xh/hoist-react/compare/v14.1.3...v14.2.0)


## v14.1.3

### 🐞 Bug Fixes

* Ensure JsonInput reacts properly to value changes.

### ⚙️ Technical

* Block user pinning/unpinning in Grid via drag-and-drop - pending further work via #687.
* Support "now" as special token for dateIs min/max validation rules.
* Tweak grouped grid row background color.

[Commit Log](https://github.com/xh/hoist-react/compare/v14.1.1...v14.1.3)


## v14.1.1

### 🐞 Bug Fixes

* Fixes GridModel support for row-level grouping at same time as column grouping.

[Commit Log](https://github.com/xh/hoist-react/compare/v14.1.0...v14.1.1)


## v14.1.0

### 🎁 New Features

* GridModel now supports multiple levels of row grouping. Pass the public setGroupBy() method an
  array of string column IDs, or a falsey value / empty array to ungroup. Note that the public and
  observable groupBy property on GridModel will now always be an array, even if the grid is not
  grouped or has only a single level of grouping.
* GridModel exposes public expandAll() and collapseAll() methods for grouped / tree grids, and
  StoreContextMenu supports a new "expandCollapseAll" string token to insert context menu items.
  These are added to the default menu, but auto-hide when the grid is not in a grouped state.
* The Grid component provides a new onKeyDown prop, which takes a callback and will fire on any
  keypress targeted within the Grid. Note such a handler is not provided directly by ag-Grid.
* The Column class supports pinned as a top-level config. Supports passing true to pin to the left.

### 🐞 Bug Fixes

* Updates to Grid column widths made via ag-Grid's "autosize to fit" API are properly persisted to
  grid state.

[Commit Log](https://github.com/xh/hoist-react/compare/v14.0.0...v14.1.0)


## v14.0.0

* Along with numerous bug fixes, v14 brings with it a number of important enhancements for grids,
  including support for tree display, 'action' columns, and absolute value sorting. It also includes
  some new controls and improvement to focus display.

### 💥 Breaking Changes

* The signatures of the Column.elementRenderer and Column.renderer have been changed to be
  consistent with each other, and more extensible. Each takes two arguments -- the value to be
  rendered, and a single bundle of metadata.
* StoreContextMenuAction has been renamed to RecordAction. Its action property has been renamed to
  actionFn for consistency and clarity.
* LocalStore : The method LocalStore.processRawData no longer takes an array of all records, but
  instead takes just a single record. Applications that need to operate on all raw records in bulk
  should do so before presenting them to LocalStore. Also, LocalStores template methods for override
  have also changed substantially, and sub-classes that rely on these methods will need to be
  adjusted accordingly.

### 🎁 New Features

#### Grid

* The Store API now supports hierarchical datasets. Applications need to simply provide raw data for
  records with a "children" property containing the raw data for their children.
* Grid supports a 'TreeGrid' mode. To show a tree grid, bind the GridModel to a store containing
  hierarchical data (as above), set treeMode: true on the GridModel, and specify a column to display
  the tree controls (isTreeColumn: true)
* Grid supports absolute sorting for numerical columns. Specify absSort: true on your column config
  to enable. Clicking the grid header will now cycle through ASC > DESC > DESC (abs) sort modes.
* Grid supports an 'Actions' column for one-click record actions. See cmp/desktop/columns/actionCol.
* A new showHover prop on the desktop Grid component will highlight the hovered row with default
  styling. A new GridModel.rowClassFn callback was added to support per-row custom classes based on
  record data.
* A new ExportFormat.LONG_TEXT format has been added, along with a new Column.exportWidth config.
  This supports exporting columns that contain long text (e.g. notes) as multi-line cells within
  Excel.

#### Other Components

* RadioInput and ButtonGroupInputhave been added to the desktop/cmp/form package.
* DateInput now has support for entering and displaying time values.
* NumberInput displays its unformatted value when focused.
* Focused components are now better highlighted, with additional CSS vars provided to customize as
  needed.

### 🐞 Bug Fixes

* Calls to GridModel.setGroupBy() work properly not only on the first, but also all subsequent calls
  (#644).
* Background / style issues resolved on several input components in dark theme (#657).
* Grid context menus appear properly over other floating components.

### 📚 Libraries

* React `16.5.1 -> 16.5.2`
* router5 `6.4.2 -> 6.5.0`
* CodeMirror, Highcharts, and MobX patch updates

[Commit Log](https://github.com/xh/hoist-react/compare/v13.0.0...v14.0.0)


## v13.0.0

🍀Lucky v13 brings with it a number of enhancements for forms and validation, grouped column
support in the core Grid API, a fully wrapped MultiSelect component, decorator syntax adjustments,
and a number of other fixes and enhancements.

It also includes contributions from new ExHI team members Arjun and Brendan. 🎉

### 💥 Breaking Changes

* The core `@HoistComponent`, `@HoistService`, and `@HoistModel` decorators are **no longer
  parameterized**, meaning that trailing `()` should be removed after each usage. (#586)
* The little-used `hoistComponentFactory()` method was also removed as a further simplification
  (#587).
* The `HoistField` superclass has been renamed to `HoistInput` and the various **desktop form
  control components have been renamed** to match (55afb8f). Apps using these components (which will
  likely be most apps) will need to adapt to the new names.
  * This was done to better distinguish between the input components and the upgraded Field concept
    on model classes (see below).

### 🎁 New Features

⭐️ **Forms and Fields** have been a major focus of attention, with support for structured data
fields added to Models via the `@FieldSupport` and `@field()` decorators.
* Models annotated with `@FieldSupport` can decorate member properties with `@field()`, making those
  properties observable and settable (with a generated `setXXX()` method).
* The `@field()` decorators themselves can be passed an optional display label string as well as
  zero or more *validation rules* to define required constraints on the value of the field.
* A set of predefined constraints is provided within the toolkit within the `/field/` package.
* Models using `FieldSupport` should be sure to call the `initFields()` method installed by the
  decorator within their constructor. This method can be called without arguments to generally
  initialize the field system, or it can be passed an object of field names to initial/default
  values, which will set those values on the model class properties and provide change/dirty
  detection and the ability to "reset" a form.
* A new `FormField` UI component can be used to wrap input components within a form. The `FormField`
  wrapper can accept the source model and field name, and will apply those to its child input. It
  leverages the Field model to automatically display a label, indicate required fields, and print
  validation error messages. This new component should be the building-block for most non-trivial
  forms within an application.

Other enhancements include:
* **Grid columns can be grouped**, with support for grouping added to the grid state management
  system, column chooser, and export manager (#565). To define a column group, nest column
  definitions passed to `GridModel.columns` within a wrapper object of the form `{headerName: 'My
  group', children: [...]}`.

(Note these release notes are incomplete for this version.)

[Commit Log](https://github.com/xh/hoist-react/compare/v12.1.2...v13.0.0)


## v12.1.2

### 🐞 Bug Fixes

* Fix casing on functions generated by `@settable` decorator
  (35c7daa209a4205cb011583ebf8372319716deba).

[Commit Log](https://github.com/xh/hoist-react/compare/v12.1.1...v12.1.2)


## v12.1.1

### 🐞 Bug Fixes

* Avoid passing unknown HoistField component props down to Blueprint select/checkbox controls.

### 📚 Libraries

* Rollback update of `@blueprintjs/select` package `3.1.0 -> 3.0.0` - this included breaking API
  changes and will be revisited in #558.

[Commit Log](https://github.com/xh/hoist-react/compare/v12.1.0...v12.1.1)


## v12.1.0

### 🎁 New Features

* New `@bindable` and `@settable` decorators added for MobX support. Decorating a class member
  property with `@bindable` makes it a MobX `@observable` and auto-generates a setter method on the
  class wrapped in a MobX `@action`.
* A `fontAwesomeIcon` element factory is exported for use with other FA icons not enumerated by the
  `Icon` class.
* CSS variables added to control desktop Blueprint form control margins. These remain defaulted to
  zero, but now within CSS with support for variable overrides. A Blueprint library update also
  brought some changes to certain field-related alignment and style properties. Review any form
  controls within apps to ensure they remain aligned as desired
  (8275719e66b4677ec5c68a56ccc6aa3055283457 and df667b75d41d12dba96cbd206f5736886cb2ac20).

### 🐞 Bug Fixes

* Grid cells are fully refreshed on a data update, ensuring cell renderers that rely on data other
  than their primary display field are updated (#550).
* Grid auto-sizing is run after a data update, ensuring flex columns resize to adjust for possible
  scrollbar visibility changes (#553).
* Dropdown fields can be instantiated with fewer required properties set (#541).

### 📚 Libraries

* Blueprint `3.0.1 -> 3.4.0`
* FontAwesome `5.2.0 -> 5.3.0`
* CodeMirror `5.39.2 -> 5.40.0`
* MobX `5.0.3 -> 5.1.0`
* router5 `6.3.0 -> 6.4.2`
* React `16.4.1 -> 16.4.2`

[Commit Log](https://github.com/xh/hoist-react/compare/v12.0.0...v12.1.0)


## v12.0.0

Hoist React v12 is a relatively large release, with multiple refactorings around grid columns,
`elemFactory` support, classNames, and a re-organization of classes and exports within `utils`.

### 💥 Breaking Changes

#### ⭐️ Grid Columns

**A new `Column` class describes a top-level API for columns and their supported options** and is
intended to be a cross-platform layer on top of ag-Grid and TBD mobile grid implementations.
* The desktop `GridModel` class now accepts a collection of `Column` configuration objects to define
  its available columns.
* Columns may be configured with `flex: true` to cause them to stretch all available horizontal
  space within a grid, sharing it equally with any other flex columns. However note that this should
  be used sparingly, as flex columns have some deliberate limitations to ensure stable and
  consistent behavior. Most noticeably, they cannot be resized directly by users. Often, a best
  practice will be to insert an `emptyFlexCol` configuration as the last column in a grid - this
  will avoid messy-looking gaps in the layout while not requiring a data-driven column be flexed.
* User customizations to column widths are now saved if the GridModel has been configured with a
  `stateModel` key or model instance - see `GridStateModel`.
* Columns accept a `renderer` config to format text or HTML-based output. This is a callback that is
  provided the value, the row-level record, and a metadata object with the column's `colId`. An
  `elementRenderer` config is also available for cells that should render a Component.
* An `agOptions` config key continues to provide a way to pass arbitrary options to the underlying
  ag-Grid instance (for desktop implementations). This is considered an "escape hatch" and should be
  used with care, but can provide a bridge to required ag-Grid features as the Hoist-level API
  continues to develop.
* The "factory pattern" for Column templates / defaults has been removed, replaced by a simpler
  approach that recommends exporting simple configuration partials and spreading them into
  instance-specific column configs.
  [See the Admin app for some examples](https://github.com/xh/hoist-react/blob/a1b14ac6d41aa8f8108a518218ce889fe5596780/admin/tabs/activity/tracking/ActivityGridModel.js#L42)
  of this pattern.
* See 0798f6bb20092c59659cf888aeaf9ecb01db52a6 for primary commit.

#### ⭐️ Element Factory, LayoutSupport, BaseClassName

Hoist provides core support for creating components via a factory pattern, powered by the `elem()`
and `elemFactory()` methods. This approach remains the recommended way to instantiate component
elements, but was **simplified and streamlined**.
* The rarely used `itemSpec` argument was removed (this previously applied defaults to child items).
* Developers can now also use JSX to instantiate all Hoist-provided components while still taking
  advantage of auto-handling for layout-related properties provided by the `LayoutSupport` mixin.
  * HoistComponents should now spread **`...this.getLayoutProps()`** into their outermost rendered
    child to enable promotion of layout properties.
* All HoistComponents can now specify a **baseClassName** on their component class and should pass
  `className: this.getClassName()` down to their outermost rendered child. This allows components to
  cleanly layer on a base CSS class name with any instance-specific classes.
* See 8342d3870102ee9bda4d11774019c4928866f256 for primary commit.

#### ⭐️ Panel resizing / collapsing

**The `Panel` component now takes a `sizingModel` prop to control and encapsulate newly built-in
resizing and collapsing behavior** (#534).
* See the `PanelSizingModel` class for configurable details, including continued support for saving
  sizing / collapsed state as a user preference.
* **The standalone `Resizable` component was removed** in favor of the improved support built into
  Panel directly.

#### Other

* Two promise-related models have been combined into **a new, more powerful `PendingTaskModel`**,
  and the `LoadMask` component has been removed and consolidated into `Mask`
  (d00a5c6e8fc1e0e89c2ce3eef5f3e14cb842f3c8).
  * `Panel` now exposes a single `mask` prop that can take either a configured `mask` element or a
    simple boolean to display/remove a default mask.
* **Classes within the `utils` package have been re-organized** into more standardized and scalable
  namespaces. Imports of these classes will need to be adjusted.

### 🎁 New Features

* **The desktop Grid component now offers a `compact` mode** with configurable styling to display
  significantly more data with reduced padding and font sizes.
* The top-level `AppBar` refresh button now provides a default implementation, calling a new
  abstract `requestRefresh()` method on `HoistApp`.
* The grid column chooser can now be configured to display its column groups as initially collapsed,
  for especially large collections of columns.
* A new `XH.restoreDefaultsAsync()` method provides a centralized way to wipe out user-specific
  preferences or customizations (#508).
* Additional Blueprint `MultiSelect`, `Tag`, and `FormGroup` controls re-exported.

### 🐞 Bug Fixes

* Some components were unintentionally not exporting their Component class directly, blocking JSX
  usage. All components now export their class.
* Multiple fixes to `DayField` (#531).
* JsonField now responds properly when switching from light to dark theme (#507).
* Context menus properly filter out duplicated separators (#518).

[Commit Log](https://github.com/xh/hoist-react/compare/v11.0.0...v12.0.0)


## v11.0.0

### 💥 Breaking Changes

* **Blueprint has been upgraded to the latest 3.x release.** The primary breaking change here is the
  renaming of all `pt-` CSS classes to use a new `bp3-` prefix. Any in-app usages of the BP
  selectors will need to be updated. See the
  [Blueprint "What's New" page](http://blueprintjs.com/docs/#blueprint/whats-new-3.0).
* **FontAwesome has been upgraded to the latest 5.2 release.** Only the icons enumerated in the
  Hoist `Icon` class are now registered via the FA `library.add()` method for inclusion in bundled
  code, resulting in a significant reduction in bundle size. Apps wishing to use other FA icons not
  included by Hoist must import and register them - see the
  [FA React Readme](https://github.com/FortAwesome/react-fontawesome/blob/master/README.md) for
  details.
* **The `mobx-decorators` dependency has been removed** due to lack of official support for the
  latest MobX update, as well as limited usage within the toolkit. This package was primarily
  providing the optional `@setter` decorator, which should now be replaced as needed by dedicated
  `@action` setter methods (19cbf86138499bda959303e602a6d58f6e95cb40).

### 🎁 Enhancements

* `HoistComponent` now provides a `getClassNames()` method that will merge any `baseCls` CSS class
  names specified on the component with any instance-specific classes passed in via props (#252).
  * Components that wish to declare and support a `baseCls` should use this method to generate and
    apply a combined list of classes to their outermost rendered elements (see `Grid`).
  * Base class names have been added for relevant Hoist-provided components - e.g. `.xh-panel` and
    `.xh-grid`. These will be appended to any instance class names specified within applications and
    be available as public CSS selectors.
* Relevant `HoistField` components support inline `leftIcon` and `rightElement` props. `DayField`
  adds support for `minDay / maxDay` props.
* Styling for the built-in ag-Grid loading overlay has been simplified and improved (#401).
* Grid column definitions can now specify an `excludeFromExport` config to drop them from
  server-generated Excel/CSV exports (#485).

### 🐞 Bug Fixes

* Grid data loading and selection reactions have been hardened and better coordinated to prevent
  throwing when attempting to set a selection before data has been loaded (#484).

### 📚 Libraries

* Blueprint `2.x -> 3.x`
* FontAwesome `5.0.x -> 5.2.x`
* CodeMirror `5.37.0 -> 5.39.2`
* router5 `6.2.4 -> 6.3.0`

[Commit Log](https://github.com/xh/hoist-react/compare/v10.0.1...v11.0.0)


## v10.0.1

### 🐞 Bug Fixes

* Grid `export` context menu token now defaults to server-side 'exportExcel' export.
  * Specify the `exportLocal` token to return a menu item for local ag-Grid export.
* Columns with `field === null` skipped for server-side export (considered spacer / structural
  columns).

## v10.0.0

### 💥 Breaking Changes

* **Access to the router API has changed** with the `XH` global now exposing `router` and
  `routerState` properties and a `navigate()` method directly.
* `ToastManager` has been deprecated. Use `XH.toast` instead.
* `Message` is no longer a public class (and its API has changed). Use `XH.message/confirm/alert`
  instead.
*  Export API has changed. The Built-in grid export now uses more powerful server-side support. To
   continue to use local AG based export, call method `GridModel.localExport()`. Built-in export
   needs to be enabled with the new property on `GridModel.enableExport`. See `GridModel` for more
   details.

### 🎁 Enhancements

* New Mobile controls and `AppContainer` provided services (impersonation, about, and version bars).
* Full-featured server-side Excel export for grids.

### 🐞 Bug Fixes

* Prevent automatic zooming upon input focus on mobile devices (#476).
* Clear the selection when showing the context menu for a record which is not already selected
  (#469).
* Fix to make lockout script readable by Compatibility Mode down to IE5.

### 📚 Libraries

* MobX `4.2.x -> 5.0.x`

[Commit Log](https://github.com/xh/hoist-react/compare/v9.0.0...v10.0.0)


## v9.0.0

### 💥 Breaking Changes

* **Hoist-provided mixins (decorators) have been refactored to be more granular and have been broken
  out of `HoistComponent`.**
  * New discrete mixins now exist for `LayoutSupport` and `ContextMenuSupport` - these should be
    added directly to components that require the functionality they add for auto-handling of
    layout-related props and support for showing right-click menus. The corresponding options on
    `HoistComponent` that used to enable them have been removed.
  * For consistency, we have also renamed `EventTarget -> EventSupport` and `Reactive ->
    ReactiveSupport` mixins. These both continue to be auto-applied to HoistModel and HoistService
    classes, and ReactiveSupport enabled by default in HoistComponent.
* **The Context menu API has changed.** The `ContextMenuSupport` mixin now specifies an abstract
  `getContextMenuItems()` method for component implementation (replacing the previous
  `renderContextMenu()` method). See the new [`ContextMenuItem` class for what these items support,
  as well as several static default items that can be used.
  * The top-level `AppContainer` no longer provides a default context menu, instead allowing the
    browser's own context menu to show unless an app / component author has implemented custom
    context-menu handling at any level of their component hierarchy.

### 🐞 Bug Fixes

* TabContainer active tab can become out of sync with the router state (#451)
  * ⚠️ Note this also involved a change to the `TabContainerModel` API - `activateTab()` is now the
    public method to set the active tab and ensure both the tab and the route land in the correct
    state.
* Remove unintended focused cell borders that came back with the prior ag-Grid upgrade.

[Commit Log](https://github.com/xh/hoist-react/compare/v8.0.0...v9.0.0)


## v8.0.0

Hoist React v8 brings a big set of improvements and fixes, some API and package re-organizations,
and ag-Grid upgrade, and more. 🚀

### 💥 Breaking Changes

* **Component package directories have been re-organized** to provide better symmetry between
  pre-existing "desktop" components and a new set of mobile-first component. Current desktop
  applications should replace imports from `@xh/hoist/cmp/xxx` with `@xh/hoist/desktop/cmp/xxx`.
  * Important exceptions include several classes within `@xh/hoist/cmp/layout/`, which remain
    cross-platform.
  * `Panel` and `Resizable` components have moved to their own packages in
    `@xh/hoist/desktop/cmp/panel` and `@xh/hoist/desktop/cmp/resizable`.
* **Multiple changes and improvements made to tab-related APIs and components.**
  * The `TabContainerModel` constructor API has changed, notably `children` -> `tabs`, `useRoutes` ->
    `route` (to specify a starting route as a string) and `switcherPosition` has moved from a model
    config to a prop on the `TabContainer` component.
  * `TabPane` and `TabPaneModel` have been renamed `Tab` and `TabModel`, respectively, with several
    related renames.
* **Application entry-point classes decorated with `@HoistApp` must implement the new getter method
  `containerClass()`** to specify the platform specific component used to wrap the app's
  `componentClass`.
  * This will typically be `@xh/hoist/[desktop|mobile]/AppContainer` depending on platform.

### 🎁 New Features

* **Tab-related APIs re-worked and improved**, including streamlined support for routing, a new
  `tabRenderMode` config on `TabContainerModel`, and better naming throughout.
* **Ag-grid updated to latest v18.x** - now using native flex for overall grid layout and sizing
  controls, along with multiple other vendor improvements.
* Additional `XH` API methods exposed for control of / integration with Router5.
* The core `@HoistComponent` decorated now installs a new `isDisplayed` getter to report on
  component visibility, taking into account the visibility of its ancestors in the component tree.
* Mobile and Desktop app package / component structure made more symmetrical (#444).
* Initial versions of multiple new mobile components added to the toolkit.
* Support added for **`IdleService` - automatic app suspension on inactivity** (#427).
* Hoist wrapper added for the low-level Blueprint **button component** - provides future hooks into
  button customizations and avoids direct BP import (#406).
* Built-in support for collecting user feedback via a dedicated dialog, convenient XH methods and
  default appBar button (#379).
* New `XH.isDevelopmentMode` constant added, true when running in local Webpack dev-server mode.
* CSS variables have been added to customize and standardize the Blueprint "intent" based styling,
  with defaults adjusted to be less distracting (#420).

### 🐞 Bug Fixes

* Preference-related events have been standardized and bugs resolved related to pushAsync() and the
  `prefChange` event (ee93290).
* Admin log viewer auto-refreshes in tail-mode (#330).
* Distracting grid "loading" overlay removed (#401).
* Clipboard button ("click-to-copy" functionality) restored (#442).

[Commit Log](https://github.com/xh/hoist-react/compare/v7.2.0...v8.0.0)

## v7.2.0

### 🎁 New Features

+ Admin console grids now outfitted with column choosers and grid state. #375
+ Additional components for Onsen UI mobile development.

### 🐞 Bug Fixes

+ Multiple improvements to the Admin console config differ. #380 #381 #392

[Commit Log](https://github.com/xh/hoist-react/compare/v7.1.0...v7.2.0)

## v7.1.0

### 🎁 New Features

* Additional kit components added for Onsen UI mobile development.

### 🐞 Bug Fixes

* Dropdown fields no longer default to `commitOnChange: true` - avoiding unexpected commits of
  type-ahead query values for the comboboxes.
* Exceptions thrown from FetchService more accurately report the remote host when unreachable, along
  with some additional enhancements to fetch exception reporting for clarity.

[Commit Log](https://github.com/xh/hoist-react/compare/v7.0.0...v7.1.0)

## v7.0.0

### 💥 Breaking Changes

* **Restructuring of core `App` concept** with change to new `@HoistApp` decorator and conventions
  around defining `App.js` and `AppComponent.js` files as core app entry points. `XH.app` now
  installed to provide access to singleton instance of primary app class. See #387.

### 🎁 New Features

* **Added `AppBar` component** to help further standardize a pattern for top-level application
  headers.
* **Added `SwitchField` and `SliderField`** form field components.
* **Kit package added for Onsen UI** - base component library for mobile development.
* **Preferences get a group field for better organization**, parity with AppConfigs. (Requires
  hoist-core 3.1.x.)

### 🐞 Bug Fixes

* Improvements to `Grid` component's interaction with underlying ag-Grid instance, avoiding extra
  renderings and unwanted loss of state. 03de0ae7

[Commit Log](https://github.com/xh/hoist-react/compare/v6.0.0...v7.0.0)


## v6.0.0

### 💥 Breaking Changes

* API for `MessageModel` has changed as part of the feature addition noted below, with `alert()` and
  `confirm()` replaced by `show()` and new `XH` convenience methods making the need for direct calls
  rare.
* `TabContainerModel` no longer takes an `orientation` prop, replaced by the more flexible
  `switcherPosition` as noted below.

### 🎁 New Features

* **Initial version of grid state** now available, supporting easy persistence of user grid column
  selections and sorting. The `GridModel` constructor now takes a `stateModel` argument, which in
  its simplest form is a string `xhStateId` used to persist grid state to local storage. See the
  [`GridStateModel` class](https://github.com/xh/hoist-react/blob/develop/cmp/grid/GridStateModel.js)
  for implementation details. #331
* The **Message API** has been improved and simplified, with new `XH.confirm()` and `XH.alert()`
  methods providing an easy way to show pop-up alerts without needing to manually construct or
  maintain a `MessageModel`. #349
* **`TabContainer` components can now be controlled with a remote `TabSwitcher`** that does not need
  to be directly docked to the container itself. Specify `switcherPosition:none` on the
  `TabContainerModel` to suppress showing the switching affordance on the tabs themselves and
  instantiate a `TabSwitcher` bound to the same model to control a tabset from elsewhere in the
  component hierarchy. In particular, this enabled top-level application tab navigation to move up
  into the top toolbar, saving vertical space in the layout. #368
* `DataViewModel` supports an `emptyText` config.

### 🐞 Bugfixes

* Dropdown fields no longer fire multiple commit messages, and no longer commit partial entries
  under some circumstances. #353 and #354
* Grids resizing fixed when shrinking the containing component. #357

[Commit Log](https://github.com/xh/hoist-react/compare/v5.0.0...v6.0.0)


## v5.0.0

### 💥 Breaking Changes

* **Multi environment configs have been unwound** See these release notes/instructions for how to
  migrate: https://github.com/xh/hoist-core/releases/tag/release-3.0.0
* **Breaking change to context menus in dataviews and grids not using the default context menu:**
  StoreContextMenu no longer takes an array of items as an argument to its constructor. Instead it
  takes a configuration object with an ‘items’ key that will point to any current implementation’s
  array of items. This object can also contain an optional gridModel argument which is intended to
  support StoreContextMenuItems that may now be specified as known ‘hoist tokens’, currently limited
  to a ‘colChooser’ token.

### 🎁 New Features

* Config differ presents inline view, easier to read diffs now.
* Print Icon added!

### 🐞 Bugfixes

* Update processFailedLoad to loadData into gridModel store, Fixes #337
* Fix regression to ErrorTracking. Make errorTrackingService safer/simpler to call at any point in
  life-cycle.
*  Fix broken LocalStore state.
* Tweak flex prop for charts. Side by side charts in a flexbox now auto-size themselves! Fixes #342
* Provide token parsing for storeContextMenus. Context menus are all grown up! Fixes #300

## v4.0.1

### 🐞 Bugfixes

* DataView now properly re-renders its items when properties on their records change (and the ID
  does not)


## v4.0.0

### 💥 Breaking Changes

* **The `GridModel` selection API has been reworked for clarity.** These models formerly exposed
  their selectionModel as `grid.selection` - now that getter returns the selected records. A new
  `selectedRecord` getter is also available to return a single selection, and new string shortcut
  options are available when configuring GridModel selection behavior.
* **Grid components can now take an `agOptions` prop** to pass directly to the underlying ag-grid
  component, as well as an `onRowDoubleClicked` handler function.
  16be2bfa10e5aab4ce8e7e2e20f8569979dd70d1

### 🎁 New Features

* Additional core components have been updated with built-in `layoutSupport`, allowing developers to
  set width/height/flex and other layout properties directly as top-level props for key comps such
  as Grid, DataView, and Chart. These special props are processed via `elemFactory` into a
  `layoutConfig` prop that is now passed down to the underlying wrapper div for these components.
  081fb1f3a2246a4ff624ab123c6df36c1474ed4b

### 🐞 Bugfixes

* Log viewer tail mode now working properly for long log files - #325


## v3.0.1

### 🐞 Bugfixes

* FetchService throws a dedicated exception when the server is unreachable, fixes a confusing
  failure case detailed in #315


## v3.0.0

### 💥 Breaking Changes

* **An application's `AppModel` class must now implement a new `checkAccess()` method.** This method
  is passed the current user, and the appModel should determine if that user should see the UI and
  return an object with a `hasAccess` boolean and an optional `message` string. For a return with
  `hasAccess: false`, the framework will render a lockout panel instead of the primary UI.
  974c1def99059f11528c476f04e0d8c8a0811804
  * Note that this is only a secondary level of "security" designed to avoid showing an unauthorized
    user a confusing / non-functional UI. The server or any other third-party data sources must
    always be the actual enforcer of access to data or other operations.
* **We updated the APIs for core MobX helper methods added to component/model/service classes.** In
  particular, `addReaction()` was updated to take a more declarative / clear config object.
  8169123a4a8be6940b747e816cba40bd10fa164e
  * See Reactive.js - the mixin that provides this functionality.

### 🎁 New Features

* Built-in client-side lockout support, as per above.

### 🐞 Bugfixes

* None

------------------------------------------

Copyright © 2020 Extremely Heavy Industries Inc. - all rights reserved

------------------------------------------

📫☎️🌎 info@xh.io | https://xh.io/contact<|MERGE_RESOLUTION|>--- conflicted
+++ resolved
@@ -104,14 +104,11 @@
 * `JsonInput` now supports an `autoFocus` prop.
 * `Select` now supports a `hideDropdownIndicator` prop.
 * `useOnResize` hook will now ignore visibility changes, i.e. a component resizing to a size of 0.
-<<<<<<< HEAD
-* New `--xh-grid-tree-indent-px` CSS variable added to allow control over the amount of indentation
-  applied to tree grid child nodes.
-=======
 * `DimensionChooser` now supports a `popoverPosition` prop.
 * `AppBar.appMenuButtonPosition` prop added to configure the App Menu on the left or the right, and
   `AppMenuButton` now accepts and applies any `Button` props to customize.
->>>>>>> 6307b867
+* New `--xh-grid-tree-indent-px` CSS variable added to allow control over the amount of indentation
+  applied to tree grid child nodes.
 
 ### 💥 Breaking Changes
 
@@ -138,7 +135,6 @@
 
 ### 🐞 Bug Fixes
 
-* Fixed autoFocus on NumberInput.
 * Fixed issue where JsonInput was not receiving its `model` from context
   ([#1456](https://github.com/xh/hoist-react/issues/1456))
 * Fixed issue where TreeMap would not be initialized if the TreeMapModel was created after the
@@ -160,6 +156,7 @@
   option renderers to control the padding ([1571](https://github.com/xh/hoist-react/issues/1571))
 * Fixed issues with inconsistent indentation for tree grid nodes under certain conditions
   ([#1546](https://github.com/xh/hoist-react/issues/1546))
+* Fixed autoFocus on NumberInput.
 
 ### 📚 Libraries
 
