--- conflicted
+++ resolved
@@ -25,13 +25,10 @@
 * `Column` and `ColumnGroup` now support React elements for `headerName`.
 * The `xh/hoist/data/cube` package has been modified substantially to better integrate with the core
   data package and support observable "Views". See documentation on `Cube` for more information.
-<<<<<<< HEAD
+* `RecordAction.actionFn` parameters now include a `buttonEl` property containing the button element
+  when used in an action column.
 * Grid column `flex` param will now accept numbers, with available space divided between flex columns
   in proportion to their `flex` value.
-=======
-* `RecordAction.actionFn` parameters now include a `buttonEl` property containing the button element
-  when used in an action column.
->>>>>>> e2761949
 
 ### 🐞 Bug Fixes
 
@@ -47,11 +44,8 @@
   directly by applications that wish to customize the default row heights globally on init
   * 💥 Note that these were previously exported as similar constants from AgGrid.js. This would be
     a breaking change for any apps that imported the old objects directly (considered unlikely).
-<<<<<<< HEAD
+* `FormFields` now check that they are contained in a Hoist `Form`.
 * Flex columns now use the built-in ag-Grid flex functionality.
-=======
-* `FormFields` now check that they are contained in a Hoist `Form`.
->>>>>>> e2761949
 
 ### 📚 Libraries
 
