# Changelog

## 57.0.0-SNAPSHOT - unreleased

<<<<<<< HEAD
### 🎁 New Features

* Added `presetMenu` to the Admin `AlertBannerPanel` - enable the user to save preset banner message
  configurations and load them later to be activated or edited.
=======
### 🐞 Bug Fixes

* Fixed a bug where Onsen components wrappers could not forward refs.

## 56.6.0 - 2023-06-01

### 🎁 New Features
* New global property `AgGrid.DEFAULT_PROPS` to provide application wide defaults for any instances
of the `AgGrid` Component.

### ⚙️ Technical
* The workaround of defaulting the AgGrid prop `suppressBrowserResizeObserver` to `true`, added in
v56.3.0, has been removed. This workaround can cause problems and should not be needed for upcoming
`AgGrid` versions. If you do need this setting for your application, please set it with the new
`DEFAULT_PROPS` property described above.

### 🐞 Bug Fixes

* Fixed broken change handler for mobile inputs that wrap around Onsen UI inputs, including
  `NumberInput`, `SearchInput`, and `TextInput`.
>>>>>>> 5985f336

### 📚 Libraries

* @blueprintjs/core `^4.14 -> ^4.20` (apps might have already updated to a newer minor version)
* dompurify `2.4 -> 3.0`

## 56.5.0 - 2023-05-26

### 🎁 New Features

* Added `regexOption` and `caseSensitive` props to the `LogDisplayModel`. (Case-sensitive search
  requires `hoist-core >= v16.2.0`).
* Added new `GroupingChooserModel.commitOnChange` config - enable to update the observable grouping
  value as the user adjusts their choices within the control. Default behavior is unchanged,
  requiring user to dismiss the popover to commit the new value.
* Added new `Select.enableTooltips` prop - enable for select inputs where the text of a
  selected value might be elided due to space constraints. The tooltip will display the full text.
* Enabled user-driven sorting for the list of available values within Grid column filters.
* Updated `CodeInput.showCopyButton` (copy-to-clipboard feature) default to true (enabled).

### ⚙️ Technical

* `DataView` now supports an `agOptions` prop to allow passing arbitrary AG Grid props to the
  underlying grid instance. (Always supported by `Grid`, now also supported by `DataView`.)

### 🐞 Bug Fixes

* Fixed layout bug where popovers triggered from a parent `Panel` with `modalSupport` active could
  render beneath that parent's own modal dialog.
* Fixed broken `CodeInput` copy-to-clipboard feature.

## v56.4.0 - 2023-05-10

### 🎁 New Features

* Ensure that non-committed values are also checked when filtering a store with a FieldFilter.
  This will maximize chances that records under edit will not disappear from user view due to
  active filters.

### 🐞 Bug Fixes

* Fix bug where Grid ColumnHeaders could throw when `groupDisplayType` was set to `singleColumn`.

### ⚙️ Technical

* Adjustment to core model lookup in Hoist components to better support automated testing.
  Components no longer strictly require rendering within an `AppContainer`.

### ⚙️ Typescript API Adjustments

* Improved return types for `FetchService` methods and corrected `FetchOptions` interface.

## v56.3.0 - 2023-05-08

### 🎁 New Features

* Added support for new `sortOrder` argument to `XH.showBanner()`. A default sort order is applied
  if unspecified, ensuring banners do not unexpectedly change order when refreshed.

### ⚙️ Typescript API Adjustments

* Improved the recommendation for the app `declare` statement within
  our [TypeScript migration docs](https://github.com/xh/hoist-react/blob/develop/docs/upgrade-to-typescript.md#bootstrapts--service-declarations).
    * See this [Toolbox commit](https://github.com/xh/toolbox/commit/8df642cf) for a small,
      recommended app-level change to improve autocompletion and usage checks within IntelliJ.
* Added generic support to `XH.message()` and `XH.prompt()` signatures with return type
  of `Promise<T | boolean>`.
* Moved declaration of optional `children` prop to base `HoistProps` interface - required for TSX
  support.

### ✨ Styles

* Removed `--xh-banner-height` CSS var.
    * Desktop banners are implemented via `Toolbar`, which correctly sets a min height.
    * Mobile banners now specify `min-height: 40px` via the `.xh-banner` class.
    * This change allows banners containing custom components to grow to fit their contents without
      requiring app-level CSS overrides.
* Added new `--xh-grid-filter-popover-[height|width]-px` CSS variables to support easier custom
  sizing for grid column header filter popovers.

### ⚙️ Technical

* Updated internal config defaults to support latest AG Grid v29.3.4+ with use of
  AG `suppressBrowserResizeObserver` config. Applications are encouraged to update to the latest AG
  Grid dependencies to take advantage of ongoing performance updates.

## v56.2.0 - 2023-04-28

### 🎁 New Features

* Added `DashContainerModel.margin` config to customize the width of the resize splitters
  between widgets.

### ⚙️ Technical

* Improve scrolling performance for `Grid` and `DataView` via internal configuration updates.

## v56.1.0 - 2023-04-14

### 🎁 New Features

* Display improved memory management diagnostics within Admin console Memory Monitor.
    * New metrics require optional-but-recommended update to `hoist-core >= v16.1.0`.

### 🐞 Bug Fixes

* Fixes bug with display/reporting of exceptions during app initialization sequence.

## v56.0.0 - 2023-03-29

### 🎁 New Features

* `PanelModel` now supports a `defaultSize` property specified in percentage as well as pixels
  (e.g. `defaultSize: '20%'` as well as `defaultSize: 200`).
* `DashCanvas` views can now be programmatically added with specified width and height dimensions.
* New `FetchService.abort()` API allows manually aborting a pending fetch request.
* Hoist exceptions have been enhanced and standardized, including new TypeScript types. The
  `Error.cause` property is now populated for wrapping exceptions.
* New `GridModel.headerMenuDisplay` config for limiting column header menu visibility to on hover.

### 💥 Breaking Changes

* Requires Hoist Core v16 or higher.
* Requires AG Grid v29.0.0 or higher - update your AG Grid dependency in your app's `package.json`
  file. See the [AG Grid Changelog](https://www.ag-grid.com/changelog) for details.
    * Add a dependency on `@ag-grid-community/styles` to import new dedicated styles package.
    * Imports of AG Grid CSS files within your app's `Bootstrap.ts` file will also need to be
      updated to import styles from their new location. The recommended imports are now:

```typescript
import '@ag-grid-community/styles/ag-grid.css';
import '@ag-grid-community/styles/ag-theme-balham.css';
```

* New `xhActivityTrackingConfig` soft-configuration entry places new limits on the size of
  any `data` objects passed to `XH.track()` calls.
    * Any track requests with data objects exceeding this length will be persisted, but without the
      requested data.
    * Activity tracking can also be disabled (completely) via this same config.
* "Local" preferences are no longer supported. Application should use `LocalStorageService` instead.
  With v56, the `local` flag on any preferences will be ignored, and all preferences will be saved
  on the server instead.
    * Note that Hoist will execute a one-time migration of any existing local preference values
      from the user's browser to the server on app load.
* Removed `Column.tooltipElement`. Use `tooltip` instead.
* Removed `fill` prop on `TextArea` and `NumberInput` component. Use `flex` instead.
* Removed previously deprecated `Button.modifier.outline` and `Button.modifier.quiet` (mobile only).
* Removed previously deprecated `AppMenuButton.extraItems.onClick`. Use `actionFn` instead.

### ⚙️ Typescript API Adjustments

* New Typescript types for all Hoist exceptions.
* Integration of AG Grid community types.

### ⚙️ Technical

* Hoist source code has been reformatted with Prettier.
* Admin Console modules that have been disabled via config are no longer hidden completely, but
  instead will render a placeholder pointing to the relevant config name.

### 📚 Libraries

* mobx `6.7 -> 6.8`
* dompurify `2.4 -> 3.0`

## v55.4.0 - 2023-03-23

### 💥 Breaking Changes

* Requires AG Grid v29.0.0 or higher - see release notes for v56.0.0 above.

### 🐞 Bug Fixes

* Addresses `AgGrid` v28 regression whereby changing column visibility via state breaks grid
  rendering when column groups are set via the `groupId` property.

## v55.3.2 - 2023-03-22

### 🐞 Bug Fixes

* Fixed issue where a filter on a `LocalDate` field created via `FilterChooser` would cause a
  grid column filter on the same field to fail to properly render when shown.

## v55.3.1 - 2023-03-14

### 🐞 Bug Fixes

* Revert native `structuredClone` to lodash `deepClone` throughout toolkit.

## v55.3.0 - 2023-03-03

### 🐞 Bug Fixes

* Grid column filters scroll their internal grid horizontally to avoid clipping longer values.
* Minor improvements to the same grid filter dialog's alignment and labelling.

### ⚙️ Technical

* Use native `structuredClone` instead of lodash `deepClone` throughout toolkit.

## v55.2.1 - 2023-02-24

### 🐞 Bug Fixes

* Fixed issue where a resizable `Panel` splitter could be rendered incorrectly while dragging.

## v55.2.0 - 2023-02-10

### 🎁 New Features

* `DashCanvas` enhancements:
    * Views now support minimum and maximum dimensions.
    * Views now expose an `allowDuplicate` flag for controlling the `Duplicate` menu item
      visibility.

### 🐞 Bug Fixes

* Fixed a bug with Cube views having dimensions containing non-string or `null` values. Rows grouped
  by these dimensions would report values for the dimension which were incorrectly stringified (e.g.
  `'null'` vs. `null` or `'5'` vs. `5`). This has been fixed. Note that the stringified value is
  still reported for the rows' `cubeLabel` value, and will be used for the purposes of grouping.

### ⚙️ Typescript API Adjustments

* Improved signatures of `RestStore` APIs.

## v55.1.0 - 2023-02-09

Version 55 is the first major update of the toolkit after our transition to Typescript. In addition
to a host of runtime fixes and features, it also contains a good number of important Typescript
typing adjustments, which are listed below. It also includes a helpful
[Typescript upgrade guide](https://github.com/xh/hoist-react/blob/develop/docs/upgrade-to-typescript.md).

### 🎁 New Features

* Grid exports can now be tracked in the admin activity tab by setting `exportOptions.track` to
  true (defaults to false).
* Miscellaneous performance improvements to the cube package.
* The implementation of the `Cube.omitFn` feature has been enhanced. This function will now be
  called on *all* non-leaf nodes, not just single child nodes. This allows for more flexible
  editing of the shape of the resulting hierarchical data emitted by cube views.

### 🐞 Bug Fixes

* Fixed: grid cell editors would drop a single character edit.
* Fixed: grid date input editor's popup did not position correctly in a grid with pinned columns.
* Fixed issue with `DashContainer` flashing its "empty" text briefly before loading.
* Several Hoist TypeScript types, interfaces, and signatures have been improved or corrected (typing
  changes only).
* Fix bug where a `className` provided to a `Panel` with `modalSupport` would be dropped when in a
  modal state. Note this necessitated an additional layer in the `Panel` DOM hierarchy. Highly
  specific CSS selectors may be affected.
* Fix bug where `TileFrame` would not pass through the keys of its children.

### 💥 Breaking Changes

* The semantics of `Cube.omitFn` have changed such that it will now be called on all aggregate
  nodes, not just nodes with a single child. Applications may need to adjust any implementation of
  this function accordingly.
* `hoistCmp.containerFactory` and `hoistCmp.withContainerFactory` are removed in favor of
  the basic `hoistCmp.factory` and `hoistCmp.withFactory` respectively. See typescript
  API adjustments below.

### ⚙️ Typescript API Adjustments

The following Typescript API were adjusted in v55.

* Removed the distinction between `StandardElementFactory` and `ContainerElementFactory`. This
  distinction was deemed to be unnecessary, and overcomplicated the understanding of Hoist.
  Applications should simply continue to use `ElementFactory` instead. `hoistCmp.containerFactory`
  and `hoistCmp.withContainerFactory` are also removed in favor of the basic `hoistCmp.factory` and
  `hoistCmp.withFactory` respectively.
* `HoistProps.modelConfig` now references the type declaration of `HoistModel.config`. See
  `PanelModel` and `TabContainerModel` for examples.
* The new `SelectOption` type has been made multi-platform and moved to `@xh/hoist/core`.

**Note** that we do not intend to make such extensive Typescript changes going forward post-v55.0.
These changes were deemed critical and worth adjusting in our first typescript update, and before
typescript has been widely adopted in production Hoist apps.

### ⚙️ Technical

* Hoist's `Icon` enumeration has been re-organized slightly to better separate icons that describe
  "what they look like" - e.g. `Icon.magnifyingGlass()` - from an expanded set of aliases that
  describe "how they are used" - e.g. `Icon.search()`.
    * This allows apps to override icon choices made within Hoist components in a more targeted way,
      e.g. by setting `Icon.columnMenu = Icon.ellipsisVertical`.
* All Hoist configurations that support `omit: boolean` now additionally support a "thunkable"
  callback of type `() => boolean`.
* `Grid` will only persist minimal user column state for hidden columns, to reduce user pref sizes.

### 📚 Libraries

* @blueprintjs/core `^4.12 -> ^4.14`
* corejs `^3.26 -> ^3.27`
* mobx `6.6 -> 6.7`
* onsenui `2.11 -> 2.12` (*see testing note below)
* react-onsenui `1.11 > 1.13`

### ✅ Testing Scope

* *Full regression testing recommended for _mobile_ apps.* While the upgrade from 2.11 to 2.12
  appears as a minor release, it was in fact a major update to the library.
  See [the Onsen release notes](https://github.com/OnsenUI/OnsenUI/releases/tag/2.12.0) for
  additional details. Note that Hoist has handled all changes required to its Onsen API calls,
  and there are no breaking changes to the Hoist mobile component APIs. As a result, mobile apps
  _might_ not need to change anything, but extra care in testing is still recommended.

## v54.0.0 - 2022-12-31

We are pleased to announce that Hoist React has been fully rewritten in TypeScript! ✨🚀

All core Hoist Components, Models, and other utilities now have TypeScript interfaces for their
public APIs, improving the developer ergonomics of the toolkit with much more accurate dev-time type
checking and intellisense. Developers now also have the option (but are not required) to write
application code using TypeScript.

Runtime support for TypeScript is provided by `@xh/hoist-dev-utils v6.1+`, which recognizes and
transpiles TypeScript files (`.ts|.tsx`) via the `@babel/plugin-transform-typescript` plugin.
Development-time support can be provided by the user's IDE (e.g. IntelliJ or VSCode, which both
provide strong TypeScript-based error checking and auto-completion).

The goal of this release is to be backward compatible with v53 to the greatest degree possible, and
most applications will run with minimal or no changes. However, some breaking changes were required
and can require application adjustments, as detailed below.

As always, please review our [Toolbox project](https://github.com/xh/toolbox/), which we've updated
to use TypeScript for its own app-level code.

### 🎁 New Features

* New TypeScript interface `HoistProps` and per-component extensions to specify props for all
  components. This replaces the use of the `PropTypes` library, which is no longer included.
* ~~Enhanced TypeScript-aware implementations of `ElementFactory`, including separate factories for
  standard components (`elementFactory`) and components that often take children only
  (`containerElementFactory`).~~
* The `@bindable` annotation has been enhanced to produce a native javascript setter for its
  property as well as the `setXXX()` method it currently produces. This provides a more typescript
  friendly way to set properties in a mobx action, and should be the favored method going forward.
  The use of the `setXXX()` method will continue to be supported for backward compatibility.
* References to singleton instances of services and the app model can now also be gained via the
  static `instance` property on the class name of the singleton - e.g. `MyAppModel.instance`.
  Referencing app-level services and the AppModel via `XH` is still fully supported and recommended.
* New utility function `waitFor` returns a promise that will resolve after a specified condition
  has been met, polling at a specified interval.
* Hoist Components will now automatically remount if the model passed to them (via context or props)
  is changed during the lifetime of the component. This allows applications to swap out models
  without needing to manually force the remounting of related components with an explicit
  `key` setting, i.e.  `key: model.xhId`.
* `fmtQuantity` function now takes two new flags `useMillions` and `useBillions`.

### 💥 Breaking Changes

* The constructors for `GridModel` and `Column` no long accept arbitrary rest (e.g `...rest`)
  arguments for applying app-specific data to the object. Instead, use the new `appData` property
  on these objects.
* ~~The `elemFactory` function has been removed. Applications calling this function should specify
  `elementFactory` (typically) or `containerElementFactory` instead.~~
    * ~~Most application components are defined using helper aliases `hoistCmp.factory`
      and `hoistCmp.withFactory` - these calls do _not_ need to change, unless your component
      needs to take a list of children directly (i.e. `someComponent(child1, child2)`).~~
    * ~~Update the definition of any such components to use `hoistCmp.containerFactory` instead.~~
    * ~~Where possible, favor the simpler, default factory for more streamlined type suggestions /
      error messages regarding your component's valid props.~~
* The use of the `model` prop to provide a config object for a model to be created on-the-fly
  is deprecated.
    * Use the new `modelConfig` prop when passing a *plain object config* -
      e.g. `someComp({modelConfig: {modelOpt: true}})`
    * Continue to use the `model` prop when passing an existing model *instance* -
      e.g. `someComp({model: someCompModel})`.
* PropTypes support has been removed in favor of the type script interfaces discussed above. Apps
  importing Hoist Proptypes instances should simply remove these compile-time references.

### 🐞 Bug Fixes

* Fix bug where dragging on any panel header which is a descendant of a `DashCanvasView` would move
  the `DashCanvasView`.
* Fix bug where `GridModel.ensureRecordsVisibleAsync` could fail to make collapsed nodes visible.
* Fix bug where `GridPersistenceModel` would not clean outdated column state.
* Fix animation bug when popping pages in the mobile navigator.

### ⚙️ Technical

* Update `preflight.js` to catch errors that occur on startup, before our in-app exception handling
  is initialized.

### 📚 Libraries

* @blueprintjs/core `4.11 -> 4.12`
* @xh/hoist-dev-utils `6.0 -> 6.1`
* typescript `added @ 4.9`
* highcharts `9.3 -> 10.3`

### ✅ Testing Scope

* *Full regression testing recommended* - this is a major Hoist release and involved a significant
  amount of refactoring to the toolkit code. As such, we recommend a thorough regression test of any
  applications updating to this release from prior versions.

## v53.2.0 - 2022-11-15

### 🎁 New Features

* New methods `Store.errors`, `Store.errorCount`, and `StoreRecord.allErrors` provide convenient
  access to validation errors in the data package.
* New flag `Store.validationIsComplex` indicates whether *all* uncommitted records in a store should
  be revalidated when *any* record in the store is changed.
    * Defaults to `false`, which should be adequate for most use cases and can provide a significant
      performance boost in apps that bulk-insert 100s or 1000s of rows into editable grids.
    * Set to `true` for stores with validations that depend on other editable record values in the
      store (e.g. unique constraints), where a change to record X should cause another record Y to
      change its own validation status.

## v53.1.0 - 2022-11-03

### 🎁 New Features

* `PanelModel` now supports `modalSupport.defaultModal` option to allow rendering a Panel in an
  initially modal state.

### 🐞 Bug Fixes

* Fixed layout issues caused by top-level DOM elements created by `ModalSupport`
  and `ColumnWidthCalculator` (grid auto-sizing). Resolved occasional gaps between select inputs and
  their drop-down menus.
* Fix desktop styling bug where buttons inside a `Toast` could be rendered with a different color
  than the rest of the toast contents.
* Fix `GridModel` bug where `Store` would fail to recognize dot-separated field names as paths
  when provided as part of a field spec in object form.

### ⚙️ Technical

* Snap info (if available) from the `navigator.connection` global within the built-in call to track
  each application load.

## v53.0.0 - 2022-10-19

### 🎁 New Features

* The Hoist Admin Console is now accessible in a read-only capacity to users assigned the
  new `HOIST_ADMIN_READER` role.
* The pre-existing `HOIST_ADMIN` role inherits this new role, and is still required to take any
  actions that modify data.

### 💥 Breaking Changes

* Requires `hoist-core >= 14.4` to support the new `HOIST_ADMIN_READER` role described above. (Core
  upgrade _not_ required otherwise.)

## v52.0.2 - 2022-10-13

### 🐞 Bug Fixes

* Form field dirty checking now uses lodash `isEqual` to compare initial and current values,
  avoiding false positives with Array values.

## v52.0.1 - 2022-10-10

### 🎁 New Features

* New "Hoist Inspector" tool supports displaying and querying all of the Models, Services, and
  Stores within a running application.
    * Admin/dev-focused UI is built into all Desktop apps, activated via discrete new toggle in the
      bottom version bar (look for the 🔍 icon), or by running `XH.inspectorService.activate()`.
    * Selecting a model/service/store instance provides a quick view of its properties, including
      reactively updated observables. Useful for realtime troubleshooting of application state.
    * Includes auto-updated stats on total application model count and memory usage. Can aid in
      detecting and debugging memory leaks due to missing `@managed` annotations and other issues.
* New `DashCanvasViewModel.autoHeight` option fits the view's height to its rendered contents.
* New `DashCanvasAddViewButton` component supports adding views to `DashCanvas`.
* New `TabContainerModel.refreshContextModel` allows apps to programmatically load a `TabContainer`.
* `FilterChooserModel` now accepts shorthand inputs for numeric fields (e.g. "2m").
* Admin Console Config/Pref/Blob differ now displays the last updated time and user for each value.
* New observable `XH.environmentService.serverVersion` property, updated in the background via
  pre-existing `xhAppVersionCheckSecs` config. Note this does not replace or change the built-in
  upgrade prompt banner, but allows apps to take their own actions (e.g. reload immediately) when
  they detect an update on the server.

### 💥 Breaking Changes

* This release moves Hoist to **React v18**. Update your app's `package.json` to require the latest
  18.x versions of `react` and `react-dom`. Unless your app uses certain react-dom APIs directly, no
  other changes should be required.
* Removed deprecated method `XH.setDarkTheme()`. Use `XH.setTheme()` instead to select from our
  wide range of (two) theme options.

### 🐞 Bug Fixes

* `CompoundTaskObserver` improved to prioritize using specific messages from subtasks over the
  overall task message.
* Grid's built in context-menu option for filtering no longer shows `[object Object]` for columns
  that render React elements.
* `Store.updateData()` properly handles data in the `{rawData, parentId}` format, as documented.
* Disabled tabs now render with a muted text color on both light and dark themes, with
  new `--tab-disabled-text-color` CSS var added to customize.

### ⚙️ Technical

* `HoistComponents` no longer mutate the props object passed to them in React production mode. This
  was not causing noticeable application issues, but could result in a component's base CSS class
  being applied multiple times to its DOM element.
* `ModelSelector` used for model lookup and matching will now accept the class name of the model to
  match. Previously only a class reference could be provided.
* New check within service initialization to ensure that app service classes extend `HoistService`
  as required. (Has always been the expectation, but was not previously enforced.)
* `GridModel` will once again immediately sync data with its underlying AG Grid component. This
  reverses a v50.0.0 change that introduced a minimal debounce in order to work around an AG Grid
  rendering bug. The AG Grid bug has been resolved, and this workaround is no longer needed.
* `GridExportService` has improved support for columns of `FieldType.AUTO` and for columns with
  multiple data types and custom export functions. (`hoist-core >= 14.3` required for these
  particular improvements, but not for this Hoist React version in general.)
* The `trimToDepth` has been improved to return a depth-limited clone of its input that better
  handles nested arrays and passes through primitive inputs unchanged.

### 📚 Libraries

* @blueprintjs/core `4.6 -> 4.11`
* @blueprintjs/datetime `4.3 -> 4.4`
* @fortawesome `6.1 -> 6.2`
* dompurify `2.3 -> 2.4`
* react `17.0.1 -> 18.2.0`
* react-dom `17.0.1 -> 18.2.0`

## v51.0.0 - 2022-08-29

### 🎁 New Features

* `ButtonGroupInput` supports new `enableMulti` prop.
* `AboutDialog` can now display more dynamic custom properties.
* New option added to the Admin Activity Tracking chart to toggle on/off weekends when viewing a
  time series.
* The `filterText` field in `ColumnHeaderFilter` now gets autoFocused.

### 💥 Breaking Changes

* `CodeInput` is now rendered within an additional `div` element. Unlikely to cause issues, unless
  using targeted styling of this component.
* `xhAboutMenuConfigs` soft-config is no longer supported. To customize the `AboutDialog`, see
  `HoistAppModel.getAboutDialogItems()`

### 🐞 Bug Fixes

* Fixed issue where `ModalSupport` would trigger `MobX` memo warning in console.
* Fixed issues with `ModalSupport` implementation in `CodeInput`.
* Fixed `Grid` rendering glitches when used inside `Panel` with `ModalSupport`.
* Fixed incorrect text color on desktop toasts with a warning intent.
* Fixed potential for duplication of default Component `className` within list of CSS classes
  rendered into the DOM.
* Added missing `@computed` annotations to several `Store` getters that relay properties from
  its internal recordsets, including `maxDepth` and getters returning counts and empty status.
    * Avoids unnecessary internal render cycles within `Grid` when in tree mode.
    * Could require adjustments for apps that unintentionally relied on these observable getters
      triggering re-renders when records have changed in any way (but their output values have not).
* Hoist-supported menus will no longer filter out a `MenuDivider` if it has a `title`.
* The default `FormField` read-only renderer now supports line breaks.

### ⚙️ Technical

* The `addReaction()` and `addAutorun()` methods on `HoistBase` (i.e. models and services) now
  support passing multiple reactions in a single call and will ignore nullish inputs.

## v50.1.1 - 2022-07-29

### 🐞 Bug Fixes

* Fixed bug where components utilizing `ModalSupport` could render incorrectly when switching
  between inline and modal views.
* Improved behavior of `GridModel.whenReadyAsync()` to allow Grid more time to finish loading data.
  This improves the behavior of related methods `preSelectFirstAsync`, `selectFirstAsync`, and
  `ensureVisibleAsync`.
* `Grid` context menus are now disabled when a user is inline editing.
* An empty `DashCanvas` / `DashContainer` 'Add View' button now only displays a menu of available
  views, without unnecessarily nesting them inside an 'Add' submenu.
* Update `AppMenuButton` and `ContextMenu` to support Blueprint4 `menuItem`.

## v50.1.0 - 2022-07-21

### 🎁 New Features

* New `GridModel` method `ensureRecordsVisibleAsync` accepts one or more store records or IDs and
  scrolls to make them visible in the grid.

### 📚 Libraries

* @blueprintjs/core `4.5 -> 4.6`
* qs `6.10 -> 6.11`
* react-popper `2.2 -> 2.3`

## v50.0.0 - 2022-07-12

### 🎁 New Features

* New `PanelModel.modalSupport` option allows the user to expand a panel into a configurable modal
  dialog - without developers needing to write custom dialog implementations and without triggering
  a remount/rerender of the panel's contents.
* FilterChooser field suggestions now search within multi-word field names.
* Autosize performance has been improved for very large grids.
* New `@abstract` decorator now available for enforcing abstract methods / getters.
* `MessageModel` now receives `dismissable` and `cancelOnDismiss` flags to control the behavior of a
  popup message when clicking the background or hitting the escape key.

### 💥 Breaking Changes

* Hoist now requires AG Grid v28.0.0 or higher - update your AG Grid dependency in your app's
  `package.json` file. See the [AG Grid Changelog](https://www.ag-grid.com/changelog) for details.
* The data reactions between `GridModel` and the underlying Ag-Grid is now minimally debounced. This
  avoids multiple data updates during a single event loop tick, which can corrupt Ag-Grid's
  underlying state in the latest versions of that library.
    * This change should not affect most apps, but code that queries grid state immediately after
      loading or filtering a grid (e.g. selection, row visibility, or expansion state) should be
      tested carefully and may require a call to `await whenReadyAsync()`.
    * Note that this method is already incorporated in to several public methods on `GridModel`,
      including `selectFirstAsync()` and `ensureSelectionVisibleAsync()`.
    * ⚠ NOTE - this change has been reverted as of v52 (see above).
* Blueprint has updated all of its CSS class names to use the `bp4-` prefix instead of the `bp3-`
  prefix. Any apps styling these classes directly may need to be adjusted. See
  https://github.com/palantir/blueprint/wiki/Blueprint-4.0 for more info.
* Both `Panel.title` and `Panel.icon` props must be null or undefined to avoid rendering
  a `PanelHeader`. Previously specifying any 'falsey' value for both (e.g. an empty string
  title) would omit the header.
* `XHClass` (top-level Singleton model for Hoist) no longer extends `HoistBase`
* `DockView` component has been moved into the desktop-specific package `@xh/hoist/desktop/cmp`.
  Users of this component will need to adjust their imports accordingly.
* Requires `hoist-core >= 14.0`. Excel file exporting defaults to using column FieldType.

### 🐞 Bug Fixes

* Fixed several issues introduced with Ag-Grid v27 where rows gaps and similar rendering issues
  could appear after operating on it programmatically (see breaking changes above).
* `ColumnHeaders` now properly respond to mouse events on tablets (e.g. when using a Bluetooth
  trackpad on an iPad).
* Fixed bug where `DashCanvasModel.removeView()` was not properly disposing of removed views
* Fixed exception dialog getting overwhelmed by large messages.
* Fixed exporting to Excel file erroneously coercing certain strings (like "1e10") into numbers.

### ⚙️ Technical

* Hoist will now throw if you import a desktop specific class to a mobile app or vice-versa.

### 📚 Libraries

* @blueprintjs `3.54 -> 4.5`

[Commit Log](https://github.com/xh/hoist-react/compare/v49.2.0...v50.0.0)

## v49.2.0 - 2022-06-14

### 🎁 New Features

* New `@enumerable` decorator for making class members `enumerable`
* New `GridAutosizeOption` `renderedRowsOnly` supports more limited autosizing
  for very large grids.

### 🐞 Bug Fixes

* Fix `FilterChooser` looping between old values if updated too rapidly.
* Allow user to clear an unsupported `FilterChooser` value.
* Fix bug where `Panel` would throw when `headerItems = null`
* Fix column values filtering on `tags` fields if another filter is already present.
* Fix bug where `SwitchInput` `labelSide` would render inappropriately if within `compact` `toolbar`
* Fix bug where `SplitTreeMapModel.showSplitter` property wasn't being set in constructor

### 📚 Libraries

* mobx `6.5 -> 6.6`

[Commit Log](https://github.com/xh/hoist-react/compare/v49.1.0...v49.2.0)

## v49.1.0 - 2022-06-03

### 🎁 New Features

* A `DashCanvasViewModel` now supports `headerItems` and `extraMenuItems`
* `Store` now supports a `tags` field type
* `FieldFilter` supports `includes` and `excludes` operators for `tags` fields

### 🐞 Bug Fixes

* Fix regression with `begins`, `ends`, and `not like` filters.
* Fix `DashCanvas` styling so drag-handles no longer cause horizontal scroll bar to appear
* Fix bug where `DashCanvas` would not resize appropriately on scrollbar visibility change

[Commit Log](https://github.com/xh/hoist-react/compare/v49.0.0...v49.1.0)

## v49.0.0 - 2022-05-24

### 🎁 New Features

* Improved desktop `NumberInput`:
    * Re-implemented `min` and `max` props to properly constrain the value entered and fix several
      bugs with the underlying Blueprint control.
    * Fixed the `precision` prop to be fully respected - values emitted by the input are now
      truncated to the specified precision, if set.
    * Added additional debouncing to keep the value more stable while a user is typing.
* Added new `getAppMenuButtonExtraItems()` extension point on `@xh/hoist/admin/AppModel` to allow
  customization of the Admin Console's app menu.
* Devs can now hide the Admin > General > Users tab by setting `hideUsersTab: true` within a new,
  optional `xhAdminAppConfig` soft-config.
* Added new `SplitTreeMapModel.showSplitter` config to insert a four pixel buffer between the
  component's nested maps. Useful for visualizations with both positive and negative heat values on
  each side, to keep the two sides clearly distinguished from each other.
* New `xhChangelogConfig.limitToRoles` soft-config allows the in-app changelog (aka release notes)
  to be gated to a subset of users based on their role.
* Add support for `Map` and `WeakMap` collections in `LangUtils.getOrCreate()`.
* Mobile `textInput` now accepts an `enableClear` property with a default value of false.

### 💥 Breaking Changes

* `GridModel.groupRowElementRenderer` and `DataViewModel.groupRowElementRenderer` have been removed,
  please use `groupRowRenderer` instead. It must now return a React Element rather than an HTML
  string (plain strings are also OK, but any formatting must be done via React).
* Model classes passed to `HoistComponents` or configured in their factory must now
  extend `HoistModel`. This has long been a core assumption, but was not previously enforced.
* Nested model instances stored at properties with a `_` prefix are now considered private and will
  not be auto-wired or returned by model lookups. This should not affect most apps, but will require
  minor changes for apps that were binding components to non-standard or "private" models.
* Hoist will now throw if `Store.summaryRecord` does not have a unique ID.

### 🐞 Bug Fixes

* Fixed a bug with Panel drag-to-resize within iframes on Windows.
* Worked around an Ag-Grid bug where the grid would render incorrectly on certain sorting changes,
  specifically for abs sort columns, leaving mis-aligned rows and gaps in the grid body layout.
* Fixed a bug in `SelectEditor` that would cause the grid to lose keyboard focus during editing.

### ⚙️ Technical

* Hoist now protects against custom Grid renderers that may throw by catching the error and printing
  an "#ERROR" placeholder token in the affected cell.
* `TreeMapModel.valueRenderer` and `heatRenderer` callbacks are now passed the `StoreRecord` as a
  second argument.
* Includes a new, additional `index-manifest.html` static file required for compatibility with the
  upcoming `hoist-dev-utils v6.0` release (but remains compatible with current/older dev-utils).

### 📚 Libraries

* mobx-react-lite `3.3 -> 3.4`

[Commit Log](https://github.com/xh/hoist-react/compare/v48.0.1...v49.0.0)

## v48.0.1 - 2022-04-22

### 🐞 Bug Fixes

* Improve default rendering to call `toString()` on non-react elements returned by renderers.
* Fixed issue with `model` property missing from `Model.componentProps` under certain conditions.

[Commit Log](https://github.com/xh/hoist-react/compare/v48.0.0...v48.0.1)

## v48.0.0 - 2022-04-21

### 🎁 New Features

* A new `DashCanvas` layout component for creating scrollable dashboards that allow users to
  manually place and size their widgets using a grid-based layout. Note that this component is in
  beta and its API is subject to change.
* FontAwesome upgraded to v6. This includes redesigns of the majority of bundled icons - please
  check your app's icon usages carefully.
* Enhancements to admin log viewer. Log file metadata (size & last modified) available with
  optional upgrade to `hoist-core >= 13.2`.
* Mobile `Dialog` will scroll internally if taller than the screen.
* Configs passed to `XH.message()` and its variants now take an optional `className` to apply to the
  message dialog.
* `fmtQuantity` now displays values greater than one billion with `b` unit, similar to current
  handling of millions with `m`.

### 💥 Breaking Changes

* Hoist now requires AG Grid v27.2.0 or higher - update your AG Grid dependency in your app's
  `package.json` file. See the [AG Grid Changelog](https://www.ag-grid.com/changelog) for details.
  NOTE that AG Grid 27 includes a big breaking change to render cell contents via native React
  elements rather than HTML, along with other major API changes. To accommodate these changes, the
  following changes are required in Hoist apps:
    * `Column.renderer` must now return a React Element rather than an HTML string (plain strings
      are also OK, but any formatting must be done via React). Please review your app grids and
      update any custom renderers accordingly. `Column.elementRenderer` has been removed.
    * `DataViewModel.elementRenderer` has been renamed `DataViewModel.renderer`.
    * Formatter methods and renderers (e.g. `fmtNumber`, `numberRenderer`, etc.) now return React
      Elements by default. The `asElement` option to these functions has been removed. Use the
      new `asHtml` option to return an HTML string where required.
    * The `isPopup` argument to `useInlineEditorModel()` has been removed. If you want to display
      your inline editor in a popup, you must set the new flag `Column.editorIsPopup` to `true`.
* Deprecated message configs `confirmText`, `confirmIntent`, `cancelText`, `cancelIntent` have been
  removed.

### 🐞 Bug Fixes

* Set AG Grid's `suppressLastEmptyLineOnPaste` to true to work around a bug with Excel (Windows)
  that adds an empty line beneath the range pasted from the clipboard in editable grids.
* Fixes an issue where `NumberInput` would initially render blank values if `max` or `min` were
  set.
* Fixes an issue where tree maps would always show green for a `heatValue` of zero.

### 📚 Libraries

* @fortawesome/fontawesome-pro `5.14 -> 6.1`
* mobx `6.3 -> 6.5`
* mobx-react-lite `3.2 -> 3.3`

[Commit Log](https://github.com/xh/hoist-react/compare/v47.1.2...v48.0.0)

## v47.1.2 - 2022-04-01

### 🐞 Bug Fixes

* `FieldFilter`'s check of `committedData` is now null safe. A record with no `committedData` will
  not be filtered out.

[Commit Log](https://github.com/xh/hoist-react/compare/v47.1.1...v47.1.2)

## v47.1.1 - 2022-03-26

### 🎁 New Features

* New "sync with system" theme option - sets the Hoist theme to light/dark based on the user's OS.
* Added `cancelAlign` config to `XH.message()` and variants. Customize to "left" to render
  Cancel and Confirm actions separated by a filler.
* Added `GridModel.restoreDefaultsFn`, an optional function called after `restoreDefaultsAsync`.
  Allows apps to run additional, app-specific logic after a grid has been reset (e.g. resetting
  other, related preferences or state not managed by `GridModel` directly).
* Added `AppSpec.lockoutPanel`, allowing apps to specify a custom component.

### 🐞 Bug Fixes

* Fixed column auto-sizing when `headerName` is/returns an element.
* Fixed bug where subforms were not properly registering as dirty.
* Fixed an issue where `Select` inputs would commit `null` whilst clearing the text input.
* Fixed `Clock` component bug introduced in v47 (configured timezone was not respected).

### 📚 Libraries

* @blueprintjs/core `3.53 -> 3.54`
* @blueprintjs/datetime `3.23 -> 3.24`

[Commit Log](https://github.com/xh/hoist-react/compare/v47.0.1...v47.1.1)

## v47.0.1 - 2022-03-06

### 🐞 Bug Fixes

* Fix to mobile `ColChooser` error re. internal model handling.

[Commit Log](https://github.com/xh/hoist-react/compare/v47.0.0...v47.0.1)

## v47.0.0 - 2022-03-04

### 🎁 New Features

* Version 47 provides new features to simplify the wiring of models to each other and the components
  they render. In particular, it formalizes the existing concept of "linked" HoistModels - models
  created by Hoist via the `creates` directive or the `useLocalModel` hook - and provides them with
  the following new features:
    - an observable `componentProps` property with access to the props of their rendered component.
    - a `lookupModel()` method and a `@lookup` decorator that can be used to acquire references to
      other HoistModels that are ancestors of the model in the component hierarchy.
    - new `onLinked()` and `afterLinked()` lifecycle methods, called when the model's associated
      component is first rendered.
* As before, linked models are auto-loaded and registered for refreshes within the `RefreshContext`
  they reside in, as well as destroyed when their linked component is unmounted. Also note that the
  new features described above are all "opt-in" and should be fully backward compatible with
  existing application code.
* Hoist will now more clearly alert if a model specified via the `uses()` directive cannot be
  resolved. A new `optional` config (default false) supports components with optional models.
* New support in Cube views for aggregators that depend on rows in the data set other than their
  direct children. See new property `Aggregator.dependOnChildrenOnly` and new `AggregationContext`
  argument passed to `Aggregator.aggregate()` and `Aggregator.replace()`
* Clarified internal CSS classes and styling for `FormField`.
    * ⚠️ Note that as part of this change, the `xh-form-field-fill` class name is no longer in use.
      Apps should check for any styles for that class and replace with `.xh-form-field-inner--flex`.

### 🐞 Bug Fixes

* Fixed an issue where the menu would flash open and closed when clicking on the `FilterChooser`
  favorites button.

### 💥 Breaking Changes

* Dashboard widgets no longer receive the `viewModel` prop. Access to the `DashViewModel` within a
  widget should be obtained using either the lookup decorator (i.e. `@lookup(DashViewModel)`)
  or the `lookupModel()` method.

### 📚 Libraries

* @blueprintjs/core `3.52 -> 3.53`

[Commit Log](https://github.com/xh/hoist-react/compare/v46.1.2...v47.0.0)

## v46.1.2 - 2022-02-18

### 🐞 Bug Fixes

* Fixed an issue where column autosize can reset column order under certain circumstances.

[Commit Log](https://github.com/xh/hoist-react/compare/v46.1.1...v46.1.2)

## v46.1.1 - 2022-02-15

### 🐞 Bug Fixes

* Prevent `onClick` for disabled mobile `Buttons`.

[Commit Log](https://github.com/xh/hoist-react/compare/v46.1.0...v46.1.1)

## v46.1.0 - 2022-02-07

### Technical

* This release modifies our workaround to handle the AG Grid v26 changes to cast all of their node
  ids to strings. The initial approach in v46.0.0 - matching the AG Grid behavior by casting all
  `StoreRecord` ids to strings - was deemed too problematic for applications and has been reverted.
  Numerical ids in Store are once again fully supported.
* To accommodate the AG Grid changes, applications that are using AG Grid APIs (e.g.
  `agApi.getNode()`) should be sure to use the new property `StoreRecord.agId` to locate and compare
  records. We expect such usages to be rare in application code.

### 🎁 New Features

* `XH.showFeedbackDialog()` now takes an optional message to pre-populate within the dialog.
* Admins can now force suspension of individual client apps from the Server > WebSockets tab.
  Intended to e.g. force an app to stop refreshing an expensive query or polling an endpoint removed
  in a new release. Requires websockets to be enabled on both server and client.
* `FormField`s no longer need to specify a child input, and will simply render their readonly
  version if no child is specified. This simplifies the common use-case of fields/forms that are
  always readonly.

### 🐞 Bug Fixes

* `FormField` no longer throw if given a child that did not have `propTypes`.

[Commit Log](https://github.com/xh/hoist-react/compare/v46.0.0...v46.1.0)

## v46.0.0 - 2022-01-25

### 🎁 New Features

* `ExceptionHandler` provides a collection of overridable static properties, allowing you to set
  app-wide default behaviour for exception handling.
* `XH.handleException()` takes new `alertType` option to render error alerts via the familiar
  `dialog` or new `toast` UI.
* `XH.toast()` takes new `actionButtonProps` option to render an action button within a toast.
* New `GridModel.highlightRowOnClick` config adds a temporary highlight class to grid rows on user
  click/tap. Intended to improve UI feedback - especially on mobile, where it's enabled by default.
* New `GridModel.isInEditingMode` observable tracks inline editing start/stop with a built-in
  debounce, avoiding rapid cycling when e.g. tabbing between cells.
* `NumberInput` now supports a new `scaleFactor` prop which will be applied when converting between
  the internal and external values.
* `FilterChooser` now displays more minimal field name suggestions when first focused, as well as a
  new, configurable usage hint (`FilterChooserModel.introHelpText`) above those suggestions.

### 💥 Breaking Changes

* Hoist now requires AG Grid v26.2.0 or higher - update your AG Grid dependency in your app's
  `package.json` file. See the [AG Grid Changelog](https://www.ag-grid.com/changelog) for details.
* ~~`StoreRecord.id` must now be a String. Integers IDs were previously supported, but will be cast
  Strings during record creation.~~
    * ~~Apps using numeric record IDs for internal or server-side APIs will need to be reviewed and
      updated to handle/convert string values.~~
    * ~~This change was necessitated by a change to Ag-Grid, which now also requires String IDs for
      its row node APIs.~~
    * NOTE - the change above to require string IDs was unwound in v46.1.
* `LocalDate` methods `toString()`, `toJSON()`, `valueOf()`, and `isoString()` now all return the
  standard ISO format `YYYY-MM-DD`, consistent with built-in `Date.toISOString()`. Prior versions
  returned`YYYYMMDD`.
* The `stringifyErrorSafely` function has been moved from the `@xh/hoist/exception` package to a
  public method on `XH.exceptionHandler`. (No/little impact expected on app code.)

### 🐞 Bug Fixes

* Fix to incorrect viewport orientation reporting due to laggy mobile resize events and DOM APIs.

[Commit Log](https://github.com/xh/hoist-react/compare/v45.0.2...v46.0.0)

## v45.0.2 - 2022-01-13

### 🎁 New Features

* `FilterChooser` has new `menuWidth` prop, allowing you to specify as width for the dropdown menu
  that is different from the control.

### 🐞 Bug Fixes

* Fixed cache clearing method on Admin Console's Server > Services tab.
* Several fixes to behavior of `GridAutosizeMode.MANAGED`

[Commit Log](https://github.com/xh/hoist-react/compare/v45.0.1...v45.0.2)

## v45.0.1 - 2022-01-07

### 🐞 Bug Fixes

* Fixed a minor bug preventing Hoist apps from running on mobile Blackberry Access (Android)
  browsers

### ⚙️ Technical

* New flag `Store.experimental.castIdToString`

[Commit Log](https://github.com/xh/hoist-react/compare/v45.0.0...v45.0.1)

## v45.0.0 - 2022-01-05

### 🎁 New Features

* Grid filters configured with `GridFilterFieldSpec.enableValues` offer autocomplete suggestions
  for 'Equals' and 'Not Equals' filters.
* `GridFilterFieldSpec` has new `values` and `forceSelection` configs.
* `FilterChooser` displays a list of fields configured for filtering to improve the usability /
  discoverability of the control. Enabled by default, but can be disabled via
  new `suggestFieldsWhenEmpty` model config.
* `TreeMap` uses lightest shading for zero heat, reserving grey for nil.
* New property `Store.reuseRecords` controls if records should be reused across loads based on
  sharing identical (by reference) raw data. NOTE - this behavior was previously always enabled, but
  can be problematic under certain conditions and is not necessary for most applications. Apps with
  large datasets that want to continue to use this caching should set this flag explicitly.
* Grid column filters tweaked with several improvements to usability and styling.
* `LocalDate.get()` now supports both 'YYYY-MM-DD' and 'YYYYMMDD' inputs.
* Mobile `Button` has new `intent`, `minimal` and `outlined` props.

### 💥 Breaking Changes

* `FilterChooserFieldSpec.suggestValues` has been renamed `enableValues`, and now only accepts a
  boolean.
* `Column.exportFormat`, `Column.exportWidth` and the `ExportFormat` enum have been renamed
  `Column.excelFormat`, `Column.excelWidth` and `ExcelFormat` respectively.
* `Store.reuseRecords` must now be explicitly set on Stores with large datasets that wish to cache
  records by raw data identity (see above).
* `Record` class renamed to `StoreRecord` in anticipation of upcoming changes to JavaScript standard
  and to improve compatibility with TypeScript.
    * Not expected to have much or any impact on application code, except potentially JSDoc typings.
* Mobile `Button` no longer supports `modifier` prop. Use `minimal` and `outlined` instead.
* The following deprecated APIs were removed:
    * GridModel.selection
    * GridModel.selectedRecordId
    * StoreSelectionModel.records
    * StoreSelectionModel.ids
    * StoreSelectionModel.singleRecord
    * StoreSelectionModel.selectedRecordId
    * DataViewModel.selection
    * DataViewModel.selectedRecordId
    * RestGridModel.selection
    * LogUtils.withShortDebug
    * Promise.start

### 🐞 Bug Fixes

* `DashContainer` overflow menu still displays when the optional menu button is enabled.
* Charts in fullscreen mode now exit fullscreen mode gracefully before re-rendering.

### 📚 Libraries

* @popperjs/core `2.10 -> 2.11`
* codemirror `5.63 -> 6.65`
* http-status-codes `2.1 -> 2.2`
* prop-types `15.7 -> 15.8`
* store2 `2.12 -> 2.13`
* ua-parser-js `0.7 -> 1.0.2` (re-enables auto-patch updates)

[Commit Log](https://github.com/xh/hoist-react/compare/v44.3.0...v45.0.0)

## v44.3.0 - 2021-12-15

### 🐞 Bug Fixes

* Fixes issue with columns failing to resize on first try.
* Fixes issue preventing use of context menus on iPad.

### 📚 Libraries

* @blueprintjs/core `3.51 -> 3.52`

* [Commit Log](https://github.com/xh/hoist-react/compare/v44.2.0...v44.3.0)

## v44.2.0 - 2021-12-07

### 🎁 New Features

* Desktop inline grid editor `Select` now commits the value immediately on selection.
* `DashContainerModel` now supports an observable `showMenuButton` config which will display a
  button in the stack header for showing the context menu
* Added `GridAutosizeMode.MANAGED` to autosize Grid columns on data or `sizingMode` changes, unless
  the user has manually modified their column widths.
* Copying from Grids to the clipboard will now use the value provided by the `exportValue`
  property on the column.
* Refresh application hotkey is now built into hoist's global hotkeys (shift + r).
* Non-SSO applications will now automatically reload when a request fails due to session timeout.
* New utility methods `withInfo` and `logInfo` provide variants of the existing `withDebug` and
  `logDebug` methods, but log at the more verbose `console.log` level.

### 🐞 Bug Fixes

* Desktop panel splitter can now be dragged over an `iframe` and reliably resize the panel.
* Ensure scrollbar does not appear on multi-select in toolbar when not needed.
* `XH.isPortrait` property fixed so that it no longer changes due to the appearance of the mobile
  keyboard.

[Commit Log](https://github.com/xh/hoist-react/compare/v44.1.0...v44.2.0)

## v44.1.0 - 2021-11-08

### 🎁 New Features

* Changes to App Options are now tracked in the admin activity tab.
* New Server > Environment tab added to Admin Console to display UI server environment variables and
  JVM system properties. (Requires `hoist-core >= 10.1` to enable this optional feature.)
* Provided observable getters `XH.viewportSize`, `XH.isPortrait` and `XH.isLandscape` to allow apps
  to react to changes in viewport size and orientation.

### 🐞 Bug Fixes

* Desktop inline grid editor `DateInput` now reliably shows its date picker pop-up aligned with the
  grid cell under edit.
* Desktop `Select.hideDropdownIndicator` now defaults to `true` on tablet devices due to UX bugs
  with the select library component and touch devices.
* Ensure `Column.autosizeBufferPx` is respected if provided.

### ✨ Styles

* New `--xh-menu-item` CSS vars added, with tweaks to default desktop menu styling.
* Highlight background color added to mobile menu items while pressed.

[Commit Log](https://github.com/xh/hoist-react/compare/v44.0.0...v44.1.0)

## v44.0.0 - 2021-10-26

⚠ NOTE - apps must update to `hoist-core >= 10.0.0` when taking this hoist-react update.

### 🎁 New Features

* TileFrame now supports new `onLayoutChange` callback prop.

### 🐞 Bug Fixes

* Field Filters in data package now act only on the `committed` value of the record. This stabilizes
  filtering behavior in editable grids.
* `JsonBlobService.updateAsync()` now supports data modifications with `null` values.
* Fixes an issue with Alert Banner not broadcasting to all users.
* Selected option in `Select` now scrolls into view on menu open.

### 💥 Breaking Changes

* Update required to `hoist-core >= 10.0.0` due to changes in `JsonBlobService` APIs and the
  addition of new, dedicated endpoints for Alert Banner management.

[Commit Log](https://github.com/xh/hoist-react/compare/v43.2.0...v44.0.0)

## v43.2.0 - 2021-10-14

### 🎁 New Features

* Admins can now configure an app-wide alert banner via a new tab in the Hoist Admin console.
  Intended to alert users about planned maintenance / downtime, known problems with data or upstream
  systems, and other similar use cases.
* Minor re-org of the Hoist Admin console tabs. Panels relating primarily to server-side features
  (including logging) are now grouped under a top-level "Server" tab. Configs have moved under
  "General" with the new Alert Banner feature.

### 🐞 Bug Fixes

* Always enforce a minimal `wait()` within `GridModel.autosizeAsync()` to ensure that the Grid has
  reacted to any data changes and AG Grid accurately reports on expanded rows to measure.

[Commit Log](https://github.com/xh/hoist-react/compare/v43.1.0...v43.2.0)

## v43.1.0 - 2021-10-04

### 🎁 New Features

* The Admin Console log viewer now supports downloading log files.
    * Note apps must update to `hoist-core >= v10.0` to enable this feature.
    * Core upgrade is _not_ a general requirement of this Hoist React release.
* The `field` key in the constructor for `Column` will now accept an Object with field defaults, as
  an alternative to the field name. This form allows the auto-construction of fully-defined `Field`
  objects from the column specification.

### 🐞 Bug Fixes

* `GridModel` no longer mutates any `selModel` or `colChooser` config objects provided to its
  constructor, resolving an edge-case bug where re-using the same object for either of these configs
  across multiple GridModel instances (e.g. as a shared set of defaults) would break.
* Grid autosizing tweaked to improve size estimation for indented tree rows and on mobile.

### 📚 Libraries

* @blueprintjs/core `3.50 -> 3.51`

[Commit Log](https://github.com/xh/hoist-react/compare/v43.0.2...v43.1.0)

## v43.0.2 - 2021-10-04

### 🐞 Bug Fixes

* Fix (important) to ensure static preload spinner loaded from the intended path.
    * Please also update to latest `hoist-dev-utils >= 5.11.1` if possible.
    * Avoids issue where loading an app on a nested route could trigger double-loading of app
      assets.

[Commit Log](https://github.com/xh/hoist-react/compare/v43.0.1...v43.0.2)

## v43.0.1 - 2021-10-04

### 🎁 New Features

* New `GridFindField` component that enables users to search through a Grid and select rows that
  match the entered search term, _without_ applying any filtering. Especially useful for grids with
  aggregations or other logic that preclude client-side filtering of the data.
* Tree grid rows can be expanded / collapsed by clicking anywhere on the row. The new
  `GridModel.clicksToExpand` config can be used to control how many clicks will toggle the row.
  Defaults to double-click for desktop, and single tap for mobile - set to 0 to disable entirely.
* Added `GridModel.onCellContextMenu` handler. Note that for mobile (phone) apps, this handler fires
  on the "long press" (aka "tap and hold") gesture. This means it can be used as an alternate event
  for actions like drilling into a record detail, especially for parent rows on tree grids, where
  single tap will by default expand/collapse the node.
* In the `@xh/hoist/desktop/grid` package, `CheckboxEditor` has been renamed `BooleanEditor`. This
  new component supports a `quickToggle` prop which allows for more streamlined inline editing of
  boolean values.
* `LoadSpec` now supports a new `meta` property. Use this property to pass app-specific metadata
  through the `LoadSupport` loading and refresh lifecycle.
* A spinner is now shown while the app downloads and parses its javascript - most noticeable when
  loading a new (uncached) version, especially on a slower mobile connection. (Requires
  `@xh/hoist-dev-utils` v5.11 or greater to enable.)
* Log Levels now include information on when the custom config was last updated and by whom.
    * Note apps must update their server-side to `hoist-core v10.0` or greater to persist the date
      and username associated with the config (although this is _not_ a general or hard requirement
      for taking this version of hoist-react).

### ⚙️ Technical

* Removed `DEFAULT_SORTING_ORDER` static from `Column` class in favor of three new preset constants:
  `ASC_FIRST`, `DESC_FIRST`, and `ABS_DESC_FIRST`. Hoist will now default sorting order on columns
  based on field type. Sorting order can still be manually set via `Column.sortingOrder`.

### 🐞 Bug Fixes

* The ag-grid grid property `stopEditingWhenCellsLoseFocus` is now enabled by default to ensure
  values are committed to the Store if the user clicks somewhere outside the grid while editing a
  cell.
* Triggering inline editing of text or select editor cells by typing characters will no longer lose
  the first character pressed.

### ✨ Styles

* New `TreeStyle.COLORS` and `TreeStyle.COLORS_AND_BORDERS` tree grid styles have been added. Use
  the `--xh-grid-tree-group-color-level-*` CSS vars to customize colors as needed.
* `TreeStyle.HIGHLIGHTS` and `TreeStyle.HIGHLIGHTS_AND_BORDERS` now highlight row nodes on a
  gradient according to their depth.
* Default colors for masks and dialog backdrops have been adjusted, with less obtrusive colors used
  for masks via `--xh-mask-bg` and a darker `--xh-backdrop-bg` var now used behind dialogs.
* Mobile-specific styles and CSS vars for panel and dialog title background have been tweaked to use
  desktop defaults, and mobile dialogs now respect `--xh-popup-*` vars as expected.

### 💥 Breaking Changes

* In the `@xh/hoist/desktop/grid` package, `CheckboxEditor` has been renamed `BooleanEditor`.

### ⚙️ Technical

* The `xhLastReadChangelog` preference will not save SNAPSHOT versions to ensure the user continues
  to see the 'What's New?' notification for non-SNAPSHOT releases.

### 📚 Libraries

* @blueprintjs/core `3.49 -> 3.50`
* codemirror `5.62 -> 5.63`

[Commit Log](https://github.com/xh/hoist-react/compare/v42.6.0...v43.0.1)

## v42.6.0 - 2021-09-17

### 🎁 New Features

* New `Column.autosizeBufferPx` config applies column-specific autosize buffer and overrides
  `GridAutosizeOptions.bufferPx`.
* `Select` input now supports new `maxMenuHeight` prop.

### 🐞 Bug Fixes

* Fixes issue with incorrect Grid auto-sizing for Grids with certain row and cell styles.
* Grid sizing mode styles no longer conflict with custom use of `groupUseEntireRow: false` within
  `agOptions`.
* Fixes an issue on iOS where `NumberInput` would incorrectly bring up a text keyboard.

### ✨ Styles

* Reduced default Grid header and group row heights to minimize their use of vertical space,
  especially at larger sizing modes. As before, apps can override via the `AgGrid.HEADER_HEIGHTS`
  and `AgGrid.GROUP_ROW_HEIGHTS` static properties. The reduction in height does not apply to group
  rows that do not use the entire width of the row.
* Restyled Grid header rows with `--xh-grid-bg` and `--xh-text-color-muted` for a more minimal look
  overall. As before, use the `--xh-grid-header-*` CSS vars to customize if needed.

[Commit Log](https://github.com/xh/hoist-react/compare/v42.5.0...v42.6.0)

## v42.5.0 - 2021-09-10

### 🎁 New Features

* Provide applications with the ability to override default logic for "restore defaults". This
  allows complex and device-specific sub-apps to perform more targeted and complete clearing of user
  state. See new overridable method `HoistAppModel.restoreDefaultsAsync` for more information.

### 🐞 Bug Fixes

* Improved coverage of Fetch `abort` errors.
* The in-app changelog will no longer prompt the user with the "What's New" button if category-based
  filtering results in a version without any release notes.

### ✨ Styles

* New CSS vars added to support easier customization of desktop Tab font/size/color. Tabs now
  respect standard `--xh-font-size` by default.

### 📚 Libraries

* @blueprintjs/core `3.48 -> 3.49`
* @popperjs/core `2.9 -> 2.10`

[Commit Log](https://github.com/xh/hoist-react/compare/v42.4.0...v42.5.0)

## v42.4.0 - 2021-09-03

### 🎁 New Features

* New `GridFilterModel.commitOnChange` config (default `true`) applies updated filters as soon as
  they are changed within the pop-up menu. Set to `false` for large datasets or whenever filtering
  is a more intensive operation.
* Mobile `Select` input now supports async `queryFn` prop for parity with desktop.
* `TreeMapModel` now supports new `maxLabels` config for improved performance.

### ✨ Styles

* Hoist's default font is now [Inter](https://rsms.me/inter/), shipped and bundled via the
  `inter-ui` npm package. Inter is a modern, open-source font that leverages optical sizing to
  ensure maximum readability, even at very small sizes (e.g. `sizingMode: 'tiny'`). It's also a
  "variable" font, meaning it supports any weights from 1-1000 with a single font file download.
* Default Grid header heights have been reduced for a more compact display and greater
  differentiation between header and data rows. As before, apps can customize the pixel heights used
  by overwriting the `AgGrid.HEADER_HEIGHTS` static, typically within `Bootstrap.js`.

### ⚙️ Technical

* Mobile pull-to-refresh/swipe-to-go-back gestures now disabled over charts to avoid disrupting
  their own swipe-based zooming and panning features.

[Commit Log](https://github.com/xh/hoist-react/compare/v42.2.0...v42.4.0)

## v42.2.0 - 2021-08-27

### 🎁 New Features

* Charts now hide scrollbar, rangeSelector, navigator, and export buttons and show axis labels when
  printing or exporting images.

[Commit Log](https://github.com/xh/hoist-react/compare/v42.1.1...v42.2.0)

## v42.1.1 - 2021-08-20

* Update new `XH.sizingMode` support to store distinct values for the selected sizing mode on
  desktop, tablet, and mobile (phone) platforms.
* Additional configuration supported for newly-introduced `AppOption` preset components.

### 📚 Libraries

* @blueprintjs/core `3.47 -> 3.48`

[Commit Log](https://github.com/xh/hoist-react/compare/v42.1.0...v42.1.1)

## v42.1.0 - 2021-08-19

### 🎁 New Features

* Added observable `XH.sizingMode` to govern app-wide `sizingMode`. `GridModel`s will bind to this
  `sizingMode` by default. Apps that have already implemented custom solutions around a centralized
  `sizingMode` should endeavor to unwind in favor of this.
    * ⚠ NOTE - this change requires a new application preference be defined - `xhSizingMode`. This
      should be a JSON pref, with a suggested default value of `{}`.
* Added `GridAutosizeMode.ON_SIZING_MODE_CHANGE` to autosize Grid columns whenever
  `GridModel.sizingMode` changes - it is now the default `GridAutosizeOptions.mode`.
* Added a library of reusable `AppOption` preset components, including `ThemeAppOption`,
  `SizingModeAppOption` and `AutoRefreshAppOptions`. Apps that have implemented custom `AppOption`
  controls to manage these Hoist-provided options should consider migrating to these defaults.
* `Icon` factories now support `intent`.
* `TreeMapModel` and `SplitTreeMapModel` now supports a `theme` config, accepting the strings
  'light' or 'dark'. Leave it undefined to use the global theme.
* Various usability improvements and simplifications to `GroupingChooser`.

### 🐞 Bug Fixes

* Fixed an issue preventing `FormField` labels from rendering if `fieldDefaults` was undefined.

### ✨ Styles

* New `Badge.compact` prop sets size to half that of parent element when true (default false). The
  `position` prop has been removed in favor of customizing placement of the component.

[Commit Log](https://github.com/xh/hoist-react/compare/v42.0.0...v42.1.0)

## v42.0.0 - 2021-08-13

### 🎁 New Features

* Column-level filtering is now officially supported for desktop grids!
    * New `GridModel.filterModel` config accepts a config object to customize filtering options, or
      `true` to enable grid-based filtering with defaults.
    * New `Column.filterable` config enables a customized header menu with filtering options. The
      new control offers two tabs - a "Values" tab for an enumerated "set-type" filter and a "
      Custom" tab to support more complex queries with multiple clauses.
* New `TaskObserver` replaces existing `PendingTaskModel`, providing improved support for joining
  and masking multiple asynchronous tasks.
* Mobile `NavigatorModel` provides a new 'pull down' gesture to trigger an app-wide data refresh.
  This gesture is enabled by default, but can be disabled via the `pullDownToRefresh` flag.
* `RecordAction` now supports a `className` config.
* `Chart` provides a default context menu with its standard menu button actions, including a new
  'Copy to Clipboard' action.

### 💥 Breaking Changes

* `FilterChooserModel.sourceStore` and `FilterChooserModel.targetStore` have been renamed
  `FilterChooserModel.valueSource` and `FilterChooserModel.bind` respectively. Furthermore, both
  configs now support either a `Store` or a cube `View`. This is to provide a common API with the
  new `GridFilterModel` filtering described above.
* `GridModel.setFilter()` and `DataViewModel.setFilter()` have been removed. Either configure your
  grid with a `GridFilterModel`, or set the filter on the underlying `Store` instead.
* `FunctionFilter` now requires a `key` property.
* `PendingTaskModel` has been replaced by the new `TaskObserver` in `@xh/hoist/core`.
    * ⚠ NOTE - `TaskObserver` instances should be created via the provided static factory methods
      and
      _not_ directly via the `new` keyword. `TaskObserver.trackLast()` can be used as a drop-in
      replacement for `new PendingTaskModel()`.
* The `model` prop on `LoadingIndicator` and `Mask` has been replaced with `bind`. Provide one or
  more `TaskObserver`s to this prop.

### ⚙️ Technical

* `GridModel` has a new `selectedIds` getter to get the IDs of currently selected records. To
  provide consistency across models, the following getters have been deprecated and renamed:
    + `selectedRecordId` has been renamed `selectedId` in `GridModel`, `StoreSelectionModel`, and
      `DataViewModel`
    + `selection` has been renamed `selectedRecords` in `GridModel`, `DataViewModel`, and
      `RestGridModel`
    + `singleRecord`, `records`, and `ids` have been renamed `selectedRecord`, `selectedRecords`,
      and
      `selectedIds`, respectively, in `StoreSelectionModel`

### ✨ Styles

* Higher contrast on grid context menus for improved legibility.

[Commit Log](https://github.com/xh/hoist-react/compare/v41.3.0...v42.0.0)

## v41.3.0 - 2021-08-09

### 🎁 New Features

* New `Cube` aggregators `ChildCountAggregator` and `LeafCountAggregator`.
* Mobile `NavigatorModel` provides a new "swipe" gesture to go back in the page stack. This is
  enabled by default, but may be turned off via the new `swipeToGoBack` prop.
* Client error reports now include the full URL for additional troubleshooting context.
    * Note apps must update their server-side to `hoist-core v9.3` or greater to persist URLs with
      error reports (although this is _not_ a general or hard requirement for taking this version of
      hoist-react).

[Commit Log](https://github.com/xh/hoist-react/compare/v41.2.0...v41.3.0)

## v41.2.0 - 2021-07-30

### 🎁 New Features

* New `GridModel.rowClassRules` and `Column.cellClassRules` configs added. Previously apps needed to
  use `agOptions` to dynamically apply and remove CSS classes using either of these options - now
  they are fully supported by Hoist.
    * ⚠ Note that, to avoid conflicts with internal usages of these configs, Hoist will check and
      throw if either is passed via `agOptions`. Apps only need to move their configs to the new
      location - the shape of the rules object does *not* need to change.
* New `GridAutosizeOptions.includeCollapsedChildren` config controls whether values from collapsed
  (i.e. hidden) child records should be measured when computing column sizes. Default of `false`
  improves autosize performance for large tree grids and should generally match user expectations
  around WYSIWYG autosizing.
* New `GridModel.beginEditAsync()` and `endEditAsync()` APIs added to start/stop inline editing.
    * ⚠ Note that - in a minor breaking change - the function form of the `Column.editable` config
      is no longer passed an `agParams` argument, as editing might now begin and need to be
      evaluated outside the context of an AG-Grid event.
* New `GridModel.clicksToEdit` config controls the number of clicks required to trigger
  inline-editing of a grid cell. Default remains 2 (double click ).
* Timeouts are now configurable on grid exports via a new `exportOptions.timeout` config.
* Toasts may now be dismissed programmatically - use the new `ToastModel` returned by the
  `XH.toast()` API and its variants.
* `Form` supports setting readonlyRenderer in `fieldDefaults` prop.
* New utility hook `useCached` provides a more flexible variant of `React.useCallback`.

### 🐞 Bug Fixes

* Inline grid editing supports passing of JSX editor components.
* `GridExportService` catches any exceptions thrown during export preparation and warns the user
  that something went wrong.
* GridModel with 'disabled' selection no longer shows "ghost" selection when using keyboard.
* Tree grids now style "parent" rows consistently with highlights/borders if requested, even for
  mixed-depth trees where some rows have children at a given level and others do not.

### ⚙️ Technical

* `FetchService` will now actively `abort()` fetch requests that it is abandoning due to its own
  `timeout` option. This allows the browser to release the associated resources associated with
  these requests.
* The `start()` function in `@xh/hoist/promise` has been deprecated. Use `wait()` instead, which can
  now be called without any args to establish a Promise chain and/or introduce a minimal amount of
  asynchronousity.
* ⚠ Note that the raw `AgGrid` component no longer enhances the native keyboard handling provided by
  AG Grid. All Hoist key handling customizations are now limited to `Grid`. If you wish to provide
  custom handling in a raw `AgGrid` component, see the example here:
  https://www.ag-grid.com/javascript-grid/row-selection/#example-selection-with-keyboard-arrow-keys

### ✨ Styles

* The red and green color values applied in dark mode have been lightened for improved legibility.
* The default `colorSpec` config for number formatters has changed to use new dedicated CSS classes
  and variables.
* New/renamed CSS vars `--xh-grid-selected-row-bg` and `--xh-grid-selected-row-text-color` now used
  to style selected grid rows.
    * ⚠ Note the `--xh-grid-bg-highlight` CSS var has been removed.
* New `.xh-cell--editable` CSS class applied to cells with inline editing enabled.
    * ⚠ Grid CSS class `.xh-invalid-cell` has been renamed to `.xh-cell--invalid` for consistency -
      any app style overrides should update to this new classname.

### 📚 Libraries

* core-js `3.15 -> 3.16`

[Commit Log](https://github.com/xh/hoist-react/compare/v41.1.0...v41.2.0)

## v41.1.0 - 2021-07-23

### 🎁 New Features

* Button to expand / collapse all rows within a tree grid now added by default to the primary tree
  column header. (New `Column.headerHasExpandCollapse` property provided to disable.)
* New `@logWithDebug` annotation provides easy timed logging of method execution (via `withDebug`).
* New `AppSpec.disableXssProtection` config allows default disabling of Field-level XSS protection
  across the app. Intended for secure, internal apps with tight performance tolerances.
* `Constraint` callbacks are now provided with a `record` property when validating Store data and a
  `fieldModel` property when validating Form data.
* New `Badge` component allows a styled badge to be placed inline with text/title, e.g. to show a
  counter or status indicator within a tab title or menu item.
* Updated `TreeMap` color scheme, with a dedicated set of colors for dark mode.
* New XH convenience methods `successToast()`, `warningToast()`, and `dangerToast()` show toast
  alerts with matching intents and appropriate icons.
    * ⚠ Note that the default `XH.toast()` call now shows a toast with the primary (blue) intent and
      no icon. Previously toasts displayed by default with a success (green) intent and checkmark.
* GridModel provides a public API method `setColumnState` for taking a previously saved copy of
  gridModel.columnState and applying it back to a GridModel in one call.

### 🐞 Bug Fixes

* Fixed an issue preventing export of very large (>100k rows) grids.
* Fixed an issue where updating summary data in a Store without also updating other data would not
  update the bound grid.
* Intent styles now properly applied to minimal buttons within `Panel.headerItems`.
* Improved `GridModel` async selection methods to ensure they do not wait forever if grid does not
  mount.
* Fixed an issue preventing dragging the chart navigator range in a dialog.

### ⚙️ Technical

* New `Exception.timeout()` util to throw exceptions explicitly marked as timeouts, used by
  `Promise.timeout` extension.
* `withShortDebug` has been deprecated. Use `withDebug` instead, which has the identical behavior.
  This API simplification mirrors a recent change to `hoist-core`.

### ✨ Styles

* If the first child of a `Placeholder` component is a Hoist icon, it will not automatically be
  styled to 4x size with reduced opacity. (See new Toolbox example under the "Other" tab.)

### 📚 Libraries

* @blueprintjs/core `3.46 -> 3.47`
* dompurify `2.2 -> 2.3`

[Commit Log](https://github.com/xh/hoist-react/compare/v41.0.0...v41.1.0)

## v41.0.0 - 2021-07-01

### 🎁 New Features

* Inline editing of Grid/Record data is now officially supported:
    + New `Column.editor` config accepts an editor component to enable managed editing of the cells
      in that column. New `CheckboxEditor`, `DateEditor`, `NumberEditor`, `SelectEditor`
      , `TextAreaEditor`
      and `TextEditor` components wrap their corresponding HoistInputs with the required hook-based
      API and can be passed to this new config directly.
    + `Store` now contains built-in support for validation of its uncommitted records. To enable,
      specify the new `rules` property on the `Field`s in your `Store`. Note that these rules and
      constraints use the same API as the forms package, and rules and constraints may be shared
      between the `data` and `form` packages freely.
    + `GridModel` will automatically display editors and record validation messages as the user
      moves between cells and records. The new `GridModel.fullRowEditing` config controls whether
      editors are displayed for the focused cell only or for the entire row.
* All Hoist Components now support a `modelRef` prop. Supply a ref to this prop in order to gain a
  pointer to a Component's backing `HoistModel`.
* `DateInput` has been improved to allow more flexible parsing of user input with multiple formats.
  See the new prop `DateInput.parseStrings`.
* New `Column.sortValue` config takes an alternate field name (as a string) to sort the column by
  that field's value, or a function to produce a custom cell-level value for comparison. The values
  produced by this property will be also passed to any custom comparator, if one is defined.
* New `GridModel.hideEmptyTextBeforeLoad` config prevents showing the `emptyText` until the store
  has been loaded at least once. Apps that depend on showing `emptyText` before first load should
  set this property to `false`.
* `ExpandCollapseButton` now works for grouped grids in addition to tree grids.
* `FieldModel.initialValue` config now accepts functions, allowing for just-in-time initialization
  of Form data (e.g. to pre-populate a Date field with the current time).
* `TreeMapModel` and `SplitTreeMapModel` now support a `maxHeat` config, which can be used to
  provide a stable absolute maximum brightness (positive or negative) within the entire TreeMap.
* `ErrorMessage` will now automatically look for an `error` property on its primary context model.
* `fmtNumber()` supports new flags `withCommas` and `omitFourDigitComma` to customize the treatment
  of commas in number displays.
* `isValidJson` function added to form validation constraints.
* New `Select.enableFullscreen` prop added to the mobile component. Set to true (default on phones)
  to render the input in a full-screen modal when focused, ensuring there is enough room for the
  on-screen keyboard.

### 💥 Breaking Changes

* Removed support for class-based Hoist Components via the `@HoistComponent` decorator (deprecated
  in v38). Use functional components created via the `hoistCmp()` factory instead.
* Removed `DimensionChooser` (deprecated in v37). Use `GroupingChooser` instead.
* Changed the behavior of `FormModel.init()` to always re-initialize *all* fields. (Previously, it
  would only initialize fields explicitly passed via its single argument). We believe that this is
  more in line with developer expectations and will allow the removal of app workarounds to force a
  reset of all values. Most apps using FormModel should not need to change, but please review and
  test any usages of this particular method.
* Replaced the `Grid`, `DataView`, and `RestGrid` props below with new configurable fields on
  `GridModel`, `DataViewModel`, and `RestGridModel`, respectively. This further consolidates grid
  options into the model layer, allowing for more consistent application code and developer
  discovery.
    + `onKeyDown`
    + `onRowClicked`
    + `onRowDoubleClicked`
    + `onCellClicked`
    + `onCellDoubleClicked`
* Renamed the confusing and ambiguous property name `labelAlign` in several components:
    + `FormField`: `labelAlign` has been renamed to `labelTextAlign`
    + `SwitchInput`, `RadioInput`, and `Checkbox`: `labelAlign` has been renamed `labelSide`.
* Renamed all CSS variables beginning with `--navbar` to start with `--appbar`, matching the Hoist
  component name.
* Removed `TreeMapModel.colorMode` value 'balanced'. Use the new `maxHeat` config to prevent outlier
  values from dominating the color range of the TreeMap.
* The classes `Rule` and `ValidationState` and all constraint functions (e.g. `required`,
  `validEmail`, `numberIs`, etc.) have been moved from the `cmp\form` package to the `data` package.
* Hoist grids now require AG Grid v25.3.0 or higher - update your AG Grid dependency in your app's
  `package.json` file. See the [AG Grid Changelog](https://www.ag-grid.com/ag-grid-changelog/) for
  details.
* Hoist charts now require Highcharts v9.1.0 or higher - update your Highcharts dependency in your
  app's `package.json` file. See the
  [Highcharts Changelog](https://www.highcharts.com/changelog/#highcharts-stock) for details.

### 🐞 Bug Fixes

* Fixed disable behavior for Hoist-provided button components using popover.
* Fixed default disabling of autocomplete within `TextInput`.
* Squelched console warning re. precision/stepSize emitted by Blueprint-based `numberInput`.

### ⚙️ Technical

* Improved exception serialization to better handle `LocalDate` and similar custom JS classes.
* Re-exported Blueprint `EditableText` component (w/elemFactory wrapper) from `kit/blueprint`.

### 📚 Libraries

* @blueprintjs/core `3.44 -> 3.46`
* codemirror `5.60 -> 5.62`
* core-js `3.10 -> 3.15`
* filesize `6.2 -> 6.4`
* mobx `6.1 -> 6.3`
* react-windowed-select `3.0 -> 3.1`

[Commit Log](https://github.com/xh/hoist-react/compare/v40.0.0...v41.0.0)

## v40.0.0 - 2021-04-22

⚠ Please ensure your `@xh/hoist-dev-utils` dependency is >= v5.7.0. This is required to support the
new changelog feature described below. Even if you are not yet using the feature, you must update
your dev-utils dependency for your project to build.

### 🎁 New Features

* Added support for displaying an in-app changelog (release notes) to the user. See the new
  `ChangelogService` for details and instructions on how to enable.
* Added `XH.showBanner()` to display a configurable banner across the top of viewport, as another
  non-modal alternative for attention-getting application alerts.
* New method `XH.showException()` uses Hoist's built-in exception display to show exceptions that
  have already been handled directly by application code. Use as an alternative to
  `XH.handleException()`.
* `XH.track()` supports a new `oncePerSession` option. This flag can be set by applications to avoid
  duplicate tracking messages for certain types of activity.
* Mobile `NavigatorModel` now supports a `track` flag to automatically track user page views,
  equivalent to the existing `track` flag on `TabContainerModel`. Both implementations now use the
  new `oncePerSession` flag to avoid duplicate messages as a user browses within a session.
* New `Spinner` component returns a simple img-based spinner as an animated PNG, available in two
  sizes. Used for the platform-specific `Mask` and `LoadingIndicator` components. Replaces previous
  SVG-based implementations to mitigate rendering performance issues over remote connections.

### 💥 Breaking Changes

* `Store` now creates a shared object to hold the default values for every `Field` and uses this
  object as the prototype for the `data` property of every `Record` instance.
    * Only non-default values are explicitly written to `Record.data`, making for a more efficient
      representation of default values and improving the performance of `Record` change detection.
    * Note this means that `Record.data` *no longer* contains keys for *all* fields as
      `own-enumerable` properties.
    * Applications requiring a full enumeration of all values should call the
      new `Record.getValues()`
      method, which returns a new and fully populated object suitable for spreading or cloning.
    * This behavior was previously available via `Store.experimental.shareDefaults` but is now
      always enabled.
* For API consistency with the new `showBanner()` util, the `actionFn` prop for the recently-added
  `ErrorMessage` component has been deprecated. Specify as an `onClick` handler within the
  component's `actionButtonProps` prop instead.
* The `GridModel.experimental.externalSort` flag has been promoted from an experiment to a
  fully-supported config. Default remains `false`, but apps that were using this flag must now pass
  it directly: `new GridModel({externalSort: true, ...})`.
* Hoist re-exports and wrappers for the Blueprint `Spinner` and Onsen `ProgressCircular` components
  have been removed, in favor of the new Hoist `Spinner` component mentioned above.
* Min version for `@xh/hoist-dev-utils` is now v5.7.0, as per above.

### 🐞 Bug Fixes

* Formatters in the `@xh/hoist/format` package no longer modify their options argument.
* `TileFrame` edge-case bug fixed where the appearance of an internal scrollbar could thrash layout
  calculations.
* XSS protection (dompurify processing) disabled on selected REST editor grids within the Hoist
  Admin console. Avoids content within configs and JSON blobs being unintentionally mangled.

### ⚙️ Technical

* Improvements to exception serialization, especially for any raw javascript `Error` thrown by
  client-side code.

### ✨ Styles

* Buttons nested inline within desktop input components (e.g. clear buttons) tweaked to avoid
  odd-looking background highlight on hover.
* Background highlight color of minimal/outlined buttons tweaked for dark theme.
* `CodeInput` respects standard XH theme vars for its background-color and (monospace) font family.
  Its built-in toolbar has also been made compact and slightly re-organized.

### 📚 Libraries

* @blueprintjs/core `3.41 -> 3.44`
* @blueprintjs/datetime `3.21 -> 3.23`
* classnames `2.2 -> 2.3`
* codemirror `5.59 -> 5.60`
* core-js `3.9 -> 3.10`
* filesize `6.1 -> 6.2`
* qs `6.9 -> 6.10`
* react-beautiful-dnd `13.0 -> 13.1`
* react-select `4.2 -> 4.3`

[Commit Log](https://github.com/xh/hoist-react/compare/v39.0.1...v40.0.0)

## v39.0.1 - 2021-03-24

### 🐞 Bug Fixes

* Fixes regression preventing the loading of the Activity Tab in the Hoist Admin console.
* Fixes icon alignment in `DateInput`.

[Commit Log](https://github.com/xh/hoist-react/compare/v39.0.0...v39.0.1)

## v39.0.0 - 2021-03-23

### 🎁 New Features

#### Components + Props

* New `TileFrame` layout component renders a collection of child items using a layout that balances
  filling the available space against maintaining tile width / height ratio.
* Desktop `Toolbar` accepts new `compact` prop. Set to `true` to render the toolbar with reduced
  height and font-size.
* New `StoreFilterField` prop `autoApply` allows developers to more easily use `StoreFilterField` in
  conjunction with other filters or custom logic. Set to `false` and specify an `onFilterChange`
  callback to take full control of filter application.
* New `RestGrid` prop `formClassName` allows custom CSS class to be applied to its managed
  `RestForm` dialog.

#### Models + Configs

* New property `selectedRecordId` on `StoreSelectionModel`, `GridModel`, and `DataViewModel`.
  Observe this instead of `selectedRecord` when you wish to track only the `id` of the selected
  record and not changes to its data.
* `TreeMapModel.colorMode` config supports new value `wash`, which retains the positive and negative
  color while ignoring the intensity of the heat value.
* New method `ChartModel.updateHighchartsConfig()` provides a more convenient API for changing a
  chart's configuration post-construction.
* New `Column.omit` config supports conditionally excluding a column from its `GridModel`.

#### Services + Utils

* New method `FetchService.setDefaultTimeout()`.
* New convenience getter `LocalDate.isToday`.
* `HoistBase.addReaction()` now accepts convenient string values for its `equals` flag.

### 💥 Breaking Changes

* The method `HoistAppModel.preAuthInitAsync()` has been renamed to `preAuthAsync()` and should now
  be defined as `static` within apps that implement it to run custom pre-authentication routines.
    * This change allows Hoist to defer construction of the `AppModel` until Hoist itself has been
      initialized, and also better reflects the special status of this function and when it is
      called in the Hoist lifecycle.
* Hoist grids now require AG Grid v25.1.0 or higher - update your AG Grid dependency in your app's
  `package.json` file. See the [AG Grid Changelog](https://www.ag-grid.com/ag-grid-changelog/) for
  details.

### ⚙️ Technical

* Improvements to behavior/performance of apps in hidden/inactive browser tabs. See the
  [page visibility API reference](https://developer.mozilla.org/en-US/docs/Web/API/Page_Visibility_API)
  for details. Now, when the browser tab is hidden:
    * Auto-refresh is suspended.
    * The `forEachAsync()` and `whileAsync()` utils run synchronously, without inserting waits that
      would be overly throttled by the browser.
* Updates to support compatibility with agGrid 25.1.0.
* Improved serialization of `LoadSpec` instances within error report stacktraces.

### 📚 Libraries

* @blueprintjs/core `3.39 -> 3.41`
* @blueprintjs/datetime `3.20 -> 3.21`
* @popperjs/core `2.8 -> 2.9`
* core-js `3.8 -> 3.9`
* react-select `4.1 -> 4.2`

[Commit Log](https://github.com/xh/hoist-react/compare/v38.3.0...v39.0.0)

## v38.3.0 - 2021-03-03

### 🎁 New Features

* New `Store.freezeData` and `Store.idEncodesTreePath` configs added as performance optimizations
  when loading very large data sets (50k+ rows).
* New `ColChooserModel.autosizeOnCommit` config triggers an autosize run whenever the chooser is
  closed. (Defaulted to true on mobile.)

[Commit Log](https://github.com/xh/hoist-react/compare/v38.2.0...v38.3.0)

## v38.2.0 - 2021-03-01

### 🐞 Bug Fixes

* Fix to edge-case where `Grid` would lose its selection if set on the model prior to the component
  mounting and AG Grid full rendering.
* Fix to prevent unintended triggering of app auto-refresh immediately after init.

### ⚙️ Technical

* New config `Cube.fieldDefaults` - matches same config added to `Store` in prior release.
* App auto-refresh interval keys off of last *completed* refresh cycle if there is one. Avoids
  over-eager refresh when cycle is fast relative to the time it takes to do the refresh.
* New experimental property `Store.experimental.shareDefaults`. If true, `Record.data` will be
  created with default values for all fields stored on a prototype, with only non-default values
  stored on `data` directly. This can yield major performance improvements for stores with sparsely
  populated records (i.e. many records with default values). Note that when set, the `data` property
  on `Record` will no longer contain keys for *all* fields as `own-enumerable` properties. This may
  be a breaking change for some applications.

[Commit Log](https://github.com/xh/hoist-react/compare/v38.1.1...v38.2.0)

## v38.1.1 - 2021-02-26

### ⚙️ Technical

* New config `Store.fieldDefaults` supports defaulting config options for all `Field` instances
  created by a `Store`.

[Commit Log](https://github.com/xh/hoist-react/compare/v38.1.0...v38.1.1)

## v38.1.0 - 2021-02-24

⚠ Please ensure your `@xh/hoist-dev-utils` dependency is >= v5.6.0. This is required to successfully
resolve and bundle transitive dependencies of the upgraded `react-select` library.

### 🐞 Bug Fixes

* A collapsible `Panel` will now restore its user specified-size when re-opened. Previously the
  panel would be reset to the default size.
* `Store.lastLoaded` property now initialized to `null`. Previously this property had been set to
  the construction time of the Store.
* Tweak to `Grid` style rules to ensure sufficient specificity of rules related to indenting child
  rows within tree grids.
* Improvements to parsing of `Field`s of type 'int': we now correctly parse values presented in
  exponential notation and coerce `NaN` values to `null`.

### 🎁 New Features

* `GridModel` has new async variants of existing methods: `selectFirstAsync`, `selectAsync`, and
  `ensureSelectionVisibleAsync`. These methods build-in the necessary waiting for the underlying
  grid implementation to be ready and fully rendered to ensure reliable selection. In addition, the
  first two methods will internally call the third. The existing non-async counterparts for these
  methods have been deprecated.
* GridModel has a new convenience method `preSelectFirstAsync` for initializing the selection in
  grids, without disturbing any existing selection.
* Added new `Store.loadTreeData` config (default `true`) to enable or disable building of nested
  Records when the raw data elements being loaded have a `children` property.
* Cube `View` now detects and properly handles streaming updates to source data that include changes
  to row dimensions as well as measures.*
* `DataViewModel.itemHeight` can now be a function that returns a pixel height.
* The `LoadSpec` object passed to `doLoadAsync()` is now a defined class with additional properties
  `isStale`, `isObsolete` and `loadNumber`. Use these properties to abandon out-of-order
  asynchronous returns from the server.
    * 💥 NOTE that calls to `loadAsync()` no longer accept a plain object for their `loadSpec`
      parameter. Application code such as `fooModel.loadAsync({isRefresh: true})` should be updated
      to use the wrapper APIs provided by `LoadSupport` - e.g. `fooModel.refreshAsync()`. (This was
      already the best practice, but is now enforced.)
* New `autoHeight` property on grid `Column`. When set the grid will increase the row height
  dynamically to accommodate cell content in this column.

### 📚 Libraries

* @blueprintjs/core `3.38 -> 3.39`
* react-select `3.1 -> 4.1`
* react-windowed-select `2.0 -> 3.0`

[Commit Log](https://github.com/xh/hoist-react/compare/v38.0.0...v38.1.0)

## v38.0.0 - 2021-02-04

Hoist v38 includes major refactoring to streamline core classes, bring the toolkit into closer
alignment with the latest developments in Javascript, React, and MobX, and allow us to more easily
provide documentation and additional features. Most notably, we have removed the use of class based
decorators, in favor of a simpler inheritance-based approach to defining models and services.

* We are introducing a new root superclass `HoistBase` which provides many of the syntax
  enhancements and conventions used throughout Hoist for persistence, resource management, and
  reactivity.
* New base classes of `HoistModel` and `HoistService` replace the existing class decorators
  `@HoistModel` and `@HoistService`. Application models and services should now `extend` these base
  classes instead of applying the (now removed) decorators. For your application's `AppModel`,
  extend the new `HoistAppModel` superclass.
* We have also removed the need for the explicit `@LoadSupport` annotation on these classes. The
  presence of a defined `doLoadAsync()` method is now sufficient to allow classes extending
  `HoistModel` and `HoistService` to participate in the loading and refreshing lifecycle as before.
* We have deprecated support for class-based Components via the `@HoistComponent` class decorator.
  To continue to use this decorator, please import it from the `@xh\hoist\deprecated` package.
  Please note that we plan to remove `@HoistComponent` in a future version.
* Due to changes in MobX v6.0.1, all classes that host observable fields and actions will now also
  need to provide a constructor containing a call to `makeObservable(this)`. This change will
  require updates to most `HoistModel` and `HoistService` classes. See
  [this article from MobX](https://michel.codes/blogs/mobx6) for more on this change and the
  motivation behind it.

### 🎁 New Features

* New utility method `getOrCreate` for easy caching of properties on objects.
* The `Menu` system on mobile has been reworked to be more consistent with desktop. A new
  `MenuButton` component has been added to the mobile framework, which renders a `Menu` of
  `MenuItems` next to the `MenuButton`. This change also includes the removal of `AppMenuModel` (see
  Breaking Changes).
* Added `ExpandCollapseButton` to the mobile toolkit, to expand / collapse all rows in a tree grid.
* Added `Popover` to the mobile toolkit, a component to display floating content next to a target
  element. Its API is based on the Blueprint `Popover` component used on desktop.
* `StoreFilterField` now matches the rendered string values for `date` and `localDate` fields when
  linked to a properly configured `GridModel`.
* `GroupingChooser` gets several minor usability improvements + clearer support for an empty /
  ungrouped state, when so enabled.

### 💥 Breaking Changes

* All `HoistModel` and `HoistService` classes must be adjusted as described above.
* `@HoistComponent` has been deprecated and moved to `@xh\hoist\deprecated`
* Hoist grids now require AG Grid v25.0.1 or higher - if your app uses AG Grid, update your AG Grid
  dependency in your app's `package.json` file.
* The `uses()` function (called within `hoistComponent()` factory configs for model context lookups)
  and the `useContextModel()` function no longer accept class names as strings. Pass the class
  itself (or superclass) of the model you wish to select for your component. `Uses` will throw if
  given any string other than "*", making the need for any updates clear in that case.
* The `Ref` class, deprecated in v26, has now been removed. Use `createObservableRef` instead.
* `AppMenuModel` has been removed. The `AppMenuButton` is now configured via
  `AppBar.appMenuButtonProps`. As with desktop, menu items can be added with
  `AppBar.appMenuButtonProps.extraItems[]`

### ⚙️ Technical

* We have removed the experimental flags `useTransactions`, and `deltaSort` from `GridModel`. The
  former has been the default behavior for Hoist for several releases, and the latter is obsolete.

### 📚 Libraries

* @blueprintjs/core `3.36 -> 3.38`
* codemirror `5.58 -> 5.59`
* mobx `5.15 -> 6.1`
* mobx-react `6.3 -> 7.1`

[Commit Log](https://github.com/xh/hoist-react/compare/v37.2.0...v38.0.0)

## v37.2.0 - 2021-01-22

### 🎁 New Features

* New `ErrorMessage` component for standard "inline" rendering of Errors and Exceptions, with retry
  support.
* `Cube` now supports an `omitFn` to allow apps to remove unwanted, single-node children.

[Commit Log](https://github.com/xh/hoist-react/compare/v37.1.0...v37.2.0)

## v37.1.0 - 2021-01-20

### 🎁 New Features

* Columns in `ColChooser` can now be filtered by their `chooserGroup`.
* `Cube` now supports a `bucketSpecFn` config which allows dynamic bucketing and aggregation of
  rows.

### 🐞 Bug Fixes

* Fix issue where a `View` would create a root row even if there were no leaf rows.
* Fixed regression in `LeftRightChooser` not displaying description callout.

[Commit Log](https://github.com/xh/hoist-react/compare/v37.0.0...v37.1.0)

## v37.0.0 - 2020-12-15

### 🎁 New Features

* New `GroupingChooser` component provides a new interface for selecting a list of fields
  (dimensions) for grouping APIs, offering drag-and-drop reordering and persisted favorites.
    * This is intended as a complete replacement for the existing `DimensionChooser`. That component
      should be considered deprecated and will be removed in future releases.
* New props added to `TabSwitcher`:
    * `enableOverflow` shows tabs that would normally overflow their container in a drop down menu.
    * `tabWidth`, `tabMinWidth` & `tabMaxWidth` allow flexible configuration of tab sizes within the
      switcher.
* `TabModel` now supports a bindable `tooltip`, which can be used to render strings or elements
  while hovering over tabs.
* New `Placeholder` component provides a thin wrapper around `Box` with standardized, muted styling.
* New `StoreFilterField.matchMode` prop allows customizing match to `start`, `startWord`, or `any`.
* `Select` now implements enhanced typeahead filtering of options. The default filtering is now
  based on a case-insensitive match of word starts in the label. (Previously it was based on a match
  _anywhere_ in the label _or_ value.) To customize this behavior, applications should use the new
  `filterFn` prop.
* New Admin Console Monitor > Memory tab added to view snapshots of JVM memory usage. (Requires
  Hoist Core v8.7 or greater.)
* `FormModel` and `FieldModel` gain support for Focus Management.
* New `boundInput` getter on `FieldModel` to facilitate imperative access to controls, when needed.
  This getter will return the new `HoistInputModel` interface, which support basic DOM access as
  well as standard methods for `focus()`, `blur()`, and `select()`.
* New `GridModel` config `lockColumnGroups` to allow controlling whether child columns can be moved
  outside their parent group. Defaults to `true` to maintain existing behavior.

### 💥 Breaking Changes

* New `TabContainerModel` config `switcher` replaces `switcherPosition` to allow for more flexible
  configuration of the default `TabSwitcher`.
    * Use `switcher: true` to retain default behavior.
    * Use `switcher: false` to not include a TabSwitcher. (previously `switcherPosition: 'none'`)
    * Use `switcher: {...}` to provide customisation props for the `TabSwitcher`. See `TabSwitcher`
      documentation for more information.
* The `HoistInput` base class has been removed. This change marks the completion of our efforts to
  remove all internal uses of React class-based Components in Hoist. The following adjustments are
  required:
    * Application components extending `HoistInput` should use the `useHoistInputModel` hook
      instead.
    * Applications getting refs to `HoistInputs` should be aware that these refs now return a ref to
      a
      `HoistInputModel`. In order to get the DOM element associated with the component use the new
      `domEl` property of that model rather than the`HoistComponent.getDOMNode()` method.
* Hoist grids now require AG Grid v24.1.0 or higher - update your AG Grid dependency in your app's
  `package.json` file. AG Grid v24.1.0
  [lists 5 breaking changes](https://www.ag-grid.com/ag-grid-changelog/), including the two called
  out below. *Note that these cautions apply only to direct use of the AG Grid APIs* - if your app
  is using the Hoist `Grid` and `GridModel` exclusively, there should be no need to adjust code
  around columns or grid state, as the related Hoist classes have been updated to handle these
  changes.
    * AG-4291 - Reactive Columns - the state pattern for ag-grid wrapper has changed as a result of
      this change. If your app made heavy use of saving/loading grid state, please test carefully
      after upgrade.
    * AG-1959 - Aggregation - Add additional parameters to the Custom Aggregation methods. If your
      app implements custom aggregations, they might need to be updated.

### 🔒 Security

* The data package `Field` class now sanitizes all String values during parsing, using the DOMPurify
  library to defend against XSS attacks and other issues with malformed HTML or scripting content
  loaded into `Record`s and rendered by `Grid` or other data-driven components. Please contact XH if
  you find any reason to disable this protection, or observe any unintended side effects of this
  additional processing.

### 🐞 Bug Fixes

* Fix issue where grid row striping inadvertently disabled by default for non-tree grids.
* Fix issue where grid empty text cleared on autosize.

### ✨ Styles

* Default `Chart` themes reworked in both light and dark modes to better match overall Hoist theme.

### ⚙️ Technical

* Note that the included Onsen fork has been replaced with the latest Onsen release. Apps should not
  need to make any changes.
* `Cube.info` is now directly observable.
* `@managed` and `markManaged` have been enhanced to allow for the cleanup of arrays of objects as
  well as objects. This matches the existing array support in `XH.safeDestroy()`.

### 📚 Libraries

* @xh/onsenui `~0.1.2` -> onsenui `~2.11.1`
* @xh/react-onsenui `~0.1.2` -> react-onsenui `~1.11.3`
* @blueprintjs/core `3.35 -> 3.36`
* @blueprintjs/datetime `3.19 -> 3.20`
* clipboard-copy `3.1 -> 4.0`
* core-js `3.6 -> 3.8`
* dompurify `added @ 2.2`
* react `16.13 -> 17.0`
* semver `added @ 7.3`

[Commit Log](https://github.com/xh/hoist-react/compare/v36.6.1...v37.0.0)

## v36.6.1 - 2020-11-06

### 🐞 Bug Fixes

* Fix issue where grid row striping would be turned off by default for non-tree grids

[Commit Log](https://github.com/xh/hoist-react/compare/v36.6.0...v36.6.1)

## v36.6.0 - 2020-10-28

### 🎁 New Features

* New `GridModel.treeStyle` config enables more distinctive styling of tree grids, with optional
  background highlighting and ledger-line style borders on group rows.
    * ⚠ By default, tree grids will now have highlighted group rows (but no group borders). Set
      `treeStyle: 'none'` on any `GridModel` instances where you do _not_ want the new default
      style.
* New `DashContainerModel.extraMenuItems` config supports custom app menu items in Dashboards
* An "About" item has been added to the default app menu.
* The default `TabSwitcher` now supports scrolling, and will show overflowing tabs in a drop down
  menu.

### 🐞 Bug Fixes

* Ensure that `Button`s with `active: true` set directly (outside of a `ButtonGroupInput`) get the
  correct active/pressed styling.
* Fixed regression in `Column.tooltip` function displaying escaped HTML characters.
* Fixed issue where the utility method `calcActionColWidth` was not correctly incorporating the
  padding in the returned value.

### ⚙️ Technical

* Includes technical updates to `JsonBlob` archiving. This change requires an update to `hoist-core`
  `v8.6.1` or later, and modifications to the `xh_json_blob` table. See the
  [hoist-core changelog](https://github.com/xh/hoist-core/blob/develop/CHANGELOG.md) for further
  details.

### 📚 Libraries

* @blueprintjs/core `3.33 -> 3.35`

[Commit Log](https://github.com/xh/hoist-react/compare/v36.5.0...v36.6.0)

## v36.5.0 - 2020-10-16

### 🐞 Bug Fixes

* Fix text and hover+active background colors for header tool buttons in light theme.

### ⚙️ Technical

* Install a default simple string renderer on all columns. This provides consistency in column
  rendering, and fixes some additional issues with alignment and rendering of Grid columns
  introduced by the change to flexbox-based styling in grid cells.
* Support (optional) logout action in SSO applications.

### 📚 Libraries

* @blueprintjs/core `3.31 -> 3.33`
* @blueprintjs/datetime `3.18 -> 3.19`
* @fortawesome/fontawesome-pro `5.14 -> 5.15`
* moment `2.24 -> 2.29`
* numbro `2.2 -> 2.3`

[Commit Log](https://github.com/xh/hoist-react/compare/v36.4.0...v36.5.0)

## v36.4.0 - 2020-10-09

### 🎁 New Features

* `TabContainerModel` supports dynamically adding and removing tabs via new public methods.
* `Select` supports a new `menuWidth` prop to control the width of the dropdown.

### 🐞 Bug Fixes

* Fixed v36.3.0 regression re. horizontal alignment of Grid columns.

[Commit Log](https://github.com/xh/hoist-react/compare/v36.3.0...v36.4.0)

## v36.3.0 - 2020-10-07

### 💥 Breaking Changes

* The following CSS variables are no longer in use:
    + `--xh-grid-line-height`
    + `--xh-grid-line-height-px`
    + `--xh-grid-large-line-height`
    + `--xh-grid-large-line-height-px`
    + `--xh-grid-compact-line-height`
    + `--xh-grid-compact-line-height-px`
    + `--xh-grid-tiny-line-height`
    + `--xh-grid-tiny-line-height-px`

### ⚙️ Technical

* We have improved and simplified the vertical centering of content within Grid cells using
  flexbox-based styling, rather than the CSS variables above.

### 🎁 New Features

* `Select` now supports `hideSelectedOptions` and `closeMenuOnSelect` props.
* `XH.message()` and its variants (`XH.prompt(), XH.confirm(), XH.alert()`) all support an optional
  new config `messageKey`. This key can be used by applications to prevent popping up the same
  dialog repeatedly. Hoist will only show the last message posted for any given key.
* Misc. Improvements to organization of admin client tabs.

### 🐞 Bug Fixes

* Fixed issue with sporadic failures reading grid state using `legacyStateKey`.
* Fixed regression to the display of `autoFocus` buttons; focus rectangle restored.

[Commit Log](https://github.com/xh/hoist-react/compare/v36.2.1...v36.3.0)

## v36.2.1 - 2020-10-01

### 🐞 Bug Fixes

* Fixed issue in `LocalDate.previousWeekday()` which did not correctly handle Sunday dates.
* Fixed regression in `Grid` column header rendering for non-string headerNames.

[Commit Log](https://github.com/xh/hoist-react/compare/v36.2.0...v36.2.1)

## v36.2.0 - 2020-09-25

### 💥 Breaking Changes

* New `GridModel` config `colChooserModel` replaces `enableColChooser` to allow for more flexible
  configuration of the grid `colChooser`
    * Use `colChooserModel: true` to retain default behavior.
    * See documentation on `GridModel.ColChooserModelConfig` for more information.
* The `Grid` `hideHeaders` prop has been converted to a field on `AgGridModel` and `GridModel`. All
  grid options of this type are now on the model hierarchy, allowing consistent application code and
  developer discovery.

### 🎁 New Features

* Provides new `CustomProvider` for applications that want to use the Persistence API, but need to
  provide their own storage implementation.
* Added `restoreDefaults` action to default context menu for `GridModel`.
* Added `restoreDefaultsWarning` config to `GridModel`.
* `FormModel` has a new convenience method `setValues` for putting data into one or more fields in
  the form.
* Admin Preference and Config panels now support bulk regrouping actions.

### 🐞 Bug Fixes

* Fixed an error in implementation of `@managed` preventing proper cleanup of resources.
* Fixed a regression introduced in v36.1.0 in `FilterChooser`: Restore support for `disabled` prop.

[Commit Log](https://github.com/xh/hoist-react/compare/v36.1.0...v36.2.0)

## v36.1.0 - 2020-09-22

⚠ NOTE - apps should update to `hoist-core >= 8.3.0` when taking this hoist-react update. This is
required to support both the new `JsonBlobService` and updates to the Admin Activity and Client
Error tracking tabs described below.

### 🎁 New Features

* Added new `JsonBlobService` for saving and updating named chunks of arbitrary JSON data.
* `GridModelPersistOptions` now supports a `legacyStateKey` property. This key will identify the
  pre-v35 location for grid state, and can be used by applications to provide a more flexible
  migration of user grid state after an upgrade to Hoist v35.0.0 or greater. The value of this
  property will continue to default to 'key', preserving the existing upgrade behavior of the
  initial v35 release.
* The Admin Config and Pref diff tools now support pasting in a config for comparison instead of
  loading one from a remote server (useful for deployments where the remote config cannot be
  accessed via an XHR call).
* The `ClipboardButton.getCopyText` prop now supports async functions.
* The `Select` input supports a new `leftIcon` prop.
* `RestGrid` now supports bulk delete when multiple rows are selected.
* `RestGrid`'s `actionWarning` messages may now be specified as functions.

### 🐞 Bug Fixes

* Fixed several cases where `selectOnFocus` prop on `Select` was not working.
* `FilterChooser` auto-suggest values sourced from the *unfiltered* records on `sourceStore`.
* `RestForm` editors will now source their default label from the corresponding `Field.displayName`
  property. Previously an undocumented `label` config could be provided with each editor object -
  this has been removed.
* Improved time zone handling in the Admin Console "Activity Tracking" and "Client Errors" tabs.
    * Users will now see consistent bucketing of activity into an "App Day" that corresponds to the
      LocalDate when the event occurred in the application's timezone.
    * This day will be reported consistently regardless of the time zones of the local browser or
      deployment server.
* Resetting Grid columns to their default state (e.g. via the Column Chooser) retains enhancements
  applied from matching Store fields.
* Desktop `DateInput` now handles out-of-bounds dates without throwing exception during rendering.
* Dragging a grid column with an element-based header no longer displays `[object Object]` in the
  draggable placeholder.

### 📚 Libraries

* codemirror `5.57 -> 5.58`

[Commit Log](https://github.com/xh/hoist-react/compare/v36.0.0...v36.1.0)

## v36.0.0 - 2020-09-04

### 🎁 New Features

#### Data Filtering

We have enhanced support for filtering data in Hoist Grids, Stores, and Cubes with an upgraded
`Filter` API and a new `FilterChooser` component. This bundle of enhancements includes:

* A new `@xh/hoist/data/filter` package to support the creation of composable filters, including the
  following new classes:
    * `FieldFilter` - filters by comparing the value of a given field to one or more given candidate
      values using one of several supported operators.
    * `FunctionFilter` - filters via a custom function specified by the developer.
    * `CompoundFilter` - combines multiple filters (including other nested CompoundFilters) via an
      AND or OR operator.
* A new `FilterChooser` UI component that integrates tightly with these data package classes to
  provide a user and developer friendly autocomplete-enabled UI for filtering data based on
  dimensions (e.g. trader = jdoe, assetClass != Equities), metrics (e.g. P&L > 1m), or any
  combination thereof.
* Updates to `Store`, `StoreFilterField`, and `cube/Query` to use the new Filter API.
* A new `setFilter()` convenience method to `Grid` and `DataView`.

To get the most out of the new Filtering capabilities, developers are encouraged to add or expand
the configs for any relevant `Store.fields` to include both their `type` and a `displayName`. Many
applications might not have Field configs specified at all for their Stores, instead relying on
Store's ability to infer its Fields from Grid Column definitions.

We are looking to gradually invert this relationship, so that core information about an app's
business objects and their properties is configured once at the `data/Field` level and then made
available to related APIs and components such as grids, filters, and forms. See note in New Features
below regarding related updates to `GridModel.columns` config processing.

#### Grid

* Added new `GridModel.setColumnVisible()` method, along with `showColumn()` and `hideColumn()`
  convenience methods. Can replace calls to `applyColumnStateChanges()` when all you need to do is
  show or hide a single column.
* Elided Grid column headers now show the full `headerName` value in a tooltip.
* Grid column definitions now accept a new `displayName` config as the recommended entry point for
  defining a friendly user-facing label for a Column.
    * If the GridModel's Store has configured a `displayName` for the linked data field, the column
      will default to use that (if not otherwise specified).
    * If specified or sourced from a Field, `displayName` will be used as the default value for the
      pre-existing `headerName` and `chooserName` configs.
* Grid columns backed by a Store Field of type `number` or `int` will be right-aligned by default.
* Added new `GridModel.showGroupRowCounts` config to allow easy hiding of group row member counts
  within each full-width group row. Default is `true`, maintaining current behavior of showing the
  counts for each group.

#### Other

* Added new `AppSpec.showBrowserContextMenu` config to control whether the browser's default context
  menu will be shown if no app-specific context menu (e.g. from a grid) would be triggered.
    * ⚠ Note this new config defaults to `false`, meaning the browser context menu will *not* be
      available. Developers should set to true for apps that expect/depend on the built-in menu.
* `LocalDate` has gained several new static factories: `tomorrow()`, `yesterday()`,
  `[start/end]OfMonth()`, and `[start/end]OfYear()`.
* A new `@computeOnce` decorator allows for lazy computation and caching of the results of decorated
  class methods or getters. Used in `LocalDate` and intended for similar immutable, long-lived
  objects that can benefit from such caching.
* `CodeInput` and `JsonInput` get new `enableSearch` and `showToolbar` props. Enabling search
  provides an simple inline find feature for searching the input's contents.
* The Admin console's Monitor Status tab displays more clearly when there are no active monitors.

### 💥 Breaking Changes

* Renamed the `data/Field.label` property to `displayName`.
* Changed the `DimensionChooserModel.dimensions` config to require objects of the
  form `{name, displayName, isLeafDimension}` when provided as an `Object[]`.
    * Previously these objects were expected to be of the form `{value, label, isLeaf}`.
    * Note however that this same config can now be passed the `dimensions` directly from a
      configured
      `Cube` instead, which is the recommended approach and should DRY up dimension definitions for
      typical use cases.
* Changes required due to the new filter API:
    * The classes `StoreFilter` and `ValueFilter` have been removed and replaced by `FunctionFilter`
      and `FieldFilter`, respectively. In most cases apps will need to make minimal or no changes.
    * The `filters/setFilters` property on `Query` has been changed to `filter/setFilter`. In most
      case apps should not need to change anything other than the name of this property - the new
      property will continue to support array representations of multiple filters.
    * `Store` has gained a new property `filterIncludesChildren` to replace the functionality
      previously provided by `StoreFilter.includesChildren`.
    * `StoreFilterField.filterOptions` has been removed. Set `filterIncludesChildren` directly on
      the store instead.

### ✨ Styles

* CSS variables for "intents" - most commonly used on buttons - have been reworked to use HSL color
  values and support several standard variations of lightness and transparency.
    * Developers are encouraged to customize intents by setting the individual HSL vars provided for
      each intent (e.g. `--intent-primary-h` to adjust the primary hue) and/or the different levels
      of lightness (e.g. `--intent-primary-l3` to adjust the default lightness).
    * ⚠ Uses of the prior intent var overrides such as `--intent-primary` will no longer work. It is
      possible to set directly via `--xh-intent-primary`, but components such as buttons will still
      use the default intent shades for variations such as hover and pressed states. Again, review
      and customize the HSL vars if required.
* Desktop `Button` styles and classes have been rationalized and reworked to allow for more
  consistent and direct styling of buttons in all their many permutations (standard/minimal/outlined
  styles * default/hovered/pressed/disabled states * light/dark themes).
    * Customized intent colors will now also be applied to outlined and minimal buttons.
    * Dedicated classes are now applied to desktop buttons based on their style and state.
      Developers can key off of these classes directly if required.

### 🐞 Bug Fixes

* Fixed `Column.tooltipElement` so that it can work if a `headerTooltip` is also specified on the
  same column.
* Fixed issue where certain values (e.g. `%`) would break in `Column.tooltipElement`.
* Fixed issue where newly loaded records in `Store` were not being frozen as promised by the API.

### 📚 Libraries

* @blueprintjs/core `3.30 -> 3.31`
* codemirror `5.56 -> 5.57`
* http-status-codes `1.4 -> 2.1`
* mobx-react `6.2 -> 6.3`
* store2 `2.11 -> 2.12`

[Commit Log](https://github.com/xh/hoist-react/compare/v35.2.1...v36.0.0)

## v35.2.1 - 2020-07-31

### 🐞 Bug Fixes

* A Grid's docked summary row is now properly cleared when its bound Store is cleared.
* Additional SVG paths added to `requiredBlueprintIcons.js` to bring back calendar scroll icons on
  the DatePicker component.
* Colors specified via the `--xh-intent-` CSS vars have been removed from minimal / outlined desktop
  `Button` components because of incompatibility with `ButtonGroupInput` component. Fix to address
  issue forthcoming. (This reverts the change made in 35.2.0 below.)

[Commit Log](https://github.com/xh/hoist-react/compare/v35.2.0...v35.2.1)

## v35.2.0 - 2020-07-21

### 🎁 New Features

* `TabContainerModel` now supports a `persistWith` config to persist the active tab.
* `TabContainerModel` now supports a `emptyText` config to display when TabContainer gets rendered
  with no children.

### ⚙️ Technical

* Supports smaller bundle sizes via a greatly reduced set of BlueprintJS icons. (Requires apps to be
  built with `@xh/hoist-dev-utils` v5.2 or greater to take advantage of this optimization.)

### 🐞 Bug Fixes

* Colors specified via the `--xh-intent-` CSS vars are now applied to minimal / outlined desktop
  `Button` components. Previously they fell through to use default Blueprint colors in these modes.
* Code input correctly handles dynamically toggling readonly/disabled state.

### 📚 Libraries

* @fortawesome/fontawesome-pro `5.13 -> 5.14`
* codemirror `5.55 -> 5.56`

[Commit Log](https://github.com/xh/hoist-react/compare/v35.1.1...v35.2.0)

## v35.1.1 - 2020-07-17

### 📚 Libraries

* @blueprintjs/core `3.29 -> 3.30`

[Commit Log](https://github.com/xh/hoist-react/compare/v35.1.0...v35.1.1)

## v35.1.0 - 2020-07-16

### 🎁 New Features

* Extend existing environment diff tool to preferences. Now, both configs and preferences may be
  diffed across servers. This feature will require an update of hoist-core to a version 8.1.0 or
  greater.
* `ExportOptions.columns` provided to `GridModel` can now be specified as a function, allowing for
  full control of columns to export, including their sort order.

### 🐞 Bug Fixes

* `GridModel`s export feature was previously excluding summary rows. These are now included.
* Fixed problems with coloring and shading algorithm in `TreeMap`.
* Fixed problems with sort order of exports in `GridModel`.
* Ensure that preferences are written to server, even if set right before navigating away from page.
* Prevent situation where a spurious exception can be sent to server when application is unloaded
  while waiting on a fetch request.

[Commit Log](https://github.com/xh/hoist-react/compare/v35.0.1...v35.1.0)

## v35.0.1 - 2020-07-02

### 🐞 Bug Fixes

* Column headers no longer allocate space for a sort arrow icon when the column has an active
  `GridSorter` in the special state of `sort: null`.
* Grid auto-sizing better accounts for margins on sort arrow icons.

[Commit Log](https://github.com/xh/hoist-react/compare/v35.0.0...v35.0.1)

## v35.0.0 - 2020-06-29

### ⚖️ Licensing Change

As of this release, Hoist is [now licensed](LICENSE.md) under the popular and permissive
[Apache 2.0 open source license](https://www.apache.org/licenses/LICENSE-2.0). Previously, Hoist was
"source available" via our public GitHub repository but still covered by a proprietary license.

We are making this change to align Hoist's licensing with our ongoing commitment to openness,
transparency and ease-of-use, and to clarify and emphasize the suitability of Hoist for use within a
wide variety of enterprise software projects. For any questions regarding this change, please
[contact us](https://xh.io/contact/).

### 🎁 New Features

* Added a new Persistence API to provide a more flexible yet consistent approach to saving state for
  Components, Models, and Services to different persistent locations such as Hoist Preferences,
  browser local storage, and Hoist Dashboard views.
    * The primary entry points for this API are the new `@PersistSupport` and `@persist`
      annotations.
      `@persist` can be added to any observable property on a `@PersistSupport` to make it
      automatically synchronize with a `PersistenceProvider`. Both `HoistModel` and `HoistService`
      are decorated with `@PersistSupport`.
    * This is designed to replace any app-specific code previously added to synchronize fields and
      their values to Preferences via ad-hoc initializers and reactions.
    * This same API is now used to handle state persistence for `GridStateModel`, `PanelModel`,
      `DimensionChooserModel`, and `DashContainerModel` - configurable via the new `persistWith`
      option on those classes.
* `FetchService` now installs a default timeout of 30 seconds for all requests. This can be disabled
  by setting timeout to `null`. Fetch Timeout Exceptions have also been improved to include the same
  information as other standard exceptions thrown by this service.
    * 💥 Apps that were relying on the lack of a built-in timeout for long-running requests should
      ensure they configure such calls with a longer or null timeout.
* `Store` gets new `clearFilter()` and `recordIsFiltered()` helper functions.
* The Admin console's Activity Tracking tab has been significantly upgraded to allow admins to
  better analyze both built-in and custom tracking data generated by their application. Its sibling
  Client Errors tab has also been updated with a docked detail panel.
* `CodeInput` gets new `showCopyButton` prop - set to true to provide an inline action button to
  copy the editor contents to the clipboard.
* Hoist config `xhEnableMonitoring` can be used to enable/disable the Admin monitor tab and its
  associated server-side jobs

### 💥 Breaking Changes

* Applications should update to `hoist-core` v8.0.1 or above, required to support the upgraded Admin
  Activity Tracking tab. Contact XH for assistance with this update.
* The option `PanelModel.prefName` has been removed in favor of `persistWith`. Existing user state
  will be transferred to the new format, assuming a `PersistenceProvider` of type 'pref' referring
  to the same preference is used (e.g. `persistWith: {prefKey: 'my-panel-model-prefName'}`.
* The option `GridModel.stateModel` has been removed in favor of `persistWith`. Existing user state
  will be transferred to the new format, assuming a `PersistenceProvider` of type 'localStorage'
  referring to the same key is used (e.g. `persistWith: {localStorageKey: 'my-grid-state-id'}`.
    * Use the new `GridModel.persistOptions` config for finer control over what grid state is
      persisted (replacement for stateModel configs to disable persistence of column
      state/sorting/grouping).
* The options `DimensionChooserModel.preference` and `DimensionChooserModel.historyPreference` have
  been removed in favor of `persistWith`.
* `AppSpec.idleDetectionEnabled` has been removed. App-specific Idle detection is now enabled via
  the new `xhIdleConfig` config. The old `xhIdleTimeoutMins` has also been deprecated.
* `AppSpec.idleDialogClass` has been renamed `AppSpec.idlePanel`. If specified, it should be a
  full-screen component.
* `PinPad` and `PinPadModel` have been moved to `@xh/hoist/cmp/pinpad`, and is now available for use
  with both standard and mobile toolkits.
* Third-party dependencies updated to properly reflect application-level licensing requirements.
  Applications must now import and provide their licensed version of AG Grid, and Highcharts to
  Hoist. See file `Bootstrap.js` in Toolbox for an example.

### 🐞 Bug Fixes

* Sorting special columns generated by custom AG Grid configurations (e.g. auto-group columns) no
  longer throws with an error.
* The `deepFreeze()` util - used to freeze data in `Record` instances - now only attempts to freeze
  a whitelist of object types that are known to be safely freezable. Custom application classes and
  other potentially-problematic objects (such as `moment` instances) are no longer frozen when
  loaded into `Record` fields.

### 📚 Libraries

Note that certain licensed third-party dependencies have been removed as direct dependencies of this
project, as per note in Breaking Changes above.

* @xh/hoist-dev-utils `4.x -> 5.x` - apps should also update to the latest 5.x release of dev-utils.
  Although license and dependency changes triggered a new major version of this dev dependency, no
  application-level changes should be required.
* @blueprintjs/core `3.28 -> 3.29`
* codemirror `5.54 -> 5.55`
* react-select `3.0 -> 3.1`

### 📚 Optional Libraries

* AG Grid `23.0.2` > `23.2.0` (See Toolbox app for example on this upgrade)
* Highcharts `8.0.4 -> 8.1.1`

[Commit Log](https://github.com/xh/hoist-react/compare/v34.0.0...v35.0.0)

## v34.0.0 - 2020-05-26

### 🎁 New Features

* Hoist's enhanced autosizing is now enabled on all grids by default. See `GridModel` and
  `GridAutosizeService` for more details.
* New flags `XH.isPhone`, `XH.isTablet`, and `XH.isDesktop` available for device-specific switching.
  Corresponding `.xh-phone`, `.xh-tablet`, and `.xh-desktop` CSS classes are added to the document
  `body`. These flags and classes are set based on the detected device, as per its user-agent.
    * One of the two higher-level CSS classes `.xh-standard` or `.xh-mobile` will also be applied
      based on an app's use of the primary (desktop-centric) components vs mobile components - as
      declared by its `AppSpec.isMobileApp` - regardless of the detected device.
    * These changes provide more natural support for use cases such as apps that are built with
      standard components yet target/support tablet users.
* New method `Record.get()` provides an alternative API for checked data access.
* The mobile `Select` component supports the `enableFilter` and `enableCreate` props.
* `DashContainerModel` supports new `layoutLocked`, `contentLocked` and `renameLocked` modes.
* `DimensionChooser` now has the ability to persist its value and history separately.
* Enhance Hoist Admin's Activity Tracking tab.
* Enhance Hoist Admin's Client Error tab.

### 💥 Breaking Changes

* `emptyFlexCol` has been removed from the Hoist API and should simply be removed from all client
  applications. Improvements to agGrid's default rendering of empty space have made it obsolete.
* `isMobile` property on `XH` and `AppSpec` has been renamed to `isMobileApp`. All apps will need to
  update their (required) use of this flag in the app specifications within their
  `/client-app/src/apps` directory.
* The `xh-desktop` class should no longer be used to indicate a non-mobile toolkit based app. For
  this purpose, use `xh-standard` instead.

### 🐞 Bug Fixes

* Fix to Average Aggregators when used with hierarchical data.
* Fixes to Context Menu handling on `Panel` to allow better handling of `[]` and `null`.

### 📚 Libraries

* @blueprintjs/core `3.26 -> 3.28`
* @blueprintjs/datetime `3.16 -> 3.18`
* codemirror `5.53 -> 5.54`
* react-transition-group `4.3 -> 4.4`

[Commit Log](https://github.com/xh/hoist-react/compare/v33.3.0...v34.0.0)

## v33.3.0 - 2020-05-08

### ⚙️ Technical

* Additional updates to experimental autosize feature: standardization of naming, better masking
  control, and API fixes. Added new property `autosizeOptions` on `GridModel` and main entry point
  is now named `GridModel.autosizeAsync()`.

### 🐞 Bug Fixes

* `Column.hideable` will now be respected by ag-grid column drag and drop
  [#1900](https://github.com/xh/hoist-react/issues/1900)
* Fixed an issue where dragging a column would cause it to be sorted unintentionally.

[Commit Log](https://github.com/xh/hoist-react/compare/v33.2.0...v33.3.0)

## v33.2.0 - 2020-05-07

### 🎁 New Features

* Virtual column rendering has been disabled by default, as it offered a minimal performance benefit
  for most grids while compromising autosizing. See new `GridModel.useVirtualColumns` config, which
  can be set to `true` to re-enable this behavior if required.
* Any `GridModel` can now be reset to its code-prescribed defaults via the column chooser reset
  button. Previously, resetting to defaults was only possible for grids that persisted their state
  with a `GridModel.stateModel` config.

### 🐞 Bug Fixes

* Fixed several issues with new grid auto-sizing feature.
* Fixed issues with and generally improved expand/collapse column alignment in tree grids.
    * 💥 Note that this improvement introduced a minor breaking change for apps that have customized
      tree indentation via the removed `--grid-tree-indent-px` CSS var. Use `--grid-tree-indent`
      instead. Note the new var is specified in em units to scale well across grid sizing modes.

### ⚙️ Technical

* Note that the included version of Onsen has been replaced with a fork that includes updates for
  react 16.13. Apps should not need to make any changes.

### 📚 Libraries

* react `~16.8 -> ~16.13`
* onsenui `~16.8` -> @xh/onsenui `~16.13`
* react-onsenui `~16.8` -> @xh/react-onsenui `~16.13`

[Commit Log](https://github.com/xh/hoist-react/compare/v33.1.0...33.2.0)

## v33.1.0 - 2020-05-05

### 🎁 New Features

* Added smart auto-resizing of columns in `GridModel` Unlike AG Grid's native auto-resizing support,
  Hoist's auto-resizing will also take into account collapsed rows, off-screen cells that are not
  currently rendered in the DOM, and summary rows. See the new `GridAutosizeService` for details.
    * This feature is currently marked as 'experimental' and must be enabled by passing a special
      config to the `GridModel` constructor of the form `experimental: {useHoistAutosize: true}`. In
      future versions of Hoist, we expect to make it the default behavior.
* `GridModel.autoSizeColumns()` has been renamed `GridModel.autosizeColumns()`, with lowercase 's'.
  Similarly, the `autoSizeColumns` context menu token has been renamed `autosizeColumns`.

### 🐞 Bug Fixes

* Fixed a regression with `StoreFilterField` introduced in v33.0.1.

[Commit Log](https://github.com/xh/hoist-react/compare/v33.0.2...33.1.0)

## v33.0.2 - 2020-05-01

### 🎁 New Features

* Add Hoist Cube Aggregators: `AverageAggregator` and `AverageStrictAggregator`
* `ColAutosizeButton` has been added to desktop and mobile

### 🐞 Bug Fixes

* Fixed mobile menus to constrain to the bottom of the viewport, scrolling if necessary.
  [#1862](https://github.com/xh/hoist-react/issues/1862)
* Tightened up mobile tree grid, fixed issues in mobile column chooser.
* Fixed a bug with reloading hierarchical data in `Store`.
  [#1871](https://github.com/xh/hoist-react/issues/1871)

[Commit Log](https://github.com/xh/hoist-react/compare/v33.0.1...33.0.2)

## v33.0.1 - 2020-04-29

### 🎁 New Features

* `StoreFieldField` supports dot-separated field names in a bound `GridModel`, meaning it will now
  match on columns with fields such as `address.city`.

* `Toolbar.enableOverflowMenu` now defaults to `false`. This was determined safer and more
  appropriate due to issues with the underlying Blueprint implementation, and the need to configure
  it carefully.

### 🐞 Bug Fixes

* Fixed an important bug with state management in `StoreFilterField`. See
  https://github.com/xh/hoist-react/issues/1854

* Fixed the default sort order for grids. ABS DESC should be first when present.

### 📚 Libraries

* @blueprintjs/core `3.25 -> 3.26`
* codemirror `5.52 -> 5.53`

[Commit Log](https://github.com/xh/hoist-react/compare/v33.0.0...v33.0.1)

## v33.0.0 - 2020-04-22

### 🎁 New Features

* The object returned by the `data` property on `Record` now includes the record `id`. This will
  allow for convenient access of the id with the other field values on the record.
* The `Timer` class has been enhanced and further standardized with its Hoist Core counterpart:
    * Both the `interval` and `timeout` arguments may be specified as functions, or config keys
      allowing for dynamic lookup and reconfiguration.
    * Added `intervalUnits` and `timeoutUnits` arguments.
    * `delay` can now be specified as a boolean for greater convenience.

### 💥 Breaking Changes

* We have consolidated the import location for several packages, removing unintended nested index
  files and 'sub-packages'. In particular, the following locations now provide a single index file
  for import for all of their public contents: `@xh/hoist/core`, `@xh/hoist/data`,
  `@xh/hoist/cmp/grid`, and `@xh/hoist/desktop/cmp/grid`. Applications may need to update import
  statements that referred to index files nested within these directories.
* Removed the unnecessary and confusing `values` getter on `BaseFieldModel`. This getter was not
  intended for public use and was intended for the framework's internal implementation only.
* `ColumnGroup.align` has been renamed to `ColumnGroup.headerAlign`. This avoids confusion with the
  `Column` API, where `align` refers to the alignment of cell contents within the column.

### 🐞 Bug Fixes

* Exceptions will no longer overwrite the currently shown exception in the exception dialog if the
  currently shown exception requires reloading the application.
  [#1834](https://github.com/xh/hoist-react/issues/1834)

### ⚙️ Technical

* Note that the Mobx React bindings have been updated to 6.2, and we have enabled the recommended
  "observer batching" feature as per
  [the mobx-react docs](https://github.com/mobxjs/mobx-react-lite/#observer-batching).

### 📚 Libraries

* @blueprintjs/core `3.24 -> 3.25`
* @blueprintjs/datetime `3.15 -> 3.16`
* mobx-react `6.1 -> 6.2`

[Commit Log](https://github.com/xh/hoist-react/compare/v32.0.4...v33.0.0)

## v32.0.5 - 2020-07-14

### 🐞 Bug Fixes

* Fixes a regression in which grid exports were no longer sorting rows properly.

[Commit Log](https://github.com/xh/hoist-react/compare/v32.0.4...v32.0.5)

## v32.0.4 - 2020-04-09

### 🐞 Bug Fixes

* Fixes a regression with the alignment of `ColumnGroup` headers.
* Fixes a bug with 'Copy Cell' context menu item for certain columns displaying the Record ID.
* Quiets console logging of 'routine' exceptions to 'debug' instead of 'log'.

[Commit Log](https://github.com/xh/hoist-react/compare/v32.0.3...v32.0.4)

## v32.0.3 - 2020-04-06

### 🐞 Bug Fixes

* Suppresses a console warning from AG Grid for `GridModel`s that do not specify an `emptyText`.

[Commit Log](https://github.com/xh/hoist-react/compare/v32.0.2...v32.0.3)

## v32.0.2 - 2020-04-03

⚠ Note that this release includes a *new major version of AG Grid*. Please consult the
[AG Grid Changelog](https://www.ag-grid.com/ag-grid-changelog/) for versions 22-23 to review
possible breaking changes to any direct/custom use of AG Grid APIs and props within applications.

### 🎁 New Features

* GridModel `groupSortFn` now accepts `null` to turn off sorting of group rows.
* `DockViewModel` now supports optional `width`, `height` and `collapsedWidth` configs.
* The `appMenuButton.extraItems` prop now accepts `MenuItem` configs (as before) but also React
  elements and the special string token '-' (shortcut to render a `MenuDivider`).
* Grid column `flex` param will now accept numbers, with available space divided between flex
  columns in proportion to their `flex` value.
* `Column` now supports a `sortingOrder` config to allow control of the sorting options that will be
  cycled through when the user clicks on the header.
* `PanelModel` now supports setting a `refreshMode` to control how collapsed panels respond to
  refresh requests.

### 💥 Breaking Changes

* The internal DOM structure of desktop `Panel` has changed to always include an inner frame with
  class `.xh-panel__content`. You may need to update styling that targets the inner structure of
  `Panel` via `.xh-panel`.
* The hooks `useOnResize()` and `useOnVisibleChange()` no longer take a `ref` argument. Use
  `composeRefs` to combine the ref that they return with any ref you wish to compose them with.
* The callback for `useOnResize()` will now receive an object representing the locations and
  dimensions of the element's content box. (Previously it incorrectly received an array of
  `ResizeObserver` entries that had to be de-referenced)
* `PanelModel.collapsedRenderMode` has been renamed to `PanelModel.renderMode`, to be more
  consistent with other Hoist APIs such as `TabContainer`, `DashContainer`, and `DockContainer`.

### 🐞 Bug Fixes

* Checkboxes in grid rows in Tiny sizing mode have been styled to fit correctly within the row.
* `GridStateModel` no longer saves/restores the width of non-resizable columns.
  [#1718](https://github.com/xh/hoist-react/issues/1718)
* Fixed an issue with the hooks useOnResize and useOnVisibleChange. In certain conditions these
  hooks would not be called. [#1808](https://github.com/xh/hoist-react/issues/1808)
* Inputs that accept a rightElement prop will now properly display an Icon passed as that element.
  [#1803](https://github.com/xh/hoist-react/issues/1803)

### ⚙️ Technical

* Flex columns now use the built-in AG Grid flex functionality.

### 📚 Libraries

* ag-grid-community `removed @ 21.2`
* ag-grid-enterprise `21.2` replaced with @ag-grid-enterprise/all-modules `23.0`
* ag-grid-react `21.2` replaced with @ag-grid-community/react `23.0`
* @fortawesome/* `5.12 -> 5.13`
* codemirror `5.51 -> 5.52`
* filesize `6.0 -> 6.1`
* numbro `2.1 -> 2.2`
* react-beautiful-dnd `12.0 -> 13.0`
* store2 `2.10 -> 2.11`
* compose-react-refs `NEW 1.0.4`

[Commit Log](https://github.com/xh/hoist-react/compare/v31.0.0...v32.0.2)

## v31.0.0 - 2020-03-16

### 🎁 New Features

* The mobile `Navigator` / `NavigatorModel` API has been improved and made consistent with other
  Hoist content container APIs such as `TabContainer`, `DashContainer`, and `DockContainer`.
    * `NavigatorModel` and `PageModel` now support setting a `RenderMode` and `RefreshMode` to
      control how inactive pages are mounted/unmounted and how they respond to refresh requests.
    * `Navigator` pages are no longer required to to return `Page` components - they can now return
      any suitable component.
* `DockContainerModel` and `DockViewModel` also now support `refreshMode` and `renderMode` configs.
* `Column` now auto-sizes when double-clicking / double-tapping its header.
* `Toolbar` will now collapse overflowing items into a drop down menu. (Supported for horizontal
  toolbars only at this time.)
* Added new `xhEnableLogViewer` config (default `true`) to enable or disable the Admin Log Viewer.

#### 🎨 Icons

* Added `Icon.icon()` factory method as a new common entry point for creating new FontAwesome based
  icons in Hoist. It should typically be used instead of using the `FontAwesomeIcon` component
  directly.
* Also added a new `Icon.fileIcon()` factory. This method take a filename and returns an appropriate
  icon based on its extension.
* All Icon factories can now accept an `asHtml` parameter, as an alternative to calling the helper
  function `convertIconToSVG()` on the element. Use this to render icons as raw html where needed
  (e.g. grid renderers).
* Icons rendered as html will now preserve their styling, tooltips, and size.

### 💥 Breaking Changes

* The application's primary `HoistApplicationModel` is now instantiated and installed as
  `XH.appModel` earlier within the application initialization sequence, with construction happening
  prior to the init of the XH identity, config, and preference services.
    * This allows for a new `preAuthInitAsync()` lifecycle method to be called on the model before
      auth has completed, but could be a breaking change for appModel code that relied on these
      services for field initialization or in its constructor.
    * Such code should be moved to the core `initAsync()` method instead, which continues to be
      called after all XH-level services are initialized and ready.
* Mobile apps may need to adjust to the following updates to `NavigatorModel` and related APIs:
    * `NavigatorModel`'s `routes` constructor parameter has been renamed `pages`.
    * `NavigatorModel`'s observable `pages[]` has been renamed `stack[]`.
    * `NavigatorPageModel` has been renamed `PageModel`. Apps do not usually create `PageModels`
      directly, so this change is unlikely to require code updates.
    * `Page` has been removed from the mobile toolkit. Components that previously returned a `Page`
      for inclusion in a `Navigator` or `TabContainer` can now return any component. It is
      recommended you replace `Page` with `Panel` where appropriate.
* Icon enhancements described above removed the following public methods:
    * The `fontAwesomeIcon()` factory function (used to render icons not already enumerated by
      Hoist)
      has been replaced by the improved `Icon.icon()` factory - e.g. `fontAwesomeIcon({icon: ['far',
      'alicorn']}) -> Icon.icon({iconName: 'alicorn'})`.
    * The `convertIconToSvg()` utility method has been replaced by the new `asHtml` parameter on
      icon factory functions. If you need to convert an existing icon element,
      use `convertIconToHtml()`.
* `Toolbar` items should be provided as direct children. Wrapping Toolbar items in container
  components can result in unexpected item overflow.

### 🐞 Bug Fixes

* The `fmtDate()` utility now properly accepts, parses, and formats a string value input as
  documented.
* Mobile `PinPad` input responsiveness improved on certain browsers to avoid lag.

### ⚙️ Technical

* New lifecycle methods `preAuthInitAsync()` and `logoutAsync()` added to the `HoistAppModel`
  decorator (aka the primary `XH.appModel`).

[Commit Log](https://github.com/xh/hoist-react/compare/v30.1.0...v31.0.0)

## v30.1.0 - 2020-03-04

### 🐞 Bug Fixes

* Ensure `WebSocketService.connected` remains false until `channelKey` assigned and received from
  server.
* When empty, `DashContainer` now displays a user-friendly prompt to add an initial view.

### ⚙️ Technical

* Form validation enhanced to improve handling of asynchronous validation. Individual rules and
  constraints are now re-evaluated in parallel, allowing for improved asynchronous validation.
* `Select` will now default to selecting contents on focus if in filter or creatable mode.

[Commit Log](https://github.com/xh/hoist-react/compare/v30.0.0...30.1.0)

## v30.0.0 - 2020-02-29

### 🎁 New Features

* `GridModel` and `DataViewModel` now support `groupRowHeight`, `groupRowRenderer` and
  `groupRowElementRenderer` configs. Grouping is new in general to `DataViewModel`, which now takes
  a `groupBy` config.
    * `DataViewModel` allows for settable and multiple groupings and sorters.
    * `DataViewModel` also now supports additional configs from the underlying `GridModel` that make
      sense in a `DataView` context, such as `showHover` and `rowBorders`.
* `TabContainerModel` now accepts a `track` property (default false) for easily tracking tab views
  via Hoist's built-in activity tracking.
* The browser document title is now set to match `AppSpec.clientAppName` - helpful for projects with
  multiple javascript client apps.
* `StoreFilterField` accepts all other config options from `TextInput` (e.g. `disabled`).
* Clicking on a summary row in `Grid` now clears its record selection.
* The `@LoadSupport` decorator now provides an additional observable property `lastException`. The
  decorator also now logs load execution times and failures to `console.debug` automatically.
* Support for mobile `Panel.scrollable` prop made more robust with re-implementation of inner
  content element. Note this change included a tweak to some CSS class names for mobile `Panel`
  internals that could require adjustments if directly targeted by app stylesheets.
* Added new `useOnVisibleChange` hook.
* Columns now support a `headerAlign` config to allow headers to be aligned differently from column
  contents.

### 💥 Breaking Changes

* `Toolbar` items must be provided as direct children. Wrapping Toolbar items in container
  components can result in unexpected item overflow.
* `DataView.rowCls` prop removed, replaced by new `DataViewModel.rowClassFn` config for more
  flexibility and better symmetry with `GridModel`.
* `DataViewModel.itemRenderer` renamed to `DataViewModel.elementRenderer`
* `DataView` styling has been updated to avoid applying several unwanted styles from `Grid`. Note
  that apps might rely on these styles (intentionally or not) for their `itemRenderer` components
  and appearance and will need to adjust.
* Several CSS variables related to buttons have been renamed for consistency, and button style rules
  have been adjusted to ensure they take effect reliably across desktop and mobile buttons
  ([#1568](https://github.com/xh/hoist-react/pull/1568)).
* The optional `TreeMapModel.highchartsConfig` object will now be recursively merged with the
  top-level config generated by the Hoist model and component, where previously it was spread onto
  the generated config. This could cause a change in behavior for apps using this config to
  customize map instances, but provides more flexibility for e.g. customizing the `series`.
* The signature of `useOnResize` hook has been modified slightly for API consistency and clarity.
  Options are now passed in a configuration object.

### 🐞 Bug Fixes

* Fixed an issue where charts that are rendered while invisible would have the incorrect size.
  [#1703](https://github.com/xh/hoist-react/issues/1703)
* Fixed an issue where zeroes entered by the user in `PinPad` would be displayed as blanks.
* Fixed `fontAwesomeIcon` elem factory component to always include the default 'fa-fw' className.
  Previously, it was overridden if a `className` prop was provided.
* Fixed an issue where ConfigDiffer would always warn about deletions, even when there weren't any.
  [#1652](https://github.com/xh/hoist-react/issues/1652)
* `TextInput` will now set its value to `null` when all text is deleted and the clear icon will
  automatically hide.
* Fixed an issue where multiple buttons in a `ButtonGroupInput` could be shown as active
  simultaneously. [#1592](https://github.com/xh/hoist-react/issues/1592)
* `StoreFilterField` will again match on `Record.id` if bound to a Store or a GridModel with the
  `id` column visible. [#1697](https://github.com/xh/hoist-react/issues/1697)
* A number of fixes have been applied to `RelativeTimeStamp` and `getRelativeTimestamp`, especially
  around its handling of 'equal' or 'epsilon equal' times. Remove unintended leading whitespace from
  `getRelativeTimestamp`.

### ⚙️ Technical

* The `addReaction` and `addAutorun` methods (added to Hoist models, components, and services by the
  `ReactiveSupport` mixin) now support a configurable `debounce` argument. In many cases, this is
  preferable to the built-in MobX `delay` argument, which only provides throttling and not true
  debouncing.
* New `ChartModel.highchart` property provides a reference to the underlying HighChart component.

### 📚 Libraries

* @blueprintjs/core `3.23 -> 3.24`
* react-dates `21.7 -> 21.8`
* react-beautiful-dnd `11.0 -> 12.2`

[Commit Log](https://github.com/xh/hoist-react/compare/v29.1.0...v30.0.0)

## v29.1.0 - 2020-02-07

### 🎁 New Features

#### Grid

* The `compact` config on `GridModel` has been deprecated in favor of the more powerful `sizingMode`
  which supports the values 'large', 'standard', 'compact', or 'tiny'.
    * Each new mode has its own set of CSS variables for applications to override as needed.
    * Header and row heights are configurable for each via the `HEADER_HEIGHTS` and `ROW_HEIGHTS`
      static properties of the `AgGrid` component. These objects can be modified on init by
      applications that wish to customize the default row heights globally.
    * 💥 Note that these height config objects were previously exported as constants from AgGrid.js.
      This would be a breaking change for any apps that imported the old objects directly (
      considered unlikely).
* `GridModel` now exposes an `autoSizeColumns` method, and the Grid context menu now contains an
  `Autosize Columns` option by default.
* `Column` and `ColumnGroup` now support React elements for `headerName`.

#### Data

* The `Store` constructor now accepts a `data` argument to load data at initialization.
* The `xh/hoist/data/cube` package has been modified substantially to better integrate with the core
  data package and support observable "Views". See documentation on `Cube` for more information.

#### Other

* Added a `PinPad` component for streamlined handling of PIN entry on mobile devices.
* `FormField` now takes `tooltipPosition` and `tooltipBoundary` props for customizing minimal
  validation tooltip.
* `RecordAction.actionFn` parameters now include a `buttonEl` property containing the button element
  when used in an action column.
* Mobile Navigator component now takes an `animation` prop which can be set to 'slide' (default),
  'lift', 'fade', or 'none'. These values are passed to the underlying onsenNavigator component.
  ([#1641](https://github.com/xh/hoist-react/pull/1641))
* `AppOption` configs now accept an `omit` property for conditionally excluding options.

### 🐞 Bug Fixes

* Unselectable grid rows are now skipped during up/down keyboard navigation.
* Fix local quick filtering in `LeftRightChooser` (v29 regression).
* Fix `SplitTreeMap` - the default filtering once again splits the map across positive and negative
  values as intended (v29 regression).

### ⚙️ Technical

* `FormFields` now check that they are contained in a Hoist `Form`.

### 📚 Libraries

* @blueprintjs/core `3.22 -> 3.23`
* codemirror `5.50 -> 5.51`
* react-dates `21.5 -> 21.7`

[Commit Log](https://github.com/xh/hoist-react/compare/v29.0.0...v29.1.0)

## v29.0.0 - 2020-01-24

### 🗄️ Data Package Changes

Several changes have been made to data package (`Store` and `Record`) APIs for loading, updating,
and modifying data. They include some breaking changes, but pave the way for upcoming enhancements
to fully support inline grid editing and other new features.

Store now tracks the "committed" state of its records, which represents the data as it was loaded
(typically from the server) via `loadData()` or `updateData()`. Records are now immutable and
frozen, so they cannot be changed directly, but Store offers a new `modifyRecords()` API to apply
local modifications to data in a tracked and managed way. (Store creates new records internally to
hold both this modified data and the original, "committed" data.) This additional state tracking
allows developers to query Stores for modified or added records (e.g. to flush back to the server
and persist) as well as call new methods to revert changes (e.g. to undo a block of changes that the
user wishes to discard).

Note the following more specific changes to these related classes:

#### Record

* 💥 Record data properties are now nested within a `data` object on Record instances and are no
  longer available as top-level properties on the Record itself.
    * Calls to access data such as `rec.quantity` must be modified to `rec.data.quantity`.
    * When accessing multiple properties, destructuring provides an efficient syntax -
      e.g. `const {quantity, price} = rec.data;`.
* 💥 Records are now immutable and cannot be modified by applications directly.
    * This is a breaking change, but should only affect apps with custom inline grid editing
      implementations or similar code that modifies individual record values.
    * Calls to change data such as `rec.quantity = 100` must now be made through the Record's Store,
      e.g. `store.modifyData({id: 41, quantity: 100})`
* Record gains new getters for inspecting its state, including: `isAdd`, `isModified`, and
  `isCommitted`.

#### Store

* 💥 `noteDataUpdated()` has been removed, as out-of-band modifications to Store Records are no
  longer possible.
* 💥 Store's `idSpec` function is now called with the raw record data - previously it was passed
  source data after it had been run through the store's optional `processRawData` function. (This is
  unlikely to have a practical impact on most apps, but is included here for completeness.)
* `Store.updateData()` now accepts a flat list of raw data to process into Record additions and
  updates. Previously developers needed to call this method with an object containing add, update,
  and/or remove keys mapped to arrays. Now Store will produce an object of this shape automatically.
* `Store.refreshFilter()` method has been added to allow applications to rebuild the filtered data
  set if some application state has changed (apart from the store's data itself) which would affect
  the store filter.
* Store gains new methods for manipulating its Records and data, including `addRecords()`,
  `removeRecords()`, `modifyRecords()`, `revertRecords()`, and `revert()`. New getters have been
  added for `addedRecords`, `removedRecords`, `modifiedRecords`, and `isModified`.

#### Column

* Columns have been enhanced for provide basic support for inline-editing of record data. Further
  inline editing support enhancements are planned for upcoming Hoist releases.
* `Column.getValueFn` config added to retrieve the cell value for a Record field. The default
  implementation pulls the value from the Record's new `data` property (see above). Apps that
  specify custom `valueGetter` callbacks via `Column.agOptions` should now implement their custom
  logic in this new config.
* `Column.setValueFn` config added to support modifying the Column field's value on the underlying
  Record. The default implementation calls the new `Store.modifyRecords()` API and should be
  sufficient for the majority of cases.
* `Column.editable` config added to indicate if a column/cell should be inline-editable.

### 🎁 New Features

* Added keyboard support to AG Grid context menus.
* Added `GridModel.setEmptyText()` to allow updates to placeholder text after initial construction.
* Added `GridModel.ensureSelectionVisible()` to scroll the currently selected row into view.
* When a `TreeMap` is bound to a `GridModel`, the grid will now respond to map selection changes by
  scrolling to ensure the selected grid row is visible.
* Added a `Column.tooltipElement` config to support fully customizable tooltip components.
* Added a `useOnResize` hook, which runs a function when a component is resized.
* Exposed an `inputRef` prop on numberInput, textArea, and textInput
* `PanelModel` now accepts a `maxSize` config.
* `RelativeTimeStamp` now support a `relativeTo` option, allowing it to display the difference
  between a timestamp and another reference time other than now. Both the component and the
  `getRelativeTimestamp()` helper function now leverage moment.js for their underlying
  implementation.
* A new `Clock` component displays the time, either local to the browser or for a configurable
  timezone.
* `LeftRightChooser` gets a new `showCounts` option to print the number of items on each side.
* `Select` inputs support a new property `enableWindowed` (desktop platform only) to improve
  rendering performance with large lists of options.
* `Select` inputs support grouped options. To use, add an attribute `options` containing an array of
  sub-options.
* `FetchService` methods support a new `timeout` option. This config chains `Promise.timeout()` to
  the promises returned by the service.
* Added alpha version of `DashContainer` for building dynamic, draggable dashboard-style layouts.
  Please note: the API for this component is subject to change - use at your own risk!
* `Select` now allows the use of objects as values.
* Added a new `xhEnableImpersonation` config to enable or disable the ability of Hoist Admins to
  impersonate other users. Note that this defaults to `false`. Apps will need to set this config to
  continue using impersonation. (Note that an update to hoist-core 6.4+ is required for this config
  to be enforced on the server.)
* `FormField` now supports a `requiredIndicator` to customize how required fields are displayed.
* Application build tags are now included in version update checks, primarily to prompt dev/QA users
  to refresh when running SNAPSHOT versions. (Note that an update to hoist-core 6.4+ is required for
  the server to emit build tag for comparison.)
* `CodeInput` component added to provide general `HoistInput` support around the CodeMirror code
  editor. The pre-existing `JsonInput` has been converted to a wrapper around this class.
* `JsonInput` now supports an `autoFocus` prop.
* `Select` now supports a `hideDropdownIndicator` prop.
* `useOnResize` hook will now ignore visibility changes, i.e. a component resizing to a size of 0.
* `DimensionChooser` now supports a `popoverPosition` prop.
* `AppBar.appMenuButtonPosition` prop added to configure the App Menu on the left or the right, and
  `AppMenuButton` now accepts and applies any `Button` props to customize.
* New `--xh-grid-tree-indent-px` CSS variable added to allow control over the amount of indentation
  applied to tree grid child nodes.

### 💥 Breaking Changes

* `GridModel.contextMenuFn` config replaced with a `contextMenu` parameter. The new parameter will
  allow context menus to be specified with a simple array in addition to the function specification
  currently supported.
* `GridModel.defaultContextMenuTokens` config renamed to `defaultContextMenu`.
* `Chart` and `ChartModel` have been moved from `desktop/cmp/charts` to `cmp/charts`.
* `StoreFilterField` has been moved from `desktop/cmp/store` to `cmp/store`.
* The options `nowEpsilon` and `nowString` on `RelativeTimestamp` have been renamed to `epsilon` and
  `equalString`, respectively.
* `TabRenderMode` and `TabRefreshMode` have been renamed to `RenderMode` and `RefreshMode` and moved
  to the `core` package. These enumerations are now used in the APIs for `Panel`, `TabContainer`,
  and `DashContainer`.
* `DockViewModel` now requires a function, or a HoistComponent as its `content` param. It has always
  been documented this way, but a bug in the original implementation had it accepting an actual
  element rather than a function. As now implemented, the form of the `content` param is consistent
  across `TabModel`, `DockViewModel`, and `DashViewSpec`.
* `JsonInput.showActionButtons` prop replaced with more specific `showFormatButton` and
  `showFullscreenButton` props.
* The `DataView.itemHeight` prop has been moved to `DataViewModel` where it can now be changed
  dynamically by applications.
* Desktop `AppBar.appMenuButtonOptions` prop renamed to `appMenuButtonProps` for consistency.

### 🐞 Bug Fixes

* Fixed issue where JsonInput was not receiving its `model` from context
  ([#1456](https://github.com/xh/hoist-react/issues/1456))
* Fixed issue where TreeMap would not be initialized if the TreeMapModel was created after the
  GridModel data was loaded ([#1471](https://github.com/xh/hoist-react/issues/1471))
* Fixed issue where export would create malformed file with dynamic header names
* Fixed issue where exported tree grids would have incorrect aggregate data
  ([#1447](https://github.com/xh/hoist-react/issues/1447))
* Fixed issue where resizable Panels could grow larger than desired
  ([#1498](https://github.com/xh/hoist-react/issues/1498))
* Changed RestGrid to only display export button if export is enabled
  ([#1490](https://github.com/xh/hoist-react/issues/1490))
* Fixed errors when grouping rows in Grids with `groupUseEntireRow` turned off
  ([#1520](https://github.com/xh/hoist-react/issues/1520))
* Fixed problem where charts were resized when being hidden
  ([#1528](https://github.com/xh/hoist-react/issues/1528))
* Fixed problem where charts were needlessly re-rendered, hurting performance and losing some state
  ([#1505](https://github.com/xh/hoist-react/issues/1505))
* Removed padding from Select option wrapper elements which was making it difficult for custom
  option renderers to control the padding ([1571](https://github.com/xh/hoist-react/issues/1571))
* Fixed issues with inconsistent indentation for tree grid nodes under certain conditions
  ([#1546](https://github.com/xh/hoist-react/issues/1546))
* Fixed autoFocus on NumberInput.

### 📚 Libraries

* @blueprintjs/core `3.19 -> 3.22`
* @blueprintjs/datetime `3.14 -> 3.15`
* @fortawesome/fontawesome-pro `5.11 -> 5.12`
* codemirror `5.49 -> 5.50`
* core-js `3.3 -> 3.6`
* fast-deep-equal `2.0 -> 3.1`
* filesize `5.0 -> 6.0`
* highcharts 7.2 -> 8.0`
* mobx `5.14 -> 5.15`
* react-dates `21.3 -> 21.5`
* react-dropzone `10.1 -> 10.2`
* react-windowed-select `added @ 2.0.1`

[Commit Log](https://github.com/xh/hoist-react/compare/v28.2.0...v29.0.0)

## v28.2.0 - 2019-11-08

### 🎁 New Features

* Added a `DateInput` component to the mobile toolkit. Its API supports many of the same options as
  its desktop analog with the exception of `timePrecision`, which is not yet supported.
* Added `minSize` to panelModel. A resizable panel can now be prevented from resizing to a size
  smaller than minSize. ([#1431](https://github.com/xh/hoist-react/issues/1431))

### 🐞 Bug Fixes

* Made `itemHeight` a required prop for `DataView`. This avoids an issue where agGrid went into an
  infinite loop if this value was not set.
* Fixed a problem with `RestStore` behavior when `dataRoot` changed from its default value.

[Commit Log](https://github.com/xh/hoist-react/compare/v28.1.1...v28.2.0)

## v28.1.1 - 2019-10-23

### 🐞 Bug Fixes

* Fixes a bug with default model context being set incorrectly within context inside of `Panel`.

[Commit Log](https://github.com/xh/hoist-react/compare/v28.1.0...v28.1.1)

## v28.1.0 - 2019-10-18

### 🎁 New Features

* `DateInput` supports a new `strictInputParsing` prop to enforce strict parsing of keyed-in entries
  by the underlying moment library. The default value is false, maintained the existing behavior
  where [moment will do its best](https://momentjs.com/guides/#/parsing/) to parse an entered date
  string that doesn't exactly match the specified format
* Any `DateInput` values entered that exceed any specified max/minDate will now be reset to null,
  instead of being set to the boundary date (which was surprising and potentially much less obvious
  to a user that their input had been adjusted automatically).
* `Column` and `ColumnGroup` now accept a function for `headerName`. The header will be
  automatically re-rendered when any observable properties referenced by the `headerName` function
  are modified.
* `ColumnGroup` now accepts an `align` config for setting the header text alignment
* The flag `toContext` for `uses` and `creates` has been replaced with a new flag `publishMode` that
  provides more granular control over how models are published and looked up via context. Components
  can specify `ModelPublishMode.LIMITED` to make their model available for contained components
  without it becoming the default model or exposing its sub-models.

### 🐞 Bug Fixes

* Tree columns can now specify `renderer` or `elementRenderer` configs without breaking the standard
  AG Grid group cell renderer auto-applied to tree columns (#1397).
* Use of a custom `Column.comparator` function will no longer break agGrid-provided column header
  filter menus (#1400).
* The MS Edge browser does not return a standard Promise from `async` functions, so the the return
  of those functions did not previously have the required Hoist extensions installed on its
  prototype. Edge "native" Promises are now also polyfilled / extended as required. (#1411).
* Async `Select` combobox queries are now properly debounced as per the `queryBuffer` prop (#1416).

### ⚙️ Technical

* Grid column group headers now use a custom React component instead of the default AG Grid column
  header, resulting in a different DOM structure and CSS classes. Existing CSS overrides of the
  AG Grid column group headers may need to be updated to work with the new structure/classes.
* We have configured `stylelint` to enforce greater consistency in our stylesheets within this
  project. The initial linting run resulted in a large number of updates to our SASS files, almost
  exclusively whitespace changes. No functional changes are intended/expected. We have also enabled
  hooks to run both JS and style linting on pre-commit. Neither of these updates directly affects
  applications, but the same tools could be configured for apps if desired.

### 📚 Libraries

* core-js `3.2 -> 3.3`
* filesize `4.2 -> 5.0`
* http-status-codes `added @ 1.3`

[Commit Log](https://github.com/xh/hoist-react/compare/v28.0.0...v28.1.0)

## v28.0.0 - 2019-10-07

_"The one with the hooks."_

**Hoist now fully supports React functional components and hooks.** The new `hoistComponent`
function is now the recommended method for defining new components and their corresponding element
factories. See that (within HoistComponentFunctional.js) and the new `useLocalModel()` and
`useContextModel()` hooks (within [core/hooks](core/hooks)) for more information.

Along with the performance benefits and the ability to use React hooks, Hoist functional components
are designed to read and write their models via context. This allows a much less verbose
specification of component element trees.

Note that **Class-based Components remain fully supported** (by both Hoist and React) using the
familiar `@HoistComponent` decorator, but transitioning to functional components within Hoist apps
is now strongly encouraged. In particular note that Class-based Components will *not* be able to
leverage the context for model support discussed above.

### 🎁 New Features

* Resizable panels now default to not redrawing their content when resized until the resize bar is
  dropped. This offers an improved user experience for most situations, especially when layouts are
  complex. To re-enable the previous dynamic behavior, set `PanelModel.resizeWhileDragging: true`.
* The default text input shown by `XH.prompt()` now has `selectOnFocus: true` and will confirm the
  user's entry on an `<enter>` keypress (same as clicking 'OK').
* `stringExcludes` function added to form validation constraints. This allows an input value to
  block specific characters or strings, e.g. no slash "/" in a textInput for a filename.
* `constrainAll` function added to form validation constraints. This takes another constraint as its
  only argument, and applies that constraint to an array of values, rather than just to one value.
  This is useful for applying a constraint to inputs that produce arrays, such as tag pickers.
* `DateInput` now accepts LocalDates as `value`, `minDate` and `maxDate` props.
* `RelativeTimestamp` now accepts a `bind` prop to specify a model field name from which it can pull
  its timestamp. The model itself can either be passed as a prop or (better) sourced automatically
  from the parent context. Developers are encouraged to take this change to minimize re-renders of
  parent components (which often contain grids and other intensive layouts).
* `Record` now has properties and methods for accessing and iterating over children, descendants,
  and ancestors
* `Store` now has methods for retrieving the descendants and ancestors of a given Record

### 💥 Breaking Changes

* **Apps must update their dev dependencies** to the latest `@xh/hoist-dev-utils` package: v4.0+.
  This updates the versions of Babel / Webpack used in builds to their latest / current versions and
  swaps to the updated Babel recommendation of `core-js` for polyfills.
* The `allSettled` function in `@xh/promise` has been removed. Applications using this method should
  use the ECMA standard (stage-2) `Promise.allSettled` instead. This method is now fully available
  in Hoist via bundled polyfills. Note that the standard method returns an array of objects of the
  form `{status: [rejected|fulfilled], ...}`, rather than `{state: [rejected|fulfilled], ...}`.
* The `containerRef` argument for `XH.toast()` should now be a DOM element. Component instances are
  no longer supported types for this value. This is required to support functional Components
  throughout the toolkit.
* Apps that need to prevent a `StoreFilterField` from binding to a `GridModel` in context, need to
  set the `store` or `gridModel` property explicitly to null.
* The Blueprint non-standard decorators `ContextMenuTarget` and `HotkeysTarget` are no longer
  supported. Use the new hooks `useContextMenu()` and `useHotkeys()` instead. For convenience, this
  functionality has also been made available directly on `Panel` via the `contextMenu` and `hotkeys`
  props.
* `DataView` and `DataViewModel` have been moved from `/desktop/cmp/dataview` to the cross-platform
  package `/cmp/dataview`.
* `isReactElement` has been removed. Applications should use the native React API method
  `React.isValidElement` instead.

### ⚙️ Technical

* `createObservableRef()` is now available in `@xh/hoist/utils/react` package. Use this function for
  creating refs that are functionally equivalent to refs created with `React.createRef()`, yet fully
  observable. With this change the `Ref` class in the same package is now obsolete.
* Hoist now establishes a proper react "error boundary" around all application code. This means that
  errors throw when rendering will be caught and displayed in the standard Hoist exception dialog,
  and stack traces for rendering errors should be significantly less verbose.
* Not a Hoist feature, exactly, but the latest version of `@xh/hoist-dev-utils` (see below) enables
  support for the `optional chaining` (aka null safe) and `nullish coalescing` operators via their
  Babel proposal plugins. Developers are encouraged to make good use of the new syntax below:
    * conditional-chaining: `let foo = bar?.baz?.qux;`
    * nullish coalescing: `let foo = bar ?? 'someDefaultValue';`

### 🐞 Bug Fixes

* Date picker month and year controls will now work properly in `localDate` mode. (Previously would
  reset to underlying value.)
* Individual `Buttons` within a `ButtonGroupInput` will accept a disabled prop while continuing to
  respect the overall `ButtonGroupInput`'s disabled prop.
* Raised z-index level of AG-Grid tooltip to ensure tooltips for AG-Grid context menu items appear
  above the context menu.

### 📚 Libraries

* @blueprintjs/core `3.18 -> 3.19`
* @blueprintjs/datetime `3.12 -> 3.14`
* @fortawesome/fontawesome-pro `5.10 -> 5.11`
* @xh/hoist-dev-utils `3.8 -> 4.3` (multiple transitive updates to build tooling)
* ag-grid `21.1 -> 21.2`
* highcharts `7.1 -> 7.2`
* mobx `5.13 -> 5.14`
* react-transition-group `4.2 -> 4.3`
* rsvp (removed)
* store2 `2.9 -> 2.10`

[Commit Log](https://github.com/xh/hoist-react/compare/v27.1.0...v28.0.0)

## v27.1.0 - 2019-09-05

### 🎁 New Features

* `Column.exportFormat` can now be a function, which supports setting Excel formats on a per-cell
  (vs. entire column) basis by returning a conditional `exportFormat` based upon the value and / or
  record.
    * ⚠️ Note that per-cell formatting _requires_ that apps update their server to use hoist-core
      v6.3.0+ to work, although earlier versions of hoist-core _are_ backwards compatible with the
      pre-existing, column-level export formatting.
* `DataViewModel` now supports a `sortBy` config. Accepts the same inputs as `GridModel.sortBy`,
  with the caveat that only a single-level sort is supported at this time.

[Commit Log](https://github.com/xh/hoist-react/compare/v27.0.1...v27.1.0)

## v27.0.1 - 2019-08-26

### 🐞 Bug Fixes

* Fix to `Store.clear()` and `GridModel.clear()`, which delegates to the same (#1324).

[Commit Log](https://github.com/xh/hoist-react/compare/v27.0.0...v27.0.1)

## v27.0.0 - 2019-08-23

### 🎁 New Features

* A new `LocalDate` class has been added to the toolkit. This class provides client-side support for
  "business" or "calendar" days that do not have a time component. It is an immutable class that
  supports '==', '<' and '>', as well as a number of convenient manipulation functions. Support for
  the `LocalDate` class has also been added throughout the toolkit, including:
    * `Field.type` now supports an additional `localDate` option for automatic conversion of server
      data to this type when loading into a `Store`.
    * `fetchService` is aware of this class and will automatically serialize all instances of it for
      posting to the server. ⚠ NOTE that along with this change, `fetchService` and its methods such
      as `XH.fetchJson()` will now serialize regular JS Date objects as ms timestamps when provided
      in params. Previously Dates were serialized in their default `toString()` format. This would
      be a breaking change for an app that relied on that default Date serialization, but it was
      made for increased symmetry with how Hoist JSON-serializes Dates and LocalDates on the
      server-side.
    * `DateInput` can now be used to seamlessly bind to a `LocalDate` as well as a `Date`. See its
      new prop of `valueType` which can be set to `localDate` or `date` (default).
    * A new `localDateCol` config has been added to the `@xh/hoist/grid/columns` package with
      standardized rendering and formatting.
* New `TreeMap` and `SplitTreeMap` components added, to render hierarchical data in a configurable
  TreeMap visualization based on the Highcharts library. Supports optional binding to a GridModel,
  which syncs selection and expand / collapse state.
* `Column` gets a new `highlightOnChange` config. If true, the grid will highlight the cell on each
  change by flashing its background. (Currently this is a simple on/off config - future iterations
  could support a function variant or other options to customize the flash effect based on the
  old/new values.) A new CSS var `--xh-grid-cell-change-bg-highlight` can be used to customize the
  color used, app-wide or scoped to a particular grid selector. Note that columns must *not* specify
  `rendererIsComplex` (see below) if they wish to enable the new highlight flag.

### 💥 Breaking Changes

* The updating of `Store` data has been reworked to provide a simpler and more powerful API that
  allows for the applications of additions, deletions, and updates in a single transaction:
    * The signature of `Store.updateData()` has been substantially changed, and is now the main
      entry point for all updates.
    * `Store.removeRecords()` has been removed. Use `Store.updateData()` instead.
    * `Store.addData()` has been removed. Use `Store.updateData()` instead.
* `Column` takes an additional property `rendererIsComplex`. Application must set this flag to
  `true` to indicate if a column renderer uses values other than its own bound field. This change
  provides an efficiency boost by allowing AG Grid to use its default change detection instead of
  forcing a cell refresh on any change.

### ⚙️ Technical

* `Grid` will now update the underlying AG Grid using AG Grid transactions rather than relying on
  agGrid `deltaRowMode`. This is intended to provide the best possible grid performance and
  generally streamline the use of the AG Grid Api.

### 🐞 Bug Fixes

* Panel resize events are now properly throttled, avoiding extreme lagginess when resizing panels
  that contain complex components such as big grids.
* Workaround for issues with the mobile Onsen toolkit throwing errors while resetting page stack.
* Dialogs call `doCancel()` handler if cancelled via `<esc>` keypress.

### 📚 Libraries

* @xh/hoist-dev-utils `3.7 -> 3.8`
* qs `6.7 -> 6.8`
* store2 `2.8 -> 2.9`

[Commit Log](https://github.com/xh/hoist-react/compare/v26.0.1...v27.0.0)

## v26.0.1 - 2019-08-07

### 🎁 New Features

* **WebSocket support** has been added in the form of `XH.webSocketService` to establish and
  maintain a managed websocket connection with the Hoist UI server. This is implemented on the
  client via the native `WebSocket` object supported by modern browsers and relies on the
  corresponding service and management endpoints added to Hoist Core v6.1.
    * Apps must declare `webSocketsEnabled: true` in their `AppSpec` configuration to enable this
      overall functionality on the client.
    * Apps can then subscribe via the new service to updates on a requested topic and will receive
      any inbound messages for that topic via a callback.
    * The service will monitor the socket connection with a regular heartbeat and attempt to
      re-establish if dropped.
    * A new admin console snap-in provides an overview of connected websocket clients.
* The `XH.message()` and related methods such as `XH.alert()` now support more flexible
  `confirmProps` and `cancelProps` configs, each of which will be passed to their respective button
  and merged with suitable defaults. Allows use of the new `autoFocus` prop with these preconfigured
  dialogs.
    * By default, `XH.alert()` and `XH.confirm()` will auto focus the confirm button for user
      convenience.
    * The previous text/intent configs have been deprecated and the message methods will log a
      console warning if they are used (although it will continue to respect them to aid
      transitioning to the new configs).
* `GridModel` now supports a `copyCell` context menu action. See `StoreContextMenu` for more
  details.
* New `GridCountLabel` component provides an alternative to existing `StoreCountLabel`, outputting
  both overall record count and current selection count in a configurable way.
* The `Button` component accepts an `autoFocus` prop to attempt to focus on render.
* The `Checkbox` component accepts an `autoFocus` prop to attempt to focus on render.

### 💥 Breaking Changes

* `StoreCountLabel` has been moved from `/desktop/cmp/store` to the cross-platform package
  `/cmp/store`. Its `gridModel` prop has also been removed - usages with grids should likely switch
  to the new `GridCountLabel` component, noted above and imported from `/cmp/grid`.
* The API for `ClipboardButton` and `ClipboardMenuItem` has been simplified, and made implementation
  independent. Specify a single `getCopyText` function rather than the `clipboardSpec`.
  (`clipboardSpec` is an artifact from the removed `clipboard` library).
* The `XH.prompt()` and `XH.message()` input config has been updated to work as documented, with any
  initial/default value for the input sourced from `input.initialValue`. Was previously sourced from
  `input.value` (#1298).
* ChartModel `config` has been deprecated. Please use `highchartsConfig` instead.

### 🐞 Bug Fixes

* The `Select.selectOnFocus` prop is now respected when used in tandem with `enableCreate` and/or
  `queryFn` props.
* `DateInput` popup _will_ now close when input is blurred but will _not_ immediately close when
  `enableTextInput` is `false` and a month or year is clicked (#1293).
* Buttons within a grid `actionCol` now render properly in compact mode, without clipping/overflow.

### ⚙️ Technical

* `AgGridModel` will now throw an exception if any of its methods which depend on AG Grid state are
  called before the grid has been fully initialized (AG Grid onGridReady event has fired).
  Applications can check the new `isReady` property on `AgGridModel` before calling such methods
  to️️ verify the grid is fully initialized.

### 📚 Libraries

* @blueprintjs/core `3.17 -> 3.18`
* @blueprintjs/datetime `3.11 -> 3.12`
* @fortawesome/fontawesome `5.9 -> 5.10`
* ag-grid `21.0.1 -> 21.1.1`
* store2 `2.7 -> 2.8`
* The `clipboard` library has been replaced with the simpler `clipboard-copy` library.

[Commit Log](https://github.com/xh/hoist-react/compare/v25.2.0...v26.0.1)

## v25.2.0 - 2019-07-25

### 🎁 New Features

* `RecordAction` supports a new `secondaryText` property. When used for a Grid context menu item,
  this text appears on the right side of the menu item, usually used for displaying the shortcut key
  associated with an action.

### 🐞 Bug Fixes

* Fixed issue with loopy behavior when using `Select.selectOnFocus` and changing focus
  simultaneously with keyboard and mouse.

[Commit Log](https://github.com/xh/hoist-react/compare/v25.1.0...v25.2.0)

## v25.1.0 - 2019-07-23

### 🎁 New Features

* `JsonInput` includes buttons for toggling showing in a full-screen dialog window. Also added a
  convenience button to auto-format `JsonInput's` content.
* `DateInput` supports a new `enableTextInput` prop. When this property is set to false, `DateInput`
  will be entirely driven by the provided date picker. Additionally, `DateInput` styles have been
  improved for its various modes to more clearly convey its functionality.
* `ExportButton` will auto-disable itself if bound to an empty `GridModel`. This helper button will
  now also throw a console warning (to alert the developer) if `gridModel.enableExport != true`.

### ⚙️ Technical

* Classes decorated with `@LoadSupport` will now throw an exception out of their provided
  `loadAsync()` method if called with a parameter that's not a plain object (i.e. param is clearly
  not a `LoadSpec`). Note this might be a breaking change, in so far as it introduces additional
  validation around this pre-existing API requirement.
* Requirements for the `colorSpec` option passed to Hoist number formatters have been relaxed to
  allow partial definitions such that, for example, only negative values may receive the CSS class
  specified, without having to account for positive value styling.

### 🐞 Bug Fixes

* `RestFormModel` now submits dirty fields only when editing a record, as intended (#1245).
* `FormField` will no longer override the disabled prop of its child input if true (#1262).

### 📚 Libraries

* mobx `5.11 -> 5.13`
* Misc. patch-level updates

[Commit Log](https://github.com/xh/hoist-react/compare/v25.0.0...v25.1.0)

## v25.0.0 - 2019-07-16

### 🎁 New Features

* `Column` accepts a new `comparator` callback to customize how column cell values are sorted by the
  grid.
* Added `XH.prompt()` to show a simple message popup with a built-in, configurable HoistInput. When
  submitted by the user, its callback or resolved promise will include the input's value.
* `Select` accepts a new `selectOnFocus` prop. The behaviour is analogous to the `selectOnFocus`
  prop already in `TextInput`, `TextArea` and `NumberInput`.

### 💥 Breaking Changes

* The `fmtPercent` and `percentRenderer` methods will now multiply provided value by 100. This is
  consistent with the behavior of Excel's percentage formatting and matches the expectations of
  `ExportFormat.PCT`. Columns that were previously using `exportValue: v => v/100` as a workaround
  to the previous renderer behavior should remove this line of code.
* `DimensionChooserModel`'s `historyPreference` config has been renamed `preference`. It now
  supports saving both value and history to the same preference (existing history preferences will
  be handled).

[Commit Log](https://github.com/xh/hoist-react/compare/v24.2.0...v25.0.0)

## v24.2.0 - 2019-07-08

### 🎁 New Features

* `GridModel` accepts a new `colDefaults` configuration. Defaults provided via this object will be
  merged (deeply) into all column configs as they are instantiated.
* New `Panel.compactHeader` and `DockContainer.compactHeaders` props added to enable more compact
  and space efficient styling for headers in these components.
    * ⚠️ Note that as part of this change, internal panel header CSS class names changed slightly -
      apps that were targeting these internal selectors would need to adjust. See
      desktop/cmp/panel/impl/PanelHeader.scss for the relevant updates.
* A new `exportOptions.columns` option on `GridModel` replaces `exportOptions.includeHiddenCols`.
  The updated and more flexible config supports special strings 'VISIBLE' (default), 'ALL', and/or a
  list of specific colIds to include in an export.
    * To avoid immediate breaking changes, GridModel will log a warning on any remaining usages of
      `includeHiddenCols` but auto-set to `columns: 'ALL'` to maintain the same behavior.
* Added new preference `xhShowVersionBar` to allow more fine-grained control of when the Hoist
  version bar is showing. It defaults to `auto`, preserving the current behavior of always showing
  the footer to Hoist Admins while including it for non-admins *only* in non-production
  environments. The pref can alternatively be set to 'always' or 'never' on a per-user basis.

### 📚 Libraries

* @blueprintjs/core `3.16 -> 3.17`
* @blueprintjs/datetime `3.10 -> 3.11`
* mobx `5.10 -> 5.11`
* react-transition-group `2.8 -> 4.2`

[Commit Log](https://github.com/xh/hoist-react/compare/v24.1.1...v24.2.0)

## v24.1.1 - 2019-07-01

### 🐞 Bug Fixes

* Mobile column chooser internal layout/sizing fixed when used in certain secure mobile browsers.

[Commit Log](https://github.com/xh/hoist-react/compare/v24.1.0...v24.1.1)

## v24.1.0 - 2019-07-01

### 🎁 New Features

* `DateInput.enableClear` prop added to support built-in button to null-out a date input's value.

### 🐞 Bug Fixes

* The `Select` component now properly shows all options when the pick-list is re-shown after a
  change without first blurring the control. (Previously this interaction edge case would only show
  the option matching the current input value.) #1198
* Mobile mask component `onClick` callback prop restored - required to dismiss mobile menus when not
  tapping a menu option.
* When checking for a possible expired session within `XH.handleException()`, prompt for app login
  only for Ajax requests made to relative URLs (not e.g. remote APIs accessed via CORS). #1189

### ✨ Styles

* Panel splitter collapse button more visible in dark theme. CSS vars to customize further fixed.
* The mobile app menu button has been moved to the right side of the top appBar, consistent with its
  placement in desktop apps.

### 📚 Libraries

* @blueprintjs/core `3.15 -> 3.16`
* @blueprintjs/datetime `3.9 -> 3.10`
* codemirror `5.47 -> 5.48`
* mobx `6.0 -> 6.1`

[Commit Log](https://github.com/xh/hoist-react/compare/v24.0.0...v24.1.0)

## v24.0.0 - 2019-06-24

### 🎁 New Features

#### Data

* A `StoreFilter` object has been introduced to the data API. This allows `Store` and
  `StoreFilterField` to support the ability to conditionally include all children when filtering
  hierarchical data stores, and could support additional filtering customizations in the future.
* `Store` now provides a `summaryRecord` property which can be used to expose aggregated data for
  the data it contains. The raw data for this record can be provided to `loadData()` and
  `updateData()` either via an explicit argument to these methods, or as the root node of the raw
  data provided (see `Store.loadRootAsSummary`).
* The `StoreFilterField` component accepts new optional `model` and `bind` props to allow control of
  its text value from an external model's observable.
* `pwd` is now a new supported type of `Field` in the `@xh/hoist/core/data` package.

#### Grid

* `GridModel` now supports a `showSummary` config which can be used to display its store's
  summaryRecord (see above) as either a pinned top or bottom row.
* `GridModel` also adds a `enableColumnPinning` config to enable/disable user-driven pinning. On
  desktop, if enabled, users can pin columns by dragging them to the left or right edges of the grid
  (the default AG Grid gesture). Column pinned state is now also captured and maintained by the
  overall grid state system.
* The desktop column chooser now options in a non-modal popover when triggered from the standard
  `ColChooserButton` component. This offers a quicker and less disruptive alternative to the modal
  dialog (which is still used when launched from the grid context menu). In this popover mode,
  updates to columns are immediately reflected in the underlying grid.
* The mobile `ColChooser` has been improved significantly. It now renders displayed and available
  columns as two lists, allowing drag and drop between to update the visibility and ordering. It
  also provides an easy option to toggle pinning the first column.
* `DimensionChooser` now supports an optional empty / ungrouped configuration with a value of `[]`.
  See `DimensionChooserModel.enableClear` and `DimensionChooser.emptyText`.

#### Other Features

* Core `AutoRefreshService` added to trigger an app-wide data refresh on a configurable interval, if
  so enabled via a combination of soft-config and user preference. Auto-refresh relies on the use of
  the root `RefreshContextModel` and model-level `LoadSupport`.
* A new `LoadingIndicator` component is available as a more minimal / unobtrusive alternative to a
  modal mask. Typically configured via a new `Panel.loadingIndicator` prop, the indicator can be
  bound to a `PendingTaskModel` and will automatically show/hide a spinner and/or custom message in
  an overlay docked to the corner of the parent Panel.
* `DateInput` adds support for new `enablePicker` and `showPickerOnFocus` props, offering greater
  control over when the calendar picker is shown. The new default behaviour is to not show the
  picker on focus, instead showing it via a built-in button.
* Transitions have been disabled by default on desktop Dialog and Popover components (both are from
  the Blueprint library) and on the Hoist Mask component. This should result in a snappier user
  experience, especially when working on remote / virtual workstations. Any in-app customizations to
  disable or remove transitions can now be removed in favor of this toolkit-wide change.
* Added new `@bindable.ref` variant of the `@bindable` decorator.

### 💥 Breaking Changes

* Apps that defined and initialized their own `AutoRefreshService` service or functionality should
  leverage the new Hoist service if possible. Apps with a pre-existing custom service of the same
  name must either remove in favor of the new service or - if they have special requirements not
  covered by the Hoist implementation - rename their own service to avoid a naming conflict.
* The `StoreFilterField.onFilterChange` callback will now be passed a `StoreFilter`, rather than a
  function.
* `DateInput` now has a calendar button on the right side of the input which is 22 pixels square.
  Applications explicitly setting width or height on this component should ensure that they are
  providing enough space for it to display its contents without clipping.

### 🐞 Bug Fixes

* Performance for bulk grid selections has been greatly improved (#1157)
* Toolbars now specify a minimum height (or width when vertical) to avoid shrinking unexpectedly
  when they contain only labels or are entirely empty (but still desired to e.g. align UIs across
  multiple panels). Customize if needed via the new `--xh-tbar-min-size` CSS var.
* All Hoist Components that accept a `model` prop now have that properly documented in their
  prop-types.
* Admin Log Viewer no longer reverses its lines when not in tail mode.

### ⚙️ Technical

* The `AppSpec` config passed to `XH.renderApp()` now supports a `clientAppCode` value to compliment
  the existing `clientAppName`. Both values are now optional and defaulted from the project-wide
  `appCode` and `appName` values set via the project's Webpack config. (Note that `clientAppCode` is
  referenced by the new `AutoRefreshService` to support configurable auto-refresh intervals on a
  per-app basis.)

### 📚 Libraries

* ag-grid `20.0 -> 21.0`
* react-select `2.4 -> 3.0`
* mobx-react `5.4 -> 6.0.3`
* font-awesome `5.8 -> 5.9`
* react-beautiful-dnd `10.1.1 -> 11.0.4`

[Commit Log](https://github.com/xh/hoist-react/compare/v23.0.0...v24.0.0)

## v23.0.0 - 2019-05-30

### 🎁 New Features

* `GridModel` now accepts a config of `cellBorders`, similar to `rowBorders`
* `Panel.tbar` and `Panel.bbar` props now accept an array of Elements and will auto-generate a
  `Toolbar` to contain them, avoiding the need for the extra import of `toolbar()`.
* New functions `withDebug` and `withShortDebug` have been added to provide a terse syntax for
  adding debug messages that track the execution of specific blocks of code.
* `XH.toast()` now supports an optional `containerRef` argument that can be used for anchoring a
  toast within another component (desktop only). Can be used to display more targeted toasts within
  the relevant section of an application UI, as opposed to the edge of the screen.
* `ButtonGroupInput` accepts a new `enableClear` prop that allows the active / depressed button to
  be unselected by pressing it again - this sets the value of the input as a whole to `null`.
* Hoist Admins now always see the VersionBar in the footer.
* `Promise.track` now accepts an optional `omit` config that indicates when no tracking will be
  performed.
* `fmtNumber` now accepts an optional `prefix` config that prepends immediately before the number,
  but after the sign (`+`, `-`).
* New utility methods `forEachAsync()` and `whileAsync()` have been added to allow non-blocking
  execution of time-consuming loops.

### 💥 Breaking Changes

* The `AppOption.refreshRequired` config has been renamed to `reloadRequired` to better match the
  `XH.reloadApp()` method called to reload the entire app in the browser. Any options defined by an
  app that require it to be fully reloaded should have this renamed config set to `true`.
* The options dialog will now automatically trigger an app-wide data _refresh_ via
  `XH.refreshAppAsync()` if options have changed that don't require a _reload_.
* The `EventSupport` mixin has been removed. There are no known uses of it and it is in conflict
  with the overall reactive structure of the hoist-react API. If your app listens to the
  `appStateChanged`, `prefChange` or `prefsPushed` events you will need to adjust accordingly.

### 🐞 Bug Fixes

* `Select` will now let the user edit existing text in conditions where it is expected to be
  editable. #880
* The Admin "Config Differ" tool has been updated to reflect changes to `Record` made in v22. It is
  once again able to apply remote config values.
* A `Panel` with configs `resizable: true, collapsible: false` now renders with a splitter.
* A `Panel` with no `icon`, `title`, or `headerItems` will not render a blank header.
* `FileChooser.enableMulti` now behaves as one might expect -- true to allow multiple files in a
  single upload. Previous behavior (the ability to add multiple files to dropzone) is now controlled
  by `enableAddMulti`.

[Commit Log](https://github.com/xh/hoist-react/compare/v22.0.0...v23.0.0)

## v22.0.0 - 2019-04-29

### 🎁 New Features

* A new `DockContainer` component provides a user-friendly way to render multiple child components
  "docked" to its bottom edge. Each child view is rendered with a configurable header and controls
  to allow the user to expand it, collapse it, or optionally "pop it out" into a modal dialog.
* A new `AgGrid` component provides a much lighter Hoist wrapper around AG Grid while maintaining
  consistent styling and layout support. This allows apps to use any features supported by AG Grid
  without conflicting with functionality added by the core Hoist `Grid`.
    * Note that this lighter wrapper lacks a number of core Hoist features and integrations,
      including store support, grid state, enhanced column and renderer APIs, absolute value
      sorting, and more.
    * An associated `AgGridModel` provides access to to the AG Grid APIs, minimal styling configs,
      and several utility methods for managing Grid state.
* Added `GridModel.groupSortFn` config to support custom group sorting (replaces any use of
  `agOptions.defaultGroupSortComparator`).
* The `Column.cellClass` and `Column.headerClass` configs now accept functions to dynamically
  generate custom classes based on the Record and/or Column being rendered.
* The `Record` object now provides an additional getter `Record.allChildren` to return all children
  of the record, irrespective of the current filter in place on the record's store. This supplements
  the existing `Record.children` getter, which returns only the children meeting the filter.

### 💥 Breaking Changes

* The class `LocalStore` has been renamed `Store`, and is now the main implementation and base class
  for Store Data. The extraneous abstract superclass `BaseStore` has been removed.
* `Store.dataLastUpdated` had been renamed `Store.lastUpdated` on the new class and is now a simple
  timestamp (ms) rather than a Javascript Date object.
* The constructor argument `Store.processRawData` now expects a function that *returns* a modified
  object with the necessary edits. This allows implementations to safely *clone* the raw data rather
  than mutating it.
* The method `Store.removeRecord` has been replaced with the method `Store.removeRecords`. This will
  facilitate efficient bulk deletes.

### ⚙️ Technical

* `Grid` now performs an important performance workaround when loading a new dataset that would
  result in the removal of a significant amount of existing records/rows. The underlying AG Grid
  component has a serious bottleneck here (acknowledged as AG-2879 in their bug tracker). The Hoist
  grid wrapper will now detect when this is likely and proactively clear all data using a different
  API call before loading the new dataset.
* The implementations `Store`, `RecordSet`, and `Record` have been updated to more efficiently
  re-use existing record references when loading, updating, or filtering data in a store. This keeps
  the Record objects within a store as stable as possible, and allows additional optimizations by
  AG Grid and its `deltaRowDataMode`.
* When loading raw data into store `Record`s, Hoist will now perform additional conversions based on
  the declared `Field.type`. The unused `Field.nullable` has been removed.
* `LocalStorageService` now uses both the `appCode` and current username for its namespace key,
  ensuring that e.g. local prefs/grid state are not overwritten across multiple app users on one OS
  profile, or when admin impersonation is active. The service will automatically perform a one-time
  migration of existing local state from the old namespace to the new. #674
* `elem` no longer skips `null` children in its calls to `React.createElement()`. These children may
  play the role of placeholders when using conditional rendering, and skipping them was causing
  React to trigger extra re-renders. This change further simplifies Hoist's element factory and
  removes an unnecessary divergence with the behavior of JSX.

### 🐞 Bug Fixes

* `Grid` exports retain sorting, including support for absolute value sorting. #1068
* Ensure `FormField`s are keyed with their model ID, so that React can properly account for dynamic
  changes to fields within a form. #1031
* Prompt for app refresh in (rare) case of mismatch between client and server-side session user.
  (This can happen during impersonation and is defended against in server-side code.) #675

[Commit Log](https://github.com/xh/hoist-react/compare/v21.0.2...v22.0.0)

## v21.0.2 - 2019-04-05

### 📚 Libraries

* Rollback AG Grid to v20.0.0 after running into new performance issues with large datasets and
  `deltaRowDataMode`. Updates to tree filtering logic, also related to grid performance issues with
  filtered tree results returning much larger record counts.

## v21.0.0 - 2019-04-04

### 🎁 New Features

* `FetchService` fetch methods now accept a plain object as the `headers` argument. These headers
  will be merged with the default headers provided by FetchService.
* An app can also now specify default headers to be sent with every fetch request via
  `XH.fetchService.setDefaultHeaders()`. You can pass either a plain object, or a closure which
  returns one.
* `Grid` supports a new `onGridReady` prop, allowing apps to hook into the AG Grid event callback
  without inadvertently short-circuiting the Grid's own internal handler.

### 💥 Breaking Changes

* The shortcut getter `FormModel.isNotValid` was deemed confusing and has been removed from the API.
  In most cases applications should use `!FormModel.isValid` instead; this expression will return
  `false` for the `Unknown` as well as the `NotValid` state. Applications that wish to explicitly
  test for the `NotValid` state should use the `validationState` getter.
* Multiple HoistInputs have changed their `onKeyPress` props to `onKeyDown`, including TextInput,
  NumberInput, TextArea & SearchInput. The `onKeyPress` event has been deprecated in general and has
  limitations on which keys will trigger the event to fire (i.e. it would not fire on an arrow
  keypress).
* FetchService's fetch methods no longer support `contentType` parameter. Instead, specify a custom
  content-type by setting a 'Content-Type' header using the `headers` parameter.
* FetchService's fetch methods no longer support `acceptJson` parameter. Instead, pass an {"Accept":
  "application/json"} header using the `headers` parameter.

### ✨ Styles

* Black point + grid colors adjusted in dark theme to better blend with overall blue-gray tint.
* Mobile styles have been adjusted to increase the default font size and grid row height, in
  addition to a number of other smaller visual adjustments.

### 🐞 Bug Fixes

* Avoid throwing React error due to tab / routing interactions. Tab / routing / state support
  generally improved. (#1052)
* `GridModel.selectFirst()` improved to reliably select first visible record even when one or more
  groupBy levels active. (#1058)

### 📚 Libraries

* AG Grid `~20.1 -> ~20.2` (fixes ag-grid sorting bug with treeMode)
* @blueprint/core `3.14 -> 3.15`
* @blueprint/datetime `3.7 -> 3.8`
* react-dropzone `10.0 -> 10.1`
* react-transition-group `2.6 -> 2.8`

[Commit Log](https://github.com/xh/hoist-react/compare/v20.2.1...v21.0.0)

## v20.2.1 - 2019-03-28

* Minor tweaks to grid styles - CSS var for pinned column borders, drop left/right padding on
  center-aligned grid cells.

[Commit Log](https://github.com/xh/hoist-react/compare/v20.2.0...v20.2.1)

## v20.2.0 - 2019-03-27

### 🎁 New Features

* `GridModel` exposes three new configs - `rowBorders`, `stripeRows`, and `showCellFocus` - to
  provide additional control over grid styling. The former `Grid` prop `showHover` has been
  converted to a `GridModel` config for symmetry with these other flags and more efficient
  re-rendering. Note that some grid-related CSS classes have also been modified to better conform to
  the BEM approach used elsewhere - this could be a breaking change for apps that keyed off of
  certain Hoist grid styles (not expected to be a common case).
* `Select` adds a `queryBuffer` prop to avoid over-eager calls to an async `queryFn`. This buffer is
  defaulted to 300ms to provide some out-of-the-box debouncing of keyboard input when an async query
  is provided. A longer value might be appropriate for slow / intensive queries to a remote API.

### 🐞 Bug Fixes

* A small `FormField.labelWidth` config value will now be respected, even if it is less than the
  default minWidth of 80px.
* Unnecessary re-renders of inactive tab panels now avoided.
* `Grid`'s filter will now be consistently applied to all tree grid records. Previously, the filter
  skipped deeply nested records under specific conditions.
* `Timer` no longer requires its `runFn` to be a promise, as it briefly (and unintentionally) did.
* Suppressed default browser resize handles on `textarea`.

[Commit Log](https://github.com/xh/hoist-react/compare/v20.1.1...v20.2.0)

## v20.1.1 - 2019-03-27

### 🐞 Bug Fixes

* Fix form field reset so that it will call computeValidationAsync even if revalidation is not
  triggered because the field's value did not change when reset.

[Commit Log](https://github.com/xh/hoist-react/compare/v20.1.0...v20.1.1)

## v20.1.0 - 2019-03-14

### 🎁 New Features

* Standard app options panel now includes a "Restore Defaults" button to clear all user preferences
  as well as any custom grid state, resetting the app to its default state for that user.

### 🐞 Bug Fixes

* Removed a delay from `HoistInput` blur handling, ensuring `noteBlurred()` is called as soon as the
  element loses focus. This should remove a class of bugs related to input values not flushing into
  their models quickly enough when `commitOnChange: false` and the user moves directly from an input
  to e.g. clicking a submit button. #1023
* Fix to Admin ConfigDiffer tool (missing decorator).

### ⚙️ Technical

* The `GridModel.store` config now accepts a plain object and will internally create a `LocalStore`.
  This store config can also be partially specified or even omitted entirely. GridModel will ensure
  that the store is auto-configured with all fields in configured grid columns, reducing the need
  for app code boilerplate (re)enumerating field names.
* `Timer` class reworked to allow its interval to be adjusted dynamically via `setInterval()`,
  without requiring the Timer to be re-created.

[Commit Log](https://github.com/xh/hoist-react/compare/v20.0.1...v20.1.0)

## v20.0.1 - 2019-03-08

### 🐞 Bug Fixes

* Ensure `RestStore` processes records in a standard way following a save/add operation (#1010).

[Commit Log](https://github.com/xh/hoist-react/compare/v20.0.0...v20.0.1)

## v20.0.0 - 2019-03-06

### 💥 Breaking Changes

* The `@LoadSupport` decorator has been substantially reworked and enhanced from its initial release
  in v19. It is no longer needed on the HoistComponent, but rather should be put directly on the
  owned HoistModel implementing the loading. IMPORTANT NOTE: all models should implement
  `doLoadAsync` rather than `loadAsync`. Please see `LoadSupport` for more information on this
  important change.
* `TabContainer` and `TabContainerModel` are now cross-platform. Apps should update their code to
  import both from `@xh/hoist/cmp/tab`.
* `TabContainer.switcherPosition` has been moved to `TabContainerModel`. Please note that changes to
  `switcherPosition` are not supported on mobile, where the switcher will always appear beneath the
  container.
* The `Label` component from `@xh/hoist/desktop/cmp/input` has been removed. Applications should
  consider using the basic html `label` element instead (or a `FormField` if applicable).
* The `LeftRightChooserModel` constructor no longer accepts a `leftSortBy` and `rightSortBy`
  property. The implementation of these properties was generally broken. Use `leftSorted` and
  `rightSorted` instead.

#### Mobile

* Mobile `Page` has changed - `Pages` are now wrappers around `Panels` that are designed to be used
  with a `NavigationModel` or `TabContainer`. `Page` accepts the same props as `Panel`, meaning uses
  of `loadModel` should be replaced with `mask`.
* The mobile `AppBar` title is static and defaults to the app name. If you want to display page
  titles, it is recommended to use the `title` prop on the `Page`.

### 🎁 New Features

* Enhancements to Model and Component data loading via `@LoadSupport` provides a stronger set of
  conventions and better support for distinguishing between initial loads / auto/background
  refreshes / user- driven refreshes. It also provides new patterns for ensuring application
  Services are refreshed as part of a reworked global refresh cycle.
* RestGridModel supports a new `cloneAction` to take an existing record and open the editor form in
  "add mode" with all editable fields pre-populated from the source record. The action calls
  `prepareCloneFn`, if defined on the RestGridModel, to perform any transform operations before
  rendering the form.
* Tabs in `TabContainerModel` now support an `icon` property on the desktop.
* Charts take a new optional `aspectRatio` prop.
* Added new `Column.headerTooltip` config.
* Added new method `markManaged` on `ManagedSupport`.
* Added new function decorator `debounced`.
* Added new function `applyMixin` providing support for structured creation of class decorators
  (mixins).

#### Mobile

* Column chooser support available for mobile Grids. Users can check/uncheck columns to add/remove
  them from a configurable grid and reorder the columns in the list via drag and drop. Pair
  `GridModel.enableColChooser` with a mobile `colChooserButton` to allow use.
* Added `DialogPage` to the mobile toolkit. These floating pages do not participate in navigation or
  routing, and are used for showing fullscreen views outside of the Navigator / TabContainer
  context.
* Added `Panel` to the mobile toolkit, which offers a header element with standardized styling,
  title, and icon, as well as support for top and bottom toolbars.
* The mobile `AppBar` has been updated to more closely match the desktop `AppBar`, adding `icon`,
  `leftItems`, `hideAppMenuButton` and `appMenuButtonProps` props.
* Added routing support to mobile.

### 🐞 Bug Fixes

* The HighCharts wrapper component properly resizes its chart.
* Mobile dimension chooser button properly handles overflow for longer labels.
* Sizing fixes for multi-line inputs such as textArea and jsonInput.
* NumberInput calls a `onKeyPress` prop if given.
* Layout fixes on several admin panels and detail popups.

### 📚 Libraries

* @blueprintjs/core `3.13 -> 3.14`
* @xh/hoist-dev-utils `3.5 -> 3.6`
* ag-grid `~20.0 -> ~20.1`
* react-dropzone `~8.0 -> ~9.0`
* react-select `~2.3 -> ~2.4`
* router5 `~6.6 -> ~7.0`
* react `~16.7 -> ~16.8`

[Commit Log](https://github.com/xh/hoist-react/compare/v19.0.1...v20.0.0)

## v19.0.1 - 2019-02-12

### 🐞 Bug Fixes

* Additional updates and simplifications to `FormField` sizing of child `HoistInput` elements, for
  more reliable sizing and spacing filling behavior.

[Commit Log](https://github.com/xh/hoist-react/compare/v19.0.0...v19.0.1)

## v19.0.0 - 2019-02-08

### 🎁 New Features

* Added a new architecture for signaling the need to load / refresh new data across either the
  entire app or a section of the component hierarchy. This new system relies on React context to
  minimizes the need for explicit application wiring, and improves support for auto-refresh. See
  newly added decorator `@LoadSupport` and classes/components `RefreshContext`,
  `RefreshContextModel`, and `RefreshContextView` for more info.
* `TabContainerModel` and `TabModel` now support `refreshMode` and `renderMode` configs to allow
  better control over how inactive tabs are mounted/unmounted and how tabs handle refresh requests
  when hidden or (re)activated.
* Apps can implement `getAppOptions()` in their `AppModel` class to specify a set of app-wide
  options that should be editable via a new built-in Options dialog. This system includes built-in
  support for reading/writing options to preferences, or getting/setting their values via custom
  handlers. The toolkit handles the rendering of the dialog.
* Standard top-level app buttons - for actions such as launching the new Options dialog, switching
  themes, launching the admin client, and logging out - have been moved into a new menu accessible
  from the top-right corner of the app, leaving more space for app-specific controls in the AppBar.
* `RecordGridModel` now supports an enhanced `editors` configuration that exposes the full set of
  validation and display support from the Forms package.
* `HoistInput` sizing is now consistently implemented using `LayoutSupport`. All sizable
  `HoistInputs` now have default `width` to ensure a standard display out of the box. `JsonInput`
  and `TextArea` also have default `height`. These defaults can be overridden by declaring explicit
  `width` and `height` values, or unset by setting the prop to `null`.
* `HoistInputs` within `FormFields` will be automatically sized to fill the available space in the
  `FormField`. In these cases, it is advised to either give the `FormField` an explicit size or
  render it in a flex layout.

### 💥 Breaking Changes

* AG Grid has been updated to v20.0.0. Most apps shouldn't require any changes - however, if you are
  using `agOptions` to set sorting, filtering or resizing properties, these may need to change:

  For the `Grid`, `agOptions.enableColResize`, `agOptions.enableSorting`
  and `agOptions.enableFilter`
  have been removed. You can replicate their effects by using `agOptions.defaultColDef`. For
  `Columns`, `suppressFilter` has been removed, an should be replaced with `filter: false`.

* `HoistAppModel.requestRefresh` and `TabContainerModel.requestRefresh` have been removed.
  Applications should use the new Refresh architecture described above instead.
* `tabRefreshMode` on TabContainer has been renamed `renderMode`.
* `TabModel.reloadOnShow` has been removed. Set the `refreshMode` property on TabContainerModel or
  TabModel to `TabRefreshMode.ON_SHOW_ALWAYS` instead.
* The mobile APIs for `TabContainerModel`, `TabModel`, and `RefreshButton` have been rewritten to
  more closely mirror the desktop API.
* The API for `RecordGridModel` editors has changed -- `type` is no longer supported. Use
  `fieldModel` and `formField` instead.
* `LocalStore.loadRawData` requires that all records presented to store have unique IDs specified.
  See `LocalStore.idSpec` for more information.

### 🐞 Bug Fixes

* SwitchInput and RadioInput now properly highlight validation errors in `minimal` mode.

### 📚 Libraries

* @blueprintjs/core `3.12 -> 3.13`
* ag-grid `~19.1.4 -> ~20.0.0`

[Commit Log](https://github.com/xh/hoist-react/compare/v18.1.2...v19.0.0)

## v18.1.2 - 2019-01-30

### 🐞 Bug Fixes

* Grid integrations relying on column visibility (namely export, storeFilterField) now correctly
  consult updated column state from GridModel. #935
* Ensure `FieldModel.initialValue` is observable to ensure that computed dirty state (and any other
  derivations) are updated if it changes. #934
* Fixes to ensure Admin console log viewer more cleanly handles exceptions (e.g. attempting to
  auto-refresh on a log file that has been deleted).

[Commit Log](https://github.com/xh/hoist-react/compare/v18.1.1...v18.1.2)

## v18.1.1 - 2019-01-29

* Grid cell padding can be controlled via a new set of CSS vars and is reduced by default for grids
  in compact mode.
* The `addRecordAsync()` and `saveRecordAsync()` methods on `RestStore` return the updated record.

[Commit Log](https://github.com/xh/hoist-react/compare/v18.1.0...v18.1.1)

## v18.1.0 - 2019-01-28

### 🎁 New Features

* New `@managed` class field decorator can be used to mark a property as fully created/owned by its
  containing class (provided that class has installed the matching `@ManagedSupport` decorator).
    * The framework will automatically pass any `@managed` class members to `XH.safeDestroy()` on
      destroy/unmount to ensure their own `destroy()` lifecycle methods are called and any related
      resources are disposed of properly, notably MobX observables and reactions.
    * In practice, this should be used to decorate any properties on `HoistModel`, `HoistService`,
      or
      `HoistComponent` classes that hold a reference to a `HoistModel` created by that class. All of
      those core artifacts support the new decorator, `HoistModel` already provides a built-in
      `destroy()` method, and calling that method when an app is done with a Model is an important
      best practice that can now happen more reliably / easily.
* `FormModel.getData()` accepts a new single parameter `dirtyOnly` - pass true to get back only
  fields which have been modified.
* The mobile `Select` component indicates the current value with a ✅ in the drop-down list.
* Excel exports from tree grids now include the matching expand/collapse tree controls baked into
  generated Excel file.

### 🐞 Bug Fixes

* The `JsonInput` component now properly respects / indicates disabled state.

### 📚 Libraries

* Hoist-dev-utils `3.4.1 -> 3.5.0` - updated webpack and other build tool dependencies, as well as
  an improved eslint configuration.
* @blueprintjs/core `3.10 -> 3.12`
* @blueprintjs/datetime `3.5 -> 3.7`
* fontawesome `5.6 -> 5.7`
* mobx `5.8 -> 5.9`
* react-select `2.2 -> 2.3`
* Other patch updates

[Commit Log](https://github.com/xh/hoist-react/compare/v18.0.0...v18.1.0)

## v18.0.0 - 2019-01-15

### 🎁 New Features

* Form support has been substantially enhanced and restructured to provide both a cleaner API and
  new functionality:
    * `FormModel` and `FieldModel` are now concrete classes and provide the main entry point for
      specifying the contents of a form. The `Field` and `FieldSupport` decorators have been
      removed.
    * Fields and sub-forms may now be dynamically added to FormModel.
    * The validation state of a FormModel is now *immediately* available after construction and
      independent of the GUI. The triggering of the *display* of that state is now a separate
      process triggered by GUI actions such as blur.
    * `FormField` has been substantially reworked to support a read-only display and inherit common
      property settings from its containing `Form`.
    * `HoistInput` has been moved into the `input` package to clarify that these are lower level
      controls and independent of the Forms package.

* `RestGrid` now supports a `mask` prop. RestGrid loading is now masked by default.
* `Chart` component now supports a built-in zoom out gesture: click and drag from right-to-left on
  charts with x-axis zooming.
* `Select` now supports an `enableClear` prop to control the presence of an optional inline clear
  button.
* `Grid` components take `onCellClicked` and `onCellDoubleClicked` event handlers.
* A new desktop `FileChooser` wraps a preconfigured react-dropzone component to allow users to
  easily select files for upload or other client-side processing.

### 💥 Breaking Changes

* Major changes to Form (see above). `HoistInput` imports will also need to be adjusted to move from
  `form` to `input`.
* The name of the HoistInput `field` prop has been changed to `bind`. This change distinguishes the
  lower-level input package more clearly from the higher-level form package which uses it. It also
  more clearly relates the property to the associated `@bindable` annotation for models.
* A `Select` input with `enableMulti = true` will by default no longer show an inline x to clear the
  input value. Use the `enableClear` prop to re-enable.
* Column definitions are exported from the `grid` package. To ensure backwards compatibility,
  replace imports from `@xh/hoist/desktop/columns` with `@xh/hoist/desktop/cmp/grid`.

### 📚 Libraries

* React `~16.6.0 -> ~16.7.0`
* Patch version updates to multiple other dependencies.

[Commit Log](https://github.com/xh/hoist-react/compare/v17.0.0...v18.0.0)

## v17.0.0 - 2018-12-21

### 💥 Breaking Changes

* The implementation of the `model` property on `HoistComponent` has been substantially enhanced:
    * "Local" Models should now be specified on the Component class declaration by simply setting
      the
      `model` property, rather than the confusing `localModel` property.
    * HoistComponent now supports a static `modelClass` class property. If set, this property will
      allow a HoistComponent to auto-create a model internally when presented with a plain
      javascript object as its `model` prop. This is especially useful in cases like `Panel`
      and `TabContainer`, where apps often need to specify a model but do not require a reference to
      the model. Those usages can now skip importing and instantiating an instance of the
      component's model class themselves.
    * Hoist will now throw an Exception if an application attempts to changes the model on an
      existing HoistComponent instance or presents the wrong type of model to a HoistComponent where
      `modelClass` has been specified.

* `PanelSizingModel` has been renamed `PanelModel`. The class now also has the following new
  optional properties, all of which are `true` by default:
    * `showSplitter` - controls visibility of the splitter bar on the outside edge of the component.
    * `showSplitterCollapseButton` - controls visibility of the collapse button on the splitter bar.
    * `showHeaderCollapseButton` - controls visibility of a (new) collapse button in the header.

* The API methods for exporting grid data have changed and gained new features:
    * Grids must opt-in to export with the `GridModel.enableExport` config.
    * Exporting a `GridModel` is handled by the new `GridExportService`, which takes a collection of
      `exportOptions`. See `GridExportService.exportAsync` for available `exportOptions`.
    * All export entry points (`GridModel.exportAsync()`, `ExportButton` and the export context menu
      items) support `exportOptions`. Additionally, `GridModel` can be configured with default
      `exportOptions` in its config.

* The `buttonPosition` prop on `NumberInput` has been removed due to problems with the underlying
  implementation. Support for incrementing buttons on NumberInputs will be re-considered for future
  versions of Hoist.

### 🎁 New Features

* `TextInput` on desktop now supports an `enableClear` property to allow easy addition of a clear
  button at the right edge of the component.
* `TabContainer` enhancements:
    * An `omit` property can now be passed in the tab configs passed to the `TabContainerModel`
      constructor to conditionally exclude a tab from the container
    * Each `TabModel` can now be retrieved by id via the new `getTabById` method on
      `TabContainerModel`.
    * `TabModel.title` can now be changed at runtime.
    * `TabModel` now supports the following properties, which can be changed at runtime or set via
      the config:
        * `disabled` - applies a disabled style in the switcher and blocks navigation to the tab via
          user click, routing, or the API.
        * `excludeFromSwitcher` - removes the tab from the switcher, but the tab can still be
          navigated to programmatically or via routing.
* `MultiFieldRenderer` `multiFieldConfig` now supports a `delimiter` property to separate
  consecutive SubFields.
* `MultiFieldRenderer` SubFields now support a `position` property, to allow rendering in either the
  top or bottom row.
* `StoreCountLabel` now supports a new 'includeChildren' prop to control whether or not children
  records are included in the count. By default this is `false`.
* `Checkbox` now supports a `displayUnsetState` prop which may be used to display a visually
  distinct state for null values.
* `Select` now renders with a checkbox next to the selected item in its dropdown menu, instead of
  relying on highlighting. A new `hideSelectedOptionCheck` prop is available to disable.
* `RestGridModel` supports a `readonly` property.
* `DimensionChooser`, various `HoistInput` components, `Toolbar` and `ToolbarSeparator` have been
  added to the mobile component library.
* Additional environment enums for UAT and BCP, added to Hoist Core 5.4.0, are supported in the
  application footer.

### 🐞 Bug Fixes

* `NumberInput` will no longer immediately convert its shorthand value (e.g. "3m") into numeric form
  while the user remains focused on the input.
* Grid `actionCol` columns no longer render Button components for each action, relying instead on
  plain HTML / CSS markup for a significant performance improvement when there are many rows and/or
  actions per row.
* Grid exports more reliably include the appropriate file extension.
* `Select` will prevent an `<esc>` keypress from bubbling up to parent components only when its menu
  is open. (In that case, the component assumes escape was pressed to close its menu and captures
  the keypress, otherwise it should leave it alone and let it e.g. close a parent popover).

[Commit Log](https://github.com/xh/hoist-react/compare/v16.0.1...v17.0.0)

## v16.0.1 - 2018-12-12

### 🐞 Bug Fixes

* Fix to FeedbackForm allowing attempted submission with an empty message.

[Commit Log](https://github.com/xh/hoist-react/compare/v16.0.0...v16.0.1)

## v16.0.0

### 🎁 New Features

* Support for ComboBoxes and Dropdowns have been improved dramatically, via a new `Select` component
  based on react-select.
* The AG Grid based `Grid` and `GridModel` are now available on both mobile and desktop. We have
  also added new support for multi-row/multi-field columns via the new `multiFieldRenderer` renderer
  function.
* The app initialization lifecycle has been restructured so that no App classes are constructed
  until Hoist is fully initialized.
* `Column` now supports an optional `rowHeight` property.
* `Button` now defaults to 'minimal' mode, providing a much lighter-weight visual look-and-feel to
  HoistApps. `Button` also implements `@LayoutSupport`.
* Grouping state is now saved by the grid state support on `GridModel`.
* The Hoist `DimChooser` component has been ported to hoist-react.
* `fetchService` now supports an `autoAbortKey` in its fetch methods. This can be used to
  automatically cancel obsolete requests that have been superseded by more recent variants.
* Support for new `clickableLabel` property on `FormField`.
* `RestForm` now supports a read-only view.
* Hoist now supports automatic tracking of app/page load times.

### 💥 Breaking Changes

* The new location for the cross-platform grid component is `@xh/hoist/cmp/grid`. The `columns`
  package has also moved under a new sub-package in this location.
* Hoist top-level App Structure has changed in order to improve consistency of the Model-View
  conventions, to improve the accessibility of services, and to support the improvements in app
  initialization mentioned above:
    - `XH.renderApp` now takes a new `AppSpec` configuration.
    - `XH.app` is now `XH.appModel`.
    - All services are installed directly on `XH`.
    - `@HoistApp` is now `@HoistAppModel`
* `RecordAction` has been substantially refactored and improved. These are now typically immutable
  and may be shared.
    - `prepareFn` has been replaced with a `displayFn`.
    - `actionFn` and `displayFn` now take a single object as their parameter.
* The `hide` property on `Column` has been changed to `hidden`.
* The `ColChooserButton` has been moved from the incorrect location `@xh/hoist/cmp/grid` to
  `@xh/hoist/desktop/cmp/button`. This is a desktop-only component. Apps will have to adjust these
  imports.
* `withDefaultTrue` and `withDefaultFalse` in `@xh/hoist/utils/js` have been removed. Use
  `withDefault` instead.
* `CheckBox` has been renamed `Checkbox`

### ⚙️ Technical

* AG Grid has been upgraded to v19.1
* mobx has been upgraded to v5.6
* React has been upgraded to v16.6
* Allow browsers with proper support for Proxy (e.g Edge) to access Hoist Applications.

### 🐞 Bug Fixes

* Extensive. See full change list below.

[Commit Log](https://github.com/xh/hoist-react/compare/v15.1.2...v16.0.0)

## v15.1.2

🛠 Hotfix release to MultiSelect to cap the maximum number of options rendered by the drop-down
list. Note, this component is being replaced in Hoist v16 by the react-select library.

[Commit Log](https://github.com/xh/hoist-react/compare/v15.1.1...v15.1.2)

## v15.1.1

### 🐞 Bug Fixes

* Fix to minimal validation mode for FormField disrupting input focus.
* Fix to JsonInput disrupting input focus.

### ⚙️ Technical

* Support added for TLBR-style notation when specifying margin/padding via layoutSupport - e.g. box(
  {margin: '10 20 5 5'}).
* Tweak to lockout panel message when the user has no roles.

[Commit Log](https://github.com/xh/hoist-react/compare/v15.1.0...v15.1.1)

## v15.1.0

### 🎁 New Features

* The FormField component takes a new minimal prop to display validation errors with a tooltip only
  as opposed to an inline message string. This can be used to help reduce shifting / jumping form
  layouts as required.
* The admin-only user impersonation toolbar will now accept new/unknown users, to support certain
  SSO application implementations that can create users on the fly.

### ⚙️ Technical

* Error reporting to server w/ custom user messages is disabled if the user is not known to the
  client (edge case with errors early in app lifecycle, prior to successful authentication).

[Commit Log](https://github.com/xh/hoist-react/compare/v15.0.0...v15.1.0)

## v15.0.0

### 💥 Breaking Changes

* This update does not require any application client code changes, but does require updating the
  Hoist Core Grails plugin to >= 5.0. Hoist Core changes to how application roles are loaded and
  users are authenticated required minor changes to how JS clients bootstrap themselves and load
  user data.
* The Hoist Core HoistImplController has also been renamed to XhController, again requiring Hoist
  React adjustments to call the updated /xh/ paths for these (implementation) endpoints. Again, no
  app updates required beyond taking the latest Hoist Core plugin.

[Commit Log](https://github.com/xh/hoist-react/compare/v14.2.0...v15.0.0)

## v14.2.0

### 🎁 New Features

* Upgraded hoist-dev-utils to 3.0.3. Client builds now use the latest Webpack 4 and Babel 7 for
  noticeably faster builds and recompiles during CI and at development time.
* GridModel now has a top-level agColumnApi property to provide a direct handle on the AG Grid
  Column API object.

### ⚙️ Technical

* Support for column groups strengthened with the addition of a dedicated ColumnGroup sibling class
  to Column. This includes additional internal refactoring to reduce unnecessary cloning of Column
  configurations and provide a more managed path for Column updates. Public APIs did not change.
  (#694)

### 📚 Libraries

* Blueprint Core `3.6.1 -> 3.7.0`
* Blueprint Datetime `3.2.0 -> 3.3.0`
* Fontawesome `5.3.x -> 5.4.x`
* MobX `5.1.2 -> 5.5.0`
* Router5 `6.5.0 -> 6.6.0`

[Commit Log](https://github.com/xh/hoist-react/compare/v14.1.3...v14.2.0)

## v14.1.3

### 🐞 Bug Fixes

* Ensure JsonInput reacts properly to value changes.

### ⚙️ Technical

* Block user pinning/unpinning in Grid via drag-and-drop - pending further work via #687.
* Support "now" as special token for dateIs min/max validation rules.
* Tweak grouped grid row background color.

[Commit Log](https://github.com/xh/hoist-react/compare/v14.1.1...v14.1.3)

## v14.1.1

### 🐞 Bug Fixes

* Fixes GridModel support for row-level grouping at same time as column grouping.

[Commit Log](https://github.com/xh/hoist-react/compare/v14.1.0...v14.1.1)

## v14.1.0

### 🎁 New Features

* GridModel now supports multiple levels of row grouping. Pass the public setGroupBy() method an
  array of string column IDs, or a falsey value / empty array to ungroup. Note that the public and
  observable groupBy property on GridModel will now always be an array, even if the grid is not
  grouped or has only a single level of grouping.
* GridModel exposes public expandAll() and collapseAll() methods for grouped / tree grids, and
  StoreContextMenu supports a new "expandCollapseAll" string token to insert context menu items.
  These are added to the default menu, but auto-hide when the grid is not in a grouped state.
* The Grid component provides a new onKeyDown prop, which takes a callback and will fire on any
  keypress targeted within the Grid. Note such a handler is not provided directly by AG Grid.
* The Column class supports pinned as a top-level config. Supports passing true to pin to the left.

### 🐞 Bug Fixes

* Updates to Grid column widths made via AG Grid's "autosize to fit" API are properly persisted to
  grid state.

[Commit Log](https://github.com/xh/hoist-react/compare/v14.0.0...v14.1.0)

## v14.0.0

* Along with numerous bug fixes, v14 brings with it a number of important enhancements for grids,
  including support for tree display, 'action' columns, and absolute value sorting. It also includes
  some new controls and improvement to focus display.

### 💥 Breaking Changes

* The signatures of the Column.elementRenderer and Column.renderer have been changed to be
  consistent with each other, and more extensible. Each takes two arguments -- the value to be
  rendered, and a single bundle of metadata.
* StoreContextMenuAction has been renamed to RecordAction. Its action property has been renamed to
  actionFn for consistency and clarity.
* LocalStore : The method LocalStore.processRawData no longer takes an array of all records, but
  instead takes just a single record. Applications that need to operate on all raw records in bulk
  should do so before presenting them to LocalStore. Also, LocalStores template methods for override
  have also changed substantially, and sub-classes that rely on these methods will need to be
  adjusted accordingly.

### 🎁 New Features

#### Grid

* The Store API now supports hierarchical datasets. Applications need to simply provide raw data for
  records with a "children" property containing the raw data for their children.
* Grid supports a 'TreeGrid' mode. To show a tree grid, bind the GridModel to a store containing
  hierarchical data (as above), set treeMode: true on the GridModel, and specify a column to display
  the tree controls (isTreeColumn: true)
* Grid supports absolute sorting for numerical columns. Specify absSort: true on your column config
  to enable. Clicking the grid header will now cycle through ASC > DESC > DESC (abs) sort modes.
* Grid supports an 'Actions' column for one-click record actions. See cmp/desktop/columns/actionCol.
* A new showHover prop on the desktop Grid component will highlight the hovered row with default
  styling. A new GridModel.rowClassFn callback was added to support per-row custom classes based on
  record data.
* A new ExportFormat.LONG_TEXT format has been added, along with a new Column.exportWidth config.
  This supports exporting columns that contain long text (e.g. notes) as multi-line cells within
  Excel.

#### Other Components

* RadioInput and ButtonGroupInput have been added to the desktop/cmp/form package.
* DateInput now has support for entering and displaying time values.
* NumberInput displays its unformatted value when focused.
* Focused components are now better highlighted, with additional CSS vars provided to customize as
  needed.

### 🐞 Bug Fixes

* Calls to GridModel.setGroupBy() work properly not only on the first, but also all subsequent calls
  (#644).
* Background / style issues resolved on several input components in dark theme (#657).
* Grid context menus appear properly over other floating components.

### 📚 Libraries

* React `16.5.1 -> 16.5.2`
* router5 `6.4.2 -> 6.5.0`
* CodeMirror, Highcharts, and MobX patch updates

[Commit Log](https://github.com/xh/hoist-react/compare/v13.0.0...v14.0.0)

## v13.0.0

🍀Lucky v13 brings with it a number of enhancements for forms and validation, grouped column support
in the core Grid API, a fully wrapped MultiSelect component, decorator syntax adjustments, and a
number of other fixes and enhancements.

It also includes contributions from new ExHI team members Arjun and Brendan. 🎉

### 💥 Breaking Changes

* The core `@HoistComponent`, `@HoistService`, and `@HoistModel` decorators are **no longer
  parameterized**, meaning that trailing `()` should be removed after each usage. (#586)
* The little-used `hoistComponentFactory()` method was also removed as a further simplification
  (#587).
* The `HoistField` superclass has been renamed to `HoistInput` and the various **desktop form
  control components have been renamed** to match (55afb8f). Apps using these components (which will
  likely be most apps) will need to adapt to the new names.
    * This was done to better distinguish between the input components and the upgraded Field
      concept on model classes (see below).

### 🎁 New Features

⭐️ **Forms and Fields** have been a major focus of attention, with support for structured data
fields added to Models via the `@FieldSupport` and `@field()` decorators.

* Models annotated with `@FieldSupport` can decorate member properties with `@field()`, making those
  properties observable and settable (with a generated `setXXX()` method).
* The `@field()` decorators themselves can be passed an optional display label string as well as
  zero or more *validation rules* to define required constraints on the value of the field.
* A set of predefined constraints is provided within the toolkit within the `/field/` package.
* Models using `FieldSupport` should be sure to call the `initFields()` method installed by the
  decorator within their constructor. This method can be called without arguments to generally
  initialize the field system, or it can be passed an object of field names to initial/default
  values, which will set those values on the model class properties and provide change/dirty
  detection and the ability to "reset" a form.
* A new `FormField` UI component can be used to wrap input components within a form. The `FormField`
  wrapper can accept the source model and field name, and will apply those to its child input. It
  leverages the Field model to automatically display a label, indicate required fields, and print
  validation error messages. This new component should be the building-block for most non-trivial
  forms within an application.

Other enhancements include:

* **Grid columns can be grouped**, with support for grouping added to the grid state management
  system, column chooser, and export manager (#565). To define a column group, nest column
  definitions passed to `GridModel.columns` within a wrapper object of the
  form `{headerName: 'My group', children: [...]}`.

(Note these release notes are incomplete for this version.)

[Commit Log](https://github.com/xh/hoist-react/compare/v12.1.2...v13.0.0)

## v12.1.2

### 🐞 Bug Fixes

* Fix casing on functions generated by `@settable` decorator
  (35c7daa209a4205cb011583ebf8372319716deba).

[Commit Log](https://github.com/xh/hoist-react/compare/v12.1.1...v12.1.2)

## v12.1.1

### 🐞 Bug Fixes

* Avoid passing unknown HoistField component props down to Blueprint select/checkbox controls.

### 📚 Libraries

* Rollback update of `@blueprintjs/select` package `3.1.0 -> 3.0.0` - this included breaking API
  changes and will be revisited in #558.

[Commit Log](https://github.com/xh/hoist-react/compare/v12.1.0...v12.1.1)

## v12.1.0

### 🎁 New Features

* New `@bindable` and `@settable` decorators added for MobX support. Decorating a class member
  property with `@bindable` makes it a MobX `@observable` and auto-generates a setter method on the
  class wrapped in a MobX `@action`.
* A `fontAwesomeIcon` element factory is exported for use with other FA icons not enumerated by the
  `Icon` class.
* CSS variables added to control desktop Blueprint form control margins. These remain defaulted to
  zero, but now within CSS with support for variable overrides. A Blueprint library update also
  brought some changes to certain field-related alignment and style properties. Review any form
  controls within apps to ensure they remain aligned as desired
  (8275719e66b4677ec5c68a56ccc6aa3055283457 and df667b75d41d12dba96cbd206f5736886cb2ac20).

### 🐞 Bug Fixes

* Grid cells are fully refreshed on a data update, ensuring cell renderers that rely on data other
  than their primary display field are updated (#550).
* Grid auto-sizing is run after a data update, ensuring flex columns resize to adjust for possible
  scrollbar visibility changes (#553).
* Dropdown fields can be instantiated with fewer required properties set (#541).

### 📚 Libraries

* Blueprint `3.0.1 -> 3.4.0`
* FontAwesome `5.2.0 -> 5.3.0`
* CodeMirror `5.39.2 -> 5.40.0`
* MobX `5.0.3 -> 5.1.0`
* router5 `6.3.0 -> 6.4.2`
* React `16.4.1 -> 16.4.2`

[Commit Log](https://github.com/xh/hoist-react/compare/v12.0.0...v12.1.0)

## v12.0.0

Hoist React v12 is a relatively large release, with multiple refactorings around grid columns,
`elemFactory` support, classNames, and a re-organization of classes and exports within `utils`.

### 💥 Breaking Changes

#### ⭐️ Grid Columns

**A new `Column` class describes a top-level API for columns and their supported options** and is
intended to be a cross-platform layer on top of AG Grid and TBD mobile grid implementations.

* The desktop `GridModel` class now accepts a collection of `Column` configuration objects to define
  its available columns.
* Columns may be configured with `flex: true` to cause them to stretch all available horizontal
  space within a grid, sharing it equally with any other flex columns. However note that this should
  be used sparingly, as flex columns have some deliberate limitations to ensure stable and
  consistent behavior. Most noticeably, they cannot be resized directly by users. Often, a best
  practice will be to insert an `emptyFlexCol` configuration as the last column in a grid - this
  will avoid messy-looking gaps in the layout while not requiring a data-driven column be flexed.
* User customizations to column widths are now saved if the GridModel has been configured with a
  `stateModel` key or model instance - see `GridStateModel`.
* Columns accept a `renderer` config to format text or HTML-based output. This is a callback that is
  provided the value, the row-level record, and a metadata object with the column's `colId`. An
  `elementRenderer` config is also available for cells that should render a Component.
* An `agOptions` config key continues to provide a way to pass arbitrary options to the underlying
  AG Grid instance (for desktop implementations). This is considered an "escape hatch" and should be
  used with care, but can provide a bridge to required AG Grid features as the Hoist-level API
  continues to develop.
* The "factory pattern" for Column templates / defaults has been removed, replaced by a simpler
  approach that recommends exporting simple configuration partials and spreading them into
  instance-specific column configs.
* See 0798f6bb20092c59659cf888aeaf9ecb01db52a6 for primary commit.

#### ⭐️ Element Factory, LayoutSupport, BaseClassName

Hoist provides core support for creating components via a factory pattern, powered by the `elem()`
and `elemFactory()` methods. This approach remains the recommended way to instantiate component
elements, but was **simplified and streamlined**.

* The rarely used `itemSpec` argument was removed (this previously applied defaults to child items).
* Developers can now also use JSX to instantiate all Hoist-provided components while still taking
  advantage of auto-handling for layout-related properties provided by the `LayoutSupport` mixin.
    * HoistComponents should now spread **`...this.getLayoutProps()`** into their outermost rendered
      child to enable promotion of layout properties.
* All HoistComponents can now specify a **baseClassName** on their component class and should pass
  `className: this.getClassName()` down to their outermost rendered child. This allows components to
  cleanly layer on a base CSS class name with any instance-specific classes.
* See 8342d3870102ee9bda4d11774019c4928866f256 for primary commit.

#### ⭐️ Panel resizing / collapsing

**The `Panel` component now takes a `sizingModel` prop to control and encapsulate newly built-in
resizing and collapsing behavior** (#534).

* See the `PanelSizingModel` class for configurable details, including continued support for saving
  sizing / collapsed state as a user preference.
* **The standalone `Resizable` component was removed** in favor of the improved support built into
  Panel directly.

#### Other

* Two promise-related models have been combined into **a new, more powerful `PendingTaskModel`**,
  and the `LoadMask` component has been removed and consolidated into `Mask`
  (d00a5c6e8fc1e0e89c2ce3eef5f3e14cb842f3c8).
    * `Panel` now exposes a single `mask` prop that can take either a configured `mask` element or a
      simple boolean to display/remove a default mask.
* **Classes within the `utils` package have been re-organized** into more standardized and scalable
  namespaces. Imports of these classes will need to be adjusted.

### 🎁 New Features

* **The desktop Grid component now offers a `compact` mode** with configurable styling to display
  significantly more data with reduced padding and font sizes.
* The top-level `AppBar` refresh button now provides a default implementation, calling a new
  abstract `requestRefresh()` method on `HoistApp`.
* The grid column chooser can now be configured to display its column groups as initially collapsed,
  for especially large collections of columns.
* A new `XH.restoreDefaultsAsync()` method provides a centralized way to wipe out user-specific
  preferences or customizations (#508).
* Additional Blueprint `MultiSelect`, `Tag`, and `FormGroup` controls re-exported.

### 🐞 Bug Fixes

* Some components were unintentionally not exporting their Component class directly, blocking JSX
  usage. All components now export their class.
* Multiple fixes to `DayField` (#531).
* JsonField now responds properly when switching from light to dark theme (#507).
* Context menus properly filter out duplicated separators (#518).

[Commit Log](https://github.com/xh/hoist-react/compare/v11.0.0...v12.0.0)

## v11.0.0

### 💥 Breaking Changes

* **Blueprint has been upgraded to the latest 3.x release.** The primary breaking change here is the
  renaming of all `pt-` CSS classes to use a new `bp3-` prefix. Any in-app usages of the BP
  selectors will need to be updated. See the
  [Blueprint "What's New" page](http://blueprintjs.com/docs/#blueprint/whats-new-3.0).
* **FontAwesome has been upgraded to the latest 5.2 release.** Only the icons enumerated in the
  Hoist `Icon` class are now registered via the FA `library.add()` method for inclusion in bundled
  code, resulting in a significant reduction in bundle size. Apps wishing to use other FA icons not
  included by Hoist must import and register them - see the
  [FA React Readme](https://github.com/FortAwesome/react-fontawesome/blob/master/README.md) for
  details.
* **The `mobx-decorators` dependency has been removed** due to lack of official support for the
  latest MobX update, as well as limited usage within the toolkit. This package was primarily
  providing the optional `@setter` decorator, which should now be replaced as needed by dedicated
  `@action` setter methods (19cbf86138499bda959303e602a6d58f6e95cb40).

### 🎁 Enhancements

* `HoistComponent` now provides a `getClassNames()` method that will merge any `baseCls` CSS class
  names specified on the component with any instance-specific classes passed in via props (#252).
    * Components that wish to declare and support a `baseCls` should use this method to generate and
      apply a combined list of classes to their outermost rendered elements (see `Grid`).
    * Base class names have been added for relevant Hoist-provided components - e.g. `.xh-panel` and
      `.xh-grid`. These will be appended to any instance class names specified within applications
      and be available as public CSS selectors.
* Relevant `HoistField` components support inline `leftIcon` and `rightElement` props. `DayField`
  adds support for `minDay / maxDay` props.
* Styling for the built-in AG Grid loading overlay has been simplified and improved (#401).
* Grid column definitions can now specify an `excludeFromExport` config to drop them from
  server-generated Excel/CSV exports (#485).

### 🐞 Bug Fixes

* Grid data loading and selection reactions have been hardened and better coordinated to prevent
  throwing when attempting to set a selection before data has been loaded (#484).

### 📚 Libraries

* Blueprint `2.x -> 3.x`
* FontAwesome `5.0.x -> 5.2.x`
* CodeMirror `5.37.0 -> 5.39.2`
* router5 `6.2.4 -> 6.3.0`

[Commit Log](https://github.com/xh/hoist-react/compare/v10.0.1...v11.0.0)

## v10.0.1

### 🐞 Bug Fixes

* Grid `export` context menu token now defaults to server-side 'exportExcel' export.
    * Specify the `exportLocal` token to return a menu item for local AG Grid export.
* Columns with `field === null` skipped for server-side export (considered spacer / structural
  columns).

## v10.0.0

### 💥 Breaking Changes

* **Access to the router API has changed** with the `XH` global now exposing `router` and
  `routerState` properties and a `navigate()` method directly.
* `ToastManager` has been deprecated. Use `XH.toast` instead.
* `Message` is no longer a public class (and its API has changed). Use `XH.message/confirm/alert`
  instead.
* Export API has changed. The Built-in grid export now uses more powerful server-side support. To
  continue to use local AG based export, call method `GridModel.localExport()`. Built-in export
  needs to be enabled with the new property on `GridModel.enableExport`. See `GridModel` for more
  details.

### 🎁 Enhancements

* New Mobile controls and `AppContainer` provided services (impersonation, about, and version bars).
* Full-featured server-side Excel export for grids.

### 🐞 Bug Fixes

* Prevent automatic zooming upon input focus on mobile devices (#476).
* Clear the selection when showing the context menu for a record which is not already selected
  (#469).
* Fix to make lockout script readable by Compatibility Mode down to IE5.

### 📚 Libraries

* MobX `4.2.x -> 5.0.x`

[Commit Log](https://github.com/xh/hoist-react/compare/v9.0.0...v10.0.0)

## v9.0.0

### 💥 Breaking Changes

* **Hoist-provided mixins (decorators) have been refactored to be more granular and have been broken
  out of `HoistComponent`.**
    * New discrete mixins now exist for `LayoutSupport` and `ContextMenuSupport` - these should be
      added directly to components that require the functionality they add for auto-handling of
      layout-related props and support for showing right-click menus. The corresponding options on
      `HoistComponent` that used to enable them have been removed.
    * For consistency, we have also renamed `EventTarget -> EventSupport` and `Reactive ->
      ReactiveSupport` mixins. These both continue to be auto-applied to HoistModel and HoistService
      classes, and ReactiveSupport enabled by default in HoistComponent.
* **The Context menu API has changed.** The `ContextMenuSupport` mixin now specifies an abstract
  `getContextMenuItems()` method for component implementation (replacing the previous
  `renderContextMenu()` method). See the new [`ContextMenuItem` class for what these items support,
  as well as several static default items that can be used.
    * The top-level `AppContainer` no longer provides a default context menu, instead allowing the
      browser's own context menu to show unless an app / component author has implemented custom
      context-menu handling at any level of their component hierarchy.

### 🐞 Bug Fixes

* TabContainer active tab can become out of sync with the router state (#451)
    * ⚠️ Note this also involved a change to the `TabContainerModel` API - `activateTab()` is now
      the public method to set the active tab and ensure both the tab and the route land in the
      correct state.
* Remove unintended focused cell borders that came back with the prior AG Grid upgrade.

[Commit Log](https://github.com/xh/hoist-react/compare/v8.0.0...v9.0.0)

## v8.0.0

Hoist React v8 brings a big set of improvements and fixes, some API and package re-organizations,
and AG Grid upgrade, and more. 🚀

### 💥 Breaking Changes

* **Component package directories have been re-organized** to provide better symmetry between
  pre-existing "desktop" components and a new set of mobile-first component. Current desktop
  applications should replace imports from `@xh/hoist/cmp/xxx` with `@xh/hoist/desktop/cmp/xxx`.
    * Important exceptions include several classes within `@xh/hoist/cmp/layout/`, which remain
      cross-platform.
    * `Panel` and `Resizable` components have moved to their own packages in
      `@xh/hoist/desktop/cmp/panel` and `@xh/hoist/desktop/cmp/resizable`.
* **Multiple changes and improvements made to tab-related APIs and components.**
    * The `TabContainerModel` constructor API has changed, notably `children` -> `tabs`, `useRoutes`
      ->
      `route` (to specify a starting route as a string) and `switcherPosition` has moved from a
      model config to a prop on the `TabContainer` component.
    * `TabPane` and `TabPaneModel` have been renamed `Tab` and `TabModel`, respectively, with
      several related renames.
* **Application entry-point classes decorated with `@HoistApp` must implement the new getter method
  `containerClass()`** to specify the platform specific component used to wrap the app's
  `componentClass`.
    * This will typically be `@xh/hoist/[desktop|mobile]/AppContainer` depending on platform.

### 🎁 New Features

* **Tab-related APIs re-worked and improved**, including streamlined support for routing, a new
  `tabRenderMode` config on `TabContainerModel`, and better naming throughout.
* **Ag-grid updated to latest v18.x** - now using native flex for overall grid layout and sizing
  controls, along with multiple other vendor improvements.
* Additional `XH` API methods exposed for control of / integration with Router5.
* The core `@HoistComponent` decorated now installs a new `isDisplayed` getter to report on
  component visibility, taking into account the visibility of its ancestors in the component tree.
* Mobile and Desktop app package / component structure made more symmetrical (#444).
* Initial versions of multiple new mobile components added to the toolkit.
* Support added for **`IdleService` - automatic app suspension on inactivity** (#427).
* Hoist wrapper added for the low-level Blueprint **button component** - provides future hooks into
  button customizations and avoids direct BP import (#406).
* Built-in support for collecting user feedback via a dedicated dialog, convenient XH methods and
  default appBar button (#379).
* New `XH.isDevelopmentMode` constant added, true when running in local Webpack dev-server mode.
* CSS variables have been added to customize and standardize the Blueprint "intent" based styling,
  with defaults adjusted to be less distracting (#420).

### 🐞 Bug Fixes

* Preference-related events have been standardized and bugs resolved related to pushAsync() and the
  `prefChange` event (ee93290).
* Admin log viewer auto-refreshes in tail-mode (#330).
* Distracting grid "loading" overlay removed (#401).
* Clipboard button ("click-to-copy" functionality) restored (#442).

[Commit Log](https://github.com/xh/hoist-react/compare/v7.2.0...v8.0.0)

## v7.2.0

### 🎁 New Features

+ Admin console grids now outfitted with column choosers and grid state. #375
+ Additional components for Onsen UI mobile development.

### 🐞 Bug Fixes

+ Multiple improvements to the Admin console config differ. #380 #381 #392

[Commit Log](https://github.com/xh/hoist-react/compare/v7.1.0...v7.2.0)

## v7.1.0

### 🎁 New Features

* Additional kit components added for Onsen UI mobile development.

### 🐞 Bug Fixes

* Dropdown fields no longer default to `commitOnChange: true` - avoiding unexpected commits of
  type-ahead query values for the comboboxes.
* Exceptions thrown from FetchService more accurately report the remote host when unreachable, along
  with some additional enhancements to fetch exception reporting for clarity.

[Commit Log](https://github.com/xh/hoist-react/compare/v7.0.0...v7.1.0)

## v7.0.0

### 💥 Breaking Changes

* **Restructuring of core `App` concept** with change to new `@HoistApp` decorator and conventions
  around defining `App.js` and `AppComponent.js` files as core app entry points. `XH.app` now
  installed to provide access to singleton instance of primary app class. See #387.

### 🎁 New Features

* **Added `AppBar` component** to help further standardize a pattern for top-level application
  headers.
* **Added `SwitchField` and `SliderField`** form field components.
* **Kit package added for Onsen UI** - base component library for mobile development.
* **Preferences get a group field for better organization**, parity with AppConfigs. (Requires
  hoist-core 3.1.x.)

### 🐞 Bug Fixes

* Improvements to `Grid` component's interaction with underlying AG Grid instance, avoiding extra
  renderings and unwanted loss of state. 03de0ae7

[Commit Log](https://github.com/xh/hoist-react/compare/v6.0.0...v7.0.0)

## v6.0.0

### 💥 Breaking Changes

* API for `MessageModel` has changed as part of the feature addition noted below, with `alert()` and
  `confirm()` replaced by `show()` and new `XH` convenience methods making the need for direct calls
  rare.
* `TabContainerModel` no longer takes an `orientation` prop, replaced by the more flexible
  `switcherPosition` as noted below.

### 🎁 New Features

* **Initial version of grid state** now available, supporting easy persistence of user grid column
  selections and sorting. The `GridModel` constructor now takes a `stateModel` argument, which in
  its simplest form is a string `xhStateId` used to persist grid state to local storage. See the
  `GridStateModel` class for implementation details. #331
* The **Message API** has been improved and simplified, with new `XH.confirm()` and `XH.alert()`
  methods providing an easy way to show pop-up alerts without needing to manually construct or
  maintain a `MessageModel`. #349
* **`TabContainer` components can now be controlled with a remote `TabSwitcher`** that does not need
  to be directly docked to the container itself. Specify `switcherPosition:none` on the
  `TabContainerModel` to suppress showing the switching affordance on the tabs themselves and
  instantiate a `TabSwitcher` bound to the same model to control a tabset from elsewhere in the
  component hierarchy. In particular, this enabled top-level application tab navigation to move up
  into the top toolbar, saving vertical space in the layout. #368
* `DataViewModel` supports an `emptyText` config.

### 🐞 Bugfixes

* Dropdown fields no longer fire multiple commit messages, and no longer commit partial entries
  under some circumstances. #353 and #354
* Grids resizing fixed when shrinking the containing component. #357

[Commit Log](https://github.com/xh/hoist-react/compare/v5.0.0...v6.0.0)

## v5.0.0

### 💥 Breaking Changes

* **Multi environment configs have been unwound** See these release notes/instructions for how to
  migrate: https://github.com/xh/hoist-core/releases/tag/release-3.0.0
* **Breaking change to context menus in dataviews and grids not using the default context menu:**
  StoreContextMenu no longer takes an array of items as an argument to its constructor. Instead it
  takes a configuration object with an ‘items’ key that will point to any current implementation’s
  array of items. This object can also contain an optional gridModel argument which is intended to
  support StoreContextMenuItems that may now be specified as known ‘hoist tokens’, currently limited
  to a ‘colChooser’ token.

### 🎁 New Features

* Config differ presents inline view, easier to read diffs now.
* Print Icon added!

### 🐞 Bugfixes

* Update processFailedLoad to loadData into gridModel store, Fixes #337
* Fix regression to ErrorTracking. Make errorTrackingService safer/simpler to call at any point in
  life-cycle.
* Fix broken LocalStore state.
* Tweak flex prop for charts. Side by side charts in a flexbox now auto-size themselves! Fixes #342
* Provide token parsing for storeContextMenus. Context menus are all grown up! Fixes #300

## v4.0.1

### 🐞 Bugfixes

* DataView now properly re-renders its items when properties on their records change (and the ID
  does not)

## v4.0.0

### 💥 Breaking Changes

* **The `GridModel` selection API has been reworked for clarity.** These models formerly exposed
  their selectionModel as `grid.selection` - now that getter returns the selected records. A new
  `selectedRecord` getter is also available to return a single selection, and new string shortcut
  options are available when configuring GridModel selection behavior.
* **Grid components can now take an `agOptions` prop** to pass directly to the underlying ag-grid
  component, as well as an `onRowDoubleClicked` handler function.
  16be2bfa10e5aab4ce8e7e2e20f8569979dd70d1

### 🎁 New Features

* Additional core components have been updated with built-in `layoutSupport`, allowing developers to
  set width/height/flex and other layout properties directly as top-level props for key comps such
  as Grid, DataView, and Chart. These special props are processed via `elemFactory` into a
  `layoutConfig` prop that is now passed down to the underlying wrapper div for these components.
  081fb1f3a2246a4ff624ab123c6df36c1474ed4b

### 🐞 Bugfixes

* Log viewer tail mode now working properly for long log files - #325

## v3.0.1

### 🐞 Bugfixes

* FetchService throws a dedicated exception when the server is unreachable, fixes a confusing
  failure case detailed in #315

## v3.0.0

### 💥 Breaking Changes

* **An application's `AppModel` class must now implement a new `checkAccess()` method.** This method
  is passed the current user, and the appModel should determine if that user should see the UI and
  return an object with a `hasAccess` boolean and an optional `message` string. For a return with
  `hasAccess: false`, the framework will render a lockout panel instead of the primary UI.
  974c1def99059f11528c476f04e0d8c8a0811804
    * Note that this is only a secondary level of "security" designed to avoid showing an
      unauthorized user a confusing / non-functional UI. The server or any other third-party data
      sources must always be the actual enforcer of access to data or other operations.
* **We updated the APIs for core MobX helper methods added to component/model/service classes.** In
  particular, `addReaction()` was updated to take a more declarative / clear config object.
  8169123a4a8be6940b747e816cba40bd10fa164e
    * See Reactive.js - the mixin that provides this functionality.

### 🎁 New Features

* Built-in client-side lockout support, as per above.

### 🐞 Bugfixes

* None

------------------------------------------

Copyright © 2023 Extremely Heavy Industries Inc. - all rights reserved

------------------------------------------

📫☎️🌎 info@xh.io | https://xh.io/contact<|MERGE_RESOLUTION|>--- conflicted
+++ resolved
@@ -2,12 +2,11 @@
 
 ## 57.0.0-SNAPSHOT - unreleased
 
-<<<<<<< HEAD
 ### 🎁 New Features
 
 * Added `presetMenu` to the Admin `AlertBannerPanel` - enable the user to save preset banner message
   configurations and load them later to be activated or edited.
-=======
+
 ### 🐞 Bug Fixes
 
 * Fixed a bug where Onsen components wrappers could not forward refs.
@@ -28,7 +27,6 @@
 
 * Fixed broken change handler for mobile inputs that wrap around Onsen UI inputs, including
   `NumberInput`, `SearchInput`, and `TextInput`.
->>>>>>> 5985f336
 
 ### 📚 Libraries
 
