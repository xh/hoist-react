# Changelog

## 65.0.0-SNAPSHOT - unreleased
<<<<<<< HEAD
### ⚙️ Technical
* Restore disabling of Blueprint animations on popovers and tooltips (regression in v63.0.0)
=======

## 64.0.2 - 2024-05-23

### ⚙️ Technical
* Adjustments to API of (beta) `BaseOAuthClient`.
* `FetchService.addDefaultHeaders()` now supports async functions.
>>>>>>> 28270200

## 64.0.1 - 2024-05-19

### ⚙️ Technical
* Adjustments to loading of ID Tokens and API of `BaseOAuthClient`.  (Note that
  this package remains in Beta for v64 and is subject to change.)

## 64.0.0 - 2024-05-17

### 💥 Breaking Changes (upgrade difficulty: 🟠 MEDIUM - major Hoist Core = AG Grid updates)

#### Hoist Core v20 with Multi-Instance Support

Requires update to `hoist-core >= 20.0.0` with multi-instance support.

* See the Hoist Core changelog for details on this major upgrade to Hoist's back-end capabilities.
* Client-side application changes should be minimal or non-existent, but the Hoist Admin Console has
  been updated extensively to support management of multiple instances within a cluster.

#### AG Grid v31

Requires update to `@ag-grid >= 31.x`, a new major AG Grid release with its own breaking changes.
See AG's [What's New](https://blog.ag-grid.com/whats-new-in-ag-grid-31/)
and [Upgrade Guide](https://www.ag-grid.com/javascript-data-grid/upgrading-to-ag-grid-31/?ref=blog.ag-grid.com)
for more details.

* AG Grid removed `ColumnApi`, consolidating most of its methods to `GridApi`. Corresponding Hoist
  update removes `GridModel.agColumnApi` - review and migrate usages to `GridModel.agApi` as
  appropriate.
* Many methods on `agApi` are replaced with `agApi.updateGridOptions({property: value})`. Review
  your app for any direct usages of the underlying AG API that might need to change.
* All apps will need to update their `@ag-grid` dependencies within `package.json` and make a minor
  update to their `Bootstrap` registration as per
  this [Toolbox example](https://github.com/xh/toolbox/pull/709/files/5626e21d778e1fc72f9735d2d8f011513e1ac9c6#diff-304055320a29f66ea1255446ba8f13e0f3f1b13643bcea0c0466aa60e9288a8f).
    * `Grid` and `AgGrid` components default to `reactiveCustomComponents: true`. If your app has
      custom tooltips or editors, you should confirm that they still work with this setting. (It
      will be the default in agGrid v32.)
    * For custom editors, you will have to convert them from "imperative" to "reactive". If this is
      not possible, you can set `reactiveCustomComponents: false` in your `GridModel` to continue
      using the old "imperative" mode, but note that this will preclude the use of upgraded Hoist
      editors in that same grid instance. (See the links below for AG docs on this change.)
    * For custom tooltips, note AG-Grid's deprecation of `getReactContainerClasses`.
    * Consult the AG Grid docs for more information:
        * [Updated docs on Custom Components](https://ag-grid.com/react-data-grid/cell-editors/#custom-components)
        * [Migrating from Imperative to Reactive components](https://ag-grid.com/react-data-grid/upgrading-to-ag-grid-31-1/#migrating-custom-components-to-use-reactivecustomcomponents-option)
        * [React-related deprecations](https://ag-grid.com/react-data-grid/upgrading-to-ag-grid-31-1/#react)

#### Other Breaking Changes

* Removed support for passing a plain object to the `model` prop of Hoist Components (previously
  deprecated back in v58). Use the `modelConfig` prop instead.
* Removed the `multiFieldRenderer` utility function. This has been made internal and renamed
  to `zoneGridRenderer` for exclusive use by the `ZoneGrid` component.
* Updated CSS variables related to the `ZoneGrid` component - vars formerly prefixed
  by `--xh-grid-multifield` are now prefixed by `--xh-zone-grid`, several vars have been added, and
  some defaults have changed.
* Removed obsolete `AppSpec.isSSO` property in favor of two new properties `AppSpec.enableLogout`
  and `AppSpec.enableLoginForm`.  This should have no effect on the vast majority of apps which had
  `isSSO` set to `true`.  For apps where `isSSO` was set to `false`, the new flags should be
  used to more clearly indicate the desired auth behavior.


### 🎁 New Features

* Improved mobile viewport handling to ensure that both standard pages and full screen dialogs
  respect "safe area" boundaries, avoiding overlap with system UI elements such as the iOS task
  switcher at the bottom of the screen. Also set background letterboxing color (to black) when
  in landscape mode for a more resolved-looking layout.
* Improved the inline grid `selectEditor` to commit its value to the backing record as soon as an
  option is selected, rather than waiting for the user to click away from the cell.
* Improved the display of Role details in the Admin Console. The detail panel for the selected role
  now includes a sub-tab listing all other roles inherited by the selected role, something that
  was previously accessible only via the linked graph visualization.
* Added new `checkboxRenderer` for rendering booleans with a checkbox input look and feel.
* Added new mobile `checkboxButton`, an alternate input component for toggling boolean values.
* Added beta version of a new Hoist `security` package, providing built-in support for OAuth flows.
  See `BaseOAuthClient`, `MsalClient`, and `AuthZeroClient` for more information.  Please note that
  package is being released as a *beta* and is subject to change before final release.

### ✨ Styles

* Default mobile font size has been increased to 16px, both for better overall legibility and also
  specifically for input elements to avoid triggering Safari's auto-zoom behavior on focus.
    * Added new mobile-only CSS vars to allow for more granular control over font sizes:
        * `--xh-mobile-input-font-size`
        * `--xh-mobile-input-label-font-size`
        * `--xh-mobile-input-height-px`
    * Increased height of mobile toolbars to better accommodate larger nested inputs.
    * Grid font sizes have not changed, but other application layouts might need to be adjusted to
      ensure labels and other text elements fit as intended.
* Mobile App Options dialog has been updated to use a full-screen `DialogPanel` to provide a more
  native feel and better accommodate longer lists of app options.

### 🐞 Bug Fixes

* Fixed poor truncation / clipping behavior of the primary (right-side) metric in `ZoneGrid`. Values
  that do not fit within the available width of the cell will now truncate their right edge and
  display an ellipsis to indicate they have been clipped.
* Improved `RestGridModel.actionWarning` behavior to suppress any warning when the provided function
  returns a falsy value.
* Fixed mobile `Toast` intent styling.

### ⚙️ Technical

* NumberEditor no longer activates on keypress of letter characters.
* Removed initial `ping` call `FetchService` init.
* Deprecated `FetchService.setDefaultHeaders` and replaced with new `addDefaultHeaders` method to
  support independent additions of default headers from multiple sources in an application.

### 📚 Libraries

* @ag-grid `30.x → 31.x`
* @auth0/auth0-spa-js `added @ 2.1`
* @azure/msal-browser `added @ 3.14`
* dompurify `3.0 → 3.1`
* jwt-decode `added @ 4.0`
* moment `2.29 → 2.30`
* numbro `2.4 → 2.5`
* qs `6.11 → 6.12`
* semver `7.5 → 7.6`

## 63.1.1 - 2024-04-26

### 🐞 Bug Fixes

* Fixed over-eager error handler installed on window during preflight app initialization. This can
  catch errors thrown by browser extensions unrelated to the app itself, which should not block
  startup. Make opt-in via special query param `catchPreflightError=true`.

## 63.1.0 - 2024-04-23

### 🎁 New Features

* `Store` now supports multiple `summaryRecords`, displayed if so configured as multiple pinned
  rows within a bound grid.

## 63.0.3 - 2024-04-16

### 🐞 Bug Fixes

* Ensure all required styles imported for Blueprint datetime components.

## 63.0.2 - 2024-04-16

### 🐞 Bug Fixes

* Fixed `GroupingChooser` items appearing in incorrect location while dragging to re-order.
* Removed extraneous internal padding override to Blueprint menu styles. Fixes overhang of menu
  divider borders and avoids possible triggering of horizontal scrollbars.

## 63.0.1 - 2024-04-05

### 🐞 Bug Fixes

* Recently added fields now fully available in Admin Console Activity Tracking + Client Errors.

## 63.0.0 - 2024-04-04

### 💥 Breaking Changes (upgrade difficulty: 🟠 MEDIUM - for apps with styling overrides or direct use of Blueprint components)

* Requires `hoist-core >= v19.0.0` to support improvements to activity / client error tracking.

#### Blueprint 4 to 5 Migration

This release includes Blueprint 5, a major version update of that library with breaking changes.
While most of these have been addressed by the Hoist integration layer, developers importing
Blueprint components directly should review
the [Blueprint 5 migration guide](https://github.com/palantir/blueprint/wiki/Blueprint-5.0) for
details.

There are some common breaking changes that most/many apps will need to address:

* CSS rules with the `bp4-` prefix should be updated to use the `bp5-` prefix.
* For `popover` and `tooltip` components, replace `target` with `item` if using elementFactory.
  If using JSX, replace `target` prop with a child element. Also applies to the mobile `popover`.
* Popovers no longer have a popover-wrapper element - remove/replace any CSS rules
  targeting `bp4-popover-wrapper`.
* All components which render popovers now depend
  on [`popper.js v2.x`](https://popper.js.org/docs/v2/). Complex customizations to popovers may
  need to be reworked.
* Where applicable, the former `elementRef` prop has been replaced by the simpler, more
  straightforward `ref` prop using `React.forwardRef()` - e.g. Hoist's `button.elementRef` prop
  becomes just `ref`. Review your app for uses of `elementRef`.
* The static `ContextMenu.show()` method has been replaced with `showContextMenu()`, importable
  from `@xh/hoist/kit/blueprint`. The method signature has changed slightly.
* The exported `overlay` component now refers to Blueprint's `overlay2` component.
* The exported `datePicker` now refers to Blueprint's `datePicker3` component, which has been
  upgraded to use `react-day-picker` v8. If you are passing `dayPickerProps` to Hoist's `dateInput`,
  you may need to update your code to use the
  new [v8 `DatePickerProps`](https://react-day-picker.js.org/api/interfaces/DayPickerSingleProps).

### 🎁 New Features

* Upgraded Admin Console Activity and Client Error reporting modules to use server-side filtering
  for better support of large datasets, allowing for longer-range queries on filtered categories,
  messages, or users before bumping into configured row limits.
* Added new `MenuItem.className` prop.

### 🐞 Bug Fixes

* Fixed two `ZoneGrid` issues:
    * Internal column definitions were missing the essential `rendererIsComplex` flag and could fail
      to render in-place updates to existing record data.
    * Omitted columns are now properly filtered out.
* Fixed issue where `SplitTreeMap` would not properly render errors as intended.

### 📚 Libraries

* @blueprintjs/core `4.20 → 5.10`
* @blueprintjs/datetime `4.4` → @blueprintjs/datetime2 `2.3`

## 62.0.1 - 2024-03-28

### 🎁 New Features

* New method `clear()` added to `TaskObserver` api.

### 🐞 Bug Fixes

* Ensure application viewport is masked throughout the entire app initialization process.

## 62.0.0 - 2024-03-19

### 💥 Breaking Changes (upgrade difficulty: 🟢 TRIVIAL - dependencies only)

* Requires update to `hoist-dev-utils >= v8.0.0` with updated chunking and code-splitting strategy
  to create shorter bundle names.

### 🎁 New Features

* Added a "Reload App" option to the default mobile app menu.
* Improved perceived responsiveness when constructing a new 'FilterChooserModel' when backing data
  has many records and/or auto-suggest-enabled fields.

### 🐞 Bug Fixes

* Fixed the config differ dialog issue where long field values would cause the toolbar to get hidden
  and/or table columns to be overly wide due to content overflow.

## 61.0.0 - 2024-03-08

### 💥 Breaking Changes (upgrade difficulty: 🟢 TRIVIAL - dependencies only)

* Requires update to `hoist-dev-utils >= v7.2.0` to inject new `xhClientApps` constant.

### 🎁 New Features

* Enhanced Roles Admin UI for more streamlined role editing.
* Supports targeting alert banners to specific client apps.
* Improved logging and error logging of `method` and `headers` in `FetchService`:  Default
  values will now be included.
* Enhanced `XH.reloadApp` with cache-buster.

### 🐞 Bug Fixes

* `FilterChooser` now correctly round-trips `Date` and `LocalDate` values. Previously it emitted
  these as strings, with incorrect results when using the generated filter's test function directly.
* Fixed bug where a discarded browser tab could re-init an app to an obsolete (cached) version.

## 60.2.0 - 2024-02-16

### 🎁 New Features

* The Admin Console now indicates if a Config value is being overridden by an instance config or
  environment variable with a corresponding name.
    * Config overrides now available in `hoist-core >= v18.4`. See the Hoist Core release notes for
      additional details on this new feature. The Hoist Core update is required for this feature,
      but is not a hard requirement for this Hoist React release in general.
* `RestGridEditor` now supports an `omit` flag to hide a field from the editor dialog.
* `FormField.readonlyRenderer` is now passed the backing `FieldModel` as a second argument.

### ⚙️ Typescript API Adjustments

* `FilterChooserModel.value` and related signatures are now typed with a new `FilterChooserFilter`
  type, a union of `CompoundFilter | FieldFilter` - the two concrete filter implementations
  supported by this control.

### 📚 Libraries

* classnames `2.3 → 2.5`

## 60.1.1 - 2024-01-29

### ⚙️ Technical

* Improved unique constraint validation of Roles and Role Members in the Admin Console.

## 60.1.0 - 2024-01-18

### 🐞 Bug Fixes

* Fixed transparent background for popup inline editors.
* Exceptions that occur in custom `Grid` cell tooltips will now be caught and logged to console,
  rather than throwing the render of the entire component.

### ⚙️ Technical

* Improvements to exception handling during app initialization.

## 60.0.1 - 2024-01-16

### 🐞 Bug Fixes

* Fixed regression to `ZoneGrid`.

## 60.0.0 - 2024-01-12

### 💥 Breaking Changes (upgrade difficulty: 🟠 MEDIUM - depends on server-side Roles implementation)

* Requires `hoist-core >= v18`. Even if not using new Hoist provided Role Management, several Admin
  Console features have had deprecation support for older versions of Hoist Core removed.

### 🎁 New Features

* Introduced new Admin Console tools for enhanced Role Management available in `hoist-core >= v18`.
    * Hoist-core now supports an out-of-the-box, database-driven system for maintaining a
      hierarchical set of Roles associating and associating them with individual users.
    * New system supports app and plug-in specific integrations to AD and other enterprise systems.
    * Administration of the new system provided by a new admin UI tab provided here.
    * Consult XH and the
      [Hoist Core CHANGELOG](https://github.com/xh/hoist-core/blob/develop/CHANGELOG.md#1800---2024-01-12)
      for additional details and upgrade instructions.
* Added `labelRenderers` property to `ZoneGridModel`. This allows dynamic "data-specific" labeling
  of fields in `ZoneGrid`.

### ✨ Styles

* Added `xh-bg-intent-xxx` CSS classes, for intent-coloring the `background-color` of elements.

### 🐞 Bug Fixes

* Fixed bug where `ColumnGroup` did not properly support the `omit` flag.

## 59.5.1 - 2024-01-05

### 🐞 Bug Fixes

* Fixed `DateEditor` calendar popover not showing for non-pinned columns.

## 59.5.0 - 2023-12-11

### 🎁 New Features

* Added new `dialogWidth` and `dialogHeight` configs to `DockViewModel`.

### 🐞 Bug Fixes

* Fixed serialization of expand/collapse state within `AgGridModel`, which was badly broken and
  could trigger long browser hangs for grids with > 2 levels of nesting and numeric record IDs.
* Fixed `UniqueAggregator` to properly check equality for `Date` fields.
* Pinned `react-grid-layout@1.4.3` to avoid v1.4.4 bugs affecting `DashCanvas` interactions
  (see https://github.com/react-grid-layout/react-grid-layout/issues/1990).

## 59.4.0 - 2023-11-28

### 💥 Breaking Changes (upgrade difficulty: 🟢 LOW)

* The constructors for `ColumnGroup` no long accept arbitrary rest (e.g `...rest`)
  arguments for applying app-specific data to the object. Instead, use the new `appData` property.

### ⚙️ Technical

* Enhanced `LogUtils` to support logging objects (and any other non-string values). Also
  added new exports for `logWarn()` and `logError()` with the same standardized formatting.
* Added standardized `LogUtils` methods to `HoistBase`, for use within Hoist models and services.

### 🐞 Bug Fixes

* `ZoneGrid` will no longer render labels or delimiters for empty values.

### ⚙️ Typescript API Adjustments

* Updated type for `ReactionSpec.equals` to include already-supported string shorthands.

## 59.3.2 - 2023-11-21

### 🐞 Bug Fixes

* `ZoneGrid` will more gracefully handle state that has become out of sync with its mapper
  requirements.

## 59.3.1 - 2023-11-10

### 🐞 Bug Fixes

* Ensure an unauthorized response from a proxy service endpoint does not prompt the user to refresh
  and log in again on an SSO-enabled application.
* Revert change to `Panel` which affected where `className` was applied with `modalSupport` enabled

## 59.3.0 - 2023-11-09

### 🎁 New Features

* Improved Hoist support for automated testing via Playwright, Cypress, and similar tools:
    * Core Hoist components now accept an optional `testId` prop, to be rendered at an appropriate
      level of the DOM (within a `data-testid` HTML attribute). This can minimize the need to select
      components using criteria such as CSS classes or labels that are more likely to change and
      break tests.
    * When given a `testId`, certain composite components will generate and set "sub-testIds" on
      selected internal components. For example, a `TabContainer` will set a testId on each switcher
      button (derived from its tabId), and a `Form` will set testIds on nested `FormField`
      and `HoistInput` components (derived from their bound field names).
    * This release represents a first step in ongoing work to facilitate automated end-to-end
      testing of Hoist applications. Additional Hoist-specific utilities for writing tests in
      libraries such as Cypress and Playwright are coming soon.
* Added new `ZoneGrid` component, a highly specialized `Grid` that always displays its data with
  multi-line, full-width rows. Each row is broken into four zones (top/bottom and left/right),
  each of which can mapped by the user to render data from one or more fields.
    * Primarily intended for mobile, where horizontal scrolling can present usability issues, but
      also available on desktop, where it can serve as an easily user-configurable `DataView`.
* Added `Column.sortToBottom` to force specified values to sort the bottom, regardless of sort
  direction. Intended primarily to force null values to sort below all others.
* Upgraded the `RelativeTimestamp` component with a new `localDateMode` option to customize how
  near-term date/time differences are rendered with regards to calendar days.

### 🐞 Bug Fixes

* Fixed bug where interacting with a `Select` within a `Popover` can inadvertently cause the
  popover to close. If your app already has special handling in place to prevent this, you should
  be able to unwind it after upgrading.
* Improved the behavior of the clear button in `TextInput`. Clearing a field no longer drops focus,
  allowing the user to immediately begin typing in a new value.
* Fixed arguments passed to `ErrorMessageProps.actionFn` and `ErrorMessageProps.detailsFn`.
* Improved default error text in `ErrorMessage`.

### ⚙️ Technical

* Improved core `HoistComponent` performance by preventing unnecessary re-renderings triggered by
  spurious model lookup changes.
* New flag `GridModel.experimental.enableFullWidthScroll` enables scrollbars to span pinned columns.
    * Early test release behind the flag, expected to made the default behavior in next release.
* Renamed `XH.getActiveModels()` to `XH.getModels()` for clarity / consistency.
    * API change, but not expected to impact applications.
* Added `XH.getModel()` convenience method to return the first matching model.

## 59.2.0 - 2023-10-16

### 🎁 New Features

* New `DockViewConfig.onClose` hook invoked when a user attempts to remove a `DockContainer` view.
* Added `GridModel` APIs to lookup and show / hide entire column groups.
* Left / right borders are now rendered along `Grid` `ColumnGroup` edges by default, controllable
  with new `ColumnGroupSpec.borders` config.
* Enhanced the `CubeQuery` to support per-query post-processing functions
  with `Query.omitFn`, `Query.bucketSpecFn` and `Query.lockFn`. These properties default to their
  respective properties on `Cube`.

### 🐞 Bug Fixes

* `DashContainerModel` fixes:
    * Fix bug where `addView` would throw when adding a view to a row or column
    * Fix bug where `allowRemove` flag was dropped from state for containers
    * Fix bug in `DockContainer` where adding / removing views would cause other views to be
      remounted
* Fixed erroneous `GridModel` warning when using a tree column within a column group
* Fixed regression to alert banners. Resume allowing elements as messages.
* Fix `Grid` cell border styling inconsistencies.

### ⚙️ Typescript API Adjustments

* Added type for `ActionFnData.record`.

## 59.1.0 - 2023-09-20

### 🎁 New Features

* Introduced new `ErrorBoundary` component for finer-grained application handling of React Errors.
    * Hoist now wraps `Tab`, `DashCanvasView`, `DashContainerView`, `DockView`, and `Page` in an
      `ErrorBoundary`. This provides better isolation of application content, minimizing the chance
      that any individual component can crash the entire app.
    * A new `PanelModel.errorBoundary` prop allows developers to opt-in to an `ErrorBoundary`
      wrapper around the contents of any panel.
    * `ErrorMessage` component now provides an ability to show additional exception details.
* Added new `Markdown` component for rendering Markdown formatted strings as markup. This includes
  bundling `react-markdown` in Hoist.
    * If your app already uses `react-markdown` or similar, we recommend updating to use the
      new `Markdown` component exported by Hoist to benefit from future upgrades.
    * Admin-managed alert banners leverage the new markdown component to support bold, italics and
      links within alert messages.
* Improved and fixed up `Panel` headers, including:
    * Added new `Panel.headerClassName` prop for easier CSS manipulation of panel's header.
    * Improved `Panel.collapsedTitle` prop and added `Panel.collapsedIcon` prop. These two props now
      fully govern header display when collapsed.
* Improved styling for disabled `checkbox` inputs.

### ⚙️ Technical

* `XH.showException` has been deprecated. Use similar methods on `XH.exceptionHandler` instead.

### 📚 Libraries

* numbro `2.3 → 2.4`
* react-markdown `added @ 8.0`
* remark-breaks `added @ 3.0`

## 59.0.3 - 2023-08-25

### ⚙️ Technical

* New `XH.flags` property to govern experimental, hotfix, or otherwise provisional features.

* Provide temporary workaround to chromium bug effecting BigNumber. Enabled via flag
  `applyBigNumberWorkaround`. See https://github.com/MikeMcl/bignumber.js/issues/354.

## 59.0.2 - 2023-08-24

### 🐞 Bug Fixes

* Restored support for `Select.selectOnFocus` (had broken with upgrade to `react-select` in v59.0).
* Fixed `DateInput` bug caused by changes in Chrome v116 - clicking on inputs
  with `enableTextInput: false` now open the date picker popup as expected.
* Flex inner title element added to `Panel` headers in v59.0, and set `display:flex` on the new
  element itself. Restores previous flexbox container behavior (when not L/R collapsed) for apps
  that are providing custom components as titles.
* `DashCanvas` now properly updates its layout when shown if the browser window had been resized
  while the component was hidden (e.g. in an inactive tab).
* Reverted upgrade to `react-select` in v59.0.0 due to issues found with `selectEditor` / inline
  grid editing. We will revisit this upgrade in a future release.

### 📚 Libraries

* react-select `5.7 → 4.3`
* react-windowed-select `5.1 → 3.1`

## 59.0.1 - 2023-08-17

### 🎁 New Features

* Added new `Panel.collapsedTitle` prop to make it easier to display a different title when the
  panel is collapsed.

## 59.0.0 - 2023-08-17

### 💥 Breaking Changes (upgrade difficulty: 🟢 LOW)

* Apps must update their `typescript` dependency to v5.1. This should be a drop-in for most
  applications, or require only minor changes. Note that Hoist has not yet adopted the updated
  approach to decorators added in TS v5, maintaining compatibility with the "legacy" syntax.
* Apps that use and provide the `highcharts` library should be sure to update the version to v11.1.
  This should be a drop-in for most applications.
    * Visit https://www.highcharts.com/blog/changelog/ for specific changes.
* Apps must also update their `@xh/hoist-dev-utils` dependency to v7.0.0 or higher.
    * We recommend specifying this as `"@xh/hoist-dev-utils": "7.x"` in your `package.json` to
      automatically pick up future minor releases.
* `DataViewConfig` no longer directly supports `GridConfig` parameters - instead, nest `GridConfig`
  options you wish to set via the new `gridOptions` parameter. Please note that, as before, not
  all `GridConfig` options are supported by (or make sense for) the `DataView` component.

### 🎁 New Features

* New `GridAutosizeOptions.includeHiddenColumns` config controls whether hidden columns should
  also be included during the autosize process. Default of `false`. Useful when applications
  provide quick toggles between different column sets and would prefer to take the up-front cost of
  autosizing rather than doing it after the user loads a column set.
* New `NumberFormatOptions.strictZero` formatter config controls display of values that round to
  zero at the specified precision. Set to `false` to format those values as if they were *exactly*
  zero, triggering display of any `zeroDisplay` value and suppressing sign-based glyphs, '+/-'
  characters, and styling.
* New `DashModel.refreshContextModel` allows apps to programmatically refresh all widgets within
  a `DashCanvas` or `DashContainer`.
* New tab for monitoring JDBC connection pool stats added to the Admin Console. Apps
  with `hoist-core >= v17.2` will collect and display metrics for their primary datasource on a
  configurable frequency.
* `ButtonGroupInput` now allows `null` values for buttons as long as both `enableClear` and
  `enableMulti` are false.

### 🐞 Bug Fixes

* Fixed bug where a titled panel collapsed to either the left or right side of a layout could cause
  severe layout performance degradation (and even browser hangs) when resizing the browser window in
  the latest Chrome v115.
    * Note this required some adjustments to the internal DOM structure of `PanelHeader` - highly
      specific CSS selectors or visual tests may be affected.
* Fixed bug where `manuallySized` was not being set properly on column state.
* Fixed bug where mobile `Dialog` max height was not properly constrained to the viewport.
* Fixed bug where mobile `NumberInput` would clear when trying to enter decimals on certain devices.
* Suppressed extra top border on Grids with `hideHeaders: true`.

### ⚙️ Technical

* Suppressed dev-time console warnings thrown by Blueprint Toaster.

### 📚 Libraries

* mobx `6.8 → 6.9`
* semver `7.3 → 7.5`
* typescript `4.9 → 5.1`
* highcharts `10.3 → 11.1`
* react-select `4.3 → 5.7`
* react-windowed-select `3.1 → 5.1`

## 58.0.1 - 2023-07-13

### 🐞 Bug Fixes

* Fixed bug where `TabContainerModel` with routing enabled would drop route params when navigating
  between tabs.

## 58.0.0 - 2023-07-07

### 💥 Breaking Changes (upgrade difficulty: 🟢 LOW)

* The `Column.getValueFn` and `Column.renderer` functions will no longer be passed the `agParams`
  argument. This argument was not passed consistently by Hoist when calling these functions; and was
  specifically omitted during operations such as column sizing, tooltip generation and Grid content
  searching. We do not expect this argument was being used in practice by applications, but
  applications should ensure this is the case, and adjust these callbacks if necessary.

### 🎁 New Features

* Deprecated `xhAppVersionCheckEnabled` config in favor of object-based `xhAppVersionCheck`. Hoist
  will auto-migrate the existing value to this new config's `mode` flag. While backwards
  compatible with older versions of hoist-core, the new `forceReload` mode
  requires `hoist-core >= v16.4`.
* Enhanced `NumberFormatOptions.colorSpec` to accept CSS properties in addition to class names.
* Enhanced `TabSwitcher` to allow navigation using arrow keys when focused.
* Added new option `TrackOptions.logData` to provide support for logging application data in
  `TrackService.`  Requires `hoist-core >= v16.4`.
* New `XH.pageState` provides observable access to the current lifecycle state of the app, allowing
  apps to react to changes in page visibility and focus, as well as detecting when the browser has
  frozen a tab due to inactivity or navigation.

## 57.0.0 - 2023-06-20

### 💥 Breaking Changes (upgrade difficulty: 🟢 LOW)

* The deprecated `@settable` decorator has now been removed. Use `@bindable` instead.
* The deprecated class `@xh/hoist/admin/App` has been removed. Use `@xh/hoist/admin/AppComponent`
  instead.

### 🎁 New Features

* Enhanced Admin alert banners with the ability to save messages as presets. Useful for
  standardizing alert or downtime banners, where pre-approved language can be saved as a preset for
  later loaded into a banner by members of an application support team (
  requires `hoist-core >= v16.3.0`).
* Added bindable `readonly` property to `LeftRightChooserModel`.

### ⚙️ Technical

* Support the `HOIST_IMPERSONATOR` role introduced in hoist-core `v16.3.0`
* Hoist now supports and requires ag-Grid v30 or higher. This version includes critical
  performance improvements to scrolling without the problematic 'ResizeObserver' issues discussed
  below.

### 🐞 Bug Fixes

* Fixed a bug where Onsen components wrappers could not forward refs.
* Improved the exceptions thrown by fetchService when errors occur parsing response JSON.

## 56.6.0 - 2023-06-01

### 🎁 New Features

* New global property `AgGrid.DEFAULT_PROPS` to provide application wide defaults for any instances
  of `AgGrid` and `Grid` components.

### ⚙️ Technical

* The workaround of defaulting the AG Grid prop `suppressBrowserResizeObserver: true`, added in
  v56.3.0, has been removed. This workaround can cause sizing issues with flex columns and should
  not be needed once [the underlying issue](https://github.com/ag-grid/ag-grid/issues/6562) is fixed
  in an upcoming AG Grid release.
    * As of this release date, we recommend apps stay at AG Grid 29.2. This does not include the
      latest AG performance improvements, but avoids the sizing issues present in 29.3.5.
    * If you want to take the latest AG Grid 29.3.5, please re-enable
      the `suppressBrowserResizeObserver` flag with the new `DEFAULT_PROPS` static described
      above. Scan your app carefully for column sizing issues.

### 🐞 Bug Fixes

* Fixed broken change handler for mobile inputs that wrap around Onsen UI inputs, including
  `NumberInput`, `SearchInput`, and `TextInput`.

### 📚 Libraries

* @blueprintjs/core `^4.14 → ^4.20` (apps might have already updated to a newer minor version)

## 56.5.0 - 2023-05-26

### 🎁 New Features

* Added `regexOption` and `caseSensitive` props to the `LogDisplayModel`. (Case-sensitive search
  requires `hoist-core >= v16.2.0`).
* Added new `GroupingChooserModel.commitOnChange` config - enable to update the observable grouping
  value as the user adjusts their choices within the control. Default behavior is unchanged,
  requiring user to dismiss the popover to commit the new value.
* Added new `Select.enableTooltips` prop - enable for select inputs where the text of a
  selected value might be elided due to space constraints. The tooltip will display the full text.
* Enabled user-driven sorting for the list of available values within Grid column filters.
* Updated `CodeInput.showCopyButton` (copy-to-clipboard feature) default to true (enabled).

### ⚙️ Technical

* `DataView` now supports an `agOptions` prop to allow passing arbitrary AG Grid props to the
  underlying grid instance. (Always supported by `Grid`, now also supported by `DataView`.)

### 🐞 Bug Fixes

* Fixed layout bug where popovers triggered from a parent `Panel` with `modalSupport` active could
  render beneath that parent's own modal dialog.
* Fixed broken `CodeInput` copy-to-clipboard feature.

## v56.4.0 - 2023-05-10

### 🎁 New Features

* Ensure that non-committed values are also checked when filtering a store with a FieldFilter.
  This will maximize chances that records under edit will not disappear from user view due to
  active filters.

### 🐞 Bug Fixes

* Fix bug where Grid ColumnHeaders could throw when `groupDisplayType` was set to `singleColumn`.

### ⚙️ Technical

* Adjustment to core model lookup in Hoist components to better support automated testing.
  Components no longer strictly require rendering within an `AppContainer`.

### ⚙️ Typescript API Adjustments

* Improved return types for `FetchService` methods and corrected `FetchOptions` interface.

## v56.3.0 - 2023-05-08

### 🎁 New Features

* Added support for new `sortOrder` argument to `XH.showBanner()`. A default sort order is applied
  if unspecified, ensuring banners do not unexpectedly change order when refreshed.

### ⚙️ Typescript API Adjustments

* Improved the recommendation for the app `declare` statement within
  our [TypeScript migration docs](https://github.com/xh/hoist-react/blob/develop/docs/upgrade-to-typescript.md#bootstrapts--service-declarations).
    * See this [Toolbox commit](https://github.com/xh/toolbox/commit/8df642cf) for a small,
      recommended app-level change to improve autocompletion and usage checks within IntelliJ.
* Added generic support to `XH.message()` and `XH.prompt()` signatures with return type
  of `Promise<T | boolean>`.
* Moved declaration of optional `children` prop to base `HoistProps` interface - required for TSX
  support.

### ✨ Styles

* Removed `--xh-banner-height` CSS var.
    * Desktop banners are implemented via `Toolbar`, which correctly sets a min height.
    * Mobile banners now specify `min-height: 40px` via the `.xh-banner` class.
    * This change allows banners containing custom components to grow to fit their contents without
      requiring app-level CSS overrides.
* Added new `--xh-grid-filter-popover-[height|width]-px` CSS variables to support easier custom
  sizing for grid column header filter popovers.

### ⚙️ Technical

* Updated internal config defaults to support latest AG Grid v29.3.4+ with use of
  AG `suppressBrowserResizeObserver` config. Applications are encouraged to update to the latest AG
  Grid dependencies to take advantage of ongoing performance updates.

## v56.2.0 - 2023-04-28

### 🎁 New Features

* Added `DashContainerModel.margin` config to customize the width of the resize splitters
  between widgets.

### ⚙️ Technical

* Improve scrolling performance for `Grid` and `DataView` via internal configuration updates.

## v56.1.0 - 2023-04-14

### 🎁 New Features

* Display improved memory management diagnostics within Admin console Memory Monitor.
    * New metrics require optional-but-recommended update to `hoist-core >= v16.1.0`.

### 🐞 Bug Fixes

* Fixes bug with display/reporting of exceptions during app initialization sequence.

## v56.0.0 - 2023-03-29

### 💥 Breaking Changes (upgrade difficulty: 🟠 MEDIUM)

* Requires `hoist-core => v16`.
* Requires AG Grid v29.0.0 or higher - update your AG Grid dependency in your app's `package.json`
  file. See the [AG Grid Changelog](https://www.ag-grid.com/changelog) for details.
    * Add a dependency on `@ag-grid-community/styles` to import new dedicated styles package.
    * Imports of AG Grid CSS files within your app's `Bootstrap.ts` file will also need to be
      updated to import styles from their new location. The recommended imports are now:

```typescript
import '@ag-grid-community/styles/ag-grid.css';
import '@ag-grid-community/styles/ag-theme-balham.css';
```

* New `xhActivityTrackingConfig` soft-configuration entry places new limits on the size of
  any `data` objects passed to `XH.track()` calls.
    * Any track requests with data objects exceeding this length will be persisted, but without the
      requested data.
    * Activity tracking can also be disabled (completely) via this same config.
* "Local" preferences are no longer supported. Application should use `LocalStorageService` instead.
  With v56, the `local` flag on any preferences will be ignored, and all preferences will be saved
  on the server instead.
    * Note that Hoist will execute a one-time migration of any existing local preference values
      from the user's browser to the server on app load.
* Removed `Column.tooltipElement`. Use `tooltip` instead.
* Removed `fill` prop on `TextArea` and `NumberInput` component. Use `flex` instead.
* Removed previously deprecated `Button.modifier.outline` and `Button.modifier.quiet` (mobile only).
* Removed previously deprecated `AppMenuButton.extraItems.onClick`. Use `actionFn` instead.

### 🎁 New Features

* `PanelModel` now supports a `defaultSize` property specified in percentage as well as pixels
  (e.g. `defaultSize: '20%'` as well as `defaultSize: 200`).
* `DashCanvas` views can now be programmatically added with specified width and height dimensions.
* New `FetchService.abort()` API allows manually aborting a pending fetch request.
* Hoist exceptions have been enhanced and standardized, including new TypeScript types. The
  `Error.cause` property is now populated for wrapping exceptions.
* New `GridModel.headerMenuDisplay` config for limiting column header menu visibility to on hover.

### ⚙️ Typescript API Adjustments

* New Typescript types for all Hoist exceptions.
* Integration of AG Grid community types.

### ⚙️ Technical

* Hoist source code has been reformatted with Prettier.
* Admin Console modules that have been disabled via config are no longer hidden completely, but
  instead will render a placeholder pointing to the relevant config name.

### 📚 Libraries

* mobx `6.7 → 6.8`
* dompurify `2.4 → 3.0`

## v55.4.0 - 2023-03-23

### 💥 Breaking Changes

* Requires AG Grid v29.0.0 or higher - see release notes for v56.0.0 above.

### 🐞 Bug Fixes

* Addresses `AgGrid` v28 regression whereby changing column visibility via state breaks grid
  rendering when column groups are set via the `groupId` property.

## v55.3.2 - 2023-03-22

### 🐞 Bug Fixes

* Fixed issue where a filter on a `LocalDate` field created via `FilterChooser` would cause a
  grid column filter on the same field to fail to properly render when shown.

## v55.3.1 - 2023-03-14

### 🐞 Bug Fixes

* Revert native `structuredClone` to lodash `deepClone` throughout toolkit.

## v55.3.0 - 2023-03-03

### 🐞 Bug Fixes

* Grid column filters scroll their internal grid horizontally to avoid clipping longer values.
* Minor improvements to the same grid filter dialog's alignment and labelling.

### ⚙️ Technical

* Use native `structuredClone` instead of lodash `deepClone` throughout toolkit.

## v55.2.1 - 2023-02-24

### 🐞 Bug Fixes

* Fixed issue where a resizable `Panel` splitter could be rendered incorrectly while dragging.

## v55.2.0 - 2023-02-10

### 🎁 New Features

* `DashCanvas` enhancements:
    * Views now support minimum and maximum dimensions.
    * Views now expose an `allowDuplicate` flag for controlling the `Duplicate` menu item
      visibility.

### 🐞 Bug Fixes

* Fixed a bug with Cube views having dimensions containing non-string or `null` values. Rows grouped
  by these dimensions would report values for the dimension which were incorrectly stringified (e.g.
  `'null'` vs. `null` or `'5'` vs. `5`). This has been fixed. Note that the stringified value is
  still reported for the rows' `cubeLabel` value, and will be used for the purposes of grouping.

### ⚙️ Typescript API Adjustments

* Improved signatures of `RestStore` APIs.

## v55.1.0 - 2023-02-09

Version 55 is the first major update of the toolkit after our transition to Typescript. In addition
to a host of runtime fixes and features, it also contains a good number of important Typescript
typing adjustments, which are listed below. It also includes a helpful
[Typescript upgrade guide](https://github.com/xh/hoist-react/blob/develop/docs/upgrade-to-typescript.md).

### 🎁 New Features

* Grid exports can now be tracked in the admin activity tab by setting `exportOptions.track` to
  true (defaults to false).
* Miscellaneous performance improvements to the cube package.
* The implementation of the `Cube.omitFn` feature has been enhanced. This function will now be
  called on *all* non-leaf nodes, not just single child nodes. This allows for more flexible
  editing of the shape of the resulting hierarchical data emitted by cube views.

### 🐞 Bug Fixes

* Fixed: grid cell editors would drop a single character edit.
* Fixed: grid date input editor's popup did not position correctly in a grid with pinned columns.
* Fixed issue with `DashContainer` flashing its "empty" text briefly before loading.
* Several Hoist TypeScript types, interfaces, and signatures have been improved or corrected (typing
  changes only).
* Fix bug where a `className` provided to a `Panel` with `modalSupport` would be dropped when in a
  modal state. Note this necessitated an additional layer in the `Panel` DOM hierarchy. Highly
  specific CSS selectors may be affected.
* Fix bug where `TileFrame` would not pass through the keys of its children.

### 💥 Breaking Changes

* The semantics of `Cube.omitFn` have changed such that it will now be called on all aggregate
  nodes, not just nodes with a single child. Applications may need to adjust any implementation of
  this function accordingly.
* `hoistCmp.containerFactory` and `hoistCmp.withContainerFactory` are removed in favor of
  the basic `hoistCmp.factory` and `hoistCmp.withFactory` respectively. See typescript
  API adjustments below.

### ⚙️ Typescript API Adjustments

The following Typescript API were adjusted in v55.

* Removed the distinction between `StandardElementFactory` and `ContainerElementFactory`. This
  distinction was deemed to be unnecessary, and overcomplicated the understanding of Hoist.
  Applications should simply continue to use `ElementFactory` instead. `hoistCmp.containerFactory`
  and `hoistCmp.withContainerFactory` are also removed in favor of the basic `hoistCmp.factory` and
  `hoistCmp.withFactory` respectively.
* `HoistProps.modelConfig` now references the type declaration of `HoistModel.config`. See
  `PanelModel` and `TabContainerModel` for examples.
* The new `SelectOption` type has been made multi-platform and moved to `@xh/hoist/core`.

**Note** that we do not intend to make such extensive Typescript changes going forward post-v55.0.
These changes were deemed critical and worth adjusting in our first typescript update, and before
typescript has been widely adopted in production Hoist apps.

### ⚙️ Technical

* Hoist's `Icon` enumeration has been re-organized slightly to better separate icons that describe
  "what they look like" - e.g. `Icon.magnifyingGlass()` - from an expanded set of aliases that
  describe "how they are used" - e.g. `Icon.search()`.
    * This allows apps to override icon choices made within Hoist components in a more targeted way,
      e.g. by setting `Icon.columnMenu = Icon.ellipsisVertical`.
* All Hoist configurations that support `omit: boolean` now additionally support a "thunkable"
  callback of type `() => boolean`.
* `Grid` will only persist minimal user column state for hidden columns, to reduce user pref sizes.

### 📚 Libraries

* @blueprintjs/core `^4.12 → ^4.14`
* corejs `^3.26 → ^3.27`
* mobx `6.6 → 6.7`
* onsenui `2.11 → 2.12` (*see testing note below)
* react-onsenui `1.11 > 1.13`

### ✅ Testing Scope

* *Full regression testing recommended for _mobile_ apps.* While the upgrade from 2.11 to 2.12
  appears as a minor release, it was in fact a major update to the library.
  See [the Onsen release notes](https://github.com/OnsenUI/OnsenUI/releases/tag/2.12.0) for
  additional details. Note that Hoist has handled all changes required to its Onsen API calls,
  and there are no breaking changes to the Hoist mobile component APIs. As a result, mobile apps
  _might_ not need to change anything, but extra care in testing is still recommended.

## v54.0.0 - 2022-12-31

We are pleased to announce that Hoist React has been fully rewritten in TypeScript! ✨🚀

All core Hoist Components, Models, and other utilities now have TypeScript interfaces for their
public APIs, improving the developer ergonomics of the toolkit with much more accurate dev-time type
checking and intellisense. Developers now also have the option (but are not required) to write
application code using TypeScript.

Runtime support for TypeScript is provided by `@xh/hoist-dev-utils v6.1+`, which recognizes and
transpiles TypeScript files (`.ts|.tsx`) via the `@babel/plugin-transform-typescript` plugin.
Development-time support can be provided by the user's IDE (e.g. IntelliJ or VSCode, which both
provide strong TypeScript-based error checking and auto-completion).

The goal of this release is to be backward compatible with v53 to the greatest degree possible, and
most applications will run with minimal or no changes. However, some breaking changes were required
and can require application adjustments, as detailed below.

As always, please review our [Toolbox project](https://github.com/xh/toolbox/), which we've updated
to use TypeScript for its own app-level code.

### 🎁 New Features

* New TypeScript interface `HoistProps` and per-component extensions to specify props for all
  components. This replaces the use of the `PropTypes` library, which is no longer included.
* ~~Enhanced TypeScript-aware implementations of `ElementFactory`, including separate factories for
  standard components (`elementFactory`) and components that often take children only
  (`containerElementFactory`).~~
* The `@bindable` annotation has been enhanced to produce a native javascript setter for its
  property as well as the `setXXX()` method it currently produces. This provides a more typescript
  friendly way to set properties in a mobx action, and should be the favored method going forward.
  The use of the `setXXX()` method will continue to be supported for backward compatibility.
* References to singleton instances of services and the app model can now also be gained via the
  static `instance` property on the class name of the singleton - e.g. `MyAppModel.instance`.
  Referencing app-level services and the AppModel via `XH` is still fully supported and recommended.
* New utility function `waitFor` returns a promise that will resolve after a specified condition
  has been met, polling at a specified interval.
* Hoist Components will now automatically remount if the model passed to them (via context or props)
  is changed during the lifetime of the component. This allows applications to swap out models
  without needing to manually force the remounting of related components with an explicit
  `key` setting, i.e.  `key: model.xhId`.
* `fmtQuantity` function now takes two new flags `useMillions` and `useBillions`.

### 💥 Breaking Changes

* The constructors for `GridModel` and `Column` no long accept arbitrary rest (e.g `...rest`)
  arguments for applying app-specific data to the object. Instead, use the new `appData` property
  on these objects.
* ~~The `elemFactory` function has been removed. Applications calling this function should specify
  `elementFactory` (typically) or `containerElementFactory` instead.~~
    * ~~Most application components are defined using helper aliases `hoistCmp.factory`
      and `hoistCmp.withFactory` - these calls do _not_ need to change, unless your component
      needs to take a list of children directly (i.e. `someComponent(child1, child2)`).~~
    * ~~Update the definition of any such components to use `hoistCmp.containerFactory` instead.~~
    * ~~Where possible, favor the simpler, default factory for more streamlined type suggestions /
      error messages regarding your component's valid props.~~
* The use of the `model` prop to provide a config object for a model to be created on-the-fly
  is deprecated.
    * Use the new `modelConfig` prop when passing a *plain object config* -
      e.g. `someComp({modelConfig: {modelOpt: true}})`
    * Continue to use the `model` prop when passing an existing model *instance* -
      e.g. `someComp({model: someCompModel})`.
* PropTypes support has been removed in favor of the type script interfaces discussed above. Apps
  importing Hoist Proptypes instances should simply remove these compile-time references.

### 🐞 Bug Fixes

* Fix bug where dragging on any panel header which is a descendant of a `DashCanvasView` would move
  the `DashCanvasView`.
* Fix bug where `GridModel.ensureRecordsVisibleAsync` could fail to make collapsed nodes visible.
* Fix bug where `GridPersistenceModel` would not clean outdated column state.
* Fix animation bug when popping pages in the mobile navigator.

### ⚙️ Technical

* Update `preflight.js` to catch errors that occur on startup, before our in-app exception handling
  is initialized.

### 📚 Libraries

* @blueprintjs/core `4.11 → 4.12`
* @xh/hoist-dev-utils `6.0 → 6.1`
* typescript `added @ 4.9`
* highcharts `9.3 → 10.3`

### ✅ Testing Scope

* *Full regression testing recommended* - this is a major Hoist release and involved a significant
  amount of refactoring to the toolkit code. As such, we recommend a thorough regression test of any
  applications updating to this release from prior versions.

## v53.2.0 - 2022-11-15

### 🎁 New Features

* New methods `Store.errors`, `Store.errorCount`, and `StoreRecord.allErrors` provide convenient
  access to validation errors in the data package.
* New flag `Store.validationIsComplex` indicates whether *all* uncommitted records in a store should
  be revalidated when *any* record in the store is changed.
    * Defaults to `false`, which should be adequate for most use cases and can provide a significant
      performance boost in apps that bulk-insert 100s or 1000s of rows into editable grids.
    * Set to `true` for stores with validations that depend on other editable record values in the
      store (e.g. unique constraints), where a change to record X should cause another record Y to
      change its own validation status.

## v53.1.0 - 2022-11-03

### 🎁 New Features

* `PanelModel` now supports `modalSupport.defaultModal` option to allow rendering a Panel in an
  initially modal state.

### 🐞 Bug Fixes

* Fixed layout issues caused by top-level DOM elements created by `ModalSupport`
  and `ColumnWidthCalculator` (grid auto-sizing). Resolved occasional gaps between select inputs and
  their drop-down menus.
* Fix desktop styling bug where buttons inside a `Toast` could be rendered with a different color
  than the rest of the toast contents.
* Fix `GridModel` bug where `Store` would fail to recognize dot-separated field names as paths
  when provided as part of a field spec in object form.

### ⚙️ Technical

* Snap info (if available) from the `navigator.connection` global within the built-in call to track
  each application load.

## v53.0.0 - 2022-10-19

### 🎁 New Features

* The Hoist Admin Console is now accessible in a read-only capacity to users assigned the
  new `HOIST_ADMIN_READER` role.
* The pre-existing `HOIST_ADMIN` role inherits this new role, and is still required to take any
  actions that modify data.

### 💥 Breaking Changes

* Requires `hoist-core >= 14.4` to support the new `HOIST_ADMIN_READER` role described above. (Core
  upgrade _not_ required otherwise.)

## v52.0.2 - 2022-10-13

### 🐞 Bug Fixes

* Form field dirty checking now uses lodash `isEqual` to compare initial and current values,
  avoiding false positives with Array values.

## v52.0.1 - 2022-10-10

### 🎁 New Features

* New "Hoist Inspector" tool supports displaying and querying all of the Models, Services, and
  Stores within a running application.
    * Admin/dev-focused UI is built into all Desktop apps, activated via discrete new toggle in the
      bottom version bar (look for the 🔍 icon), or by running `XH.inspectorService.activate()`.
    * Selecting a model/service/store instance provides a quick view of its properties, including
      reactively updated observables. Useful for realtime troubleshooting of application state.
    * Includes auto-updated stats on total application model count and memory usage. Can aid in
      detecting and debugging memory leaks due to missing `@managed` annotations and other issues.
* New `DashCanvasViewModel.autoHeight` option fits the view's height to its rendered contents.
* New `DashCanvasAddViewButton` component supports adding views to `DashCanvas`.
* New `TabContainerModel.refreshContextModel` allows apps to programmatically load a `TabContainer`.
* `FilterChooserModel` now accepts shorthand inputs for numeric fields (e.g. "2m").
* Admin Console Config/Pref/Blob differ now displays the last updated time and user for each value.
* New observable `XH.environmentService.serverVersion` property, updated in the background via
  pre-existing `xhAppVersionCheckSecs` config. Note this does not replace or change the built-in
  upgrade prompt banner, but allows apps to take their own actions (e.g. reload immediately) when
  they detect an update on the server.

### 💥 Breaking Changes

* This release moves Hoist to **React v18**. Update your app's `package.json` to require the latest
  18.x versions of `react` and `react-dom`. Unless your app uses certain react-dom APIs directly, no
  other changes should be required.
* Removed deprecated method `XH.setDarkTheme()`. Use `XH.setTheme()` instead to select from our
  wide range of (two) theme options.

### 🐞 Bug Fixes

* `CompoundTaskObserver` improved to prioritize using specific messages from subtasks over the
  overall task message.
* Grid's built in context-menu option for filtering no longer shows `[object Object]` for columns
  that render React elements.
* `Store.updateData()` properly handles data in the `{rawData, parentId}` format, as documented.
* Disabled tabs now render with a muted text color on both light and dark themes, with
  new `--tab-disabled-text-color` CSS var added to customize.

### ⚙️ Technical

* `HoistComponents` no longer mutate the props object passed to them in React production mode. This
  was not causing noticeable application issues, but could result in a component's base CSS class
  being applied multiple times to its DOM element.
* `ModelSelector` used for model lookup and matching will now accept the class name of the model to
  match. Previously only a class reference could be provided.
* New check within service initialization to ensure that app service classes extend `HoistService`
  as required. (Has always been the expectation, but was not previously enforced.)
* `GridModel` will once again immediately sync data with its underlying AG Grid component. This
  reverses a v50.0.0 change that introduced a minimal debounce in order to work around an AG Grid
  rendering bug. The AG Grid bug has been resolved, and this workaround is no longer needed.
* `GridExportService` has improved support for columns of `FieldType.AUTO` and for columns with
  multiple data types and custom export functions. (`hoist-core >= 14.3` required for these
  particular improvements, but not for this Hoist React version in general.)
* The `trimToDepth` has been improved to return a depth-limited clone of its input that better
  handles nested arrays and passes through primitive inputs unchanged.

### 📚 Libraries

* @blueprintjs/core `4.6 → 4.11`
* @blueprintjs/datetime `4.3 → 4.4`
* @fortawesome `6.1 → 6.2`
* dompurify `2.3 → 2.4`
* react `17.0.1 → 18.2.0`
* react-dom `17.0.1 → 18.2.0`

## v51.0.0 - 2022-08-29

### 🎁 New Features

* `ButtonGroupInput` supports new `enableMulti` prop.
* `AboutDialog` can now display more dynamic custom properties.
* New option added to the Admin Activity Tracking chart to toggle on/off weekends when viewing a
  time series.
* The `filterText` field in `ColumnHeaderFilter` now gets autoFocused.

### 💥 Breaking Changes

* `CodeInput` is now rendered within an additional `div` element. Unlikely to cause issues, unless
  using targeted styling of this component.
* `xhAboutMenuConfigs` soft-config is no longer supported. To customize the `AboutDialog`, see
  `HoistAppModel.getAboutDialogItems()`

### 🐞 Bug Fixes

* Fixed issue where `ModalSupport` would trigger `MobX` memo warning in console.
* Fixed issues with `ModalSupport` implementation in `CodeInput`.
* Fixed `Grid` rendering glitches when used inside `Panel` with `ModalSupport`.
* Fixed incorrect text color on desktop toasts with a warning intent.
* Fixed potential for duplication of default Component `className` within list of CSS classes
  rendered into the DOM.
* Added missing `@computed` annotations to several `Store` getters that relay properties from
  its internal recordsets, including `maxDepth` and getters returning counts and empty status.
    * Avoids unnecessary internal render cycles within `Grid` when in tree mode.
    * Could require adjustments for apps that unintentionally relied on these observable getters
      triggering re-renders when records have changed in any way (but their output values have not).
* Hoist-supported menus will no longer filter out a `MenuDivider` if it has a `title`.
* The default `FormField` read-only renderer now supports line breaks.

### ⚙️ Technical

* The `addReaction()` and `addAutorun()` methods on `HoistBase` (i.e. models and services) now
  support passing multiple reactions in a single call and will ignore nullish inputs.

## v50.1.1 - 2022-07-29

### 🐞 Bug Fixes

* Fixed bug where components utilizing `ModalSupport` could render incorrectly when switching
  between inline and modal views.
* Improved behavior of `GridModel.whenReadyAsync()` to allow Grid more time to finish loading data.
  This improves the behavior of related methods `preSelectFirstAsync`, `selectFirstAsync`, and
  `ensureVisibleAsync`.
* `Grid` context menus are now disabled when a user is inline editing.
* An empty `DashCanvas` / `DashContainer` 'Add View' button now only displays a menu of available
  views, without unnecessarily nesting them inside an 'Add' submenu.
* Update `AppMenuButton` and `ContextMenu` to support Blueprint4 `menuItem`.

## v50.1.0 - 2022-07-21

### 🎁 New Features

* New `GridModel` method `ensureRecordsVisibleAsync` accepts one or more store records or IDs and
  scrolls to make them visible in the grid.

### 📚 Libraries

* @blueprintjs/core `4.5 → 4.6`
* qs `6.10 → 6.11`
* react-popper `2.2 → 2.3`

## v50.0.0 - 2022-07-12

### 🎁 New Features

* New `PanelModel.modalSupport` option allows the user to expand a panel into a configurable modal
  dialog - without developers needing to write custom dialog implementations and without triggering
  a remount/rerender of the panel's contents.
* FilterChooser field suggestions now search within multi-word field names.
* Autosize performance has been improved for very large grids.
* New `@abstract` decorator now available for enforcing abstract methods / getters.
* `MessageModel` now receives `dismissable` and `cancelOnDismiss` flags to control the behavior of a
  popup message when clicking the background or hitting the escape key.

### 💥 Breaking Changes

* Hoist now requires AG Grid v28.0.0 or higher - update your AG Grid dependency in your app's
  `package.json` file. See the [AG Grid Changelog](https://www.ag-grid.com/changelog) for details.
* The data reactions between `GridModel` and the underlying Ag-Grid is now minimally debounced. This
  avoids multiple data updates during a single event loop tick, which can corrupt Ag-Grid's
  underlying state in the latest versions of that library.
    * This change should not affect most apps, but code that queries grid state immediately after
      loading or filtering a grid (e.g. selection, row visibility, or expansion state) should be
      tested carefully and may require a call to `await whenReadyAsync()`.
    * Note that this method is already incorporated in to several public methods on `GridModel`,
      including `selectFirstAsync()` and `ensureSelectionVisibleAsync()`.
    * ⚠ NOTE - this change has been reverted as of v52 (see above).
* Blueprint has updated all of its CSS class names to use the `bp4-` prefix instead of the `bp3-`
  prefix. Any apps styling these classes directly may need to be adjusted. See
  https://github.com/palantir/blueprint/wiki/Blueprint-4.0 for more info.
* Both `Panel.title` and `Panel.icon` props must be null or undefined to avoid rendering
  a `PanelHeader`. Previously specifying any 'falsey' value for both (e.g. an empty string
  title) would omit the header.
* `XHClass` (top-level Singleton model for Hoist) no longer extends `HoistBase`
* `DockView` component has been moved into the desktop-specific package `@xh/hoist/desktop/cmp`.
  Users of this component will need to adjust their imports accordingly.
* Requires `hoist-core >= 14.0`. Excel file exporting defaults to using column FieldType.

### 🐞 Bug Fixes

* Fixed several issues introduced with Ag-Grid v27 where rows gaps and similar rendering issues
  could appear after operating on it programmatically (see breaking changes above).
* `ColumnHeaders` now properly respond to mouse events on tablets (e.g. when using a Bluetooth
  trackpad on an iPad).
* Fixed bug where `DashCanvasModel.removeView()` was not properly disposing of removed views
* Fixed exception dialog getting overwhelmed by large messages.
* Fixed exporting to Excel file erroneously coercing certain strings (like "1e10") into numbers.

### ⚙️ Technical

* Hoist will now throw if you import a desktop specific class to a mobile app or vice-versa.

### 📚 Libraries

* @blueprintjs `3.54 → 4.5`

[Commit Log](https://github.com/xh/hoist-react/compare/v49.2.0...v50.0.0)

## v49.2.0 - 2022-06-14

### 🎁 New Features

* New `@enumerable` decorator for making class members `enumerable`
* New `GridAutosizeOption` `renderedRowsOnly` supports more limited autosizing
  for very large grids.

### 🐞 Bug Fixes

* Fix `FilterChooser` looping between old values if updated too rapidly.
* Allow user to clear an unsupported `FilterChooser` value.
* Fix bug where `Panel` would throw when `headerItems = null`
* Fix column values filtering on `tags` fields if another filter is already present.
* Fix bug where `SwitchInput` `labelSide` would render inappropriately if within `compact` `toolbar`
* Fix bug where `SplitTreeMapModel.showSplitter` property wasn't being set in constructor

### 📚 Libraries

* mobx `6.5 → 6.6`

[Commit Log](https://github.com/xh/hoist-react/compare/v49.1.0...v49.2.0)

## v49.1.0 - 2022-06-03

### 🎁 New Features

* A `DashCanvasViewModel` now supports `headerItems` and `extraMenuItems`
* `Store` now supports a `tags` field type
* `FieldFilter` supports `includes` and `excludes` operators for `tags` fields

### 🐞 Bug Fixes

* Fix regression with `begins`, `ends`, and `not like` filters.
* Fix `DashCanvas` styling so drag-handles no longer cause horizontal scroll bar to appear
* Fix bug where `DashCanvas` would not resize appropriately on scrollbar visibility change

[Commit Log](https://github.com/xh/hoist-react/compare/v49.0.0...v49.1.0)

## v49.0.0 - 2022-05-24

### 🎁 New Features

* Improved desktop `NumberInput`:
    * Re-implemented `min` and `max` props to properly constrain the value entered and fix several
      bugs with the underlying Blueprint control.
    * Fixed the `precision` prop to be fully respected - values emitted by the input are now
      truncated to the specified precision, if set.
    * Added additional debouncing to keep the value more stable while a user is typing.
* Added new `getAppMenuButtonExtraItems()` extension point on `@xh/hoist/admin/AppModel` to allow
  customization of the Admin Console's app menu.
* Devs can now hide the Admin > General > Users tab by setting `hideUsersTab: true` within a new,
  optional `xhAdminAppConfig` soft-config.
* Added new `SplitTreeMapModel.showSplitter` config to insert a four pixel buffer between the
  component's nested maps. Useful for visualizations with both positive and negative heat values on
  each side, to keep the two sides clearly distinguished from each other.
* New `xhChangelogConfig.limitToRoles` soft-config allows the in-app changelog (aka release notes)
  to be gated to a subset of users based on their role.
* Add support for `Map` and `WeakMap` collections in `LangUtils.getOrCreate()`.
* Mobile `textInput` now accepts an `enableClear` property with a default value of false.

### 💥 Breaking Changes

* `GridModel.groupRowElementRenderer` and `DataViewModel.groupRowElementRenderer` have been removed,
  please use `groupRowRenderer` instead. It must now return a React Element rather than an HTML
  string (plain strings are also OK, but any formatting must be done via React).
* Model classes passed to `HoistComponents` or configured in their factory must now
  extend `HoistModel`. This has long been a core assumption, but was not previously enforced.
* Nested model instances stored at properties with a `_` prefix are now considered private and will
  not be auto-wired or returned by model lookups. This should not affect most apps, but will require
  minor changes for apps that were binding components to non-standard or "private" models.
* Hoist will now throw if `Store.summaryRecord` does not have a unique ID.

### 🐞 Bug Fixes

* Fixed a bug with Panel drag-to-resize within iframes on Windows.
* Worked around an Ag-Grid bug where the grid would render incorrectly on certain sorting changes,
  specifically for abs sort columns, leaving mis-aligned rows and gaps in the grid body layout.
* Fixed a bug in `SelectEditor` that would cause the grid to lose keyboard focus during editing.

### ⚙️ Technical

* Hoist now protects against custom Grid renderers that may throw by catching the error and printing
  an "#ERROR" placeholder token in the affected cell.
* `TreeMapModel.valueRenderer` and `heatRenderer` callbacks are now passed the `StoreRecord` as a
  second argument.
* Includes a new, additional `index-manifest.html` static file required for compatibility with the
  upcoming `hoist-dev-utils v6.0` release (but remains compatible with current/older dev-utils).

### 📚 Libraries

* mobx-react-lite `3.3 → 3.4`

[Commit Log](https://github.com/xh/hoist-react/compare/v48.0.1...v49.0.0)

## v48.0.1 - 2022-04-22

### 🐞 Bug Fixes

* Improve default rendering to call `toString()` on non-react elements returned by renderers.
* Fixed issue with `model` property missing from `Model.componentProps` under certain conditions.

[Commit Log](https://github.com/xh/hoist-react/compare/v48.0.0...v48.0.1)

## v48.0.0 - 2022-04-21

### 🎁 New Features

* A new `DashCanvas` layout component for creating scrollable dashboards that allow users to
  manually place and size their widgets using a grid-based layout. Note that this component is in
  beta and its API is subject to change.
* FontAwesome upgraded to v6. This includes redesigns of the majority of bundled icons - please
  check your app's icon usages carefully.
* Enhancements to admin log viewer. Log file metadata (size & last modified) available with
  optional upgrade to `hoist-core >= 13.2`.
* Mobile `Dialog` will scroll internally if taller than the screen.
* Configs passed to `XH.message()` and its variants now take an optional `className` to apply to the
  message dialog.
* `fmtQuantity` now displays values greater than one billion with `b` unit, similar to current
  handling of millions with `m`.

### 💥 Breaking Changes

* Hoist now requires AG Grid v27.2.0 or higher - update your AG Grid dependency in your app's
  `package.json` file. See the [AG Grid Changelog](https://www.ag-grid.com/changelog) for details.
  NOTE that AG Grid 27 includes a big breaking change to render cell contents via native React
  elements rather than HTML, along with other major API changes. To accommodate these changes, the
  following changes are required in Hoist apps:
    * `Column.renderer` must now return a React Element rather than an HTML string (plain strings
      are also OK, but any formatting must be done via React). Please review your app grids and
      update any custom renderers accordingly. `Column.elementRenderer` has been removed.
    * `DataViewModel.elementRenderer` has been renamed `DataViewModel.renderer`.
    * Formatter methods and renderers (e.g. `fmtNumber`, `numberRenderer`, etc.) now return React
      Elements by default. The `asElement` option to these functions has been removed. Use the
      new `asHtml` option to return an HTML string where required.
    * The `isPopup` argument to `useInlineEditorModel()` has been removed. If you want to display
      your inline editor in a popup, you must set the new flag `Column.editorIsPopup` to `true`.
* Deprecated message configs `confirmText`, `confirmIntent`, `cancelText`, `cancelIntent` have been
  removed.

### 🐞 Bug Fixes

* Set AG Grid's `suppressLastEmptyLineOnPaste` to true to work around a bug with Excel (Windows)
  that adds an empty line beneath the range pasted from the clipboard in editable grids.
* Fixes an issue where `NumberInput` would initially render blank values if `max` or `min` were
  set.
* Fixes an issue where tree maps would always show green for a `heatValue` of zero.

### 📚 Libraries

* @fortawesome/fontawesome-pro `5.14 → 6.1`
* mobx `6.3 → 6.5`
* mobx-react-lite `3.2 → 3.3`

[Commit Log](https://github.com/xh/hoist-react/compare/v47.1.2...v48.0.0)

## v47.1.2 - 2022-04-01

### 🐞 Bug Fixes

* `FieldFilter`'s check of `committedData` is now null safe. A record with no `committedData` will
  not be filtered out.

[Commit Log](https://github.com/xh/hoist-react/compare/v47.1.1...v47.1.2)

## v47.1.1 - 2022-03-26

### 🎁 New Features

* New "sync with system" theme option - sets the Hoist theme to light/dark based on the user's OS.
* Added `cancelAlign` config to `XH.message()` and variants. Customize to "left" to render
  Cancel and Confirm actions separated by a filler.
* Added `GridModel.restoreDefaultsFn`, an optional function called after `restoreDefaultsAsync`.
  Allows apps to run additional, app-specific logic after a grid has been reset (e.g. resetting
  other, related preferences or state not managed by `GridModel` directly).
* Added `AppSpec.lockoutPanel`, allowing apps to specify a custom component.

### 🐞 Bug Fixes

* Fixed column auto-sizing when `headerName` is/returns an element.
* Fixed bug where subforms were not properly registering as dirty.
* Fixed an issue where `Select` inputs would commit `null` whilst clearing the text input.
* Fixed `Clock` component bug introduced in v47 (configured timezone was not respected).

### 📚 Libraries

* @blueprintjs/core `3.53 → 3.54`
* @blueprintjs/datetime `3.23 → 3.24`

[Commit Log](https://github.com/xh/hoist-react/compare/v47.0.1...v47.1.1)

## v47.0.1 - 2022-03-06

### 🐞 Bug Fixes

* Fix to mobile `ColChooser` error re. internal model handling.

[Commit Log](https://github.com/xh/hoist-react/compare/v47.0.0...v47.0.1)

## v47.0.0 - 2022-03-04

### 🎁 New Features

* Version 47 provides new features to simplify the wiring of models to each other and the components
  they render. In particular, it formalizes the existing concept of "linked" HoistModels - models
  created by Hoist via the `creates` directive or the `useLocalModel` hook - and provides them with
  the following new features:
    - an observable `componentProps` property with access to the props of their rendered component.
    - a `lookupModel()` method and a `@lookup` decorator that can be used to acquire references to
      other HoistModels that are ancestors of the model in the component hierarchy.
    - new `onLinked()` and `afterLinked()` lifecycle methods, called when the model's associated
      component is first rendered.
* As before, linked models are auto-loaded and registered for refreshes within the `RefreshContext`
  they reside in, as well as destroyed when their linked component is unmounted. Also note that the
  new features described above are all "opt-in" and should be fully backward compatible with
  existing application code.
* Hoist will now more clearly alert if a model specified via the `uses()` directive cannot be
  resolved. A new `optional` config (default false) supports components with optional models.
* New support in Cube views for aggregators that depend on rows in the data set other than their
  direct children. See new property `Aggregator.dependOnChildrenOnly` and new `AggregationContext`
  argument passed to `Aggregator.aggregate()` and `Aggregator.replace()`
* Clarified internal CSS classes and styling for `FormField`.
    * ⚠️ Note that as part of this change, the `xh-form-field-fill` class name is no longer in use.
      Apps should check for any styles for that class and replace with `.xh-form-field-inner--flex`.

### 🐞 Bug Fixes

* Fixed an issue where the menu would flash open and closed when clicking on the `FilterChooser`
  favorites button.

### 💥 Breaking Changes

* Dashboard widgets no longer receive the `viewModel` prop. Access to the `DashViewModel` within a
  widget should be obtained using either the lookup decorator (i.e. `@lookup(DashViewModel)`)
  or the `lookupModel()` method.

### 📚 Libraries

* @blueprintjs/core `3.52 → 3.53`

[Commit Log](https://github.com/xh/hoist-react/compare/v46.1.2...v47.0.0)

## v46.1.2 - 2022-02-18

### 🐞 Bug Fixes

* Fixed an issue where column autosize can reset column order under certain circumstances.

[Commit Log](https://github.com/xh/hoist-react/compare/v46.1.1...v46.1.2)

## v46.1.1 - 2022-02-15

### 🐞 Bug Fixes

* Prevent `onClick` for disabled mobile `Buttons`.

[Commit Log](https://github.com/xh/hoist-react/compare/v46.1.0...v46.1.1)

## v46.1.0 - 2022-02-07

### Technical

* This release modifies our workaround to handle the AG Grid v26 changes to cast all of their node
  ids to strings. The initial approach in v46.0.0 - matching the AG Grid behavior by casting all
  `StoreRecord` ids to strings - was deemed too problematic for applications and has been reverted.
  Numerical ids in Store are once again fully supported.
* To accommodate the AG Grid changes, applications that are using AG Grid APIs (e.g.
  `agApi.getNode()`) should be sure to use the new property `StoreRecord.agId` to locate and compare
  records. We expect such usages to be rare in application code.

### 🎁 New Features

* `XH.showFeedbackDialog()` now takes an optional message to pre-populate within the dialog.
* Admins can now force suspension of individual client apps from the Server > WebSockets tab.
  Intended to e.g. force an app to stop refreshing an expensive query or polling an endpoint removed
  in a new release. Requires websockets to be enabled on both server and client.
* `FormField`s no longer need to specify a child input, and will simply render their readonly
  version if no child is specified. This simplifies the common use-case of fields/forms that are
  always readonly.

### 🐞 Bug Fixes

* `FormField` no longer throw if given a child that did not have `propTypes`.

[Commit Log](https://github.com/xh/hoist-react/compare/v46.0.0...v46.1.0)

## v46.0.0 - 2022-01-25

### 🎁 New Features

* `ExceptionHandler` provides a collection of overridable static properties, allowing you to set
  app-wide default behaviour for exception handling.
* `XH.handleException()` takes new `alertType` option to render error alerts via the familiar
  `dialog` or new `toast` UI.
* `XH.toast()` takes new `actionButtonProps` option to render an action button within a toast.
* New `GridModel.highlightRowOnClick` config adds a temporary highlight class to grid rows on user
  click/tap. Intended to improve UI feedback - especially on mobile, where it's enabled by default.
* New `GridModel.isInEditingMode` observable tracks inline editing start/stop with a built-in
  debounce, avoiding rapid cycling when e.g. tabbing between cells.
* `NumberInput` now supports a new `scaleFactor` prop which will be applied when converting between
  the internal and external values.
* `FilterChooser` now displays more minimal field name suggestions when first focused, as well as a
  new, configurable usage hint (`FilterChooserModel.introHelpText`) above those suggestions.

### 💥 Breaking Changes

* Hoist now requires AG Grid v26.2.0 or higher - update your AG Grid dependency in your app's
  `package.json` file. See the [AG Grid Changelog](https://www.ag-grid.com/changelog) for details.
* ~~`StoreRecord.id` must now be a String. Integers IDs were previously supported, but will be cast
  Strings during record creation.~~
    * ~~Apps using numeric record IDs for internal or server-side APIs will need to be reviewed and
      updated to handle/convert string values.~~
    * ~~This change was necessitated by a change to Ag-Grid, which now also requires String IDs for
      its row node APIs.~~
    * NOTE - the change above to require string IDs was unwound in v46.1.
* `LocalDate` methods `toString()`, `toJSON()`, `valueOf()`, and `isoString()` now all return the
  standard ISO format `YYYY-MM-DD`, consistent with built-in `Date.toISOString()`. Prior versions
  returned`YYYYMMDD`.
* The `stringifyErrorSafely` function has been moved from the `@xh/hoist/exception` package to a
  public method on `XH.exceptionHandler`. (No/little impact expected on app code.)

### 🐞 Bug Fixes

* Fix to incorrect viewport orientation reporting due to laggy mobile resize events and DOM APIs.

[Commit Log](https://github.com/xh/hoist-react/compare/v45.0.2...v46.0.0)

## v45.0.2 - 2022-01-13

### 🎁 New Features

* `FilterChooser` has new `menuWidth` prop, allowing you to specify as width for the dropdown menu
  that is different from the control.

### 🐞 Bug Fixes

* Fixed cache clearing method on Admin Console's Server > Services tab.
* Several fixes to behavior of `GridAutosizeMode.MANAGED`

[Commit Log](https://github.com/xh/hoist-react/compare/v45.0.1...v45.0.2)

## v45.0.1 - 2022-01-07

### 🐞 Bug Fixes

* Fixed a minor bug preventing Hoist apps from running on mobile Blackberry Access (Android)
  browsers

### ⚙️ Technical

* New flag `Store.experimental.castIdToString`

[Commit Log](https://github.com/xh/hoist-react/compare/v45.0.0...v45.0.1)

## v45.0.0 - 2022-01-05

### 🎁 New Features

* Grid filters configured with `GridFilterFieldSpec.enableValues` offer autocomplete suggestions
  for 'Equals' and 'Not Equals' filters.
* `GridFilterFieldSpec` has new `values` and `forceSelection` configs.
* `FilterChooser` displays a list of fields configured for filtering to improve the usability /
  discoverability of the control. Enabled by default, but can be disabled via
  new `suggestFieldsWhenEmpty` model config.
* `TreeMap` uses lightest shading for zero heat, reserving grey for nil.
* New property `Store.reuseRecords` controls if records should be reused across loads based on
  sharing identical (by reference) raw data. NOTE - this behavior was previously always enabled, but
  can be problematic under certain conditions and is not necessary for most applications. Apps with
  large datasets that want to continue to use this caching should set this flag explicitly.
* Grid column filters tweaked with several improvements to usability and styling.
* `LocalDate.get()` now supports both 'YYYY-MM-DD' and 'YYYYMMDD' inputs.
* Mobile `Button` has new `intent`, `minimal` and `outlined` props.

### 💥 Breaking Changes

* `FilterChooserFieldSpec.suggestValues` has been renamed `enableValues`, and now only accepts a
  boolean.
* `Column.exportFormat`, `Column.exportWidth` and the `ExportFormat` enum have been renamed
  `Column.excelFormat`, `Column.excelWidth` and `ExcelFormat` respectively.
* `Store.reuseRecords` must now be explicitly set on Stores with large datasets that wish to cache
  records by raw data identity (see above).
* `Record` class renamed to `StoreRecord` in anticipation of upcoming changes to JavaScript standard
  and to improve compatibility with TypeScript.
    * Not expected to have much or any impact on application code, except potentially JSDoc typings.
* Mobile `Button` no longer supports `modifier` prop. Use `minimal` and `outlined` instead.
* The following deprecated APIs were removed:
    * GridModel.selection
    * GridModel.selectedRecordId
    * StoreSelectionModel.records
    * StoreSelectionModel.ids
    * StoreSelectionModel.singleRecord
    * StoreSelectionModel.selectedRecordId
    * DataViewModel.selection
    * DataViewModel.selectedRecordId
    * RestGridModel.selection
    * LogUtils.withShortDebug
    * Promise.start

### 🐞 Bug Fixes

* `DashContainer` overflow menu still displays when the optional menu button is enabled.
* Charts in fullscreen mode now exit fullscreen mode gracefully before re-rendering.

### 📚 Libraries

* @popperjs/core `2.10 → 2.11`
* codemirror `5.63 → 6.65`
* http-status-codes `2.1 → 2.2`
* prop-types `15.7 → 15.8`
* store2 `2.12 → 2.13`
* ua-parser-js `0.7 → 1.0.2` (re-enables auto-patch updates)

[Commit Log](https://github.com/xh/hoist-react/compare/v44.3.0...v45.0.0)

## v44.3.0 - 2021-12-15

### 🐞 Bug Fixes

* Fixes issue with columns failing to resize on first try.
* Fixes issue preventing use of context menus on iPad.

### 📚 Libraries

* @blueprintjs/core `3.51 → 3.52`

* [Commit Log](https://github.com/xh/hoist-react/compare/v44.2.0...v44.3.0)

## v44.2.0 - 2021-12-07

### 🎁 New Features

* Desktop inline grid editor `Select` now commits the value immediately on selection.
* `DashContainerModel` now supports an observable `showMenuButton` config which will display a
  button in the stack header for showing the context menu
* Added `GridAutosizeMode.MANAGED` to autosize Grid columns on data or `sizingMode` changes, unless
  the user has manually modified their column widths.
* Copying from Grids to the clipboard will now use the value provided by the `exportValue`
  property on the column.
* Refresh application hotkey is now built into hoist's global hotkeys (shift + r).
* Non-SSO applications will now automatically reload when a request fails due to session timeout.
* New utility methods `withInfo` and `logInfo` provide variants of the existing `withDebug` and
  `logDebug` methods, but log at the more verbose `console.log` level.

### 🐞 Bug Fixes

* Desktop panel splitter can now be dragged over an `iframe` and reliably resize the panel.
* Ensure scrollbar does not appear on multi-select in toolbar when not needed.
* `XH.isPortrait` property fixed so that it no longer changes due to the appearance of the mobile
  keyboard.

[Commit Log](https://github.com/xh/hoist-react/compare/v44.1.0...v44.2.0)

## v44.1.0 - 2021-11-08

### 🎁 New Features

* Changes to App Options are now tracked in the admin activity tab.
* New Server > Environment tab added to Admin Console to display UI server environment variables and
  JVM system properties. (Requires `hoist-core >= 10.1` to enable this optional feature.)
* Provided observable getters `XH.viewportSize`, `XH.isPortrait` and `XH.isLandscape` to allow apps
  to react to changes in viewport size and orientation.

### 🐞 Bug Fixes

* Desktop inline grid editor `DateInput` now reliably shows its date picker pop-up aligned with the
  grid cell under edit.
* Desktop `Select.hideDropdownIndicator` now defaults to `true` on tablet devices due to UX bugs
  with the select library component and touch devices.
* Ensure `Column.autosizeBufferPx` is respected if provided.

### ✨ Styles

* New `--xh-menu-item` CSS vars added, with tweaks to default desktop menu styling.
* Highlight background color added to mobile menu items while pressed.

[Commit Log](https://github.com/xh/hoist-react/compare/v44.0.0...v44.1.0)

## v44.0.0 - 2021-10-26

⚠ NOTE - apps must update to `hoist-core >= 10.0.0` when taking this hoist-react update.

### 🎁 New Features

* TileFrame now supports new `onLayoutChange` callback prop.

### 🐞 Bug Fixes

* Field Filters in data package now act only on the `committed` value of the record. This stabilizes
  filtering behavior in editable grids.
* `JsonBlobService.updateAsync()` now supports data modifications with `null` values.
* Fixes an issue with Alert Banner not broadcasting to all users.
* Selected option in `Select` now scrolls into view on menu open.

### 💥 Breaking Changes

* Update required to `hoist-core >= 10.0.0` due to changes in `JsonBlobService` APIs and the
  addition of new, dedicated endpoints for Alert Banner management.

[Commit Log](https://github.com/xh/hoist-react/compare/v43.2.0...v44.0.0)

## v43.2.0 - 2021-10-14

### 🎁 New Features

* Admins can now configure an app-wide alert banner via a new tab in the Hoist Admin console.
  Intended to alert users about planned maintenance / downtime, known problems with data or upstream
  systems, and other similar use cases.
* Minor re-org of the Hoist Admin console tabs. Panels relating primarily to server-side features
  (including logging) are now grouped under a top-level "Server" tab. Configs have moved under
  "General" with the new Alert Banner feature.

### 🐞 Bug Fixes

* Always enforce a minimal `wait()` within `GridModel.autosizeAsync()` to ensure that the Grid has
  reacted to any data changes and AG Grid accurately reports on expanded rows to measure.

[Commit Log](https://github.com/xh/hoist-react/compare/v43.1.0...v43.2.0)

## v43.1.0 - 2021-10-04

### 🎁 New Features

* The Admin Console log viewer now supports downloading log files.
    * Note apps must update to `hoist-core >= v10.0` to enable this feature.
    * Core upgrade is _not_ a general requirement of this Hoist React release.
* The `field` key in the constructor for `Column` will now accept an Object with field defaults, as
  an alternative to the field name. This form allows the auto-construction of fully-defined `Field`
  objects from the column specification.

### 🐞 Bug Fixes

* `GridModel` no longer mutates any `selModel` or `colChooser` config objects provided to its
  constructor, resolving an edge-case bug where re-using the same object for either of these configs
  across multiple GridModel instances (e.g. as a shared set of defaults) would break.
* Grid autosizing tweaked to improve size estimation for indented tree rows and on mobile.

### 📚 Libraries

* @blueprintjs/core `3.50 → 3.51`

[Commit Log](https://github.com/xh/hoist-react/compare/v43.0.2...v43.1.0)

## v43.0.2 - 2021-10-04

### 🐞 Bug Fixes

* Fix (important) to ensure static preload spinner loaded from the intended path.
    * Please also update to latest `hoist-dev-utils >= 5.11.1` if possible.
    * Avoids issue where loading an app on a nested route could trigger double-loading of app
      assets.

[Commit Log](https://github.com/xh/hoist-react/compare/v43.0.1...v43.0.2)

## v43.0.1 - 2021-10-04

### 🎁 New Features

* New `GridFindField` component that enables users to search through a Grid and select rows that
  match the entered search term, _without_ applying any filtering. Especially useful for grids with
  aggregations or other logic that preclude client-side filtering of the data.
* Tree grid rows can be expanded / collapsed by clicking anywhere on the row. The new
  `GridModel.clicksToExpand` config can be used to control how many clicks will toggle the row.
  Defaults to double-click for desktop, and single tap for mobile - set to 0 to disable entirely.
* Added `GridModel.onCellContextMenu` handler. Note that for mobile (phone) apps, this handler fires
  on the "long press" (aka "tap and hold") gesture. This means it can be used as an alternate event
  for actions like drilling into a record detail, especially for parent rows on tree grids, where
  single tap will by default expand/collapse the node.
* In the `@xh/hoist/desktop/grid` package, `CheckboxEditor` has been renamed `BooleanEditor`. This
  new component supports a `quickToggle` prop which allows for more streamlined inline editing of
  boolean values.
* `LoadSpec` now supports a new `meta` property. Use this property to pass app-specific metadata
  through the `LoadSupport` loading and refresh lifecycle.
* A spinner is now shown while the app downloads and parses its javascript - most noticeable when
  loading a new (uncached) version, especially on a slower mobile connection. (Requires
  `@xh/hoist-dev-utils` v5.11 or greater to enable.)
* Log Levels now include information on when the custom config was last updated and by whom.
    * Note apps must update their server-side to `hoist-core v10.0` or greater to persist the date
      and username associated with the config (although this is _not_ a general or hard requirement
      for taking this version of hoist-react).

### ⚙️ Technical

* Removed `DEFAULT_SORTING_ORDER` static from `Column` class in favor of three new preset constants:
  `ASC_FIRST`, `DESC_FIRST`, and `ABS_DESC_FIRST`. Hoist will now default sorting order on columns
  based on field type. Sorting order can still be manually set via `Column.sortingOrder`.

### 🐞 Bug Fixes

* The ag-grid grid property `stopEditingWhenCellsLoseFocus` is now enabled by default to ensure
  values are committed to the Store if the user clicks somewhere outside the grid while editing a
  cell.
* Triggering inline editing of text or select editor cells by typing characters will no longer lose
  the first character pressed.

### ✨ Styles

* New `TreeStyle.COLORS` and `TreeStyle.COLORS_AND_BORDERS` tree grid styles have been added. Use
  the `--xh-grid-tree-group-color-level-*` CSS vars to customize colors as needed.
* `TreeStyle.HIGHLIGHTS` and `TreeStyle.HIGHLIGHTS_AND_BORDERS` now highlight row nodes on a
  gradient according to their depth.
* Default colors for masks and dialog backdrops have been adjusted, with less obtrusive colors used
  for masks via `--xh-mask-bg` and a darker `--xh-backdrop-bg` var now used behind dialogs.
* Mobile-specific styles and CSS vars for panel and dialog title background have been tweaked to use
  desktop defaults, and mobile dialogs now respect `--xh-popup-*` vars as expected.

### 💥 Breaking Changes

* In the `@xh/hoist/desktop/grid` package, `CheckboxEditor` has been renamed `BooleanEditor`.

### ⚙️ Technical

* The `xhLastReadChangelog` preference will not save SNAPSHOT versions to ensure the user continues
  to see the 'What's New?' notification for non-SNAPSHOT releases.

### 📚 Libraries

* @blueprintjs/core `3.49 → 3.50`
* codemirror `5.62 → 5.63`

[Commit Log](https://github.com/xh/hoist-react/compare/v42.6.0...v43.0.1)

## v42.6.0 - 2021-09-17

### 🎁 New Features

* New `Column.autosizeBufferPx` config applies column-specific autosize buffer and overrides
  `GridAutosizeOptions.bufferPx`.
* `Select` input now supports new `maxMenuHeight` prop.

### 🐞 Bug Fixes

* Fixes issue with incorrect Grid auto-sizing for Grids with certain row and cell styles.
* Grid sizing mode styles no longer conflict with custom use of `groupUseEntireRow: false` within
  `agOptions`.
* Fixes an issue on iOS where `NumberInput` would incorrectly bring up a text keyboard.

### ✨ Styles

* Reduced default Grid header and group row heights to minimize their use of vertical space,
  especially at larger sizing modes. As before, apps can override via the `AgGrid.HEADER_HEIGHTS`
  and `AgGrid.GROUP_ROW_HEIGHTS` static properties. The reduction in height does not apply to group
  rows that do not use the entire width of the row.
* Restyled Grid header rows with `--xh-grid-bg` and `--xh-text-color-muted` for a more minimal look
  overall. As before, use the `--xh-grid-header-*` CSS vars to customize if needed.

[Commit Log](https://github.com/xh/hoist-react/compare/v42.5.0...v42.6.0)

## v42.5.0 - 2021-09-10

### 🎁 New Features

* Provide applications with the ability to override default logic for "restore defaults". This
  allows complex and device-specific sub-apps to perform more targeted and complete clearing of user
  state. See new overridable method `HoistAppModel.restoreDefaultsAsync` for more information.

### 🐞 Bug Fixes

* Improved coverage of Fetch `abort` errors.
* The in-app changelog will no longer prompt the user with the "What's New" button if category-based
  filtering results in a version without any release notes.

### ✨ Styles

* New CSS vars added to support easier customization of desktop Tab font/size/color. Tabs now
  respect standard `--xh-font-size` by default.

### 📚 Libraries

* @blueprintjs/core `3.48 → 3.49`
* @popperjs/core `2.9 → 2.10`

[Commit Log](https://github.com/xh/hoist-react/compare/v42.4.0...v42.5.0)

## v42.4.0 - 2021-09-03

### 🎁 New Features

* New `GridFilterModel.commitOnChange` config (default `true`) applies updated filters as soon as
  they are changed within the pop-up menu. Set to `false` for large datasets or whenever filtering
  is a more intensive operation.
* Mobile `Select` input now supports async `queryFn` prop for parity with desktop.
* `TreeMapModel` now supports new `maxLabels` config for improved performance.

### ✨ Styles

* Hoist's default font is now [Inter](https://rsms.me/inter/), shipped and bundled via the
  `inter-ui` npm package. Inter is a modern, open-source font that leverages optical sizing to
  ensure maximum readability, even at very small sizes (e.g. `sizingMode: 'tiny'`). It's also a
  "variable" font, meaning it supports any weights from 1-1000 with a single font file download.
* Default Grid header heights have been reduced for a more compact display and greater
  differentiation between header and data rows. As before, apps can customize the pixel heights used
  by overwriting the `AgGrid.HEADER_HEIGHTS` static, typically within `Bootstrap.js`.

### ⚙️ Technical

* Mobile pull-to-refresh/swipe-to-go-back gestures now disabled over charts to avoid disrupting
  their own swipe-based zooming and panning features.

[Commit Log](https://github.com/xh/hoist-react/compare/v42.2.0...v42.4.0)

## v42.2.0 - 2021-08-27

### 🎁 New Features

* Charts now hide scrollbar, rangeSelector, navigator, and export buttons and show axis labels when
  printing or exporting images.

[Commit Log](https://github.com/xh/hoist-react/compare/v42.1.1...v42.2.0)

## v42.1.1 - 2021-08-20

* Update new `XH.sizingMode` support to store distinct values for the selected sizing mode on
  desktop, tablet, and mobile (phone) platforms.
* Additional configuration supported for newly-introduced `AppOption` preset components.

### 📚 Libraries

* @blueprintjs/core `3.47 → 3.48`

[Commit Log](https://github.com/xh/hoist-react/compare/v42.1.0...v42.1.1)

## v42.1.0 - 2021-08-19

### 🎁 New Features

* Added observable `XH.sizingMode` to govern app-wide `sizingMode`. `GridModel`s will bind to this
  `sizingMode` by default. Apps that have already implemented custom solutions around a centralized
  `sizingMode` should endeavor to unwind in favor of this.
    * ⚠ NOTE - this change requires a new application preference be defined - `xhSizingMode`. This
      should be a JSON pref, with a suggested default value of `{}`.
* Added `GridAutosizeMode.ON_SIZING_MODE_CHANGE` to autosize Grid columns whenever
  `GridModel.sizingMode` changes - it is now the default `GridAutosizeOptions.mode`.
* Added a library of reusable `AppOption` preset components, including `ThemeAppOption`,
  `SizingModeAppOption` and `AutoRefreshAppOptions`. Apps that have implemented custom `AppOption`
  controls to manage these Hoist-provided options should consider migrating to these defaults.
* `Icon` factories now support `intent`.
* `TreeMapModel` and `SplitTreeMapModel` now supports a `theme` config, accepting the strings
  'light' or 'dark'. Leave it undefined to use the global theme.
* Various usability improvements and simplifications to `GroupingChooser`.

### 🐞 Bug Fixes

* Fixed an issue preventing `FormField` labels from rendering if `fieldDefaults` was undefined.

### ✨ Styles

* New `Badge.compact` prop sets size to half that of parent element when true (default false). The
  `position` prop has been removed in favor of customizing placement of the component.

[Commit Log](https://github.com/xh/hoist-react/compare/v42.0.0...v42.1.0)

## v42.0.0 - 2021-08-13

### 🎁 New Features

* Column-level filtering is now officially supported for desktop grids!
    * New `GridModel.filterModel` config accepts a config object to customize filtering options, or
      `true` to enable grid-based filtering with defaults.
    * New `Column.filterable` config enables a customized header menu with filtering options. The
      new control offers two tabs - a "Values" tab for an enumerated "set-type" filter and a "
      Custom" tab to support more complex queries with multiple clauses.
* New `TaskObserver` replaces existing `PendingTaskModel`, providing improved support for joining
  and masking multiple asynchronous tasks.
* Mobile `NavigatorModel` provides a new 'pull down' gesture to trigger an app-wide data refresh.
  This gesture is enabled by default, but can be disabled via the `pullDownToRefresh` flag.
* `RecordAction` now supports a `className` config.
* `Chart` provides a default context menu with its standard menu button actions, including a new
  'Copy to Clipboard' action.

### 💥 Breaking Changes

* `FilterChooserModel.sourceStore` and `FilterChooserModel.targetStore` have been renamed
  `FilterChooserModel.valueSource` and `FilterChooserModel.bind` respectively. Furthermore, both
  configs now support either a `Store` or a cube `View`. This is to provide a common API with the
  new `GridFilterModel` filtering described above.
* `GridModel.setFilter()` and `DataViewModel.setFilter()` have been removed. Either configure your
  grid with a `GridFilterModel`, or set the filter on the underlying `Store` instead.
* `FunctionFilter` now requires a `key` property.
* `PendingTaskModel` has been replaced by the new `TaskObserver` in `@xh/hoist/core`.
    * ⚠ NOTE - `TaskObserver` instances should be created via the provided static factory methods
      and
      _not_ directly via the `new` keyword. `TaskObserver.trackLast()` can be used as a drop-in
      replacement for `new PendingTaskModel()`.
* The `model` prop on `LoadingIndicator` and `Mask` has been replaced with `bind`. Provide one or
  more `TaskObserver`s to this prop.

### ⚙️ Technical

* `GridModel` has a new `selectedIds` getter to get the IDs of currently selected records. To
  provide consistency across models, the following getters have been deprecated and renamed:
    + `selectedRecordId` has been renamed `selectedId` in `GridModel`, `StoreSelectionModel`, and
      `DataViewModel`
    + `selection` has been renamed `selectedRecords` in `GridModel`, `DataViewModel`, and
      `RestGridModel`
    + `singleRecord`, `records`, and `ids` have been renamed `selectedRecord`, `selectedRecords`,
      and
      `selectedIds`, respectively, in `StoreSelectionModel`

### ✨ Styles

* Higher contrast on grid context menus for improved legibility.

[Commit Log](https://github.com/xh/hoist-react/compare/v41.3.0...v42.0.0)

## v41.3.0 - 2021-08-09

### 🎁 New Features

* New `Cube` aggregators `ChildCountAggregator` and `LeafCountAggregator`.
* Mobile `NavigatorModel` provides a new "swipe" gesture to go back in the page stack. This is
  enabled by default, but may be turned off via the new `swipeToGoBack` prop.
* Client error reports now include the full URL for additional troubleshooting context.
    * Note apps must update their server-side to `hoist-core v9.3` or greater to persist URLs with
      error reports (although this is _not_ a general or hard requirement for taking this version of
      hoist-react).

[Commit Log](https://github.com/xh/hoist-react/compare/v41.2.0...v41.3.0)

## v41.2.0 - 2021-07-30

### 🎁 New Features

* New `GridModel.rowClassRules` and `Column.cellClassRules` configs added. Previously apps needed to
  use `agOptions` to dynamically apply and remove CSS classes using either of these options - now
  they are fully supported by Hoist.
    * ⚠ Note that, to avoid conflicts with internal usages of these configs, Hoist will check and
      throw if either is passed via `agOptions`. Apps only need to move their configs to the new
      location - the shape of the rules object does *not* need to change.
* New `GridAutosizeOptions.includeCollapsedChildren` config controls whether values from collapsed
  (i.e. hidden) child records should be measured when computing column sizes. Default of `false`
  improves autosize performance for large tree grids and should generally match user expectations
  around WYSIWYG autosizing.
* New `GridModel.beginEditAsync()` and `endEditAsync()` APIs added to start/stop inline editing.
    * ⚠ Note that - in a minor breaking change - the function form of the `Column.editable` config
      is no longer passed an `agParams` argument, as editing might now begin and need to be
      evaluated outside the context of an AG-Grid event.
* New `GridModel.clicksToEdit` config controls the number of clicks required to trigger
  inline-editing of a grid cell. Default remains 2 (double click ).
* Timeouts are now configurable on grid exports via a new `exportOptions.timeout` config.
* Toasts may now be dismissed programmatically - use the new `ToastModel` returned by the
  `XH.toast()` API and its variants.
* `Form` supports setting readonlyRenderer in `fieldDefaults` prop.
* New utility hook `useCached` provides a more flexible variant of `React.useCallback`.

### 🐞 Bug Fixes

* Inline grid editing supports passing of JSX editor components.
* `GridExportService` catches any exceptions thrown during export preparation and warns the user
  that something went wrong.
* GridModel with 'disabled' selection no longer shows "ghost" selection when using keyboard.
* Tree grids now style "parent" rows consistently with highlights/borders if requested, even for
  mixed-depth trees where some rows have children at a given level and others do not.

### ⚙️ Technical

* `FetchService` will now actively `abort()` fetch requests that it is abandoning due to its own
  `timeout` option. This allows the browser to release the associated resources associated with
  these requests.
* The `start()` function in `@xh/hoist/promise` has been deprecated. Use `wait()` instead, which can
  now be called without any args to establish a Promise chain and/or introduce a minimal amount of
  asynchronousity.
* ⚠ Note that the raw `AgGrid` component no longer enhances the native keyboard handling provided by
  AG Grid. All Hoist key handling customizations are now limited to `Grid`. If you wish to provide
  custom handling in a raw `AgGrid` component, see the example here:
  https://www.ag-grid.com/javascript-grid/row-selection/#example-selection-with-keyboard-arrow-keys

### ✨ Styles

* The red and green color values applied in dark mode have been lightened for improved legibility.
* The default `colorSpec` config for number formatters has changed to use new dedicated CSS classes
  and variables.
* New/renamed CSS vars `--xh-grid-selected-row-bg` and `--xh-grid-selected-row-text-color` now used
  to style selected grid rows.
    * ⚠ Note the `--xh-grid-bg-highlight` CSS var has been removed.
* New `.xh-cell--editable` CSS class applied to cells with inline editing enabled.
    * ⚠ Grid CSS class `.xh-invalid-cell` has been renamed to `.xh-cell--invalid` for consistency -
      any app style overrides should update to this new classname.

### 📚 Libraries

* core-js `3.15 → 3.16`

[Commit Log](https://github.com/xh/hoist-react/compare/v41.1.0...v41.2.0)

## v41.1.0 - 2021-07-23

### 🎁 New Features

* Button to expand / collapse all rows within a tree grid now added by default to the primary tree
  column header. (New `Column.headerHasExpandCollapse` property provided to disable.)
* New `@logWithDebug` annotation provides easy timed logging of method execution (via `withDebug`).
* New `AppSpec.disableXssProtection` config allows default disabling of Field-level XSS protection
  across the app. Intended for secure, internal apps with tight performance tolerances.
* `Constraint` callbacks are now provided with a `record` property when validating Store data and a
  `fieldModel` property when validating Form data.
* New `Badge` component allows a styled badge to be placed inline with text/title, e.g. to show a
  counter or status indicator within a tab title or menu item.
* Updated `TreeMap` color scheme, with a dedicated set of colors for dark mode.
* New XH convenience methods `successToast()`, `warningToast()`, and `dangerToast()` show toast
  alerts with matching intents and appropriate icons.
    * ⚠ Note that the default `XH.toast()` call now shows a toast with the primary (blue) intent and
      no icon. Previously toasts displayed by default with a success (green) intent and checkmark.
* GridModel provides a public API method `setColumnState` for taking a previously saved copy of
  gridModel.columnState and applying it back to a GridModel in one call.

### 🐞 Bug Fixes

* Fixed an issue preventing export of very large (>100k rows) grids.
* Fixed an issue where updating summary data in a Store without also updating other data would not
  update the bound grid.
* Intent styles now properly applied to minimal buttons within `Panel.headerItems`.
* Improved `GridModel` async selection methods to ensure they do not wait forever if grid does not
  mount.
* Fixed an issue preventing dragging the chart navigator range in a dialog.

### ⚙️ Technical

* New `Exception.timeout()` util to throw exceptions explicitly marked as timeouts, used by
  `Promise.timeout` extension.
* `withShortDebug` has been deprecated. Use `withDebug` instead, which has the identical behavior.
  This API simplification mirrors a recent change to `hoist-core`.

### ✨ Styles

* If the first child of a `Placeholder` component is a Hoist icon, it will not automatically be
  styled to 4x size with reduced opacity. (See new Toolbox example under the "Other" tab.)

### 📚 Libraries

* @blueprintjs/core `3.46 → 3.47`
* dompurify `2.2 → 2.3`

[Commit Log](https://github.com/xh/hoist-react/compare/v41.0.0...v41.1.0)

## v41.0.0 - 2021-07-01

### 🎁 New Features

* Inline editing of Grid/Record data is now officially supported:
    + New `Column.editor` config accepts an editor component to enable managed editing of the cells
      in that column. New `CheckboxEditor`, `DateEditor`, `NumberEditor`, `SelectEditor`
      , `TextAreaEditor`
      and `TextEditor` components wrap their corresponding HoistInputs with the required hook-based
      API and can be passed to this new config directly.
    + `Store` now contains built-in support for validation of its uncommitted records. To enable,
      specify the new `rules` property on the `Field`s in your `Store`. Note that these rules and
      constraints use the same API as the forms package, and rules and constraints may be shared
      between the `data` and `form` packages freely.
    + `GridModel` will automatically display editors and record validation messages as the user
      moves between cells and records. The new `GridModel.fullRowEditing` config controls whether
      editors are displayed for the focused cell only or for the entire row.
* All Hoist Components now support a `modelRef` prop. Supply a ref to this prop in order to gain a
  pointer to a Component's backing `HoistModel`.
* `DateInput` has been improved to allow more flexible parsing of user input with multiple formats.
  See the new prop `DateInput.parseStrings`.
* New `Column.sortValue` config takes an alternate field name (as a string) to sort the column by
  that field's value, or a function to produce a custom cell-level value for comparison. The values
  produced by this property will be also passed to any custom comparator, if one is defined.
* New `GridModel.hideEmptyTextBeforeLoad` config prevents showing the `emptyText` until the store
  has been loaded at least once. Apps that depend on showing `emptyText` before first load should
  set this property to `false`.
* `ExpandCollapseButton` now works for grouped grids in addition to tree grids.
* `FieldModel.initialValue` config now accepts functions, allowing for just-in-time initialization
  of Form data (e.g. to pre-populate a Date field with the current time).
* `TreeMapModel` and `SplitTreeMapModel` now support a `maxHeat` config, which can be used to
  provide a stable absolute maximum brightness (positive or negative) within the entire TreeMap.
* `ErrorMessage` will now automatically look for an `error` property on its primary context model.
* `fmtNumber()` supports new flags `withCommas` and `omitFourDigitComma` to customize the treatment
  of commas in number displays.
* `isValidJson` function added to form validation constraints.
* New `Select.enableFullscreen` prop added to the mobile component. Set to true (default on phones)
  to render the input in a full-screen modal when focused, ensuring there is enough room for the
  on-screen keyboard.

### 💥 Breaking Changes

* Removed support for class-based Hoist Components via the `@HoistComponent` decorator (deprecated
  in v38). Use functional components created via the `hoistCmp()` factory instead.
* Removed `DimensionChooser` (deprecated in v37). Use `GroupingChooser` instead.
* Changed the behavior of `FormModel.init()` to always re-initialize *all* fields. (Previously, it
  would only initialize fields explicitly passed via its single argument). We believe that this is
  more in line with developer expectations and will allow the removal of app workarounds to force a
  reset of all values. Most apps using FormModel should not need to change, but please review and
  test any usages of this particular method.
* Replaced the `Grid`, `DataView`, and `RestGrid` props below with new configurable fields on
  `GridModel`, `DataViewModel`, and `RestGridModel`, respectively. This further consolidates grid
  options into the model layer, allowing for more consistent application code and developer
  discovery.
    + `onKeyDown`
    + `onRowClicked`
    + `onRowDoubleClicked`
    + `onCellClicked`
    + `onCellDoubleClicked`
* Renamed the confusing and ambiguous property name `labelAlign` in several components:
    + `FormField`: `labelAlign` has been renamed to `labelTextAlign`
    + `SwitchInput`, `RadioInput`, and `Checkbox`: `labelAlign` has been renamed `labelSide`.
* Renamed all CSS variables beginning with `--navbar` to start with `--appbar`, matching the Hoist
  component name.
* Removed `TreeMapModel.colorMode` value 'balanced'. Use the new `maxHeat` config to prevent outlier
  values from dominating the color range of the TreeMap.
* The classes `Rule` and `ValidationState` and all constraint functions (e.g. `required`,
  `validEmail`, `numberIs`, etc.) have been moved from the `cmp\form` package to the `data` package.
* Hoist grids now require AG Grid v25.3.0 or higher - update your AG Grid dependency in your app's
  `package.json` file. See the [AG Grid Changelog](https://www.ag-grid.com/ag-grid-changelog/) for
  details.
* Hoist charts now require Highcharts v9.1.0 or higher - update your Highcharts dependency in your
  app's `package.json` file. See the
  [Highcharts Changelog](https://www.highcharts.com/changelog/#highcharts-stock) for details.

### 🐞 Bug Fixes

* Fixed disable behavior for Hoist-provided button components using popover.
* Fixed default disabling of autocomplete within `TextInput`.
* Squelched console warning re. precision/stepSize emitted by Blueprint-based `numberInput`.

### ⚙️ Technical

* Improved exception serialization to better handle `LocalDate` and similar custom JS classes.
* Re-exported Blueprint `EditableText` component (w/elemFactory wrapper) from `kit/blueprint`.

### 📚 Libraries

* @blueprintjs/core `3.44 → 3.46`
* codemirror `5.60 → 5.62`
* core-js `3.10 → 3.15`
* filesize `6.2 → 6.4`
* mobx `6.1 → 6.3`
* react-windowed-select `3.0 → 3.1`

[Commit Log](https://github.com/xh/hoist-react/compare/v40.0.0...v41.0.0)

## v40.0.0 - 2021-04-22

⚠ Please ensure your `@xh/hoist-dev-utils` dependency is >= v5.7.0. This is required to support the
new changelog feature described below. Even if you are not yet using the feature, you must update
your dev-utils dependency for your project to build.

### 🎁 New Features

* Added support for displaying an in-app changelog (release notes) to the user. See the new
  `ChangelogService` for details and instructions on how to enable.
* Added `XH.showBanner()` to display a configurable banner across the top of viewport, as another
  non-modal alternative for attention-getting application alerts.
* New method `XH.showException()` uses Hoist's built-in exception display to show exceptions that
  have already been handled directly by application code. Use as an alternative to
  `XH.handleException()`.
* `XH.track()` supports a new `oncePerSession` option. This flag can be set by applications to avoid
  duplicate tracking messages for certain types of activity.
* Mobile `NavigatorModel` now supports a `track` flag to automatically track user page views,
  equivalent to the existing `track` flag on `TabContainerModel`. Both implementations now use the
  new `oncePerSession` flag to avoid duplicate messages as a user browses within a session.
* New `Spinner` component returns a simple img-based spinner as an animated PNG, available in two
  sizes. Used for the platform-specific `Mask` and `LoadingIndicator` components. Replaces previous
  SVG-based implementations to mitigate rendering performance issues over remote connections.

### 💥 Breaking Changes

* `Store` now creates a shared object to hold the default values for every `Field` and uses this
  object as the prototype for the `data` property of every `Record` instance.
    * Only non-default values are explicitly written to `Record.data`, making for a more efficient
      representation of default values and improving the performance of `Record` change detection.
    * Note this means that `Record.data` *no longer* contains keys for *all* fields as
      `own-enumerable` properties.
    * Applications requiring a full enumeration of all values should call the
      new `Record.getValues()`
      method, which returns a new and fully populated object suitable for spreading or cloning.
    * This behavior was previously available via `Store.experimental.shareDefaults` but is now
      always enabled.
* For API consistency with the new `showBanner()` util, the `actionFn` prop for the recently-added
  `ErrorMessage` component has been deprecated. Specify as an `onClick` handler within the
  component's `actionButtonProps` prop instead.
* The `GridModel.experimental.externalSort` flag has been promoted from an experiment to a
  fully-supported config. Default remains `false`, but apps that were using this flag must now pass
  it directly: `new GridModel({externalSort: true, ...})`.
* Hoist re-exports and wrappers for the Blueprint `Spinner` and Onsen `ProgressCircular` components
  have been removed, in favor of the new Hoist `Spinner` component mentioned above.
* Min version for `@xh/hoist-dev-utils` is now v5.7.0, as per above.

### 🐞 Bug Fixes

* Formatters in the `@xh/hoist/format` package no longer modify their options argument.
* `TileFrame` edge-case bug fixed where the appearance of an internal scrollbar could thrash layout
  calculations.
* XSS protection (dompurify processing) disabled on selected REST editor grids within the Hoist
  Admin console. Avoids content within configs and JSON blobs being unintentionally mangled.

### ⚙️ Technical

* Improvements to exception serialization, especially for any raw javascript `Error` thrown by
  client-side code.

### ✨ Styles

* Buttons nested inline within desktop input components (e.g. clear buttons) tweaked to avoid
  odd-looking background highlight on hover.
* Background highlight color of minimal/outlined buttons tweaked for dark theme.
* `CodeInput` respects standard XH theme vars for its background-color and (monospace) font family.
  Its built-in toolbar has also been made compact and slightly re-organized.

### 📚 Libraries

* @blueprintjs/core `3.41 → 3.44`
* @blueprintjs/datetime `3.21 → 3.23`
* classnames `2.2 → 2.3`
* codemirror `5.59 → 5.60`
* core-js `3.9 → 3.10`
* filesize `6.1 → 6.2`
* qs `6.9 → 6.10`
* react-beautiful-dnd `13.0 → 13.1`
* react-select `4.2 → 4.3`

[Commit Log](https://github.com/xh/hoist-react/compare/v39.0.1...v40.0.0)

## v39.0.1 - 2021-03-24

### 🐞 Bug Fixes

* Fixes regression preventing the loading of the Activity Tab in the Hoist Admin console.
* Fixes icon alignment in `DateInput`.

[Commit Log](https://github.com/xh/hoist-react/compare/v39.0.0...v39.0.1)

## v39.0.0 - 2021-03-23

### 🎁 New Features

#### Components + Props

* New `TileFrame` layout component renders a collection of child items using a layout that balances
  filling the available space against maintaining tile width / height ratio.
* Desktop `Toolbar` accepts new `compact` prop. Set to `true` to render the toolbar with reduced
  height and font-size.
* New `StoreFilterField` prop `autoApply` allows developers to more easily use `StoreFilterField` in
  conjunction with other filters or custom logic. Set to `false` and specify an `onFilterChange`
  callback to take full control of filter application.
* New `RestGrid` prop `formClassName` allows custom CSS class to be applied to its managed
  `RestForm` dialog.

#### Models + Configs

* New property `selectedRecordId` on `StoreSelectionModel`, `GridModel`, and `DataViewModel`.
  Observe this instead of `selectedRecord` when you wish to track only the `id` of the selected
  record and not changes to its data.
* `TreeMapModel.colorMode` config supports new value `wash`, which retains the positive and negative
  color while ignoring the intensity of the heat value.
* New method `ChartModel.updateHighchartsConfig()` provides a more convenient API for changing a
  chart's configuration post-construction.
* New `Column.omit` config supports conditionally excluding a column from its `GridModel`.

#### Services + Utils

* New method `FetchService.setDefaultTimeout()`.
* New convenience getter `LocalDate.isToday`.
* `HoistBase.addReaction()` now accepts convenient string values for its `equals` flag.

### 💥 Breaking Changes

* The method `HoistAppModel.preAuthInitAsync()` has been renamed to `preAuthAsync()` and should now
  be defined as `static` within apps that implement it to run custom pre-authentication routines.
    * This change allows Hoist to defer construction of the `AppModel` until Hoist itself has been
      initialized, and also better reflects the special status of this function and when it is
      called in the Hoist lifecycle.
* Hoist grids now require AG Grid v25.1.0 or higher - update your AG Grid dependency in your app's
  `package.json` file. See the [AG Grid Changelog](https://www.ag-grid.com/ag-grid-changelog/) for
  details.

### ⚙️ Technical

* Improvements to behavior/performance of apps in hidden/inactive browser tabs. See the
  [page visibility API reference](https://developer.mozilla.org/en-US/docs/Web/API/Page_Visibility_API)
  for details. Now, when the browser tab is hidden:
    * Auto-refresh is suspended.
    * The `forEachAsync()` and `whileAsync()` utils run synchronously, without inserting waits that
      would be overly throttled by the browser.
* Updates to support compatibility with agGrid 25.1.0.
* Improved serialization of `LoadSpec` instances within error report stacktraces.

### 📚 Libraries

* @blueprintjs/core `3.39 → 3.41`
* @blueprintjs/datetime `3.20 → 3.21`
* @popperjs/core `2.8 → 2.9`
* core-js `3.8 → 3.9`
* react-select `4.1 → 4.2`

[Commit Log](https://github.com/xh/hoist-react/compare/v38.3.0...v39.0.0)

## v38.3.0 - 2021-03-03

### 🎁 New Features

* New `Store.freezeData` and `Store.idEncodesTreePath` configs added as performance optimizations
  when loading very large data sets (50k+ rows).
* New `ColChooserModel.autosizeOnCommit` config triggers an autosize run whenever the chooser is
  closed. (Defaulted to true on mobile.)

[Commit Log](https://github.com/xh/hoist-react/compare/v38.2.0...v38.3.0)

## v38.2.0 - 2021-03-01

### 🐞 Bug Fixes

* Fix to edge-case where `Grid` would lose its selection if set on the model prior to the component
  mounting and AG Grid full rendering.
* Fix to prevent unintended triggering of app auto-refresh immediately after init.

### ⚙️ Technical

* New config `Cube.fieldDefaults` - matches same config added to `Store` in prior release.
* App auto-refresh interval keys off of last *completed* refresh cycle if there is one. Avoids
  over-eager refresh when cycle is fast relative to the time it takes to do the refresh.
* New experimental property `Store.experimental.shareDefaults`. If true, `Record.data` will be
  created with default values for all fields stored on a prototype, with only non-default values
  stored on `data` directly. This can yield major performance improvements for stores with sparsely
  populated records (i.e. many records with default values). Note that when set, the `data` property
  on `Record` will no longer contain keys for *all* fields as `own-enumerable` properties. This may
  be a breaking change for some applications.

[Commit Log](https://github.com/xh/hoist-react/compare/v38.1.1...v38.2.0)

## v38.1.1 - 2021-02-26

### ⚙️ Technical

* New config `Store.fieldDefaults` supports defaulting config options for all `Field` instances
  created by a `Store`.

[Commit Log](https://github.com/xh/hoist-react/compare/v38.1.0...v38.1.1)

## v38.1.0 - 2021-02-24

⚠ Please ensure your `@xh/hoist-dev-utils` dependency is >= v5.6.0. This is required to successfully
resolve and bundle transitive dependencies of the upgraded `react-select` library.

### 🐞 Bug Fixes

* A collapsible `Panel` will now restore its user specified-size when re-opened. Previously the
  panel would be reset to the default size.
* `Store.lastLoaded` property now initialized to `null`. Previously this property had been set to
  the construction time of the Store.
* Tweak to `Grid` style rules to ensure sufficient specificity of rules related to indenting child
  rows within tree grids.
* Improvements to parsing of `Field`s of type 'int': we now correctly parse values presented in
  exponential notation and coerce `NaN` values to `null`.

### 🎁 New Features

* `GridModel` has new async variants of existing methods: `selectFirstAsync`, `selectAsync`, and
  `ensureSelectionVisibleAsync`. These methods build-in the necessary waiting for the underlying
  grid implementation to be ready and fully rendered to ensure reliable selection. In addition, the
  first two methods will internally call the third. The existing non-async counterparts for these
  methods have been deprecated.
* GridModel has a new convenience method `preSelectFirstAsync` for initializing the selection in
  grids, without disturbing any existing selection.
* Added new `Store.loadTreeData` config (default `true`) to enable or disable building of nested
  Records when the raw data elements being loaded have a `children` property.
* Cube `View` now detects and properly handles streaming updates to source data that include changes
  to row dimensions as well as measures.*
* `DataViewModel.itemHeight` can now be a function that returns a pixel height.
* The `LoadSpec` object passed to `doLoadAsync()` is now a defined class with additional properties
  `isStale`, `isObsolete` and `loadNumber`. Use these properties to abandon out-of-order
  asynchronous returns from the server.
    * 💥 NOTE that calls to `loadAsync()` no longer accept a plain object for their `loadSpec`
      parameter. Application code such as `fooModel.loadAsync({isRefresh: true})` should be updated
      to use the wrapper APIs provided by `LoadSupport` - e.g. `fooModel.refreshAsync()`. (This was
      already the best practice, but is now enforced.)
* New `autoHeight` property on grid `Column`. When set the grid will increase the row height
  dynamically to accommodate cell content in this column.

### 📚 Libraries

* @blueprintjs/core `3.38 → 3.39`
* react-select `3.1 → 4.1`
* react-windowed-select `2.0 → 3.0`

[Commit Log](https://github.com/xh/hoist-react/compare/v38.0.0...v38.1.0)

## v38.0.0 - 2021-02-04

Hoist v38 includes major refactoring to streamline core classes, bring the toolkit into closer
alignment with the latest developments in Javascript, React, and MobX, and allow us to more easily
provide documentation and additional features. Most notably, we have removed the use of class based
decorators, in favor of a simpler inheritance-based approach to defining models and services.

* We are introducing a new root superclass `HoistBase` which provides many of the syntax
  enhancements and conventions used throughout Hoist for persistence, resource management, and
  reactivity.
* New base classes of `HoistModel` and `HoistService` replace the existing class decorators
  `@HoistModel` and `@HoistService`. Application models and services should now `extend` these base
  classes instead of applying the (now removed) decorators. For your application's `AppModel`,
  extend the new `HoistAppModel` superclass.
* We have also removed the need for the explicit `@LoadSupport` annotation on these classes. The
  presence of a defined `doLoadAsync()` method is now sufficient to allow classes extending
  `HoistModel` and `HoistService` to participate in the loading and refreshing lifecycle as before.
* We have deprecated support for class-based Components via the `@HoistComponent` class decorator.
  To continue to use this decorator, please import it from the `@xh\hoist\deprecated` package.
  Please note that we plan to remove `@HoistComponent` in a future version.
* Due to changes in MobX v6.0.1, all classes that host observable fields and actions will now also
  need to provide a constructor containing a call to `makeObservable(this)`. This change will
  require updates to most `HoistModel` and `HoistService` classes. See
  [this article from MobX](https://michel.codes/blogs/mobx6) for more on this change and the
  motivation behind it.

### 🎁 New Features

* New utility method `getOrCreate` for easy caching of properties on objects.
* The `Menu` system on mobile has been reworked to be more consistent with desktop. A new
  `MenuButton` component has been added to the mobile framework, which renders a `Menu` of
  `MenuItems` next to the `MenuButton`. This change also includes the removal of `AppMenuModel` (see
  Breaking Changes).
* Added `ExpandCollapseButton` to the mobile toolkit, to expand / collapse all rows in a tree grid.
* Added `Popover` to the mobile toolkit, a component to display floating content next to a target
  element. Its API is based on the Blueprint `Popover` component used on desktop.
* `StoreFilterField` now matches the rendered string values for `date` and `localDate` fields when
  linked to a properly configured `GridModel`.
* `GroupingChooser` gets several minor usability improvements + clearer support for an empty /
  ungrouped state, when so enabled.

### 💥 Breaking Changes

* All `HoistModel` and `HoistService` classes must be adjusted as described above.
* `@HoistComponent` has been deprecated and moved to `@xh\hoist\deprecated`
* Hoist grids now require AG Grid v25.0.1 or higher - if your app uses AG Grid, update your AG Grid
  dependency in your app's `package.json` file.
* The `uses()` function (called within `hoistComponent()` factory configs for model context lookups)
  and the `useContextModel()` function no longer accept class names as strings. Pass the class
  itself (or superclass) of the model you wish to select for your component. `Uses` will throw if
  given any string other than "*", making the need for any updates clear in that case.
* The `Ref` class, deprecated in v26, has now been removed. Use `createObservableRef` instead.
* `AppMenuModel` has been removed. The `AppMenuButton` is now configured via
  `AppBar.appMenuButtonProps`. As with desktop, menu items can be added with
  `AppBar.appMenuButtonProps.extraItems[]`

### ⚙️ Technical

* We have removed the experimental flags `useTransactions`, and `deltaSort` from `GridModel`. The
  former has been the default behavior for Hoist for several releases, and the latter is obsolete.

### 📚 Libraries

* @blueprintjs/core `3.36 → 3.38`
* codemirror `5.58 → 5.59`
* mobx `5.15 → 6.1`
* mobx-react `6.3 → 7.1`

[Commit Log](https://github.com/xh/hoist-react/compare/v37.2.0...v38.0.0)

## v37.2.0 - 2021-01-22

### 🎁 New Features

* New `ErrorMessage` component for standard "inline" rendering of Errors and Exceptions, with retry
  support.
* `Cube` now supports an `omitFn` to allow apps to remove unwanted, single-node children.

[Commit Log](https://github.com/xh/hoist-react/compare/v37.1.0...v37.2.0)

## v37.1.0 - 2021-01-20

### 🎁 New Features

* Columns in `ColChooser` can now be filtered by their `chooserGroup`.
* `Cube` now supports a `bucketSpecFn` config which allows dynamic bucketing and aggregation of
  rows.

### 🐞 Bug Fixes

* Fix issue where a `View` would create a root row even if there were no leaf rows.
* Fixed regression in `LeftRightChooser` not displaying description callout.

[Commit Log](https://github.com/xh/hoist-react/compare/v37.0.0...v37.1.0)

## v37.0.0 - 2020-12-15

### 🎁 New Features

* New `GroupingChooser` component provides a new interface for selecting a list of fields
  (dimensions) for grouping APIs, offering drag-and-drop reordering and persisted favorites.
    * This is intended as a complete replacement for the existing `DimensionChooser`. That component
      should be considered deprecated and will be removed in future releases.
* New props added to `TabSwitcher`:
    * `enableOverflow` shows tabs that would normally overflow their container in a drop down menu.
    * `tabWidth`, `tabMinWidth` & `tabMaxWidth` allow flexible configuration of tab sizes within the
      switcher.
* `TabModel` now supports a bindable `tooltip`, which can be used to render strings or elements
  while hovering over tabs.
* New `Placeholder` component provides a thin wrapper around `Box` with standardized, muted styling.
* New `StoreFilterField.matchMode` prop allows customizing match to `start`, `startWord`, or `any`.
* `Select` now implements enhanced typeahead filtering of options. The default filtering is now
  based on a case-insensitive match of word starts in the label. (Previously it was based on a match
  _anywhere_ in the label _or_ value.) To customize this behavior, applications should use the new
  `filterFn` prop.
* New Admin Console Monitor > Memory tab added to view snapshots of JVM memory usage. (Requires
  Hoist Core v8.7 or greater.)
* `FormModel` and `FieldModel` gain support for Focus Management.
* New `boundInput` getter on `FieldModel` to facilitate imperative access to controls, when needed.
  This getter will return the new `HoistInputModel` interface, which support basic DOM access as
  well as standard methods for `focus()`, `blur()`, and `select()`.
* New `GridModel` config `lockColumnGroups` to allow controlling whether child columns can be moved
  outside their parent group. Defaults to `true` to maintain existing behavior.

### 💥 Breaking Changes

* New `TabContainerModel` config `switcher` replaces `switcherPosition` to allow for more flexible
  configuration of the default `TabSwitcher`.
    * Use `switcher: true` to retain default behavior.
    * Use `switcher: false` to not include a TabSwitcher. (previously `switcherPosition: 'none'`)
    * Use `switcher: {...}` to provide customisation props for the `TabSwitcher`. See `TabSwitcher`
      documentation for more information.
* The `HoistInput` base class has been removed. This change marks the completion of our efforts to
  remove all internal uses of React class-based Components in Hoist. The following adjustments are
  required:
    * Application components extending `HoistInput` should use the `useHoistInputModel` hook
      instead.
    * Applications getting refs to `HoistInputs` should be aware that these refs now return a ref to
      a
      `HoistInputModel`. In order to get the DOM element associated with the component use the new
      `domEl` property of that model rather than the`HoistComponent.getDOMNode()` method.
* Hoist grids now require AG Grid v24.1.0 or higher - update your AG Grid dependency in your app's
  `package.json` file. AG Grid v24.1.0
  [lists 5 breaking changes](https://www.ag-grid.com/ag-grid-changelog/), including the two called
  out below. *Note that these cautions apply only to direct use of the AG Grid APIs* - if your app
  is using the Hoist `Grid` and `GridModel` exclusively, there should be no need to adjust code
  around columns or grid state, as the related Hoist classes have been updated to handle these
  changes.
    * AG-4291 - Reactive Columns - the state pattern for ag-grid wrapper has changed as a result of
      this change. If your app made heavy use of saving/loading grid state, please test carefully
      after upgrade.
    * AG-1959 - Aggregation - Add additional parameters to the Custom Aggregation methods. If your
      app implements custom aggregations, they might need to be updated.

### 🔒 Security

* The data package `Field` class now sanitizes all String values during parsing, using the DOMPurify
  library to defend against XSS attacks and other issues with malformed HTML or scripting content
  loaded into `Record`s and rendered by `Grid` or other data-driven components. Please contact XH if
  you find any reason to disable this protection, or observe any unintended side effects of this
  additional processing.

### 🐞 Bug Fixes

* Fix issue where grid row striping inadvertently disabled by default for non-tree grids.
* Fix issue where grid empty text cleared on autosize.

### ✨ Styles

* Default `Chart` themes reworked in both light and dark modes to better match overall Hoist theme.

### ⚙️ Technical

* Note that the included Onsen fork has been replaced with the latest Onsen release. Apps should not
  need to make any changes.
* `Cube.info` is now directly observable.
* `@managed` and `markManaged` have been enhanced to allow for the cleanup of arrays of objects as
  well as objects. This matches the existing array support in `XH.safeDestroy()`.

### 📚 Libraries

* @xh/onsenui `~0.1.2` → onsenui `~2.11.1`
* @xh/react-onsenui `~0.1.2` → react-onsenui `~1.11.3`
* @blueprintjs/core `3.35 → 3.36`
* @blueprintjs/datetime `3.19 → 3.20`
* clipboard-copy `3.1 → 4.0`
* core-js `3.6 → 3.8`
* dompurify `added @ 2.2`
* react `16.13 → 17.0`
* semver `added @ 7.3`

[Commit Log](https://github.com/xh/hoist-react/compare/v36.6.1...v37.0.0)

## v36.6.1 - 2020-11-06

### 🐞 Bug Fixes

* Fix issue where grid row striping would be turned off by default for non-tree grids

[Commit Log](https://github.com/xh/hoist-react/compare/v36.6.0...v36.6.1)

## v36.6.0 - 2020-10-28

### 🎁 New Features

* New `GridModel.treeStyle` config enables more distinctive styling of tree grids, with optional
  background highlighting and ledger-line style borders on group rows.
    * ⚠ By default, tree grids will now have highlighted group rows (but no group borders). Set
      `treeStyle: 'none'` on any `GridModel` instances where you do _not_ want the new default
      style.
* New `DashContainerModel.extraMenuItems` config supports custom app menu items in Dashboards
* An "About" item has been added to the default app menu.
* The default `TabSwitcher` now supports scrolling, and will show overflowing tabs in a drop down
  menu.

### 🐞 Bug Fixes

* Ensure that `Button`s with `active: true` set directly (outside of a `ButtonGroupInput`) get the
  correct active/pressed styling.
* Fixed regression in `Column.tooltip` function displaying escaped HTML characters.
* Fixed issue where the utility method `calcActionColWidth` was not correctly incorporating the
  padding in the returned value.

### ⚙️ Technical

* Includes technical updates to `JsonBlob` archiving. This change requires an update to `hoist-core`
  `v8.6.1` or later, and modifications to the `xh_json_blob` table. See the
  [hoist-core changelog](https://github.com/xh/hoist-core/blob/develop/CHANGELOG.md) for further
  details.

### 📚 Libraries

* @blueprintjs/core `3.33 → 3.35`

[Commit Log](https://github.com/xh/hoist-react/compare/v36.5.0...v36.6.0)

## v36.5.0 - 2020-10-16

### 🐞 Bug Fixes

* Fix text and hover+active background colors for header tool buttons in light theme.

### ⚙️ Technical

* Install a default simple string renderer on all columns. This provides consistency in column
  rendering, and fixes some additional issues with alignment and rendering of Grid columns
  introduced by the change to flexbox-based styling in grid cells.
* Support (optional) logout action in SSO applications.

### 📚 Libraries

* @blueprintjs/core `3.31 → 3.33`
* @blueprintjs/datetime `3.18 → 3.19`
* @fortawesome/fontawesome-pro `5.14 → 5.15`
* moment `2.24 → 2.29`
* numbro `2.2 → 2.3`

[Commit Log](https://github.com/xh/hoist-react/compare/v36.4.0...v36.5.0)

## v36.4.0 - 2020-10-09

### 🎁 New Features

* `TabContainerModel` supports dynamically adding and removing tabs via new public methods.
* `Select` supports a new `menuWidth` prop to control the width of the dropdown.

### 🐞 Bug Fixes

* Fixed v36.3.0 regression re. horizontal alignment of Grid columns.

[Commit Log](https://github.com/xh/hoist-react/compare/v36.3.0...v36.4.0)

## v36.3.0 - 2020-10-07

### 💥 Breaking Changes

* The following CSS variables are no longer in use:
    + `--xh-grid-line-height`
    + `--xh-grid-line-height-px`
    + `--xh-grid-large-line-height`
    + `--xh-grid-large-line-height-px`
    + `--xh-grid-compact-line-height`
    + `--xh-grid-compact-line-height-px`
    + `--xh-grid-tiny-line-height`
    + `--xh-grid-tiny-line-height-px`

### ⚙️ Technical

* We have improved and simplified the vertical centering of content within Grid cells using
  flexbox-based styling, rather than the CSS variables above.

### 🎁 New Features

* `Select` now supports `hideSelectedOptions` and `closeMenuOnSelect` props.
* `XH.message()` and its variants (`XH.prompt(), XH.confirm(), XH.alert()`) all support an optional
  new config `messageKey`. This key can be used by applications to prevent popping up the same
  dialog repeatedly. Hoist will only show the last message posted for any given key.
* Misc. Improvements to organization of admin client tabs.

### 🐞 Bug Fixes

* Fixed issue with sporadic failures reading grid state using `legacyStateKey`.
* Fixed regression to the display of `autoFocus` buttons; focus rectangle restored.

[Commit Log](https://github.com/xh/hoist-react/compare/v36.2.1...v36.3.0)

## v36.2.1 - 2020-10-01

### 🐞 Bug Fixes

* Fixed issue in `LocalDate.previousWeekday()` which did not correctly handle Sunday dates.
* Fixed regression in `Grid` column header rendering for non-string headerNames.

[Commit Log](https://github.com/xh/hoist-react/compare/v36.2.0...v36.2.1)

## v36.2.0 - 2020-09-25

### 💥 Breaking Changes

* New `GridModel` config `colChooserModel` replaces `enableColChooser` to allow for more flexible
  configuration of the grid `colChooser`
    * Use `colChooserModel: true` to retain default behavior.
    * See documentation on `GridModel.ColChooserModelConfig` for more information.
* The `Grid` `hideHeaders` prop has been converted to a field on `AgGridModel` and `GridModel`. All
  grid options of this type are now on the model hierarchy, allowing consistent application code and
  developer discovery.

### 🎁 New Features

* Provides new `CustomProvider` for applications that want to use the Persistence API, but need to
  provide their own storage implementation.
* Added `restoreDefaults` action to default context menu for `GridModel`.
* Added `restoreDefaultsWarning` config to `GridModel`.
* `FormModel` has a new convenience method `setValues` for putting data into one or more fields in
  the form.
* Admin Preference and Config panels now support bulk regrouping actions.

### 🐞 Bug Fixes

* Fixed an error in implementation of `@managed` preventing proper cleanup of resources.
* Fixed a regression introduced in v36.1.0 in `FilterChooser`: Restore support for `disabled` prop.

[Commit Log](https://github.com/xh/hoist-react/compare/v36.1.0...v36.2.0)

## v36.1.0 - 2020-09-22

⚠ NOTE - apps should update to `hoist-core >= 8.3.0` when taking this hoist-react update. This is
required to support both the new `JsonBlobService` and updates to the Admin Activity and Client
Error tracking tabs described below.

### 🎁 New Features

* Added new `JsonBlobService` for saving and updating named chunks of arbitrary JSON data.
* `GridModelPersistOptions` now supports a `legacyStateKey` property. This key will identify the
  pre-v35 location for grid state, and can be used by applications to provide a more flexible
  migration of user grid state after an upgrade to Hoist v35.0.0 or greater. The value of this
  property will continue to default to 'key', preserving the existing upgrade behavior of the
  initial v35 release.
* The Admin Config and Pref diff tools now support pasting in a config for comparison instead of
  loading one from a remote server (useful for deployments where the remote config cannot be
  accessed via an XHR call).
* The `ClipboardButton.getCopyText` prop now supports async functions.
* The `Select` input supports a new `leftIcon` prop.
* `RestGrid` now supports bulk delete when multiple rows are selected.
* `RestGrid`'s `actionWarning` messages may now be specified as functions.

### 🐞 Bug Fixes

* Fixed several cases where `selectOnFocus` prop on `Select` was not working.
* `FilterChooser` auto-suggest values sourced from the *unfiltered* records on `sourceStore`.
* `RestForm` editors will now source their default label from the corresponding `Field.displayName`
  property. Previously an undocumented `label` config could be provided with each editor object -
  this has been removed.
* Improved time zone handling in the Admin Console "Activity Tracking" and "Client Errors" tabs.
    * Users will now see consistent bucketing of activity into an "App Day" that corresponds to the
      LocalDate when the event occurred in the application's timezone.
    * This day will be reported consistently regardless of the time zones of the local browser or
      deployment server.
* Resetting Grid columns to their default state (e.g. via the Column Chooser) retains enhancements
  applied from matching Store fields.
* Desktop `DateInput` now handles out-of-bounds dates without throwing exception during rendering.
* Dragging a grid column with an element-based header no longer displays `[object Object]` in the
  draggable placeholder.

### 📚 Libraries

* codemirror `5.57 → 5.58`

[Commit Log](https://github.com/xh/hoist-react/compare/v36.0.0...v36.1.0)

## v36.0.0 - 2020-09-04

### 🎁 New Features

#### Data Filtering

We have enhanced support for filtering data in Hoist Grids, Stores, and Cubes with an upgraded
`Filter` API and a new `FilterChooser` component. This bundle of enhancements includes:

* A new `@xh/hoist/data/filter` package to support the creation of composable filters, including the
  following new classes:
    * `FieldFilter` - filters by comparing the value of a given field to one or more given candidate
      values using one of several supported operators.
    * `FunctionFilter` - filters via a custom function specified by the developer.
    * `CompoundFilter` - combines multiple filters (including other nested CompoundFilters) via an
      AND or OR operator.
* A new `FilterChooser` UI component that integrates tightly with these data package classes to
  provide a user and developer friendly autocomplete-enabled UI for filtering data based on
  dimensions (e.g. trader = jdoe, assetClass != Equities), metrics (e.g. P&L > 1m), or any
  combination thereof.
* Updates to `Store`, `StoreFilterField`, and `cube/Query` to use the new Filter API.
* A new `setFilter()` convenience method to `Grid` and `DataView`.

To get the most out of the new Filtering capabilities, developers are encouraged to add or expand
the configs for any relevant `Store.fields` to include both their `type` and a `displayName`. Many
applications might not have Field configs specified at all for their Stores, instead relying on
Store's ability to infer its Fields from Grid Column definitions.

We are looking to gradually invert this relationship, so that core information about an app's
business objects and their properties is configured once at the `data/Field` level and then made
available to related APIs and components such as grids, filters, and forms. See note in New Features
below regarding related updates to `GridModel.columns` config processing.

#### Grid

* Added new `GridModel.setColumnVisible()` method, along with `showColumn()` and `hideColumn()`
  convenience methods. Can replace calls to `applyColumnStateChanges()` when all you need to do is
  show or hide a single column.
* Elided Grid column headers now show the full `headerName` value in a tooltip.
* Grid column definitions now accept a new `displayName` config as the recommended entry point for
  defining a friendly user-facing label for a Column.
    * If the GridModel's Store has configured a `displayName` for the linked data field, the column
      will default to use that (if not otherwise specified).
    * If specified or sourced from a Field, `displayName` will be used as the default value for the
      pre-existing `headerName` and `chooserName` configs.
* Grid columns backed by a Store Field of type `number` or `int` will be right-aligned by default.
* Added new `GridModel.showGroupRowCounts` config to allow easy hiding of group row member counts
  within each full-width group row. Default is `true`, maintaining current behavior of showing the
  counts for each group.

#### Other

* Added new `AppSpec.showBrowserContextMenu` config to control whether the browser's default context
  menu will be shown if no app-specific context menu (e.g. from a grid) would be triggered.
    * ⚠ Note this new config defaults to `false`, meaning the browser context menu will *not* be
      available. Developers should set to true for apps that expect/depend on the built-in menu.
* `LocalDate` has gained several new static factories: `tomorrow()`, `yesterday()`,
  `[start/end]OfMonth()`, and `[start/end]OfYear()`.
* A new `@computeOnce` decorator allows for lazy computation and caching of the results of decorated
  class methods or getters. Used in `LocalDate` and intended for similar immutable, long-lived
  objects that can benefit from such caching.
* `CodeInput` and `JsonInput` get new `enableSearch` and `showToolbar` props. Enabling search
  provides an simple inline find feature for searching the input's contents.
* The Admin console's Monitor Status tab displays more clearly when there are no active monitors.

### 💥 Breaking Changes

* Renamed the `data/Field.label` property to `displayName`.
* Changed the `DimensionChooserModel.dimensions` config to require objects of the
  form `{name, displayName, isLeafDimension}` when provided as an `Object[]`.
    * Previously these objects were expected to be of the form `{value, label, isLeaf}`.
    * Note however that this same config can now be passed the `dimensions` directly from a
      configured
      `Cube` instead, which is the recommended approach and should DRY up dimension definitions for
      typical use cases.
* Changes required due to the new filter API:
    * The classes `StoreFilter` and `ValueFilter` have been removed and replaced by `FunctionFilter`
      and `FieldFilter`, respectively. In most cases apps will need to make minimal or no changes.
    * The `filters/setFilters` property on `Query` has been changed to `filter/setFilter`. In most
      case apps should not need to change anything other than the name of this property - the new
      property will continue to support array representations of multiple filters.
    * `Store` has gained a new property `filterIncludesChildren` to replace the functionality
      previously provided by `StoreFilter.includesChildren`.
    * `StoreFilterField.filterOptions` has been removed. Set `filterIncludesChildren` directly on
      the store instead.

### ✨ Styles

* CSS variables for "intents" - most commonly used on buttons - have been reworked to use HSL color
  values and support several standard variations of lightness and transparency.
    * Developers are encouraged to customize intents by setting the individual HSL vars provided for
      each intent (e.g. `--intent-primary-h` to adjust the primary hue) and/or the different levels
      of lightness (e.g. `--intent-primary-l3` to adjust the default lightness).
    * ⚠ Uses of the prior intent var overrides such as `--intent-primary` will no longer work. It is
      possible to set directly via `--xh-intent-primary`, but components such as buttons will still
      use the default intent shades for variations such as hover and pressed states. Again, review
      and customize the HSL vars if required.
* Desktop `Button` styles and classes have been rationalized and reworked to allow for more
  consistent and direct styling of buttons in all their many permutations (standard/minimal/outlined
  styles * default/hovered/pressed/disabled states * light/dark themes).
    * Customized intent colors will now also be applied to outlined and minimal buttons.
    * Dedicated classes are now applied to desktop buttons based on their style and state.
      Developers can key off of these classes directly if required.

### 🐞 Bug Fixes

* Fixed `Column.tooltipElement` so that it can work if a `headerTooltip` is also specified on the
  same column.
* Fixed issue where certain values (e.g. `%`) would break in `Column.tooltipElement`.
* Fixed issue where newly loaded records in `Store` were not being frozen as promised by the API.

### 📚 Libraries

* @blueprintjs/core `3.30 → 3.31`
* codemirror `5.56 → 5.57`
* http-status-codes `1.4 → 2.1`
* mobx-react `6.2 → 6.3`
* store2 `2.11 → 2.12`

[Commit Log](https://github.com/xh/hoist-react/compare/v35.2.1...v36.0.0)

## v35.2.1 - 2020-07-31

### 🐞 Bug Fixes

* A Grid's docked summary row is now properly cleared when its bound Store is cleared.
* Additional SVG paths added to `requiredBlueprintIcons.js` to bring back calendar scroll icons on
  the DatePicker component.
* Colors specified via the `--xh-intent-` CSS vars have been removed from minimal / outlined desktop
  `Button` components because of incompatibility with `ButtonGroupInput` component. Fix to address
  issue forthcoming. (This reverts the change made in 35.2.0 below.)

[Commit Log](https://github.com/xh/hoist-react/compare/v35.2.0...v35.2.1)

## v35.2.0 - 2020-07-21

### 🎁 New Features

* `TabContainerModel` now supports a `persistWith` config to persist the active tab.
* `TabContainerModel` now supports a `emptyText` config to display when TabContainer gets rendered
  with no children.

### ⚙️ Technical

* Supports smaller bundle sizes via a greatly reduced set of BlueprintJS icons. (Requires apps to be
  built with `@xh/hoist-dev-utils` v5.2 or greater to take advantage of this optimization.)

### 🐞 Bug Fixes

* Colors specified via the `--xh-intent-` CSS vars are now applied to minimal / outlined desktop
  `Button` components. Previously they fell through to use default Blueprint colors in these modes.
* Code input correctly handles dynamically toggling readonly/disabled state.

### 📚 Libraries

* @fortawesome/fontawesome-pro `5.13 → 5.14`
* codemirror `5.55 → 5.56`

[Commit Log](https://github.com/xh/hoist-react/compare/v35.1.1...v35.2.0)

## v35.1.1 - 2020-07-17

### 📚 Libraries

* @blueprintjs/core `3.29 → 3.30`

[Commit Log](https://github.com/xh/hoist-react/compare/v35.1.0...v35.1.1)

## v35.1.0 - 2020-07-16

### 🎁 New Features

* Extend existing environment diff tool to preferences. Now, both configs and preferences may be
  diffed across servers. This feature will require an update of hoist-core to a version 8.1.0 or
  greater.
* `ExportOptions.columns` provided to `GridModel` can now be specified as a function, allowing for
  full control of columns to export, including their sort order.

### 🐞 Bug Fixes

* `GridModel`s export feature was previously excluding summary rows. These are now included.
* Fixed problems with coloring and shading algorithm in `TreeMap`.
* Fixed problems with sort order of exports in `GridModel`.
* Ensure that preferences are written to server, even if set right before navigating away from page.
* Prevent situation where a spurious exception can be sent to server when application is unloaded
  while waiting on a fetch request.

[Commit Log](https://github.com/xh/hoist-react/compare/v35.0.1...v35.1.0)

## v35.0.1 - 2020-07-02

### 🐞 Bug Fixes

* Column headers no longer allocate space for a sort arrow icon when the column has an active
  `GridSorter` in the special state of `sort: null`.
* Grid auto-sizing better accounts for margins on sort arrow icons.

[Commit Log](https://github.com/xh/hoist-react/compare/v35.0.0...v35.0.1)

## v35.0.0 - 2020-06-29

### ⚖️ Licensing Change

As of this release, Hoist is [now licensed](LICENSE.md) under the popular and permissive
[Apache 2.0 open source license](https://www.apache.org/licenses/LICENSE-2.0). Previously, Hoist was
"source available" via our public GitHub repository but still covered by a proprietary license.

We are making this change to align Hoist's licensing with our ongoing commitment to openness,
transparency and ease-of-use, and to clarify and emphasize the suitability of Hoist for use within a
wide variety of enterprise software projects. For any questions regarding this change, please
[contact us](https://xh.io/contact/).

### 🎁 New Features

* Added a new Persistence API to provide a more flexible yet consistent approach to saving state for
  Components, Models, and Services to different persistent locations such as Hoist Preferences,
  browser local storage, and Hoist Dashboard views.
    * The primary entry points for this API are the new `@PersistSupport` and `@persist`
      annotations.
      `@persist` can be added to any observable property on a `@PersistSupport` to make it
      automatically synchronize with a `PersistenceProvider`. Both `HoistModel` and `HoistService`
      are decorated with `@PersistSupport`.
    * This is designed to replace any app-specific code previously added to synchronize fields and
      their values to Preferences via ad-hoc initializers and reactions.
    * This same API is now used to handle state persistence for `GridStateModel`, `PanelModel`,
      `DimensionChooserModel`, and `DashContainerModel` - configurable via the new `persistWith`
      option on those classes.
* `FetchService` now installs a default timeout of 30 seconds for all requests. This can be disabled
  by setting timeout to `null`. Fetch Timeout Exceptions have also been improved to include the same
  information as other standard exceptions thrown by this service.
    * 💥 Apps that were relying on the lack of a built-in timeout for long-running requests should
      ensure they configure such calls with a longer or null timeout.
* `Store` gets new `clearFilter()` and `recordIsFiltered()` helper functions.
* The Admin console's Activity Tracking tab has been significantly upgraded to allow admins to
  better analyze both built-in and custom tracking data generated by their application. Its sibling
  Client Errors tab has also been updated with a docked detail panel.
* `CodeInput` gets new `showCopyButton` prop - set to true to provide an inline action button to
  copy the editor contents to the clipboard.
* Hoist config `xhEnableMonitoring` can be used to enable/disable the Admin monitor tab and its
  associated server-side jobs

### 💥 Breaking Changes

* Applications should update to `hoist-core` v8.0.1 or above, required to support the upgraded Admin
  Activity Tracking tab. Contact XH for assistance with this update.
* The option `PanelModel.prefName` has been removed in favor of `persistWith`. Existing user state
  will be transferred to the new format, assuming a `PersistenceProvider` of type 'pref' referring
  to the same preference is used (e.g. `persistWith: {prefKey: 'my-panel-model-prefName'}`.
* The option `GridModel.stateModel` has been removed in favor of `persistWith`. Existing user state
  will be transferred to the new format, assuming a `PersistenceProvider` of type 'localStorage'
  referring to the same key is used (e.g. `persistWith: {localStorageKey: 'my-grid-state-id'}`.
    * Use the new `GridModel.persistOptions` config for finer control over what grid state is
      persisted (replacement for stateModel configs to disable persistence of column
      state/sorting/grouping).
* The options `DimensionChooserModel.preference` and `DimensionChooserModel.historyPreference` have
  been removed in favor of `persistWith`.
* `AppSpec.idleDetectionEnabled` has been removed. App-specific Idle detection is now enabled via
  the new `xhIdleConfig` config. The old `xhIdleTimeoutMins` has also been deprecated.
* `AppSpec.idleDialogClass` has been renamed `AppSpec.idlePanel`. If specified, it should be a
  full-screen component.
* `PinPad` and `PinPadModel` have been moved to `@xh/hoist/cmp/pinpad`, and is now available for use
  with both standard and mobile toolkits.
* Third-party dependencies updated to properly reflect application-level licensing requirements.
  Applications must now import and provide their licensed version of AG Grid, and Highcharts to
  Hoist. See file `Bootstrap.js` in Toolbox for an example.

### 🐞 Bug Fixes

* Sorting special columns generated by custom AG Grid configurations (e.g. auto-group columns) no
  longer throws with an error.
* The `deepFreeze()` util - used to freeze data in `Record` instances - now only attempts to freeze
  a whitelist of object types that are known to be safely freezable. Custom application classes and
  other potentially-problematic objects (such as `moment` instances) are no longer frozen when
  loaded into `Record` fields.

### 📚 Libraries

Note that certain licensed third-party dependencies have been removed as direct dependencies of this
project, as per note in Breaking Changes above.

* @xh/hoist-dev-utils `4.x → 5.x` - apps should also update to the latest 5.x release of dev-utils.
  Although license and dependency changes triggered a new major version of this dev dependency, no
  application-level changes should be required.
* @blueprintjs/core `3.28 → 3.29`
* codemirror `5.54 → 5.55`
* react-select `3.0 → 3.1`

### 📚 Optional Libraries

* AG Grid `23.0.2` > `23.2.0` (See Toolbox app for example on this upgrade)
* Highcharts `8.0.4 → 8.1.1`

[Commit Log](https://github.com/xh/hoist-react/compare/v34.0.0...v35.0.0)

## v34.0.0 - 2020-05-26

### 🎁 New Features

* Hoist's enhanced autosizing is now enabled on all grids by default. See `GridModel` and
  `GridAutosizeService` for more details.
* New flags `XH.isPhone`, `XH.isTablet`, and `XH.isDesktop` available for device-specific switching.
  Corresponding `.xh-phone`, `.xh-tablet`, and `.xh-desktop` CSS classes are added to the document
  `body`. These flags and classes are set based on the detected device, as per its user-agent.
    * One of the two higher-level CSS classes `.xh-standard` or `.xh-mobile` will also be applied
      based on an app's use of the primary (desktop-centric) components vs mobile components - as
      declared by its `AppSpec.isMobileApp` - regardless of the detected device.
    * These changes provide more natural support for use cases such as apps that are built with
      standard components yet target/support tablet users.
* New method `Record.get()` provides an alternative API for checked data access.
* The mobile `Select` component supports the `enableFilter` and `enableCreate` props.
* `DashContainerModel` supports new `layoutLocked`, `contentLocked` and `renameLocked` modes.
* `DimensionChooser` now has the ability to persist its value and history separately.
* Enhance Hoist Admin's Activity Tracking tab.
* Enhance Hoist Admin's Client Error tab.

### 💥 Breaking Changes

* `emptyFlexCol` has been removed from the Hoist API and should simply be removed from all client
  applications. Improvements to agGrid's default rendering of empty space have made it obsolete.
* `isMobile` property on `XH` and `AppSpec` has been renamed to `isMobileApp`. All apps will need to
  update their (required) use of this flag in the app specifications within their
  `/client-app/src/apps` directory.
* The `xh-desktop` class should no longer be used to indicate a non-mobile toolkit based app. For
  this purpose, use `xh-standard` instead.

### 🐞 Bug Fixes

* Fix to Average Aggregators when used with hierarchical data.
* Fixes to Context Menu handling on `Panel` to allow better handling of `[]` and `null`.

### 📚 Libraries

* @blueprintjs/core `3.26 → 3.28`
* @blueprintjs/datetime `3.16 → 3.18`
* codemirror `5.53 → 5.54`
* react-transition-group `4.3 → 4.4`

[Commit Log](https://github.com/xh/hoist-react/compare/v33.3.0...v34.0.0)

## v33.3.0 - 2020-05-08

### ⚙️ Technical

* Additional updates to experimental autosize feature: standardization of naming, better masking
  control, and API fixes. Added new property `autosizeOptions` on `GridModel` and main entry point
  is now named `GridModel.autosizeAsync()`.

### 🐞 Bug Fixes

* `Column.hideable` will now be respected by ag-grid column drag and drop
  [#1900](https://github.com/xh/hoist-react/issues/1900)
* Fixed an issue where dragging a column would cause it to be sorted unintentionally.

[Commit Log](https://github.com/xh/hoist-react/compare/v33.2.0...v33.3.0)

## v33.2.0 - 2020-05-07

### 🎁 New Features

* Virtual column rendering has been disabled by default, as it offered a minimal performance benefit
  for most grids while compromising autosizing. See new `GridModel.useVirtualColumns` config, which
  can be set to `true` to re-enable this behavior if required.
* Any `GridModel` can now be reset to its code-prescribed defaults via the column chooser reset
  button. Previously, resetting to defaults was only possible for grids that persisted their state
  with a `GridModel.stateModel` config.

### 🐞 Bug Fixes

* Fixed several issues with new grid auto-sizing feature.
* Fixed issues with and generally improved expand/collapse column alignment in tree grids.
    * 💥 Note that this improvement introduced a minor breaking change for apps that have customized
      tree indentation via the removed `--grid-tree-indent-px` CSS var. Use `--grid-tree-indent`
      instead. Note the new var is specified in em units to scale well across grid sizing modes.

### ⚙️ Technical

* Note that the included version of Onsen has been replaced with a fork that includes updates for
  react 16.13. Apps should not need to make any changes.

### 📚 Libraries

* react `~16.8 → ~16.13`
* onsenui `~16.8` → @xh/onsenui `~16.13`
* react-onsenui `~16.8` → @xh/react-onsenui `~16.13`

[Commit Log](https://github.com/xh/hoist-react/compare/v33.1.0...33.2.0)

## v33.1.0 - 2020-05-05

### 🎁 New Features

* Added smart auto-resizing of columns in `GridModel` Unlike AG Grid's native auto-resizing support,
  Hoist's auto-resizing will also take into account collapsed rows, off-screen cells that are not
  currently rendered in the DOM, and summary rows. See the new `GridAutosizeService` for details.
    * This feature is currently marked as 'experimental' and must be enabled by passing a special
      config to the `GridModel` constructor of the form `experimental: {useHoistAutosize: true}`. In
      future versions of Hoist, we expect to make it the default behavior.
* `GridModel.autoSizeColumns()` has been renamed `GridModel.autosizeColumns()`, with lowercase 's'.
  Similarly, the `autoSizeColumns` context menu token has been renamed `autosizeColumns`.

### 🐞 Bug Fixes

* Fixed a regression with `StoreFilterField` introduced in v33.0.1.

[Commit Log](https://github.com/xh/hoist-react/compare/v33.0.2...33.1.0)

## v33.0.2 - 2020-05-01

### 🎁 New Features

* Add Hoist Cube Aggregators: `AverageAggregator` and `AverageStrictAggregator`
* `ColAutosizeButton` has been added to desktop and mobile

### 🐞 Bug Fixes

* Fixed mobile menus to constrain to the bottom of the viewport, scrolling if necessary.
  [#1862](https://github.com/xh/hoist-react/issues/1862)
* Tightened up mobile tree grid, fixed issues in mobile column chooser.
* Fixed a bug with reloading hierarchical data in `Store`.
  [#1871](https://github.com/xh/hoist-react/issues/1871)

[Commit Log](https://github.com/xh/hoist-react/compare/v33.0.1...33.0.2)

## v33.0.1 - 2020-04-29

### 🎁 New Features

* `StoreFieldField` supports dot-separated field names in a bound `GridModel`, meaning it will now
  match on columns with fields such as `address.city`.

* `Toolbar.enableOverflowMenu` now defaults to `false`. This was determined safer and more
  appropriate due to issues with the underlying Blueprint implementation, and the need to configure
  it carefully.

### 🐞 Bug Fixes

* Fixed an important bug with state management in `StoreFilterField`. See
  https://github.com/xh/hoist-react/issues/1854

* Fixed the default sort order for grids. ABS DESC should be first when present.

### 📚 Libraries

* @blueprintjs/core `3.25 → 3.26`
* codemirror `5.52 → 5.53`

[Commit Log](https://github.com/xh/hoist-react/compare/v33.0.0...v33.0.1)

## v33.0.0 - 2020-04-22

### 🎁 New Features

* The object returned by the `data` property on `Record` now includes the record `id`. This will
  allow for convenient access of the id with the other field values on the record.
* The `Timer` class has been enhanced and further standardized with its Hoist Core counterpart:
    * Both the `interval` and `timeout` arguments may be specified as functions, or config keys
      allowing for dynamic lookup and reconfiguration.
    * Added `intervalUnits` and `timeoutUnits` arguments.
    * `delay` can now be specified as a boolean for greater convenience.

### 💥 Breaking Changes

* We have consolidated the import location for several packages, removing unintended nested index
  files and 'sub-packages'. In particular, the following locations now provide a single index file
  for import for all of their public contents: `@xh/hoist/core`, `@xh/hoist/data`,
  `@xh/hoist/cmp/grid`, and `@xh/hoist/desktop/cmp/grid`. Applications may need to update import
  statements that referred to index files nested within these directories.
* Removed the unnecessary and confusing `values` getter on `BaseFieldModel`. This getter was not
  intended for public use and was intended for the framework's internal implementation only.
* `ColumnGroup.align` has been renamed to `ColumnGroup.headerAlign`. This avoids confusion with the
  `Column` API, where `align` refers to the alignment of cell contents within the column.

### 🐞 Bug Fixes

* Exceptions will no longer overwrite the currently shown exception in the exception dialog if the
  currently shown exception requires reloading the application.
  [#1834](https://github.com/xh/hoist-react/issues/1834)

### ⚙️ Technical

* Note that the Mobx React bindings have been updated to 6.2, and we have enabled the recommended
  "observer batching" feature as per
  [the mobx-react docs](https://github.com/mobxjs/mobx-react-lite/#observer-batching).

### 📚 Libraries

* @blueprintjs/core `3.24 → 3.25`
* @blueprintjs/datetime `3.15 → 3.16`
* mobx-react `6.1 → 6.2`

[Commit Log](https://github.com/xh/hoist-react/compare/v32.0.4...v33.0.0)

## v32.0.5 - 2020-07-14

### 🐞 Bug Fixes

* Fixes a regression in which grid exports were no longer sorting rows properly.

[Commit Log](https://github.com/xh/hoist-react/compare/v32.0.4...v32.0.5)

## v32.0.4 - 2020-04-09

### 🐞 Bug Fixes

* Fixes a regression with the alignment of `ColumnGroup` headers.
* Fixes a bug with 'Copy Cell' context menu item for certain columns displaying the Record ID.
* Quiets console logging of 'routine' exceptions to 'debug' instead of 'log'.

[Commit Log](https://github.com/xh/hoist-react/compare/v32.0.3...v32.0.4)

## v32.0.3 - 2020-04-06

### 🐞 Bug Fixes

* Suppresses a console warning from AG Grid for `GridModel`s that do not specify an `emptyText`.

[Commit Log](https://github.com/xh/hoist-react/compare/v32.0.2...v32.0.3)

## v32.0.2 - 2020-04-03

⚠ Note that this release includes a *new major version of AG Grid*. Please consult the
[AG Grid Changelog](https://www.ag-grid.com/ag-grid-changelog/) for versions 22-23 to review
possible breaking changes to any direct/custom use of AG Grid APIs and props within applications.

### 🎁 New Features

* GridModel `groupSortFn` now accepts `null` to turn off sorting of group rows.
* `DockViewModel` now supports optional `width`, `height` and `collapsedWidth` configs.
* The `appMenuButton.extraItems` prop now accepts `MenuItem` configs (as before) but also React
  elements and the special string token '-' (shortcut to render a `MenuDivider`).
* Grid column `flex` param will now accept numbers, with available space divided between flex
  columns in proportion to their `flex` value.
* `Column` now supports a `sortingOrder` config to allow control of the sorting options that will be
  cycled through when the user clicks on the header.
* `PanelModel` now supports setting a `refreshMode` to control how collapsed panels respond to
  refresh requests.

### 💥 Breaking Changes

* The internal DOM structure of desktop `Panel` has changed to always include an inner frame with
  class `.xh-panel__content`. You may need to update styling that targets the inner structure of
  `Panel` via `.xh-panel`.
* The hooks `useOnResize()` and `useOnVisibleChange()` no longer take a `ref` argument. Use
  `composeRefs` to combine the ref that they return with any ref you wish to compose them with.
* The callback for `useOnResize()` will now receive an object representing the locations and
  dimensions of the element's content box. (Previously it incorrectly received an array of
  `ResizeObserver` entries that had to be de-referenced)
* `PanelModel.collapsedRenderMode` has been renamed to `PanelModel.renderMode`, to be more
  consistent with other Hoist APIs such as `TabContainer`, `DashContainer`, and `DockContainer`.

### 🐞 Bug Fixes

* Checkboxes in grid rows in Tiny sizing mode have been styled to fit correctly within the row.
* `GridStateModel` no longer saves/restores the width of non-resizable columns.
  [#1718](https://github.com/xh/hoist-react/issues/1718)
* Fixed an issue with the hooks useOnResize and useOnVisibleChange. In certain conditions these
  hooks would not be called. [#1808](https://github.com/xh/hoist-react/issues/1808)
* Inputs that accept a rightElement prop will now properly display an Icon passed as that element.
  [#1803](https://github.com/xh/hoist-react/issues/1803)

### ⚙️ Technical

* Flex columns now use the built-in AG Grid flex functionality.

### 📚 Libraries

* ag-grid-community `removed @ 21.2`
* ag-grid-enterprise `21.2` replaced with @ag-grid-enterprise/all-modules `23.0`
* ag-grid-react `21.2` replaced with @ag-grid-community/react `23.0`
* @fortawesome/* `5.12 → 5.13`
* codemirror `5.51 → 5.52`
* filesize `6.0 → 6.1`
* numbro `2.1 → 2.2`
* react-beautiful-dnd `12.0 → 13.0`
* store2 `2.10 → 2.11`
* compose-react-refs `NEW 1.0.4`

[Commit Log](https://github.com/xh/hoist-react/compare/v31.0.0...v32.0.2)

## v31.0.0 - 2020-03-16

### 🎁 New Features

* The mobile `Navigator` / `NavigatorModel` API has been improved and made consistent with other
  Hoist content container APIs such as `TabContainer`, `DashContainer`, and `DockContainer`.
    * `NavigatorModel` and `PageModel` now support setting a `RenderMode` and `RefreshMode` to
      control how inactive pages are mounted/unmounted and how they respond to refresh requests.
    * `Navigator` pages are no longer required to to return `Page` components - they can now return
      any suitable component.
* `DockContainerModel` and `DockViewModel` also now support `refreshMode` and `renderMode` configs.
* `Column` now auto-sizes when double-clicking / double-tapping its header.
* `Toolbar` will now collapse overflowing items into a drop down menu. (Supported for horizontal
  toolbars only at this time.)
* Added new `xhEnableLogViewer` config (default `true`) to enable or disable the Admin Log Viewer.

#### 🎨 Icons

* Added `Icon.icon()` factory method as a new common entry point for creating new FontAwesome based
  icons in Hoist. It should typically be used instead of using the `FontAwesomeIcon` component
  directly.
* Also added a new `Icon.fileIcon()` factory. This method take a filename and returns an appropriate
  icon based on its extension.
* All Icon factories can now accept an `asHtml` parameter, as an alternative to calling the helper
  function `convertIconToSVG()` on the element. Use this to render icons as raw html where needed
  (e.g. grid renderers).
* Icons rendered as html will now preserve their styling, tooltips, and size.

### 💥 Breaking Changes

* The application's primary `HoistApplicationModel` is now instantiated and installed as
  `XH.appModel` earlier within the application initialization sequence, with construction happening
  prior to the init of the XH identity, config, and preference services.
    * This allows for a new `preAuthInitAsync()` lifecycle method to be called on the model before
      auth has completed, but could be a breaking change for appModel code that relied on these
      services for field initialization or in its constructor.
    * Such code should be moved to the core `initAsync()` method instead, which continues to be
      called after all XH-level services are initialized and ready.
* Mobile apps may need to adjust to the following updates to `NavigatorModel` and related APIs:
    * `NavigatorModel`'s `routes` constructor parameter has been renamed `pages`.
    * `NavigatorModel`'s observable `pages[]` has been renamed `stack[]`.
    * `NavigatorPageModel` has been renamed `PageModel`. Apps do not usually create `PageModels`
      directly, so this change is unlikely to require code updates.
    * `Page` has been removed from the mobile toolkit. Components that previously returned a `Page`
      for inclusion in a `Navigator` or `TabContainer` can now return any component. It is
      recommended you replace `Page` with `Panel` where appropriate.
* Icon enhancements described above removed the following public methods:
    * The `fontAwesomeIcon()` factory function (used to render icons not already enumerated by
      Hoist)
      has been replaced by the improved `Icon.icon()` factory - e.g. `fontAwesomeIcon({icon: ['far',
      'alicorn']}) → Icon.icon({iconName: 'alicorn'})`.
    * The `convertIconToSvg()` utility method has been replaced by the new `asHtml` parameter on
      icon factory functions. If you need to convert an existing icon element,
      use `convertIconToHtml()`.
* `Toolbar` items should be provided as direct children. Wrapping Toolbar items in container
  components can result in unexpected item overflow.

### 🐞 Bug Fixes

* The `fmtDate()` utility now properly accepts, parses, and formats a string value input as
  documented.
* Mobile `PinPad` input responsiveness improved on certain browsers to avoid lag.

### ⚙️ Technical

* New lifecycle methods `preAuthInitAsync()` and `logoutAsync()` added to the `HoistAppModel`
  decorator (aka the primary `XH.appModel`).

[Commit Log](https://github.com/xh/hoist-react/compare/v30.1.0...v31.0.0)

## v30.1.0 - 2020-03-04

### 🐞 Bug Fixes

* Ensure `WebSocketService.connected` remains false until `channelKey` assigned and received from
  server.
* When empty, `DashContainer` now displays a user-friendly prompt to add an initial view.

### ⚙️ Technical

* Form validation enhanced to improve handling of asynchronous validation. Individual rules and
  constraints are now re-evaluated in parallel, allowing for improved asynchronous validation.
* `Select` will now default to selecting contents on focus if in filter or creatable mode.

[Commit Log](https://github.com/xh/hoist-react/compare/v30.0.0...30.1.0)

## v30.0.0 - 2020-02-29

### 🎁 New Features

* `GridModel` and `DataViewModel` now support `groupRowHeight`, `groupRowRenderer` and
  `groupRowElementRenderer` configs. Grouping is new in general to `DataViewModel`, which now takes
  a `groupBy` config.
    * `DataViewModel` allows for settable and multiple groupings and sorters.
    * `DataViewModel` also now supports additional configs from the underlying `GridModel` that make
      sense in a `DataView` context, such as `showHover` and `rowBorders`.
* `TabContainerModel` now accepts a `track` property (default false) for easily tracking tab views
  via Hoist's built-in activity tracking.
* The browser document title is now set to match `AppSpec.clientAppName` - helpful for projects with
  multiple javascript client apps.
* `StoreFilterField` accepts all other config options from `TextInput` (e.g. `disabled`).
* Clicking on a summary row in `Grid` now clears its record selection.
* The `@LoadSupport` decorator now provides an additional observable property `lastException`. The
  decorator also now logs load execution times and failures to `console.debug` automatically.
* Support for mobile `Panel.scrollable` prop made more robust with re-implementation of inner
  content element. Note this change included a tweak to some CSS class names for mobile `Panel`
  internals that could require adjustments if directly targeted by app stylesheets.
* Added new `useOnVisibleChange` hook.
* Columns now support a `headerAlign` config to allow headers to be aligned differently from column
  contents.

### 💥 Breaking Changes

* `Toolbar` items must be provided as direct children. Wrapping Toolbar items in container
  components can result in unexpected item overflow.
* `DataView.rowCls` prop removed, replaced by new `DataViewModel.rowClassFn` config for more
  flexibility and better symmetry with `GridModel`.
* `DataViewModel.itemRenderer` renamed to `DataViewModel.elementRenderer`
* `DataView` styling has been updated to avoid applying several unwanted styles from `Grid`. Note
  that apps might rely on these styles (intentionally or not) for their `itemRenderer` components
  and appearance and will need to adjust.
* Several CSS variables related to buttons have been renamed for consistency, and button style rules
  have been adjusted to ensure they take effect reliably across desktop and mobile buttons
  ([#1568](https://github.com/xh/hoist-react/pull/1568)).
* The optional `TreeMapModel.highchartsConfig` object will now be recursively merged with the
  top-level config generated by the Hoist model and component, where previously it was spread onto
  the generated config. This could cause a change in behavior for apps using this config to
  customize map instances, but provides more flexibility for e.g. customizing the `series`.
* The signature of `useOnResize` hook has been modified slightly for API consistency and clarity.
  Options are now passed in a configuration object.

### 🐞 Bug Fixes

* Fixed an issue where charts that are rendered while invisible would have the incorrect size.
  [#1703](https://github.com/xh/hoist-react/issues/1703)
* Fixed an issue where zeroes entered by the user in `PinPad` would be displayed as blanks.
* Fixed `fontAwesomeIcon` elem factory component to always include the default 'fa-fw' className.
  Previously, it was overridden if a `className` prop was provided.
* Fixed an issue where ConfigDiffer would always warn about deletions, even when there weren't any.
  [#1652](https://github.com/xh/hoist-react/issues/1652)
* `TextInput` will now set its value to `null` when all text is deleted and the clear icon will
  automatically hide.
* Fixed an issue where multiple buttons in a `ButtonGroupInput` could be shown as active
  simultaneously. [#1592](https://github.com/xh/hoist-react/issues/1592)
* `StoreFilterField` will again match on `Record.id` if bound to a Store or a GridModel with the
  `id` column visible. [#1697](https://github.com/xh/hoist-react/issues/1697)
* A number of fixes have been applied to `RelativeTimeStamp` and `getRelativeTimestamp`, especially
  around its handling of 'equal' or 'epsilon equal' times. Remove unintended leading whitespace from
  `getRelativeTimestamp`.

### ⚙️ Technical

* The `addReaction` and `addAutorun` methods (added to Hoist models, components, and services by the
  `ReactiveSupport` mixin) now support a configurable `debounce` argument. In many cases, this is
  preferable to the built-in MobX `delay` argument, which only provides throttling and not true
  debouncing.
* New `ChartModel.highchart` property provides a reference to the underlying HighChart component.

### 📚 Libraries

* @blueprintjs/core `3.23 → 3.24`
* react-dates `21.7 → 21.8`
* react-beautiful-dnd `11.0 → 12.2`

[Commit Log](https://github.com/xh/hoist-react/compare/v29.1.0...v30.0.0)

## v29.1.0 - 2020-02-07

### 🎁 New Features

#### Grid

* The `compact` config on `GridModel` has been deprecated in favor of the more powerful `sizingMode`
  which supports the values 'large', 'standard', 'compact', or 'tiny'.
    * Each new mode has its own set of CSS variables for applications to override as needed.
    * Header and row heights are configurable for each via the `HEADER_HEIGHTS` and `ROW_HEIGHTS`
      static properties of the `AgGrid` component. These objects can be modified on init by
      applications that wish to customize the default row heights globally.
    * 💥 Note that these height config objects were previously exported as constants from AgGrid.js.
      This would be a breaking change for any apps that imported the old objects directly (
      considered unlikely).
* `GridModel` now exposes an `autoSizeColumns` method, and the Grid context menu now contains an
  `Autosize Columns` option by default.
* `Column` and `ColumnGroup` now support React elements for `headerName`.

#### Data

* The `Store` constructor now accepts a `data` argument to load data at initialization.
* The `xh/hoist/data/cube` package has been modified substantially to better integrate with the core
  data package and support observable "Views". See documentation on `Cube` for more information.

#### Other

* Added a `PinPad` component for streamlined handling of PIN entry on mobile devices.
* `FormField` now takes `tooltipPosition` and `tooltipBoundary` props for customizing minimal
  validation tooltip.
* `RecordAction.actionFn` parameters now include a `buttonEl` property containing the button element
  when used in an action column.
* Mobile Navigator component now takes an `animation` prop which can be set to 'slide' (default),
  'lift', 'fade', or 'none'. These values are passed to the underlying onsenNavigator component.
  ([#1641](https://github.com/xh/hoist-react/pull/1641))
* `AppOption` configs now accept an `omit` property for conditionally excluding options.

### 🐞 Bug Fixes

* Unselectable grid rows are now skipped during up/down keyboard navigation.
* Fix local quick filtering in `LeftRightChooser` (v29 regression).
* Fix `SplitTreeMap` - the default filtering once again splits the map across positive and negative
  values as intended (v29 regression).

### ⚙️ Technical

* `FormFields` now check that they are contained in a Hoist `Form`.

### 📚 Libraries

* @blueprintjs/core `3.22 → 3.23`
* codemirror `5.50 → 5.51`
* react-dates `21.5 → 21.7`

[Commit Log](https://github.com/xh/hoist-react/compare/v29.0.0...v29.1.0)

## v29.0.0 - 2020-01-24

### 🗄️ Data Package Changes

Several changes have been made to data package (`Store` and `Record`) APIs for loading, updating,
and modifying data. They include some breaking changes, but pave the way for upcoming enhancements
to fully support inline grid editing and other new features.

Store now tracks the "committed" state of its records, which represents the data as it was loaded
(typically from the server) via `loadData()` or `updateData()`. Records are now immutable and
frozen, so they cannot be changed directly, but Store offers a new `modifyRecords()` API to apply
local modifications to data in a tracked and managed way. (Store creates new records internally to
hold both this modified data and the original, "committed" data.) This additional state tracking
allows developers to query Stores for modified or added records (e.g. to flush back to the server
and persist) as well as call new methods to revert changes (e.g. to undo a block of changes that the
user wishes to discard).

Note the following more specific changes to these related classes:

#### Record

* 💥 Record data properties are now nested within a `data` object on Record instances and are no
  longer available as top-level properties on the Record itself.
    * Calls to access data such as `rec.quantity` must be modified to `rec.data.quantity`.
    * When accessing multiple properties, destructuring provides an efficient syntax -
      e.g. `const {quantity, price} = rec.data;`.
* 💥 Records are now immutable and cannot be modified by applications directly.
    * This is a breaking change, but should only affect apps with custom inline grid editing
      implementations or similar code that modifies individual record values.
    * Calls to change data such as `rec.quantity = 100` must now be made through the Record's Store,
      e.g. `store.modifyData({id: 41, quantity: 100})`
* Record gains new getters for inspecting its state, including: `isAdd`, `isModified`, and
  `isCommitted`.

#### Store

* 💥 `noteDataUpdated()` has been removed, as out-of-band modifications to Store Records are no
  longer possible.
* 💥 Store's `idSpec` function is now called with the raw record data - previously it was passed
  source data after it had been run through the store's optional `processRawData` function. (This is
  unlikely to have a practical impact on most apps, but is included here for completeness.)
* `Store.updateData()` now accepts a flat list of raw data to process into Record additions and
  updates. Previously developers needed to call this method with an object containing add, update,
  and/or remove keys mapped to arrays. Now Store will produce an object of this shape automatically.
* `Store.refreshFilter()` method has been added to allow applications to rebuild the filtered data
  set if some application state has changed (apart from the store's data itself) which would affect
  the store filter.
* Store gains new methods for manipulating its Records and data, including `addRecords()`,
  `removeRecords()`, `modifyRecords()`, `revertRecords()`, and `revert()`. New getters have been
  added for `addedRecords`, `removedRecords`, `modifiedRecords`, and `isModified`.

#### Column

* Columns have been enhanced for provide basic support for inline-editing of record data. Further
  inline editing support enhancements are planned for upcoming Hoist releases.
* `Column.getValueFn` config added to retrieve the cell value for a Record field. The default
  implementation pulls the value from the Record's new `data` property (see above). Apps that
  specify custom `valueGetter` callbacks via `Column.agOptions` should now implement their custom
  logic in this new config.
* `Column.setValueFn` config added to support modifying the Column field's value on the underlying
  Record. The default implementation calls the new `Store.modifyRecords()` API and should be
  sufficient for the majority of cases.
* `Column.editable` config added to indicate if a column/cell should be inline-editable.

### 🎁 New Features

* Added keyboard support to AG Grid context menus.
* Added `GridModel.setEmptyText()` to allow updates to placeholder text after initial construction.
* Added `GridModel.ensureSelectionVisible()` to scroll the currently selected row into view.
* When a `TreeMap` is bound to a `GridModel`, the grid will now respond to map selection changes by
  scrolling to ensure the selected grid row is visible.
* Added a `Column.tooltipElement` config to support fully customizable tooltip components.
* Added a `useOnResize` hook, which runs a function when a component is resized.
* Exposed an `inputRef` prop on numberInput, textArea, and textInput
* `PanelModel` now accepts a `maxSize` config.
* `RelativeTimeStamp` now support a `relativeTo` option, allowing it to display the difference
  between a timestamp and another reference time other than now. Both the component and the
  `getRelativeTimestamp()` helper function now leverage moment.js for their underlying
  implementation.
* A new `Clock` component displays the time, either local to the browser or for a configurable
  timezone.
* `LeftRightChooser` gets a new `showCounts` option to print the number of items on each side.
* `Select` inputs support a new property `enableWindowed` (desktop platform only) to improve
  rendering performance with large lists of options.
* `Select` inputs support grouped options. To use, add an attribute `options` containing an array of
  sub-options.
* `FetchService` methods support a new `timeout` option. This config chains `Promise.timeout()` to
  the promises returned by the service.
* Added alpha version of `DashContainer` for building dynamic, draggable dashboard-style layouts.
  Please note: the API for this component is subject to change - use at your own risk!
* `Select` now allows the use of objects as values.
* Added a new `xhEnableImpersonation` config to enable or disable the ability of Hoist Admins to
  impersonate other users. Note that this defaults to `false`. Apps will need to set this config to
  continue using impersonation. (Note that an update to hoist-core 6.4+ is required for this config
  to be enforced on the server.)
* `FormField` now supports a `requiredIndicator` to customize how required fields are displayed.
* Application build tags are now included in version update checks, primarily to prompt dev/QA users
  to refresh when running SNAPSHOT versions. (Note that an update to hoist-core 6.4+ is required for
  the server to emit build tag for comparison.)
* `CodeInput` component added to provide general `HoistInput` support around the CodeMirror code
  editor. The pre-existing `JsonInput` has been converted to a wrapper around this class.
* `JsonInput` now supports an `autoFocus` prop.
* `Select` now supports a `hideDropdownIndicator` prop.
* `useOnResize` hook will now ignore visibility changes, i.e. a component resizing to a size of 0.
* `DimensionChooser` now supports a `popoverPosition` prop.
* `AppBar.appMenuButtonPosition` prop added to configure the App Menu on the left or the right, and
  `AppMenuButton` now accepts and applies any `Button` props to customize.
* New `--xh-grid-tree-indent-px` CSS variable added to allow control over the amount of indentation
  applied to tree grid child nodes.

### 💥 Breaking Changes

* `GridModel.contextMenuFn` config replaced with a `contextMenu` parameter. The new parameter will
  allow context menus to be specified with a simple array in addition to the function specification
  currently supported.
* `GridModel.defaultContextMenuTokens` config renamed to `defaultContextMenu`.
* `Chart` and `ChartModel` have been moved from `desktop/cmp/charts` to `cmp/charts`.
* `StoreFilterField` has been moved from `desktop/cmp/store` to `cmp/store`.
* The options `nowEpsilon` and `nowString` on `RelativeTimestamp` have been renamed to `epsilon` and
  `equalString`, respectively.
* `TabRenderMode` and `TabRefreshMode` have been renamed to `RenderMode` and `RefreshMode` and moved
  to the `core` package. These enumerations are now used in the APIs for `Panel`, `TabContainer`,
  and `DashContainer`.
* `DockViewModel` now requires a function, or a HoistComponent as its `content` param. It has always
  been documented this way, but a bug in the original implementation had it accepting an actual
  element rather than a function. As now implemented, the form of the `content` param is consistent
  across `TabModel`, `DockViewModel`, and `DashViewSpec`.
* `JsonInput.showActionButtons` prop replaced with more specific `showFormatButton` and
  `showFullscreenButton` props.
* The `DataView.itemHeight` prop has been moved to `DataViewModel` where it can now be changed
  dynamically by applications.
* Desktop `AppBar.appMenuButtonOptions` prop renamed to `appMenuButtonProps` for consistency.

### 🐞 Bug Fixes

* Fixed issue where JsonInput was not receiving its `model` from context
  ([#1456](https://github.com/xh/hoist-react/issues/1456))
* Fixed issue where TreeMap would not be initialized if the TreeMapModel was created after the
  GridModel data was loaded ([#1471](https://github.com/xh/hoist-react/issues/1471))
* Fixed issue where export would create malformed file with dynamic header names
* Fixed issue where exported tree grids would have incorrect aggregate data
  ([#1447](https://github.com/xh/hoist-react/issues/1447))
* Fixed issue where resizable Panels could grow larger than desired
  ([#1498](https://github.com/xh/hoist-react/issues/1498))
* Changed RestGrid to only display export button if export is enabled
  ([#1490](https://github.com/xh/hoist-react/issues/1490))
* Fixed errors when grouping rows in Grids with `groupUseEntireRow` turned off
  ([#1520](https://github.com/xh/hoist-react/issues/1520))
* Fixed problem where charts were resized when being hidden
  ([#1528](https://github.com/xh/hoist-react/issues/1528))
* Fixed problem where charts were needlessly re-rendered, hurting performance and losing some state
  ([#1505](https://github.com/xh/hoist-react/issues/1505))
* Removed padding from Select option wrapper elements which was making it difficult for custom
  option renderers to control the padding ([1571](https://github.com/xh/hoist-react/issues/1571))
* Fixed issues with inconsistent indentation for tree grid nodes under certain conditions
  ([#1546](https://github.com/xh/hoist-react/issues/1546))
* Fixed autoFocus on NumberInput.

### 📚 Libraries

* @blueprintjs/core `3.19 → 3.22`
* @blueprintjs/datetime `3.14 → 3.15`
* @fortawesome/fontawesome-pro `5.11 → 5.12`
* codemirror `5.49 → 5.50`
* core-js `3.3 → 3.6`
* fast-deep-equal `2.0 → 3.1`
* filesize `5.0 → 6.0`
* highcharts 7.2 → 8.0`
* mobx `5.14 → 5.15`
* react-dates `21.3 → 21.5`
* react-dropzone `10.1 → 10.2`
* react-windowed-select `added @ 2.0.1`

[Commit Log](https://github.com/xh/hoist-react/compare/v28.2.0...v29.0.0)

## v28.2.0 - 2019-11-08

### 🎁 New Features

* Added a `DateInput` component to the mobile toolkit. Its API supports many of the same options as
  its desktop analog with the exception of `timePrecision`, which is not yet supported.
* Added `minSize` to panelModel. A resizable panel can now be prevented from resizing to a size
  smaller than minSize. ([#1431](https://github.com/xh/hoist-react/issues/1431))

### 🐞 Bug Fixes

* Made `itemHeight` a required prop for `DataView`. This avoids an issue where agGrid went into an
  infinite loop if this value was not set.
* Fixed a problem with `RestStore` behavior when `dataRoot` changed from its default value.

[Commit Log](https://github.com/xh/hoist-react/compare/v28.1.1...v28.2.0)

## v28.1.1 - 2019-10-23

### 🐞 Bug Fixes

* Fixes a bug with default model context being set incorrectly within context inside of `Panel`.

[Commit Log](https://github.com/xh/hoist-react/compare/v28.1.0...v28.1.1)

## v28.1.0 - 2019-10-18

### 🎁 New Features

* `DateInput` supports a new `strictInputParsing` prop to enforce strict parsing of keyed-in entries
  by the underlying moment library. The default value is false, maintained the existing behavior
  where [moment will do its best](https://momentjs.com/guides/#/parsing/) to parse an entered date
  string that doesn't exactly match the specified format
* Any `DateInput` values entered that exceed any specified max/minDate will now be reset to null,
  instead of being set to the boundary date (which was surprising and potentially much less obvious
  to a user that their input had been adjusted automatically).
* `Column` and `ColumnGroup` now accept a function for `headerName`. The header will be
  automatically re-rendered when any observable properties referenced by the `headerName` function
  are modified.
* `ColumnGroup` now accepts an `align` config for setting the header text alignment
* The flag `toContext` for `uses` and `creates` has been replaced with a new flag `publishMode` that
  provides more granular control over how models are published and looked up via context. Components
  can specify `ModelPublishMode.LIMITED` to make their model available for contained components
  without it becoming the default model or exposing its sub-models.

### 🐞 Bug Fixes

* Tree columns can now specify `renderer` or `elementRenderer` configs without breaking the standard
  AG Grid group cell renderer auto-applied to tree columns (#1397).
* Use of a custom `Column.comparator` function will no longer break agGrid-provided column header
  filter menus (#1400).
* The MS Edge browser does not return a standard Promise from `async` functions, so the the return
  of those functions did not previously have the required Hoist extensions installed on its
  prototype. Edge "native" Promises are now also polyfilled / extended as required. (#1411).
* Async `Select` combobox queries are now properly debounced as per the `queryBuffer` prop (#1416).

### ⚙️ Technical

* Grid column group headers now use a custom React component instead of the default AG Grid column
  header, resulting in a different DOM structure and CSS classes. Existing CSS overrides of the
  AG Grid column group headers may need to be updated to work with the new structure/classes.
* We have configured `stylelint` to enforce greater consistency in our stylesheets within this
  project. The initial linting run resulted in a large number of updates to our SASS files, almost
  exclusively whitespace changes. No functional changes are intended/expected. We have also enabled
  hooks to run both JS and style linting on pre-commit. Neither of these updates directly affects
  applications, but the same tools could be configured for apps if desired.

### 📚 Libraries

* core-js `3.2 → 3.3`
* filesize `4.2 → 5.0`
* http-status-codes `added @ 1.3`

[Commit Log](https://github.com/xh/hoist-react/compare/v28.0.0...v28.1.0)

## v28.0.0 - 2019-10-07

_"The one with the hooks."_

**Hoist now fully supports React functional components and hooks.** The new `hoistComponent`
function is now the recommended method for defining new components and their corresponding element
factories. See that (within HoistComponentFunctional.js) and the new `useLocalModel()` and
`useContextModel()` hooks (within [core/model](core/model)) for more information.

Along with the performance benefits and the ability to use React hooks, Hoist functional components
are designed to read and write their models via context. This allows a much less verbose
specification of component element trees.

Note that **Class-based Components remain fully supported** (by both Hoist and React) using the
familiar `@HoistComponent` decorator, but transitioning to functional components within Hoist apps
is now strongly encouraged. In particular note that Class-based Components will *not* be able to
leverage the context for model support discussed above.

### 🎁 New Features

* Resizable panels now default to not redrawing their content when resized until the resize bar is
  dropped. This offers an improved user experience for most situations, especially when layouts are
  complex. To re-enable the previous dynamic behavior, set `PanelModel.resizeWhileDragging: true`.
* The default text input shown by `XH.prompt()` now has `selectOnFocus: true` and will confirm the
  user's entry on an `<enter>` keypress (same as clicking 'OK').
* `stringExcludes` function added to form validation constraints. This allows an input value to
  block specific characters or strings, e.g. no slash "/" in a textInput for a filename.
* `constrainAll` function added to form validation constraints. This takes another constraint as its
  only argument, and applies that constraint to an array of values, rather than just to one value.
  This is useful for applying a constraint to inputs that produce arrays, such as tag pickers.
* `DateInput` now accepts LocalDates as `value`, `minDate` and `maxDate` props.
* `RelativeTimestamp` now accepts a `bind` prop to specify a model field name from which it can pull
  its timestamp. The model itself can either be passed as a prop or (better) sourced automatically
  from the parent context. Developers are encouraged to take this change to minimize re-renders of
  parent components (which often contain grids and other intensive layouts).
* `Record` now has properties and methods for accessing and iterating over children, descendants,
  and ancestors
* `Store` now has methods for retrieving the descendants and ancestors of a given Record

### 💥 Breaking Changes

* **Apps must update their dev dependencies** to the latest `@xh/hoist-dev-utils` package: v4.0+.
  This updates the versions of Babel / Webpack used in builds to their latest / current versions and
  swaps to the updated Babel recommendation of `core-js` for polyfills.
* The `allSettled` function in `@xh/promise` has been removed. Applications using this method should
  use the ECMA standard (stage-2) `Promise.allSettled` instead. This method is now fully available
  in Hoist via bundled polyfills. Note that the standard method returns an array of objects of the
  form `{status: [rejected|fulfilled], ...}`, rather than `{state: [rejected|fulfilled], ...}`.
* The `containerRef` argument for `XH.toast()` should now be a DOM element. Component instances are
  no longer supported types for this value. This is required to support functional Components
  throughout the toolkit.
* Apps that need to prevent a `StoreFilterField` from binding to a `GridModel` in context, need to
  set the `store` or `gridModel` property explicitly to null.
* The Blueprint non-standard decorators `ContextMenuTarget` and `HotkeysTarget` are no longer
  supported. Use the new hooks `useContextMenu()` and `useHotkeys()` instead. For convenience, this
  functionality has also been made available directly on `Panel` via the `contextMenu` and `hotkeys`
  props.
* `DataView` and `DataViewModel` have been moved from `/desktop/cmp/dataview` to the cross-platform
  package `/cmp/dataview`.
* `isReactElement` has been removed. Applications should use the native React API method
  `React.isValidElement` instead.

### ⚙️ Technical

* `createObservableRef()` is now available in `@xh/hoist/utils/react` package. Use this function for
  creating refs that are functionally equivalent to refs created with `React.createRef()`, yet fully
  observable. With this change the `Ref` class in the same package is now obsolete.
* Hoist now establishes a proper react "error boundary" around all application code. This means that
  errors throw when rendering will be caught and displayed in the standard Hoist exception dialog,
  and stack traces for rendering errors should be significantly less verbose.
* Not a Hoist feature, exactly, but the latest version of `@xh/hoist-dev-utils` (see below) enables
  support for the `optional chaining` (aka null safe) and `nullish coalescing` operators via their
  Babel proposal plugins. Developers are encouraged to make good use of the new syntax below:
    * conditional-chaining: `let foo = bar?.baz?.qux;`
    * nullish coalescing: `let foo = bar ?? 'someDefaultValue';`

### 🐞 Bug Fixes

* Date picker month and year controls will now work properly in `localDate` mode. (Previously would
  reset to underlying value.)
* Individual `Buttons` within a `ButtonGroupInput` will accept a disabled prop while continuing to
  respect the overall `ButtonGroupInput`'s disabled prop.
* Raised z-index level of AG-Grid tooltip to ensure tooltips for AG-Grid context menu items appear
  above the context menu.

### 📚 Libraries

* @blueprintjs/core `3.18 → 3.19`
* @blueprintjs/datetime `3.12 → 3.14`
* @fortawesome/fontawesome-pro `5.10 → 5.11`
* @xh/hoist-dev-utils `3.8 → 4.3` (multiple transitive updates to build tooling)
* ag-grid `21.1 → 21.2`
* highcharts `7.1 → 7.2`
* mobx `5.13 → 5.14`
* react-transition-group `4.2 → 4.3`
* rsvp (removed)
* store2 `2.9 → 2.10`

[Commit Log](https://github.com/xh/hoist-react/compare/v27.1.0...v28.0.0)

## v27.1.0 - 2019-09-05

### 🎁 New Features

* `Column.exportFormat` can now be a function, which supports setting Excel formats on a per-cell
  (vs. entire column) basis by returning a conditional `exportFormat` based upon the value and / or
  record.
    * ⚠️ Note that per-cell formatting _requires_ that apps update their server to use hoist-core
      v6.3.0+ to work, although earlier versions of hoist-core _are_ backwards compatible with the
      pre-existing, column-level export formatting.
* `DataViewModel` now supports a `sortBy` config. Accepts the same inputs as `GridModel.sortBy`,
  with the caveat that only a single-level sort is supported at this time.

[Commit Log](https://github.com/xh/hoist-react/compare/v27.0.1...v27.1.0)

## v27.0.1 - 2019-08-26

### 🐞 Bug Fixes

* Fix to `Store.clear()` and `GridModel.clear()`, which delegates to the same (#1324).

[Commit Log](https://github.com/xh/hoist-react/compare/v27.0.0...v27.0.1)

## v27.0.0 - 2019-08-23

### 🎁 New Features

* A new `LocalDate` class has been added to the toolkit. This class provides client-side support for
  "business" or "calendar" days that do not have a time component. It is an immutable class that
  supports '==', '<' and '>', as well as a number of convenient manipulation functions. Support for
  the `LocalDate` class has also been added throughout the toolkit, including:
    * `Field.type` now supports an additional `localDate` option for automatic conversion of server
      data to this type when loading into a `Store`.
    * `fetchService` is aware of this class and will automatically serialize all instances of it for
      posting to the server. ⚠ NOTE that along with this change, `fetchService` and its methods such
      as `XH.fetchJson()` will now serialize regular JS Date objects as ms timestamps when provided
      in params. Previously Dates were serialized in their default `toString()` format. This would
      be a breaking change for an app that relied on that default Date serialization, but it was
      made for increased symmetry with how Hoist JSON-serializes Dates and LocalDates on the
      server-side.
    * `DateInput` can now be used to seamlessly bind to a `LocalDate` as well as a `Date`. See its
      new prop of `valueType` which can be set to `localDate` or `date` (default).
    * A new `localDateCol` config has been added to the `@xh/hoist/grid/columns` package with
      standardized rendering and formatting.
* New `TreeMap` and `SplitTreeMap` components added, to render hierarchical data in a configurable
  TreeMap visualization based on the Highcharts library. Supports optional binding to a GridModel,
  which syncs selection and expand / collapse state.
* `Column` gets a new `highlightOnChange` config. If true, the grid will highlight the cell on each
  change by flashing its background. (Currently this is a simple on/off config - future iterations
  could support a function variant or other options to customize the flash effect based on the
  old/new values.) A new CSS var `--xh-grid-cell-change-bg-highlight` can be used to customize the
  color used, app-wide or scoped to a particular grid selector. Note that columns must *not* specify
  `rendererIsComplex` (see below) if they wish to enable the new highlight flag.

### 💥 Breaking Changes

* The updating of `Store` data has been reworked to provide a simpler and more powerful API that
  allows for the applications of additions, deletions, and updates in a single transaction:
    * The signature of `Store.updateData()` has been substantially changed, and is now the main
      entry point for all updates.
    * `Store.removeRecords()` has been removed. Use `Store.updateData()` instead.
    * `Store.addData()` has been removed. Use `Store.updateData()` instead.
* `Column` takes an additional property `rendererIsComplex`. Application must set this flag to
  `true` to indicate if a column renderer uses values other than its own bound field. This change
  provides an efficiency boost by allowing AG Grid to use its default change detection instead of
  forcing a cell refresh on any change.

### ⚙️ Technical

* `Grid` will now update the underlying AG Grid using AG Grid transactions rather than relying on
  agGrid `deltaRowMode`. This is intended to provide the best possible grid performance and
  generally streamline the use of the AG Grid Api.

### 🐞 Bug Fixes

* Panel resize events are now properly throttled, avoiding extreme lagginess when resizing panels
  that contain complex components such as big grids.
* Workaround for issues with the mobile Onsen toolkit throwing errors while resetting page stack.
* Dialogs call `doCancel()` handler if cancelled via `<esc>` keypress.

### 📚 Libraries

* @xh/hoist-dev-utils `3.7 → 3.8`
* qs `6.7 → 6.8`
* store2 `2.8 → 2.9`

[Commit Log](https://github.com/xh/hoist-react/compare/v26.0.1...v27.0.0)

## v26.0.1 - 2019-08-07

### 🎁 New Features

* **WebSocket support** has been added in the form of `XH.webSocketService` to establish and
  maintain a managed websocket connection with the Hoist UI server. This is implemented on the
  client via the native `WebSocket` object supported by modern browsers and relies on the
  corresponding service and management endpoints added to Hoist Core v6.1.
    * Apps must declare `webSocketsEnabled: true` in their `AppSpec` configuration to enable this
      overall functionality on the client.
    * Apps can then subscribe via the new service to updates on a requested topic and will receive
      any inbound messages for that topic via a callback.
    * The service will monitor the socket connection with a regular heartbeat and attempt to
      re-establish if dropped.
    * A new admin console snap-in provides an overview of connected websocket clients.
* The `XH.message()` and related methods such as `XH.alert()` now support more flexible
  `confirmProps` and `cancelProps` configs, each of which will be passed to their respective button
  and merged with suitable defaults. Allows use of the new `autoFocus` prop with these preconfigured
  dialogs.
    * By default, `XH.alert()` and `XH.confirm()` will auto focus the confirm button for user
      convenience.
    * The previous text/intent configs have been deprecated and the message methods will log a
      console warning if they are used (although it will continue to respect them to aid
      transitioning to the new configs).
* `GridModel` now supports a `copyCell` context menu action. See `StoreContextMenu` for more
  details.
* New `GridCountLabel` component provides an alternative to existing `StoreCountLabel`, outputting
  both overall record count and current selection count in a configurable way.
* The `Button` component accepts an `autoFocus` prop to attempt to focus on render.
* The `Checkbox` component accepts an `autoFocus` prop to attempt to focus on render.

### 💥 Breaking Changes

* `StoreCountLabel` has been moved from `/desktop/cmp/store` to the cross-platform package
  `/cmp/store`. Its `gridModel` prop has also been removed - usages with grids should likely switch
  to the new `GridCountLabel` component, noted above and imported from `/cmp/grid`.
* The API for `ClipboardButton` and `ClipboardMenuItem` has been simplified, and made implementation
  independent. Specify a single `getCopyText` function rather than the `clipboardSpec`.
  (`clipboardSpec` is an artifact from the removed `clipboard` library).
* The `XH.prompt()` and `XH.message()` input config has been updated to work as documented, with any
  initial/default value for the input sourced from `input.initialValue`. Was previously sourced from
  `input.value` (#1298).
* ChartModel `config` has been deprecated. Please use `highchartsConfig` instead.

### 🐞 Bug Fixes

* The `Select.selectOnFocus` prop is now respected when used in tandem with `enableCreate` and/or
  `queryFn` props.
* `DateInput` popup _will_ now close when input is blurred but will _not_ immediately close when
  `enableTextInput` is `false` and a month or year is clicked (#1293).
* Buttons within a grid `actionCol` now render properly in compact mode, without clipping/overflow.

### ⚙️ Technical

* `AgGridModel` will now throw an exception if any of its methods which depend on AG Grid state are
  called before the grid has been fully initialized (AG Grid onGridReady event has fired).
  Applications can check the new `isReady` property on `AgGridModel` before calling such methods
  to️️ verify the grid is fully initialized.

### 📚 Libraries

* @blueprintjs/core `3.17 → 3.18`
* @blueprintjs/datetime `3.11 → 3.12`
* @fortawesome/fontawesome `5.9 → 5.10`
* ag-grid `21.0.1 → 21.1.1`
* store2 `2.7 → 2.8`
* The `clipboard` library has been replaced with the simpler `clipboard-copy` library.

[Commit Log](https://github.com/xh/hoist-react/compare/v25.2.0...v26.0.1)

## v25.2.0 - 2019-07-25

### 🎁 New Features

* `RecordAction` supports a new `secondaryText` property. When used for a Grid context menu item,
  this text appears on the right side of the menu item, usually used for displaying the shortcut key
  associated with an action.

### 🐞 Bug Fixes

* Fixed issue with loopy behavior when using `Select.selectOnFocus` and changing focus
  simultaneously with keyboard and mouse.

[Commit Log](https://github.com/xh/hoist-react/compare/v25.1.0...v25.2.0)

## v25.1.0 - 2019-07-23

### 🎁 New Features

* `JsonInput` includes buttons for toggling showing in a full-screen dialog window. Also added a
  convenience button to auto-format `JsonInput's` content.
* `DateInput` supports a new `enableTextInput` prop. When this property is set to false, `DateInput`
  will be entirely driven by the provided date picker. Additionally, `DateInput` styles have been
  improved for its various modes to more clearly convey its functionality.
* `ExportButton` will auto-disable itself if bound to an empty `GridModel`. This helper button will
  now also throw a console warning (to alert the developer) if `gridModel.enableExport != true`.

### ⚙️ Technical

* Classes decorated with `@LoadSupport` will now throw an exception out of their provided
  `loadAsync()` method if called with a parameter that's not a plain object (i.e. param is clearly
  not a `LoadSpec`). Note this might be a breaking change, in so far as it introduces additional
  validation around this pre-existing API requirement.
* Requirements for the `colorSpec` option passed to Hoist number formatters have been relaxed to
  allow partial definitions such that, for example, only negative values may receive the CSS class
  specified, without having to account for positive value styling.

### 🐞 Bug Fixes

* `RestFormModel` now submits dirty fields only when editing a record, as intended (#1245).
* `FormField` will no longer override the disabled prop of its child input if true (#1262).

### 📚 Libraries

* mobx `5.11 → 5.13`
* Misc. patch-level updates

[Commit Log](https://github.com/xh/hoist-react/compare/v25.0.0...v25.1.0)

## v25.0.0 - 2019-07-16

### 🎁 New Features

* `Column` accepts a new `comparator` callback to customize how column cell values are sorted by the
  grid.
* Added `XH.prompt()` to show a simple message popup with a built-in, configurable HoistInput. When
  submitted by the user, its callback or resolved promise will include the input's value.
* `Select` accepts a new `selectOnFocus` prop. The behaviour is analogous to the `selectOnFocus`
  prop already in `TextInput`, `TextArea` and `NumberInput`.

### 💥 Breaking Changes

* The `fmtPercent` and `percentRenderer` methods will now multiply provided value by 100. This is
  consistent with the behavior of Excel's percentage formatting and matches the expectations of
  `ExportFormat.PCT`. Columns that were previously using `exportValue: v => v/100` as a workaround
  to the previous renderer behavior should remove this line of code.
* `DimensionChooserModel`'s `historyPreference` config has been renamed `preference`. It now
  supports saving both value and history to the same preference (existing history preferences will
  be handled).

[Commit Log](https://github.com/xh/hoist-react/compare/v24.2.0...v25.0.0)

## v24.2.0 - 2019-07-08

### 🎁 New Features

* `GridModel` accepts a new `colDefaults` configuration. Defaults provided via this object will be
  merged (deeply) into all column configs as they are instantiated.
* New `Panel.compactHeader` and `DockContainer.compactHeaders` props added to enable more compact
  and space efficient styling for headers in these components.
    * ⚠️ Note that as part of this change, internal panel header CSS class names changed slightly -
      apps that were targeting these internal selectors would need to adjust. See
      desktop/cmp/panel/impl/PanelHeader.scss for the relevant updates.
* A new `exportOptions.columns` option on `GridModel` replaces `exportOptions.includeHiddenCols`.
  The updated and more flexible config supports special strings 'VISIBLE' (default), 'ALL', and/or a
  list of specific colIds to include in an export.
    * To avoid immediate breaking changes, GridModel will log a warning on any remaining usages of
      `includeHiddenCols` but auto-set to `columns: 'ALL'` to maintain the same behavior.
* Added new preference `xhShowVersionBar` to allow more fine-grained control of when the Hoist
  version bar is showing. It defaults to `auto`, preserving the current behavior of always showing
  the footer to Hoist Admins while including it for non-admins *only* in non-production
  environments. The pref can alternatively be set to 'always' or 'never' on a per-user basis.

### 📚 Libraries

* @blueprintjs/core `3.16 → 3.17`
* @blueprintjs/datetime `3.10 → 3.11`
* mobx `5.10 → 5.11`
* react-transition-group `2.8 → 4.2`

[Commit Log](https://github.com/xh/hoist-react/compare/v24.1.1...v24.2.0)

## v24.1.1 - 2019-07-01

### 🐞 Bug Fixes

* Mobile column chooser internal layout/sizing fixed when used in certain secure mobile browsers.

[Commit Log](https://github.com/xh/hoist-react/compare/v24.1.0...v24.1.1)

## v24.1.0 - 2019-07-01

### 🎁 New Features

* `DateInput.enableClear` prop added to support built-in button to null-out a date input's value.

### 🐞 Bug Fixes

* The `Select` component now properly shows all options when the pick-list is re-shown after a
  change without first blurring the control. (Previously this interaction edge case would only show
  the option matching the current input value.) #1198
* Mobile mask component `onClick` callback prop restored - required to dismiss mobile menus when not
  tapping a menu option.
* When checking for a possible expired session within `XH.handleException()`, prompt for app login
  only for Ajax requests made to relative URLs (not e.g. remote APIs accessed via CORS). #1189

### ✨ Styles

* Panel splitter collapse button more visible in dark theme. CSS vars to customize further fixed.
* The mobile app menu button has been moved to the right side of the top appBar, consistent with its
  placement in desktop apps.

### 📚 Libraries

* @blueprintjs/core `3.15 → 3.16`
* @blueprintjs/datetime `3.9 → 3.10`
* codemirror `5.47 → 5.48`
* mobx `6.0 → 6.1`

[Commit Log](https://github.com/xh/hoist-react/compare/v24.0.0...v24.1.0)

## v24.0.0 - 2019-06-24

### 🎁 New Features

#### Data

* A `StoreFilter` object has been introduced to the data API. This allows `Store` and
  `StoreFilterField` to support the ability to conditionally include all children when filtering
  hierarchical data stores, and could support additional filtering customizations in the future.
* `Store` now provides a `summaryRecord` property which can be used to expose aggregated data for
  the data it contains. The raw data for this record can be provided to `loadData()` and
  `updateData()` either via an explicit argument to these methods, or as the root node of the raw
  data provided (see `Store.loadRootAsSummary`).
* The `StoreFilterField` component accepts new optional `model` and `bind` props to allow control of
  its text value from an external model's observable.
* `pwd` is now a new supported type of `Field` in the `@xh/hoist/core/data` package.

#### Grid

* `GridModel` now supports a `showSummary` config which can be used to display its store's
  summaryRecord (see above) as either a pinned top or bottom row.
* `GridModel` also adds a `enableColumnPinning` config to enable/disable user-driven pinning. On
  desktop, if enabled, users can pin columns by dragging them to the left or right edges of the grid
  (the default AG Grid gesture). Column pinned state is now also captured and maintained by the
  overall grid state system.
* The desktop column chooser now options in a non-modal popover when triggered from the standard
  `ColChooserButton` component. This offers a quicker and less disruptive alternative to the modal
  dialog (which is still used when launched from the grid context menu). In this popover mode,
  updates to columns are immediately reflected in the underlying grid.
* The mobile `ColChooser` has been improved significantly. It now renders displayed and available
  columns as two lists, allowing drag and drop between to update the visibility and ordering. It
  also provides an easy option to toggle pinning the first column.
* `DimensionChooser` now supports an optional empty / ungrouped configuration with a value of `[]`.
  See `DimensionChooserModel.enableClear` and `DimensionChooser.emptyText`.

#### Other Features

* Core `AutoRefreshService` added to trigger an app-wide data refresh on a configurable interval, if
  so enabled via a combination of soft-config and user preference. Auto-refresh relies on the use of
  the root `RefreshContextModel` and model-level `LoadSupport`.
* A new `LoadingIndicator` component is available as a more minimal / unobtrusive alternative to a
  modal mask. Typically configured via a new `Panel.loadingIndicator` prop, the indicator can be
  bound to a `PendingTaskModel` and will automatically show/hide a spinner and/or custom message in
  an overlay docked to the corner of the parent Panel.
* `DateInput` adds support for new `enablePicker` and `showPickerOnFocus` props, offering greater
  control over when the calendar picker is shown. The new default behaviour is to not show the
  picker on focus, instead showing it via a built-in button.
* Transitions have been disabled by default on desktop Dialog and Popover components (both are from
  the Blueprint library) and on the Hoist Mask component. This should result in a snappier user
  experience, especially when working on remote / virtual workstations. Any in-app customizations to
  disable or remove transitions can now be removed in favor of this toolkit-wide change.
* Added new `@bindable.ref` variant of the `@bindable` decorator.

### 💥 Breaking Changes

* Apps that defined and initialized their own `AutoRefreshService` service or functionality should
  leverage the new Hoist service if possible. Apps with a pre-existing custom service of the same
  name must either remove in favor of the new service or - if they have special requirements not
  covered by the Hoist implementation - rename their own service to avoid a naming conflict.
* The `StoreFilterField.onFilterChange` callback will now be passed a `StoreFilter`, rather than a
  function.
* `DateInput` now has a calendar button on the right side of the input which is 22 pixels square.
  Applications explicitly setting width or height on this component should ensure that they are
  providing enough space for it to display its contents without clipping.

### 🐞 Bug Fixes

* Performance for bulk grid selections has been greatly improved (#1157)
* Toolbars now specify a minimum height (or width when vertical) to avoid shrinking unexpectedly
  when they contain only labels or are entirely empty (but still desired to e.g. align UIs across
  multiple panels). Customize if needed via the new `--xh-tbar-min-size` CSS var.
* All Hoist Components that accept a `model` prop now have that properly documented in their
  prop-types.
* Admin Log Viewer no longer reverses its lines when not in tail mode.

### ⚙️ Technical

* The `AppSpec` config passed to `XH.renderApp()` now supports a `clientAppCode` value to compliment
  the existing `clientAppName`. Both values are now optional and defaulted from the project-wide
  `appCode` and `appName` values set via the project's Webpack config. (Note that `clientAppCode` is
  referenced by the new `AutoRefreshService` to support configurable auto-refresh intervals on a
  per-app basis.)

### 📚 Libraries

* ag-grid `20.0 → 21.0`
* react-select `2.4 → 3.0`
* mobx-react `5.4 → 6.0.3`
* font-awesome `5.8 → 5.9`
* react-beautiful-dnd `10.1.1 → 11.0.4`

[Commit Log](https://github.com/xh/hoist-react/compare/v23.0.0...v24.0.0)

## v23.0.0 - 2019-05-30

### 🎁 New Features

* `GridModel` now accepts a config of `cellBorders`, similar to `rowBorders`
* `Panel.tbar` and `Panel.bbar` props now accept an array of Elements and will auto-generate a
  `Toolbar` to contain them, avoiding the need for the extra import of `toolbar()`.
* New functions `withDebug` and `withShortDebug` have been added to provide a terse syntax for
  adding debug messages that track the execution of specific blocks of code.
* `XH.toast()` now supports an optional `containerRef` argument that can be used for anchoring a
  toast within another component (desktop only). Can be used to display more targeted toasts within
  the relevant section of an application UI, as opposed to the edge of the screen.
* `ButtonGroupInput` accepts a new `enableClear` prop that allows the active / depressed button to
  be unselected by pressing it again - this sets the value of the input as a whole to `null`.
* Hoist Admins now always see the VersionBar in the footer.
* `Promise.track` now accepts an optional `omit` config that indicates when no tracking will be
  performed.
* `fmtNumber` now accepts an optional `prefix` config that prepends immediately before the number,
  but after the sign (`+`, `-`).
* New utility methods `forEachAsync()` and `whileAsync()` have been added to allow non-blocking
  execution of time-consuming loops.

### 💥 Breaking Changes

* The `AppOption.refreshRequired` config has been renamed to `reloadRequired` to better match the
  `XH.reloadApp()` method called to reload the entire app in the browser. Any options defined by an
  app that require it to be fully reloaded should have this renamed config set to `true`.
* The options dialog will now automatically trigger an app-wide data _refresh_ via
  `XH.refreshAppAsync()` if options have changed that don't require a _reload_.
* The `EventSupport` mixin has been removed. There are no known uses of it and it is in conflict
  with the overall reactive structure of the hoist-react API. If your app listens to the
  `appStateChanged`, `prefChange` or `prefsPushed` events you will need to adjust accordingly.

### 🐞 Bug Fixes

* `Select` will now let the user edit existing text in conditions where it is expected to be
  editable. #880
* The Admin "Config Differ" tool has been updated to reflect changes to `Record` made in v22. It is
  once again able to apply remote config values.
* A `Panel` with configs `resizable: true, collapsible: false` now renders with a splitter.
* A `Panel` with no `icon`, `title`, or `headerItems` will not render a blank header.
* `FileChooser.enableMulti` now behaves as one might expect -- true to allow multiple files in a
  single upload. Previous behavior (the ability to add multiple files to dropzone) is now controlled
  by `enableAddMulti`.

[Commit Log](https://github.com/xh/hoist-react/compare/v22.0.0...v23.0.0)

## v22.0.0 - 2019-04-29

### 🎁 New Features

* A new `DockContainer` component provides a user-friendly way to render multiple child components
  "docked" to its bottom edge. Each child view is rendered with a configurable header and controls
  to allow the user to expand it, collapse it, or optionally "pop it out" into a modal dialog.
* A new `AgGrid` component provides a much lighter Hoist wrapper around AG Grid while maintaining
  consistent styling and layout support. This allows apps to use any features supported by AG Grid
  without conflicting with functionality added by the core Hoist `Grid`.
    * Note that this lighter wrapper lacks a number of core Hoist features and integrations,
      including store support, grid state, enhanced column and renderer APIs, absolute value
      sorting, and more.
    * An associated `AgGridModel` provides access to to the AG Grid APIs, minimal styling configs,
      and several utility methods for managing Grid state.
* Added `GridModel.groupSortFn` config to support custom group sorting (replaces any use of
  `agOptions.defaultGroupSortComparator`).
* The `Column.cellClass` and `Column.headerClass` configs now accept functions to dynamically
  generate custom classes based on the Record and/or Column being rendered.
* The `Record` object now provides an additional getter `Record.allChildren` to return all children
  of the record, irrespective of the current filter in place on the record's store. This supplements
  the existing `Record.children` getter, which returns only the children meeting the filter.

### 💥 Breaking Changes

* The class `LocalStore` has been renamed `Store`, and is now the main implementation and base class
  for Store Data. The extraneous abstract superclass `BaseStore` has been removed.
* `Store.dataLastUpdated` had been renamed `Store.lastUpdated` on the new class and is now a simple
  timestamp (ms) rather than a Javascript Date object.
* The constructor argument `Store.processRawData` now expects a function that *returns* a modified
  object with the necessary edits. This allows implementations to safely *clone* the raw data rather
  than mutating it.
* The method `Store.removeRecord` has been replaced with the method `Store.removeRecords`. This will
  facilitate efficient bulk deletes.

### ⚙️ Technical

* `Grid` now performs an important performance workaround when loading a new dataset that would
  result in the removal of a significant amount of existing records/rows. The underlying AG Grid
  component has a serious bottleneck here (acknowledged as AG-2879 in their bug tracker). The Hoist
  grid wrapper will now detect when this is likely and proactively clear all data using a different
  API call before loading the new dataset.
* The implementations `Store`, `RecordSet`, and `Record` have been updated to more efficiently
  re-use existing record references when loading, updating, or filtering data in a store. This keeps
  the Record objects within a store as stable as possible, and allows additional optimizations by
  AG Grid and its `deltaRowDataMode`.
* When loading raw data into store `Record`s, Hoist will now perform additional conversions based on
  the declared `Field.type`. The unused `Field.nullable` has been removed.
* `LocalStorageService` now uses both the `appCode` and current username for its namespace key,
  ensuring that e.g. local prefs/grid state are not overwritten across multiple app users on one OS
  profile, or when admin impersonation is active. The service will automatically perform a one-time
  migration of existing local state from the old namespace to the new. #674
* `elem` no longer skips `null` children in its calls to `React.createElement()`. These children may
  play the role of placeholders when using conditional rendering, and skipping them was causing
  React to trigger extra re-renders. This change further simplifies Hoist's element factory and
  removes an unnecessary divergence with the behavior of JSX.

### 🐞 Bug Fixes

* `Grid` exports retain sorting, including support for absolute value sorting. #1068
* Ensure `FormField`s are keyed with their model ID, so that React can properly account for dynamic
  changes to fields within a form. #1031
* Prompt for app refresh in (rare) case of mismatch between client and server-side session user.
  (This can happen during impersonation and is defended against in server-side code.) #675

[Commit Log](https://github.com/xh/hoist-react/compare/v21.0.2...v22.0.0)

## v21.0.2 - 2019-04-05

### 📚 Libraries

* Rollback AG Grid to v20.0.0 after running into new performance issues with large datasets and
  `deltaRowDataMode`. Updates to tree filtering logic, also related to grid performance issues with
  filtered tree results returning much larger record counts.

## v21.0.0 - 2019-04-04

### 🎁 New Features

* `FetchService` fetch methods now accept a plain object as the `headers` argument. These headers
  will be merged with the default headers provided by FetchService.
* An app can also now specify default headers to be sent with every fetch request via
  `XH.fetchService.setDefaultHeaders()`. You can pass either a plain object, or a closure which
  returns one.
* `Grid` supports a new `onGridReady` prop, allowing apps to hook into the AG Grid event callback
  without inadvertently short-circuiting the Grid's own internal handler.

### 💥 Breaking Changes

* The shortcut getter `FormModel.isNotValid` was deemed confusing and has been removed from the API.
  In most cases applications should use `!FormModel.isValid` instead; this expression will return
  `false` for the `Unknown` as well as the `NotValid` state. Applications that wish to explicitly
  test for the `NotValid` state should use the `validationState` getter.
* Multiple HoistInputs have changed their `onKeyPress` props to `onKeyDown`, including TextInput,
  NumberInput, TextArea & SearchInput. The `onKeyPress` event has been deprecated in general and has
  limitations on which keys will trigger the event to fire (i.e. it would not fire on an arrow
  keypress).
* FetchService's fetch methods no longer support `contentType` parameter. Instead, specify a custom
  content-type by setting a 'Content-Type' header using the `headers` parameter.
* FetchService's fetch methods no longer support `acceptJson` parameter. Instead, pass an {"Accept":
  "application/json"} header using the `headers` parameter.

### ✨ Styles

* Black point + grid colors adjusted in dark theme to better blend with overall blue-gray tint.
* Mobile styles have been adjusted to increase the default font size and grid row height, in
  addition to a number of other smaller visual adjustments.

### 🐞 Bug Fixes

* Avoid throwing React error due to tab / routing interactions. Tab / routing / state support
  generally improved. (#1052)
* `GridModel.selectFirst()` improved to reliably select first visible record even when one or more
  groupBy levels active. (#1058)

### 📚 Libraries

* AG Grid `~20.1 → ~20.2` (fixes ag-grid sorting bug with treeMode)
* @blueprint/core `3.14 → 3.15`
* @blueprint/datetime `3.7 → 3.8`
* react-dropzone `10.0 → 10.1`
* react-transition-group `2.6 → 2.8`

[Commit Log](https://github.com/xh/hoist-react/compare/v20.2.1...v21.0.0)

## v20.2.1 - 2019-03-28

* Minor tweaks to grid styles - CSS var for pinned column borders, drop left/right padding on
  center-aligned grid cells.

[Commit Log](https://github.com/xh/hoist-react/compare/v20.2.0...v20.2.1)

## v20.2.0 - 2019-03-27

### 🎁 New Features

* `GridModel` exposes three new configs - `rowBorders`, `stripeRows`, and `showCellFocus` - to
  provide additional control over grid styling. The former `Grid` prop `showHover` has been
  converted to a `GridModel` config for symmetry with these other flags and more efficient
  re-rendering. Note that some grid-related CSS classes have also been modified to better conform to
  the BEM approach used elsewhere - this could be a breaking change for apps that keyed off of
  certain Hoist grid styles (not expected to be a common case).
* `Select` adds a `queryBuffer` prop to avoid over-eager calls to an async `queryFn`. This buffer is
  defaulted to 300ms to provide some out-of-the-box debouncing of keyboard input when an async query
  is provided. A longer value might be appropriate for slow / intensive queries to a remote API.

### 🐞 Bug Fixes

* A small `FormField.labelWidth` config value will now be respected, even if it is less than the
  default minWidth of 80px.
* Unnecessary re-renders of inactive tab panels now avoided.
* `Grid`'s filter will now be consistently applied to all tree grid records. Previously, the filter
  skipped deeply nested records under specific conditions.
* `Timer` no longer requires its `runFn` to be a promise, as it briefly (and unintentionally) did.
* Suppressed default browser resize handles on `textarea`.

[Commit Log](https://github.com/xh/hoist-react/compare/v20.1.1...v20.2.0)

## v20.1.1 - 2019-03-27

### 🐞 Bug Fixes

* Fix form field reset so that it will call computeValidationAsync even if revalidation is not
  triggered because the field's value did not change when reset.

[Commit Log](https://github.com/xh/hoist-react/compare/v20.1.0...v20.1.1)

## v20.1.0 - 2019-03-14

### 🎁 New Features

* Standard app options panel now includes a "Restore Defaults" button to clear all user preferences
  as well as any custom grid state, resetting the app to its default state for that user.

### 🐞 Bug Fixes

* Removed a delay from `HoistInput` blur handling, ensuring `noteBlurred()` is called as soon as the
  element loses focus. This should remove a class of bugs related to input values not flushing into
  their models quickly enough when `commitOnChange: false` and the user moves directly from an input
  to e.g. clicking a submit button. #1023
* Fix to Admin ConfigDiffer tool (missing decorator).

### ⚙️ Technical

* The `GridModel.store` config now accepts a plain object and will internally create a `LocalStore`.
  This store config can also be partially specified or even omitted entirely. GridModel will ensure
  that the store is auto-configured with all fields in configured grid columns, reducing the need
  for app code boilerplate (re)enumerating field names.
* `Timer` class reworked to allow its interval to be adjusted dynamically via `setInterval()`,
  without requiring the Timer to be re-created.

[Commit Log](https://github.com/xh/hoist-react/compare/v20.0.1...v20.1.0)

## v20.0.1 - 2019-03-08

### 🐞 Bug Fixes

* Ensure `RestStore` processes records in a standard way following a save/add operation (#1010).

[Commit Log](https://github.com/xh/hoist-react/compare/v20.0.0...v20.0.1)

## v20.0.0 - 2019-03-06

### 💥 Breaking Changes

* The `@LoadSupport` decorator has been substantially reworked and enhanced from its initial release
  in v19. It is no longer needed on the HoistComponent, but rather should be put directly on the
  owned HoistModel implementing the loading. IMPORTANT NOTE: all models should implement
  `doLoadAsync` rather than `loadAsync`. Please see `LoadSupport` for more information on this
  important change.
* `TabContainer` and `TabContainerModel` are now cross-platform. Apps should update their code to
  import both from `@xh/hoist/cmp/tab`.
* `TabContainer.switcherPosition` has been moved to `TabContainerModel`. Please note that changes to
  `switcherPosition` are not supported on mobile, where the switcher will always appear beneath the
  container.
* The `Label` component from `@xh/hoist/desktop/cmp/input` has been removed. Applications should
  consider using the basic html `label` element instead (or a `FormField` if applicable).
* The `LeftRightChooserModel` constructor no longer accepts a `leftSortBy` and `rightSortBy`
  property. The implementation of these properties was generally broken. Use `leftSorted` and
  `rightSorted` instead.

#### Mobile

* Mobile `Page` has changed - `Pages` are now wrappers around `Panels` that are designed to be used
  with a `NavigationModel` or `TabContainer`. `Page` accepts the same props as `Panel`, meaning uses
  of `loadModel` should be replaced with `mask`.
* The mobile `AppBar` title is static and defaults to the app name. If you want to display page
  titles, it is recommended to use the `title` prop on the `Page`.

### 🎁 New Features

* Enhancements to Model and Component data loading via `@LoadSupport` provides a stronger set of
  conventions and better support for distinguishing between initial loads / auto/background
  refreshes / user- driven refreshes. It also provides new patterns for ensuring application
  Services are refreshed as part of a reworked global refresh cycle.
* RestGridModel supports a new `cloneAction` to take an existing record and open the editor form in
  "add mode" with all editable fields pre-populated from the source record. The action calls
  `prepareCloneFn`, if defined on the RestGridModel, to perform any transform operations before
  rendering the form.
* Tabs in `TabContainerModel` now support an `icon` property on the desktop.
* Charts take a new optional `aspectRatio` prop.
* Added new `Column.headerTooltip` config.
* Added new method `markManaged` on `ManagedSupport`.
* Added new function decorator `debounced`.
* Added new function `applyMixin` providing support for structured creation of class decorators
  (mixins).

#### Mobile

* Column chooser support available for mobile Grids. Users can check/uncheck columns to add/remove
  them from a configurable grid and reorder the columns in the list via drag and drop. Pair
  `GridModel.enableColChooser` with a mobile `colChooserButton` to allow use.
* Added `DialogPage` to the mobile toolkit. These floating pages do not participate in navigation or
  routing, and are used for showing fullscreen views outside of the Navigator / TabContainer
  context.
* Added `Panel` to the mobile toolkit, which offers a header element with standardized styling,
  title, and icon, as well as support for top and bottom toolbars.
* The mobile `AppBar` has been updated to more closely match the desktop `AppBar`, adding `icon`,
  `leftItems`, `hideAppMenuButton` and `appMenuButtonProps` props.
* Added routing support to mobile.

### 🐞 Bug Fixes

* The HighCharts wrapper component properly resizes its chart.
* Mobile dimension chooser button properly handles overflow for longer labels.
* Sizing fixes for multi-line inputs such as textArea and jsonInput.
* NumberInput calls a `onKeyPress` prop if given.
* Layout fixes on several admin panels and detail popups.

### 📚 Libraries

* @blueprintjs/core `3.13 → 3.14`
* @xh/hoist-dev-utils `3.5 → 3.6`
* ag-grid `~20.0 → ~20.1`
* react-dropzone `~8.0 → ~9.0`
* react-select `~2.3 → ~2.4`
* router5 `~6.6 → ~7.0`
* react `~16.7 → ~16.8`

[Commit Log](https://github.com/xh/hoist-react/compare/v19.0.1...v20.0.0)

## v19.0.1 - 2019-02-12

### 🐞 Bug Fixes

* Additional updates and simplifications to `FormField` sizing of child `HoistInput` elements, for
  more reliable sizing and spacing filling behavior.

[Commit Log](https://github.com/xh/hoist-react/compare/v19.0.0...v19.0.1)

## v19.0.0 - 2019-02-08

### 🎁 New Features

* Added a new architecture for signaling the need to load / refresh new data across either the
  entire app or a section of the component hierarchy. This new system relies on React context to
  minimizes the need for explicit application wiring, and improves support for auto-refresh. See
  newly added decorator `@LoadSupport` and classes/components `RefreshContext`,
  `RefreshContextModel`, and `RefreshContextView` for more info.
* `TabContainerModel` and `TabModel` now support `refreshMode` and `renderMode` configs to allow
  better control over how inactive tabs are mounted/unmounted and how tabs handle refresh requests
  when hidden or (re)activated.
* Apps can implement `getAppOptions()` in their `AppModel` class to specify a set of app-wide
  options that should be editable via a new built-in Options dialog. This system includes built-in
  support for reading/writing options to preferences, or getting/setting their values via custom
  handlers. The toolkit handles the rendering of the dialog.
* Standard top-level app buttons - for actions such as launching the new Options dialog, switching
  themes, launching the admin client, and logging out - have been moved into a new menu accessible
  from the top-right corner of the app, leaving more space for app-specific controls in the AppBar.
* `RecordGridModel` now supports an enhanced `editors` configuration that exposes the full set of
  validation and display support from the Forms package.
* `HoistInput` sizing is now consistently implemented using `LayoutSupport`. All sizable
  `HoistInputs` now have default `width` to ensure a standard display out of the box. `JsonInput`
  and `TextArea` also have default `height`. These defaults can be overridden by declaring explicit
  `width` and `height` values, or unset by setting the prop to `null`.
* `HoistInputs` within `FormFields` will be automatically sized to fill the available space in the
  `FormField`. In these cases, it is advised to either give the `FormField` an explicit size or
  render it in a flex layout.

### 💥 Breaking Changes

* AG Grid has been updated to v20.0.0. Most apps shouldn't require any changes - however, if you are
  using `agOptions` to set sorting, filtering or resizing properties, these may need to change:

  For the `Grid`, `agOptions.enableColResize`, `agOptions.enableSorting`
  and `agOptions.enableFilter`
  have been removed. You can replicate their effects by using `agOptions.defaultColDef`. For
  `Columns`, `suppressFilter` has been removed, an should be replaced with `filter: false`.

* `HoistAppModel.requestRefresh` and `TabContainerModel.requestRefresh` have been removed.
  Applications should use the new Refresh architecture described above instead.
* `tabRefreshMode` on TabContainer has been renamed `renderMode`.
* `TabModel.reloadOnShow` has been removed. Set the `refreshMode` property on TabContainerModel or
  TabModel to `TabRefreshMode.ON_SHOW_ALWAYS` instead.
* The mobile APIs for `TabContainerModel`, `TabModel`, and `RefreshButton` have been rewritten to
  more closely mirror the desktop API.
* The API for `RecordGridModel` editors has changed -- `type` is no longer supported. Use
  `fieldModel` and `formField` instead.
* `LocalStore.loadRawData` requires that all records presented to store have unique IDs specified.
  See `LocalStore.idSpec` for more information.

### 🐞 Bug Fixes

* SwitchInput and RadioInput now properly highlight validation errors in `minimal` mode.

### 📚 Libraries

* @blueprintjs/core `3.12 → 3.13`
* ag-grid `~19.1.4 → ~20.0.0`

[Commit Log](https://github.com/xh/hoist-react/compare/v18.1.2...v19.0.0)

## v18.1.2 - 2019-01-30

### 🐞 Bug Fixes

* Grid integrations relying on column visibility (namely export, storeFilterField) now correctly
  consult updated column state from GridModel. #935
* Ensure `FieldModel.initialValue` is observable to ensure that computed dirty state (and any other
  derivations) are updated if it changes. #934
* Fixes to ensure Admin console log viewer more cleanly handles exceptions (e.g. attempting to
  auto-refresh on a log file that has been deleted).

[Commit Log](https://github.com/xh/hoist-react/compare/v18.1.1...v18.1.2)

## v18.1.1 - 2019-01-29

* Grid cell padding can be controlled via a new set of CSS vars and is reduced by default for grids
  in compact mode.
* The `addRecordAsync()` and `saveRecordAsync()` methods on `RestStore` return the updated record.

[Commit Log](https://github.com/xh/hoist-react/compare/v18.1.0...v18.1.1)

## v18.1.0 - 2019-01-28

### 🎁 New Features

* New `@managed` class field decorator can be used to mark a property as fully created/owned by its
  containing class (provided that class has installed the matching `@ManagedSupport` decorator).
    * The framework will automatically pass any `@managed` class members to `XH.safeDestroy()` on
      destroy/unmount to ensure their own `destroy()` lifecycle methods are called and any related
      resources are disposed of properly, notably MobX observables and reactions.
    * In practice, this should be used to decorate any properties on `HoistModel`, `HoistService`,
      or
      `HoistComponent` classes that hold a reference to a `HoistModel` created by that class. All of
      those core artifacts support the new decorator, `HoistModel` already provides a built-in
      `destroy()` method, and calling that method when an app is done with a Model is an important
      best practice that can now happen more reliably / easily.
* `FormModel.getData()` accepts a new single parameter `dirtyOnly` - pass true to get back only
  fields which have been modified.
* The mobile `Select` component indicates the current value with a ✅ in the drop-down list.
* Excel exports from tree grids now include the matching expand/collapse tree controls baked into
  generated Excel file.

### 🐞 Bug Fixes

* The `JsonInput` component now properly respects / indicates disabled state.

### 📚 Libraries

* Hoist-dev-utils `3.4.1 → 3.5.0` - updated webpack and other build tool dependencies, as well as
  an improved eslint configuration.
* @blueprintjs/core `3.10 → 3.12`
* @blueprintjs/datetime `3.5 → 3.7`
* fontawesome `5.6 → 5.7`
* mobx `5.8 → 5.9`
* react-select `2.2 → 2.3`
* Other patch updates

[Commit Log](https://github.com/xh/hoist-react/compare/v18.0.0...v18.1.0)

## v18.0.0 - 2019-01-15

### 🎁 New Features

* Form support has been substantially enhanced and restructured to provide both a cleaner API and
  new functionality:
    * `FormModel` and `FieldModel` are now concrete classes and provide the main entry point for
      specifying the contents of a form. The `Field` and `FieldSupport` decorators have been
      removed.
    * Fields and sub-forms may now be dynamically added to FormModel.
    * The validation state of a FormModel is now *immediately* available after construction and
      independent of the GUI. The triggering of the *display* of that state is now a separate
      process triggered by GUI actions such as blur.
    * `FormField` has been substantially reworked to support a read-only display and inherit common
      property settings from its containing `Form`.
    * `HoistInput` has been moved into the `input` package to clarify that these are lower level
      controls and independent of the Forms package.

* `RestGrid` now supports a `mask` prop. RestGrid loading is now masked by default.
* `Chart` component now supports a built-in zoom out gesture: click and drag from right-to-left on
  charts with x-axis zooming.
* `Select` now supports an `enableClear` prop to control the presence of an optional inline clear
  button.
* `Grid` components take `onCellClicked` and `onCellDoubleClicked` event handlers.
* A new desktop `FileChooser` wraps a preconfigured react-dropzone component to allow users to
  easily select files for upload or other client-side processing.

### 💥 Breaking Changes

* Major changes to Form (see above). `HoistInput` imports will also need to be adjusted to move from
  `form` to `input`.
* The name of the HoistInput `field` prop has been changed to `bind`. This change distinguishes the
  lower-level input package more clearly from the higher-level form package which uses it. It also
  more clearly relates the property to the associated `@bindable` annotation for models.
* A `Select` input with `enableMulti = true` will by default no longer show an inline x to clear the
  input value. Use the `enableClear` prop to re-enable.
* Column definitions are exported from the `grid` package. To ensure backwards compatibility,
  replace imports from `@xh/hoist/desktop/columns` with `@xh/hoist/desktop/cmp/grid`.

### 📚 Libraries

* React `~16.6.0 → ~16.7.0`
* Patch version updates to multiple other dependencies.

[Commit Log](https://github.com/xh/hoist-react/compare/v17.0.0...v18.0.0)

## v17.0.0 - 2018-12-21

### 💥 Breaking Changes

* The implementation of the `model` property on `HoistComponent` has been substantially enhanced:
    * "Local" Models should now be specified on the Component class declaration by simply setting
      the
      `model` property, rather than the confusing `localModel` property.
    * HoistComponent now supports a static `modelClass` class property. If set, this property will
      allow a HoistComponent to auto-create a model internally when presented with a plain
      javascript object as its `model` prop. This is especially useful in cases like `Panel`
      and `TabContainer`, where apps often need to specify a model but do not require a reference to
      the model. Those usages can now skip importing and instantiating an instance of the
      component's model class themselves.
    * Hoist will now throw an Exception if an application attempts to changes the model on an
      existing HoistComponent instance or presents the wrong type of model to a HoistComponent where
      `modelClass` has been specified.

* `PanelSizingModel` has been renamed `PanelModel`. The class now also has the following new
  optional properties, all of which are `true` by default:
    * `showSplitter` - controls visibility of the splitter bar on the outside edge of the component.
    * `showSplitterCollapseButton` - controls visibility of the collapse button on the splitter bar.
    * `showHeaderCollapseButton` - controls visibility of a (new) collapse button in the header.

* The API methods for exporting grid data have changed and gained new features:
    * Grids must opt-in to export with the `GridModel.enableExport` config.
    * Exporting a `GridModel` is handled by the new `GridExportService`, which takes a collection of
      `exportOptions`. See `GridExportService.exportAsync` for available `exportOptions`.
    * All export entry points (`GridModel.exportAsync()`, `ExportButton` and the export context menu
      items) support `exportOptions`. Additionally, `GridModel` can be configured with default
      `exportOptions` in its config.

* The `buttonPosition` prop on `NumberInput` has been removed due to problems with the underlying
  implementation. Support for incrementing buttons on NumberInputs will be re-considered for future
  versions of Hoist.

### 🎁 New Features

* `TextInput` on desktop now supports an `enableClear` property to allow easy addition of a clear
  button at the right edge of the component.
* `TabContainer` enhancements:
    * An `omit` property can now be passed in the tab configs passed to the `TabContainerModel`
      constructor to conditionally exclude a tab from the container
    * Each `TabModel` can now be retrieved by id via the new `getTabById` method on
      `TabContainerModel`.
    * `TabModel.title` can now be changed at runtime.
    * `TabModel` now supports the following properties, which can be changed at runtime or set via
      the config:
        * `disabled` - applies a disabled style in the switcher and blocks navigation to the tab via
          user click, routing, or the API.
        * `excludeFromSwitcher` - removes the tab from the switcher, but the tab can still be
          navigated to programmatically or via routing.
* `MultiFieldRenderer` `multiFieldConfig` now supports a `delimiter` property to separate
  consecutive SubFields.
* `MultiFieldRenderer` SubFields now support a `position` property, to allow rendering in either the
  top or bottom row.
* `StoreCountLabel` now supports a new 'includeChildren' prop to control whether or not children
  records are included in the count. By default this is `false`.
* `Checkbox` now supports a `displayUnsetState` prop which may be used to display a visually
  distinct state for null values.
* `Select` now renders with a checkbox next to the selected item in its dropdown menu, instead of
  relying on highlighting. A new `hideSelectedOptionCheck` prop is available to disable.
* `RestGridModel` supports a `readonly` property.
* `DimensionChooser`, various `HoistInput` components, `Toolbar` and `ToolbarSeparator` have been
  added to the mobile component library.
* Additional environment enums for UAT and BCP, added to Hoist Core 5.4.0, are supported in the
  application footer.

### 🐞 Bug Fixes

* `NumberInput` will no longer immediately convert its shorthand value (e.g. "3m") into numeric form
  while the user remains focused on the input.
* Grid `actionCol` columns no longer render Button components for each action, relying instead on
  plain HTML / CSS markup for a significant performance improvement when there are many rows and/or
  actions per row.
* Grid exports more reliably include the appropriate file extension.
* `Select` will prevent an `<esc>` keypress from bubbling up to parent components only when its menu
  is open. (In that case, the component assumes escape was pressed to close its menu and captures
  the keypress, otherwise it should leave it alone and let it e.g. close a parent popover).

[Commit Log](https://github.com/xh/hoist-react/compare/v16.0.1...v17.0.0)

## v16.0.1 - 2018-12-12

### 🐞 Bug Fixes

* Fix to FeedbackForm allowing attempted submission with an empty message.

[Commit Log](https://github.com/xh/hoist-react/compare/v16.0.0...v16.0.1)

## v16.0.0

### 🎁 New Features

* Support for ComboBoxes and Dropdowns have been improved dramatically, via a new `Select` component
  based on react-select.
* The AG Grid based `Grid` and `GridModel` are now available on both mobile and desktop. We have
  also added new support for multi-row/multi-field columns via the new `multiFieldRenderer` renderer
  function.
* The app initialization lifecycle has been restructured so that no App classes are constructed
  until Hoist is fully initialized.
* `Column` now supports an optional `rowHeight` property.
* `Button` now defaults to 'minimal' mode, providing a much lighter-weight visual look-and-feel to
  HoistApps. `Button` also implements `@LayoutSupport`.
* Grouping state is now saved by the grid state support on `GridModel`.
* The Hoist `DimChooser` component has been ported to hoist-react.
* `fetchService` now supports an `autoAbortKey` in its fetch methods. This can be used to
  automatically cancel obsolete requests that have been superseded by more recent variants.
* Support for new `clickableLabel` property on `FormField`.
* `RestForm` now supports a read-only view.
* Hoist now supports automatic tracking of app/page load times.

### 💥 Breaking Changes

* The new location for the cross-platform grid component is `@xh/hoist/cmp/grid`. The `columns`
  package has also moved under a new sub-package in this location.
* Hoist top-level App Structure has changed in order to improve consistency of the Model-View
  conventions, to improve the accessibility of services, and to support the improvements in app
  initialization mentioned above:
    - `XH.renderApp` now takes a new `AppSpec` configuration.
    - `XH.app` is now `XH.appModel`.
    - All services are installed directly on `XH`.
    - `@HoistApp` is now `@HoistAppModel`
* `RecordAction` has been substantially refactored and improved. These are now typically immutable
  and may be shared.
    - `prepareFn` has been replaced with a `displayFn`.
    - `actionFn` and `displayFn` now take a single object as their parameter.
* The `hide` property on `Column` has been changed to `hidden`.
* The `ColChooserButton` has been moved from the incorrect location `@xh/hoist/cmp/grid` to
  `@xh/hoist/desktop/cmp/button`. This is a desktop-only component. Apps will have to adjust these
  imports.
* `withDefaultTrue` and `withDefaultFalse` in `@xh/hoist/utils/js` have been removed. Use
  `withDefault` instead.
* `CheckBox` has been renamed `Checkbox`

### ⚙️ Technical

* AG Grid has been upgraded to v19.1
* mobx has been upgraded to v5.6
* React has been upgraded to v16.6
* Allow browsers with proper support for Proxy (e.g Edge) to access Hoist Applications.

### 🐞 Bug Fixes

* Extensive. See full change list below.

[Commit Log](https://github.com/xh/hoist-react/compare/v15.1.2...v16.0.0)

## v15.1.2

🛠 Hotfix release to MultiSelect to cap the maximum number of options rendered by the drop-down
list. Note, this component is being replaced in Hoist v16 by the react-select library.

[Commit Log](https://github.com/xh/hoist-react/compare/v15.1.1...v15.1.2)

## v15.1.1

### 🐞 Bug Fixes

* Fix to minimal validation mode for FormField disrupting input focus.
* Fix to JsonInput disrupting input focus.

### ⚙️ Technical

* Support added for TLBR-style notation when specifying margin/padding via layoutSupport - e.g. box(
  {margin: '10 20 5 5'}).
* Tweak to lockout panel message when the user has no roles.

[Commit Log](https://github.com/xh/hoist-react/compare/v15.1.0...v15.1.1)

## v15.1.0

### 🎁 New Features

* The FormField component takes a new minimal prop to display validation errors with a tooltip only
  as opposed to an inline message string. This can be used to help reduce shifting / jumping form
  layouts as required.
* The admin-only user impersonation toolbar will now accept new/unknown users, to support certain
  SSO application implementations that can create users on the fly.

### ⚙️ Technical

* Error reporting to server w/ custom user messages is disabled if the user is not known to the
  client (edge case with errors early in app lifecycle, prior to successful authentication).

[Commit Log](https://github.com/xh/hoist-react/compare/v15.0.0...v15.1.0)

## v15.0.0

### 💥 Breaking Changes

* This update does not require any application client code changes, but does require updating the
  Hoist Core Grails plugin to >= 5.0. Hoist Core changes to how application roles are loaded and
  users are authenticated required minor changes to how JS clients bootstrap themselves and load
  user data.
* The Hoist Core HoistImplController has also been renamed to XhController, again requiring Hoist
  React adjustments to call the updated /xh/ paths for these (implementation) endpoints. Again, no
  app updates required beyond taking the latest Hoist Core plugin.

[Commit Log](https://github.com/xh/hoist-react/compare/v14.2.0...v15.0.0)

## v14.2.0

### 🎁 New Features

* Upgraded hoist-dev-utils to 3.0.3. Client builds now use the latest Webpack 4 and Babel 7 for
  noticeably faster builds and recompiles during CI and at development time.
* GridModel now has a top-level agColumnApi property to provide a direct handle on the AG Grid
  Column API object.

### ⚙️ Technical

* Support for column groups strengthened with the addition of a dedicated ColumnGroup sibling class
  to Column. This includes additional internal refactoring to reduce unnecessary cloning of Column
  configurations and provide a more managed path for Column updates. Public APIs did not change.
  (#694)

### 📚 Libraries

* Blueprint Core `3.6.1 → 3.7.0`
* Blueprint Datetime `3.2.0 → 3.3.0`
* Fontawesome `5.3.x → 5.4.x`
* MobX `5.1.2 → 5.5.0`
* Router5 `6.5.0 → 6.6.0`

[Commit Log](https://github.com/xh/hoist-react/compare/v14.1.3...v14.2.0)

## v14.1.3

### 🐞 Bug Fixes

* Ensure JsonInput reacts properly to value changes.

### ⚙️ Technical

* Block user pinning/unpinning in Grid via drag-and-drop - pending further work via #687.
* Support "now" as special token for dateIs min/max validation rules.
* Tweak grouped grid row background color.

[Commit Log](https://github.com/xh/hoist-react/compare/v14.1.1...v14.1.3)

## v14.1.1

### 🐞 Bug Fixes

* Fixes GridModel support for row-level grouping at same time as column grouping.

[Commit Log](https://github.com/xh/hoist-react/compare/v14.1.0...v14.1.1)

## v14.1.0

### 🎁 New Features

* GridModel now supports multiple levels of row grouping. Pass the public setGroupBy() method an
  array of string column IDs, or a falsey value / empty array to ungroup. Note that the public and
  observable groupBy property on GridModel will now always be an array, even if the grid is not
  grouped or has only a single level of grouping.
* GridModel exposes public expandAll() and collapseAll() methods for grouped / tree grids, and
  StoreContextMenu supports a new "expandCollapseAll" string token to insert context menu items.
  These are added to the default menu, but auto-hide when the grid is not in a grouped state.
* The Grid component provides a new onKeyDown prop, which takes a callback and will fire on any
  keypress targeted within the Grid. Note such a handler is not provided directly by AG Grid.
* The Column class supports pinned as a top-level config. Supports passing true to pin to the left.

### 🐞 Bug Fixes

* Updates to Grid column widths made via AG Grid's "autosize to fit" API are properly persisted to
  grid state.

[Commit Log](https://github.com/xh/hoist-react/compare/v14.0.0...v14.1.0)

## v14.0.0

* Along with numerous bug fixes, v14 brings with it a number of important enhancements for grids,
  including support for tree display, 'action' columns, and absolute value sorting. It also includes
  some new controls and improvement to focus display.

### 💥 Breaking Changes

* The signatures of the Column.elementRenderer and Column.renderer have been changed to be
  consistent with each other, and more extensible. Each takes two arguments -- the value to be
  rendered, and a single bundle of metadata.
* StoreContextMenuAction has been renamed to RecordAction. Its action property has been renamed to
  actionFn for consistency and clarity.
* LocalStore : The method LocalStore.processRawData no longer takes an array of all records, but
  instead takes just a single record. Applications that need to operate on all raw records in bulk
  should do so before presenting them to LocalStore. Also, LocalStores template methods for override
  have also changed substantially, and sub-classes that rely on these methods will need to be
  adjusted accordingly.

### 🎁 New Features

#### Grid

* The Store API now supports hierarchical datasets. Applications need to simply provide raw data for
  records with a "children" property containing the raw data for their children.
* Grid supports a 'TreeGrid' mode. To show a tree grid, bind the GridModel to a store containing
  hierarchical data (as above), set treeMode: true on the GridModel, and specify a column to display
  the tree controls (isTreeColumn: true)
* Grid supports absolute sorting for numerical columns. Specify absSort: true on your column config
  to enable. Clicking the grid header will now cycle through ASC > DESC > DESC (abs) sort modes.
* Grid supports an 'Actions' column for one-click record actions. See cmp/desktop/columns/actionCol.
* A new showHover prop on the desktop Grid component will highlight the hovered row with default
  styling. A new GridModel.rowClassFn callback was added to support per-row custom classes based on
  record data.
* A new ExportFormat.LONG_TEXT format has been added, along with a new Column.exportWidth config.
  This supports exporting columns that contain long text (e.g. notes) as multi-line cells within
  Excel.

#### Other Components

* RadioInput and ButtonGroupInput have been added to the desktop/cmp/form package.
* DateInput now has support for entering and displaying time values.
* NumberInput displays its unformatted value when focused.
* Focused components are now better highlighted, with additional CSS vars provided to customize as
  needed.

### 🐞 Bug Fixes

* Calls to GridModel.setGroupBy() work properly not only on the first, but also all subsequent calls
  (#644).
* Background / style issues resolved on several input components in dark theme (#657).
* Grid context menus appear properly over other floating components.

### 📚 Libraries

* React `16.5.1 → 16.5.2`
* router5 `6.4.2 → 6.5.0`
* CodeMirror, Highcharts, and MobX patch updates

[Commit Log](https://github.com/xh/hoist-react/compare/v13.0.0...v14.0.0)

## v13.0.0

🍀Lucky v13 brings with it a number of enhancements for forms and validation, grouped column support
in the core Grid API, a fully wrapped MultiSelect component, decorator syntax adjustments, and a
number of other fixes and enhancements.

It also includes contributions from new ExHI team members Arjun and Brendan. 🎉

### 💥 Breaking Changes

* The core `@HoistComponent`, `@HoistService`, and `@HoistModel` decorators are **no longer
  parameterized**, meaning that trailing `()` should be removed after each usage. (#586)
* The little-used `hoistComponentFactory()` method was also removed as a further simplification
  (#587).
* The `HoistField` superclass has been renamed to `HoistInput` and the various **desktop form
  control components have been renamed** to match (55afb8f). Apps using these components (which will
  likely be most apps) will need to adapt to the new names.
    * This was done to better distinguish between the input components and the upgraded Field
      concept on model classes (see below).

### 🎁 New Features

⭐️ **Forms and Fields** have been a major focus of attention, with support for structured data
fields added to Models via the `@FieldSupport` and `@field()` decorators.

* Models annotated with `@FieldSupport` can decorate member properties with `@field()`, making those
  properties observable and settable (with a generated `setXXX()` method).
* The `@field()` decorators themselves can be passed an optional display label string as well as
  zero or more *validation rules* to define required constraints on the value of the field.
* A set of predefined constraints is provided within the toolkit within the `/field/` package.
* Models using `FieldSupport` should be sure to call the `initFields()` method installed by the
  decorator within their constructor. This method can be called without arguments to generally
  initialize the field system, or it can be passed an object of field names to initial/default
  values, which will set those values on the model class properties and provide change/dirty
  detection and the ability to "reset" a form.
* A new `FormField` UI component can be used to wrap input components within a form. The `FormField`
  wrapper can accept the source model and field name, and will apply those to its child input. It
  leverages the Field model to automatically display a label, indicate required fields, and print
  validation error messages. This new component should be the building-block for most non-trivial
  forms within an application.

Other enhancements include:

* **Grid columns can be grouped**, with support for grouping added to the grid state management
  system, column chooser, and export manager (#565). To define a column group, nest column
  definitions passed to `GridModel.columns` within a wrapper object of the
  form `{headerName: 'My group', children: [...]}`.

(Note these release notes are incomplete for this version.)

[Commit Log](https://github.com/xh/hoist-react/compare/v12.1.2...v13.0.0)

## v12.1.2

### 🐞 Bug Fixes

* Fix casing on functions generated by `@settable` decorator
  (35c7daa209a4205cb011583ebf8372319716deba).

[Commit Log](https://github.com/xh/hoist-react/compare/v12.1.1...v12.1.2)

## v12.1.1

### 🐞 Bug Fixes

* Avoid passing unknown HoistField component props down to Blueprint select/checkbox controls.

### 📚 Libraries

* Rollback update of `@blueprintjs/select` package `3.1.0 → 3.0.0` - this included breaking API
  changes and will be revisited in #558.

[Commit Log](https://github.com/xh/hoist-react/compare/v12.1.0...v12.1.1)

## v12.1.0

### 🎁 New Features

* New `@bindable` and `@settable` decorators added for MobX support. Decorating a class member
  property with `@bindable` makes it a MobX `@observable` and auto-generates a setter method on the
  class wrapped in a MobX `@action`.
* A `fontAwesomeIcon` element factory is exported for use with other FA icons not enumerated by the
  `Icon` class.
* CSS variables added to control desktop Blueprint form control margins. These remain defaulted to
  zero, but now within CSS with support for variable overrides. A Blueprint library update also
  brought some changes to certain field-related alignment and style properties. Review any form
  controls within apps to ensure they remain aligned as desired
  (8275719e66b4677ec5c68a56ccc6aa3055283457 and df667b75d41d12dba96cbd206f5736886cb2ac20).

### 🐞 Bug Fixes

* Grid cells are fully refreshed on a data update, ensuring cell renderers that rely on data other
  than their primary display field are updated (#550).
* Grid auto-sizing is run after a data update, ensuring flex columns resize to adjust for possible
  scrollbar visibility changes (#553).
* Dropdown fields can be instantiated with fewer required properties set (#541).

### 📚 Libraries

* Blueprint `3.0.1 → 3.4.0`
* FontAwesome `5.2.0 → 5.3.0`
* CodeMirror `5.39.2 → 5.40.0`
* MobX `5.0.3 → 5.1.0`
* router5 `6.3.0 → 6.4.2`
* React `16.4.1 → 16.4.2`

[Commit Log](https://github.com/xh/hoist-react/compare/v12.0.0...v12.1.0)

## v12.0.0

Hoist React v12 is a relatively large release, with multiple refactorings around grid columns,
`elemFactory` support, classNames, and a re-organization of classes and exports within `utils`.

### 💥 Breaking Changes

#### ⭐️ Grid Columns

**A new `Column` class describes a top-level API for columns and their supported options** and is
intended to be a cross-platform layer on top of AG Grid and TBD mobile grid implementations.

* The desktop `GridModel` class now accepts a collection of `Column` configuration objects to define
  its available columns.
* Columns may be configured with `flex: true` to cause them to stretch all available horizontal
  space within a grid, sharing it equally with any other flex columns. However note that this should
  be used sparingly, as flex columns have some deliberate limitations to ensure stable and
  consistent behavior. Most noticeably, they cannot be resized directly by users. Often, a best
  practice will be to insert an `emptyFlexCol` configuration as the last column in a grid - this
  will avoid messy-looking gaps in the layout while not requiring a data-driven column be flexed.
* User customizations to column widths are now saved if the GridModel has been configured with a
  `stateModel` key or model instance - see `GridStateModel`.
* Columns accept a `renderer` config to format text or HTML-based output. This is a callback that is
  provided the value, the row-level record, and a metadata object with the column's `colId`. An
  `elementRenderer` config is also available for cells that should render a Component.
* An `agOptions` config key continues to provide a way to pass arbitrary options to the underlying
  AG Grid instance (for desktop implementations). This is considered an "escape hatch" and should be
  used with care, but can provide a bridge to required AG Grid features as the Hoist-level API
  continues to develop.
* The "factory pattern" for Column templates / defaults has been removed, replaced by a simpler
  approach that recommends exporting simple configuration partials and spreading them into
  instance-specific column configs.
* See 0798f6bb20092c59659cf888aeaf9ecb01db52a6 for primary commit.

#### ⭐️ Element Factory, LayoutSupport, BaseClassName

Hoist provides core support for creating components via a factory pattern, powered by the `elem()`
and `elemFactory()` methods. This approach remains the recommended way to instantiate component
elements, but was **simplified and streamlined**.

* The rarely used `itemSpec` argument was removed (this previously applied defaults to child items).
* Developers can now also use JSX to instantiate all Hoist-provided components while still taking
  advantage of auto-handling for layout-related properties provided by the `LayoutSupport` mixin.
    * HoistComponents should now spread **`...this.getLayoutProps()`** into their outermost rendered
      child to enable promotion of layout properties.
* All HoistComponents can now specify a **baseClassName** on their component class and should pass
  `className: this.getClassName()` down to their outermost rendered child. This allows components to
  cleanly layer on a base CSS class name with any instance-specific classes.
* See 8342d3870102ee9bda4d11774019c4928866f256 for primary commit.

#### ⭐️ Panel resizing / collapsing

**The `Panel` component now takes a `sizingModel` prop to control and encapsulate newly built-in
resizing and collapsing behavior** (#534).

* See the `PanelSizingModel` class for configurable details, including continued support for saving
  sizing / collapsed state as a user preference.
* **The standalone `Resizable` component was removed** in favor of the improved support built into
  Panel directly.

#### Other

* Two promise-related models have been combined into **a new, more powerful `PendingTaskModel`**,
  and the `LoadMask` component has been removed and consolidated into `Mask`
  (d00a5c6e8fc1e0e89c2ce3eef5f3e14cb842f3c8).
    * `Panel` now exposes a single `mask` prop that can take either a configured `mask` element or a
      simple boolean to display/remove a default mask.
* **Classes within the `utils` package have been re-organized** into more standardized and scalable
  namespaces. Imports of these classes will need to be adjusted.

### 🎁 New Features

* **The desktop Grid component now offers a `compact` mode** with configurable styling to display
  significantly more data with reduced padding and font sizes.
* The top-level `AppBar` refresh button now provides a default implementation, calling a new
  abstract `requestRefresh()` method on `HoistApp`.
* The grid column chooser can now be configured to display its column groups as initially collapsed,
  for especially large collections of columns.
* A new `XH.restoreDefaultsAsync()` method provides a centralized way to wipe out user-specific
  preferences or customizations (#508).
* Additional Blueprint `MultiSelect`, `Tag`, and `FormGroup` controls re-exported.

### 🐞 Bug Fixes

* Some components were unintentionally not exporting their Component class directly, blocking JSX
  usage. All components now export their class.
* Multiple fixes to `DayField` (#531).
* JsonField now responds properly when switching from light to dark theme (#507).
* Context menus properly filter out duplicated separators (#518).

[Commit Log](https://github.com/xh/hoist-react/compare/v11.0.0...v12.0.0)

## v11.0.0

### 💥 Breaking Changes

* **Blueprint has been upgraded to the latest 3.x release.** The primary breaking change here is the
  renaming of all `pt-` CSS classes to use a new `bp3-` prefix. Any in-app usages of the BP
  selectors will need to be updated. See the
  [Blueprint "What's New" page](http://blueprintjs.com/docs/#blueprint/whats-new-3.0).
* **FontAwesome has been upgraded to the latest 5.2 release.** Only the icons enumerated in the
  Hoist `Icon` class are now registered via the FA `library.add()` method for inclusion in bundled
  code, resulting in a significant reduction in bundle size. Apps wishing to use other FA icons not
  included by Hoist must import and register them - see the
  [FA React Readme](https://github.com/FortAwesome/react-fontawesome/blob/master/README.md) for
  details.
* **The `mobx-decorators` dependency has been removed** due to lack of official support for the
  latest MobX update, as well as limited usage within the toolkit. This package was primarily
  providing the optional `@setter` decorator, which should now be replaced as needed by dedicated
  `@action` setter methods (19cbf86138499bda959303e602a6d58f6e95cb40).

### 🎁 Enhancements

* `HoistComponent` now provides a `getClassNames()` method that will merge any `baseCls` CSS class
  names specified on the component with any instance-specific classes passed in via props (#252).
    * Components that wish to declare and support a `baseCls` should use this method to generate and
      apply a combined list of classes to their outermost rendered elements (see `Grid`).
    * Base class names have been added for relevant Hoist-provided components - e.g. `.xh-panel` and
      `.xh-grid`. These will be appended to any instance class names specified within applications
      and be available as public CSS selectors.
* Relevant `HoistField` components support inline `leftIcon` and `rightElement` props. `DayField`
  adds support for `minDay / maxDay` props.
* Styling for the built-in AG Grid loading overlay has been simplified and improved (#401).
* Grid column definitions can now specify an `excludeFromExport` config to drop them from
  server-generated Excel/CSV exports (#485).

### 🐞 Bug Fixes

* Grid data loading and selection reactions have been hardened and better coordinated to prevent
  throwing when attempting to set a selection before data has been loaded (#484).

### 📚 Libraries

* Blueprint `2.x → 3.x`
* FontAwesome `5.0.x → 5.2.x`
* CodeMirror `5.37.0 → 5.39.2`
* router5 `6.2.4 → 6.3.0`

[Commit Log](https://github.com/xh/hoist-react/compare/v10.0.1...v11.0.0)

## v10.0.1

### 🐞 Bug Fixes

* Grid `export` context menu token now defaults to server-side 'exportExcel' export.
    * Specify the `exportLocal` token to return a menu item for local AG Grid export.
* Columns with `field === null` skipped for server-side export (considered spacer / structural
  columns).

## v10.0.0

### 💥 Breaking Changes

* **Access to the router API has changed** with the `XH` global now exposing `router` and
  `routerState` properties and a `navigate()` method directly.
* `ToastManager` has been deprecated. Use `XH.toast` instead.
* `Message` is no longer a public class (and its API has changed). Use `XH.message/confirm/alert`
  instead.
* Export API has changed. The Built-in grid export now uses more powerful server-side support. To
  continue to use local AG based export, call method `GridModel.localExport()`. Built-in export
  needs to be enabled with the new property on `GridModel.enableExport`. See `GridModel` for more
  details.

### 🎁 Enhancements

* New Mobile controls and `AppContainer` provided services (impersonation, about, and version bars).
* Full-featured server-side Excel export for grids.

### 🐞 Bug Fixes

* Prevent automatic zooming upon input focus on mobile devices (#476).
* Clear the selection when showing the context menu for a record which is not already selected
  (#469).
* Fix to make lockout script readable by Compatibility Mode down to IE5.

### 📚 Libraries

* MobX `4.2.x → 5.0.x`

[Commit Log](https://github.com/xh/hoist-react/compare/v9.0.0...v10.0.0)

## v9.0.0

### 💥 Breaking Changes

* **Hoist-provided mixins (decorators) have been refactored to be more granular and have been broken
  out of `HoistComponent`.**
    * New discrete mixins now exist for `LayoutSupport` and `ContextMenuSupport` - these should be
      added directly to components that require the functionality they add for auto-handling of
      layout-related props and support for showing right-click menus. The corresponding options on
      `HoistComponent` that used to enable them have been removed.
    * For consistency, we have also renamed `EventTarget → EventSupport` and `Reactive →
      ReactiveSupport` mixins. These both continue to be auto-applied to HoistModel and HoistService
      classes, and ReactiveSupport enabled by default in HoistComponent.
* **The Context menu API has changed.** The `ContextMenuSupport` mixin now specifies an abstract
  `getContextMenuItems()` method for component implementation (replacing the previous
  `renderContextMenu()` method). See the new [`ContextMenuItem` class for what these items support,
  as well as several static default items that can be used.
    * The top-level `AppContainer` no longer provides a default context menu, instead allowing the
      browser's own context menu to show unless an app / component author has implemented custom
      context-menu handling at any level of their component hierarchy.

### 🐞 Bug Fixes

* TabContainer active tab can become out of sync with the router state (#451)
    * ⚠️ Note this also involved a change to the `TabContainerModel` API - `activateTab()` is now
      the public method to set the active tab and ensure both the tab and the route land in the
      correct state.
* Remove unintended focused cell borders that came back with the prior AG Grid upgrade.

[Commit Log](https://github.com/xh/hoist-react/compare/v8.0.0...v9.0.0)

## v8.0.0

Hoist React v8 brings a big set of improvements and fixes, some API and package re-organizations,
and AG Grid upgrade, and more. 🚀

### 💥 Breaking Changes

* **Component package directories have been re-organized** to provide better symmetry between
  pre-existing "desktop" components and a new set of mobile-first component. Current desktop
  applications should replace imports from `@xh/hoist/cmp/xxx` with `@xh/hoist/desktop/cmp/xxx`.
    * Important exceptions include several classes within `@xh/hoist/cmp/layout/`, which remain
      cross-platform.
    * `Panel` and `Resizable` components have moved to their own packages in
      `@xh/hoist/desktop/cmp/panel` and `@xh/hoist/desktop/cmp/resizable`.
* **Multiple changes and improvements made to tab-related APIs and components.**
    * The `TabContainerModel` constructor API has changed, notably `children` → `tabs`, `useRoutes`
      →
      `route` (to specify a starting route as a string) and `switcherPosition` has moved from a
      model config to a prop on the `TabContainer` component.
    * `TabPane` and `TabPaneModel` have been renamed `Tab` and `TabModel`, respectively, with
      several related renames.
* **Application entry-point classes decorated with `@HoistApp` must implement the new getter method
  `containerClass()`** to specify the platform specific component used to wrap the app's
  `componentClass`.
    * This will typically be `@xh/hoist/[desktop|mobile]/AppContainer` depending on platform.

### 🎁 New Features

* **Tab-related APIs re-worked and improved**, including streamlined support for routing, a new
  `tabRenderMode` config on `TabContainerModel`, and better naming throughout.
* **Ag-grid updated to latest v18.x** - now using native flex for overall grid layout and sizing
  controls, along with multiple other vendor improvements.
* Additional `XH` API methods exposed for control of / integration with Router5.
* The core `@HoistComponent` decorated now installs a new `isDisplayed` getter to report on
  component visibility, taking into account the visibility of its ancestors in the component tree.
* Mobile and Desktop app package / component structure made more symmetrical (#444).
* Initial versions of multiple new mobile components added to the toolkit.
* Support added for **`IdleService` - automatic app suspension on inactivity** (#427).
* Hoist wrapper added for the low-level Blueprint **button component** - provides future hooks into
  button customizations and avoids direct BP import (#406).
* Built-in support for collecting user feedback via a dedicated dialog, convenient XH methods and
  default appBar button (#379).
* New `XH.isDevelopmentMode` constant added, true when running in local Webpack dev-server mode.
* CSS variables have been added to customize and standardize the Blueprint "intent" based styling,
  with defaults adjusted to be less distracting (#420).

### 🐞 Bug Fixes

* Preference-related events have been standardized and bugs resolved related to pushAsync() and the
  `prefChange` event (ee93290).
* Admin log viewer auto-refreshes in tail-mode (#330).
* Distracting grid "loading" overlay removed (#401).
* Clipboard button ("click-to-copy" functionality) restored (#442).

[Commit Log](https://github.com/xh/hoist-react/compare/v7.2.0...v8.0.0)

## v7.2.0

### 🎁 New Features

+ Admin console grids now outfitted with column choosers and grid state. #375
+ Additional components for Onsen UI mobile development.

### 🐞 Bug Fixes

+ Multiple improvements to the Admin console config differ. #380 #381 #392

[Commit Log](https://github.com/xh/hoist-react/compare/v7.1.0...v7.2.0)

## v7.1.0

### 🎁 New Features

* Additional kit components added for Onsen UI mobile development.

### 🐞 Bug Fixes

* Dropdown fields no longer default to `commitOnChange: true` - avoiding unexpected commits of
  type-ahead query values for the comboboxes.
* Exceptions thrown from FetchService more accurately report the remote host when unreachable, along
  with some additional enhancements to fetch exception reporting for clarity.

[Commit Log](https://github.com/xh/hoist-react/compare/v7.0.0...v7.1.0)

## v7.0.0

### 💥 Breaking Changes

* **Restructuring of core `App` concept** with change to new `@HoistApp` decorator and conventions
  around defining `App.js` and `AppComponent.js` files as core app entry points. `XH.app` now
  installed to provide access to singleton instance of primary app class. See #387.

### 🎁 New Features

* **Added `AppBar` component** to help further standardize a pattern for top-level application
  headers.
* **Added `SwitchField` and `SliderField`** form field components.
* **Kit package added for Onsen UI** - base component library for mobile development.
* **Preferences get a group field for better organization**, parity with AppConfigs. (Requires
  hoist-core 3.1.x.)

### 🐞 Bug Fixes

* Improvements to `Grid` component's interaction with underlying AG Grid instance, avoiding extra
  renderings and unwanted loss of state. 03de0ae7

[Commit Log](https://github.com/xh/hoist-react/compare/v6.0.0...v7.0.0)

## v6.0.0

### 💥 Breaking Changes

* API for `MessageModel` has changed as part of the feature addition noted below, with `alert()` and
  `confirm()` replaced by `show()` and new `XH` convenience methods making the need for direct calls
  rare.
* `TabContainerModel` no longer takes an `orientation` prop, replaced by the more flexible
  `switcherPosition` as noted below.

### 🎁 New Features

* **Initial version of grid state** now available, supporting easy persistence of user grid column
  selections and sorting. The `GridModel` constructor now takes a `stateModel` argument, which in
  its simplest form is a string `xhStateId` used to persist grid state to local storage. See the
  `GridStateModel` class for implementation details. #331
* The **Message API** has been improved and simplified, with new `XH.confirm()` and `XH.alert()`
  methods providing an easy way to show pop-up alerts without needing to manually construct or
  maintain a `MessageModel`. #349
* **`TabContainer` components can now be controlled with a remote `TabSwitcher`** that does not need
  to be directly docked to the container itself. Specify `switcherPosition:none` on the
  `TabContainerModel` to suppress showing the switching affordance on the tabs themselves and
  instantiate a `TabSwitcher` bound to the same model to control a tabset from elsewhere in the
  component hierarchy. In particular, this enabled top-level application tab navigation to move up
  into the top toolbar, saving vertical space in the layout. #368
* `DataViewModel` supports an `emptyText` config.

### 🐞 Bugfixes

* Dropdown fields no longer fire multiple commit messages, and no longer commit partial entries
  under some circumstances. #353 and #354
* Grids resizing fixed when shrinking the containing component. #357

[Commit Log](https://github.com/xh/hoist-react/compare/v5.0.0...v6.0.0)

## v5.0.0

### 💥 Breaking Changes

* **Multi environment configs have been unwound** See these release notes/instructions for how to
  migrate: https://github.com/xh/hoist-core/releases/tag/release-3.0.0
* **Breaking change to context menus in dataviews and grids not using the default context menu:**
  StoreContextMenu no longer takes an array of items as an argument to its constructor. Instead it
  takes a configuration object with an ‘items’ key that will point to any current implementation’s
  array of items. This object can also contain an optional gridModel argument which is intended to
  support StoreContextMenuItems that may now be specified as known ‘hoist tokens’, currently limited
  to a ‘colChooser’ token.

### 🎁 New Features

* Config differ presents inline view, easier to read diffs now.
* Print Icon added!

### 🐞 Bugfixes

* Update processFailedLoad to loadData into gridModel store, Fixes #337
* Fix regression to ErrorTracking. Make errorTrackingService safer/simpler to call at any point in
  life-cycle.
* Fix broken LocalStore state.
* Tweak flex prop for charts. Side by side charts in a flexbox now auto-size themselves! Fixes #342
* Provide token parsing for storeContextMenus. Context menus are all grown up! Fixes #300

## v4.0.1

### 🐞 Bugfixes

* DataView now properly re-renders its items when properties on their records change (and the ID
  does not)

## v4.0.0

### 💥 Breaking Changes

* **The `GridModel` selection API has been reworked for clarity.** These models formerly exposed
  their selectionModel as `grid.selection` - now that getter returns the selected records. A new
  `selectedRecord` getter is also available to return a single selection, and new string shortcut
  options are available when configuring GridModel selection behavior.
* **Grid components can now take an `agOptions` prop** to pass directly to the underlying ag-grid
  component, as well as an `onRowDoubleClicked` handler function.
  16be2bfa10e5aab4ce8e7e2e20f8569979dd70d1

### 🎁 New Features

* Additional core components have been updated with built-in `layoutSupport`, allowing developers to
  set width/height/flex and other layout properties directly as top-level props for key comps such
  as Grid, DataView, and Chart. These special props are processed via `elemFactory` into a
  `layoutConfig` prop that is now passed down to the underlying wrapper div for these components.
  081fb1f3a2246a4ff624ab123c6df36c1474ed4b

### 🐞 Bugfixes

* Log viewer tail mode now working properly for long log files - #325

## v3.0.1

### 🐞 Bugfixes

* FetchService throws a dedicated exception when the server is unreachable, fixes a confusing
  failure case detailed in #315

## v3.0.0

### 💥 Breaking Changes

* **An application's `AppModel` class must now implement a new `checkAccess()` method.** This method
  is passed the current user, and the appModel should determine if that user should see the UI and
  return an object with a `hasAccess` boolean and an optional `message` string. For a return with
  `hasAccess: false`, the framework will render a lockout panel instead of the primary UI.
  974c1def99059f11528c476f04e0d8c8a0811804
    * Note that this is only a secondary level of "security" designed to avoid showing an
      unauthorized user a confusing / non-functional UI. The server or any other third-party data
      sources must always be the actual enforcer of access to data or other operations.
* **We updated the APIs for core MobX helper methods added to component/model/service classes.** In
  particular, `addReaction()` was updated to take a more declarative / clear config object.
  8169123a4a8be6940b747e816cba40bd10fa164e
    * See Reactive.js - the mixin that provides this functionality.

### 🎁 New Features

* Built-in client-side lockout support, as per above.

### 🐞 Bugfixes

* None

------------------------------------------

Copyright © 2024 Extremely Heavy Industries Inc. - all rights reserved

------------------------------------------

📫☎️🌎 info@xh.io | https://xh.io/contact<|MERGE_RESOLUTION|>--- conflicted
+++ resolved
@@ -1,17 +1,15 @@
 # Changelog
 
 ## 65.0.0-SNAPSHOT - unreleased
-<<<<<<< HEAD
+
 ### ⚙️ Technical
 * Restore disabling of Blueprint animations on popovers and tooltips (regression in v63.0.0)
-=======
 
 ## 64.0.2 - 2024-05-23
 
 ### ⚙️ Technical
 * Adjustments to API of (beta) `BaseOAuthClient`.
 * `FetchService.addDefaultHeaders()` now supports async functions.
->>>>>>> 28270200
 
 ## 64.0.1 - 2024-05-19
 
