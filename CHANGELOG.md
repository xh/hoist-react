# Changelog

## v50.0.0-SNAPSHOT - unreleased

### 🐞 New Features

* A `DashCanvasViewModel` now supports `headerItems` and `extraMenuItems`

[Commit Log](https://github.com/xh/hoist-react/compare/v49.0.0...develop)

## v49.0.0 - 2022-05-24

### 🐞 New Features

* Improved desktop `NumberInput`:
    * Re-implemented `min` and `max` props to properly constrain the value entered and fix several
      bugs with the underlying Blueprint control.
    * Fixed the `precision` prop to be fully respected - values emitted by the input are now
      truncated to the specified precision, if set.
    * Added additional debouncing to keep the value more stable while a user is typing.
* Added new `getAppMenuButtonExtraItems()` extension point on `@xh/hoist/admin/AppModel` to allow
  customization of the Admin Console's app menu.
* Devs can now hide the Admin > General > Users tab by setting `hideUsersTab: true` within a new,
  optional `xhAdminAppConfig` soft-config.
* Added new `SplitTreeMapModel.showSplitter` config to insert a four pixel buffer between the
  component's nested maps. Useful for visualizations with both positive and negative heat values on
  each side, to keep the two sides clearly distinguished from each other.
* New `xhChangelogConfig.limitToRoles` soft-config allows the in-app changelog (aka release notes)
  to be gated to a subset of users based on their role.
* Add support for `Map` and `WeakMap` collections in `LangUtils.getOrCreate()`.
* Mobile `textInput` now accepts an `enableClear` property with a default value of false.

### 💥 Breaking Changes

* `GridModel.groupRowElementRenderer` and `DataViewModel.groupRowElementRenderer` have been removed,
  please use `groupRowRenderer` instead. It must now return a React Element rather than an HTML
  string (plain strings are also OK, but any formatting must be done via React).
* Model classes passed to `HoistComponents` or configured in their factory must now
  extend `HoistModel`. This has long been a core assumption, but was not previously enforced.
* Nested model instances stored at properties with a `_` prefix are now considered private and will
  not be auto-wired or returned by model lookups. This should not affect most apps, but will require
  minor changes for apps that were binding components to non-standard or "private" models.
* Hoist will now throw if `Store.summaryRecord` does not have a unique ID.

### 🐞 Bug Fixes

* Fixed a bug with Panel drag-to-resize within iframes on Windows.
<<<<<<< HEAD
* Fixed a bug where Grid would render incorrectly on sort order change.
* Fixed issue where exporting to excel file would occasionally coerce strings (like "1e10") into numbers.
 Upgrade to `hoist-core >= 13.2` for the fixed behavior.
=======
* Worked around an Ag-Grid bug where the grid would render incorrectly on certain sorting changes,
  specifically for abs sort columns, leaving mis-aligned rows and gaps in the grid body layout.
* Fixed a bug in `SelectEditor` that would cause the grid to lose keyboard focus during editing.
>>>>>>> 463f16b8

### ⚙️ Technical

* Hoist now protects against custom Grid renderers that may throw by catching the error and printing
  an "#ERROR" placeholder token in the affected cell.
* `TreeMapModel.valueRenderer` and `heatRenderer` callbacks are now passed the `StoreRecord` as a
  second argument.
* Includes a new, additional `index-manifest.html` static file required for compatibility with the
  upcoming `hoist-dev-utils v6.0` release (but remains compatible with current/older dev-utils).

### 📚 Libraries

* mobx-react-lite `3.3 -> 3.4`

[Commit Log](https://github.com/xh/hoist-react/compare/v48.0.1...v49.0.0)

## v48.0.1 - 2022-04-22

### 🐞 Bug Fixes

* Improve default rendering to call `toString()` on non-react elements returned by renderers.
* Fixed issue with `model` property missing from `Model.componentProps` under certain conditions.

[Commit Log](https://github.com/xh/hoist-react/compare/v48.0.0...v48.0.1)

## v48.0.0 - 2022-04-21

### 🎁 New Features

* A new `DashCanvas` layout component for creating scrollable dashboards that allow users to
  manually place and size their widgets using a grid-based layout. Note that this component is in
  beta and its API is subject to change.
* FontAwesome upgraded to v6. This includes redesigns of the majority of bundled icons - please
  check your app's icon usages carefully.
* Enhancements to admin log viewer. Log file metadata (size & last modified) available with
  optional upgrade to `hoist-core >= 13.2`.
* Mobile `Dialog` will scroll internally if taller than the screen.
* Configs passed to `XH.message()` and its variants now take an optional `className` to apply to the
  message dialog.
* `fmtQuantity` now displays values greater than one billion with `b` unit, similar to current
  handling of millions with `m`.

### 💥 Breaking Changes

* Hoist now requires ag-Grid v27.2.0 or higher - update your ag-Grid dependency in your app's
  `package.json` file. See the [ag-Grid Changelog](https://www.ag-grid.com/changelog) for details.
  NOTE that ag-Grid 27 includes a big breaking change to render cell contents via native React
  elements rather than HTML, along with other major API changes. To accommodate these changes, the
  following changes are required in Hoist apps:
    * `Column.renderer` must now return a React Element rather than an HTML string (plain strings
      are also OK, but any formatting must be done via React). Please review your app grids and
      update any custom renderers accordingly. `Column.elementRenderer` has been removed.
    * `DataViewModel.elementRenderer` has been renamed `DataViewModel.renderer`.
    * Formatter methods and renderers (e.g. `fmtNumber`, `numberRenderer`, etc.) now return React
      Elements by default. The `asElement` option to these functions has been removed. Use the
      new `asHtml` option to return an HTML string where required.
    * The `isPopup` argument to `useInlineEditorModel()` has been removed. If you want to display
      your inline editor in a popup, you must set the new flag `Column.editorIsPopup` to `true`.
* Deprecated message configs `confirmText`, `confirmIntent`, `cancelText`, `cancelIntent` have been
  removed.

### 🐞 Bug Fixes

* Set ag-Grid's `suppressLastEmptyLineOnPaste` to true to work around a bug with Excel (Windows)
  that adds an empty line beneath the range pasted from the clipboard in editable grids.
* Fixes an issue where `NumberInput` would initially render blank values if `max` or `min` were
  set.
* Fixes an issue where tree maps would always show green for a `heatValue` of zero.

### 📚 Libraries

* @fortawesome/fontawesome-pro `5.14 -> 6.1`
* mobx `6.3 -> 6.5`
* mobx-react-lite `3.2 -> 3.3`

[Commit Log](https://github.com/xh/hoist-react/compare/v47.1.2...v48.0.0)

## v47.1.2 - 2022-04-01

### 🐞 Bug Fixes

* `FieldFilter`'s check of `committedData` is now null safe. A record with no `committedData` will
  not be filtered out.

[Commit Log](https://github.com/xh/hoist-react/compare/v47.1.1...v47.1.2)

## v47.1.1 - 2022-03-26

### 🎁 New Features

* New "sync with system" theme option - sets the Hoist theme to light/dark based on the user's OS.
* Added `cancelAlign` config to `XH.message()` and variants. Customize to "left" to render
  Cancel and Confirm actions separated by a filler.
* Added `GridModel.restoreDefaultsFn`, an optional function called after `restoreDefaultsAsync`.
  Allows apps to run additional, app-specific logic after a grid has been reset (e.g. resetting
  other, related preferences or state not managed by `GridModel` directly).
* Added `AppSpec.lockoutPanel`, allowing apps to specify a custom component.

### 🐞 Bug Fixes

* Fixed column auto-sizing when `headerName` is/returns an element.
* Fixed bug where subforms were not properly registering as dirty.
* Fixed an issue where `Select` inputs would commit `null` whilst clearing the text input.
* Fixed `Clock` component bug introduced in v47 (configured timezone was not respected).

### 📚 Libraries

* @blueprintjs/core `3.53 -> 3.54`
* @blueprintjs/datetime `3.23 -> 3.24`

[Commit Log](https://github.com/xh/hoist-react/compare/v47.0.1...v47.1.1)

## v47.0.1 - 2022-03-06

### 🐞 Bug Fixes

* Fix to mobile `ColChooser` error re. internal model handling.

[Commit Log](https://github.com/xh/hoist-react/compare/v47.0.0...v47.0.1)

## v47.0.0 - 2022-03-04

### 🎁 New Features

* Version 47 provides new features to simplify the wiring of models to each other and the components
  they render. In particular, it formalizes the existing concept of "linked" HoistModels - models
  created by Hoist via the `creates` directive or the `useLocalModel` hook - and provides them with
  the following new features:
    - an observable `componentProps` property with access to the props of their rendered component.
    - a `lookupModel()` method and a `@lookup` decorator that can be used to acquire references to
      other HoistModels that are ancestors of the model in the component hierarchy.
    - new `onLinked()` and `afterLinked()` lifecycle methods, called when the model's associated
      component is first rendered.
* As before, linked models are auto-loaded and registered for refreshes within the `RefreshContext`
  they reside in, as well as destroyed when their linked component is unmounted. Also note that the
  new features described above are all "opt-in" and should be fully backward compatible with
  existing application code.
* Hoist will now more clearly alert if a model specified via the `uses()` directive cannot be
  resolved. A new `optional` config (default false) supports components with optional models.
* New support in Cube views for aggregators that depend on rows in the data set other than their
  direct children. See new property `Aggregator.dependOnChildrenOnly` and new `AggregationContext`
  argument passed to `Aggregator.aggregate()` and `Aggregator.replace()`
* Clarified internal CSS classes and styling for `FormField`.
    * ⚠️ Note that as part of this change, the `xh-form-field-fill` class name is no longer in use.
      Apps should check for any styles for that class and replace with `.xh-form-field-inner--flex`.

### 🐞 Bug Fixes

* Fixed an issue where the menu would flash open and closed when clicking on the `FilterChooser`
  favorites button.

### 💥 Breaking Changes

* Dashboard widgets no longer receive the `viewModel` prop. Access to the `DashViewModel` within a
  widget should be obtained using either the lookup decorator (i.e. `@lookup(DashViewModel)`)
  or the `lookupModel()` method.

### 📚 Libraries

* @blueprintjs/core `3.52 -> 3.53`

[Commit Log](https://github.com/xh/hoist-react/compare/v46.1.2...v47.0.0)

## v46.1.2 - 2022-02-18

### 🐞 Bug Fixes

* Fixed an issue where column autosize can reset column order under certain circumstances.

[Commit Log](https://github.com/xh/hoist-react/compare/v46.1.1...v46.1.2)

## v46.1.1 - 2022-02-15

### 🐞 Bug Fixes

* Prevent `onClick` for disabled mobile `Buttons`.

[Commit Log](https://github.com/xh/hoist-react/compare/v46.1.0...v46.1.1)

## v46.1.0 - 2022-02-07

### Technical

* This release modifies our workaround to handle the ag-Grid v26 changes to cast all of their node
  ids to strings. The initial approach in v46.0.0 - matching the ag-Grid behavior by casting all
  `StoreRecord` ids to strings - was deemed too problematic for applications and has been reverted.
  Numerical ids in Store are once again fully supported.
* To accommodate the ag-Grid changes, applications that are using ag-Grid APIs (e.g.
  `agApi.getNode()`) should be sure to use the new property `StoreRecord.agId` to locate and compare
  records. We expect such usages to be rare in application code.

### 🎁 New Features

* `XH.showFeedbackDialog()` now takes an optional message to pre-populate within the dialog.
* Admins can now force suspension of individual client apps from the Server > WebSockets tab.
  Intended to e.g. force an app to stop refreshing an expensive query or polling an endpoint removed
  in a new release. Requires websockets to be enabled on both server and client.
* `FormField`s no longer need to specify a child input, and will simply render their readonly
  version if no child is specified. This simplifies the common use-case of fields/forms that are
  always readonly.

### 🐞 Bug Fixes

* `FormField` no longer throw if given a child that did not have `propTypes`.

[Commit Log](https://github.com/xh/hoist-react/compare/v46.0.0...v46.1.0)

## v46.0.0 - 2022-01-25

### 🎁 New Features

* `ExceptionHandler` provides a collection of overridable static properties, allowing you to set
  app-wide default behaviour for exception handling.
* `XH.handleException()` takes new `alertType` option to render error alerts via the familiar
  `dialog` or new `toast` UI.
* `XH.toast()` takes new `actionButtonProps` option to render an action button within a toast.
* New `GridModel.highlightRowOnClick` config adds a temporary highlight class to grid rows on user
  click/tap. Intended to improve UI feedback - especially on mobile, where it's enabled by default.
* New `GridModel.isInEditingMode` observable tracks inline editing start/stop with a built-in
  debounce, avoiding rapid cycling when e.g. tabbing between cells.
* `NumberInput` now supports a new `scaleFactor` prop which will be applied when converting between
  the internal and external values.
* `FilterChooser` now displays more minimal field name suggestions when first focused, as well as a
  new, configurable usage hint (`FilterChooserModel.introHelpText`) above those suggestions.

### 💥 Breaking Changes

* Hoist now requires ag-Grid v26.2.0 or higher - update your ag-Grid dependency in your app's
  `package.json` file. See the [ag-Grid Changelog](https://www.ag-grid.com/changelog) for details.
* ~~`StoreRecord.id` must now be a String. Integers IDs were previously supported, but will be cast
  Strings during record creation.~~
    * ~~Apps using numeric record IDs for internal or server-side APIs will need to be reviewed and
      updated to handle/convert string values.~~
    * ~~This change was necessitated by a change to Ag-Grid, which now also requires String IDs for
      its row node APIs.~~
    * NOTE - the change above to require string IDs was unwound in v46.1.
* `LocalDate` methods `toString()`, `toJSON()`, `valueOf()`, and `isoString()` now all return the
  standard ISO format `YYYY-MM-DD`, consistent with built-in `Date.toISOString()`. Prior versions
  returned`YYYYMMDD`.
* The `stringifyErrorSafely` function has been moved from the `@xh/hoist/exception` package to a
  public method on `XH.exceptionHandler`. (No/little impact expected on app code.)

### 🐞 Bug Fixes

* Fix to incorrect viewport orientation reporting due to laggy mobile resize events and DOM APIs.

[Commit Log](https://github.com/xh/hoist-react/compare/v45.0.2...v46.0.0)

## v45.0.2 - 2022-01-13

### 🎁 New Features

* `FilterChooser` has new `menuWidth` prop, allowing you to specify as width for the dropdown menu
  that is different from the control.

### 🐞 Bug Fixes

* Fixed cache clearing method on Admin Console's Server > Services tab.
* Several fixes to behavior of `GridAutosizeMode.MANAGED`

[Commit Log](https://github.com/xh/hoist-react/compare/v45.0.1...v45.0.2)

## v45.0.1 - 2022-01-07

### 🐞 Bug Fixes

* Fixed a minor bug preventing Hoist apps from running on mobile Blackberry Access (Android)
  browsers

### ⚙️ Technical

* New flag `Store.experimental.castIdToString`

[Commit Log](https://github.com/xh/hoist-react/compare/v45.0.0...v45.0.1)

## v45.0.0 - 2022-01-05

### 🎁 New Features

* Grid filters configured with `GridFilterFieldSpec.enableValues` offer autocomplete suggestions
  for 'Equals' and 'Not Equals' filters.
* `GridFilterFieldSpec` has new `values` and `forceSelection` configs.
* `FilterChooser` displays a list of fields configured for filtering to improve the usability /
  discoverability of the control. Enabled by default, but can be disabled via
  new `suggestFieldsWhenEmpty` model config.
* `TreeMap` uses lightest shading for zero heat, reserving grey for nil.
* New property `Store.reuseRecords` controls if records should be reused across loads based on
  sharing identical (by reference) raw data. NOTE - this behavior was previously always enabled, but
  can be problematic under certain conditions and is not necessary for most applications. Apps with
  large datasets that want to continue to use this caching should set this flag explicitly.
* Grid column filters tweaked with several improvements to usability and styling.
* `LocalDate.get()` now supports both 'YYYY-MM-DD' and 'YYYYMMDD' inputs.
* Mobile `Button` has new `intent`, `minimal` and `outlined` props.

### 💥 Breaking Changes

* `FilterChooserFieldSpec.suggestValues` has been renamed `enableValues`, and now only accepts a
  boolean.
* `Column.exportFormat`, `Column.exportWidth` and the `ExportFormat` enum have been renamed
  `Column.excelFormat`, `Column.excelWidth` and `ExcelFormat` respectively.
* `Store.reuseRecords` must now be explicitly set on Stores with large datasets that wish to cache
  records by raw data identity (see above).
* `Record` class renamed to `StoreRecord` in anticipation of upcoming changes to JavaScript standard
  and to improve compatibility with TypeScript.
    * Not expected to have much or any impact on application code, except potentially JSDoc typings.
* Mobile `Button` no longer supports `modifier` prop. Use `minimal` and `outlined` instead.
* The following deprecated APIs were removed:
    * GridModel.selection
    * GridModel.selectedRecordId
    * StoreSelectionModel.records
    * StoreSelectionModel.ids
    * StoreSelectionModel.singleRecord
    * StoreSelectionModel.selectedRecordId
    * DataViewModel.selection
    * DataViewModel.selectedRecordId
    * RestGridModel.selection
    * LogUtils.withShortDebug
    * Promise.start

### 🐞 Bug Fixes

* `DashContainer` overflow menu still displays when the optional menu button is enabled.
* Charts in fullscreen mode now exit fullscreen mode gracefully before re-rendering.

### 📚 Libraries

* @popperjs/core `2.10 -> 2.11`
* codemirror `5.63 -> 6.65`
* http-status-codes `2.1 -> 2.2`
* prop-types `15.7 -> 15.8`
* store2 `2.12 -> 2.13`
* ua-parser-js `0.7 -> 1.0.2` (re-enables auto-patch updates)

[Commit Log](https://github.com/xh/hoist-react/compare/v44.3.0...v45.0.0)

## v44.3.0 - 2021-12-15

### 🐞 Bug Fixes

* Fixes issue with columns failing to resize on first try.
* Fixes issue preventing use of context menus on iPad.

### 📚 Libraries

* @blueprintjs/core `3.51 -> 3.52`

* [Commit Log](https://github.com/xh/hoist-react/compare/v44.2.0...v44.3.0)

## v44.2.0 - 2021-12-07

### 🎁 New Features

* Desktop inline grid editor `Select` now commits the value immediately on selection.
* `DashContainerModel` now supports an observable `showMenuButton` config which will display a
  button in the stack header for showing the context menu
* Added `GridAutosizeMode.MANAGED` to autosize Grid columns on data or `sizingMode` changes, unless
  the user has manually modified their column widths.
* Copying from Grids to the clipboard will now use the value provided by the `exportValue`
  property on the column.
* Refresh application hotkey is now built into hoist's global hotkeys (shift + r).
* Non-SSO applications will now automatically reload when a request fails due to session timeout.
* New utility methods `withInfo` and `logInfo` provide variants of the existing `withDebug` and
  `logDebug` methods, but log at the more verbose `console.log` level.

### 🐞 Bug Fixes

* Desktop panel splitter can now be dragged over an `iframe` and reliably resize the panel.
* Ensure scrollbar does not appear on multi-select in toolbar when not needed.
* `XH.isPortrait` property fixed so that it no longer changes due to the appearance of the mobile
  keyboard.

[Commit Log](https://github.com/xh/hoist-react/compare/v44.1.0...v44.2.0)

## v44.1.0 - 2021-11-08

### 🎁 New Features

* Changes to App Options are now tracked in the admin activity tab.
* New Server > Environment tab added to Admin Console to display UI server environment variables and
  JVM system properties. (Requires `hoist-core >= 10.1` to enable this optional feature.)
* Provided observable getters `XH.viewportSize`, `XH.isPortrait` and `XH.isLandscape` to allow apps
  to react to changes in viewport size and orientation.

### 🐞 Bug Fixes

* Desktop inline grid editor `DateInput` now reliably shows its date picker pop-up aligned with the
  grid cell under edit.
* Desktop `Select.hideDropdownIndicator` now defaults to `true` on tablet devices due to UX bugs
  with the select library component and touch devices.
* Ensure `Column.autosizeBufferPx` is respected if provided.

### ✨ Style

* New `--xh-menu-item` CSS vars added, with tweaks to default desktop menu styling.
* Highlight background color added to mobile menu items while pressed.

[Commit Log](https://github.com/xh/hoist-react/compare/v44.0.0...v44.1.0)

## v44.0.0 - 2021-10-26

⚠ NOTE - apps must update to `hoist-core >= 10.0.0` when taking this hoist-react update.

### 🎁 New Features

* TileFrame now supports new `onLayoutChange` callback prop.

### 🐞 Bug Fixes

* Field Filters in data package now act only on the `committed` value of the record. This stabilizes
  filtering behavior in editable grids.
* `JsonBlobService.updateAsync()` now supports data modifications with `null` values.
* Fixes an issue with Alert Banner not broadcasting to all users.
* Selected option in `Select` now scrolls into view on menu open.

### 💥 Breaking Changes

* Update required to `hoist-core >= 10.0.0` due to changes in `JsonBlobService` APIs and the
  addition of new, dedicated endpoints for Alert Banner management.

[Commit Log](https://github.com/xh/hoist-react/compare/v43.2.0...v44.0.0)

## v43.2.0 - 2021-10-14

### 🎁 New Features

* Admins can now configure an app-wide alert banner via a new tab in the Hoist Admin console.
  Intended to alert users about planned maintenance / downtime, known problems with data or upstream
  systems, and other similar use cases.
* Minor re-org of the Hoist Admin console tabs. Panels relating primarily to server-side features
  (including logging) are now grouped under a top-level "Server" tab. Configs have moved under
  "General" with the new Alert Banner feature.

### 🐞 Bug Fixes

* Always enforce a minimal `wait()` within `GridModel.autosizeAsync()` to ensure that the Grid has
  reacted to any data changes and ag-Grid accurately reports on expanded rows to measure.

[Commit Log](https://github.com/xh/hoist-react/compare/v43.1.0...v43.2.0)

## v43.1.0 - 2021-10-04

### 🎁 New Features

* The Admin Console log viewer now supports downloading log files.
    * Note apps must update to `hoist-core >= v10.0` to enable this feature.
    * Core upgrade is _not_ a general requirement of this Hoist React release.
* The `field` key in the constructor for `Column` will now accept an Object with field defaults, as
  an alternative to the field name. This form allows the auto-construction of fully-defined `Field`
  objects from the column specification.

### 🐞 Bug Fixes

* `GridModel` no longer mutates any `selModel` or `colChooser` config objects provided to its
  constructor, resolving an edge-case bug where re-using the same object for either of these configs
  across multiple GridModel instances (e.g. as a shared set of defaults) would break.
* Grid autosizing tweaked to improve size estimation for indented tree rows and on mobile.

### 📚 Libraries

* @blueprintjs/core `3.50 -> 3.51`

[Commit Log](https://github.com/xh/hoist-react/compare/v43.0.2...v43.1.0)

## v43.0.2 - 2021-10-04

### 🐞 Bug Fixes

* Fix (important) to ensure static preload spinner loaded from the intended path.
    * Please also update to latest `hoist-dev-utils >= 5.11.1` if possible.
    * Avoids issue where loading an app on a nested route could trigger double-loading of app
      assets.

[Commit Log](https://github.com/xh/hoist-react/compare/v43.0.1...v43.0.2)

## v43.0.1 - 2021-10-04

### 🎁 New Features

* New `GridFindField` component that enables users to search through a Grid and select rows that
  match the entered search term, _without_ applying any filtering. Especially useful for grids with
  aggregations or other logic that preclude client-side filtering of the data.
* Tree grid rows can be expanded / collapsed by clicking anywhere on the row. The new
  `GridModel.clicksToExpand` config can be used to control how many clicks will toggle the row.
  Defaults to double-click for desktop, and single tap for mobile - set to 0 to disable entirely.
* Added `GridModel.onCellContextMenu` handler. Note that for mobile (phone) apps, this handler fires
  on the "long press" (aka "tap and hold") gesture. This means it can be used as an alternate event
  for actions like drilling into a record detail, especially for parent rows on tree grids, where
  single tap will by default expand/collapse the node.
* In the `@xh/hoist/desktop/grid` package, `CheckboxEditor` has been renamed `BooleanEditor`. This
  new component supports a `quickToggle` prop which allows for more streamlined inline editing of
  boolean values.
* `LoadSpec` now supports a new `meta` property. Use this property to pass app-specific metadata
  through the `LoadSupport` loading and refresh lifecycle.
* A spinner is now shown while the app downloads and parses its javascript - most noticeable when
  loading a new (uncached) version, especially on a slower mobile connection. (Requires
  `@xh/hoist-dev-utils` v5.11 or greater to enable.)
* Log Levels now include information on when the custom config was last updated and by whom.
    * Note apps must update their server-side to `hoist-core v10.0` or greater to persist the date
      and username associated with the config (although this is _not_ a general or hard requirement
      for taking this version of hoist-react).

### ⚙️ Technical

* Removed `DEFAULT_SORTING_ORDER` static from `Column` class in favor of three new preset constants:
  `ASC_FIRST`, `DESC_FIRST`, and `ABS_DESC_FIRST`. Hoist will now default sorting order on columns
  based on field type. Sorting order can still be manually set via `Column.sortingOrder`.

### 🐞 Bug Fixes

* The ag-grid grid property `stopEditingWhenCellsLoseFocus` is now enabled by default to ensure
  values are committed to the Store if the user clicks somewhere outside the grid while editing a
  cell.
* Triggering inline editing of text or select editor cells by typing characters will no longer lose
  the first character pressed.

### ✨ Style

* New `TreeStyle.COLORS` and `TreeStyle.COLORS_AND_BORDERS` tree grid styles have been added. Use
  the `--xh-grid-tree-group-color-level-*` CSS vars to customize colors as needed.
* `TreeStyle.HIGHLIGHTS` and `TreeStyle.HIGHLIGHTS_AND_BORDERS` now highlight row nodes on a
  gradient according to their depth.
* Default colors for masks and dialog backdrops have been adjusted, with less obtrusive colors used
  for masks via `--xh-mask-bg` and a darker `--xh-backdrop-bg` var now used behind dialogs.
* Mobile-specific styles and CSS vars for panel and dialog title background have been tweaked to use
  desktop defaults, and mobile dialogs now respect `--xh-popup-*` vars as expected.

### 💥 Breaking Changes

* In the `@xh/hoist/desktop/grid` package, `CheckboxEditor` has been renamed `BooleanEditor`.

### ⚙️ Technical

* The `xhLastReadChangelog` preference will not save SNAPSHOT versions to ensure the user continues
  to see the 'What's New?' notification for non-SNAPSHOT releases.

### 📚 Libraries

* @blueprintjs/core `3.49 -> 3.50`
* codemirror `5.62 -> 5.63`

[Commit Log](https://github.com/xh/hoist-react/compare/v42.6.0...v43.0.1)

## v42.6.0 - 2021-09-17

### 🎁 New Features

* New `Column.autosizeBufferPx` config applies column-specific autosize buffer and overrides
  `GridAutosizeOptions.bufferPx`.
* `Select` input now supports new `maxMenuHeight` prop.

### 🐞 Bug Fixes

* Fixes issue with incorrect Grid auto-sizing for Grids with certain row and cell styles.
* Grid sizing mode styles no longer conflict with custom use of `groupUseEntireRow: false` within
  `agOptions`.
* Fixes an issue on iOS where `NumberInput` would incorrectly bring up a text keyboard.

### ✨ Style

* Reduced default Grid header and group row heights to minimize their use of vertical space,
  especially at larger sizing modes. As before, apps can override via the `AgGrid.HEADER_HEIGHTS`
  and `AgGrid.GROUP_ROW_HEIGHTS` static properties. The reduction in height does not apply to group
  rows that do not use the entire width of the row.
* Restyled Grid header rows with `--xh-grid-bg` and `--xh-text-color-muted` for a more minimal look
  overall. As before, use the `--xh-grid-header-*` CSS vars to customize if needed.

[Commit Log](https://github.com/xh/hoist-react/compare/v42.5.0...v42.6.0)

## v42.5.0 - 2021-09-10

### 🎁 New Features

* Provide applications with the ability to override default logic for "restore defaults". This
  allows complex and device-specific sub-apps to perform more targeted and complete clearing of user
  state. See new overridable method `HoistAppModel.restoreDefaultsAsync` for more information.

### 🐞 Bug Fixes

* Improved coverage of Fetch `abort` errors.
* The in-app changelog will no longer prompt the user with the "What's New" button if category-based
  filtering results in a version without any release notes.

### ✨ Style

* New CSS vars added to support easier customization of desktop Tab font/size/color. Tabs now
  respect standard `--xh-font-size` by default.

### 📚 Libraries

* @blueprintjs/core `3.48 -> 3.49`
* @popperjs/core `2.9 -> 2.10`

[Commit Log](https://github.com/xh/hoist-react/compare/v42.4.0...v42.5.0)

## v42.4.0 - 2021-09-03

### 🎁 New Features

* New `GridFilterModel.commitOnChange` config (default `true`) applies updated filters as soon as
  they are changed within the pop-up menu. Set to `false` for large datasets or whenever filtering
  is a more intensive operation.
* Mobile `Select` input now supports async `queryFn` prop for parity with desktop.
* `TreeMapModel` now supports new `maxLabels` config for improved performance.

### ✨ Style

* Hoist's default font is now [Inter](https://rsms.me/inter/), shipped and bundled via the
  `inter-ui` npm package. Inter is a modern, open-source font that leverages optical sizing to
  ensure maximum readability, even at very small sizes (e.g. `sizingMode: 'tiny'`). It's also a
  "variable" font, meaning it supports any weights from 1-1000 with a single font file download.
* Default Grid header heights have been reduced for a more compact display and greater
  differentiation between header and data rows. As before, apps can customize the pixel heights used
  by overwriting the `AgGrid.HEADER_HEIGHTS` static, typically within `Bootstrap.js`.

### ⚙️ Technical

* Mobile pull-to-refresh/swipe-to-go-back gestures now disabled over charts to avoid disrupting
  their own swipe-based zooming and panning features.

[Commit Log](https://github.com/xh/hoist-react/compare/v42.2.0...v42.4.0)

## v42.2.0 - 2021-08-27

### 🎁 New Features

* Charts now hide scrollbar, rangeSelector, navigator, and export buttons and show axis labels when
  printing or exporting images.

[Commit Log](https://github.com/xh/hoist-react/compare/v42.1.1...v42.2.0)

## v42.1.1 - 2021-08-20

* Update new `XH.sizingMode` support to store distinct values for the selected sizing mode on
  desktop, tablet, and mobile (phone) platforms.
* Additional configuration supported for newly-introduced `AppOption` preset components.

### 📚 Libraries

* @blueprintjs/core `3.47 -> 3.48`

[Commit Log](https://github.com/xh/hoist-react/compare/v42.1.0...v42.1.1)

## v42.1.0 - 2021-08-19

### 🎁 New Features

* Added observable `XH.sizingMode` to govern app-wide `sizingMode`. `GridModel`s will bind to this
  `sizingMode` by default. Apps that have already implemented custom solutions around a centralized
  `sizingMode` should endeavor to unwind in favor of this.
    * ⚠ NOTE - this change requires a new application preference be defined - `xhSizingMode`. This
      should be a JSON pref, with a suggested default value of `{}`.
* Added `GridAutosizeMode.ON_SIZING_MODE_CHANGE` to autosize Grid columns whenever
  `GridModel.sizingMode` changes - it is now the default `GridAutosizeOptions.mode`.
* Added a library of reusable `AppOption` preset components, including `ThemeAppOption`,
  `SizingModeAppOption` and `AutoRefreshAppOptions`. Apps that have implemented custom `AppOption`
  controls to manage these Hoist-provided options should consider migrating to these defaults.
* `Icon` factories now support `intent`.
* `TreeMapModel` and `SplitTreeMapModel` now supports a `theme` config, accepting the strings
  'light' or 'dark'. Leave it undefined to use the global theme.
* Various usability improvements and simplifications to `GroupingChooser`.

### 🐞 Bug Fixes

* Fixed an issue preventing `FormField` labels from rendering if `fieldDefaults` was undefined.

### ✨ Style

* New `Badge.compact` prop sets size to half that of parent element when true (default false). The
  `position` prop has been removed in favor of customizing placement of the component.

[Commit Log](https://github.com/xh/hoist-react/compare/v42.0.0...v42.1.0)

## v42.0.0 - 2021-08-13

### 🎁 New Features

* Column-level filtering is now officially supported for desktop grids!
    * New `GridModel.filterModel` config accepts a config object to customize filtering options, or
      `true` to enable grid-based filtering with defaults.
    * New `Column.filterable` config enables a customized header menu with filtering options. The
      new control offers two tabs - a "Values" tab for an enumerated "set-type" filter and a "
      Custom" tab to support more complex queries with multiple clauses.
* New `TaskObserver` replaces existing `PendingTaskModel`, providing improved support for joining
  and masking multiple asynchronous tasks.
* Mobile `NavigatorModel` provides a new 'pull down' gesture to trigger an app-wide data refresh.
  This gesture is enabled by default, but can be disabled via the `pullDownToRefresh` flag.
* `RecordAction` now supports a `className` config.
* `Chart` provides a default context menu with its standard menu button actions, including a new
  'Copy to Clipboard' action.

### 💥 Breaking Changes

* `FilterChooserModel.sourceStore` and `FilterChooserModel.targetStore` have been renamed
  `FilterChooserModel.valueSource` and `FilterChooserModel.bind` respectively. Furthermore, both
  configs now support either a `Store` or a cube `View`. This is to provide a common API with the
  new `GridFilterModel` filtering described above.
* `GridModel.setFilter()` and `DataViewModel.setFilter()` have been removed. Either configure your
  grid with a `GridFilterModel`, or set the filter on the underlying `Store` instead.
* `FunctionFilter` now requires a `key` property.
* `PendingTaskModel` has been replaced by the new `TaskObserver` in `@xh/hoist/core`.
    * ⚠ NOTE - `TaskObserver` instances should be created via the provided static factory methods
      and
      _not_ directly via the `new` keyword. `TaskObserver.trackLast()` can be used as a drop-in
      replacement for `new PendingTaskModel()`.
* The `model` prop on `LoadingIndicator` and `Mask` has been replaced with `bind`. Provide one or
  more `TaskObserver`s to this prop.

### ⚙️ Technical

* `GridModel` has a new `selectedIds` getter to get the IDs of currently selected records. To
  provide consistency across models, the following getters have been deprecated and renamed:
    + `selectedRecordId` has been renamed `selectedId` in `GridModel`, `StoreSelectionModel`, and
      `DataViewModel`
    + `selection` has been renamed `selectedRecords` in `GridModel`, `DataViewModel`, and
      `RestGridModel`
    + `singleRecord`, `records`, and `ids` have been renamed `selectedRecord`, `selectedRecords`,
      and
      `selectedIds`, respectively, in `StoreSelectionModel`

### ✨ Style

* Higher contrast on grid context menus for improved legibility.

[Commit Log](https://github.com/xh/hoist-react/compare/v41.3.0...v42.0.0)

## v41.3.0 - 2021-08-09

### 🎁 New Features

* New `Cube` aggregators `ChildCountAggregator` and `LeafCountAggregator`.
* Mobile `NavigatorModel` provides a new "swipe" gesture to go back in the page stack. This is
  enabled by default, but may be turned off via the new `swipeToGoBack` prop.
* Client error reports now include the full URL for additional troubleshooting context.
    * Note apps must update their server-side to `hoist-core v9.3` or greater to persist URLs with
      error reports (although this is _not_ a general or hard requirement for taking this version of
      hoist-react).

[Commit Log](https://github.com/xh/hoist-react/compare/v41.2.0...v41.3.0)

## v41.2.0 - 2021-07-30

### 🎁 New Features

* New `GridModel.rowClassRules` and `Column.cellClassRules` configs added. Previously apps needed to
  use `agOptions` to dynamically apply and remove CSS classes using either of these options - now
  they are fully supported by Hoist.
    * ⚠ Note that, to avoid conflicts with internal usages of these configs, Hoist will check and
      throw if either is passed via `agOptions`. Apps only need to move their configs to the new
      location - the shape of the rules object does *not* need to change.
* New `GridAutosizeOptions.includeCollapsedChildren` config controls whether values from collapsed
  (i.e. hidden) child records should be measured when computing column sizes. Default of `false`
  improves autosize performance for large tree grids and should generally match user expectations
  around WYSIWYG autosizing.
* New `GridModel.beginEditAsync()` and `endEditAsync()` APIs added to start/stop inline editing.
    * ⚠ Note that - in a minor breaking change - the function form of the `Column.editable` config
      is no longer passed an `agParams` argument, as editing might now begin and need to be
      evaluated outside the context of an AG-Grid event.
* New `GridModel.clicksToEdit` config controls the number of clicks required to trigger
  inline-editing of a grid cell. Default remains 2 (double click ).
* Timeouts are now configurable on grid exports via a new `exportOptions.timeout` config.
* Toasts may now be dismissed programmatically - use the new `ToastModel` returned by the
  `XH.toast()` API and its variants.
* `Form` supports setting readonlyRenderer in `fieldDefaults` prop.
* New utility hook `useCached` provides a more flexible variant of `React.useCallback`.

### 🐞 Bug Fixes

* Inline grid editing supports passing of JSX editor components.
* `GridExportService` catches any exceptions thrown during export preparation and warns the user
  that something went wrong.
* GridModel with 'disabled' selection no longer shows "ghost" selection when using keyboard.
* Tree grids now style "parent" rows consistently with highlights/borders if requested, even for
  mixed-depth trees where some rows have children at a given level and others do not.

### ⚙️ Technical

* `FetchService` will now actively `abort()` fetch requests that it is abandoning due to its own
  `timeout` option. This allows the browser to release the associated resources associated with
  these requests.
* The `start()` function in `@xh/hoist/promise` has been deprecated. Use `wait()` instead, which can
  now be called without any args to establish a Promise chain and/or introduce a minimal amount of
  asynchronousity.
* ⚠ Note that the raw `AgGrid` component no longer enhances the native keyboard handling provided by
  ag-Grid. All Hoist key handling customizations are now limited to `Grid`. If you wish to provide
  custom handling in a raw `AgGrid` component, see the example here:
  https://www.ag-grid.com/javascript-grid/row-selection/#example-selection-with-keyboard-arrow-keys

### ✨ Style

* The red and green color values applied in dark mode have been lightened for improved legibility.
* The default `colorSpec` config for number formatters has changed to use new dedicated CSS classes
  and variables.
* New/renamed CSS vars `--xh-grid-selected-row-bg` and `--xh-grid-selected-row-text-color` now used
  to style selected grid rows.
    * ⚠ Note the `--xh-grid-bg-highlight` CSS var has been removed.
* New `.xh-cell--editable` CSS class applied to cells with inline editing enabled.
    * ⚠ Grid CSS class `.xh-invalid-cell` has been renamed to `.xh-cell--invalid` for consistency -
      any app style overrides should update to this new classname.

### 📚 Libraries

* core-js `3.15 -> 3.16`

[Commit Log](https://github.com/xh/hoist-react/compare/v41.1.0...v41.2.0)

## v41.1.0 - 2021-07-23

### 🎁 New Features

* Button to expand / collapse all rows within a tree grid now added by default to the primary tree
  column header. (New `Column.headerHasExpandCollapse` property provided to disable.)
* New `@logWithDebug` annotation provides easy timed logging of method execution (via `withDebug`).
* New `AppSpec.disableXssProtection` config allows default disabling of Field-level XSS protection
  across the app. Intended for secure, internal apps with tight performance tolerances.
* `Constraint` callbacks are now provided with a `record` property when validating Store data and a
  `fieldModel` property when validating Form data.
* New `Badge` component allows a styled badge to be placed inline with text/title, e.g. to show a
  counter or status indicator within a tab title or menu item.
* Updated `TreeMap` color scheme, with a dedicated set of colors for dark mode.
* New XH convenience methods `successToast()`, `warningToast()`, and `dangerToast()` show toast
  alerts with matching intents and appropriate icons.
    * ⚠ Note that the default `XH.toast()` call now shows a toast with the primary (blue) intent and
      no icon. Previously toasts displayed by default with a success (green) intent and checkmark.
* GridModel provides a public API method `setColumnState` for taking a previously saved copy of
  gridModel.columnState and applying it back to a GridModel in one call.

### 🐞 Bug Fixes

* Fixed an issue preventing export of very large (>100k rows) grids.
* Fixed an issue where updating summary data in a Store without also updating other data would not
  update the bound grid.
* Intent styles now properly applied to minimal buttons within `Panel.headerItems`.
* Improved `GridModel` async selection methods to ensure they do not wait forever if grid does not
  mount.
* Fixed an issue preventing dragging the chart navigator range in a dialog.

### ⚙️ Technical

* New `Exception.timeout()` util to throw exceptions explicitly marked as timeouts, used by
  `Promise.timeout` extension.
* `withShortDebug` has been deprecated. Use `withDebug` instead, which has the identical behavior.
  This API simplification mirrors a recent change to `hoist-core`.

### ✨ Style

* If the first child of a `Placeholder` component is a Hoist icon, it will not automatically be
  styled to 4x size with reduced opacity. (See new Toolbox example under the "Other" tab.)

### 📚 Libraries

* @blueprintjs/core `3.46 -> 3.47`
* dompurify `2.2 -> 2.3`

[Commit Log](https://github.com/xh/hoist-react/compare/v41.0.0...v41.1.0)

## v41.0.0 - 2021-07-01

### 🎁 New Features

* Inline editing of Grid/Record data is now officially supported:
    + New `Column.editor` config accepts an editor component to enable managed editing of the cells
      in that column. New `CheckboxEditor`, `DateEditor`, `NumberEditor`, `SelectEditor`
      , `TextAreaEditor`
      and `TextEditor` components wrap their corresponding HoistInputs with the required hook-based
      API and can be passed to this new config directly.
    + `Store` now contains built-in support for validation of its uncommitted records. To enable,
      specify the new `rules` property on the `Field`s in your `Store`. Note that these rules and
      constraints use the same API as the forms package, and rules and constraints may be shared
      between the `data` and `form` packages freely.
    + `GridModel` will automatically display editors and record validation messages as the user
      moves between cells and records. The new `GridModel.fullRowEditing` config controls whether
      editors are displayed for the focused cell only or for the entire row.
* All Hoist Components now support a `modelRef` prop. Supply a ref to this prop in order to gain a
  pointer to a Component's backing `HoistModel`.
* `DateInput` has been improved to allow more flexible parsing of user input with multiple formats.
  See the new prop `DateInput.parseStrings`.
* New `Column.sortValue` config takes an alternate field name (as a string) to sort the column by
  that field's value, or a function to produce a custom cell-level value for comparison. The values
  produced by this property will be also passed to any custom comparator, if one is defined.
* New `GridModel.hideEmptyTextBeforeLoad` config prevents showing the `emptyText` until the store
  has been loaded at least once. Apps that depend on showing `emptyText` before first load should
  set this property to `false`.
* `ExpandCollapseButton` now works for grouped grids in addition to tree grids.
* `FieldModel.initialValue` config now accepts functions, allowing for just-in-time initialization
  of Form data (e.g. to pre-populate a Date field with the current time).
* `TreeMapModel` and `SplitTreeMapModel` now support a `maxHeat` config, which can be used to
  provide a stable absolute maximum brightness (positive or negative) within the entire TreeMap.
* `ErrorMessage` will now automatically look for an `error` property on its primary context model.
* `fmtNumber()` supports new flags `withCommas` and `omitFourDigitComma` to customize the treatment
  of commas in number displays.
* `isValidJson` function added to form validation constraints.
* New `Select.enableFullscreen` prop added to the mobile component. Set to true (default on phones)
  to render the input in a full-screen modal when focused, ensuring there is enough room for the
  on-screen keyboard.

### 💥 Breaking Changes

* Removed support for class-based Hoist Components via the `@HoistComponent` decorator (deprecated
  in v38). Use functional components created via the `hoistCmp()` factory instead.
* Removed `DimensionChooser` (deprecated in v37). Use `GroupingChooser` instead.
* Changed the behavior of `FormModel.init()` to always re-initialize *all* fields. (Previously, it
  would only initialize fields explicitly passed via its single argument). We believe that this is
  more in line with developer expectations and will allow the removal of app workarounds to force a
  reset of all values. Most apps using FormModel should not need to change, but please review and
  test any usages of this particular method.
* Replaced the `Grid`, `DataView`, and `RestGrid` props below with new configurable fields on
  `GridModel`, `DataViewModel`, and `RestGridModel`, respectively. This further consolidates grid
  options into the model layer, allowing for more consistent application code and developer
  discovery.
    + `onKeyDown`
    + `onRowClicked`
    + `onRowDoubleClicked`
    + `onCellClicked`
    + `onCellDoubleClicked`
* Renamed the confusing and ambiguous property name `labelAlign` in several components:
    + `FormField`: `labelAlign` has been renamed to `labelTextAlign`
    + `SwitchInput`, `RadioInput`, and `Checkbox`: `labelAlign` has been renamed `labelSide`.
* Renamed all CSS variables beginning with `--navbar` to start with `--appbar`, matching the Hoist
  component name.
* Removed `TreeMapModel.colorMode` value 'balanced'. Use the new `maxHeat` config to prevent outlier
  values from dominating the color range of the TreeMap.
* The classes `Rule` and `ValidationState` and all constraint functions (e.g. `required`,
  `validEmail`, `numberIs`, etc.) have been moved from the `cmp\form` package to the `data` package.
* Hoist grids now require ag-Grid v25.3.0 or higher - update your ag-Grid dependency in your app's
  `package.json` file. See the [ag-Grid Changelog](https://www.ag-grid.com/ag-grid-changelog/) for
  details.
* Hoist charts now require Highcharts v9.1.0 or higher - update your Highcharts dependency in your
  app's `package.json` file. See the
  [Highcharts Changelog](https://www.highcharts.com/changelog/#highcharts-stock) for details.

### 🐞 Bug Fixes

* Fixed disable behavior for Hoist-provided button components using popover.
* Fixed default disabling of autocomplete within `TextInput`.
* Squelched console warning re. precision/stepSize emitted by Blueprint-based `numberInput`.

### ⚙️ Technical

* Improved exception serialization to better handle `LocalDate` and similar custom JS classes.
* Re-exported Blueprint `EditableText` component (w/elemFactory wrapper) from `kit/blueprint`.

### 📚 Libraries

* @blueprintjs/core `3.44 -> 3.46`
* codemirror `5.60 -> 5.62`
* core-js `3.10 -> 3.15`
* filesize `6.2 -> 6.4`
* mobx `6.1 -> 6.3`
* react-windowed-select `3.0 -> 3.1`

[Commit Log](https://github.com/xh/hoist-react/compare/v40.0.0...v41.0.0)

## v40.0.0 - 2021-04-22

⚠ Please ensure your `@xh/hoist-dev-utils` dependency is >= v5.7.0. This is required to support the
new changelog feature described below. Even if you are not yet using the feature, you must update
your dev-utils dependency for your project to build.

### 🎁 New Features

* Added support for displaying an in-app changelog (release notes) to the user. See the new
  `ChangelogService` for details and instructions on how to enable.
* Added `XH.showBanner()` to display a configurable banner across the top of viewport, as another
  non-modal alternative for attention-getting application alerts.
* New method `XH.showException()` uses Hoist's built-in exception display to show exceptions that
  have already been handled directly by application code. Use as an alternative to
  `XH.handleException()`.
* `XH.track()` supports a new `oncePerSession` option. This flag can be set by applications to avoid
  duplicate tracking messages for certain types of activity.
* Mobile `NavigatorModel` now supports a `track` flag to automatically track user page views,
  equivalent to the existing `track` flag on `TabContainerModel`. Both implementations now use the
  new `oncePerSession` flag to avoid duplicate messages as a user browses within a session.
* New `Spinner` component returns a simple img-based spinner as an animated PNG, available in two
  sizes. Used for the platform-specific `Mask` and `LoadingIndicator` components. Replaces previous
  SVG-based implementations to mitigate rendering performance issues over remote connections.

### 💥 Breaking Changes

* `Store` now creates a shared object to hold the default values for every `Field` and uses this
  object as the prototype for the `data` property of every `Record` instance.
    * Only non-default values are explicitly written to `Record.data`, making for a more efficient
      representation of default values and improving the performance of `Record` change detection.
    * Note this means that `Record.data` *no longer* contains keys for *all* fields as
      `own-enumerable` properties.
    * Applications requiring a full enumeration of all values should call the
      new `Record.getValues()`
      method, which returns a new and fully populated object suitable for spreading or cloning.
    * This behavior was previously available via `Store.experimental.shareDefaults` but is now
      always enabled.
* For API consistency with the new `showBanner()` util, the `actionFn` prop for the recently-added
  `ErrorMessage` component has been deprecated. Specify as an `onClick` handler within the
  component's `actionButtonProps` prop instead.
* The `GridModel.experimental.externalSort` flag has been promoted from an experiment to a
  fully-supported config. Default remains `false`, but apps that were using this flag must now pass
  it directly: `new GridModel({externalSort: true, ...})`.
* Hoist re-exports and wrappers for the Blueprint `Spinner` and Onsen `ProgressCircular` components
  have been removed, in favor of the new Hoist `Spinner` component mentioned above.
* Min version for `@xh/hoist-dev-utils` is now v5.7.0, as per above.

### 🐞 Bug Fixes

* Formatters in the `@xh/hoist/format` package no longer modify their options argument.
* `TileFrame` edge-case bug fixed where the appearance of an internal scrollbar could thrash layout
  calculations.
* XSS protection (dompurify processing) disabled on selected REST editor grids within the Hoist
  Admin console. Avoids content within configs and JSON blobs being unintentionally mangled.

### ⚙️ Technical

* Improvements to exception serialization, especially for any raw javascript `Error` thrown by
  client-side code.

### ✨ Style

* Buttons nested inline within desktop input components (e.g. clear buttons) tweaked to avoid
  odd-looking background highlight on hover.
* Background highlight color of minimal/outlined buttons tweaked for dark theme.
* `CodeInput` respects standard XH theme vars for its background-color and (monospace) font family.
  Its built-in toolbar has also been made compact and slightly re-organized.

### 📚 Libraries

* @blueprintjs/core `3.41 -> 3.44`
* @blueprintjs/datetime `3.21 -> 3.23`
* classnames `2.2 -> 2.3`
* codemirror `5.59 -> 5.60`
* core-js `3.9 -> 3.10`
* filesize `6.1 -> 6.2`
* qs `6.9 -> 6.10`
* react-beautiful-dnd `13.0 -> 13.1`
* react-select `4.2 -> 4.3`

[Commit Log](https://github.com/xh/hoist-react/compare/v39.0.1...v40.0.0)

## v39.0.1 - 2021-03-24

### 🐞 Bug Fixes

* Fixes regression preventing the loading of the Activity Tab in the Hoist Admin console.
* Fixes icon alignment in `DateInput`.

[Commit Log](https://github.com/xh/hoist-react/compare/v39.0.0...v39.0.1)

## v39.0.0 - 2021-03-23

### 🎁 New Features

#### Components + Props

* New `TileFrame` layout component renders a collection of child items using a layout that balances
  filling the available space against maintaining tile width / height ratio.
* Desktop `Toolbar` accepts new `compact` prop. Set to `true` to render the toolbar with reduced
  height and font-size.
* New `StoreFilterField` prop `autoApply` allows developers to more easily use `StoreFilterField` in
  conjunction with other filters or custom logic. Set to `false` and specify an `onFilterChange`
  callback to take full control of filter application.
* New `RestGrid` prop `formClassName` allows custom CSS class to be applied to its managed
  `RestForm` dialog.

#### Models + Configs

* New property `selectedRecordId` on `StoreSelectionModel`, `GridModel`, and `DataViewModel`.
  Observe this instead of `selectedRecord` when you wish to track only the `id` of the selected
  record and not changes to its data.
* `TreeMapModel.colorMode` config supports new value `wash`, which retains the positive and negative
  color while ignoring the intensity of the heat value.
* New method `ChartModel.updateHighchartsConfig()` provides a more convenient API for changing a
  chart's configuration post-construction.
* New `Column.omit` config supports conditionally excluding a column from its `GridModel`.

#### Services + Utils

* New method `FetchService.setDefaultTimeout()`.
* New convenience getter `LocalDate.isToday`.
* `HoistBase.addReaction()` now accepts convenient string values for its `equals` flag.

### 💥 Breaking Changes

* The method `HoistAppModel.preAuthInitAsync()` has been renamed to `preAuthAsync()` and should now
  be defined as `static` within apps that implement it to run custom pre-authentication routines.
    * This change allows Hoist to defer construction of the `AppModel` until Hoist itself has been
      initialized, and also better reflects the special status of this function and when it is
      called in the Hoist lifecycle.
* Hoist grids now require ag-Grid v25.1.0 or higher - update your ag-Grid dependency in your app's
  `package.json` file. See the [ag-Grid Changelog](https://www.ag-grid.com/ag-grid-changelog/) for
  details.

### ⚙️ Technical

* Improvements to behavior/performance of apps in hidden/inactive browser tabs. See the
  [page visibility API reference](https://developer.mozilla.org/en-US/docs/Web/API/Page_Visibility_API)
  for details. Now, when the browser tab is hidden:
    * Auto-refresh is suspended.
    * The `forEachAsync()` and `whileAsync()` utils run synchronously, without inserting waits that
      would be overly throttled by the browser.
* Updates to support compatibility with agGrid 25.1.0.
* Improved serialization of `LoadSpec` instances within error report stacktraces.

### 📚 Libraries

* @blueprintjs/core `3.39 -> 3.41`
* @blueprintjs/datetime `3.20 -> 3.21`
* @popperjs/core `2.8 -> 2.9`
* core-js `3.8 -> 3.9`
* react-select `4.1 -> 4.2`

[Commit Log](https://github.com/xh/hoist-react/compare/v38.3.0...v39.0.0)

## v38.3.0 - 2021-03-03

### 🎁 New Features

* New `Store.freezeData` and `Store.idEncodesTreePath` configs added as performance optimizations
  when loading very large data sets (50k+ rows).
* New `ColChooserModel.autosizeOnCommit` config triggers an autosize run whenever the chooser is
  closed. (Defaulted to true on mobile.)

[Commit Log](https://github.com/xh/hoist-react/compare/v38.2.0...v38.3.0)

## v38.2.0 - 2021-03-01

### 🐞 Bug Fixes

* Fix to edge-case where `Grid` would lose its selection if set on the model prior to the component
  mounting and ag-Grid full rendering.
* Fix to prevent unintended triggering of app auto-refresh immediately after init.

### ⚙️ Technical

* New config `Cube.fieldDefaults` - matches same config added to `Store` in prior release.
* App auto-refresh interval keys off of last *completed* refresh cycle if there is one. Avoids
  over-eager refresh when cycle is fast relative to the time it takes to do the refresh.
* New experimental property `Store.experimental.shareDefaults`. If true, `Record.data` will be
  created with default values for all fields stored on a prototype, with only non-default values
  stored on `data` directly. This can yield major performance improvements for stores with sparsely
  populated records (i.e. many records with default values). Note that when set, the `data` property
  on `Record` will no longer contain keys for *all* fields as `own-enumerable` properties. This may
  be a breaking change for some applications.

[Commit Log](https://github.com/xh/hoist-react/compare/v38.1.1...v38.2.0)

## v38.1.1 - 2021-02-26

### ⚙️ Technical

* New config `Store.fieldDefaults` supports defaulting config options for all `Field` instances
  created by a `Store`.

[Commit Log](https://github.com/xh/hoist-react/compare/v38.1.0...v38.1.1)

## v38.1.0 - 2021-02-24

⚠ Please ensure your `@xh/hoist-dev-utils` dependency is >= v5.6.0. This is required to successfully
resolve and bundle transitive dependencies of the upgraded `react-select` library.

### 🐞 Bug Fixes

* A collapsible `Panel` will now restore its user specified-size when re-opened. Previously the
  panel would be reset to the default size.
* `Store.lastLoaded` property now initialized to `null`. Previously this property had been set to
  the construction time of the Store.
* Tweak to `Grid` style rules to ensure sufficient specificity of rules related to indenting child
  rows within tree grids.
* Improvements to parsing of `Field`s of type 'int': we now correctly parse values presented in
  exponential notation and coerce `NaN` values to `null`.

### 🎁 New Features

* `GridModel` has new async variants of existing methods: `selectFirstAsync`, `selectAsync`, and
  `ensureSelectionVisibleAsync`. These methods build-in the necessary waiting for the underlying
  grid implementation to be ready and fully rendered to ensure reliable selection. In addition, the
  first two methods will internally call the third. The existing non-async counterparts for these
  methods have been deprecated.
* GridModel has a new convenience method `preSelectFirstAsync` for initializing the selection in
  grids, without disturbing any existing selection.
* Added new `Store.loadTreeData` config (default `true`) to enable or disable building of nested
  Records when the raw data elements being loaded have a `children` property.
* Cube `View` now detects and properly handles streaming updates to source data that include changes
  to row dimensions as well as measures.*
* `DataViewModel.itemHeight` can now be a function that returns a pixel height.
* The `LoadSpec` object passed to `doLoadAsync()` is now a defined class with additional properties
  `isStale`, `isObsolete` and `loadNumber`. Use these properties to abandon out-of-order
  asynchronous returns from the server.
    * 💥 NOTE that calls to `loadAsync()` no longer accept a plain object for their `loadSpec`
      parameter. Application code such as `fooModel.loadAsync({isRefresh: true})` should be updated
      to use the wrapper APIs provided by `LoadSupport` - e.g. `fooModel.refreshAsync()`. (This was
      already the best practice, but is now enforced.)
* New `autoHeight` property on grid `Column`. When set the grid will increase the row height
  dynamically to accommodate cell content in this column.

### 📚 Libraries

* @blueprintjs/core `3.38 -> 3.39`
* react-select `3.1 -> 4.1`
* react-windowed-select `2.0 -> 3.0`

[Commit Log](https://github.com/xh/hoist-react/compare/v38.0.0...v38.1.0)

## v38.0.0 - 2021-02-04

Hoist v38 includes major refactoring to streamline core classes, bring the toolkit into closer
alignment with the latest developments in Javascript, React, and MobX, and allow us to more easily
provide documentation and additional features. Most notably, we have removed the use of class based
decorators, in favor of a simpler inheritance-based approach to defining models and services.

* We are introducing a new root superclass `HoistBase` which provides many of the syntax
  enhancements and conventions used throughout Hoist for persistence, resource management, and
  reactivity.
* New base classes of `HoistModel` and `HoistService` replace the existing class decorators
  `@HoistModel` and `@HoistService`. Application models and services should now `extend` these base
  classes instead of applying the (now removed) decorators. For your application's `AppModel`,
  extend the new `HoistAppModel` superclass.
* We have also removed the need for the explicit `@LoadSupport` annotation on these classes. The
  presence of a defined `doLoadAsync()` method is now sufficient to allow classes extending
  `HoistModel` and `HoistService` to participate in the loading and refreshing lifecycle as before.
* We have deprecated support for class-based Components via the `@HoistComponent` class decorator.
  To continue to use this decorator, please import it from the `@xh\hoist\deprecated` package.
  Please note that we plan to remove `@HoistComponent` in a future version.
* Due to changes in MobX v6.0.1, all classes that host observable fields and actions will now also
  need to provide a constructor containing a call to `makeObservable(this)`. This change will
  require updates to most `HoistModel` and `HoistService` classes. See
  [this article from MobX](https://michel.codes/blogs/mobx6) for more on this change and the
  motivation behind it.

### 🎁 New Features

* New utility method `getOrCreate` for easy caching of properties on objects.
* The `Menu` system on mobile has been reworked to be more consistent with desktop. A new
  `MenuButton` component has been added to the mobile framework, which renders a `Menu` of
  `MenuItems` next to the `MenuButton`. This change also includes the removal of `AppMenuModel` (see
  Breaking Changes).
* Added `ExpandCollapseButton` to the mobile toolkit, to expand / collapse all rows in a tree grid.
* Added `Popover` to the mobile toolkit, a component to display floating content next to a target
  element. Its API is based on the Blueprint `Popover` component used on desktop.
* `StoreFilterField` now matches the rendered string values for `date` and `localDate` fields when
  linked to a properly configured `GridModel`.
* `GroupingChooser` gets several minor usability improvements + clearer support for an empty /
  ungrouped state, when so enabled.

### 💥 Breaking Changes

* All `HoistModel` and `HoistService` classes must be adjusted as described above.
* `@HoistComponent` has been deprecated and moved to `@xh\hoist\deprecated`
* Hoist grids now require ag-Grid v25.0.1 or higher - if your app uses ag-Grid, update your ag-Grid
  dependency in your app's `package.json` file.
* The `uses()` function (called within `hoistComponent()` factory configs for model context lookups)
  and the `useContextModel()` function no longer accept class names as strings. Pass the class
  itself (or superclass) of the model you wish to select for your component. `Uses` will throw if
  given any string other than "*", making the need for any updates clear in that case.
* The `Ref` class, deprecated in v26, has now been removed. Use `createObservableRef` instead.
* `AppMenuModel` has been removed. The `AppMenuButton` is now configured via
  `AppBar.appMenuButtonProps`. As with desktop, menu items can be added with
  `AppBar.appMenuButtonProps.extraItems[]`

### ⚙️ Technical

* We have removed the experimental flags `useTransactions`, and `deltaSort` from `GridModel`. The
  former has been the default behavior for Hoist for several releases, and the latter is obsolete.

### 📚 Libraries

* @blueprintjs/core `3.36 -> 3.38`
* codemirror `5.58 -> 5.59`
* mobx `5.15 -> 6.1`
* mobx-react `6.3 -> 7.1`

[Commit Log](https://github.com/xh/hoist-react/compare/v37.2.0...v38.0.0)

## v37.2.0 - 2021-01-22

### 🎁 New Features

* New `ErrorMessage` component for standard "inline" rendering of Errors and Exceptions, with retry
  support.
* `Cube` now supports an `omitFn` to allow apps to remove unwanted, single-node children.

[Commit Log](https://github.com/xh/hoist-react/compare/v37.1.0...v37.2.0)

## v37.1.0 - 2021-01-20

### 🎁 New Features

* Columns in `ColChooser` can now be filtered by their `chooserGroup`.
* `Cube` now supports a `bucketSpecFn` config which allows dynamic bucketing and aggregation of
  rows.

### 🐞 Bug Fixes

* Fix issue where a `View` would create a root row even if there were no leaf rows.
* Fixed regression in `LeftRightChooser` not displaying description callout.

[Commit Log](https://github.com/xh/hoist-react/compare/v37.0.0...v37.1.0)

## v37.0.0 - 2020-12-15

### 🎁 New Features

* New `GroupingChooser` component provides a new interface for selecting a list of fields
  (dimensions) for grouping APIs, offering drag-and-drop reordering and persisted favorites.
    * This is intended as a complete replacement for the existing `DimensionChooser`. That component
      should be considered deprecated and will be removed in future releases.
* New props added to `TabSwitcher`:
    * `enableOverflow` shows tabs that would normally overflow their container in a drop down menu.
    * `tabWidth`, `tabMinWidth` & `tabMaxWidth` allow flexible configuration of tab sizes within the
      switcher.
* `TabModel` now supports a bindable `tooltip`, which can be used to render strings or elements
  while hovering over tabs.
* New `Placeholder` component provides a thin wrapper around `Box` with standardized, muted styling.
* New `StoreFilterField.matchMode` prop allows customizing match to `start`, `startWord`, or `any`.
* `Select` now implements enhanced typeahead filtering of options. The default filtering is now
  based on a case-insensitive match of word starts in the label. (Previously it was based on a match
  _anywhere_ in the label _or_ value.) To customize this behavior, applications should use the new
  `filterFn` prop.
* New Admin Console Monitor > Memory tab added to view snapshots of JVM memory usage. (Requires
  Hoist Core v8.7 or greater.)
* `FormModel` and `FieldModel` gain support for Focus Management.
* New `boundInput` getter on `FieldModel` to facilitate imperative access to controls, when needed.
  This getter will return the new `HoistInputModel` interface, which support basic DOM access as
  well as standard methods for `focus()`, `blur()`, and `select()`.
* New `GridModel` config `lockColumnGroups` to allow controlling whether child columns can be moved
  outside their parent group. Defaults to `true` to maintain existing behavior.

### 💥 Breaking Changes

* New `TabContainerModel` config `switcher` replaces `switcherPosition` to allow for more flexible
  configuration of the default `TabSwitcher`.
    * Use `switcher: true` to retain default behavior.
    * Use `switcher: false` to not include a TabSwitcher. (previously `switcherPosition: 'none'`)
    * Use `switcher: {...}` to provide customisation props for the `TabSwitcher`. See `TabSwitcher`
      documentation for more information.
* The `HoistInput` base class has been removed. This change marks the completion of our efforts to
  remove all internal uses of React class-based Components in Hoist. The following adjustments are
  required:
    * Application components extending `HoistInput` should use the `useHoistInputModel` hook
      instead.
    * Applications getting refs to `HoistInputs` should be aware that these refs now return a ref to
      a
      `HoistInputModel`. In order to get the DOM element associated with the component use the new
      `domEl` property of that model rather than the`HoistComponent.getDOMNode()` method.
* Hoist grids now require ag-Grid v24.1.0 or higher - update your ag-Grid dependency in your app's
  `package.json` file. ag-Grid v24.1.0
  [lists 5 breaking changes](https://www.ag-grid.com/ag-grid-changelog/), including the two called
  out below. *Note that these cautions apply only to direct use of the ag-Grid APIs* - if your app
  is using the Hoist `Grid` and `GridModel` exclusively, there should be no need to adjust code
  around columns or grid state, as the related Hoist classes have been updated to handle these
  changes.
    * AG-4291 - Reactive Columns - the state pattern for ag-grid wrapper has changed as a result of
      this change. If your app made heavy use of saving/loading grid state, please test carefully
      after upgrade.
    * AG-1959 - Aggregation - Add additional parameters to the Custom Aggregation methods. If your
      app implements custom aggregations, they might need to be updated.

### 🔒 Security

* The data package `Field` class now sanitizes all String values during parsing, using the DOMPurify
  library to defend against XSS attacks and other issues with malformed HTML or scripting content
  loaded into `Record`s and rendered by `Grid` or other data-driven components. Please contact XH if
  you find any reason to disable this protection, or observe any unintended side effects of this
  additional processing.

### 🐞 Bug Fixes

* Fix issue where grid row striping inadvertently disabled by default for non-tree grids.
* Fix issue where grid empty text cleared on autosize.

### ✨ Style

* Default `Chart` themes reworked in both light and dark modes to better match overall Hoist theme.

### ⚙️ Technical

* Note that the included Onsen fork has been replaced with the latest Onsen release. Apps should not
  need to make any changes.
* `Cube.info` is now directly observable.
* `@managed` and `markManaged` have been enhanced to allow for the cleanup of arrays of objects as
  well as objects. This matches the existing array support in `XH.safeDestroy()`.

### 📚 Libraries

* @xh/onsenui `~0.1.2` -> onsenui `~2.11.1`
* @xh/react-onsenui `~0.1.2` -> react-onsenui `~1.11.3`
* @blueprintjs/core `3.35 -> 3.36`
* @blueprintjs/datetime `3.19 -> 3.20`
* clipboard-copy `3.1 -> 4.0`
* core-js `3.6 -> 3.8`
* dompurify `added @ 2.2`
* react `16.13 -> 17.0`
* semver `added @ 7.3`

[Commit Log](https://github.com/xh/hoist-react/compare/v36.6.1...v37.0.0)

## v36.6.1 - 2020-11-06

### 🐞 Bug Fixes

* Fix issue where grid row striping would be turned off by default for non-tree grids

[Commit Log](https://github.com/xh/hoist-react/compare/v36.6.0...v36.6.1)

## v36.6.0 - 2020-10-28

### 🎁 New Features

* New `GridModel.treeStyle` config enables more distinctive styling of tree grids, with optional
  background highlighting and ledger-line style borders on group rows.
    * ⚠ By default, tree grids will now have highlighted group rows (but no group borders). Set
      `treeStyle: 'none'` on any `GridModel` instances where you do _not_ want the new default
      style.
* New `DashContainerModel.extraMenuItems` config supports custom app menu items in Dashboards
* An "About" item has been added to the default app menu.
* The default `TabSwitcher` now supports scrolling, and will show overflowing tabs in a drop down
  menu.

### 🐞 Bug Fixes

* Ensure that `Button`s with `active: true` set directly (outside of a `ButtonGroupInput`) get the
  correct active/pressed styling.
* Fixed regression in `Column.tooltip` function displaying escaped HTML characters.
* Fixed issue where the utility method `calcActionColWidth` was not correctly incorporating the
  padding in the returned value.

### ⚙️ Technical

* Includes technical updates to `JsonBlob` archiving. This change requires an update to `hoist-core`
  `v8.6.1` or later, and modifications to the `xh_json_blob` table. See the
  [hoist-core changelog](https://github.com/xh/hoist-core/blob/develop/CHANGELOG.md) for further
  details.

### 📚 Libraries

* @blueprintjs/core `3.33 -> 3.35`

[Commit Log](https://github.com/xh/hoist-react/compare/v36.5.0...v36.6.0)

## v36.5.0 - 2020-10-16

### 🐞 Bug Fixes

* Fix text and hover+active background colors for header tool buttons in light theme.

### ⚙️ Technical

* Install a default simple string renderer on all columns. This provides consistency in column
  rendering, and fixes some additional issues with alignment and rendering of Grid columns
  introduced by the change to flexbox-based styling in grid cells.
* Support (optional) logout action in SSO applications.

### 📚 Libraries

* @blueprintjs/core `3.31 -> 3.33`
* @blueprintjs/datetime `3.18 -> 3.19`
* @fortawesome/fontawesome-pro `5.14 -> 5.15`
* moment `2.24 -> 2.29`
* numbro `2.2 -> 2.3`

[Commit Log](https://github.com/xh/hoist-react/compare/v36.4.0...v36.5.0)

## v36.4.0 - 2020-10-09

### 🎁 New Features

* `TabContainerModel` supports dynamically adding and removing tabs via new public methods.
* `Select` supports a new `menuWidth` prop to control the width of the dropdown.

### 🐞 Bug Fixes

* Fixed v36.3.0 regression re. horizontal alignment of Grid columns.

[Commit Log](https://github.com/xh/hoist-react/compare/v36.3.0...v36.4.0)

## v36.3.0 - 2020-10-07

### 💥 Breaking Changes

* The following CSS variables are no longer in use:
    + `--xh-grid-line-height`
    + `--xh-grid-line-height-px`
    + `--xh-grid-large-line-height`
    + `--xh-grid-large-line-height-px`
    + `--xh-grid-compact-line-height`
    + `--xh-grid-compact-line-height-px`
    + `--xh-grid-tiny-line-height`
    + `--xh-grid-tiny-line-height-px`

### ⚙️ Technical

* We have improved and simplified the vertical centering of content within Grid cells using
  flexbox-based styling, rather than the CSS variables above.

### 🎁 New Features

* `Select` now supports `hideSelectedOptions` and `closeMenuOnSelect` props.
* `XH.message()` and its variants (`XH.prompt(), XH.confirm(), XH.alert()`) all support an optional
  new config `messageKey`. This key can be used by applications to prevent popping up the same
  dialog repeatedly. Hoist will only show the last message posted for any given key.
* Misc. Improvements to organization of admin client tabs.

### 🐞 Bug Fixes

* Fixed issue with sporadic failures reading grid state using `legacyStateKey`.
* Fixed regression to the display of `autoFocus` buttons; focus rectangle restored.

[Commit Log](https://github.com/xh/hoist-react/compare/v36.2.1...v36.3.0)

## v36.2.1 - 2020-10-01

### 🐞 Bug Fixes

* Fixed issue in `LocalDate.previousWeekday()` which did not correctly handle Sunday dates.
* Fixed regression in `Grid` column header rendering for non-string headerNames.

[Commit Log](https://github.com/xh/hoist-react/compare/v36.2.0...v36.2.1)

## v36.2.0 - 2020-09-25

### 💥 Breaking Changes

* New `GridModel` config `colChooserModel` replaces `enableColChooser` to allow for more flexible
  configuration of the grid `colChooser`
    * Use `colChooserModel: true` to retain default behavior.
    * See documentation on `GridModel.ColChooserModelConfig` for more information.
* The `Grid` `hideHeaders` prop has been converted to a field on `AgGridModel` and `GridModel`. All
  grid options of this type are now on the model hierarchy, allowing consistent application code and
  developer discovery.

### 🎁 New Features

* Provides new `CustomProvider` for applications that want to use the Persistence API, but need to
  provide their own storage implementation.
* Added `restoreDefaults` action to default context menu for `GridModel`.
* Added `restoreDefaultsWarning` config to `GridModel`.
* `FormModel` has a new convenience method `setValues` for putting data into one or more fields in
  the form.
* Admin Preference and Config panels now support bulk regrouping actions.

### 🐞 Bug Fixes

* Fixed an error in implementation of `@managed` preventing proper cleanup of resources.
* Fixed a regression introduced in v36.1.0 in `FilterChooser`: Restore support for `disabled` prop.

[Commit Log](https://github.com/xh/hoist-react/compare/v36.1.0...v36.2.0)

## v36.1.0 - 2020-09-22

⚠ NOTE - apps should update to `hoist-core >= 8.3.0` when taking this hoist-react update. This is
required to support both the new `JsonBlobService` and updates to the Admin Activity and Client
Error tracking tabs described below.

### 🎁 New Features

* Added new `JsonBlobService` for saving and updating named chunks of arbitrary JSON data.
* `GridModelPersistOptions` now supports a `legacyStateKey` property. This key will identify the
  pre-v35 location for grid state, and can be used by applications to provide a more flexible
  migration of user grid state after an upgrade to Hoist v35.0.0 or greater. The value of this
  property will continue to default to 'key', preserving the existing upgrade behavior of the
  initial v35 release.
* The Admin Config and Pref diff tools now support pasting in a config for comparison instead of
  loading one from a remote server (useful for deployments where the remote config cannot be
  accessed via an XHR call).
* The `ClipboardButton.getCopyText` prop now supports async functions.
* The `Select` input supports a new `leftIcon` prop.
* `RestGrid` now supports bulk delete when multiple rows are selected.
* `RestGrid`'s `actionWarning` messages may now be specified as functions.

### 🐞 Bug Fixes

* Fixed several cases where `selectOnFocus` prop on `Select` was not working.
* `FilterChooser` auto-suggest values sourced from the *unfiltered* records on `sourceStore`.
* `RestForm` editors will now source their default label from the corresponding `Field.displayName`
  property. Previously an undocumented `label` config could be provided with each editor object -
  this has been removed.
* Improved time zone handling in the Admin Console "Activity Tracking" and "Client Errors" tabs.
    * Users will now see consistent bucketing of activity into an "App Day" that corresponds to the
      LocalDate when the event occurred in the application's timezone.
    * This day will be reported consistently regardless of the time zones of the local browser or
      deployment server.
* Resetting Grid columns to their default state (e.g. via the Column Chooser) retains enhancements
  applied from matching Store fields.
* Desktop `DateInput` now handles out-of-bounds dates without throwing exception during rendering.
* Dragging a grid column with an element-based header no longer displays `[object Object]` in the
  draggable placeholder.

### 📚 Libraries

* codemirror `5.57 -> 5.58`

[Commit Log](https://github.com/xh/hoist-react/compare/v36.0.0...v36.1.0)

## v36.0.0 - 2020-09-04

### 🎁 New Features

#### Data Filtering

We have enhanced support for filtering data in Hoist Grids, Stores, and Cubes with an upgraded
`Filter` API and a new `FilterChooser` component. This bundle of enhancements includes:

* A new `@xh/hoist/data/filter` package to support the creation of composable filters, including the
  following new classes:
    * `FieldFilter` - filters by comparing the value of a given field to one or more given candidate
      values using one of several supported operators.
    * `FunctionFilter` - filters via a custom function specified by the developer.
    * `CompoundFilter` - combines multiple filters (including other nested CompoundFilters) via an
      AND or OR operator.
* A new `FilterChooser` UI component that integrates tightly with these data package classes to
  provide a user and developer friendly autocomplete-enabled UI for filtering data based on
  dimensions (e.g. trader = jdoe, assetClass != Equities), metrics (e.g. P&L > 1m), or any
  combination thereof.
* Updates to `Store`, `StoreFilterField`, and `cube/Query` to use the new Filter API.
* A new `setFilter()` convenience method to `Grid` and `DataView`.

To get the most out of the new Filtering capabilities, developers are encouraged to add or expand
the configs for any relevant `Store.fields` to include both their `type` and a `displayName`. Many
applications might not have Field configs specified at all for their Stores, instead relying on
Store's ability to infer its Fields from Grid Column definitions.

We are looking to gradually invert this relationship, so that core information about an app's
business objects and their properties is configured once at the `data/Field` level and then made
available to related APIs and components such as grids, filters, and forms. See note in New Features
below regarding related updates to `GridModel.columns` config processing.

#### Grid

* Added new `GridModel.setColumnVisible()` method, along with `showColumn()` and `hideColumn()`
  convenience methods. Can replace calls to `applyColumnStateChanges()` when all you need to do is
  show or hide a single column.
* Elided Grid column headers now show the full `headerName` value in a tooltip.
* Grid column definitions now accept a new `displayName` config as the recommended entry point for
  defining a friendly user-facing label for a Column.
    * If the GridModel's Store has configured a `displayName` for the linked data field, the column
      will default to use that (if not otherwise specified).
    * If specified or sourced from a Field, `displayName` will be used as the default value for the
      pre-existing `headerName` and `chooserName` configs.
* Grid columns backed by a Store Field of type `number` or `int` will be right-aligned by default.
* Added new `GridModel.showGroupRowCounts` config to allow easy hiding of group row member counts
  within each full-width group row. Default is `true`, maintaining current behavior of showing the
  counts for each group.

#### Other

* Added new `AppSpec.showBrowserContextMenu` config to control whether the browser's default context
  menu will be shown if no app-specific context menu (e.g. from a grid) would be triggered.
    * ⚠ Note this new config defaults to `false`, meaning the browser context menu will *not* be
      available. Developers should set to true for apps that expect/depend on the built-in menu.
* `LocalDate` has gained several new static factories: `tomorrow()`, `yesterday()`,
  `[start/end]OfMonth()`, and `[start/end]OfYear()`.
* A new `@computeOnce` decorator allows for lazy computation and caching of the results of decorated
  class methods or getters. Used in `LocalDate` and intended for similar immutable, long-lived
  objects that can benefit from such caching.
* `CodeInput` and `JsonInput` get new `enableSearch` and `showToolbar` props. Enabling search
  provides an simple inline find feature for searching the input's contents.
* The Admin console's Monitor Status tab displays more clearly when there are no active monitors.

### 💥 Breaking Changes

* Renamed the `data/Field.label` property to `displayName`.
* Changed the `DimensionChooserModel.dimensions` config to require objects of the
  form `{name, displayName, isLeafDimension}` when provided as an `Object[]`.
    * Previously these objects were expected to be of the form `{value, label, isLeaf}`.
    * Note however that this same config can now be passed the `dimensions` directly from a
      configured
      `Cube` instead, which is the recommended approach and should DRY up dimension definitions for
      typical use cases.
* Changes required due to the new filter API:
    * The classes `StoreFilter` and `ValueFilter` have been removed and replaced by `FunctionFilter`
      and `FieldFilter`, respectively. In most cases apps will need to make minimal or no changes.
    * The `filters/setFilters` property on `Query` has been changed to `filter/setFilter`. In most
      case apps should not need to change anything other than the name of this property - the new
      property will continue to support array representations of multiple filters.
    * `Store` has gained a new property `filterIncludesChildren` to replace the functionality
      previously provided by `StoreFilter.includesChildren`.
    * `StoreFilterField.filterOptions` has been removed. Set `filterIncludesChildren` directly on
      the store instead.

### ✨ Style

* CSS variables for "intents" - most commonly used on buttons - have been reworked to use HSL color
  values and support several standard variations of lightness and transparency.
    * Developers are encouraged to customize intents by setting the individual HSL vars provided for
      each intent (e.g. `--intent-primary-h` to adjust the primary hue) and/or the different levels
      of lightness (e.g. `--intent-primary-l3` to adjust the default lightness).
    * ⚠ Uses of the prior intent var overrides such as `--intent-primary` will no longer work. It is
      possible to set directly via `--xh-intent-primary`, but components such as buttons will still
      use the default intent shades for variations such as hover and pressed states. Again, review
      and customize the HSL vars if required.
* Desktop `Button` styles and classes have been rationalized and reworked to allow for more
  consistent and direct styling of buttons in all their many permutations (standard/minimal/outlined
  styles * default/hovered/pressed/disabled states * light/dark themes).
    * Customized intent colors will now also be applied to outlined and minimal buttons.
    * Dedicated classes are now applied to desktop buttons based on their style and state.
      Developers can key off of these classes directly if required.

### 🐞 Bug Fixes

* Fixed `Column.tooltipElement` so that it can work if a `headerTooltip` is also specified on the
  same column.
* Fixed issue where certain values (e.g. `%`) would break in `Column.tooltipElement`.
* Fixed issue where newly loaded records in `Store` were not being frozen as promised by the API.

### 📚 Libraries

* @blueprintjs/core `3.30 -> 3.31`
* codemirror `5.56 -> 5.57`
* http-status-codes `1.4 -> 2.1`
* mobx-react `6.2 -> 6.3`
* store2 `2.11 -> 2.12`

[Commit Log](https://github.com/xh/hoist-react/compare/v35.2.1...v36.0.0)

## v35.2.1 - 2020-07-31

### 🐞 Bug Fixes

* A Grid's docked summary row is now properly cleared when its bound Store is cleared.
* Additional SVG paths added to `requiredBlueprintIcons.js` to bring back calendar scroll icons on
  the DatePicker component.
* Colors specified via the `--xh-intent-` CSS vars have been removed from minimal / outlined desktop
  `Button` components because of incompatibility with `ButtonGroupInput` component. Fix to address
  issue forthcoming. (This reverts the change made in 35.2.0 below.)

[Commit Log](https://github.com/xh/hoist-react/compare/v35.2.0...v35.2.1)

## v35.2.0 - 2020-07-21

### 🎁 New Features

* `TabContainerModel` now supports a `persistWith` config to persist the active tab.
* `TabContainerModel` now supports a `emptyText` config to display when TabContainer gets rendered
  with no children.

### ⚙️ Technical

* Supports smaller bundle sizes via a greatly reduced set of BlueprintJS icons. (Requires apps to be
  built with `@xh/hoist-dev-utils` v5.2 or greater to take advantage of this optimization.)

### 🐞 Bug Fixes

* Colors specified via the `--xh-intent-` CSS vars are now applied to minimal / outlined desktop
  `Button` components. Previously they fell through to use default Blueprint colors in these modes.
* Code input correctly handles dynamically toggling readonly/disabled state.

### 📚 Libraries

* @fortawesome/fontawesome-pro `5.13 -> 5.14`
* codemirror `5.55 -> 5.56`

[Commit Log](https://github.com/xh/hoist-react/compare/v35.1.1...v35.2.0)

## v35.1.1 - 2020-07-17

### 📚 Libraries

* @blueprintjs/core `3.29 -> 3.30`

[Commit Log](https://github.com/xh/hoist-react/compare/v35.1.0...v35.1.1)

## v35.1.0 - 2020-07-16

### 🎁 New Features

* Extend existing environment diff tool to preferences. Now, both configs and preferences may be
  diffed across servers. This feature will require an update of hoist-core to a version 8.1.0 or
  greater.
* `ExportOptions.columns` provided to `GridModel` can now be specified as a function, allowing for
  full control of columns to export, including their sort order.

### 🐞 Bug Fixes

* `GridModel`s export feature was previously excluding summary rows. These are now included.
* Fixed problems with coloring and shading algorithm in `TreeMap`.
* Fixed problems with sort order of exports in `GridModel`.
* Ensure that preferences are written to server, even if set right before navigating away from page.
* Prevent situation where a spurious exception can be sent to server when application is unloaded
  while waiting on a fetch request.

[Commit Log](https://github.com/xh/hoist-react/compare/v35.0.1...v35.1.0)

## v35.0.1 - 2020-07-02

### 🐞 Bug Fixes

* Column headers no longer allocate space for a sort arrow icon when the column has an active
  `GridSorter` in the special state of `sort: null`.
* Grid auto-sizing better accounts for margins on sort arrow icons.

[Commit Log](https://github.com/xh/hoist-react/compare/v35.0.0...v35.0.1)

## v35.0.0 - 2020-06-29

### ⚖️ Licensing Change

As of this release, Hoist is [now licensed](LICENSE.md) under the popular and permissive
[Apache 2.0 open source license](https://www.apache.org/licenses/LICENSE-2.0). Previously, Hoist was
"source available" via our public GitHub repository but still covered by a proprietary license.

We are making this change to align Hoist's licensing with our ongoing commitment to openness,
transparency and ease-of-use, and to clarify and emphasize the suitability of Hoist for use within a
wide variety of enterprise software projects. For any questions regarding this change, please
[contact us](https://xh.io/contact/).

### 🎁 New Features

* Added a new Persistence API to provide a more flexible yet consistent approach to saving state for
  Components, Models, and Services to different persistent locations such as Hoist Preferences,
  browser local storage, and Hoist Dashboard views.
    * The primary entry points for this API are the new `@PersistSupport` and `@persist`
      annotations.
      `@persist` can be added to any observable property on a `@PersistSupport` to make it
      automatically synchronize with a `PersistenceProvider`. Both `HoistModel` and `HoistService`
      are decorated with `@PersistSupport`.
    * This is designed to replace any app-specific code previously added to synchronize fields and
      their values to Preferences via ad-hoc initializers and reactions.
    * This same API is now used to handle state persistence for `GridStateModel`, `PanelModel`,
      `DimensionChooserModel`, and `DashContainerModel` - configurable via the new `persistWith`
      option on those classes.
* `FetchService` now installs a default timeout of 30 seconds for all requests. This can be disabled
  by setting timeout to `null`. Fetch Timeout Exceptions have also been improved to include the same
  information as other standard exceptions thrown by this service.
    * 💥 Apps that were relying on the lack of a built-in timeout for long-running requests should
      ensure they configure such calls with a longer or null timeout.
* `Store` gets new `clearFilter()` and `recordIsFiltered()` helper functions.
* The Admin console's Activity Tracking tab has been significantly upgraded to allow admins to
  better analyze both built-in and custom tracking data generated by their application. Its sibling
  Client Errors tab has also been updated with a docked detail panel.
* `CodeInput` gets new `showCopyButton` prop - set to true to provide an inline action button to
  copy the editor contents to the clipboard.
* Hoist config `xhEnableMonitoring` can be used to enable/disable the Admin monitor tab and its
  associated server-side jobs

### 💥 Breaking Changes

* Applications should update to `hoist-core` v8.0.1 or above, required to support the upgraded Admin
  Activity Tracking tab. Contact XH for assistance with this update.
* The option `PanelModel.prefName` has been removed in favor of `persistWith`. Existing user state
  will be transferred to the new format, assuming a `PersistenceProvider` of type 'pref' referring
  to the same preference is used (e.g. `persistWith: {prefKey: 'my-panel-model-prefName'}`.
* The option `GridModel.stateModel` has been removed in favor of `persistWith`. Existing user state
  will be transferred to the new format, assuming a `PersistenceProvider` of type 'localStorage'
  referring to the same key is used (e.g. `persistWith: {localStorageKey: 'my-grid-state-id'}`.
    * Use the new `GridModel.persistOptions` config for finer control over what grid state is
      persisted (replacement for stateModel configs to disable persistence of column
      state/sorting/grouping).
* The options `DimensionChooserModel.preference` and `DimensionChooserModel.historyPreference` have
  been removed in favor of `persistWith`.
* `AppSpec.idleDetectionEnabled` has been removed. App-specific Idle detection is now enabled via
  the new `xhIdleConfig` config. The old `xhIdleTimeoutMins` has also been deprecated.
* `AppSpec.idleDialogClass` has been renamed `AppSpec.idlePanel`. If specified, it should be a
  full-screen component.
* `PinPad` and `PinPadModel` have been moved to `@xh/hoist/cmp/pinpad`, and is now available for use
  with both standard and mobile toolkits.
* Third-party dependencies updated to properly reflect application-level licensing requirements.
  Applications must now import and provide their licensed version of ag-Grid, and Highcharts to
  Hoist. See file `Bootstrap.js` in Toolbox for an example.

### 🐞 Bug Fixes

* Sorting special columns generated by custom ag-Grid configurations (e.g. auto-group columns) no
  longer throws with an error.
* The `deepFreeze()` util - used to freeze data in `Record` instances - now only attempts to freeze
  a whitelist of object types that are known to be safely freezable. Custom application classes and
  other potentially-problematic objects (such as `moment` instances) are no longer frozen when
  loaded into `Record` fields.

### 📚 Libraries

Note that certain licensed third-party dependencies have been removed as direct dependencies of this
project, as per note in Breaking Changes above.

* @xh/hoist-dev-utils `4.x -> 5.x` - apps should also update to the latest 5.x release of dev-utils.
  Although license and dependency changes triggered a new major version of this dev dependency, no
  application-level changes should be required.
* @blueprintjs/core `3.28 -> 3.29`
* codemirror `5.54 -> 5.55`
* react-select `3.0 -> 3.1`

### 📚 Optional Libraries

* ag-Grid `23.0.2` > `23.2.0` (See Toolbox app for example on this upgrade)
* Highcharts `8.0.4 -> 8.1.1`

[Commit Log](https://github.com/xh/hoist-react/compare/v34.0.0...v35.0.0)

## v34.0.0 - 2020-05-26

### 🎁 New Features

* Hoist's enhanced autosizing is now enabled on all grids by default. See `GridModel` and
  `GridAutosizeService` for more details.
* New flags `XH.isPhone`, `XH.isTablet`, and `XH.isDesktop` available for device-specific switching.
  Corresponding `.xh-phone`, `.xh-tablet`, and `.xh-desktop` CSS classes are added to the document
  `body`. These flags and classes are set based on the detected device, as per its user-agent.
    * One of the two higher-level CSS classes `.xh-standard` or `.xh-mobile` will also be applied
      based on an app's use of the primary (desktop-centric) components vs mobile components - as
      declared by its `AppSpec.isMobileApp` - regardless of the detected device.
    * These changes provide more natural support for use cases such as apps that are built with
      standard components yet target/support tablet users.
* New method `Record.get()` provides an alternative API for checked data access.
* The mobile `Select` component supports the `enableFilter` and `enableCreate` props.
* `DashContainerModel` supports new `layoutLocked`, `contentLocked` and `renameLocked` modes.
* `DimensionChooser` now has the ability to persist its value and history separately.
* Enhance Hoist Admin's Activity Tracking tab.
* Enhance Hoist Admin's Client Error tab.

### 💥 Breaking Changes

* `emptyFlexCol` has been removed from the Hoist API and should simply be removed from all client
  applications. Improvements to agGrid's default rendering of empty space have made it obsolete.
* `isMobile` property on `XH` and `AppSpec` has been renamed to `isMobileApp`. All apps will need to
  update their (required) use of this flag in the app specifications within their
  `/client-app/src/apps` directory.
* The `xh-desktop` class should no longer be used to indicate a non-mobile toolkit based app. For
  this purpose, use `xh-standard` instead.

### 🐞 Bug Fixes

* Fix to Average Aggregators when used with hierarchical data.
* Fixes to Context Menu handling on `Panel` to allow better handling of `[]` and `null`.

### 📚 Libraries

* @blueprintjs/core `3.26 -> 3.28`
* @blueprintjs/datetime `3.16 -> 3.18`
* codemirror `5.53 -> 5.54`
* react-transition-group `4.3 -> 4.4`

[Commit Log](https://github.com/xh/hoist-react/compare/v33.3.0...v34.0.0)

## v33.3.0 - 2020-05-08

### ⚙️ Technical

* Additional updates to experimental autosize feature: standardization of naming, better masking
  control, and API fixes. Added new property `autosizeOptions` on `GridModel` and main entry point
  is now named `GridModel.autosizeAsync()`.

### 🐞 Bug Fixes

* `Column.hideable` will now be respected by ag-grid column drag and drop
  [#1900](https://github.com/xh/hoist-react/issues/1900)
* Fixed an issue where dragging a column would cause it to be sorted unintentionally.

[Commit Log](https://github.com/xh/hoist-react/compare/v33.2.0...v33.3.0)

## v33.2.0 - 2020-05-07

### 🎁 New Features

* Virtual column rendering has been disabled by default, as it offered a minimal performance benefit
  for most grids while compromising autosizing. See new `GridModel.useVirtualColumns` config, which
  can be set to `true` to re-enable this behavior if required.
* Any `GridModel` can now be reset to its code-prescribed defaults via the column chooser reset
  button. Previously, resetting to defaults was only possible for grids that persisted their state
  with a `GridModel.stateModel` config.

### 🐞 Bug Fixes

* Fixed several issues with new grid auto-sizing feature.
* Fixed issues with and generally improved expand/collapse column alignment in tree grids.
    * 💥 Note that this improvement introduced a minor breaking change for apps that have customized
      tree indentation via the removed `--grid-tree-indent-px` CSS var. Use `--grid-tree-indent`
      instead. Note the new var is specified in em units to scale well across grid sizing modes.

### ⚙️ Technical

* Note that the included version of Onsen has been replaced with a fork that includes updates for
  react 16.13. Apps should not need to make any changes.

### 📚 Libraries

* react `~16.8 -> ~16.13`
* onsenui `~16.8` -> @xh/onsenui `~16.13`
* react-onsenui `~16.8` -> @xh/react-onsenui `~16.13`

[Commit Log](https://github.com/xh/hoist-react/compare/v33.1.0...33.2.0)

## v33.1.0 - 2020-05-05

### 🎁 New Features

* Added smart auto-resizing of columns in `GridModel` Unlike ag-Grid's native auto-resizing support,
  Hoist's auto-resizing will also take into account collapsed rows, off-screen cells that are not
  currently rendered in the DOM, and summary rows. See the new `GridAutosizeService` for details.
    * This feature is currently marked as 'experimental' and must be enabled by passing a special
      config to the `GridModel` constructor of the form `experimental: {useHoistAutosize: true}`. In
      future versions of Hoist, we expect to make it the default behavior.
* `GridModel.autoSizeColumns()` has been renamed `GridModel.autosizeColumns()`, with lowercase 's'.
  Similarly, the `autoSizeColumns` context menu token has been renamed `autosizeColumns`.

### 🐞 Bug Fixes

* Fixed a regression with `StoreFilterField` introduced in v33.0.1.

[Commit Log](https://github.com/xh/hoist-react/compare/v33.0.2...33.1.0)

## v33.0.2 - 2020-05-01

### 🎁 New Features

* Add Hoist Cube Aggregators: `AverageAggregator` and `AverageStrictAggregator`
* `ColAutosizeButton` has been added to desktop and mobile

### 🐞 Bug Fixes

* Fixed mobile menus to constrain to the bottom of the viewport, scrolling if necessary.
  [#1862](https://github.com/xh/hoist-react/issues/1862)
* Tightened up mobile tree grid, fixed issues in mobile column chooser.
* Fixed a bug with reloading hierarchical data in `Store`.
  [#1871](https://github.com/xh/hoist-react/issues/1871)

[Commit Log](https://github.com/xh/hoist-react/compare/v33.0.1...33.0.2)

## v33.0.1 - 2020-04-29

### 🎁 New Features

* `StoreFieldField` supports dot-separated field names in a bound `GridModel`, meaning it will now
  match on columns with fields such as `address.city`.

* `Toolbar.enableOverflowMenu` now defaults to `false`. This was determined safer and more
  appropriate due to issues with the underlying Blueprint implementation, and the need to configure
  it carefully.

### 🐞 Bug Fixes

* Fixed an important bug with state management in `StoreFilterField`. See
  https://github.com/xh/hoist-react/issues/1854

* Fixed the default sort order for grids. ABS DESC should be first when present.

### 📚 Libraries

* @blueprintjs/core `3.25 -> 3.26`
* codemirror `5.52 -> 5.53`

[Commit Log](https://github.com/xh/hoist-react/compare/v33.0.0...v33.0.1)

## v33.0.0 - 2020-04-22

### 🎁 New Features

* The object returned by the `data` property on `Record` now includes the record `id`. This will
  allow for convenient access of the id with the other field values on the record.
* The `Timer` class has been enhanced and further standardized with its Hoist Core counterpart:
    * Both the `interval` and `timeout` arguments may be specified as functions, or config keys
      allowing for dynamic lookup and reconfiguration.
    * Added `intervalUnits` and `timeoutUnits` arguments.
    * `delay` can now be specified as a boolean for greater convenience.

### 💥 Breaking Changes

* We have consolidated the import location for several packages, removing unintended nested index
  files and 'sub-packages'. In particular, the following locations now provide a single index file
  for import for all of their public contents: `@xh/hoist/core`, `@xh/hoist/data`,
  `@xh/hoist/cmp/grid`, and `@xh/hoist/desktop/cmp/grid`. Applications may need to update import
  statements that referred to index files nested within these directories.
* Removed the unnecessary and confusing `values` getter on `BaseFieldModel`. This getter was not
  intended for public use and was intended for the framework's internal implementation only.
* `ColumnGroup.align` has been renamed to `ColumnGroup.headerAlign`. This avoids confusion with the
  `Column` API, where `align` refers to the alignment of cell contents within the column.

### 🐞 Bug Fixes

* Exceptions will no longer overwrite the currently shown exception in the exception dialog if the
  currently shown exception requires reloading the application.
  [#1834](https://github.com/xh/hoist-react/issues/1834)

### ⚙️ Technical

* Note that the Mobx React bindings have been updated to 6.2, and we have enabled the recommended
  "observer batching" feature as per
  [the mobx-react docs](https://github.com/mobxjs/mobx-react-lite/#observer-batching).

### 📚 Libraries

* @blueprintjs/core `3.24 -> 3.25`
* @blueprintjs/datetime `3.15 -> 3.16`
* mobx-react `6.1 -> 6.2`

[Commit Log](https://github.com/xh/hoist-react/compare/v32.0.4...v33.0.0)

## v32.0.5 - 2020-07-14

### 🐞 Bug Fixes

* Fixes a regression in which grid exports were no longer sorting rows properly.

[Commit Log](https://github.com/xh/hoist-react/compare/v32.0.4...v32.0.5)

## v32.0.4 - 2020-04-09

### 🐞 Bug Fixes

* Fixes a regression with the alignment of `ColumnGroup` headers.
* Fixes a bug with 'Copy Cell' context menu item for certain columns displaying the Record ID.
* Quiets console logging of 'routine' exceptions to 'debug' instead of 'log'.

[Commit Log](https://github.com/xh/hoist-react/compare/v32.0.3...v32.0.4)

## v32.0.3 - 2020-04-06

### 🐞 Bug Fixes

* Suppresses a console warning from ag-Grid for `GridModel`s that do not specify an `emptyText`.

[Commit Log](https://github.com/xh/hoist-react/compare/v32.0.2...v32.0.3)

## v32.0.2 - 2020-04-03

⚠ Note that this release includes a *new major version of ag-Grid*. Please consult the
[ag-Grid Changelog](https://www.ag-grid.com/ag-grid-changelog/) for versions 22-23 to review
possible breaking changes to any direct/custom use of ag-Grid APIs and props within applications.

### 🎁 New Features

* GridModel `groupSortFn` now accepts `null` to turn off sorting of group rows.
* `DockViewModel` now supports optional `width`, `height` and `collapsedWidth` configs.
* The `appMenuButton.extraItems` prop now accepts `MenuItem` configs (as before) but also React
  elements and the special string token '-' (shortcut to render a `MenuDivider`).
* Grid column `flex` param will now accept numbers, with available space divided between flex
  columns in proportion to their `flex` value.
* `Column` now supports a `sortingOrder` config to allow control of the sorting options that will be
  cycled through when the user clicks on the header.
* `PanelModel` now supports setting a `refreshMode` to control how collapsed panels respond to
  refresh requests.

### 💥 Breaking Changes

* The internal DOM structure of desktop `Panel` has changed to always include an inner frame with
  class `.xh-panel__content`. You may need to update styling that targets the inner structure of
  `Panel` via `.xh-panel`.
* The hooks `useOnResize()` and `useOnVisibleChange()` no longer take a `ref` argument. Use
  `composeRefs` to combine the ref that they return with any ref you wish to compose them with.
* The callback for `useOnResize()` will now receive an object representing the locations and
  dimensions of the element's content box. (Previously it incorrectly received an array of
  `ResizeObserver` entries that had to be de-referenced)
* `PanelModel.collapsedRenderMode` has been renamed to `PanelModel.renderMode`, to be more
  consistent with other Hoist APIs such as `TabContainer`, `DashContainer`, and `DockContainer`.

### 🐞 Bug Fixes

* Checkboxes in grid rows in Tiny sizing mode have been styled to fit correctly within the row.
* `GridStateModel` no longer saves/restores the width of non-resizable columns.
  [#1718](https://github.com/xh/hoist-react/issues/1718)
* Fixed an issue with the hooks useOnResize and useOnVisibleChange. In certain conditions these
  hooks would not be called. [#1808](https://github.com/xh/hoist-react/issues/1808)
* Inputs that accept a rightElement prop will now properly display an Icon passed as that element.
  [#1803](https://github.com/xh/hoist-react/issues/1803)

### ⚙️ Technical

* Flex columns now use the built-in ag-Grid flex functionality.

### 📚 Libraries

* ag-grid-community `removed @ 21.2`
* ag-grid-enterprise `21.2` replaced with @ag-grid-enterprise/all-modules `23.0`
* ag-grid-react `21.2` replaced with @ag-grid-community/react `23.0`
* @fortawesome/* `5.12 -> 5.13`
* codemirror `5.51 -> 5.52`
* filesize `6.0 -> 6.1`
* numbro `2.1 -> 2.2`
* react-beautiful-dnd `12.0 -> 13.0`
* store2 `2.10 -> 2.11`
* compose-react-refs `NEW 1.0.4`

[Commit Log](https://github.com/xh/hoist-react/compare/v31.0.0...v32.0.2)

## v31.0.0 - 2020-03-16

### 🎁 New Features

* The mobile `Navigator` / `NavigatorModel` API has been improved and made consistent with other
  Hoist content container APIs such as `TabContainer`, `DashContainer`, and `DockContainer`.
    * `NavigatorModel` and `PageModel` now support setting a `RenderMode` and `RefreshMode` to
      control how inactive pages are mounted/unmounted and how they respond to refresh requests.
    * `Navigator` pages are no longer required to to return `Page` components - they can now return
      any suitable component.
* `DockContainerModel` and `DockViewModel` also now support `refreshMode` and `renderMode` configs.
* `Column` now auto-sizes when double-clicking / double-tapping its header.
* `Toolbar` will now collapse overflowing items into a drop down menu. (Supported for horizontal
  toolbars only at this time.)
* Added new `xhEnableLogViewer` config (default `true`) to enable or disable the Admin Log Viewer.

#### 🎨 Icons

* Added `Icon.icon()` factory method as a new common entry point for creating new FontAwesome based
  icons in Hoist. It should typically be used instead of using the `FontAwesomeIcon` component
  directly.
* Also added a new `Icon.fileIcon()` factory. This method take a filename and returns an appropriate
  icon based on its extension.
* All Icon factories can now accept an `asHtml` parameter, as an alternative to calling the helper
  function `convertIconToSVG()` on the element. Use this to render icons as raw html where needed
  (e.g. grid renderers).
* Icons rendered as html will now preserve their styling, tooltips, and size.

### 💥 Breaking Changes

* The application's primary `HoistApplicationModel` is now instantiated and installed as
  `XH.appModel` earlier within the application initialization sequence, with construction happening
  prior to the init of the XH identity, config, and preference services.
    * This allows for a new `preAuthInitAsync()` lifecycle method to be called on the model before
      auth has completed, but could be a breaking change for appModel code that relied on these
      services for field initialization or in its constructor.
    * Such code should be moved to the core `initAsync()` method instead, which continues to be
      called after all XH-level services are initialized and ready.
* Mobile apps may need to adjust to the following updates to `NavigatorModel` and related APIs:
    * `NavigatorModel`'s `routes` constructor parameter has been renamed `pages`.
    * `NavigatorModel`'s observable `pages[]` has been renamed `stack[]`.
    * `NavigatorPageModel` has been renamed `PageModel`. Apps do not usually create `PageModels`
      directly, so this change is unlikely to require code updates.
    * `Page` has been removed from the mobile toolkit. Components that previously returned a `Page`
      for inclusion in a `Navigator` or `TabContainer` can now return any component. It is
      recommended you replace `Page` with `Panel` where appropriate.
* Icon enhancements described above removed the following public methods:
    * The `fontAwesomeIcon()` factory function (used to render icons not already enumerated by
      Hoist)
      has been replaced by the improved `Icon.icon()` factory - e.g. `fontAwesomeIcon({icon: ['far',
      'alicorn']}) -> Icon.icon({iconName: 'alicorn'})`.
    * The `convertIconToSvg()` utility method has been replaced by the new `asHtml` parameter on
      icon factory functions. If you need to convert an existing icon element,
      use `convertIconToHtml()`.
* `Toolbar` items should be provided as direct children. Wrapping Toolbar items in container
  components can result in unexpected item overflow.

### 🐞 Bug Fixes

* The `fmtDate()` utility now properly accepts, parses, and formats a string value input as
  documented.
* Mobile `PinPad` input responsiveness improved on certain browsers to avoid lag.

### ⚙️ Technical

* New lifecycle methods `preAuthInitAsync()` and `logoutAsync()` added to the `HoistAppModel`
  decorator (aka the primary `XH.appModel`).

[Commit Log](https://github.com/xh/hoist-react/compare/v30.1.0...v31.0.0)

## v30.1.0 - 2020-03-04

### 🐞 Bug Fixes

* Ensure `WebSocketService.connected` remains false until `channelKey` assigned and received from
  server.
* When empty, `DashContainer` now displays a user-friendly prompt to add an initial view.

### ⚙️ Technical

* Form validation enhanced to improve handling of asynchronous validation. Individual rules and
  constraints are now re-evaluated in parallel, allowing for improved asynchronous validation.
* `Select` will now default to selecting contents on focus if in filter or creatable mode.

[Commit Log](https://github.com/xh/hoist-react/compare/v30.0.0...30.1.0)

## v30.0.0 - 2020-02-29

### 🎁 New Features

* `GridModel` and `DataViewModel` now support `groupRowHeight`, `groupRowRenderer` and
  `groupRowElementRenderer` configs. Grouping is new in general to `DataViewModel`, which now takes
  a `groupBy` config.
    * `DataViewModel` allows for settable and multiple groupings and sorters.
    * `DataViewModel` also now supports additional configs from the underlying `GridModel` that make
      sense in a `DataView` context, such as `showHover` and `rowBorders`.
* `TabContainerModel` now accepts a `track` property (default false) for easily tracking tab views
  via Hoist's built-in activity tracking.
* The browser document title is now set to match `AppSpec.clientAppName` - helpful for projects with
  multiple javascript client apps.
* `StoreFilterField` accepts all other config options from `TextInput` (e.g. `disabled`).
* Clicking on a summary row in `Grid` now clears its record selection.
* The `@LoadSupport` decorator now provides an additional observable property `lastException`. The
  decorator also now logs load execution times and failures to `console.debug` automatically.
* Support for mobile `Panel.scrollable` prop made more robust with re-implementation of inner
  content element. Note this change included a tweak to some CSS class names for mobile `Panel`
  internals that could require adjustments if directly targeted by app stylesheets.
* Added new `useOnVisibleChange` hook.
* Columns now support a `headerAlign` config to allow headers to be aligned differently from column
  contents.

### 💥 Breaking Changes

* `Toolbar` items must be provided as direct children. Wrapping Toolbar items in container
  components can result in unexpected item overflow.
* `DataView.rowCls` prop removed, replaced by new `DataViewModel.rowClassFn` config for more
  flexibility and better symmetry with `GridModel`.
* `DataViewModel.itemRenderer` renamed to `DataViewModel.elementRenderer`
* `DataView` styling has been updated to avoid applying several unwanted styles from `Grid`. Note
  that apps might rely on these styles (intentionally or not) for their `itemRenderer` components
  and appearance and will need to adjust.
* Several CSS variables related to buttons have been renamed for consistency, and button style rules
  have been adjusted to ensure they take effect reliably across desktop and mobile buttons
  ([#1568](https://github.com/xh/hoist-react/pull/1568)).
* The optional `TreeMapModel.highchartsConfig` object will now be recursively merged with the
  top-level config generated by the Hoist model and component, where previously it was spread onto
  the generated config. This could cause a change in behavior for apps using this config to
  customize map instances, but provides more flexibility for e.g. customizing the `series`.
* The signature of `useOnResize` hook has been modified slightly for API consistency and clarity.
  Options are now passed in a configuration object.

### 🐞 Bug Fixes

* Fixed an issue where charts that are rendered while invisible would have the incorrect size.
  [#1703](https://github.com/xh/hoist-react/issues/1703)
* Fixed an issue where zeroes entered by the user in `PinPad` would be displayed as blanks.
* Fixed `fontAwesomeIcon` elem factory component to always include the default 'fa-fw' className.
  Previously, it was overridden if a `className` prop was provided.
* Fixed an issue where ConfigDiffer would always warn about deletions, even when there weren't any.
  [#1652](https://github.com/xh/hoist-react/issues/1652)
* `TextInput` will now set its value to `null` when all text is deleted and the clear icon will
  automatically hide.
* Fixed an issue where multiple buttons in a `ButtonGroupInput` could be shown as active
  simultaneously. [#1592](https://github.com/xh/hoist-react/issues/1592)
* `StoreFilterField` will again match on `Record.id` if bound to a Store or a GridModel with the
  `id` column visible. [#1697](https://github.com/xh/hoist-react/issues/1697)
* A number of fixes have been applied to `RelativeTimeStamp` and `getRelativeTimestamp`, especially
  around its handling of 'equal' or 'epsilon equal' times. Remove unintended leading whitespace from
  `getRelativeTimestamp`.

### ⚙️ Technical

* The `addReaction` and `addAutorun` methods (added to Hoist models, components, and services by the
  `ReactiveSupport` mixin) now support a configurable `debounce` argument. In many cases, this is
  preferable to the built-in MobX `delay` argument, which only provides throttling and not true
  debouncing.
* New `ChartModel.highchart` property provides a reference to the underlying HighChart component.

### 📚 Libraries

* @blueprintjs/core `3.23 -> 3.24`
* react-dates `21.7 -> 21.8`
* react-beautiful-dnd `11.0 -> 12.2`

[Commit Log](https://github.com/xh/hoist-react/compare/v29.1.0...v30.0.0)

## v29.1.0 - 2020-02-07

### 🎁 New Features

#### Grid

* The `compact` config on `GridModel` has been deprecated in favor of the more powerful `sizingMode`
  which supports the values 'large', 'standard', 'compact', or 'tiny'.
    * Each new mode has its own set of CSS variables for applications to override as needed.
    * Header and row heights are configurable for each via the `HEADER_HEIGHTS` and `ROW_HEIGHTS`
      static properties of the `AgGrid` component. These objects can be modified on init by
      applications that wish to customize the default row heights globally.
    * 💥 Note that these height config objects were previously exported as constants from AgGrid.js.
      This would be a breaking change for any apps that imported the old objects directly (
      considered unlikely).
* `GridModel` now exposes an `autoSizeColumns` method, and the Grid context menu now contains an
  `Autosize Columns` option by default.
* `Column` and `ColumnGroup` now support React elements for `headerName`.

#### Data

* The `Store` constructor now accepts a `data` argument to load data at initialization.
* The `xh/hoist/data/cube` package has been modified substantially to better integrate with the core
  data package and support observable "Views". See documentation on `Cube` for more information.

#### Other

* Added a `PinPad` component for streamlined handling of PIN entry on mobile devices.
* `FormField` now takes `tooltipPosition` and `tooltipBoundary` props for customizing minimal
  validation tooltip.
* `RecordAction.actionFn` parameters now include a `buttonEl` property containing the button element
  when used in an action column.
* Mobile Navigator component now takes an `animation` prop which can be set to 'slide' (default),
  'lift', 'fade', or 'none'. These values are passed to the underlying onsenNavigator component.
  ([#1641](https://github.com/xh/hoist-react/pull/1641))
* `AppOption` configs now accept an `omit` property for conditionally excluding options.

### 🐞 Bug Fixes

* Unselectable grid rows are now skipped during up/down keyboard navigation.
* Fix local quick filtering in `LeftRightChooser` (v29 regression).
* Fix `SplitTreeMap` - the default filtering once again splits the map across positive and negative
  values as intended (v29 regression).

### ⚙️ Technical

* `FormFields` now check that they are contained in a Hoist `Form`.

### 📚 Libraries

* @blueprintjs/core `3.22 -> 3.23`
* codemirror `5.50 -> 5.51`
* react-dates `21.5 -> 21.7`

[Commit Log](https://github.com/xh/hoist-react/compare/v29.0.0...v29.1.0)

## v29.0.0 - 2020-01-24

### 🗄️ Data Package Changes

Several changes have been made to data package (`Store` and `Record`) APIs for loading, updating,
and modifying data. They include some breaking changes, but pave the way for upcoming enhancements
to fully support inline grid editing and other new features.

Store now tracks the "committed" state of its records, which represents the data as it was loaded
(typically from the server) via `loadData()` or `updateData()`. Records are now immutable and
frozen, so they cannot be changed directly, but Store offers a new `modifyRecords()` API to apply
local modifications to data in a tracked and managed way. (Store creates new records internally to
hold both this modified data and the original, "committed" data.) This additional state tracking
allows developers to query Stores for modified or added records (e.g. to flush back to the server
and persist) as well as call new methods to revert changes (e.g. to undo a block of changes that the
user wishes to discard).

Note the following more specific changes to these related classes:

#### Record

* 💥 Record data properties are now nested within a `data` object on Record instances and are no
  longer available as top-level properties on the Record itself.
    * Calls to access data such as `rec.quantity` must be modified to `rec.data.quantity`.
    * When accessing multiple properties, destructuring provides an efficient syntax -
      e.g. `const {quantity, price} = rec.data;`.
* 💥 Records are now immutable and cannot be modified by applications directly.
    * This is a breaking change, but should only affect apps with custom inline grid editing
      implementations or similar code that modifies individual record values.
    * Calls to change data such as `rec.quantity = 100` must now be made through the Record's Store,
      e.g. `store.modifyData({id: 41, quantity: 100})`
* Record gains new getters for inspecting its state, including: `isAdd`, `isModified`, and
  `isCommitted`.

#### Store

* 💥 `noteDataUpdated()` has been removed, as out-of-band modifications to Store Records are no
  longer possible.
* 💥 Store's `idSpec` function is now called with the raw record data - previously it was passed
  source data after it had been run through the store's optional `processRawData` function. (This is
  unlikely to have a practical impact on most apps, but is included here for completeness.)
* `Store.updateData()` now accepts a flat list of raw data to process into Record additions and
  updates. Previously developers needed to call this method with an object containing add, update,
  and/or remove keys mapped to arrays. Now Store will produce an object of this shape automatically.
* `Store.refreshFilter()` method has been added to allow applications to rebuild the filtered data
  set if some application state has changed (apart from the store's data itself) which would affect
  the store filter.
* Store gains new methods for manipulating its Records and data, including `addRecords()`,
  `removeRecords()`, `modifyRecords()`, `revertRecords()`, and `revert()`. New getters have been
  added for `addedRecords`, `removedRecords`, `modifiedRecords`, and `isModified`.

#### Column

* Columns have been enhanced for provide basic support for inline-editing of record data. Further
  inline editing support enhancements are planned for upcoming Hoist releases.
* `Column.getValueFn` config added to retrieve the cell value for a Record field. The default
  implementation pulls the value from the Record's new `data` property (see above). Apps that
  specify custom `valueGetter` callbacks via `Column.agOptions` should now implement their custom
  logic in this new config.
* `Column.setValueFn` config added to support modifying the Column field's value on the underlying
  Record. The default implementation calls the new `Store.modifyRecords()` API and should be
  sufficient for the majority of cases.
* `Column.editable` config added to indicate if a column/cell should be inline-editable.

### 🎁 New Features

* Added keyboard support to ag-Grid context menus.
* Added `GridModel.setEmptyText()` to allow updates to placeholder text after initial construction.
* Added `GridModel.ensureSelectionVisible()` to scroll the currently selected row into view.
* When a `TreeMap` is bound to a `GridModel`, the grid will now respond to map selection changes by
  scrolling to ensure the selected grid row is visible.
* Added a `Column.tooltipElement` config to support fully customizable tooltip components.
* Added a `useOnResize` hook, which runs a function when a component is resized.
* Exposed an `inputRef` prop on numberInput, textArea, and textInput
* `PanelModel` now accepts a `maxSize` config.
* `RelativeTimeStamp` now support a `relativeTo` option, allowing it to display the difference
  between a timestamp and another reference time other than now. Both the component and the
  `getRelativeTimestamp()` helper function now leverage moment.js for their underlying
  implementation.
* A new `Clock` component displays the time, either local to the browser or for a configurable
  timezone.
* `LeftRightChooser` gets a new `showCounts` option to print the number of items on each side.
* `Select` inputs support a new property `enableWindowed` (desktop platform only) to improve
  rendering performance with large lists of options.
* `Select` inputs support grouped options. To use, add an attribute `options` containing an array of
  sub-options.
* `FetchService` methods support a new `timeout` option. This config chains `Promise.timeout()` to
  the promises returned by the service.
* Added alpha version of `DashContainer` for building dynamic, draggable dashboard-style layouts.
  Please note: the API for this component is subject to change - use at your own risk!
* `Select` now allows the use of objects as values.
* Added a new `xhEnableImpersonation` config to enable or disable the ability of Hoist Admins to
  impersonate other users. Note that this defaults to `false`. Apps will need to set this config to
  continue using impersonation. (Note that an update to hoist-core 6.4+ is required for this config
  to be enforced on the server.)
* `FormField` now supports a `requiredIndicator` to customize how required fields are displayed.
* Application build tags are now included in version update checks, primarily to prompt dev/QA users
  to refresh when running SNAPSHOT versions. (Note that an update to hoist-core 6.4+ is required for
  the server to emit build tag for comparison.)
* `CodeInput` component added to provide general `HoistInput` support around the CodeMirror code
  editor. The pre-existing `JsonInput` has been converted to a wrapper around this class.
* `JsonInput` now supports an `autoFocus` prop.
* `Select` now supports a `hideDropdownIndicator` prop.
* `useOnResize` hook will now ignore visibility changes, i.e. a component resizing to a size of 0.
* `DimensionChooser` now supports a `popoverPosition` prop.
* `AppBar.appMenuButtonPosition` prop added to configure the App Menu on the left or the right, and
  `AppMenuButton` now accepts and applies any `Button` props to customize.
* New `--xh-grid-tree-indent-px` CSS variable added to allow control over the amount of indentation
  applied to tree grid child nodes.

### 💥 Breaking Changes

* `GridModel.contextMenuFn` config replaced with a `contextMenu` parameter. The new parameter will
  allow context menus to be specified with a simple array in addition to the function specification
  currently supported.
* `GridModel.defaultContextMenuTokens` config renamed to `defaultContextMenu`.
* `Chart` and `ChartModel` have been moved from `desktop/cmp/charts` to `cmp/charts`.
* `StoreFilterField` has been moved from `desktop/cmp/store` to `cmp/store`.
* The options `nowEpsilon` and `nowString` on `RelativeTimestamp` have been renamed to `epsilon` and
  `equalString`, respectively.
* `TabRenderMode` and `TabRefreshMode` have been renamed to `RenderMode` and `RefreshMode` and moved
  to the `core` package. These enumerations are now used in the APIs for `Panel`, `TabContainer`,
  and `DashContainer`.
* `DockViewModel` now requires a function, or a HoistComponent as its `content` param. It has always
  been documented this way, but a bug in the original implementation had it accepting an actual
  element rather than a function. As now implemented, the form of the `content` param is consistent
  across `TabModel`, `DockViewModel`, and `DashViewSpec`.
* `JsonInput.showActionButtons` prop replaced with more specific `showFormatButton` and
  `showFullscreenButton` props.
* The `DataView.itemHeight` prop has been moved to `DataViewModel` where it can now be changed
  dynamically by applications.
* Desktop `AppBar.appMenuButtonOptions` prop renamed to `appMenuButtonProps` for consistency.

### 🐞 Bug Fixes

* Fixed issue where JsonInput was not receiving its `model` from context
  ([#1456](https://github.com/xh/hoist-react/issues/1456))
* Fixed issue where TreeMap would not be initialized if the TreeMapModel was created after the
  GridModel data was loaded ([#1471](https://github.com/xh/hoist-react/issues/1471))
* Fixed issue where export would create malformed file with dynamic header names
* Fixed issue where exported tree grids would have incorrect aggregate data
  ([#1447](https://github.com/xh/hoist-react/issues/1447))
* Fixed issue where resizable Panels could grow larger than desired
  ([#1498](https://github.com/xh/hoist-react/issues/1498))
* Changed RestGrid to only display export button if export is enabled
  ([#1490](https://github.com/xh/hoist-react/issues/1490))
* Fixed errors when grouping rows in Grids with `groupUseEntireRow` turned off
  ([#1520](https://github.com/xh/hoist-react/issues/1520))
* Fixed problem where charts were resized when being hidden
  ([#1528](https://github.com/xh/hoist-react/issues/1528))
* Fixed problem where charts were needlessly re-rendered, hurting performance and losing some state
  ([#1505](https://github.com/xh/hoist-react/issues/1505))
* Removed padding from Select option wrapper elements which was making it difficult for custom
  option renderers to control the padding ([1571](https://github.com/xh/hoist-react/issues/1571))
* Fixed issues with inconsistent indentation for tree grid nodes under certain conditions
  ([#1546](https://github.com/xh/hoist-react/issues/1546))
* Fixed autoFocus on NumberInput.

### 📚 Libraries

* @blueprintjs/core `3.19 -> 3.22`
* @blueprintjs/datetime `3.14 -> 3.15`
* @fortawesome/fontawesome-pro `5.11 -> 5.12`
* codemirror `5.49 -> 5.50`
* core-js `3.3 -> 3.6`
* fast-deep-equal `2.0 -> 3.1`
* filesize `5.0 -> 6.0`
* highcharts 7.2 -> 8.0`
* mobx `5.14 -> 5.15`
* react-dates `21.3 -> 21.5`
* react-dropzone `10.1 -> 10.2`
* react-windowed-select `added @ 2.0.1`

[Commit Log](https://github.com/xh/hoist-react/compare/v28.2.0...v29.0.0)

## v28.2.0 - 2019-11-08

### 🎁 New Features

* Added a `DateInput` component to the mobile toolkit. Its API supports many of the same options as
  its desktop analog with the exception of `timePrecision`, which is not yet supported.
* Added `minSize` to panelModel. A resizable panel can now be prevented from resizing to a size
  smaller than minSize. ([#1431](https://github.com/xh/hoist-react/issues/1431))

### 🐞 Bug Fixes

* Made `itemHeight` a required prop for `DataView`. This avoids an issue where agGrid went into an
  infinite loop if this value was not set.
* Fixed a problem with `RestStore` behavior when `dataRoot` changed from its default value.

[Commit Log](https://github.com/xh/hoist-react/compare/v28.1.1...v28.2.0)

## v28.1.1 - 2019-10-23

### 🐞 Bug Fixes

* Fixes a bug with default model context being set incorrectly within context inside of `Panel`.

[Commit Log](https://github.com/xh/hoist-react/compare/v28.1.0...v28.1.1)

## v28.1.0 - 2019-10-18

### 🎁 New Features

* `DateInput` supports a new `strictInputParsing` prop to enforce strict parsing of keyed-in entries
  by the underlying moment library. The default value is false, maintained the existing behavior
  where [moment will do its best](https://momentjs.com/guides/#/parsing/) to parse an entered date
  string that doesn't exactly match the specified format
* Any `DateInput` values entered that exceed any specified max/minDate will now be reset to null,
  instead of being set to the boundary date (which was surprising and potentially much less obvious
  to a user that their input had been adjusted automatically).
* `Column` and `ColumnGroup` now accept a function for `headerName`. The header will be
  automatically re-rendered when any observable properties referenced by the `headerName` function
  are modified.
* `ColumnGroup` now accepts an `align` config for setting the header text alignment
* The flag `toContext` for `uses` and `creates` has been replaced with a new flag `publishMode` that
  provides more granular control over how models are published and looked up via context. Components
  can specify `ModelPublishMode.LIMITED` to make their model available for contained components
  without it becoming the default model or exposing its sub-models.

### 🐞 Bug Fixes

* Tree columns can now specify `renderer` or `elementRenderer` configs without breaking the standard
  ag-Grid group cell renderer auto-applied to tree columns (#1397).
* Use of a custom `Column.comparator` function will no longer break agGrid-provided column header
  filter menus (#1400).
* The MS Edge browser does not return a standard Promise from `async` functions, so the the return
  of those functions did not previously have the required Hoist extensions installed on its
  prototype. Edge "native" Promises are now also polyfilled / extended as required. (#1411).
* Async `Select` combobox queries are now properly debounced as per the `queryBuffer` prop (#1416).

### ⚙️ Technical

* Grid column group headers now use a custom React component instead of the default ag-Grid column
  header, resulting in a different DOM structure and CSS classes. Existing CSS overrides of the
  ag-Grid column group headers may need to be updated to work with the new structure/classes.
* We have configured `stylelint` to enforce greater consistency in our stylesheets within this
  project. The initial linting run resulted in a large number of updates to our SASS files, almost
  exclusively whitespace changes. No functional changes are intended/expected. We have also enabled
  hooks to run both JS and style linting on pre-commit. Neither of these updates directly affects
  applications, but the same tools could be configured for apps if desired.

### 📚 Libraries

* core-js `3.2 -> 3.3`
* filesize `4.2 -> 5.0`
* http-status-codes `added @ 1.3`

[Commit Log](https://github.com/xh/hoist-react/compare/v28.0.0...v28.1.0)

## v28.0.0 - 2019-10-07

_"The one with the hooks."_

**Hoist now fully supports React functional components and hooks.** The new `hoistComponent`
function is now the recommended method for defining new components and their corresponding element
factories. See that (within HoistComponentFunctional.js) and the new `useLocalModel()` and
`useContextModel()` hooks (within [core/hooks](core/hooks)) for more information.

Along with the performance benefits and the ability to use React hooks, Hoist functional components
are designed to read and write their models via context. This allows a much less verbose
specification of component element trees.

Note that **Class-based Components remain fully supported** (by both Hoist and React) using the
familiar `@HoistComponent` decorator, but transitioning to functional components within Hoist apps
is now strongly encouraged. In particular note that Class-based Components will *not* be able to
leverage the context for model support discussed above.

### 🎁 New Features

* Resizable panels now default to not redrawing their content when resized until the resize bar is
  dropped. This offers an improved user experience for most situations, especially when layouts are
  complex. To re-enable the previous dynamic behavior, set `PanelModel.resizeWhileDragging: true`.
* The default text input shown by `XH.prompt()` now has `selectOnFocus: true` and will confirm the
  user's entry on an `<enter>` keypress (same as clicking 'OK').
* `stringExcludes` function added to form validation constraints. This allows an input value to
  block specific characters or strings, e.g. no slash "/" in a textInput for a filename.
* `constrainAll` function added to form validation constraints. This takes another constraint as its
  only argument, and applies that constraint to an array of values, rather than just to one value.
  This is useful for applying a constraint to inputs that produce arrays, such as tag pickers.
* `DateInput` now accepts LocalDates as `value`, `minDate` and `maxDate` props.
* `RelativeTimestamp` now accepts a `bind` prop to specify a model field name from which it can pull
  its timestamp. The model itself can either be passed as a prop or (better) sourced automatically
  from the parent context. Developers are encouraged to take this change to minimize re-renders of
  parent components (which often contain grids and other intensive layouts).
* `Record` now has properties and methods for accessing and iterating over children, descendants,
  and ancestors
* `Store` now has methods for retrieving the descendants and ancestors of a given Record

### 💥 Breaking Changes

* **Apps must update their dev dependencies** to the latest `@xh/hoist-dev-utils` package: v4.0+.
  This updates the versions of Babel / Webpack used in builds to their latest / current versions and
  swaps to the updated Babel recommendation of `core-js` for polyfills.
* The `allSettled` function in `@xh/promise` has been removed. Applications using this method should
  use the ECMA standard (stage-2) `Promise.allSettled` instead. This method is now fully available
  in Hoist via bundled polyfills. Note that the standard method returns an array of objects of the
  form `{status: [rejected|fulfilled], ...}`, rather than `{state: [rejected|fulfilled], ...}`.
* The `containerRef` argument for `XH.toast()` should now be a DOM element. Component instances are
  no longer supported types for this value. This is required to support functional Components
  throughout the toolkit.
* Apps that need to prevent a `StoreFilterField` from binding to a `GridModel` in context, need to
  set the `store` or `gridModel` property explicitly to null.
* The Blueprint non-standard decorators `ContextMenuTarget` and `HotkeysTarget` are no longer
  supported. Use the new hooks `useContextMenu()` and `useHotkeys()` instead. For convenience, this
  functionality has also been made available directly on `Panel` via the `contextMenu` and `hotkeys`
  props.
* `DataView` and `DataViewModel` have been moved from `/desktop/cmp/dataview` to the cross-platform
  package `/cmp/dataview`.
* `isReactElement` has been removed. Applications should use the native React API method
  `React.isValidElement` instead.

### ⚙️ Technical

* `createObservableRef()` is now available in `@xh/hoist/utils/react` package. Use this function for
  creating refs that are functionally equivalent to refs created with `React.createRef()`, yet fully
  observable. With this change the `Ref` class in the same package is now obsolete.
* Hoist now establishes a proper react "error boundary" around all application code. This means that
  errors throw when rendering will be caught and displayed in the standard Hoist exception dialog,
  and stack traces for rendering errors should be significantly less verbose.
* Not a Hoist feature, exactly, but the latest version of `@xh/hoist-dev-utils` (see below) enables
  support for the `optional chaining` (aka null safe) and `nullish coalescing` operators via their
  Babel proposal plugins. Developers are encouraged to make good use of the new syntax below:
    * conditional-chaining: `let foo = bar?.baz?.qux;`
    * nullish coalescing: `let foo = bar ?? 'someDefaultValue';`

### 🐞 Bug Fixes

* Date picker month and year controls will now work properly in `localDate` mode. (Previously would
  reset to underlying value.)
* Individual `Buttons` within a `ButtonGroupInput` will accept a disabled prop while continuing to
  respect the overall `ButtonGroupInput`'s disabled prop.
* Raised z-index level of AG-Grid tooltip to ensure tooltips for AG-Grid context menu items appear
  above the context menu.

### 📚 Libraries

* @blueprintjs/core `3.18 -> 3.19`
* @blueprintjs/datetime `3.12 -> 3.14`
* @fortawesome/fontawesome-pro `5.10 -> 5.11`
* @xh/hoist-dev-utils `3.8 -> 4.3` (multiple transitive updates to build tooling)
* ag-grid `21.1 -> 21.2`
* highcharts `7.1 -> 7.2`
* mobx `5.13 -> 5.14`
* react-transition-group `4.2 -> 4.3`
* rsvp (removed)
* store2 `2.9 -> 2.10`

[Commit Log](https://github.com/xh/hoist-react/compare/v27.1.0...v28.0.0)

## v27.1.0 - 2019-09-05

### 🎁 New Features

* `Column.exportFormat` can now be a function, which supports setting Excel formats on a per-cell
  (vs. entire column) basis by returning a conditional `exportFormat` based upon the value and / or
  record.
    * ⚠️ Note that per-cell formatting _requires_ that apps update their server to use hoist-core
      v6.3.0+ to work, although earlier versions of hoist-core _are_ backwards compatible with the
      pre-existing, column-level export formatting.
* `DataViewModel` now supports a `sortBy` config. Accepts the same inputs as `GridModel.sortBy`,
  with the caveat that only a single-level sort is supported at this time.

[Commit Log](https://github.com/xh/hoist-react/compare/v27.0.1...v27.1.0)

## v27.0.1 - 2019-08-26

### 🐞 Bug Fixes

* Fix to `Store.clear()` and `GridModel.clear()`, which delegates to the same (#1324).

[Commit Log](https://github.com/xh/hoist-react/compare/v27.0.0...v27.0.1)

## v27.0.0 - 2019-08-23

### 🎁 New Features

* A new `LocalDate` class has been added to the toolkit. This class provides client-side support for
  "business" or "calendar" days that do not have a time component. It is an immutable class that
  supports '==', '<' and '>', as well as a number of convenient manipulation functions. Support for
  the `LocalDate` class has also been added throughout the toolkit, including:
    * `Field.type` now supports an additional `localDate` option for automatic conversion of server
      data to this type when loading into a `Store`.
    * `fetchService` is aware of this class and will automatically serialize all instances of it for
      posting to the server. ⚠ NOTE that along with this change, `fetchService` and its methods such
      as `XH.fetchJson()` will now serialize regular JS Date objects as ms timestamps when provided
      in params. Previously Dates were serialized in their default `toString()` format. This would
      be a breaking change for an app that relied on that default Date serialization, but it was
      made for increased symmetry with how Hoist JSON-serializes Dates and LocalDates on the
      server-side.
    * `DateInput` can now be used to seamlessly bind to a `LocalDate` as well as a `Date`. See its
      new prop of `valueType` which can be set to `localDate` or `date` (default).
    * A new `localDateCol` config has been added to the `@xh/hoist/grid/columns` package with
      standardized rendering and formatting.
* New `TreeMap` and `SplitTreeMap` components added, to render hierarchical data in a configurable
  TreeMap visualization based on the Highcharts library. Supports optional binding to a GridModel,
  which syncs selection and expand / collapse state.
* `Column` gets a new `highlightOnChange` config. If true, the grid will highlight the cell on each
  change by flashing its background. (Currently this is a simple on/off config - future iterations
  could support a function variant or other options to customize the flash effect based on the
  old/new values.) A new CSS var `--xh-grid-cell-change-bg-highlight` can be used to customize the
  color used, app-wide or scoped to a particular grid selector. Note that columns must *not* specify
  `rendererIsComplex` (see below) if they wish to enable the new highlight flag.

### 💥 Breaking Changes

* The updating of `Store` data has been reworked to provide a simpler and more powerful API that
  allows for the applications of additions, deletions, and updates in a single transaction:
    * The signature of `Store.updateData()` has been substantially changed, and is now the main
      entry point for all updates.
    * `Store.removeRecords()` has been removed. Use `Store.updateData()` instead.
    * `Store.addData()` has been removed. Use `Store.updateData()` instead.
* `Column` takes an additional property `rendererIsComplex`. Application must set this flag to
  `true` to indicate if a column renderer uses values other than its own bound field. This change
  provides an efficiency boost by allowing ag-Grid to use its default change detection instead of
  forcing a cell refresh on any change.

### ⚙️ Technical

* `Grid` will now update the underlying ag-Grid using ag-Grid transactions rather than relying on
  agGrid `deltaRowMode`. This is intended to provide the best possible grid performance and
  generally streamline the use of the ag-Grid Api.

### 🐞 Bug Fixes

* Panel resize events are now properly throttled, avoiding extreme lagginess when resizing panels
  that contain complex components such as big grids.
* Workaround for issues with the mobile Onsen toolkit throwing errors while resetting page stack.
* Dialogs call `doCancel()` handler if cancelled via `<esc>` keypress.

### 📚 Libraries

* @xh/hoist-dev-utils `3.7 -> 3.8`
* qs `6.7 -> 6.8`
* store2 `2.8 -> 2.9`

[Commit Log](https://github.com/xh/hoist-react/compare/v26.0.1...v27.0.0)

## v26.0.1 - 2019-08-07

### 🎁 New Features

* **WebSocket support** has been added in the form of `XH.webSocketService` to establish and
  maintain a managed websocket connection with the Hoist UI server. This is implemented on the
  client via the native `WebSocket` object supported by modern browsers and relies on the
  corresponding service and management endpoints added to Hoist Core v6.1.
    * Apps must declare `webSocketsEnabled: true` in their `AppSpec` configuration to enable this
      overall functionality on the client.
    * Apps can then subscribe via the new service to updates on a requested topic and will receive
      any inbound messages for that topic via a callback.
    * The service will monitor the socket connection with a regular heartbeat and attempt to
      re-establish if dropped.
    * A new admin console snap-in provides an overview of connected websocket clients.
* The `XH.message()` and related methods such as `XH.alert()` now support more flexible
  `confirmProps` and `cancelProps` configs, each of which will be passed to their respective button
  and merged with suitable defaults. Allows use of the new `autoFocus` prop with these preconfigured
  dialogs.
    * By default, `XH.alert()` and `XH.confirm()` will auto focus the confirm button for user
      convenience.
    * The previous text/intent configs have been deprecated and the message methods will log a
      console warning if they are used (although it will continue to respect them to aid
      transitioning to the new configs).
* `GridModel` now supports a `copyCell` context menu action. See `StoreContextMenu` for more
  details.
* New `GridCountLabel` component provides an alternative to existing `StoreCountLabel`, outputting
  both overall record count and current selection count in a configurable way.
* The `Button` component accepts an `autoFocus` prop to attempt to focus on render.
* The `Checkbox` component accepts an `autoFocus` prop to attempt to focus on render.

### 💥 Breaking Changes

* `StoreCountLabel` has been moved from `/desktop/cmp/store` to the cross-platform package
  `/cmp/store`. Its `gridModel` prop has also been removed - usages with grids should likely switch
  to the new `GridCountLabel` component, noted above and imported from `/cmp/grid`.
* The API for `ClipboardButton` and `ClipboardMenuItem` has been simplified, and made implementation
  independent. Specify a single `getCopyText` function rather than the `clipboardSpec`.
  (`clipboardSpec` is an artifact from the removed `clipboard` library).
* The `XH.prompt()` and `XH.message()` input config has been updated to work as documented, with any
  initial/default value for the input sourced from `input.initialValue`. Was previously sourced from
  `input.value` (#1298).
* ChartModel `config` has been deprecated. Please use `highchartsConfig` instead.

### 🐞 Bug Fixes

* The `Select.selectOnFocus` prop is now respected when used in tandem with `enableCreate` and/or
  `queryFn` props.
* `DateInput` popup _will_ now close when input is blurred but will _not_ immediately close when
  `enableTextInput` is `false` and a month or year is clicked (#1293).
* Buttons within a grid `actionCol` now render properly in compact mode, without clipping/overflow.

### ⚙️ Technical

* `AgGridModel` will now throw an exception if any of its methods which depend on ag-Grid state are
  called before the grid has been fully initialized (ag-Grid onGridReady event has fired).
  Applications can check the new `isReady` property on `AgGridModel` before calling such methods
  to️️ verify the grid is fully initialized.

### 📚 Libraries

* @blueprintjs/core `3.17 -> 3.18`
* @blueprintjs/datetime `3.11 -> 3.12`
* @fortawesome/fontawesome `5.9 -> 5.10`
* ag-grid `21.0.1 -> 21.1.1`
* store2 `2.7 -> 2.8`
* The `clipboard` library has been replaced with the simpler `clipboard-copy` library.

[Commit Log](https://github.com/xh/hoist-react/compare/v25.2.0...v26.0.1)

## v25.2.0 - 2019-07-25

### 🎁 New Features

* `RecordAction` supports a new `secondaryText` property. When used for a Grid context menu item,
  this text appears on the right side of the menu item, usually used for displaying the shortcut key
  associated with an action.

### 🐞 Bug Fixes

* Fixed issue with loopy behavior when using `Select.selectOnFocus` and changing focus
  simultaneously with keyboard and mouse.

[Commit Log](https://github.com/xh/hoist-react/compare/v25.1.0...v25.2.0)

## v25.1.0 - 2019-07-23

### 🎁 New Features

* `JsonInput` includes buttons for toggling showing in a full-screen dialog window. Also added a
  convenience button to auto-format `JsonInput's` content.
* `DateInput` supports a new `enableTextInput` prop. When this property is set to false, `DateInput`
  will be entirely driven by the provided date picker. Additionally, `DateInput` styles have been
  improved for its various modes to more clearly convey its functionality.
* `ExportButton` will auto-disable itself if bound to an empty `GridModel`. This helper button will
  now also throw a console warning (to alert the developer) if `gridModel.enableExport != true`.

### ⚙️ Technical

* Classes decorated with `@LoadSupport` will now throw an exception out of their provided
  `loadAsync()` method if called with a parameter that's not a plain object (i.e. param is clearly
  not a `LoadSpec`). Note this might be a breaking change, in so far as it introduces additional
  validation around this pre-existing API requirement.
* Requirements for the `colorSpec` option passed to Hoist number formatters have been relaxed to
  allow partial definitions such that, for example, only negative values may receive the CSS class
  specified, without having to account for positive value styling.

### 🐞 Bug Fixes

* `RestFormModel` now submits dirty fields only when editing a record, as intended (#1245).
* `FormField` will no longer override the disabled prop of its child input if true (#1262).

### 📚 Libraries

* mobx `5.11 -> 5.13`
* Misc. patch-level updates

[Commit Log](https://github.com/xh/hoist-react/compare/v25.0.0...v25.1.0)

## v25.0.0 - 2019-07-16

### 🎁 New Features

* `Column` accepts a new `comparator` callback to customize how column cell values are sorted by the
  grid.
* Added `XH.prompt()` to show a simple message popup with a built-in, configurable HoistInput. When
  submitted by the user, its callback or resolved promise will include the input's value.
* `Select` accepts a new `selectOnFocus` prop. The behaviour is analogous to the `selectOnFocus`
  prop already in `TextInput`, `TextArea` and `NumberInput`.

### 💥 Breaking Changes

* The `fmtPercent` and `percentRenderer` methods will now multiply provided value by 100. This is
  consistent with the behavior of Excel's percentage formatting and matches the expectations of
  `ExportFormat.PCT`. Columns that were previously using `exportValue: v => v/100` as a workaround
  to the previous renderer behavior should remove this line of code.
* `DimensionChooserModel`'s `historyPreference` config has been renamed `preference`. It now
  supports saving both value and history to the same preference (existing history preferences will
  be handled).

[Commit Log](https://github.com/xh/hoist-react/compare/v24.2.0...v25.0.0)

## v24.2.0 - 2019-07-08

### 🎁 New Features

* `GridModel` accepts a new `colDefaults` configuration. Defaults provided via this object will be
  merged (deeply) into all column configs as they are instantiated.
* New `Panel.compactHeader` and `DockContainer.compactHeaders` props added to enable more compact
  and space efficient styling for headers in these components.
    * ⚠️ Note that as part of this change, internal panel header CSS class names changed slightly -
      apps that were targeting these internal selectors would need to adjust. See
      desktop/cmp/panel/impl/PanelHeader.scss for the relevant updates.
* A new `exportOptions.columns` option on `GridModel` replaces `exportOptions.includeHiddenCols`.
  The updated and more flexible config supports special strings 'VISIBLE' (default), 'ALL', and/or a
  list of specific colIds to include in an export.
    * To avoid immediate breaking changes, GridModel will log a warning on any remaining usages of
      `includeHiddenCols` but auto-set to `columns: 'ALL'` to maintain the same behavior.
* Added new preference `xhShowVersionBar` to allow more fine-grained control of when the Hoist
  version bar is showing. It defaults to `auto`, preserving the current behavior of always showing
  the footer to Hoist Admins while including it for non-admins *only* in non-production
  environments. The pref can alternatively be set to 'always' or 'never' on a per-user basis.

### 📚 Libraries

* @blueprintjs/core `3.16 -> 3.17`
* @blueprintjs/datetime `3.10 -> 3.11`
* mobx `5.10 -> 5.11`
* react-transition-group `2.8 -> 4.2`

[Commit Log](https://github.com/xh/hoist-react/compare/v24.1.1...v24.2.0)

## v24.1.1 - 2019-07-01

### 🐞 Bug Fixes

* Mobile column chooser internal layout/sizing fixed when used in certain secure mobile browsers.

[Commit Log](https://github.com/xh/hoist-react/compare/v24.1.0...v24.1.1)

## v24.1.0 - 2019-07-01

### 🎁 New Features

* `DateInput.enableClear` prop added to support built-in button to null-out a date input's value.

### 🐞 Bug Fixes

* The `Select` component now properly shows all options when the pick-list is re-shown after a
  change without first blurring the control. (Previously this interaction edge case would only show
  the option matching the current input value.) #1198
* Mobile mask component `onClick` callback prop restored - required to dismiss mobile menus when not
  tapping a menu option.
* When checking for a possible expired session within `XH.handleException()`, prompt for app login
  only for Ajax requests made to relative URLs (not e.g. remote APIs accessed via CORS). #1189

### ✨ Style

* Panel splitter collapse button more visible in dark theme. CSS vars to customize further fixed.
* The mobile app menu button has been moved to the right side of the top appBar, consistent with its
  placement in desktop apps.

### 📚 Libraries

* @blueprintjs/core `3.15 -> 3.16`
* @blueprintjs/datetime `3.9 -> 3.10`
* codemirror `5.47 -> 5.48`
* mobx `6.0 -> 6.1`

[Commit Log](https://github.com/xh/hoist-react/compare/v24.0.0...v24.1.0)

## v24.0.0 - 2019-06-24

### 🎁 New Features

#### Data

* A `StoreFilter` object has been introduced to the data API. This allows `Store` and
  `StoreFilterField` to support the ability to conditionally include all children when filtering
  hierarchical data stores, and could support additional filtering customizations in the future.
* `Store` now provides a `summaryRecord` property which can be used to expose aggregated data for
  the data it contains. The raw data for this record can be provided to `loadData()` and
  `updateData()` either via an explicit argument to these methods, or as the root node of the raw
  data provided (see `Store.loadRootAsSummary`).
* The `StoreFilterField` component accepts new optional `model` and `bind` props to allow control of
  its text value from an external model's observable.
* `pwd` is now a new supported type of `Field` in the `@xh/hoist/core/data` package.

#### Grid

* `GridModel` now supports a `showSummary` config which can be used to display its store's
  summaryRecord (see above) as either a pinned top or bottom row.
* `GridModel` also adds a `enableColumnPinning` config to enable/disable user-driven pinning. On
  desktop, if enabled, users can pin columns by dragging them to the left or right edges of the grid
  (the default ag-Grid gesture). Column pinned state is now also captured and maintained by the
  overall grid state system.
* The desktop column chooser now options in a non-modal popover when triggered from the standard
  `ColChooserButton` component. This offers a quicker and less disruptive alternative to the modal
  dialog (which is still used when launched from the grid context menu). In this popover mode,
  updates to columns are immediately reflected in the underlying grid.
* The mobile `ColChooser` has been improved significantly. It now renders displayed and available
  columns as two lists, allowing drag and drop between to update the visibility and ordering. It
  also provides an easy option to toggle pinning the first column.
* `DimensionChooser` now supports an optional empty / ungrouped configuration with a value of `[]`.
  See `DimensionChooserModel.enableClear` and `DimensionChooser.emptyText`.

#### Other Features

* Core `AutoRefreshService` added to trigger an app-wide data refresh on a configurable interval, if
  so enabled via a combination of soft-config and user preference. Auto-refresh relies on the use of
  the root `RefreshContextModel` and model-level `LoadSupport`.
* A new `LoadingIndicator` component is available as a more minimal / unobtrusive alternative to a
  modal mask. Typically configured via a new `Panel.loadingIndicator` prop, the indicator can be
  bound to a `PendingTaskModel` and will automatically show/hide a spinner and/or custom message in
  an overlay docked to the corner of the parent Panel.
* `DateInput` adds support for new `enablePicker` and `showPickerOnFocus` props, offering greater
  control over when the calendar picker is shown. The new default behaviour is to not show the
  picker on focus, instead showing it via a built-in button.
* Transitions have been disabled by default on desktop Dialog and Popover components (both are from
  the Blueprint library) and on the Hoist Mask component. This should result in a snappier user
  experience, especially when working on remote / virtual workstations. Any in-app customizations to
  disable or remove transitions can now be removed in favor of this toolkit-wide change.
* Added new `@bindable.ref` variant of the `@bindable` decorator.

### 💥 Breaking Changes

* Apps that defined and initialized their own `AutoRefreshService` service or functionality should
  leverage the new Hoist service if possible. Apps with a pre-existing custom service of the same
  name must either remove in favor of the new service or - if they have special requirements not
  covered by the Hoist implementation - rename their own service to avoid a naming conflict.
* The `StoreFilterField.onFilterChange` callback will now be passed a `StoreFilter`, rather than a
  function.
* `DateInput` now has a calendar button on the right side of the input which is 22 pixels square.
  Applications explicitly setting width or height on this component should ensure that they are
  providing enough space for it to display its contents without clipping.

### 🐞 Bug Fixes

* Performance for bulk grid selections has been greatly improved (#1157)
* Toolbars now specify a minimum height (or width when vertical) to avoid shrinking unexpectedly
  when they contain only labels or are entirely empty (but still desired to e.g. align UIs across
  multiple panels). Customize if needed via the new `--xh-tbar-min-size` CSS var.
* All Hoist Components that accept a `model` prop now have that properly documented in their
  prop-types.
* Admin Log Viewer no longer reverses its lines when not in tail mode.

### ⚙️ Technical

* The `AppSpec` config passed to `XH.renderApp()` now supports a `clientAppCode` value to compliment
  the existing `clientAppName`. Both values are now optional and defaulted from the project-wide
  `appCode` and `appName` values set via the project's Webpack config. (Note that `clientAppCode` is
  referenced by the new `AutoRefreshService` to support configurable auto-refresh intervals on a
  per-app basis.)

### 📚 Libraries

* ag-grid `20.0 -> 21.0`
* react-select `2.4 -> 3.0`
* mobx-react `5.4 -> 6.0.3`
* font-awesome `5.8 -> 5.9`
* react-beautiful-dnd `10.1.1 -> 11.0.4`

[Commit Log](https://github.com/xh/hoist-react/compare/v23.0.0...v24.0.0)

## v23.0.0 - 2019-05-30

### 🎁 New Features

* `GridModel` now accepts a config of `cellBorders`, similar to `rowBorders`
* `Panel.tbar` and `Panel.bbar` props now accept an array of Elements and will auto-generate a
  `Toolbar` to contain them, avoiding the need for the extra import of `toolbar()`.
* New functions `withDebug` and `withShortDebug` have been added to provide a terse syntax for
  adding debug messages that track the execution of specific blocks of code.
* `XH.toast()` now supports an optional `containerRef` argument that can be used for anchoring a
  toast within another component (desktop only). Can be used to display more targeted toasts within
  the relevant section of an application UI, as opposed to the edge of the screen.
* `ButtonGroupInput` accepts a new `enableClear` prop that allows the active / depressed button to
  be unselected by pressing it again - this sets the value of the input as a whole to `null`.
* Hoist Admins now always see the VersionBar in the footer.
* `Promise.track` now accepts an optional `omit` config that indicates when no tracking will be
  performed.
* `fmtNumber` now accepts an optional `prefix` config that prepends immediately before the number,
  but after the sign (`+`, `-`).
* New utility methods `forEachAsync()` and `whileAsync()` have been added to allow non-blocking
  execution of time-consuming loops.

### 💥 Breaking Changes

* The `AppOption.refreshRequired` config has been renamed to `reloadRequired` to better match the
  `XH.reloadApp()` method called to reload the entire app in the browser. Any options defined by an
  app that require it to be fully reloaded should have this renamed config set to `true`.
* The options dialog will now automatically trigger an app-wide data _refresh_ via
  `XH.refreshAppAsync()` if options have changed that don't require a _reload_.
* The `EventSupport` mixin has been removed. There are no known uses of it and it is in conflict
  with the overall reactive structure of the hoist-react API. If your app listens to the
  `appStateChanged`, `prefChange` or `prefsPushed` events you will need to adjust accordingly.

### 🐞 Bug Fixes

* `Select` will now let the user edit existing text in conditions where it is expected to be
  editable. #880
* The Admin "Config Differ" tool has been updated to reflect changes to `Record` made in v22. It is
  once again able to apply remote config values.
* A `Panel` with configs `resizable: true, collapsible: false` now renders with a splitter.
* A `Panel` with no `icon`, `title`, or `headerItems` will not render a blank header.
* `FileChooser.enableMulti` now behaves as one might expect -- true to allow multiple files in a
  single upload. Previous behavior (the ability to add multiple files to dropzone) is now controlled
  by `enableAddMulti`.

[Commit Log](https://github.com/xh/hoist-react/compare/v22.0.0...v23.0.0)

## v22.0.0 - 2019-04-29

### 🎁 New Features

* A new `DockContainer` component provides a user-friendly way to render multiple child components
  "docked" to its bottom edge. Each child view is rendered with a configurable header and controls
  to allow the user to expand it, collapse it, or optionally "pop it out" into a modal dialog.
* A new `AgGrid` component provides a much lighter Hoist wrapper around ag-Grid while maintaining
  consistent styling and layout support. This allows apps to use any features supported by ag-Grid
  without conflicting with functionality added by the core Hoist `Grid`.
    * Note that this lighter wrapper lacks a number of core Hoist features and integrations,
      including store support, grid state, enhanced column and renderer APIs, absolute value
      sorting, and more.
    * An associated `AgGridModel` provides access to to the ag-Grid APIs, minimal styling configs,
      and several utility methods for managing Grid state.
* Added `GridModel.groupSortFn` config to support custom group sorting (replaces any use of
  `agOptions.defaultGroupSortComparator`).
* The `Column.cellClass` and `Column.headerClass` configs now accept functions to dynamically
  generate custom classes based on the Record and/or Column being rendered.
* The `Record` object now provides an additional getter `Record.allChildren` to return all children
  of the record, irrespective of the current filter in place on the record's store. This supplements
  the existing `Record.children` getter, which returns only the children meeting the filter.

### 💥 Breaking Changes

* The class `LocalStore` has been renamed `Store`, and is now the main implementation and base class
  for Store Data. The extraneous abstract superclass `BaseStore` has been removed.
* `Store.dataLastUpdated` had been renamed `Store.lastUpdated` on the new class and is now a simple
  timestamp (ms) rather than a Javascript Date object.
* The constructor argument `Store.processRawData` now expects a function that *returns* a modified
  object with the necessary edits. This allows implementations to safely *clone* the raw data rather
  than mutating it.
* The method `Store.removeRecord` has been replaced with the method `Store.removeRecords`. This will
  facilitate efficient bulk deletes.

### ⚙️ Technical

* `Grid` now performs an important performance workaround when loading a new dataset that would
  result in the removal of a significant amount of existing records/rows. The underlying ag-Grid
  component has a serious bottleneck here (acknowledged as AG-2879 in their bug tracker). The Hoist
  grid wrapper will now detect when this is likely and proactively clear all data using a different
  API call before loading the new dataset.
* The implementations `Store`, `RecordSet`, and `Record` have been updated to more efficiently
  re-use existing record references when loading, updating, or filtering data in a store. This keeps
  the Record objects within a store as stable as possible, and allows additional optimizations by
  ag-Grid and its `deltaRowDataMode`.
* When loading raw data into store `Record`s, Hoist will now perform additional conversions based on
  the declared `Field.type`. The unused `Field.nullable` has been removed.
* `LocalStorageService` now uses both the `appCode` and current username for its namespace key,
  ensuring that e.g. local prefs/grid state are not overwritten across multiple app users on one OS
  profile, or when admin impersonation is active. The service will automatically perform a one-time
  migration of existing local state from the old namespace to the new. #674
* `elem` no longer skips `null` children in its calls to `React.createElement()`. These children may
  play the role of placeholders when using conditional rendering, and skipping them was causing
  React to trigger extra re-renders. This change further simplifies Hoist's element factory and
  removes an unnecessary divergence with the behavior of JSX.

### 🐞 Bug Fixes

* `Grid` exports retain sorting, including support for absolute value sorting. #1068
* Ensure `FormField`s are keyed with their model ID, so that React can properly account for dynamic
  changes to fields within a form. #1031
* Prompt for app refresh in (rare) case of mismatch between client and server-side session user.
  (This can happen during impersonation and is defended against in server-side code.) #675

[Commit Log](https://github.com/xh/hoist-react/compare/v21.0.2...v22.0.0)

## v21.0.2 - 2019-04-05

### 📚 Libraries

* Rollback ag-Grid to v20.0.0 after running into new performance issues with large datasets and
  `deltaRowDataMode`. Updates to tree filtering logic, also related to grid performance issues with
  filtered tree results returning much larger record counts.

## v21.0.0 - 2019-04-04

### 🎁 New Features

* `FetchService` fetch methods now accept a plain object as the `headers` argument. These headers
  will be merged with the default headers provided by FetchService.
* An app can also now specify default headers to be sent with every fetch request via
  `XH.fetchService.setDefaultHeaders()`. You can pass either a plain object, or a closure which
  returns one.
* `Grid` supports a new `onGridReady` prop, allowing apps to hook into the ag-Grid event callback
  without inadvertently short-circuiting the Grid's own internal handler.

### 💥 Breaking Changes

* The shortcut getter `FormModel.isNotValid` was deemed confusing and has been removed from the API.
  In most cases applications should use `!FormModel.isValid` instead; this expression will return
  `false` for the `Unknown` as well as the `NotValid` state. Applications that wish to explicitly
  test for the `NotValid` state should use the `validationState` getter.
* Multiple HoistInputs have changed their `onKeyPress` props to `onKeyDown`, including TextInput,
  NumberInput, TextArea & SearchInput. The `onKeyPress` event has been deprecated in general and has
  limitations on which keys will trigger the event to fire (i.e. it would not fire on an arrow
  keypress).
* FetchService's fetch methods no longer support `contentType` parameter. Instead, specify a custom
  content-type by setting a 'Content-Type' header using the `headers` parameter.
* FetchService's fetch methods no longer support `acceptJson` parameter. Instead, pass an {"Accept":
  "application/json"} header using the `headers` parameter.

### ✨ Style

* Black point + grid colors adjusted in dark theme to better blend with overall blue-gray tint.
* Mobile styles have been adjusted to increase the default font size and grid row height, in
  addition to a number of other smaller visual adjustments.

### 🐞 Bug Fixes

* Avoid throwing React error due to tab / routing interactions. Tab / routing / state support
  generally improved. (#1052)
* `GridModel.selectFirst()` improved to reliably select first visible record even when one or more
  groupBy levels active. (#1058)

### 📚 Libraries

* ag-Grid `~20.1 -> ~20.2` (fixes ag-grid sorting bug with treeMode)
* @blueprint/core `3.14 -> 3.15`
* @blueprint/datetime `3.7 -> 3.8`
* react-dropzone `10.0 -> 10.1`
* react-transition-group `2.6 -> 2.8`

[Commit Log](https://github.com/xh/hoist-react/compare/v20.2.1...v21.0.0)

## v20.2.1 - 2019-03-28

* Minor tweaks to grid styles - CSS var for pinned column borders, drop left/right padding on
  center-aligned grid cells.

[Commit Log](https://github.com/xh/hoist-react/compare/v20.2.0...v20.2.1)

## v20.2.0 - 2019-03-27

### 🎁 New Features

* `GridModel` exposes three new configs - `rowBorders`, `stripeRows`, and `showCellFocus` - to
  provide additional control over grid styling. The former `Grid` prop `showHover` has been
  converted to a `GridModel` config for symmetry with these other flags and more efficient
  re-rendering. Note that some grid-related CSS classes have also been modified to better conform to
  the BEM approach used elsewhere - this could be a breaking change for apps that keyed off of
  certain Hoist grid styles (not expected to be a common case).
* `Select` adds a `queryBuffer` prop to avoid over-eager calls to an async `queryFn`. This buffer is
  defaulted to 300ms to provide some out-of-the-box debouncing of keyboard input when an async query
  is provided. A longer value might be appropriate for slow / intensive queries to a remote API.

### 🐞 Bug Fixes

* A small `FormField.labelWidth` config value will now be respected, even if it is less than the
  default minWidth of 80px.
* Unnecessary re-renders of inactive tab panels now avoided.
* `Grid`'s filter will now be consistently applied to all tree grid records. Previously, the filter
  skipped deeply nested records under specific conditions.
* `Timer` no longer requires its `runFn` to be a promise, as it briefly (and unintentionally) did.
* Suppressed default browser resize handles on `textarea`.

[Commit Log](https://github.com/xh/hoist-react/compare/v20.1.1...v20.2.0)

## v20.1.1 - 2019-03-27

### 🐞 Bug Fixes

* Fix form field reset so that it will call computeValidationAsync even if revalidation is not
  triggered because the field's value did not change when reset.

[Commit Log](https://github.com/xh/hoist-react/compare/v20.1.0...v20.1.1)

## v20.1.0 - 2019-03-14

### 🎁 New Features

* Standard app options panel now includes a "Restore Defaults" button to clear all user preferences
  as well as any custom grid state, resetting the app to its default state for that user.

### 🐞 Bug Fixes

* Removed a delay from `HoistInput` blur handling, ensuring `noteBlurred()` is called as soon as the
  element loses focus. This should remove a class of bugs related to input values not flushing into
  their models quickly enough when `commitOnChange: false` and the user moves directly from an input
  to e.g. clicking a submit button. #1023
* Fix to Admin ConfigDiffer tool (missing decorator).

### ⚙️ Technical

* The `GridModel.store` config now accepts a plain object and will internally create a `LocalStore`.
  This store config can also be partially specified or even omitted entirely. GridModel will ensure
  that the store is auto-configured with all fields in configured grid columns, reducing the need
  for app code boilerplate (re)enumerating field names.
* `Timer` class reworked to allow its interval to be adjusted dynamically via `setInterval()`,
  without requiring the Timer to be re-created.

[Commit Log](https://github.com/xh/hoist-react/compare/v20.0.1...v20.1.0)

## v20.0.1 - 2019-03-08

### 🐞 Bug Fixes

* Ensure `RestStore` processes records in a standard way following a save/add operation (#1010).

[Commit Log](https://github.com/xh/hoist-react/compare/v20.0.0...v20.0.1)

## v20.0.0 - 2019-03-06

### 💥 Breaking Changes

* The `@LoadSupport` decorator has been substantially reworked and enhanced from its initial release
  in v19. It is no longer needed on the HoistComponent, but rather should be put directly on the
  owned HoistModel implementing the loading. IMPORTANT NOTE: all models should implement
  `doLoadAsync` rather than `loadAsync`. Please see `LoadSupport` for more information on this
  important change.
* `TabContainer` and `TabContainerModel` are now cross-platform. Apps should update their code to
  import both from `@xh/hoist/cmp/tab`.
* `TabContainer.switcherPosition` has been moved to `TabContainerModel`. Please note that changes to
  `switcherPosition` are not supported on mobile, where the switcher will always appear beneath the
  container.
* The `Label` component from `@xh/hoist/desktop/cmp/input` has been removed. Applications should
  consider using the basic html `label` element instead (or a `FormField` if applicable).
* The `LeftRightChooserModel` constructor no longer accepts a `leftSortBy` and `rightSortBy`
  property. The implementation of these properties was generally broken. Use `leftSorted` and
  `rightSorted` instead.

#### Mobile

* Mobile `Page` has changed - `Pages` are now wrappers around `Panels` that are designed to be used
  with a `NavigationModel` or `TabContainer`. `Page` accepts the same props as `Panel`, meaning uses
  of `loadModel` should be replaced with `mask`.
* The mobile `AppBar` title is static and defaults to the app name. If you want to display page
  titles, it is recommended to use the `title` prop on the `Page`.

### 🎁 New Features

* Enhancements to Model and Component data loading via `@LoadSupport` provides a stronger set of
  conventions and better support for distinguishing between initial loads / auto/background
  refreshes / user- driven refreshes. It also provides new patterns for ensuring application
  Services are refreshed as part of a reworked global refresh cycle.
* RestGridModel supports a new `cloneAction` to take an existing record and open the editor form in
  "add mode" with all editable fields pre-populated from the source record. The action calls
  `prepareCloneFn`, if defined on the RestGridModel, to perform any transform operations before
  rendering the form.
* Tabs in `TabContainerModel` now support an `icon` property on the desktop.
* Charts take a new optional `aspectRatio` prop.
* Added new `Column.headerTooltip` config.
* Added new method `markManaged` on `ManagedSupport`.
* Added new function decorator `debounced`.
* Added new function `applyMixin` providing support for structured creation of class decorators
  (mixins).

#### Mobile

* Column chooser support available for mobile Grids. Users can check/uncheck columns to add/remove
  them from a configurable grid and reorder the columns in the list via drag and drop. Pair
  `GridModel.enableColChooser` with a mobile `colChooserButton` to allow use.
* Added `DialogPage` to the mobile toolkit. These floating pages do not participate in navigation or
  routing, and are used for showing fullscreen views outside of the Navigator / TabContainer
  context.
* Added `Panel` to the mobile toolkit, which offers a header element with standardized styling,
  title, and icon, as well as support for top and bottom toolbars.
* The mobile `AppBar` has been updated to more closely match the desktop `AppBar`, adding `icon`,
  `leftItems`, `hideAppMenuButton` and `appMenuButtonProps` props.
* Added routing support to mobile.

### 🐞 Bug Fixes

* The HighCharts wrapper component properly resizes its chart.
* Mobile dimension chooser button properly handles overflow for longer labels.
* Sizing fixes for multi-line inputs such as textArea and jsonInput.
* NumberInput calls a `onKeyPress` prop if given.
* Layout fixes on several admin panels and detail popups.

### 📚 Libraries

* @blueprintjs/core `3.13 -> 3.14`
* @xh/hoist-dev-utils `3.5 -> 3.6`
* ag-Grid `~20.0 -> ~20.1`
* react-dropzone `~8.0 -> ~9.0`
* react-select `~2.3 -> ~2.4`
* router5 `~6.6 -> ~7.0`
* react `~16.7 -> ~16.8`

[Commit Log](https://github.com/xh/hoist-react/compare/v19.0.1...v20.0.0)

## v19.0.1 - 2019-02-12

### 🐞 Bug Fixes

* Additional updates and simplifications to `FormField` sizing of child `HoistInput` elements, for
  more reliable sizing and spacing filling behavior.

[Commit Log](https://github.com/xh/hoist-react/compare/v19.0.0...v19.0.1)

## v19.0.0 - 2019-02-08

### 🎁 New Features

* Added a new architecture for signaling the need to load / refresh new data across either the
  entire app or a section of the component hierarchy. This new system relies on React context to
  minimizes the need for explicit application wiring, and improves support for auto-refresh. See
  newly added decorator `@LoadSupport` and classes/components `RefreshContext`,
  `RefreshContextModel`, and `RefreshContextView` for more info.
* `TabContainerModel` and `TabModel` now support `refreshMode` and `renderMode` configs to allow
  better control over how inactive tabs are mounted/unmounted and how tabs handle refresh requests
  when hidden or (re)activated.
* Apps can implement `getAppOptions()` in their `AppModel` class to specify a set of app-wide
  options that should be editable via a new built-in Options dialog. This system includes built-in
  support for reading/writing options to preferences, or getting/setting their values via custom
  handlers. The toolkit handles the rendering of the dialog.
* Standard top-level app buttons - for actions such as launching the new Options dialog, switching
  themes, launching the admin client, and logging out - have been moved into a new menu accessible
  from the top-right corner of the app, leaving more space for app-specific controls in the AppBar.
* `RecordGridModel` now supports an enhanced `editors` configuration that exposes the full set of
  validation and display support from the Forms package.
* `HoistInput` sizing is now consistently implemented using `LayoutSupport`. All sizable
  `HoistInputs` now have default `width` to ensure a standard display out of the box. `JsonInput`
  and `TextArea` also have default `height`. These defaults can be overridden by declaring explicit
  `width` and `height` values, or unset by setting the prop to `null`.
* `HoistInputs` within `FormFields` will be automatically sized to fill the available space in the
  `FormField`. In these cases, it is advised to either give the `FormField` an explicit size or
  render it in a flex layout.

### 💥 Breaking Changes

* ag-Grid has been updated to v20.0.0. Most apps shouldn't require any changes - however, if you are
  using `agOptions` to set sorting, filtering or resizing properties, these may need to change:

  For the `Grid`, `agOptions.enableColResize`, `agOptions.enableSorting`
  and `agOptions.enableFilter`
  have been removed. You can replicate their effects by using `agOptions.defaultColDef`. For
  `Columns`, `suppressFilter` has been removed, an should be replaced with `filter: false`.

* `HoistAppModel.requestRefresh` and `TabContainerModel.requestRefresh` have been removed.
  Applications should use the new Refresh architecture described above instead.
* `tabRefreshMode` on TabContainer has been renamed `renderMode`.
* `TabModel.reloadOnShow` has been removed. Set the `refreshMode` property on TabContainerModel or
  TabModel to `TabRefreshMode.ON_SHOW_ALWAYS` instead.
* The mobile APIs for `TabContainerModel`, `TabModel`, and `RefreshButton` have been rewritten to
  more closely mirror the desktop API.
* The API for `RecordGridModel` editors has changed -- `type` is no longer supported. Use
  `fieldModel` and `formField` instead.
* `LocalStore.loadRawData` requires that all records presented to store have unique IDs specified.
  See `LocalStore.idSpec` for more information.

### 🐞 Bug Fixes

* SwitchInput and RadioInput now properly highlight validation errors in `minimal` mode.

### 📚 Libraries

* @blueprintjs/core `3.12 -> 3.13`
* ag-Grid `~19.1.4 -> ~20.0.0`

[Commit Log](https://github.com/xh/hoist-react/compare/v18.1.2...v19.0.0)

## v18.1.2 - 2019-01-30

### 🐞 Bug Fixes

* Grid integrations relying on column visibility (namely export, storeFilterField) now correctly
  consult updated column state from GridModel. #935
* Ensure `FieldModel.initialValue` is observable to ensure that computed dirty state (and any other
  derivations) are updated if it changes. #934
* Fixes to ensure Admin console log viewer more cleanly handles exceptions (e.g. attempting to
  auto-refresh on a log file that has been deleted).

[Commit Log](https://github.com/xh/hoist-react/compare/v18.1.1...v18.1.2)

## v18.1.1 - 2019-01-29

* Grid cell padding can be controlled via a new set of CSS vars and is reduced by default for grids
  in compact mode.
* The `addRecordAsync()` and `saveRecordAsync()` methods on `RestStore` return the updated record.

[Commit Log](https://github.com/xh/hoist-react/compare/v18.1.0...v18.1.1)

## v18.1.0 - 2019-01-28

### 🎁 New Features

* New `@managed` class field decorator can be used to mark a property as fully created/owned by its
  containing class (provided that class has installed the matching `@ManagedSupport` decorator).
    * The framework will automatically pass any `@managed` class members to `XH.safeDestroy()` on
      destroy/unmount to ensure their own `destroy()` lifecycle methods are called and any related
      resources are disposed of properly, notably MobX observables and reactions.
    * In practice, this should be used to decorate any properties on `HoistModel`, `HoistService`,
      or
      `HoistComponent` classes that hold a reference to a `HoistModel` created by that class. All of
      those core artifacts support the new decorator, `HoistModel` already provides a built-in
      `destroy()` method, and calling that method when an app is done with a Model is an important
      best practice that can now happen more reliably / easily.
* `FormModel.getData()` accepts a new single parameter `dirtyOnly` - pass true to get back only
  fields which have been modified.
* The mobile `Select` component indicates the current value with a ✅ in the drop-down list.
* Excel exports from tree grids now include the matching expand/collapse tree controls baked into
  generated Excel file.

### 🐞 Bug Fixes

* The `JsonInput` component now properly respects / indicates disabled state.

### 📚 Libraries

* Hoist-dev-utils `3.4.1 -> 3.5.0` - updated webpack and other build tool dependencies, as well as
  an improved eslint configuration.
* @blueprintjs/core `3.10 -> 3.12`
* @blueprintjs/datetime `3.5 -> 3.7`
* fontawesome `5.6 -> 5.7`
* mobx `5.8 -> 5.9`
* react-select `2.2 -> 2.3`
* Other patch updates

[Commit Log](https://github.com/xh/hoist-react/compare/v18.0.0...v18.1.0)

## v18.0.0 - 2019-01-15

### 🎁 New Features

* Form support has been substantially enhanced and restructured to provide both a cleaner API and
  new functionality:
    * `FormModel` and `FieldModel` are now concrete classes and provide the main entry point for
      specifying the contents of a form. The `Field` and `FieldSupport` decorators have been
      removed.
    * Fields and sub-forms may now be dynamically added to FormModel.
    * The validation state of a FormModel is now *immediately* available after construction and
      independent of the GUI. The triggering of the *display* of that state is now a separate
      process triggered by GUI actions such as blur.
    * `FormField` has been substantially reworked to support a read-only display and inherit common
      property settings from its containing `Form`.
    * `HoistInput` has been moved into the `input` package to clarify that these are lower level
      controls and independent of the Forms package.

* `RestGrid` now supports a `mask` prop. RestGrid loading is now masked by default.
* `Chart` component now supports a built-in zoom out gesture: click and drag from right-to-left on
  charts with x-axis zooming.
* `Select` now supports an `enableClear` prop to control the presence of an optional inline clear
  button.
* `Grid` components take `onCellClicked` and `onCellDoubleClicked` event handlers.
* A new desktop `FileChooser` wraps a preconfigured react-dropzone component to allow users to
  easily select files for upload or other client-side processing.

### 💥 Breaking Changes

* Major changes to Form (see above). `HoistInput` imports will also need to be adjusted to move from
  `form` to `input`.
* The name of the HoistInput `field` prop has been changed to `bind`. This change distinguishes the
  lower-level input package more clearly from the higher-level form package which uses it. It also
  more clearly relates the property to the associated `@bindable` annotation for models.
* A `Select` input with `enableMulti = true` will by default no longer show an inline x to clear the
  input value. Use the `enableClear` prop to re-enable.
* Column definitions are exported from the `grid` package. To ensure backwards compatibility,
  replace imports from `@xh/hoist/desktop/columns` with `@xh/hoist/desktop/cmp/grid`.

### 📚 Libraries

* React `~16.6.0 -> ~16.7.0`
* Patch version updates to multiple other dependencies.

[Commit Log](https://github.com/xh/hoist-react/compare/v17.0.0...v18.0.0)

## v17.0.0 - 2018-12-21

### 💥 Breaking Changes

* The implementation of the `model` property on `HoistComponent` has been substantially enhanced:
    * "Local" Models should now be specified on the Component class declaration by simply setting
      the
      `model` property, rather than the confusing `localModel` property.
    * HoistComponent now supports a static `modelClass` class property. If set, this property will
      allow a HoistComponent to auto-create a model internally when presented with a plain
      javascript object as its `model` prop. This is especially useful in cases like `Panel`
      and `TabContainer`, where apps often need to specify a model but do not require a reference to
      the model. Those usages can now skip importing and instantiating an instance of the
      component's model class themselves.
    * Hoist will now throw an Exception if an application attempts to changes the model on an
      existing HoistComponent instance or presents the wrong type of model to a HoistComponent where
      `modelClass` has been specified.

* `PanelSizingModel` has been renamed `PanelModel`. The class now also has the following new
  optional properties, all of which are `true` by default:
    * `showSplitter` - controls visibility of the splitter bar on the outside edge of the component.
    * `showSplitterCollapseButton` - controls visibility of the collapse button on the splitter bar.
    * `showHeaderCollapseButton` - controls visibility of a (new) collapse button in the header.

* The API methods for exporting grid data have changed and gained new features:
    * Grids must opt-in to export with the `GridModel.enableExport` config.
    * Exporting a `GridModel` is handled by the new `GridExportService`, which takes a collection of
      `exportOptions`. See `GridExportService.exportAsync` for available `exportOptions`.
    * All export entry points (`GridModel.exportAsync()`, `ExportButton` and the export context menu
      items) support `exportOptions`. Additionally, `GridModel` can be configured with default
      `exportOptions` in its config.

* The `buttonPosition` prop on `NumberInput` has been removed due to problems with the underlying
  implementation. Support for incrementing buttons on NumberInputs will be re-considered for future
  versions of Hoist.

### 🎁 New Features

* `TextInput` on desktop now supports an `enableClear` property to allow easy addition of a clear
  button at the right edge of the component.
* `TabContainer` enhancements:
    * An `omit` property can now be passed in the tab configs passed to the `TabContainerModel`
      constructor to conditionally exclude a tab from the container
    * Each `TabModel` can now be retrieved by id via the new `getTabById` method on
      `TabContainerModel`.
    * `TabModel.title` can now be changed at runtime.
    * `TabModel` now supports the following properties, which can be changed at runtime or set via
      the config:
        * `disabled` - applies a disabled style in the switcher and blocks navigation to the tab via
          user click, routing, or the API.
        * `excludeFromSwitcher` - removes the tab from the switcher, but the tab can still be
          navigated to programmatically or via routing.
* `MultiFieldRenderer` `multiFieldConfig` now supports a `delimiter` property to separate
  consecutive SubFields.
* `MultiFieldRenderer` SubFields now support a `position` property, to allow rendering in either the
  top or bottom row.
* `StoreCountLabel` now supports a new 'includeChildren' prop to control whether or not children
  records are included in the count. By default this is `false`.
* `Checkbox` now supports a `displayUnsetState` prop which may be used to display a visually
  distinct state for null values.
* `Select` now renders with a checkbox next to the selected item in its dropdown menu, instead of
  relying on highlighting. A new `hideSelectedOptionCheck` prop is available to disable.
* `RestGridModel` supports a `readonly` property.
* `DimensionChooser`, various `HoistInput` components, `Toolbar` and `ToolbarSeparator` have been
  added to the mobile component library.
* Additional environment enums for UAT and BCP, added to Hoist Core 5.4.0, are supported in the
  application footer.

### 🐞 Bug Fixes

* `NumberInput` will no longer immediately convert its shorthand value (e.g. "3m") into numeric form
  while the user remains focused on the input.
* Grid `actionCol` columns no longer render Button components for each action, relying instead on
  plain HTML / CSS markup for a significant performance improvement when there are many rows and/or
  actions per row.
* Grid exports more reliably include the appropriate file extension.
* `Select` will prevent an `<esc>` keypress from bubbling up to parent components only when its menu
  is open. (In that case, the component assumes escape was pressed to close its menu and captures
  the keypress, otherwise it should leave it alone and let it e.g. close a parent popover).

[Commit Log](https://github.com/xh/hoist-react/compare/v16.0.1...v17.0.0)

## v16.0.1 - 2018-12-12

### 🐞 Bug Fixes

* Fix to FeedbackForm allowing attempted submission with an empty message.

[Commit Log](https://github.com/xh/hoist-react/compare/v16.0.0...v16.0.1)

## v16.0.0

### 🎁 New Features

* Support for ComboBoxes and Dropdowns have been improved dramatically, via a new `Select` component
  based on react-select.
* The ag-Grid based `Grid` and `GridModel` are now available on both mobile and desktop. We have
  also added new support for multi-row/multi-field columns via the new `multiFieldRenderer` renderer
  function.
* The app initialization lifecycle has been restructured so that no App classes are constructed
  until Hoist is fully initialized.
* `Column` now supports an optional `rowHeight` property.
* `Button` now defaults to 'minimal' mode, providing a much lighter-weight visual look-and-feel to
  HoistApps. `Button` also implements `@LayoutSupport`.
* Grouping state is now saved by the grid state support on `GridModel`.
* The Hoist `DimChooser` component has been ported to hoist-react.
* `fetchService` now supports an `autoAbortKey` in its fetch methods. This can be used to
  automatically cancel obsolete requests that have been superseded by more recent variants.
* Support for new `clickableLabel` property on `FormField`.
* `RestForm` now supports a read-only view.
* Hoist now supports automatic tracking of app/page load times.

### 💥 Breaking Changes

* The new location for the cross-platform grid component is `@xh/hoist/cmp/grid`. The `columns`
  package has also moved under a new sub-package in this location.
* Hoist top-level App Structure has changed in order to improve consistency of the Model-View
  conventions, to improve the accessibility of services, and to support the improvements in app
  initialization mentioned above:
    - `XH.renderApp` now takes a new `AppSpec` configuration.
    - `XH.app` is now `XH.appModel`.
    - All services are installed directly on `XH`.
    - `@HoistApp` is now `@HoistAppModel`
* `RecordAction` has been substantially refactored and improved. These are now typically immutable
  and may be shared.
    - `prepareFn` has been replaced with a `displayFn`.
    - `actionFn` and `displayFn` now take a single object as their parameter.
* The `hide` property on `Column` has been changed to `hidden`.
* The `ColChooserButton` has been moved from the incorrect location `@xh/hoist/cmp/grid` to
  `@xh/hoist/desktop/cmp/button`. This is a desktop-only component. Apps will have to adjust these
  imports.
* `withDefaultTrue` and `withDefaultFalse` in `@xh/hoist/utils/js` have been removed. Use
  `withDefault` instead.
* `CheckBox` has been renamed `Checkbox`

### ⚙️ Technical

* ag-Grid has been upgraded to v19.1
* mobx has been upgraded to v5.6
* React has been upgraded to v16.6
* Allow browsers with proper support for Proxy (e.g Edge) to access Hoist Applications.

### 🐞 Bug Fixes

* Extensive. See full change list below.

[Commit Log](https://github.com/xh/hoist-react/compare/v15.1.2...v16.0.0)

## v15.1.2

🛠 Hotfix release to MultiSelect to cap the maximum number of options rendered by the drop-down
list. Note, this component is being replaced in Hoist v16 by the react-select library.

[Commit Log](https://github.com/xh/hoist-react/compare/v15.1.1...v15.1.2)

## v15.1.1

### 🐞 Bug Fixes

* Fix to minimal validation mode for FormField disrupting input focus.
* Fix to JsonInput disrupting input focus.

### ⚙️ Technical

* Support added for TLBR-style notation when specifying margin/padding via layoutSupport - e.g. box(
  {margin: '10 20 5 5'}).
* Tweak to lockout panel message when the user has no roles.

[Commit Log](https://github.com/xh/hoist-react/compare/v15.1.0...v15.1.1)

## v15.1.0

### 🎁 New Features

* The FormField component takes a new minimal prop to display validation errors with a tooltip only
  as opposed to an inline message string. This can be used to help reduce shifting / jumping form
  layouts as required.
* The admin-only user impersonation toolbar will now accept new/unknown users, to support certain
  SSO application implementations that can create users on the fly.

### ⚙️ Technical

* Error reporting to server w/ custom user messages is disabled if the user is not known to the
  client (edge case with errors early in app lifecycle, prior to successful authentication).

[Commit Log](https://github.com/xh/hoist-react/compare/v15.0.0...v15.1.0)

## v15.0.0

### 💥 Breaking Changes

* This update does not require any application client code changes, but does require updating the
  Hoist Core Grails plugin to >= 5.0. Hoist Core changes to how application roles are loaded and
  users are authenticated required minor changes to how JS clients bootstrap themselves and load
  user data.
* The Hoist Core HoistImplController has also been renamed to XhController, again requiring Hoist
  React adjustments to call the updated /xh/ paths for these (implementation) endpoints. Again, no
  app updates required beyond taking the latest Hoist Core plugin.

[Commit Log](https://github.com/xh/hoist-react/compare/v14.2.0...v15.0.0)

## v14.2.0

### 🎁 New Features

* Upgraded hoist-dev-utils to 3.0.3. Client builds now use the latest Webpack 4 and Babel 7 for
  noticeably faster builds and recompiles during CI and at development time.
* GridModel now has a top-level agColumnApi property to provide a direct handle on the ag-Grid
  Column API object.

### ⚙️ Technical

* Support for column groups strengthened with the addition of a dedicated ColumnGroup sibling class
  to Column. This includes additional internal refactoring to reduce unnecessary cloning of Column
  configurations and provide a more managed path for Column updates. Public APIs did not change.
  (#694)

### 📚 Libraries

* Blueprint Core `3.6.1 -> 3.7.0`
* Blueprint Datetime `3.2.0 -> 3.3.0`
* Fontawesome `5.3.x -> 5.4.x`
* MobX `5.1.2 -> 5.5.0`
* Router5 `6.5.0 -> 6.6.0`

[Commit Log](https://github.com/xh/hoist-react/compare/v14.1.3...v14.2.0)

## v14.1.3

### 🐞 Bug Fixes

* Ensure JsonInput reacts properly to value changes.

### ⚙️ Technical

* Block user pinning/unpinning in Grid via drag-and-drop - pending further work via #687.
* Support "now" as special token for dateIs min/max validation rules.
* Tweak grouped grid row background color.

[Commit Log](https://github.com/xh/hoist-react/compare/v14.1.1...v14.1.3)

## v14.1.1

### 🐞 Bug Fixes

* Fixes GridModel support for row-level grouping at same time as column grouping.

[Commit Log](https://github.com/xh/hoist-react/compare/v14.1.0...v14.1.1)

## v14.1.0

### 🎁 New Features

* GridModel now supports multiple levels of row grouping. Pass the public setGroupBy() method an
  array of string column IDs, or a falsey value / empty array to ungroup. Note that the public and
  observable groupBy property on GridModel will now always be an array, even if the grid is not
  grouped or has only a single level of grouping.
* GridModel exposes public expandAll() and collapseAll() methods for grouped / tree grids, and
  StoreContextMenu supports a new "expandCollapseAll" string token to insert context menu items.
  These are added to the default menu, but auto-hide when the grid is not in a grouped state.
* The Grid component provides a new onKeyDown prop, which takes a callback and will fire on any
  keypress targeted within the Grid. Note such a handler is not provided directly by ag-Grid.
* The Column class supports pinned as a top-level config. Supports passing true to pin to the left.

### 🐞 Bug Fixes

* Updates to Grid column widths made via ag-Grid's "autosize to fit" API are properly persisted to
  grid state.

[Commit Log](https://github.com/xh/hoist-react/compare/v14.0.0...v14.1.0)

## v14.0.0

* Along with numerous bug fixes, v14 brings with it a number of important enhancements for grids,
  including support for tree display, 'action' columns, and absolute value sorting. It also includes
  some new controls and improvement to focus display.

### 💥 Breaking Changes

* The signatures of the Column.elementRenderer and Column.renderer have been changed to be
  consistent with each other, and more extensible. Each takes two arguments -- the value to be
  rendered, and a single bundle of metadata.
* StoreContextMenuAction has been renamed to RecordAction. Its action property has been renamed to
  actionFn for consistency and clarity.
* LocalStore : The method LocalStore.processRawData no longer takes an array of all records, but
  instead takes just a single record. Applications that need to operate on all raw records in bulk
  should do so before presenting them to LocalStore. Also, LocalStores template methods for override
  have also changed substantially, and sub-classes that rely on these methods will need to be
  adjusted accordingly.

### 🎁 New Features

#### Grid

* The Store API now supports hierarchical datasets. Applications need to simply provide raw data for
  records with a "children" property containing the raw data for their children.
* Grid supports a 'TreeGrid' mode. To show a tree grid, bind the GridModel to a store containing
  hierarchical data (as above), set treeMode: true on the GridModel, and specify a column to display
  the tree controls (isTreeColumn: true)
* Grid supports absolute sorting for numerical columns. Specify absSort: true on your column config
  to enable. Clicking the grid header will now cycle through ASC > DESC > DESC (abs) sort modes.
* Grid supports an 'Actions' column for one-click record actions. See cmp/desktop/columns/actionCol.
* A new showHover prop on the desktop Grid component will highlight the hovered row with default
  styling. A new GridModel.rowClassFn callback was added to support per-row custom classes based on
  record data.
* A new ExportFormat.LONG_TEXT format has been added, along with a new Column.exportWidth config.
  This supports exporting columns that contain long text (e.g. notes) as multi-line cells within
  Excel.

#### Other Components

* RadioInput and ButtonGroupInput have been added to the desktop/cmp/form package.
* DateInput now has support for entering and displaying time values.
* NumberInput displays its unformatted value when focused.
* Focused components are now better highlighted, with additional CSS vars provided to customize as
  needed.

### 🐞 Bug Fixes

* Calls to GridModel.setGroupBy() work properly not only on the first, but also all subsequent calls
  (#644).
* Background / style issues resolved on several input components in dark theme (#657).
* Grid context menus appear properly over other floating components.

### 📚 Libraries

* React `16.5.1 -> 16.5.2`
* router5 `6.4.2 -> 6.5.0`
* CodeMirror, Highcharts, and MobX patch updates

[Commit Log](https://github.com/xh/hoist-react/compare/v13.0.0...v14.0.0)

## v13.0.0

🍀Lucky v13 brings with it a number of enhancements for forms and validation, grouped column support
in the core Grid API, a fully wrapped MultiSelect component, decorator syntax adjustments, and a
number of other fixes and enhancements.

It also includes contributions from new ExHI team members Arjun and Brendan. 🎉

### 💥 Breaking Changes

* The core `@HoistComponent`, `@HoistService`, and `@HoistModel` decorators are **no longer
  parameterized**, meaning that trailing `()` should be removed after each usage. (#586)
* The little-used `hoistComponentFactory()` method was also removed as a further simplification
  (#587).
* The `HoistField` superclass has been renamed to `HoistInput` and the various **desktop form
  control components have been renamed** to match (55afb8f). Apps using these components (which will
  likely be most apps) will need to adapt to the new names.
    * This was done to better distinguish between the input components and the upgraded Field
      concept on model classes (see below).

### 🎁 New Features

⭐️ **Forms and Fields** have been a major focus of attention, with support for structured data
fields added to Models via the `@FieldSupport` and `@field()` decorators.

* Models annotated with `@FieldSupport` can decorate member properties with `@field()`, making those
  properties observable and settable (with a generated `setXXX()` method).
* The `@field()` decorators themselves can be passed an optional display label string as well as
  zero or more *validation rules* to define required constraints on the value of the field.
* A set of predefined constraints is provided within the toolkit within the `/field/` package.
* Models using `FieldSupport` should be sure to call the `initFields()` method installed by the
  decorator within their constructor. This method can be called without arguments to generally
  initialize the field system, or it can be passed an object of field names to initial/default
  values, which will set those values on the model class properties and provide change/dirty
  detection and the ability to "reset" a form.
* A new `FormField` UI component can be used to wrap input components within a form. The `FormField`
  wrapper can accept the source model and field name, and will apply those to its child input. It
  leverages the Field model to automatically display a label, indicate required fields, and print
  validation error messages. This new component should be the building-block for most non-trivial
  forms within an application.

Other enhancements include:

* **Grid columns can be grouped**, with support for grouping added to the grid state management
  system, column chooser, and export manager (#565). To define a column group, nest column
  definitions passed to `GridModel.columns` within a wrapper object of the
  form `{headerName: 'My group', children: [...]}`.

(Note these release notes are incomplete for this version.)

[Commit Log](https://github.com/xh/hoist-react/compare/v12.1.2...v13.0.0)

## v12.1.2

### 🐞 Bug Fixes

* Fix casing on functions generated by `@settable` decorator
  (35c7daa209a4205cb011583ebf8372319716deba).

[Commit Log](https://github.com/xh/hoist-react/compare/v12.1.1...v12.1.2)

## v12.1.1

### 🐞 Bug Fixes

* Avoid passing unknown HoistField component props down to Blueprint select/checkbox controls.

### 📚 Libraries

* Rollback update of `@blueprintjs/select` package `3.1.0 -> 3.0.0` - this included breaking API
  changes and will be revisited in #558.

[Commit Log](https://github.com/xh/hoist-react/compare/v12.1.0...v12.1.1)

## v12.1.0

### 🎁 New Features

* New `@bindable` and `@settable` decorators added for MobX support. Decorating a class member
  property with `@bindable` makes it a MobX `@observable` and auto-generates a setter method on the
  class wrapped in a MobX `@action`.
* A `fontAwesomeIcon` element factory is exported for use with other FA icons not enumerated by the
  `Icon` class.
* CSS variables added to control desktop Blueprint form control margins. These remain defaulted to
  zero, but now within CSS with support for variable overrides. A Blueprint library update also
  brought some changes to certain field-related alignment and style properties. Review any form
  controls within apps to ensure they remain aligned as desired
  (8275719e66b4677ec5c68a56ccc6aa3055283457 and df667b75d41d12dba96cbd206f5736886cb2ac20).

### 🐞 Bug Fixes

* Grid cells are fully refreshed on a data update, ensuring cell renderers that rely on data other
  than their primary display field are updated (#550).
* Grid auto-sizing is run after a data update, ensuring flex columns resize to adjust for possible
  scrollbar visibility changes (#553).
* Dropdown fields can be instantiated with fewer required properties set (#541).

### 📚 Libraries

* Blueprint `3.0.1 -> 3.4.0`
* FontAwesome `5.2.0 -> 5.3.0`
* CodeMirror `5.39.2 -> 5.40.0`
* MobX `5.0.3 -> 5.1.0`
* router5 `6.3.0 -> 6.4.2`
* React `16.4.1 -> 16.4.2`

[Commit Log](https://github.com/xh/hoist-react/compare/v12.0.0...v12.1.0)

## v12.0.0

Hoist React v12 is a relatively large release, with multiple refactorings around grid columns,
`elemFactory` support, classNames, and a re-organization of classes and exports within `utils`.

### 💥 Breaking Changes

#### ⭐️ Grid Columns

**A new `Column` class describes a top-level API for columns and their supported options** and is
intended to be a cross-platform layer on top of ag-Grid and TBD mobile grid implementations.

* The desktop `GridModel` class now accepts a collection of `Column` configuration objects to define
  its available columns.
* Columns may be configured with `flex: true` to cause them to stretch all available horizontal
  space within a grid, sharing it equally with any other flex columns. However note that this should
  be used sparingly, as flex columns have some deliberate limitations to ensure stable and
  consistent behavior. Most noticeably, they cannot be resized directly by users. Often, a best
  practice will be to insert an `emptyFlexCol` configuration as the last column in a grid - this
  will avoid messy-looking gaps in the layout while not requiring a data-driven column be flexed.
* User customizations to column widths are now saved if the GridModel has been configured with a
  `stateModel` key or model instance - see `GridStateModel`.
* Columns accept a `renderer` config to format text or HTML-based output. This is a callback that is
  provided the value, the row-level record, and a metadata object with the column's `colId`. An
  `elementRenderer` config is also available for cells that should render a Component.
* An `agOptions` config key continues to provide a way to pass arbitrary options to the underlying
  ag-Grid instance (for desktop implementations). This is considered an "escape hatch" and should be
  used with care, but can provide a bridge to required ag-Grid features as the Hoist-level API
  continues to develop.
* The "factory pattern" for Column templates / defaults has been removed, replaced by a simpler
  approach that recommends exporting simple configuration partials and spreading them into
  instance-specific column configs.
* See 0798f6bb20092c59659cf888aeaf9ecb01db52a6 for primary commit.

#### ⭐️ Element Factory, LayoutSupport, BaseClassName

Hoist provides core support for creating components via a factory pattern, powered by the `elem()`
and `elemFactory()` methods. This approach remains the recommended way to instantiate component
elements, but was **simplified and streamlined**.

* The rarely used `itemSpec` argument was removed (this previously applied defaults to child items).
* Developers can now also use JSX to instantiate all Hoist-provided components while still taking
  advantage of auto-handling for layout-related properties provided by the `LayoutSupport` mixin.
    * HoistComponents should now spread **`...this.getLayoutProps()`** into their outermost rendered
      child to enable promotion of layout properties.
* All HoistComponents can now specify a **baseClassName** on their component class and should pass
  `className: this.getClassName()` down to their outermost rendered child. This allows components to
  cleanly layer on a base CSS class name with any instance-specific classes.
* See 8342d3870102ee9bda4d11774019c4928866f256 for primary commit.

#### ⭐️ Panel resizing / collapsing

**The `Panel` component now takes a `sizingModel` prop to control and encapsulate newly built-in
resizing and collapsing behavior** (#534).

* See the `PanelSizingModel` class for configurable details, including continued support for saving
  sizing / collapsed state as a user preference.
* **The standalone `Resizable` component was removed** in favor of the improved support built into
  Panel directly.

#### Other

* Two promise-related models have been combined into **a new, more powerful `PendingTaskModel`**,
  and the `LoadMask` component has been removed and consolidated into `Mask`
  (d00a5c6e8fc1e0e89c2ce3eef5f3e14cb842f3c8).
    * `Panel` now exposes a single `mask` prop that can take either a configured `mask` element or a
      simple boolean to display/remove a default mask.
* **Classes within the `utils` package have been re-organized** into more standardized and scalable
  namespaces. Imports of these classes will need to be adjusted.

### 🎁 New Features

* **The desktop Grid component now offers a `compact` mode** with configurable styling to display
  significantly more data with reduced padding and font sizes.
* The top-level `AppBar` refresh button now provides a default implementation, calling a new
  abstract `requestRefresh()` method on `HoistApp`.
* The grid column chooser can now be configured to display its column groups as initially collapsed,
  for especially large collections of columns.
* A new `XH.restoreDefaultsAsync()` method provides a centralized way to wipe out user-specific
  preferences or customizations (#508).
* Additional Blueprint `MultiSelect`, `Tag`, and `FormGroup` controls re-exported.

### 🐞 Bug Fixes

* Some components were unintentionally not exporting their Component class directly, blocking JSX
  usage. All components now export their class.
* Multiple fixes to `DayField` (#531).
* JsonField now responds properly when switching from light to dark theme (#507).
* Context menus properly filter out duplicated separators (#518).

[Commit Log](https://github.com/xh/hoist-react/compare/v11.0.0...v12.0.0)

## v11.0.0

### 💥 Breaking Changes

* **Blueprint has been upgraded to the latest 3.x release.** The primary breaking change here is the
  renaming of all `pt-` CSS classes to use a new `bp3-` prefix. Any in-app usages of the BP
  selectors will need to be updated. See the
  [Blueprint "What's New" page](http://blueprintjs.com/docs/#blueprint/whats-new-3.0).
* **FontAwesome has been upgraded to the latest 5.2 release.** Only the icons enumerated in the
  Hoist `Icon` class are now registered via the FA `library.add()` method for inclusion in bundled
  code, resulting in a significant reduction in bundle size. Apps wishing to use other FA icons not
  included by Hoist must import and register them - see the
  [FA React Readme](https://github.com/FortAwesome/react-fontawesome/blob/master/README.md) for
  details.
* **The `mobx-decorators` dependency has been removed** due to lack of official support for the
  latest MobX update, as well as limited usage within the toolkit. This package was primarily
  providing the optional `@setter` decorator, which should now be replaced as needed by dedicated
  `@action` setter methods (19cbf86138499bda959303e602a6d58f6e95cb40).

### 🎁 Enhancements

* `HoistComponent` now provides a `getClassNames()` method that will merge any `baseCls` CSS class
  names specified on the component with any instance-specific classes passed in via props (#252).
    * Components that wish to declare and support a `baseCls` should use this method to generate and
      apply a combined list of classes to their outermost rendered elements (see `Grid`).
    * Base class names have been added for relevant Hoist-provided components - e.g. `.xh-panel` and
      `.xh-grid`. These will be appended to any instance class names specified within applications
      and be available as public CSS selectors.
* Relevant `HoistField` components support inline `leftIcon` and `rightElement` props. `DayField`
  adds support for `minDay / maxDay` props.
* Styling for the built-in ag-Grid loading overlay has been simplified and improved (#401).
* Grid column definitions can now specify an `excludeFromExport` config to drop them from
  server-generated Excel/CSV exports (#485).

### 🐞 Bug Fixes

* Grid data loading and selection reactions have been hardened and better coordinated to prevent
  throwing when attempting to set a selection before data has been loaded (#484).

### 📚 Libraries

* Blueprint `2.x -> 3.x`
* FontAwesome `5.0.x -> 5.2.x`
* CodeMirror `5.37.0 -> 5.39.2`
* router5 `6.2.4 -> 6.3.0`

[Commit Log](https://github.com/xh/hoist-react/compare/v10.0.1...v11.0.0)

## v10.0.1

### 🐞 Bug Fixes

* Grid `export` context menu token now defaults to server-side 'exportExcel' export.
    * Specify the `exportLocal` token to return a menu item for local ag-Grid export.
* Columns with `field === null` skipped for server-side export (considered spacer / structural
  columns).

## v10.0.0

### 💥 Breaking Changes

* **Access to the router API has changed** with the `XH` global now exposing `router` and
  `routerState` properties and a `navigate()` method directly.
* `ToastManager` has been deprecated. Use `XH.toast` instead.
* `Message` is no longer a public class (and its API has changed). Use `XH.message/confirm/alert`
  instead.
* Export API has changed. The Built-in grid export now uses more powerful server-side support. To
  continue to use local AG based export, call method `GridModel.localExport()`. Built-in export
  needs to be enabled with the new property on `GridModel.enableExport`. See `GridModel` for more
  details.

### 🎁 Enhancements

* New Mobile controls and `AppContainer` provided services (impersonation, about, and version bars).
* Full-featured server-side Excel export for grids.

### 🐞 Bug Fixes

* Prevent automatic zooming upon input focus on mobile devices (#476).
* Clear the selection when showing the context menu for a record which is not already selected
  (#469).
* Fix to make lockout script readable by Compatibility Mode down to IE5.

### 📚 Libraries

* MobX `4.2.x -> 5.0.x`

[Commit Log](https://github.com/xh/hoist-react/compare/v9.0.0...v10.0.0)

## v9.0.0

### 💥 Breaking Changes

* **Hoist-provided mixins (decorators) have been refactored to be more granular and have been broken
  out of `HoistComponent`.**
    * New discrete mixins now exist for `LayoutSupport` and `ContextMenuSupport` - these should be
      added directly to components that require the functionality they add for auto-handling of
      layout-related props and support for showing right-click menus. The corresponding options on
      `HoistComponent` that used to enable them have been removed.
    * For consistency, we have also renamed `EventTarget -> EventSupport` and `Reactive ->
      ReactiveSupport` mixins. These both continue to be auto-applied to HoistModel and HoistService
      classes, and ReactiveSupport enabled by default in HoistComponent.
* **The Context menu API has changed.** The `ContextMenuSupport` mixin now specifies an abstract
  `getContextMenuItems()` method for component implementation (replacing the previous
  `renderContextMenu()` method). See the new [`ContextMenuItem` class for what these items support,
  as well as several static default items that can be used.
    * The top-level `AppContainer` no longer provides a default context menu, instead allowing the
      browser's own context menu to show unless an app / component author has implemented custom
      context-menu handling at any level of their component hierarchy.

### 🐞 Bug Fixes

* TabContainer active tab can become out of sync with the router state (#451)
    * ⚠️ Note this also involved a change to the `TabContainerModel` API - `activateTab()` is now
      the public method to set the active tab and ensure both the tab and the route land in the
      correct state.
* Remove unintended focused cell borders that came back with the prior ag-Grid upgrade.

[Commit Log](https://github.com/xh/hoist-react/compare/v8.0.0...v9.0.0)

## v8.0.0

Hoist React v8 brings a big set of improvements and fixes, some API and package re-organizations,
and ag-Grid upgrade, and more. 🚀

### 💥 Breaking Changes

* **Component package directories have been re-organized** to provide better symmetry between
  pre-existing "desktop" components and a new set of mobile-first component. Current desktop
  applications should replace imports from `@xh/hoist/cmp/xxx` with `@xh/hoist/desktop/cmp/xxx`.
    * Important exceptions include several classes within `@xh/hoist/cmp/layout/`, which remain
      cross-platform.
    * `Panel` and `Resizable` components have moved to their own packages in
      `@xh/hoist/desktop/cmp/panel` and `@xh/hoist/desktop/cmp/resizable`.
* **Multiple changes and improvements made to tab-related APIs and components.**
    * The `TabContainerModel` constructor API has changed, notably `children` -> `tabs`, `useRoutes`
      ->
      `route` (to specify a starting route as a string) and `switcherPosition` has moved from a
      model config to a prop on the `TabContainer` component.
    * `TabPane` and `TabPaneModel` have been renamed `Tab` and `TabModel`, respectively, with
      several related renames.
* **Application entry-point classes decorated with `@HoistApp` must implement the new getter method
  `containerClass()`** to specify the platform specific component used to wrap the app's
  `componentClass`.
    * This will typically be `@xh/hoist/[desktop|mobile]/AppContainer` depending on platform.

### 🎁 New Features

* **Tab-related APIs re-worked and improved**, including streamlined support for routing, a new
  `tabRenderMode` config on `TabContainerModel`, and better naming throughout.
* **Ag-grid updated to latest v18.x** - now using native flex for overall grid layout and sizing
  controls, along with multiple other vendor improvements.
* Additional `XH` API methods exposed for control of / integration with Router5.
* The core `@HoistComponent` decorated now installs a new `isDisplayed` getter to report on
  component visibility, taking into account the visibility of its ancestors in the component tree.
* Mobile and Desktop app package / component structure made more symmetrical (#444).
* Initial versions of multiple new mobile components added to the toolkit.
* Support added for **`IdleService` - automatic app suspension on inactivity** (#427).
* Hoist wrapper added for the low-level Blueprint **button component** - provides future hooks into
  button customizations and avoids direct BP import (#406).
* Built-in support for collecting user feedback via a dedicated dialog, convenient XH methods and
  default appBar button (#379).
* New `XH.isDevelopmentMode` constant added, true when running in local Webpack dev-server mode.
* CSS variables have been added to customize and standardize the Blueprint "intent" based styling,
  with defaults adjusted to be less distracting (#420).

### 🐞 Bug Fixes

* Preference-related events have been standardized and bugs resolved related to pushAsync() and the
  `prefChange` event (ee93290).
* Admin log viewer auto-refreshes in tail-mode (#330).
* Distracting grid "loading" overlay removed (#401).
* Clipboard button ("click-to-copy" functionality) restored (#442).

[Commit Log](https://github.com/xh/hoist-react/compare/v7.2.0...v8.0.0)

## v7.2.0

### 🎁 New Features

+ Admin console grids now outfitted with column choosers and grid state. #375
+ Additional components for Onsen UI mobile development.

### 🐞 Bug Fixes

+ Multiple improvements to the Admin console config differ. #380 #381 #392

[Commit Log](https://github.com/xh/hoist-react/compare/v7.1.0...v7.2.0)

## v7.1.0

### 🎁 New Features

* Additional kit components added for Onsen UI mobile development.

### 🐞 Bug Fixes

* Dropdown fields no longer default to `commitOnChange: true` - avoiding unexpected commits of
  type-ahead query values for the comboboxes.
* Exceptions thrown from FetchService more accurately report the remote host when unreachable, along
  with some additional enhancements to fetch exception reporting for clarity.

[Commit Log](https://github.com/xh/hoist-react/compare/v7.0.0...v7.1.0)

## v7.0.0

### 💥 Breaking Changes

* **Restructuring of core `App` concept** with change to new `@HoistApp` decorator and conventions
  around defining `App.js` and `AppComponent.js` files as core app entry points. `XH.app` now
  installed to provide access to singleton instance of primary app class. See #387.

### 🎁 New Features

* **Added `AppBar` component** to help further standardize a pattern for top-level application
  headers.
* **Added `SwitchField` and `SliderField`** form field components.
* **Kit package added for Onsen UI** - base component library for mobile development.
* **Preferences get a group field for better organization**, parity with AppConfigs. (Requires
  hoist-core 3.1.x.)

### 🐞 Bug Fixes

* Improvements to `Grid` component's interaction with underlying ag-Grid instance, avoiding extra
  renderings and unwanted loss of state. 03de0ae7

[Commit Log](https://github.com/xh/hoist-react/compare/v6.0.0...v7.0.0)

## v6.0.0

### 💥 Breaking Changes

* API for `MessageModel` has changed as part of the feature addition noted below, with `alert()` and
  `confirm()` replaced by `show()` and new `XH` convenience methods making the need for direct calls
  rare.
* `TabContainerModel` no longer takes an `orientation` prop, replaced by the more flexible
  `switcherPosition` as noted below.

### 🎁 New Features

* **Initial version of grid state** now available, supporting easy persistence of user grid column
  selections and sorting. The `GridModel` constructor now takes a `stateModel` argument, which in
  its simplest form is a string `xhStateId` used to persist grid state to local storage. See the
  `GridStateModel` class for implementation details. #331
* The **Message API** has been improved and simplified, with new `XH.confirm()` and `XH.alert()`
  methods providing an easy way to show pop-up alerts without needing to manually construct or
  maintain a `MessageModel`. #349
* **`TabContainer` components can now be controlled with a remote `TabSwitcher`** that does not need
  to be directly docked to the container itself. Specify `switcherPosition:none` on the
  `TabContainerModel` to suppress showing the switching affordance on the tabs themselves and
  instantiate a `TabSwitcher` bound to the same model to control a tabset from elsewhere in the
  component hierarchy. In particular, this enabled top-level application tab navigation to move up
  into the top toolbar, saving vertical space in the layout. #368
* `DataViewModel` supports an `emptyText` config.

### 🐞 Bugfixes

* Dropdown fields no longer fire multiple commit messages, and no longer commit partial entries
  under some circumstances. #353 and #354
* Grids resizing fixed when shrinking the containing component. #357

[Commit Log](https://github.com/xh/hoist-react/compare/v5.0.0...v6.0.0)

## v5.0.0

### 💥 Breaking Changes

* **Multi environment configs have been unwound** See these release notes/instructions for how to
  migrate: https://github.com/xh/hoist-core/releases/tag/release-3.0.0
* **Breaking change to context menus in dataviews and grids not using the default context menu:**
  StoreContextMenu no longer takes an array of items as an argument to its constructor. Instead it
  takes a configuration object with an ‘items’ key that will point to any current implementation’s
  array of items. This object can also contain an optional gridModel argument which is intended to
  support StoreContextMenuItems that may now be specified as known ‘hoist tokens’, currently limited
  to a ‘colChooser’ token.

### 🎁 New Features

* Config differ presents inline view, easier to read diffs now.
* Print Icon added!

### 🐞 Bugfixes

* Update processFailedLoad to loadData into gridModel store, Fixes #337
* Fix regression to ErrorTracking. Make errorTrackingService safer/simpler to call at any point in
  life-cycle.
* Fix broken LocalStore state.
* Tweak flex prop for charts. Side by side charts in a flexbox now auto-size themselves! Fixes #342
* Provide token parsing for storeContextMenus. Context menus are all grown up! Fixes #300

## v4.0.1

### 🐞 Bugfixes

* DataView now properly re-renders its items when properties on their records change (and the ID
  does not)

## v4.0.0

### 💥 Breaking Changes

* **The `GridModel` selection API has been reworked for clarity.** These models formerly exposed
  their selectionModel as `grid.selection` - now that getter returns the selected records. A new
  `selectedRecord` getter is also available to return a single selection, and new string shortcut
  options are available when configuring GridModel selection behavior.
* **Grid components can now take an `agOptions` prop** to pass directly to the underlying ag-grid
  component, as well as an `onRowDoubleClicked` handler function.
  16be2bfa10e5aab4ce8e7e2e20f8569979dd70d1

### 🎁 New Features

* Additional core components have been updated with built-in `layoutSupport`, allowing developers to
  set width/height/flex and other layout properties directly as top-level props for key comps such
  as Grid, DataView, and Chart. These special props are processed via `elemFactory` into a
  `layoutConfig` prop that is now passed down to the underlying wrapper div for these components.
  081fb1f3a2246a4ff624ab123c6df36c1474ed4b

### 🐞 Bugfixes

* Log viewer tail mode now working properly for long log files - #325

## v3.0.1

### 🐞 Bugfixes

* FetchService throws a dedicated exception when the server is unreachable, fixes a confusing
  failure case detailed in #315

## v3.0.0

### 💥 Breaking Changes

* **An application's `AppModel` class must now implement a new `checkAccess()` method.** This method
  is passed the current user, and the appModel should determine if that user should see the UI and
  return an object with a `hasAccess` boolean and an optional `message` string. For a return with
  `hasAccess: false`, the framework will render a lockout panel instead of the primary UI.
  974c1def99059f11528c476f04e0d8c8a0811804
    * Note that this is only a secondary level of "security" designed to avoid showing an
      unauthorized user a confusing / non-functional UI. The server or any other third-party data
      sources must always be the actual enforcer of access to data or other operations.
* **We updated the APIs for core MobX helper methods added to component/model/service classes.** In
  particular, `addReaction()` was updated to take a more declarative / clear config object.
  8169123a4a8be6940b747e816cba40bd10fa164e
    * See Reactive.js - the mixin that provides this functionality.

### 🎁 New Features

* Built-in client-side lockout support, as per above.

### 🐞 Bugfixes

* None

------------------------------------------

Copyright © 2021 Extremely Heavy Industries Inc. - all rights reserved

------------------------------------------

📫☎️🌎 info@xh.io | https://xh.io/contact<|MERGE_RESOLUTION|>--- conflicted
+++ resolved
@@ -5,6 +5,11 @@
 ### 🐞 New Features
 
 * A `DashCanvasViewModel` now supports `headerItems` and `extraMenuItems`
+
+### 🐞 Bug Fixes
+
+* Fixed issue where exporting to excel file would occasionally coerce strings (like "1e10") into numbers.
+  Upgrade to `hoist-core >= 13.2` for the fixed behavior.
 
 [Commit Log](https://github.com/xh/hoist-react/compare/v49.0.0...develop)
 
@@ -45,15 +50,9 @@
 ### 🐞 Bug Fixes
 
 * Fixed a bug with Panel drag-to-resize within iframes on Windows.
-<<<<<<< HEAD
-* Fixed a bug where Grid would render incorrectly on sort order change.
-* Fixed issue where exporting to excel file would occasionally coerce strings (like "1e10") into numbers.
- Upgrade to `hoist-core >= 13.2` for the fixed behavior.
-=======
 * Worked around an Ag-Grid bug where the grid would render incorrectly on certain sorting changes,
   specifically for abs sort columns, leaving mis-aligned rows and gaps in the grid body layout.
 * Fixed a bug in `SelectEditor` that would cause the grid to lose keyboard focus during editing.
->>>>>>> 463f16b8
 
 ### ⚙️ Technical
 
