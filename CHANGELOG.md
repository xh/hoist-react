--- conflicted
+++ resolved
@@ -3,12 +3,12 @@
 ## v73.0.0-SNAPSHOT - unreleased
 
 * Support for reporting Client Version in Admin WebSockets tab.
-<<<<<<< HEAD
 * Update the `FormModel` with configuration options to support persisting the form state - either the entire form
 or a provided subset of fields.
-=======
+
+### 🐞 Bug Fixes
+
 * NULL check when accessing records in Store to prevent a thrown error
->>>>>>> d942cadc
 
 ## v72.2.0 - 2025-03-13
 
