--- conflicted
+++ resolved
@@ -12,6 +12,7 @@
   inline-editing of a grid cell. Default remains 2 (double click).
 * Toasts may now be dismissed programmatically - use the new `ToastModel` returned by the
   `XH.toast()` API and its variants.
+* Timeouts are now configurable on grid exports via property `exportOptions.timeout`.
 
 ### 🐞 Bug Fixes
 
@@ -56,22 +57,12 @@
 * New `Badge` component allows a styled badge to be placed inline with text/title, e.g. to show a
   counter or status indicator within a tab title or menu item.
 * Updated `TreeMap` color scheme, with a dedicated set of colors for dark mode.
-<<<<<<< HEAD
-* Order of columns in grid export respects specified colIds order in `exportOptions.columns` list.
-* Timeouts are now configurable on grid exports via property `exportOptions.timeout`.
-
-### 💥 Breaking Changes
-
-* Removed `withShortDebug` utility method. Use `withDebug` instead, which now always logs a single
-  line upon completion. This API simplification mirrors a recent change to `hoist-core`.
-=======
 * New XH convenience methods `successToast()`, `warningToast()`, and `dangerToast()` show toast
   alerts with matching intents and appropriate icons.
   * ⚠ Note that the default `XH.toast()` call now shows a toast with the primary (blue) intent and
     no icon. Previously toasts displayed by default with a success (green) intent and checkmark.
 * GridModel provides a public API method `setColumnState` for taking a previously saved copy of
   gridModel.columnState and applying it back to a GridModel in one call.
->>>>>>> e73e7f59
 
 ### 🐞 Bug Fixes
 
