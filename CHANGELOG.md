--- conflicted
+++ resolved
@@ -2,17 +2,15 @@
 
 ## v42.0.0-SNAPSHOT - unreleased
 
+### 🎁 New Features
+* `Panel` now has an `error` property to specify display in the event of an error.
+
 [Commit Log](https://github.com/xh/hoist-react/compare/v41.2.0...develop)
 
 ## v41.2.0 - 2021-07-30
 
 ### 🎁 New Features
 
-<<<<<<< HEAD
-* New `GridModel.clicksToEdit` config controls the number of clicks required to begin inline-editing
-  a grid cell (default remains 2).
-* `Panel` now has an `error` property to specify display in the event of an error.
-=======
 * New `GridModel.rowClassRules` and `Column.cellClassRules` configs added. Previously apps needed to
   use `agOptions` to dynamically apply and remove CSS classes using either of these options - now
   they are fully supported by Hoist.
@@ -34,7 +32,6 @@
   `XH.toast()` API and its variants.
 * `Form` supports setting readonlyRenderer in `fieldDefaults` prop.
 * New utility hook `useCached` provides a more flexible variant of `React.useCallback`.
->>>>>>> ef7a4cfd
 
 ### 🐞 Bug Fixes
 
