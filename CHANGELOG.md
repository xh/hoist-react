--- conflicted
+++ resolved
@@ -1,6 +1,10 @@
 # Changelog
 
 ## 67.0.0-SNAPSHOT - unreleased
+
+### 🐞 Bug Fixes
+
+* Fixed `GridModel.cellBorders` prop to apply previously missing top and bottom borders to cells in the grid.
 
 ## 66.1.0 - 2024-07-31
 
@@ -21,16 +25,12 @@
     grids are one example of a component that may be affected by this change.
 * Fixed `Grid` regression where pinned columns were automatically un-pinned when the viewport became
   too small to accommodate them.
-<<<<<<< HEAD
-* Fixed `GridModel.cellBorders` prop to apply previously missing top and bottom borders to cells in the grid.
-=======
 * Fixed bug where `Grid` context-menus would lose focus when rendered inside `Overlay` components.
 
 ### ⚙️ Technical
 
 * Enhanced beta `MsalClient` and `AuthZeroClient` OAuth implementations to support passing
   app-specific configs directly into the constructors of their underlying client implementation.
->>>>>>> 867f9618
 
 ## 66.0.2 - 2024-07-17
 
