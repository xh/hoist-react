# Changelog

## v71.0.0-SNAPSHOT - unreleased

### 💥 Breaking Changes

* `ErrorMessage` is now cross-platform. Its import paths has changed from `@xh/hoist/desktop/cmp/error`
  and `@xh/hoist/mobile/cmp/error` to `@xh/hoist/cmp/error`.
* `Mask` is now cross-platform. Its import paths has changed from `@xh/hoist/desktop/cmp/mask`
  and `@xh/hoist/mobile/cmp/mask` to `@xh/hoist/cmp/mask`.
* `LoadingIndicator` is now cross-platform. Its import paths has changed from
  `@xh/hoist/desktop/cmp/loadingindicator` and `@xh/hoist/mobile/cmp/loadingindicator` to
  `@xh/hoist/cmp/loadingindicator`.
* `TreeMap` and `SplitTreeMap` are now cross-platform and can be used in mobile applications.
  Their import paths have changed from `@xh/hoist/desktop/cmp/treemap` to `@xh/hoist/cmp/treemap`.
* The `RefreshButton` `model` prop has been renamed `target` for clarity and consistency.

### 🎁 New Features

* Major Improvements to ViewManager component
  * Support for persisting pending value.
  * Handle delete and update collisions more gracefully.
  * Support for `settleTime`,
  * Improved management UI Dialog.
  * Support for "global" views.
* New `SessionStorageService` and associated persistence provider provides support for saving
  tab local data across reloads.
* Added support for `AuthZeroClientConfig.audience` to support improved configuration of Auth0 OAuth
  clients requesting access tokens, covering cases when third-party cookies are blocked.

### 🐞 Bug Fixes

* Fixed sizing and position of mobile `TabContainer` switcher, particularly when the switcher is
  positioned with `top` orientation.
* Fixed styling of `ButtonGroup` in vertical orientations.

### ⚙️ Technical

* Added explicit `devDependencies` and `resolutions` blocks for `@types/react[-dom]` at v18.x.
* Added workaround for problematic use of SASS-syntax-in-CSS shipped by `react-dates`. This began
  throwing "This function isn't allowed in plain CSS" with latest version of sass/sass-loader.

### ⚙️ Typescript API Adjustments

* Improved accuracy of `IconProps` interface, with use of the `IconName` and `IconPrefix` types
  provided by FontAwesome.
* Improved accuracy of `PersistOptions.type` enum.

## v70.0.0 - 2024-11-15

### 💥 Breaking Changes (upgrade difficulty: 🟢 LOW - changes to advanced persistence APIs)

* Upgraded the `PersistenceProvider` API as noted in `New Features`. Could require updates in apps
  with advanced direct usages of this API (uncommon).
* Updated `GridModel` persistence to omit the widths of autosized columns from its persisted state.
  This helps to keep persisted state more stable, avoiding spurious diffs due to autosize updates.
  Note this can result in more visible column resizing for large grids without in-code default
  widths. Please let XH know if this is a noticeable annoyance for your app.
* Removed the following persistence-related model classes, properties, and methods:
    * `GridPersistenceModel` and `ZoneGridPersistenceModel`
    * `GridModel|ZoneGridModel.persistenceModel`
    * `GridModel.autosizeState`
    * `Column.manuallySized`
    * `GroupingChooserModel|FilterChooserModel.persistValue`
    * `DashModel|GroupingChooserModel|FilterChooserModel|PanelModel|TabContainerModel.provider`
    * `PersistenceProvider.clearRaw()`
* Renamed `ZoneGridModelPersistOptions.persistMappings`, adding the trailing `s` for consistency.
* Changed signature of `JsonBlobService.listAsync()` to inline `loadSpec` with all other args in a
  single options object.
* Changed signature of `waitFor()` to take its optional `interval` and `timeout` arguments in a
  single options object.

### 🎁 New Features

* Introduced a new `ViewManager` component and backing model to support user-driven management of
  persisted component state - e.g. saved grid views.
    * Bundled with a desktop-only menu button based component, but designed to be extensible.
    * Bindable to any persistable component with `persistWith: {viewManagerModel: myViewManager}`.
    * Detects changes to any bound components and syncs them back to saved views, with support for
      an autosave option or user-driven saving with a clear "dirty" indicator.
    * Saves persisted state back to the server using Hoist Core `JSONBlob`s for storage.
    * Includes a simple sharing model - if enabled for all or some users, allows those users to
      publish saved views to everyone else in the application.
    * Users can rename views, nest them into folders, and mark them as favorites for quick access.
* Generally enhanced Hoist's persistence-related APIs:
    * Added new `Persistable` interface to formalize the contract for objects that can be persisted.
    * `PersistenceProvider` now targets a `Persistable` and is responsible for setting persisted
      state on its bound `Persistable` when the provider is constructed and persisting state from
      its bound `Persistable` when changes are detected.
    * In its constructor, `PersistenceProvider` also stores the initial state of its bound
      `Persistable` and clears its persisted state when structurally equal to the initial state.
* Updated persistable components to support specifying distinct `PersistOptions` for individual
  bits of persisted state. E.g. you can now configure a `GroupingChooserModel` used within a
  dashboard widget to persist its value to that particular widget's `DashViewModel` while saving the
  user's favorites to a global preference.

### ⚙️ Typescript API Adjustments

* Tightened `FilterChooserFilterLike` union type to remove the generic `Filter` type, as filter
  chooser supports only `FieldFilter` and `CompoundFilter`.
* Improved `HoistBase.markPersist()` signature to ensure the provided property name is a known key
  of the model.
* Expanded the `JsonBlob` interface to include additional properties present on all blobs.
* Corrected `DashViewSpec.title` to be optional - it can be defaulted from the `id`.
* Corrected the return type for `SelectProps.loadingMessageFn` and `noOptionsMessageFn` to return
  `ReactNode` vs `string`. The component supports rendering richer content via these options.

## 69.1.0 - 2024-11-07

### 🐞 Bug Fixes

* Updated minimum required version of FontAwesome to 6.6, as required by the `fileXml()` icon added
  in the prior Hoist release. The previous spec for FA dependencies allowed apps to upgrade to 6.6,
  but did not enforce it, which could result in a build error due to an unresolved import.

### ⚙️ Technical

* Deprecated `FileChooserModel.removeAllFiles()`, replaced with `clear()` for brevity/consistency.
* Improved timeout error message thrown by `FetchService` to format the timeout interval in seconds
  where possible.

### 📚 Libraries

* @azure/msal-browser `3.23 → 3.27`
* @fortawesome/fontawesome-pro `6.2 → 6.6`
* qs `6.12 → 6.13`
* store2 `2.13 → 2.14`

## 69.0.0 - 2024-10-17

### 💥 Breaking Changes (upgrade difficulty: 🟢 LOW - Hoist core update)

* Requires `hoist-core >= 24` to support batch upload of activity tracking logs to server and
  new memory monitoring persistence.
* Replaced `AppState.INITIALIZING` with finer-grained states (not expected to impact most apps).

### 🎁 New Features

* Optimized activity tracking to batch its calls to the server, reducing network overhead.
* Enhanced data posted with the built-in "Loaded App" entry to include a new `timings` block that
  breaks down the overall initial load time into more discrete phases.
* Added an optional refresh button to `RestGrid`s toolbar.
* Updated the nested search input within Grid column filters to match candidate values on `any` vs
  `startsWith`. (Note that this does not change how grid filters are applied, only how users can
  search for values to select/deselect.)
* Support for persisting of memory monitoring results

### ⚙️ Typescript API Adjustments

* Improved typing of `HoistBase.addReaction` to flow types returned by the `track` closure through
  to the `run` closure that receives them.
    * Note that apps might need to adjust their reaction signatures slightly to accommodate the more
      accurate typing, specifically if they are tracking an array of values, destructuring those
      values in their `run` closure, and passing them on to typed APIs. Look out for `tsc` warnings.

### ✨ Styles

* Reset the `--xh-popup-bg` background color to match the primary `--xh-bg` color by default.

### 🐞 Bug Fixes

* Fixed broken `Panel` resizing in Safari. (Other browsers were not affected.)

## 68.1.0 - 2024-09-27

### 🎁 New Features

* `Markdown` now supports a `reactMarkdownOptions` prop to allow passing React Markdown
  props to the underlying `reactMarkdown` instance.

### ⚙️ Technical

* Misc. Improvements to Cluster Tab in Admin Panel.

## 68.0.0 - 2024-09-18

### 💥 Breaking Changes (upgrade difficulty: 🟢 LOW - Hoist Core update)

* Requires `hoist-core >= 22.0` for consolidated polling of Alert Banner updates (see below).

### 🎁 New Features

* Added expand/collapse affordance in the left column header of ZoneGrids in tree mode.

### ⚙️ Technical

* Updated Admin Console's Cluster tab to refresh more frequently.
* Consolidated the polling check for Alert Banner updates into existing `EnvironmentService`
  polling, avoiding an extra request and improving alert banner responsiveness.

### ⚙️ Typescript API Adjustments

* Corrected types of enhanced `Promise` methods.

### 📚 Libraries

* @azure/msal-browser `3.17 → 3.23`
* mobx  `6.9.1 -> 6.13.2`,
* mobx-react-lite  `3.4.3 -> 4.0.7`,

## 67.0.0 - 2024-09-03

### 💥 Breaking Changes (upgrade difficulty: 🟢 LOW - Hoist Core update)

* Requires `hoist-core >= 21.0`.

### 🎁 New Features

* Added support for Correlation IDs across fetch requests and error / activity tracking:
    * New `FetchService` members: `autoGenCorrelationIds`, `genCorrelationId` and
      `correlationIdHeaderKey` to support generation and inclusion of Correlation IDs on outbound
      request headers.
    * Correlation IDs are assigned via:
        * `FetchOptions.correlationId` - specify an ID to be used on a particular request or `true`
          to use a UUID generated by Hoist (see `FetchService.genCorrelationId()`).
        * `TrackOptions.correlationId` - specify an ID for a tracked activity, if not using the
          new `FetchOptions.track` API (see below).
    * If set on a fetch request, Correlation IDs are passed through to downstream error reporting
      and are available for review in the Admin Console.
* Added `FetchOptions.track` as streamlined syntax to track a request via Hoist activity tracking.
  Prefer this option (vs. a chained `.track()` call) to relay the request's `correlationId` and
  `loadSpec` automatically.
* Added `FetchOptions.asJson` to instruct `FetchService` to decode an HTTP response as JSON.
  Note that `FetchService` methods suffixed with `Json` will set this property automatically.
* Added global interceptors on `FetchService`. See `FetchService.addInterceptor()`.
* `GridModel` will now accept `contextMenu: false` to omit context menus.
* Added bindable `AppContainerModel.intializingLoadMaskMessage` to allow apps to customize the
  load mask message shown during app initialization.
* Enhanced `select` component with new `emptyValue` prop, allowing for a custom value to be returned
  when the control is empty (vs `null`). Expected usage is `[]` when `enableMulti:true`.
* Added `GroupingChooserModel.setDimensions()` API, to support updating available dimensions on an
  already constructed `GroupingChooserModel`.

### 🐞 Bug Fixes

* Fixed Admin Console bug where a role with a dot in its name could not be deleted.
* Fixed inline `SelectEditor` to ensure new value is flushed before grid editing stops.
* `WebSocketService` now attempts to establish a new connection when app's server instance changes.

### ✨ Styles

* Added CSS variables to support customization of `Badge` component styling.

### 📚 Libraries

* short-unique-id `added @ 5.2`

## 66.1.1 - 2024-08-01

### 🐞 Bug Fixes

* `HoistException` now correctly passes an exception message to its underlying `Error` instance.
* Fixed `GridModel.cellBorders` to apply top and bottom cell borders, as expected.
* Fix to new `mergeDeep` method.

## 66.1.0 - 2024-07-31

### 🎁 New Features

* Enhanced `markdown` component to support the underlying `components` prop from `react-markdown`.
  Use this prop to customize markdown rendering.
* New `mergeDeep` method provided in `@xh/hoist/utils/js` as an alternative to `lodash.merge`,
  without lodash's surprising deep-merging of array-based properties.
* Enhanced Roles Admin UI to support bulk category reassignment.
* Enhanced the number formatters' `zeroPad` option to take an integer in addition to true/false, for
  finer-grained control over padding length.

### 🐞 Bug Fixes

* Fixed `Record.descendants` and `Record.allDescendants` getters that were incorrectly returning the
  parent record itself. Now only the descendants are returned, as expected.
    * ⚠️ Note that apps relying on the previous behavior will need to adjust to account for the
      parent record no longer being included. (Tree grids with custom parent/child checkbox
      selection are one example of a component that might be affected by this change.)
* Fixed `Grid` regression where pinned columns were automatically un-pinned when the viewport became
  too small to accommodate them.
* Fixed bug where `Grid` context-menus would lose focus when rendered inside `Overlay` components.

### ⚙️ Typescript API Adjustments

* ⚠️ Please ensure you update your app to `hoist-dev-utils >= v9.0.1` - this ensures you have a
  recent version of `type-fest` as a dev dependency, required to compile some recent Hoist
  typescript changes.
* The `NumberFormatOptions.precision` arg has been more strictly typed to `Precision`, a new type
  exported from `@xh/hoist/format`. (It was previously `number`.) Apps might require minor
  adjustments - e.g. typing shared format configs as `NumberFormatOptions` to satisfy the compiler.

### ⚙️ Technical

* Enhanced beta `MsalClient` and `AuthZeroClient` OAuth implementations to support passing
  app-specific configs directly into the constructors of their underlying client implementation.

## 66.0.2 - 2024-07-17

### 🐞 Bug Fixes

* Improved redirect handling within beta `MsalClient` to use Hoist-provided blank URL (an empty,
  static page) for all iFrame-based "silent" token requests, as per MS recommendations. Intended to
  avoid potential race conditions triggered by redirecting to the base app URL in these cases.
* Fixed bug where `ContextMenu` items could be improperly positioned.
    * ⚠️ Note that `MenuItems` inside a desktop `ContextMenu` are now rendered in a portal, outside
      the normal component hierarchy, to ensures that menu items are positioned properly relative to
      their parent. It should not affect most apps, but could impact menu style customizations that
      rely on specific CSS selectors targeting the previous DOM structure.

## 66.0.1 - 2024-07-10

### 🐞 Bug Fixes

* Fixed bug where inline grid edit of `NumberInput` was lost after quick navigation.

## 66.0.0 - 2024-07-09

### 💥 Breaking Changes (upgrade difficulty: 🟢 LOW - minor adjustments to client-side auth)

* New `HoistAuthModel` exposes the client-side authentication lifecycle via a newly consolidated,
  overridable API. This new API provides more easy customization of auth across all client-side
  apps by being easily overrideable and specified via the `AppSpec` passed to `XH.renderApp()`.
    * In most cases, upgrading should be a simple matter of moving code from `HoistAppModel` methods
      `preAuthInitAsync()` and `logoutAsync()` (removed by this change) to new `HoistAuthModel`
      methods `completeAuthAsync()` and `logoutAsync()`.

### 🎁 New Features

* Added option to `XH.reloadApp()` to reload specific app path.
* Added `headerTooltip` prop to `ColumnGroup`.

### 🐞 Bug Fixes

* Updated `.xh-viewport` sizing styles and mobile `dialog` sizing to use `dvw/dvh` instead of prior
  `svw/svh` - resolves edge case mobile issue where redirects back from an OAuth flow could leave
  an unexpected gap across the bottom of the screen. Includes fallback for secure client browsers
  that don't support dynamic viewport units.
* Updated mobile `TabContainer` to flex properly within flexbox containers.
* Fixed timing issue with missing validation for records added immediately to a new `Store`.
* Fixed CSS bug in which date picker dates wrapped when `dateEditor` used in a grid in a dialog.

## 65.0.0 - 2024-06-26

### 💥 Breaking Changes (upgrade difficulty: 🟢 TRIVIAL - dependencies only)

* Requires update to `hoist-dev-utils >= v9.0.0` with updated handling of static/public assets.
  This should be a drop-in change for applications.
* iOS < 16.4 is no longer supported, due to the use of complex RegExes in GFM parsing.

### 🎁 New Features

* Enhanced `markdown` component to support GitHub Flavored Markdown (GFM) syntax.

### ✨ Styles

* Refactored CSS classnames applied to the primary application (☰) menu on desktop and mobile.
  On both platforms the button itself now has an `xh-app-menu-button` class, the popover has
  `xh-app-menu-popover`, and the menu itself has `xh-app-menu`.

### ⚙️ Technical

* Improved popup behavior of (beta) `MsalClient` - uses recommended `blank.html`.
* Added new convenience method `XH.renderAdminApp()` - consider replacing the call within your
  project's `src/apps/admin.ts` file with this new method and removing any duplicate config values
  if the defaults introduced here are suitable for your application's Hoist Admin console.
* Prop types for components passed to `elementFactory` and `createElement` are now inferred from the
  component itself where possible.

### 📚 Libraries

* @xh/hoist-dev-utils `8.x → 9.x`
* react-markdown `8.0 → 9.0`
* remark-breaks `3.0 → 4.0`
* remark-gfm `4.0`

## 64.0.5 - 2024-06-14

### 🐞 Bug Fixes

* Added a workaround for a mobile-only bug where Safari auto-zooms on orientation change if the user
  had previously zoomed the page themselves.

### ⚙️ Technical

* Improved logout behavior of (beta) `MsalClient`.

### 📚 Libraries

* @azure/msal-browser `3.14 → 3.17`

## 64.0.4 - 2024-06-05

### ⚙️ Typescript API Adjustments

* Improved `ref` typing in JSX.

## 64.0.3 - 2024-05-31

### 🐞 Bug Fixes

* Restored previous suppression of Blueprint animations on popovers and tooltips. These had been
  unintentionally (re)enabled in v63 and are now turned off again.

### ⚙️ Technical

* Adjusted (beta) APIs of OAuth-related `BaseOAuthClient`, `MsalClient`, and `AuthZeroClient`.

## 64.0.2 - 2024-05-23

### ⚙️ Technical

* Adjusted (beta) API of `BaseOAuthClient`.
* Improved `FetchService.addDefaultHeaders()` to support async functions.

## 64.0.1 - 2024-05-19

### ⚙️ Technical

* Adjusted (beta) API of `BaseOAuthClient` and its approach to loading ID tokens.

## 64.0.0 - 2024-05-17

### 💥 Breaking Changes (upgrade difficulty: 🟠 MEDIUM - major Hoist Core + AG Grid updates)

#### Hoist Core v20 with Multi-Instance Support

Requires update to `hoist-core >= 20.0.0` with multi-instance support.

* See the Hoist Core changelog for details on this major upgrade to Hoist's back-end capabilities.
* Client-side application changes should be minimal or non-existent, but the Hoist Admin Console has
  been updated extensively to support management of multiple instances within a cluster.

#### AG Grid v31

Requires update to `@ag-grid >= 31.x`, a new major AG Grid release with its own breaking changes.
See AG's [What's New](https://blog.ag-grid.com/whats-new-in-ag-grid-31/)
and [Upgrade Guide](https://www.ag-grid.com/javascript-data-grid/upgrading-to-ag-grid-31/?ref=blog.ag-grid.com)
for more details.

* AG Grid removed `ColumnApi`, consolidating most of its methods to `GridApi`. Corresponding Hoist
  update removes `GridModel.agColumnApi` - review and migrate usages to `GridModel.agApi` as
  appropriate.
* Many methods on `agApi` are replaced with `agApi.updateGridOptions({property: value})`. Review
  your app for any direct usages of the underlying AG API that might need to change.
* All apps will need to update their `@ag-grid` dependencies within `package.json` and make a minor
  update to their `Bootstrap` registration as per
  this [Toolbox example](https://github.com/xh/toolbox/pull/709/files/5626e21d778e1fc72f9735d2d8f011513e1ac9c6#diff-304055320a29f66ea1255446ba8f13e0f3f1b13643bcea0c0466aa60e9288a8f).
    * `Grid` and `AgGrid` components default to `reactiveCustomComponents: true`. If your app has
      custom tooltips or editors, you should confirm that they still work with this setting. (It
      will be the default in agGrid v32.)
    * For custom editors, you will have to convert them from "imperative" to "reactive". If this is
      not possible, you can set `reactiveCustomComponents: false` in your `GridModel` to continue
      using the old "imperative" mode, but note that this will preclude the use of upgraded Hoist
      editors in that same grid instance. (See the links below for AG docs on this change.)
    * For custom tooltips, note AG-Grid's deprecation of `getReactContainerClasses`.
    * Consult the AG Grid docs for more information:
        * [Updated docs on Custom Components](https://ag-grid.com/react-data-grid/cell-editors/#custom-components)
        * [Migrating from Imperative to Reactive components](https://ag-grid.com/react-data-grid/upgrading-to-ag-grid-31-1/#migrating-custom-components-to-use-reactivecustomcomponents-option)
        * [React-related deprecations](https://ag-grid.com/react-data-grid/upgrading-to-ag-grid-31-1/#react)

#### Other Breaking Changes

* Removed support for passing a plain object to the `model` prop of Hoist Components (previously
  deprecated back in v58). Use the `modelConfig` prop instead.
* Removed the `multiFieldRenderer` utility function. This has been made internal and renamed
  to `zoneGridRenderer` for exclusive use by the `ZoneGrid` component.
* Updated CSS variables related to the `ZoneGrid` component - vars formerly prefixed
  by `--xh-grid-multifield` are now prefixed by `--xh-zone-grid`, several vars have been added, and
  some defaults have changed.
* Removed obsolete `AppSpec.isSSO` property in favor of two new properties `AppSpec.enableLogout`
  and `AppSpec.enableLoginForm`. This should have no effect on the vast majority of apps which had
  `isSSO` set to `true`. For apps where `isSSO` was set to `false`, the new flags should be
  used to more clearly indicate the desired auth behavior.

### 🎁 New Features

* Improved mobile viewport handling to ensure that both standard pages and full screen dialogs
  respect "safe area" boundaries, avoiding overlap with system UI elements such as the iOS task
  switcher at the bottom of the screen. Also set background letterboxing color (to black) when
  in landscape mode for a more resolved-looking layout.
* Improved the inline grid `selectEditor` to commit its value to the backing record as soon as an
  option is selected, rather than waiting for the user to click away from the cell.
* Improved the display of Role details in the Admin Console. The detail panel for the selected role
  now includes a sub-tab listing all other roles inherited by the selected role, something that
  was previously accessible only via the linked graph visualization.
* Added new `checkboxRenderer` for rendering booleans with a checkbox input look and feel.
* Added new mobile `checkboxButton`, an alternate input component for toggling boolean values.
* Added beta version of a new Hoist `security` package, providing built-in support for OAuth flows.
  See `BaseOAuthClient`, `MsalClient`, and `AuthZeroClient` for more information. Please note that
  package is being released as a *beta* and is subject to change before final release.

### ✨ Styles

* Default mobile font size has been increased to 16px, both for better overall legibility and also
  specifically for input elements to avoid triggering Safari's auto-zoom behavior on focus.
    * Added new mobile-only CSS vars to allow for more granular control over font sizes:
        * `--xh-mobile-input-font-size`
        * `--xh-mobile-input-label-font-size`
        * `--xh-mobile-input-height-px`
    * Increased height of mobile toolbars to better accommodate larger nested inputs.
    * Grid font sizes have not changed, but other application layouts might need to be adjusted to
      ensure labels and other text elements fit as intended.
* Mobile App Options dialog has been updated to use a full-screen `DialogPanel` to provide a more
  native feel and better accommodate longer lists of app options.

### 🐞 Bug Fixes

* Fixed poor truncation / clipping behavior of the primary (right-side) metric in `ZoneGrid`. Values
  that do not fit within the available width of the cell will now truncate their right edge and
  display an ellipsis to indicate they have been clipped.
* Improved `RestGridModel.actionWarning` behavior to suppress any warning when the provided function
  returns a falsy value.
* Fixed mobile `Toast` intent styling.

### ⚙️ Technical

* NumberEditor no longer activates on keypress of letter characters.
* Removed initial `ping` call `FetchService` init.
* Deprecated `FetchService.setDefaultHeaders` and replaced with new `addDefaultHeaders` method to
  support independent additions of default headers from multiple sources in an application.

### 📚 Libraries

* @ag-grid `30.x → 31.x`
* @auth0/auth0-spa-js `added @ 2.1`
* @azure/msal-browser `added @ 3.14`
* dompurify `3.0 → 3.1`
* jwt-decode `added @ 4.0`
* moment `2.29 → 2.30`
* numbro `2.4 → 2.5`
* qs `6.11 → 6.12`
* semver `7.5 → 7.6`

## 63.1.1 - 2024-04-26

### 🐞 Bug Fixes

* Fixed over-eager error handler installed on window during preflight app initialization. This can
  catch errors thrown by browser extensions unrelated to the app itself, which should not block
  startup. Make opt-in via special query param `catchPreflightError=true`.

## 63.1.0 - 2024-04-23

### 🎁 New Features

* `Store` now supports multiple `summaryRecords`, displayed if so configured as multiple pinned
  rows within a bound grid.

## 63.0.3 - 2024-04-16

### 🐞 Bug Fixes

* Ensure all required styles imported for Blueprint datetime components.

## 63.0.2 - 2024-04-16

### 🐞 Bug Fixes

* Fixed `GroupingChooser` items appearing in incorrect location while dragging to re-order.
* Removed extraneous internal padding override to Blueprint menu styles. Fixes overhang of menu
  divider borders and avoids possible triggering of horizontal scrollbars.

## 63.0.1 - 2024-04-05

### 🐞 Bug Fixes

* Recently added fields now fully available in Admin Console Activity Tracking + Client Errors.

## 63.0.0 - 2024-04-04

### 💥 Breaking Changes (upgrade difficulty: 🟠 MEDIUM - for apps with styling overrides or direct use of Blueprint components)

* Requires `hoist-core >= v19.0.0` to support improvements to activity / client error tracking.

#### Blueprint 4 to 5 Migration

This release includes Blueprint 5, a major version update of that library with breaking changes.
While most of these have been addressed by the Hoist integration layer, developers importing
Blueprint components directly should review
the [Blueprint 5 migration guide](https://github.com/palantir/blueprint/wiki/Blueprint-5.0) for
details.

There are some common breaking changes that most/many apps will need to address:

* CSS rules with the `bp4-` prefix should be updated to use the `bp5-` prefix.
* Popovers
    * For `popover` and `tooltip` components, replace `target` with `item` if using elementFactory.
      If using JSX, replace `target` prop with a child element. Also applies to the
      mobile `popover`.
    * Popovers no longer have a popover-wrapper element - remove/replace any CSS rules
      targeting `bp4-popover-wrapper`.
    * All components which render popovers now depend
      on [`popper.js v2.x`](https://popper.js.org/docs/v2/). Complex customizations to popovers may
      need to be reworked.
    * A breaking change to `Popover` in BP5 was splitting the `boundary` prop into `rootBoundary`
      and `boundary`:
      Popovers were frequently set up with `boundary: 'viewport'`, which is no longer valid since
      "viewport" can be assigned to the `rootBoundary` but not to the `boundary`.
      However, viewport is the DEFAULT value for `rootBoundary`
      per [popper.js docs](https://popper.js.org/docs/v2/utils/detect-overflow/#boundary),
      so `boundary: 'viewport'` should be safe to remove entirely.
        * [see Blueprint's Popover2 migration guide](https://github.com/palantir/blueprint/wiki/Popover2-migration)
        * [see Popover2's `boundary` &
          `rootBoundary` docs](https://popper.js.org/docs/v2/utils/detect-overflow/#boundary)
* Where applicable, the former `elementRef` prop has been replaced by the simpler, more
  straightforward `ref` prop using `React.forwardRef()` - e.g. Hoist's `button.elementRef` prop
  becomes just `ref`. Review your app for uses of `elementRef`.
* The static `ContextMenu.show()` method has been replaced with `showContextMenu()`, importable
  from `@xh/hoist/kit/blueprint`. The method signature has changed slightly.
* The exported `overlay` component now refers to Blueprint's `overlay2` component.
* The exported `datePicker` now refers to Blueprint's `datePicker3` component, which has been
  upgraded to use `react-day-picker` v8. If you are passing `dayPickerProps` to Hoist's `dateInput`,
  you may need to update your code to use the
  new [v8 `DatePickerProps`](https://react-day-picker.js.org/api/interfaces/DayPickerSingleProps).

### 🎁 New Features

* Upgraded Admin Console Activity and Client Error reporting modules to use server-side filtering
  for better support of large datasets, allowing for longer-range queries on filtered categories,
  messages, or users before bumping into configured row limits.
* Added new `MenuItem.className` prop.

### 🐞 Bug Fixes

* Fixed two `ZoneGrid` issues:
    * Internal column definitions were missing the essential `rendererIsComplex` flag and could fail
      to render in-place updates to existing record data.
    * Omitted columns are now properly filtered out.
* Fixed issue where `SplitTreeMap` would not properly render errors as intended.

### 📚 Libraries

* @blueprintjs/core `4.20 → 5.10`
* @blueprintjs/datetime `4.4` → @blueprintjs/datetime2 `2.3`

## 62.0.1 - 2024-03-28

### 🎁 New Features

* New method `clear()` added to `TaskObserver` api.

### 🐞 Bug Fixes

* Ensure application viewport is masked throughout the entire app initialization process.

## 62.0.0 - 2024-03-19

### 💥 Breaking Changes (upgrade difficulty: 🟢 TRIVIAL - dependencies only)

* Requires update to `hoist-dev-utils >= v8.0.0` with updated chunking and code-splitting strategy
  to create shorter bundle names.

### 🎁 New Features

* Added a "Reload App" option to the default mobile app menu.
* Improved perceived responsiveness when constructing a new 'FilterChooserModel' when backing data
  has many records and/or auto-suggest-enabled fields.

### 🐞 Bug Fixes

* Fixed the config differ dialog issue where long field values would cause the toolbar to get hidden
  and/or table columns to be overly wide due to content overflow.

## 61.0.0 - 2024-03-08

### 💥 Breaking Changes (upgrade difficulty: 🟢 TRIVIAL - dependencies only)

* Requires update to `hoist-dev-utils >= v7.2.0` to inject new `xhClientApps` constant.

### 🎁 New Features

* Enhanced Roles Admin UI for more streamlined role editing.
* Supports targeting alert banners to specific client apps.
* Improved logging and error logging of `method` and `headers` in `FetchService`:  Default
  values will now be included.
* Enhanced `XH.reloadApp` with cache-buster.

### 🐞 Bug Fixes

* `FilterChooser` now correctly round-trips `Date` and `LocalDate` values. Previously it emitted
  these as strings, with incorrect results when using the generated filter's test function directly.
* Fixed bug where a discarded browser tab could re-init an app to an obsolete (cached) version.

## 60.2.0 - 2024-02-16

### 🎁 New Features

* The Admin Console now indicates if a Config value is being overridden by an instance config or
  environment variable with a corresponding name.
    * Config overrides now available in `hoist-core >= v18.4`. See the Hoist Core release notes for
      additional details on this new feature. The Hoist Core update is required for this feature,
      but is not a hard requirement for this Hoist React release in general.
* `RestGridEditor` now supports an `omit` flag to hide a field from the editor dialog.
* `FormField.readonlyRenderer` is now passed the backing `FieldModel` as a second argument.

### ⚙️ Typescript API Adjustments

* `FilterChooserModel.value` and related signatures are now typed with a new `FilterChooserFilter`
  type, a union of `CompoundFilter | FieldFilter` - the two concrete filter implementations
  supported by this control.

### 📚 Libraries

* classnames `2.3 → 2.5`

## 60.1.1 - 2024-01-29

### ⚙️ Technical

* Improved unique constraint validation of Roles and Role Members in the Admin Console.

## 60.1.0 - 2024-01-18

### 🐞 Bug Fixes

* Fixed transparent background for popup inline editors.
* Exceptions that occur in custom `Grid` cell tooltips will now be caught and logged to console,
  rather than throwing the render of the entire component.

### ⚙️ Technical

* Improvements to exception handling during app initialization.

## 60.0.1 - 2024-01-16

### 🐞 Bug Fixes

* Fixed regression to `ZoneGrid`.

## 60.0.0 - 2024-01-12

### 💥 Breaking Changes (upgrade difficulty: 🟠 MEDIUM - depends on server-side Roles implementation)

* Requires `hoist-core >= v18`. Even if not using new Hoist provided Role Management, several Admin
  Console features have had deprecation support for older versions of Hoist Core removed.

### 🎁 New Features

* Introduced new Admin Console tools for enhanced Role Management available in `hoist-core >= v18`.
    * Hoist-core now supports an out-of-the-box, database-driven system for maintaining a
      hierarchical set of Roles associating and associating them with individual users.
    * New system supports app and plug-in specific integrations to AD and other enterprise systems.
    * Administration of the new system provided by a new admin UI tab provided here.
    * Consult XH and the
      [Hoist Core CHANGELOG](https://github.com/xh/hoist-core/blob/develop/CHANGELOG.md#1800---2024-01-12)
      for additional details and upgrade instructions.
* Added `labelRenderers` property to `ZoneGridModel`. This allows dynamic "data-specific" labeling
  of fields in `ZoneGrid`.

### ✨ Styles

* Added `xh-bg-intent-xxx` CSS classes, for intent-coloring the `background-color` of elements.

<<<<<<< HEAD
### ⚙️ Typescript API Adjustments

* Corrected the type of `ColumnSpec.editor`.
=======
### 🐞 Bug Fixes

* Fixed bug where `ColumnGroup` did not properly support the `omit` flag.

## 59.5.1 - 2024-01-05

### 🐞 Bug Fixes

* Fixed `DateEditor` calendar popover not showing for non-pinned columns.
>>>>>>> f2f00b1d

## 59.5.0 - 2023-12-11

### 🎁 New Features

* Added new `dialogWidth` and `dialogHeight` configs to `DockViewModel`.

### 🐞 Bug Fixes

* Fixed serialization of expand/collapse state within `AgGridModel`, which was badly broken and
  could trigger long browser hangs for grids with > 2 levels of nesting and numeric record IDs.
* Fixed `UniqueAggregator` to properly check equality for `Date` fields.
* Pinned `react-grid-layout@1.4.3` to avoid v1.4.4 bugs affecting `DashCanvas` interactions
  (see https://github.com/react-grid-layout/react-grid-layout/issues/1990).

## 59.4.0 - 2023-11-28

### 💥 Breaking Changes (upgrade difficulty: 🟢 LOW)

* The constructors for `ColumnGroup` no long accept arbitrary rest (e.g `...rest`)
  arguments for applying app-specific data to the object. Instead, use the new `appData` property.

### ⚙️ Technical

* Enhanced `LogUtils` to support logging objects (and any other non-string values). Also
  added new exports for `logWarn()` and `logError()` with the same standardized formatting.
* Added standardized `LogUtils` methods to `HoistBase`, for use within Hoist models and services.

### 🐞 Bug Fixes

* `ZoneGrid` will no longer render labels or delimiters for empty values.

### ⚙️ Typescript API Adjustments

* Updated type for `ReactionSpec.equals` to include already-supported string shorthands.

## 59.3.2 - 2023-11-21

### 🐞 Bug Fixes

* `ZoneGrid` will more gracefully handle state that has become out of sync with its mapper
  requirements.

## 59.3.1 - 2023-11-10

### 🐞 Bug Fixes

* Ensure an unauthorized response from a proxy service endpoint does not prompt the user to refresh
  and log in again on an SSO-enabled application.
* Revert change to `Panel` which affected where `className` was applied with `modalSupport` enabled

## 59.3.0 - 2023-11-09

### 🎁 New Features

* Improved Hoist support for automated testing via Playwright, Cypress, and similar tools:
    * Core Hoist components now accept an optional `testId` prop, to be rendered at an appropriate
      level of the DOM (within a `data-testid` HTML attribute). This can minimize the need to select
      components using criteria such as CSS classes or labels that are more likely to change and
      break tests.
    * When given a `testId`, certain composite components will generate and set "sub-testIds" on
      selected internal components. For example, a `TabContainer` will set a testId on each switcher
      button (derived from its tabId), and a `Form` will set testIds on nested `FormField`
      and `HoistInput` components (derived from their bound field names).
    * This release represents a first step in ongoing work to facilitate automated end-to-end
      testing of Hoist applications. Additional Hoist-specific utilities for writing tests in
      libraries such as Cypress and Playwright are coming soon.
* Added new `ZoneGrid` component, a highly specialized `Grid` that always displays its data with
  multi-line, full-width rows. Each row is broken into four zones (top/bottom and left/right),
  each of which can mapped by the user to render data from one or more fields.
    * Primarily intended for mobile, where horizontal scrolling can present usability issues, but
      also available on desktop, where it can serve as an easily user-configurable `DataView`.
* Added `Column.sortToBottom` to force specified values to sort the bottom, regardless of sort
  direction. Intended primarily to force null values to sort below all others.
* Upgraded the `RelativeTimestamp` component with a new `localDateMode` option to customize how
  near-term date/time differences are rendered with regards to calendar days.

### 🐞 Bug Fixes

* Fixed bug where interacting with a `Select` within a `Popover` can inadvertently cause the
  popover to close. If your app already has special handling in place to prevent this, you should
  be able to unwind it after upgrading.
* Improved the behavior of the clear button in `TextInput`. Clearing a field no longer drops focus,
  allowing the user to immediately begin typing in a new value.
* Fixed arguments passed to `ErrorMessageProps.actionFn` and `ErrorMessageProps.detailsFn`.
* Improved default error text in `ErrorMessage`.

### ⚙️ Technical

* Improved core `HoistComponent` performance by preventing unnecessary re-renderings triggered by
  spurious model lookup changes.
* New flag `GridModel.experimental.enableFullWidthScroll` enables scrollbars to span pinned columns.
    * Early test release behind the flag, expected to made the default behavior in next release.
* Renamed `XH.getActiveModels()` to `XH.getModels()` for clarity / consistency.
    * API change, but not expected to impact applications.
* Added `XH.getModel()` convenience method to return the first matching model.

## 59.2.0 - 2023-10-16

### 🎁 New Features

* New `DockViewConfig.onClose` hook invoked when a user attempts to remove a `DockContainer` view.
* Added `GridModel` APIs to lookup and show / hide entire column groups.
* Left / right borders are now rendered along `Grid` `ColumnGroup` edges by default, controllable
  with new `ColumnGroupSpec.borders` config.
* Enhanced the `CubeQuery` to support per-query post-processing functions
  with `Query.omitFn`, `Query.bucketSpecFn` and `Query.lockFn`. These properties default to their
  respective properties on `Cube`.

### 🐞 Bug Fixes

* `DashContainerModel` fixes:
    * Fix bug where `addView` would throw when adding a view to a row or column
    * Fix bug where `allowRemove` flag was dropped from state for containers
    * Fix bug in `DockContainer` where adding / removing views would cause other views to be
      remounted
* Fixed erroneous `GridModel` warning when using a tree column within a column group
* Fixed regression to alert banners. Resume allowing elements as messages.
* Fix `Grid` cell border styling inconsistencies.

### ⚙️ Typescript API Adjustments

* Added type for `ActionFnData.record`.

## 59.1.0 - 2023-09-20

### 🎁 New Features

* Introduced new `ErrorBoundary` component for finer-grained application handling of React Errors.
    * Hoist now wraps `Tab`, `DashCanvasView`, `DashContainerView`, `DockView`, and `Page` in an
      `ErrorBoundary`. This provides better isolation of application content, minimizing the chance
      that any individual component can crash the entire app.
    * A new `PanelModel.errorBoundary` prop allows developers to opt-in to an `ErrorBoundary`
      wrapper around the contents of any panel.
    * `ErrorMessage` component now provides an ability to show additional exception details.
* Added new `Markdown` component for rendering Markdown formatted strings as markup. This includes
  bundling `react-markdown` in Hoist.
    * If your app already uses `react-markdown` or similar, we recommend updating to use the
      new `Markdown` component exported by Hoist to benefit from future upgrades.
    * Admin-managed alert banners leverage the new markdown component to support bold, italics and
      links within alert messages.
* Improved and fixed up `Panel` headers, including:
    * Added new `Panel.headerClassName` prop for easier CSS manipulation of panel's header.
    * Improved `Panel.collapsedTitle` prop and added `Panel.collapsedIcon` prop. These two props now
      fully govern header display when collapsed.
* Improved styling for disabled `checkbox` inputs.

### ⚙️ Technical

* `XH.showException` has been deprecated. Use similar methods on `XH.exceptionHandler` instead.

### 📚 Libraries

* numbro `2.3 → 2.4`
* react-markdown `added @ 8.0`
* remark-breaks `added @ 3.0`

## 59.0.3 - 2023-08-25

### ⚙️ Technical

* New `XH.flags` property to govern experimental, hotfix, or otherwise provisional features.

* Provide temporary workaround to chromium bug effecting BigNumber. Enabled via flag
  `applyBigNumberWorkaround`. See https://github.com/MikeMcl/bignumber.js/issues/354.

## 59.0.2 - 2023-08-24

### 🐞 Bug Fixes

* Restored support for `Select.selectOnFocus` (had broken with upgrade to `react-select` in v59.0).
* Fixed `DateInput` bug caused by changes in Chrome v116 - clicking on inputs
  with `enableTextInput: false` now open the date picker popup as expected.
* Flex inner title element added to `Panel` headers in v59.0, and set `display:flex` on the new
  element itself. Restores previous flexbox container behavior (when not L/R collapsed) for apps
  that are providing custom components as titles.
* `DashCanvas` now properly updates its layout when shown if the browser window had been resized
  while the component was hidden (e.g. in an inactive tab).
* Reverted upgrade to `react-select` in v59.0.0 due to issues found with `selectEditor` / inline
  grid editing. We will revisit this upgrade in a future release.

### 📚 Libraries

* react-select `5.7 → 4.3`
* react-windowed-select `5.1 → 3.1`

## 59.0.1 - 2023-08-17

### 🎁 New Features

* Added new `Panel.collapsedTitle` prop to make it easier to display a different title when the
  panel is collapsed.

## 59.0.0 - 2023-08-17

### 💥 Breaking Changes (upgrade difficulty: 🟢 LOW)

* Apps must update their `typescript` dependency to v5.1. This should be a drop-in for most
  applications, or require only minor changes. Note that Hoist has not yet adopted the updated
  approach to decorators added in TS v5, maintaining compatibility with the "legacy" syntax.
* Apps that use and provide the `highcharts` library should be sure to update the version to v11.1.
  This should be a drop-in for most applications.
    * Visit https://www.highcharts.com/blog/changelog/ for specific changes.
* Apps must also update their `@xh/hoist-dev-utils` dependency to v7.0.0 or higher.
    * We recommend specifying this as `"@xh/hoist-dev-utils": "7.x"` in your `package.json` to
      automatically pick up future minor releases.
* `DataViewConfig` no longer directly supports `GridConfig` parameters - instead, nest `GridConfig`
  options you wish to set via the new `gridOptions` parameter. Please note that, as before, not
  all `GridConfig` options are supported by (or make sense for) the `DataView` component.

### 🎁 New Features

* New `GridAutosizeOptions.includeHiddenColumns` config controls whether hidden columns should
  also be included during the autosize process. Default of `false`. Useful when applications
  provide quick toggles between different column sets and would prefer to take the up-front cost of
  autosizing rather than doing it after the user loads a column set.
* New `NumberFormatOptions.strictZero` formatter config controls display of values that round to
  zero at the specified precision. Set to `false` to format those values as if they were *exactly*
  zero, triggering display of any `zeroDisplay` value and suppressing sign-based glyphs, '+/-'
  characters, and styling.
* New `DashModel.refreshContextModel` allows apps to programmatically refresh all widgets within
  a `DashCanvas` or `DashContainer`.
* New tab for monitoring JDBC connection pool stats added to the Admin Console. Apps
  with `hoist-core >= v17.2` will collect and display metrics for their primary datasource on a
  configurable frequency.
* `ButtonGroupInput` now allows `null` values for buttons as long as both `enableClear` and
  `enableMulti` are false.

### 🐞 Bug Fixes

* Fixed bug where a titled panel collapsed to either the left or right side of a layout could cause
  severe layout performance degradation (and even browser hangs) when resizing the browser window in
  the latest Chrome v115.
    * Note this required some adjustments to the internal DOM structure of `PanelHeader` - highly
      specific CSS selectors or visual tests may be affected.
* Fixed bug where `manuallySized` was not being set properly on column state.
* Fixed bug where mobile `Dialog` max height was not properly constrained to the viewport.
* Fixed bug where mobile `NumberInput` would clear when trying to enter decimals on certain devices.
* Suppressed extra top border on Grids with `hideHeaders: true`.

### ⚙️ Technical

* Suppressed dev-time console warnings thrown by Blueprint Toaster.

### 📚 Libraries

* mobx `6.8 → 6.9`
* semver `7.3 → 7.5`
* typescript `4.9 → 5.1`
* highcharts `10.3 → 11.1`
* react-select `4.3 → 5.7`
* react-windowed-select `3.1 → 5.1`

## 58.0.1 - 2023-07-13

### 🐞 Bug Fixes

* Fixed bug where `TabContainerModel` with routing enabled would drop route params when navigating
  between tabs.

## 58.0.0 - 2023-07-07

### 💥 Breaking Changes (upgrade difficulty: 🟢 LOW)

* The `Column.getValueFn` and `Column.renderer` functions will no longer be passed the `agParams`
  argument. This argument was not passed consistently by Hoist when calling these functions; and was
  specifically omitted during operations such as column sizing, tooltip generation and Grid content
  searching. We do not expect this argument was being used in practice by applications, but
  applications should ensure this is the case, and adjust these callbacks if necessary.

### 🎁 New Features

* Deprecated `xhAppVersionCheckEnabled` config in favor of object-based `xhAppVersionCheck`. Hoist
  will auto-migrate the existing value to this new config's `mode` flag. While backwards
  compatible with older versions of hoist-core, the new `forceReload` mode
  requires `hoist-core >= v16.4`.
* Enhanced `NumberFormatOptions.colorSpec` to accept CSS properties in addition to class names.
* Enhanced `TabSwitcher` to allow navigation using arrow keys when focused.
* Added new option `TrackOptions.logData` to provide support for logging application data in
  `TrackService.`  Requires `hoist-core >= v16.4`.
* New `XH.pageState` provides observable access to the current lifecycle state of the app, allowing
  apps to react to changes in page visibility and focus, as well as detecting when the browser has
  frozen a tab due to inactivity or navigation.

## 57.0.0 - 2023-06-20

### 💥 Breaking Changes (upgrade difficulty: 🟢 LOW)

* The deprecated `@settable` decorator has now been removed. Use `@bindable` instead.
* The deprecated class `@xh/hoist/admin/App` has been removed. Use `@xh/hoist/admin/AppComponent`
  instead.

### 🎁 New Features

* Enhanced Admin alert banners with the ability to save messages as presets. Useful for
  standardizing alert or downtime banners, where pre-approved language can be saved as a preset for
  later loaded into a banner by members of an application support team (
  requires `hoist-core >= v16.3.0`).
* Added bindable `readonly` property to `LeftRightChooserModel`.

### ⚙️ Technical

* Support the `HOIST_IMPERSONATOR` role introduced in hoist-core `v16.3.0`
* Hoist now supports and requires ag-Grid v30 or higher. This version includes critical
  performance improvements to scrolling without the problematic 'ResizeObserver' issues discussed
  below.

### 🐞 Bug Fixes

* Fixed a bug where Onsen components wrappers could not forward refs.
* Improved the exceptions thrown by fetchService when errors occur parsing response JSON.

## 56.6.0 - 2023-06-01

### 🎁 New Features

* New global property `AgGrid.DEFAULT_PROPS` to provide application wide defaults for any instances
  of `AgGrid` and `Grid` components.

### ⚙️ Technical

* The workaround of defaulting the AG Grid prop `suppressBrowserResizeObserver: true`, added in
  v56.3.0, has been removed. This workaround can cause sizing issues with flex columns and should
  not be needed once [the underlying issue](https://github.com/ag-grid/ag-grid/issues/6562) is fixed
  in an upcoming AG Grid release.
    * As of this release date, we recommend apps stay at AG Grid 29.2. This does not include the
      latest AG performance improvements, but avoids the sizing issues present in 29.3.5.
    * If you want to take the latest AG Grid 29.3.5, please re-enable
      the `suppressBrowserResizeObserver` flag with the new `DEFAULT_PROPS` static described
      above. Scan your app carefully for column sizing issues.

### 🐞 Bug Fixes

* Fixed broken change handler for mobile inputs that wrap around Onsen UI inputs, including
  `NumberInput`, `SearchInput`, and `TextInput`.

### 📚 Libraries

* @blueprintjs/core `^4.14 → ^4.20` (apps might have already updated to a newer minor version)

## 56.5.0 - 2023-05-26

### 🎁 New Features

* Added `regexOption` and `caseSensitive` props to the `LogDisplayModel`. (Case-sensitive search
  requires `hoist-core >= v16.2.0`).
* Added new `GroupingChooserModel.commitOnChange` config - enable to update the observable grouping
  value as the user adjusts their choices within the control. Default behavior is unchanged,
  requiring user to dismiss the popover to commit the new value.
* Added new `Select.enableTooltips` prop - enable for select inputs where the text of a
  selected value might be elided due to space constraints. The tooltip will display the full text.
* Enabled user-driven sorting for the list of available values within Grid column filters.
* Updated `CodeInput.showCopyButton` (copy-to-clipboard feature) default to true (enabled).

### ⚙️ Technical

* `DataView` now supports an `agOptions` prop to allow passing arbitrary AG Grid props to the
  underlying grid instance. (Always supported by `Grid`, now also supported by `DataView`.)

### 🐞 Bug Fixes

* Fixed layout bug where popovers triggered from a parent `Panel` with `modalSupport` active could
  render beneath that parent's own modal dialog.
* Fixed broken `CodeInput` copy-to-clipboard feature.

## v56.4.0 - 2023-05-10

### 🎁 New Features

* Ensure that non-committed values are also checked when filtering a store with a FieldFilter.
  This will maximize chances that records under edit will not disappear from user view due to
  active filters.

### 🐞 Bug Fixes

* Fix bug where Grid ColumnHeaders could throw when `groupDisplayType` was set to `singleColumn`.

### ⚙️ Technical

* Adjustment to core model lookup in Hoist components to better support automated testing.
  Components no longer strictly require rendering within an `AppContainer`.

### ⚙️ Typescript API Adjustments

* Improved return types for `FetchService` methods and corrected `FetchOptions` interface.

## v56.3.0 - 2023-05-08

### 🎁 New Features

* Added support for new `sortOrder` argument to `XH.showBanner()`. A default sort order is applied
  if unspecified, ensuring banners do not unexpectedly change order when refreshed.

### ⚙️ Typescript API Adjustments

* Improved the recommendation for the app `declare` statement within
  our [TypeScript migration docs](https://github.com/xh/hoist-react/blob/develop/docs/upgrade-to-typescript.md#bootstrapts--service-declarations).
    * See this [Toolbox commit](https://github.com/xh/toolbox/commit/8df642cf) for a small,
      recommended app-level change to improve autocompletion and usage checks within IntelliJ.
* Added generic support to `XH.message()` and `XH.prompt()` signatures with return type
  of `Promise<T | boolean>`.
* Moved declaration of optional `children` prop to base `HoistProps` interface - required for TSX
  support.

### ✨ Styles

* Removed `--xh-banner-height` CSS var.
    * Desktop banners are implemented via `Toolbar`, which correctly sets a min height.
    * Mobile banners now specify `min-height: 40px` via the `.xh-banner` class.
    * This change allows banners containing custom components to grow to fit their contents without
      requiring app-level CSS overrides.
* Added new `--xh-grid-filter-popover-[height|width]-px` CSS variables to support easier custom
  sizing for grid column header filter popovers.

### ⚙️ Technical

* Updated internal config defaults to support latest AG Grid v29.3.4+ with use of
  AG `suppressBrowserResizeObserver` config. Applications are encouraged to update to the latest AG
  Grid dependencies to take advantage of ongoing performance updates.

## v56.2.0 - 2023-04-28

### 🎁 New Features

* Added `DashContainerModel.margin` config to customize the width of the resize splitters
  between widgets.

### ⚙️ Technical

* Improve scrolling performance for `Grid` and `DataView` via internal configuration updates.

## v56.1.0 - 2023-04-14

### 🎁 New Features

* Display improved memory management diagnostics within Admin console Memory Monitor.
    * New metrics require optional-but-recommended update to `hoist-core >= v16.1.0`.

### 🐞 Bug Fixes

* Fixes bug with display/reporting of exceptions during app initialization sequence.

## v56.0.0 - 2023-03-29

### 💥 Breaking Changes (upgrade difficulty: 🟠 MEDIUM)

* Requires `hoist-core => v16`.
* Requires AG Grid v29.0.0 or higher - update your AG Grid dependency in your app's `package.json`
  file. See the [AG Grid Changelog](https://www.ag-grid.com/changelog) for details.
    * Add a dependency on `@ag-grid-community/styles` to import new dedicated styles package.
    * Imports of AG Grid CSS files within your app's `Bootstrap.ts` file will also need to be
      updated to import styles from their new location. The recommended imports are now:

```typescript
import '@ag-grid-community/styles/ag-grid.css';
import '@ag-grid-community/styles/ag-theme-balham.css';
```

* New `xhActivityTrackingConfig` soft-configuration entry places new limits on the size of
  any `data` objects passed to `XH.track()` calls.
    * Any track requests with data objects exceeding this length will be persisted, but without the
      requested data.
    * Activity tracking can also be disabled (completely) via this same config.
* "Local" preferences are no longer supported. Application should use `LocalStorageService` instead.
  With v56, the `local` flag on any preferences will be ignored, and all preferences will be saved
  on the server instead.
    * Note that Hoist will execute a one-time migration of any existing local preference values
      from the user's browser to the server on app load.
* Removed `Column.tooltipElement`. Use `tooltip` instead.
* Removed `fill` prop on `TextArea` and `NumberInput` component. Use `flex` instead.
* Removed previously deprecated `Button.modifier.outline` and `Button.modifier.quiet` (mobile only).
* Removed previously deprecated `AppMenuButton.extraItems.onClick`. Use `actionFn` instead.

### 🎁 New Features

* `PanelModel` now supports a `defaultSize` property specified in percentage as well as pixels
  (e.g. `defaultSize: '20%'` as well as `defaultSize: 200`).
* `DashCanvas` views can now be programmatically added with specified width and height dimensions.
* New `FetchService.abort()` API allows manually aborting a pending fetch request.
* Hoist exceptions have been enhanced and standardized, including new TypeScript types. The
  `Error.cause` property is now populated for wrapping exceptions.
* New `GridModel.headerMenuDisplay` config for limiting column header menu visibility to on hover.

### ⚙️ Typescript API Adjustments

* New Typescript types for all Hoist exceptions.
* Integration of AG Grid community types.

### ⚙️ Technical

* Hoist source code has been reformatted with Prettier.
* Admin Console modules that have been disabled via config are no longer hidden completely, but
  instead will render a placeholder pointing to the relevant config name.

### 📚 Libraries

* mobx `6.7 → 6.8`
* dompurify `2.4 → 3.0`

## v55.4.0 - 2023-03-23

### 💥 Breaking Changes

* Requires AG Grid v29.0.0 or higher - see release notes for v56.0.0 above.

### 🐞 Bug Fixes

* Addresses `AgGrid` v28 regression whereby changing column visibility via state breaks grid
  rendering when column groups are set via the `groupId` property.

## v55.3.2 - 2023-03-22

### 🐞 Bug Fixes

* Fixed issue where a filter on a `LocalDate` field created via `FilterChooser` would cause a
  grid column filter on the same field to fail to properly render when shown.

## v55.3.1 - 2023-03-14

### 🐞 Bug Fixes

* Revert native `structuredClone` to lodash `deepClone` throughout toolkit.

## v55.3.0 - 2023-03-03

### 🐞 Bug Fixes

* Grid column filters scroll their internal grid horizontally to avoid clipping longer values.
* Minor improvements to the same grid filter dialog's alignment and labelling.

### ⚙️ Technical

* Use native `structuredClone` instead of lodash `deepClone` throughout toolkit.

## v55.2.1 - 2023-02-24

### 🐞 Bug Fixes

* Fixed issue where a resizable `Panel` splitter could be rendered incorrectly while dragging.

## v55.2.0 - 2023-02-10

### 🎁 New Features

* `DashCanvas` enhancements:
    * Views now support minimum and maximum dimensions.
    * Views now expose an `allowDuplicate` flag for controlling the `Duplicate` menu item
      visibility.

### 🐞 Bug Fixes

* Fixed a bug with Cube views having dimensions containing non-string or `null` values. Rows grouped
  by these dimensions would report values for the dimension which were incorrectly stringified (e.g.
  `'null'` vs. `null` or `'5'` vs. `5`). This has been fixed. Note that the stringified value is
  still reported for the rows' `cubeLabel` value, and will be used for the purposes of grouping.

### ⚙️ Typescript API Adjustments

* Improved signatures of `RestStore` APIs.

## v55.1.0 - 2023-02-09

Version 55 is the first major update of the toolkit after our transition to Typescript. In addition
to a host of runtime fixes and features, it also contains a good number of important Typescript
typing adjustments, which are listed below. It also includes a helpful
[Typescript upgrade guide](https://github.com/xh/hoist-react/blob/develop/docs/upgrade-to-typescript.md).

### 🎁 New Features

* Grid exports can now be tracked in the admin activity tab by setting `exportOptions.track` to
  true (defaults to false).
* Miscellaneous performance improvements to the cube package.
* The implementation of the `Cube.omitFn` feature has been enhanced. This function will now be
  called on *all* non-leaf nodes, not just single child nodes. This allows for more flexible
  editing of the shape of the resulting hierarchical data emitted by cube views.

### 🐞 Bug Fixes

* Fixed: grid cell editors would drop a single character edit.
* Fixed: grid date input editor's popup did not position correctly in a grid with pinned columns.
* Fixed issue with `DashContainer` flashing its "empty" text briefly before loading.
* Several Hoist TypeScript types, interfaces, and signatures have been improved or corrected (typing
  changes only).
* Fix bug where a `className` provided to a `Panel` with `modalSupport` would be dropped when in a
  modal state. Note this necessitated an additional layer in the `Panel` DOM hierarchy. Highly
  specific CSS selectors may be affected.
* Fix bug where `TileFrame` would not pass through the keys of its children.

### 💥 Breaking Changes

* The semantics of `Cube.omitFn` have changed such that it will now be called on all aggregate
  nodes, not just nodes with a single child. Applications may need to adjust any implementation of
  this function accordingly.
* `hoistCmp.containerFactory` and `hoistCmp.withContainerFactory` are removed in favor of
  the basic `hoistCmp.factory` and `hoistCmp.withFactory` respectively. See typescript
  API adjustments below.

### ⚙️ Typescript API Adjustments

The following Typescript API were adjusted in v55.

* Removed the distinction between `StandardElementFactory` and `ContainerElementFactory`. This
  distinction was deemed to be unnecessary, and overcomplicated the understanding of Hoist.
  Applications should simply continue to use `ElementFactory` instead. `hoistCmp.containerFactory`
  and `hoistCmp.withContainerFactory` are also removed in favor of the basic `hoistCmp.factory` and
  `hoistCmp.withFactory` respectively.
* `HoistProps.modelConfig` now references the type declaration of `HoistModel.config`. See
  `PanelModel` and `TabContainerModel` for examples.
* The new `SelectOption` type has been made multi-platform and moved to `@xh/hoist/core`.

**Note** that we do not intend to make such extensive Typescript changes going forward post-v55.0.
These changes were deemed critical and worth adjusting in our first typescript update, and before
typescript has been widely adopted in production Hoist apps.

### ⚙️ Technical

* Hoist's `Icon` enumeration has been re-organized slightly to better separate icons that describe
  "what they look like" - e.g. `Icon.magnifyingGlass()` - from an expanded set of aliases that
  describe "how they are used" - e.g. `Icon.search()`.
    * This allows apps to override icon choices made within Hoist components in a more targeted way,
      e.g. by setting `Icon.columnMenu = Icon.ellipsisVertical`.
* All Hoist configurations that support `omit: boolean` now additionally support a "thunkable"
  callback of type `() => boolean`.
* `Grid` will only persist minimal user column state for hidden columns, to reduce user pref sizes.

### 📚 Libraries

* @blueprintjs/core `^4.12 → ^4.14`
* corejs `^3.26 → ^3.27`
* mobx `6.6 → 6.7`
* onsenui `2.11 → 2.12` (*see testing note below)
* react-onsenui `1.11 > 1.13`

### ✅ Testing Scope

* *Full regression testing recommended for _mobile_ apps.* While the upgrade from 2.11 to 2.12
  appears as a minor release, it was in fact a major update to the library.
  See [the Onsen release notes](https://github.com/OnsenUI/OnsenUI/releases/tag/2.12.0) for
  additional details. Note that Hoist has handled all changes required to its Onsen API calls,
  and there are no breaking changes to the Hoist mobile component APIs. As a result, mobile apps
  _might_ not need to change anything, but extra care in testing is still recommended.

## v54.0.0 - 2022-12-31

We are pleased to announce that Hoist React has been fully rewritten in TypeScript! ✨🚀

All core Hoist Components, Models, and other utilities now have TypeScript interfaces for their
public APIs, improving the developer ergonomics of the toolkit with much more accurate dev-time type
checking and intellisense. Developers now also have the option (but are not required) to write
application code using TypeScript.

Runtime support for TypeScript is provided by `@xh/hoist-dev-utils v6.1+`, which recognizes and
transpiles TypeScript files (`.ts|.tsx`) via the `@babel/plugin-transform-typescript` plugin.
Development-time support can be provided by the user's IDE (e.g. IntelliJ or VSCode, which both
provide strong TypeScript-based error checking and auto-completion).

The goal of this release is to be backward compatible with v53 to the greatest degree possible, and
most applications will run with minimal or no changes. However, some breaking changes were required
and can require application adjustments, as detailed below.

As always, please review our [Toolbox project](https://github.com/xh/toolbox/), which we've updated
to use TypeScript for its own app-level code.

### 🎁 New Features

* New TypeScript interface `HoistProps` and per-component extensions to specify props for all
  components. This replaces the use of the `PropTypes` library, which is no longer included.
* ~~Enhanced TypeScript-aware implementations of `ElementFactory`, including separate factories for
  standard components (`elementFactory`) and components that often take children only
  (`containerElementFactory`).~~
* The `@bindable` annotation has been enhanced to produce a native javascript setter for its
  property as well as the `setXXX()` method it currently produces. This provides a more typescript
  friendly way to set properties in a mobx action, and should be the favored method going forward.
  The use of the `setXXX()` method will continue to be supported for backward compatibility.
* References to singleton instances of services and the app model can now also be gained via the
  static `instance` property on the class name of the singleton - e.g. `MyAppModel.instance`.
  Referencing app-level services and the AppModel via `XH` is still fully supported and recommended.
* New utility function `waitFor` returns a promise that will resolve after a specified condition
  has been met, polling at a specified interval.
* Hoist Components will now automatically remount if the model passed to them (via context or props)
  is changed during the lifetime of the component. This allows applications to swap out models
  without needing to manually force the remounting of related components with an explicit
  `key` setting, i.e.  `key: model.xhId`.
* `fmtQuantity` function now takes two new flags `useMillions` and `useBillions`.

### 💥 Breaking Changes

* The constructors for `GridModel` and `Column` no long accept arbitrary rest (e.g `...rest`)
  arguments for applying app-specific data to the object. Instead, use the new `appData` property
  on these objects.
* ~~The `elemFactory` function has been removed. Applications calling this function should specify
  `elementFactory` (typically) or `containerElementFactory` instead.~~
    * ~~Most application components are defined using helper aliases `hoistCmp.factory`
      and `hoistCmp.withFactory` - these calls do _not_ need to change, unless your component
      needs to take a list of children directly (i.e. `someComponent(child1, child2)`).~~
    * ~~Update the definition of any such components to use `hoistCmp.containerFactory` instead.~~
    * ~~Where possible, favor the simpler, default factory for more streamlined type suggestions /
      error messages regarding your component's valid props.~~
* The use of the `model` prop to provide a config object for a model to be created on-the-fly
  is deprecated.
    * Use the new `modelConfig` prop when passing a *plain object config* -
      e.g. `someComp({modelConfig: {modelOpt: true}})`
    * Continue to use the `model` prop when passing an existing model *instance* -
      e.g. `someComp({model: someCompModel})`.
* PropTypes support has been removed in favor of the type script interfaces discussed above. Apps
  importing Hoist Proptypes instances should simply remove these compile-time references.

### 🐞 Bug Fixes

* Fix bug where dragging on any panel header which is a descendant of a `DashCanvasView` would move
  the `DashCanvasView`.
* Fix bug where `GridModel.ensureRecordsVisibleAsync` could fail to make collapsed nodes visible.
* Fix bug where `GridPersistenceModel` would not clean outdated column state.
* Fix animation bug when popping pages in the mobile navigator.

### ⚙️ Technical

* Update `preflight.js` to catch errors that occur on startup, before our in-app exception handling
  is initialized.

### 📚 Libraries

* @blueprintjs/core `4.11 → 4.12`
* @xh/hoist-dev-utils `6.0 → 6.1`
* typescript `added @ 4.9`
* highcharts `9.3 → 10.3`

### ✅ Testing Scope

* *Full regression testing recommended* - this is a major Hoist release and involved a significant
  amount of refactoring to the toolkit code. As such, we recommend a thorough regression test of any
  applications updating to this release from prior versions.

## v53.2.0 - 2022-11-15

### 🎁 New Features

* New methods `Store.errors`, `Store.errorCount`, and `StoreRecord.allErrors` provide convenient
  access to validation errors in the data package.
* New flag `Store.validationIsComplex` indicates whether *all* uncommitted records in a store should
  be revalidated when *any* record in the store is changed.
    * Defaults to `false`, which should be adequate for most use cases and can provide a significant
      performance boost in apps that bulk-insert 100s or 1000s of rows into editable grids.
    * Set to `true` for stores with validations that depend on other editable record values in the
      store (e.g. unique constraints), where a change to record X should cause another record Y to
      change its own validation status.

## v53.1.0 - 2022-11-03

### 🎁 New Features

* `PanelModel` now supports `modalSupport.defaultModal` option to allow rendering a Panel in an
  initially modal state.

### 🐞 Bug Fixes

* Fixed layout issues caused by top-level DOM elements created by `ModalSupport`
  and `ColumnWidthCalculator` (grid auto-sizing). Resolved occasional gaps between select inputs and
  their drop-down menus.
* Fix desktop styling bug where buttons inside a `Toast` could be rendered with a different color
  than the rest of the toast contents.
* Fix `GridModel` bug where `Store` would fail to recognize dot-separated field names as paths
  when provided as part of a field spec in object form.

### ⚙️ Technical

* Snap info (if available) from the `navigator.connection` global within the built-in call to track
  each application load.

## v53.0.0 - 2022-10-19

### 🎁 New Features

* The Hoist Admin Console is now accessible in a read-only capacity to users assigned the
  new `HOIST_ADMIN_READER` role.
* The pre-existing `HOIST_ADMIN` role inherits this new role, and is still required to take any
  actions that modify data.

### 💥 Breaking Changes

* Requires `hoist-core >= 14.4` to support the new `HOIST_ADMIN_READER` role described above. (Core
  upgrade _not_ required otherwise.)

## v52.0.2 - 2022-10-13

### 🐞 Bug Fixes

* Form field dirty checking now uses lodash `isEqual` to compare initial and current values,
  avoiding false positives with Array values.

## v52.0.1 - 2022-10-10

### 🎁 New Features

* New "Hoist Inspector" tool supports displaying and querying all of the Models, Services, and
  Stores within a running application.
    * Admin/dev-focused UI is built into all Desktop apps, activated via discrete new toggle in the
      bottom version bar (look for the 🔍 icon), or by running `XH.inspectorService.activate()`.
    * Selecting a model/service/store instance provides a quick view of its properties, including
      reactively updated observables. Useful for realtime troubleshooting of application state.
    * Includes auto-updated stats on total application model count and memory usage. Can aid in
      detecting and debugging memory leaks due to missing `@managed` annotations and other issues.
* New `DashCanvasViewModel.autoHeight` option fits the view's height to its rendered contents.
* New `DashCanvasAddViewButton` component supports adding views to `DashCanvas`.
* New `TabContainerModel.refreshContextModel` allows apps to programmatically load a `TabContainer`.
* `FilterChooserModel` now accepts shorthand inputs for numeric fields (e.g. "2m").
* Admin Console Config/Pref/Blob differ now displays the last updated time and user for each value.
* New observable `XH.environmentService.serverVersion` property, updated in the background via
  pre-existing `xhAppVersionCheckSecs` config. Note this does not replace or change the built-in
  upgrade prompt banner, but allows apps to take their own actions (e.g. reload immediately) when
  they detect an update on the server.

### 💥 Breaking Changes

* This release moves Hoist to **React v18**. Update your app's `package.json` to require the latest
  18.x versions of `react` and `react-dom`. Unless your app uses certain react-dom APIs directly, no
  other changes should be required.
* Removed deprecated method `XH.setDarkTheme()`. Use `XH.setTheme()` instead to select from our
  wide range of (two) theme options.

### 🐞 Bug Fixes

* `CompoundTaskObserver` improved to prioritize using specific messages from subtasks over the
  overall task message.
* Grid's built in context-menu option for filtering no longer shows `[object Object]` for columns
  that render React elements.
* `Store.updateData()` properly handles data in the `{rawData, parentId}` format, as documented.
* Disabled tabs now render with a muted text color on both light and dark themes, with
  new `--tab-disabled-text-color` CSS var added to customize.

### ⚙️ Technical

* `HoistComponents` no longer mutate the props object passed to them in React production mode. This
  was not causing noticeable application issues, but could result in a component's base CSS class
  being applied multiple times to its DOM element.
* `ModelSelector` used for model lookup and matching will now accept the class name of the model to
  match. Previously only a class reference could be provided.
* New check within service initialization to ensure that app service classes extend `HoistService`
  as required. (Has always been the expectation, but was not previously enforced.)
* `GridModel` will once again immediately sync data with its underlying AG Grid component. This
  reverses a v50.0.0 change that introduced a minimal debounce in order to work around an AG Grid
  rendering bug. The AG Grid bug has been resolved, and this workaround is no longer needed.
* `GridExportService` has improved support for columns of `FieldType.AUTO` and for columns with
  multiple data types and custom export functions. (`hoist-core >= 14.3` required for these
  particular improvements, but not for this Hoist React version in general.)
* The `trimToDepth` has been improved to return a depth-limited clone of its input that better
  handles nested arrays and passes through primitive inputs unchanged.

### 📚 Libraries

* @blueprintjs/core `4.6 → 4.11`
* @blueprintjs/datetime `4.3 → 4.4`
* @fortawesome `6.1 → 6.2`
* dompurify `2.3 → 2.4`
* react `17.0.1 → 18.2.0`
* react-dom `17.0.1 → 18.2.0`

## v51.0.0 - 2022-08-29

### 🎁 New Features

* `ButtonGroupInput` supports new `enableMulti` prop.
* `AboutDialog` can now display more dynamic custom properties.
* New option added to the Admin Activity Tracking chart to toggle on/off weekends when viewing a
  time series.
* The `filterText` field in `ColumnHeaderFilter` now gets autoFocused.

### 💥 Breaking Changes

* `CodeInput` is now rendered within an additional `div` element. Unlikely to cause issues, unless
  using targeted styling of this component.
* `xhAboutMenuConfigs` soft-config is no longer supported. To customize the `AboutDialog`, see
  `HoistAppModel.getAboutDialogItems()`

### 🐞 Bug Fixes

* Fixed issue where `ModalSupport` would trigger `MobX` memo warning in console.
* Fixed issues with `ModalSupport` implementation in `CodeInput`.
* Fixed `Grid` rendering glitches when used inside `Panel` with `ModalSupport`.
* Fixed incorrect text color on desktop toasts with a warning intent.
* Fixed potential for duplication of default Component `className` within list of CSS classes
  rendered into the DOM.
* Added missing `@computed` annotations to several `Store` getters that relay properties from
  its internal recordsets, including `maxDepth` and getters returning counts and empty status.
    * Avoids unnecessary internal render cycles within `Grid` when in tree mode.
    * Could require adjustments for apps that unintentionally relied on these observable getters
      triggering re-renders when records have changed in any way (but their output values have not).
* Hoist-supported menus will no longer filter out a `MenuDivider` if it has a `title`.
* The default `FormField` read-only renderer now supports line breaks.

### ⚙️ Technical

* The `addReaction()` and `addAutorun()` methods on `HoistBase` (i.e. models and services) now
  support passing multiple reactions in a single call and will ignore nullish inputs.

## v50.1.1 - 2022-07-29

### 🐞 Bug Fixes

* Fixed bug where components utilizing `ModalSupport` could render incorrectly when switching
  between inline and modal views.
* Improved behavior of `GridModel.whenReadyAsync()` to allow Grid more time to finish loading data.
  This improves the behavior of related methods `preSelectFirstAsync`, `selectFirstAsync`, and
  `ensureVisibleAsync`.
* `Grid` context menus are now disabled when a user is inline editing.
* An empty `DashCanvas` / `DashContainer` 'Add View' button now only displays a menu of available
  views, without unnecessarily nesting them inside an 'Add' submenu.
* Update `AppMenuButton` and `ContextMenu` to support Blueprint4 `menuItem`.

## v50.1.0 - 2022-07-21

### 🎁 New Features

* New `GridModel` method `ensureRecordsVisibleAsync` accepts one or more store records or IDs and
  scrolls to make them visible in the grid.

### 📚 Libraries

* @blueprintjs/core `4.5 → 4.6`
* qs `6.10 → 6.11`
* react-popper `2.2 → 2.3`

## v50.0.0 - 2022-07-12

### 🎁 New Features

* New `PanelModel.modalSupport` option allows the user to expand a panel into a configurable modal
  dialog - without developers needing to write custom dialog implementations and without triggering
  a remount/rerender of the panel's contents.
* FilterChooser field suggestions now search within multi-word field names.
* Autosize performance has been improved for very large grids.
* New `@abstract` decorator now available for enforcing abstract methods / getters.
* `MessageModel` now receives `dismissable` and `cancelOnDismiss` flags to control the behavior of a
  popup message when clicking the background or hitting the escape key.

### 💥 Breaking Changes

* Hoist now requires AG Grid v28.0.0 or higher - update your AG Grid dependency in your app's
  `package.json` file. See the [AG Grid Changelog](https://www.ag-grid.com/changelog) for details.
* The data reactions between `GridModel` and the underlying Ag-Grid is now minimally debounced. This
  avoids multiple data updates during a single event loop tick, which can corrupt Ag-Grid's
  underlying state in the latest versions of that library.
    * This change should not affect most apps, but code that queries grid state immediately after
      loading or filtering a grid (e.g. selection, row visibility, or expansion state) should be
      tested carefully and may require a call to `await whenReadyAsync()`.
    * Note that this method is already incorporated in to several public methods on `GridModel`,
      including `selectFirstAsync()` and `ensureSelectionVisibleAsync()`.
    * ⚠ NOTE - this change has been reverted as of v52 (see above).
* Blueprint has updated all of its CSS class names to use the `bp4-` prefix instead of the `bp3-`
  prefix. Any apps styling these classes directly may need to be adjusted. See
  https://github.com/palantir/blueprint/wiki/Blueprint-4.0 for more info.
* Both `Panel.title` and `Panel.icon` props must be null or undefined to avoid rendering
  a `PanelHeader`. Previously specifying any 'falsey' value for both (e.g. an empty string
  title) would omit the header.
* `XHClass` (top-level Singleton model for Hoist) no longer extends `HoistBase`
* `DockView` component has been moved into the desktop-specific package `@xh/hoist/desktop/cmp`.
  Users of this component will need to adjust their imports accordingly.
* Requires `hoist-core >= 14.0`. Excel file exporting defaults to using column FieldType.

### 🐞 Bug Fixes

* Fixed several issues introduced with Ag-Grid v27 where rows gaps and similar rendering issues
  could appear after operating on it programmatically (see breaking changes above).
* `ColumnHeaders` now properly respond to mouse events on tablets (e.g. when using a Bluetooth
  trackpad on an iPad).
* Fixed bug where `DashCanvasModel.removeView()` was not properly disposing of removed views
* Fixed exception dialog getting overwhelmed by large messages.
* Fixed exporting to Excel file erroneously coercing certain strings (like "1e10") into numbers.

### ⚙️ Technical

* Hoist will now throw if you import a desktop specific class to a mobile app or vice-versa.

### 📚 Libraries

* @blueprintjs `3.54 → 4.5`

[Commit Log](https://github.com/xh/hoist-react/compare/v49.2.0...v50.0.0)

## v49.2.0 - 2022-06-14

### 🎁 New Features

* New `@enumerable` decorator for making class members `enumerable`
* New `GridAutosizeOption` `renderedRowsOnly` supports more limited autosizing
  for very large grids.

### 🐞 Bug Fixes

* Fix `FilterChooser` looping between old values if updated too rapidly.
* Allow user to clear an unsupported `FilterChooser` value.
* Fix bug where `Panel` would throw when `headerItems = null`
* Fix column values filtering on `tags` fields if another filter is already present.
* Fix bug where `SwitchInput` `labelSide` would render inappropriately if within `compact` `toolbar`
* Fix bug where `SplitTreeMapModel.showSplitter` property wasn't being set in constructor

### 📚 Libraries

* mobx `6.5 → 6.6`

[Commit Log](https://github.com/xh/hoist-react/compare/v49.1.0...v49.2.0)

## v49.1.0 - 2022-06-03

### 🎁 New Features

* A `DashCanvasViewModel` now supports `headerItems` and `extraMenuItems`
* `Store` now supports a `tags` field type
* `FieldFilter` supports `includes` and `excludes` operators for `tags` fields

### 🐞 Bug Fixes

* Fix regression with `begins`, `ends`, and `not like` filters.
* Fix `DashCanvas` styling so drag-handles no longer cause horizontal scroll bar to appear
* Fix bug where `DashCanvas` would not resize appropriately on scrollbar visibility change

[Commit Log](https://github.com/xh/hoist-react/compare/v49.0.0...v49.1.0)

## v49.0.0 - 2022-05-24

### 🎁 New Features

* Improved desktop `NumberInput`:
    * Re-implemented `min` and `max` props to properly constrain the value entered and fix several
      bugs with the underlying Blueprint control.
    * Fixed the `precision` prop to be fully respected - values emitted by the input are now
      truncated to the specified precision, if set.
    * Added additional debouncing to keep the value more stable while a user is typing.
* Added new `getAppMenuButtonExtraItems()` extension point on `@xh/hoist/admin/AppModel` to allow
  customization of the Admin Console's app menu.
* Devs can now hide the Admin > General > Users tab by setting `hideUsersTab: true` within a new,
  optional `xhAdminAppConfig` soft-config.
* Added new `SplitTreeMapModel.showSplitter` config to insert a four pixel buffer between the
  component's nested maps. Useful for visualizations with both positive and negative heat values on
  each side, to keep the two sides clearly distinguished from each other.
* New `xhChangelogConfig.limitToRoles` soft-config allows the in-app changelog (aka release notes)
  to be gated to a subset of users based on their role.
* Add support for `Map` and `WeakMap` collections in `LangUtils.getOrCreate()`.
* Mobile `textInput` now accepts an `enableClear` property with a default value of false.

### 💥 Breaking Changes

* `GridModel.groupRowElementRenderer` and `DataViewModel.groupRowElementRenderer` have been removed,
  please use `groupRowRenderer` instead. It must now return a React Element rather than an HTML
  string (plain strings are also OK, but any formatting must be done via React).
* Model classes passed to `HoistComponents` or configured in their factory must now
  extend `HoistModel`. This has long been a core assumption, but was not previously enforced.
* Nested model instances stored at properties with a `_` prefix are now considered private and will
  not be auto-wired or returned by model lookups. This should not affect most apps, but will require
  minor changes for apps that were binding components to non-standard or "private" models.
* Hoist will now throw if `Store.summaryRecord` does not have a unique ID.

### 🐞 Bug Fixes

* Fixed a bug with Panel drag-to-resize within iframes on Windows.
* Worked around an Ag-Grid bug where the grid would render incorrectly on certain sorting changes,
  specifically for abs sort columns, leaving mis-aligned rows and gaps in the grid body layout.
* Fixed a bug in `SelectEditor` that would cause the grid to lose keyboard focus during editing.

### ⚙️ Technical

* Hoist now protects against custom Grid renderers that may throw by catching the error and printing
  an "#ERROR" placeholder token in the affected cell.
* `TreeMapModel.valueRenderer` and `heatRenderer` callbacks are now passed the `StoreRecord` as a
  second argument.
* Includes a new, additional `index-manifest.html` static file required for compatibility with the
  upcoming `hoist-dev-utils v6.0` release (but remains compatible with current/older dev-utils).

### 📚 Libraries

* mobx-react-lite `3.3 → 3.4`

[Commit Log](https://github.com/xh/hoist-react/compare/v48.0.1...v49.0.0)

## v48.0.1 - 2022-04-22

### 🐞 Bug Fixes

* Improve default rendering to call `toString()` on non-react elements returned by renderers.
* Fixed issue with `model` property missing from `Model.componentProps` under certain conditions.

[Commit Log](https://github.com/xh/hoist-react/compare/v48.0.0...v48.0.1)

## v48.0.0 - 2022-04-21

### 🎁 New Features

* A new `DashCanvas` layout component for creating scrollable dashboards that allow users to
  manually place and size their widgets using a grid-based layout. Note that this component is in
  beta and its API is subject to change.
* FontAwesome upgraded to v6. This includes redesigns of the majority of bundled icons - please
  check your app's icon usages carefully.
* Enhancements to admin log viewer. Log file metadata (size & last modified) available with
  optional upgrade to `hoist-core >= 13.2`.
* Mobile `Dialog` will scroll internally if taller than the screen.
* Configs passed to `XH.message()` and its variants now take an optional `className` to apply to the
  message dialog.
* `fmtQuantity` now displays values greater than one billion with `b` unit, similar to current
  handling of millions with `m`.

### 💥 Breaking Changes

* Hoist now requires AG Grid v27.2.0 or higher - update your AG Grid dependency in your app's
  `package.json` file. See the [AG Grid Changelog](https://www.ag-grid.com/changelog) for details.
  NOTE that AG Grid 27 includes a big breaking change to render cell contents via native React
  elements rather than HTML, along with other major API changes. To accommodate these changes, the
  following changes are required in Hoist apps:
    * `Column.renderer` must now return a React Element rather than an HTML string (plain strings
      are also OK, but any formatting must be done via React). Please review your app grids and
      update any custom renderers accordingly. `Column.elementRenderer` has been removed.
    * `DataViewModel.elementRenderer` has been renamed `DataViewModel.renderer`.
    * Formatter methods and renderers (e.g. `fmtNumber`, `numberRenderer`, etc.) now return React
      Elements by default. The `asElement` option to these functions has been removed. Use the
      new `asHtml` option to return an HTML string where required.
    * The `isPopup` argument to `useInlineEditorModel()` has been removed. If you want to display
      your inline editor in a popup, you must set the new flag `Column.editorIsPopup` to `true`.
* Deprecated message configs `confirmText`, `confirmIntent`, `cancelText`, `cancelIntent` have been
  removed.

### 🐞 Bug Fixes

* Set AG Grid's `suppressLastEmptyLineOnPaste` to true to work around a bug with Excel (Windows)
  that adds an empty line beneath the range pasted from the clipboard in editable grids.
* Fixes an issue where `NumberInput` would initially render blank values if `max` or `min` were
  set.
* Fixes an issue where tree maps would always show green for a `heatValue` of zero.

### 📚 Libraries

* @fortawesome/fontawesome-pro `5.14 → 6.1`
* mobx `6.3 → 6.5`
* mobx-react-lite `3.2 → 3.3`

[Commit Log](https://github.com/xh/hoist-react/compare/v47.1.2...v48.0.0)

## v47.1.2 - 2022-04-01

### 🐞 Bug Fixes

* `FieldFilter`'s check of `committedData` is now null safe. A record with no `committedData` will
  not be filtered out.

[Commit Log](https://github.com/xh/hoist-react/compare/v47.1.1...v47.1.2)

## v47.1.1 - 2022-03-26

### 🎁 New Features

* New "sync with system" theme option - sets the Hoist theme to light/dark based on the user's OS.
* Added `cancelAlign` config to `XH.message()` and variants. Customize to "left" to render
  Cancel and Confirm actions separated by a filler.
* Added `GridModel.restoreDefaultsFn`, an optional function called after `restoreDefaultsAsync`.
  Allows apps to run additional, app-specific logic after a grid has been reset (e.g. resetting
  other, related preferences or state not managed by `GridModel` directly).
* Added `AppSpec.lockoutPanel`, allowing apps to specify a custom component.

### 🐞 Bug Fixes

* Fixed column auto-sizing when `headerName` is/returns an element.
* Fixed bug where subforms were not properly registering as dirty.
* Fixed an issue where `Select` inputs would commit `null` whilst clearing the text input.
* Fixed `Clock` component bug introduced in v47 (configured timezone was not respected).

### 📚 Libraries

* @blueprintjs/core `3.53 → 3.54`
* @blueprintjs/datetime `3.23 → 3.24`

[Commit Log](https://github.com/xh/hoist-react/compare/v47.0.1...v47.1.1)

## v47.0.1 - 2022-03-06

### 🐞 Bug Fixes

* Fix to mobile `ColChooser` error re. internal model handling.

[Commit Log](https://github.com/xh/hoist-react/compare/v47.0.0...v47.0.1)

## v47.0.0 - 2022-03-04

### 🎁 New Features

* Version 47 provides new features to simplify the wiring of models to each other and the components
  they render. In particular, it formalizes the existing concept of "linked" HoistModels - models
  created by Hoist via the `creates` directive or the `useLocalModel` hook - and provides them with
  the following new features:
    - an observable `componentProps` property with access to the props of their rendered component.
    - a `lookupModel()` method and a `@lookup` decorator that can be used to acquire references to
      other HoistModels that are ancestors of the model in the component hierarchy.
    - new `onLinked()` and `afterLinked()` lifecycle methods, called when the model's associated
      component is first rendered.
* As before, linked models are auto-loaded and registered for refreshes within the `RefreshContext`
  they reside in, as well as destroyed when their linked component is unmounted. Also note that the
  new features described above are all "opt-in" and should be fully backward compatible with
  existing application code.
* Hoist will now more clearly alert if a model specified via the `uses()` directive cannot be
  resolved. A new `optional` config (default false) supports components with optional models.
* New support in Cube views for aggregators that depend on rows in the data set other than their
  direct children. See new property `Aggregator.dependOnChildrenOnly` and new `AggregationContext`
  argument passed to `Aggregator.aggregate()` and `Aggregator.replace()`
* Clarified internal CSS classes and styling for `FormField`.
    * ⚠️ Note that as part of this change, the `xh-form-field-fill` class name is no longer in use.
      Apps should check for any styles for that class and replace with `.xh-form-field-inner--flex`.

### 🐞 Bug Fixes

* Fixed an issue where the menu would flash open and closed when clicking on the `FilterChooser`
  favorites button.

### 💥 Breaking Changes

* Dashboard widgets no longer receive the `viewModel` prop. Access to the `DashViewModel` within a
  widget should be obtained using either the lookup decorator (i.e. `@lookup(DashViewModel)`)
  or the `lookupModel()` method.

### 📚 Libraries

* @blueprintjs/core `3.52 → 3.53`

[Commit Log](https://github.com/xh/hoist-react/compare/v46.1.2...v47.0.0)

## v46.1.2 - 2022-02-18

### 🐞 Bug Fixes

* Fixed an issue where column autosize can reset column order under certain circumstances.

[Commit Log](https://github.com/xh/hoist-react/compare/v46.1.1...v46.1.2)

## v46.1.1 - 2022-02-15

### 🐞 Bug Fixes

* Prevent `onClick` for disabled mobile `Buttons`.

[Commit Log](https://github.com/xh/hoist-react/compare/v46.1.0...v46.1.1)

## v46.1.0 - 2022-02-07

### Technical

* This release modifies our workaround to handle the AG Grid v26 changes to cast all of their node
  ids to strings. The initial approach in v46.0.0 - matching the AG Grid behavior by casting all
  `StoreRecord` ids to strings - was deemed too problematic for applications and has been reverted.
  Numerical ids in Store are once again fully supported.
* To accommodate the AG Grid changes, applications that are using AG Grid APIs (e.g.
  `agApi.getNode()`) should be sure to use the new property `StoreRecord.agId` to locate and compare
  records. We expect such usages to be rare in application code.

### 🎁 New Features

* `XH.showFeedbackDialog()` now takes an optional message to pre-populate within the dialog.
* Admins can now force suspension of individual client apps from the Server > WebSockets tab.
  Intended to e.g. force an app to stop refreshing an expensive query or polling an endpoint removed
  in a new release. Requires websockets to be enabled on both server and client.
* `FormField`s no longer need to specify a child input, and will simply render their readonly
  version if no child is specified. This simplifies the common use-case of fields/forms that are
  always readonly.

### 🐞 Bug Fixes

* `FormField` no longer throw if given a child that did not have `propTypes`.

[Commit Log](https://github.com/xh/hoist-react/compare/v46.0.0...v46.1.0)

## v46.0.0 - 2022-01-25

### 🎁 New Features

* `ExceptionHandler` provides a collection of overridable static properties, allowing you to set
  app-wide default behaviour for exception handling.
* `XH.handleException()` takes new `alertType` option to render error alerts via the familiar
  `dialog` or new `toast` UI.
* `XH.toast()` takes new `actionButtonProps` option to render an action button within a toast.
* New `GridModel.highlightRowOnClick` config adds a temporary highlight class to grid rows on user
  click/tap. Intended to improve UI feedback - especially on mobile, where it's enabled by default.
* New `GridModel.isInEditingMode` observable tracks inline editing start/stop with a built-in
  debounce, avoiding rapid cycling when e.g. tabbing between cells.
* `NumberInput` now supports a new `scaleFactor` prop which will be applied when converting between
  the internal and external values.
* `FilterChooser` now displays more minimal field name suggestions when first focused, as well as a
  new, configurable usage hint (`FilterChooserModel.introHelpText`) above those suggestions.

### 💥 Breaking Changes

* Hoist now requires AG Grid v26.2.0 or higher - update your AG Grid dependency in your app's
  `package.json` file. See the [AG Grid Changelog](https://www.ag-grid.com/changelog) for details.
* ~~`StoreRecord.id` must now be a String. Integers IDs were previously supported, but will be cast
  Strings during record creation.~~
    * ~~Apps using numeric record IDs for internal or server-side APIs will need to be reviewed and
      updated to handle/convert string values.~~
    * ~~This change was necessitated by a change to Ag-Grid, which now also requires String IDs for
      its row node APIs.~~
    * NOTE - the change above to require string IDs was unwound in v46.1.
* `LocalDate` methods `toString()`, `toJSON()`, `valueOf()`, and `isoString()` now all return the
  standard ISO format `YYYY-MM-DD`, consistent with built-in `Date.toISOString()`. Prior versions
  returned`YYYYMMDD`.
* The `stringifyErrorSafely` function has been moved from the `@xh/hoist/exception` package to a
  public method on `XH.exceptionHandler`. (No/little impact expected on app code.)

### 🐞 Bug Fixes

* Fix to incorrect viewport orientation reporting due to laggy mobile resize events and DOM APIs.

[Commit Log](https://github.com/xh/hoist-react/compare/v45.0.2...v46.0.0)

## v45.0.2 - 2022-01-13

### 🎁 New Features

* `FilterChooser` has new `menuWidth` prop, allowing you to specify as width for the dropdown menu
  that is different from the control.

### 🐞 Bug Fixes

* Fixed cache clearing method on Admin Console's Server > Services tab.
* Several fixes to behavior of `GridAutosizeMode.MANAGED`

[Commit Log](https://github.com/xh/hoist-react/compare/v45.0.1...v45.0.2)

## v45.0.1 - 2022-01-07

### 🐞 Bug Fixes

* Fixed a minor bug preventing Hoist apps from running on mobile Blackberry Access (Android)
  browsers

### ⚙️ Technical

* New flag `Store.experimental.castIdToString`

[Commit Log](https://github.com/xh/hoist-react/compare/v45.0.0...v45.0.1)

## v45.0.0 - 2022-01-05

### 🎁 New Features

* Grid filters configured with `GridFilterFieldSpec.enableValues` offer autocomplete suggestions
  for 'Equals' and 'Not Equals' filters.
* `GridFilterFieldSpec` has new `values` and `forceSelection` configs.
* `FilterChooser` displays a list of fields configured for filtering to improve the usability /
  discoverability of the control. Enabled by default, but can be disabled via
  new `suggestFieldsWhenEmpty` model config.
* `TreeMap` uses lightest shading for zero heat, reserving grey for nil.
* New property `Store.reuseRecords` controls if records should be reused across loads based on
  sharing identical (by reference) raw data. NOTE - this behavior was previously always enabled, but
  can be problematic under certain conditions and is not necessary for most applications. Apps with
  large datasets that want to continue to use this caching should set this flag explicitly.
* Grid column filters tweaked with several improvements to usability and styling.
* `LocalDate.get()` now supports both 'YYYY-MM-DD' and 'YYYYMMDD' inputs.
* Mobile `Button` has new `intent`, `minimal` and `outlined` props.

### 💥 Breaking Changes

* `FilterChooserFieldSpec.suggestValues` has been renamed `enableValues`, and now only accepts a
  boolean.
* `Column.exportFormat`, `Column.exportWidth` and the `ExportFormat` enum have been renamed
  `Column.excelFormat`, `Column.excelWidth` and `ExcelFormat` respectively.
* `Store.reuseRecords` must now be explicitly set on Stores with large datasets that wish to cache
  records by raw data identity (see above).
* `Record` class renamed to `StoreRecord` in anticipation of upcoming changes to JavaScript standard
  and to improve compatibility with TypeScript.
    * Not expected to have much or any impact on application code, except potentially JSDoc typings.
* Mobile `Button` no longer supports `modifier` prop. Use `minimal` and `outlined` instead.
* The following deprecated APIs were removed:
    * GridModel.selection
    * GridModel.selectedRecordId
    * StoreSelectionModel.records
    * StoreSelectionModel.ids
    * StoreSelectionModel.singleRecord
    * StoreSelectionModel.selectedRecordId
    * DataViewModel.selection
    * DataViewModel.selectedRecordId
    * RestGridModel.selection
    * LogUtils.withShortDebug
    * Promise.start

### 🐞 Bug Fixes

* `DashContainer` overflow menu still displays when the optional menu button is enabled.
* Charts in fullscreen mode now exit fullscreen mode gracefully before re-rendering.

### 📚 Libraries

* @popperjs/core `2.10 → 2.11`
* codemirror `5.63 → 6.65`
* http-status-codes `2.1 → 2.2`
* prop-types `15.7 → 15.8`
* store2 `2.12 → 2.13`
* ua-parser-js `0.7 → 1.0.2` (re-enables auto-patch updates)

[Commit Log](https://github.com/xh/hoist-react/compare/v44.3.0...v45.0.0)

## v44.3.0 - 2021-12-15

### 🐞 Bug Fixes

* Fixes issue with columns failing to resize on first try.
* Fixes issue preventing use of context menus on iPad.

### 📚 Libraries

* @blueprintjs/core `3.51 → 3.52`

* [Commit Log](https://github.com/xh/hoist-react/compare/v44.2.0...v44.3.0)

## v44.2.0 - 2021-12-07

### 🎁 New Features

* Desktop inline grid editor `Select` now commits the value immediately on selection.
* `DashContainerModel` now supports an observable `showMenuButton` config which will display a
  button in the stack header for showing the context menu
* Added `GridAutosizeMode.MANAGED` to autosize Grid columns on data or `sizingMode` changes, unless
  the user has manually modified their column widths.
* Copying from Grids to the clipboard will now use the value provided by the `exportValue`
  property on the column.
* Refresh application hotkey is now built into hoist's global hotkeys (shift + r).
* Non-SSO applications will now automatically reload when a request fails due to session timeout.
* New utility methods `withInfo` and `logInfo` provide variants of the existing `withDebug` and
  `logDebug` methods, but log at the more verbose `console.log` level.

### 🐞 Bug Fixes

* Desktop panel splitter can now be dragged over an `iframe` and reliably resize the panel.
* Ensure scrollbar does not appear on multi-select in toolbar when not needed.
* `XH.isPortrait` property fixed so that it no longer changes due to the appearance of the mobile
  keyboard.

[Commit Log](https://github.com/xh/hoist-react/compare/v44.1.0...v44.2.0)

## v44.1.0 - 2021-11-08

### 🎁 New Features

* Changes to App Options are now tracked in the admin activity tab.
* New Server > Environment tab added to Admin Console to display UI server environment variables and
  JVM system properties. (Requires `hoist-core >= 10.1` to enable this optional feature.)
* Provided observable getters `XH.viewportSize`, `XH.isPortrait` and `XH.isLandscape` to allow apps
  to react to changes in viewport size and orientation.

### 🐞 Bug Fixes

* Desktop inline grid editor `DateInput` now reliably shows its date picker pop-up aligned with the
  grid cell under edit.
* Desktop `Select.hideDropdownIndicator` now defaults to `true` on tablet devices due to UX bugs
  with the select library component and touch devices.
* Ensure `Column.autosizeBufferPx` is respected if provided.

### ✨ Styles

* New `--xh-menu-item` CSS vars added, with tweaks to default desktop menu styling.
* Highlight background color added to mobile menu items while pressed.

[Commit Log](https://github.com/xh/hoist-react/compare/v44.0.0...v44.1.0)

## v44.0.0 - 2021-10-26

⚠ NOTE - apps must update to `hoist-core >= 10.0.0` when taking this hoist-react update.

### 🎁 New Features

* TileFrame now supports new `onLayoutChange` callback prop.

### 🐞 Bug Fixes

* Field Filters in data package now act only on the `committed` value of the record. This stabilizes
  filtering behavior in editable grids.
* `JsonBlobService.updateAsync()` now supports data modifications with `null` values.
* Fixes an issue with Alert Banner not broadcasting to all users.
* Selected option in `Select` now scrolls into view on menu open.

### 💥 Breaking Changes

* Update required to `hoist-core >= 10.0.0` due to changes in `JsonBlobService` APIs and the
  addition of new, dedicated endpoints for Alert Banner management.

[Commit Log](https://github.com/xh/hoist-react/compare/v43.2.0...v44.0.0)

## v43.2.0 - 2021-10-14

### 🎁 New Features

* Admins can now configure an app-wide alert banner via a new tab in the Hoist Admin console.
  Intended to alert users about planned maintenance / downtime, known problems with data or upstream
  systems, and other similar use cases.
* Minor re-org of the Hoist Admin console tabs. Panels relating primarily to server-side features
  (including logging) are now grouped under a top-level "Server" tab. Configs have moved under
  "General" with the new Alert Banner feature.

### 🐞 Bug Fixes

* Always enforce a minimal `wait()` within `GridModel.autosizeAsync()` to ensure that the Grid has
  reacted to any data changes and AG Grid accurately reports on expanded rows to measure.

[Commit Log](https://github.com/xh/hoist-react/compare/v43.1.0...v43.2.0)

## v43.1.0 - 2021-10-04

### 🎁 New Features

* The Admin Console log viewer now supports downloading log files.
    * Note apps must update to `hoist-core >= v10.0` to enable this feature.
    * Core upgrade is _not_ a general requirement of this Hoist React release.
* The `field` key in the constructor for `Column` will now accept an Object with field defaults, as
  an alternative to the field name. This form allows the auto-construction of fully-defined `Field`
  objects from the column specification.

### 🐞 Bug Fixes

* `GridModel` no longer mutates any `selModel` or `colChooser` config objects provided to its
  constructor, resolving an edge-case bug where re-using the same object for either of these configs
  across multiple GridModel instances (e.g. as a shared set of defaults) would break.
* Grid autosizing tweaked to improve size estimation for indented tree rows and on mobile.

### 📚 Libraries

* @blueprintjs/core `3.50 → 3.51`

[Commit Log](https://github.com/xh/hoist-react/compare/v43.0.2...v43.1.0)

## v43.0.2 - 2021-10-04

### 🐞 Bug Fixes

* Fix (important) to ensure static preload spinner loaded from the intended path.
    * Please also update to latest `hoist-dev-utils >= 5.11.1` if possible.
    * Avoids issue where loading an app on a nested route could trigger double-loading of app
      assets.

[Commit Log](https://github.com/xh/hoist-react/compare/v43.0.1...v43.0.2)

## v43.0.1 - 2021-10-04

### 🎁 New Features

* New `GridFindField` component that enables users to search through a Grid and select rows that
  match the entered search term, _without_ applying any filtering. Especially useful for grids with
  aggregations or other logic that preclude client-side filtering of the data.
* Tree grid rows can be expanded / collapsed by clicking anywhere on the row. The new
  `GridModel.clicksToExpand` config can be used to control how many clicks will toggle the row.
  Defaults to double-click for desktop, and single tap for mobile - set to 0 to disable entirely.
* Added `GridModel.onCellContextMenu` handler. Note that for mobile (phone) apps, this handler fires
  on the "long press" (aka "tap and hold") gesture. This means it can be used as an alternate event
  for actions like drilling into a record detail, especially for parent rows on tree grids, where
  single tap will by default expand/collapse the node.
* In the `@xh/hoist/desktop/grid` package, `CheckboxEditor` has been renamed `BooleanEditor`. This
  new component supports a `quickToggle` prop which allows for more streamlined inline editing of
  boolean values.
* `LoadSpec` now supports a new `meta` property. Use this property to pass app-specific metadata
  through the `LoadSupport` loading and refresh lifecycle.
* A spinner is now shown while the app downloads and parses its javascript - most noticeable when
  loading a new (uncached) version, especially on a slower mobile connection. (Requires
  `@xh/hoist-dev-utils` v5.11 or greater to enable.)
* Log Levels now include information on when the custom config was last updated and by whom.
    * Note apps must update their server-side to `hoist-core v10.0` or greater to persist the date
      and username associated with the config (although this is _not_ a general or hard requirement
      for taking this version of hoist-react).

### ⚙️ Technical

* Removed `DEFAULT_SORTING_ORDER` static from `Column` class in favor of three new preset constants:
  `ASC_FIRST`, `DESC_FIRST`, and `ABS_DESC_FIRST`. Hoist will now default sorting order on columns
  based on field type. Sorting order can still be manually set via `Column.sortingOrder`.

### 🐞 Bug Fixes

* The ag-grid grid property `stopEditingWhenCellsLoseFocus` is now enabled by default to ensure
  values are committed to the Store if the user clicks somewhere outside the grid while editing a
  cell.
* Triggering inline editing of text or select editor cells by typing characters will no longer lose
  the first character pressed.

### ✨ Styles

* New `TreeStyle.COLORS` and `TreeStyle.COLORS_AND_BORDERS` tree grid styles have been added. Use
  the `--xh-grid-tree-group-color-level-*` CSS vars to customize colors as needed.
* `TreeStyle.HIGHLIGHTS` and `TreeStyle.HIGHLIGHTS_AND_BORDERS` now highlight row nodes on a
  gradient according to their depth.
* Default colors for masks and dialog backdrops have been adjusted, with less obtrusive colors used
  for masks via `--xh-mask-bg` and a darker `--xh-backdrop-bg` var now used behind dialogs.
* Mobile-specific styles and CSS vars for panel and dialog title background have been tweaked to use
  desktop defaults, and mobile dialogs now respect `--xh-popup-*` vars as expected.

### 💥 Breaking Changes

* In the `@xh/hoist/desktop/grid` package, `CheckboxEditor` has been renamed `BooleanEditor`.

### ⚙️ Technical

* The `xhLastReadChangelog` preference will not save SNAPSHOT versions to ensure the user continues
  to see the 'What's New?' notification for non-SNAPSHOT releases.

### 📚 Libraries

* @blueprintjs/core `3.49 → 3.50`
* codemirror `5.62 → 5.63`

[Commit Log](https://github.com/xh/hoist-react/compare/v42.6.0...v43.0.1)

## v42.6.0 - 2021-09-17

### 🎁 New Features

* New `Column.autosizeBufferPx` config applies column-specific autosize buffer and overrides
  `GridAutosizeOptions.bufferPx`.
* `Select` input now supports new `maxMenuHeight` prop.

### 🐞 Bug Fixes

* Fixes issue with incorrect Grid auto-sizing for Grids with certain row and cell styles.
* Grid sizing mode styles no longer conflict with custom use of `groupUseEntireRow: false` within
  `agOptions`.
* Fixes an issue on iOS where `NumberInput` would incorrectly bring up a text keyboard.

### ✨ Styles

* Reduced default Grid header and group row heights to minimize their use of vertical space,
  especially at larger sizing modes. As before, apps can override via the `AgGrid.HEADER_HEIGHTS`
  and `AgGrid.GROUP_ROW_HEIGHTS` static properties. The reduction in height does not apply to group
  rows that do not use the entire width of the row.
* Restyled Grid header rows with `--xh-grid-bg` and `--xh-text-color-muted` for a more minimal look
  overall. As before, use the `--xh-grid-header-*` CSS vars to customize if needed.

[Commit Log](https://github.com/xh/hoist-react/compare/v42.5.0...v42.6.0)

## v42.5.0 - 2021-09-10

### 🎁 New Features

* Provide applications with the ability to override default logic for "restore defaults". This
  allows complex and device-specific sub-apps to perform more targeted and complete clearing of user
  state. See new overridable method `HoistAppModel.restoreDefaultsAsync` for more information.

### 🐞 Bug Fixes

* Improved coverage of Fetch `abort` errors.
* The in-app changelog will no longer prompt the user with the "What's New" button if category-based
  filtering results in a version without any release notes.

### ✨ Styles

* New CSS vars added to support easier customization of desktop Tab font/size/color. Tabs now
  respect standard `--xh-font-size` by default.

### 📚 Libraries

* @blueprintjs/core `3.48 → 3.49`
* @popperjs/core `2.9 → 2.10`

[Commit Log](https://github.com/xh/hoist-react/compare/v42.4.0...v42.5.0)

## v42.4.0 - 2021-09-03

### 🎁 New Features

* New `GridFilterModel.commitOnChange` config (default `true`) applies updated filters as soon as
  they are changed within the pop-up menu. Set to `false` for large datasets or whenever filtering
  is a more intensive operation.
* Mobile `Select` input now supports async `queryFn` prop for parity with desktop.
* `TreeMapModel` now supports new `maxLabels` config for improved performance.

### ✨ Styles

* Hoist's default font is now [Inter](https://rsms.me/inter/), shipped and bundled via the
  `inter-ui` npm package. Inter is a modern, open-source font that leverages optical sizing to
  ensure maximum readability, even at very small sizes (e.g. `sizingMode: 'tiny'`). It's also a
  "variable" font, meaning it supports any weights from 1-1000 with a single font file download.
* Default Grid header heights have been reduced for a more compact display and greater
  differentiation between header and data rows. As before, apps can customize the pixel heights used
  by overwriting the `AgGrid.HEADER_HEIGHTS` static, typically within `Bootstrap.js`.

### ⚙️ Technical

* Mobile pull-to-refresh/swipe-to-go-back gestures now disabled over charts to avoid disrupting
  their own swipe-based zooming and panning features.

[Commit Log](https://github.com/xh/hoist-react/compare/v42.2.0...v42.4.0)

## v42.2.0 - 2021-08-27

### 🎁 New Features

* Charts now hide scrollbar, rangeSelector, navigator, and export buttons and show axis labels when
  printing or exporting images.

[Commit Log](https://github.com/xh/hoist-react/compare/v42.1.1...v42.2.0)

## v42.1.1 - 2021-08-20

* Update new `XH.sizingMode` support to store distinct values for the selected sizing mode on
  desktop, tablet, and mobile (phone) platforms.
* Additional configuration supported for newly-introduced `AppOption` preset components.

### 📚 Libraries

* @blueprintjs/core `3.47 → 3.48`

[Commit Log](https://github.com/xh/hoist-react/compare/v42.1.0...v42.1.1)

## v42.1.0 - 2021-08-19

### 🎁 New Features

* Added observable `XH.sizingMode` to govern app-wide `sizingMode`. `GridModel`s will bind to this
  `sizingMode` by default. Apps that have already implemented custom solutions around a centralized
  `sizingMode` should endeavor to unwind in favor of this.
    * ⚠ NOTE - this change requires a new application preference be defined - `xhSizingMode`. This
      should be a JSON pref, with a suggested default value of `{}`.
* Added `GridAutosizeMode.ON_SIZING_MODE_CHANGE` to autosize Grid columns whenever
  `GridModel.sizingMode` changes - it is now the default `GridAutosizeOptions.mode`.
* Added a library of reusable `AppOption` preset components, including `ThemeAppOption`,
  `SizingModeAppOption` and `AutoRefreshAppOptions`. Apps that have implemented custom `AppOption`
  controls to manage these Hoist-provided options should consider migrating to these defaults.
* `Icon` factories now support `intent`.
* `TreeMapModel` and `SplitTreeMapModel` now supports a `theme` config, accepting the strings
  'light' or 'dark'. Leave it undefined to use the global theme.
* Various usability improvements and simplifications to `GroupingChooser`.

### 🐞 Bug Fixes

* Fixed an issue preventing `FormField` labels from rendering if `fieldDefaults` was undefined.

### ✨ Styles

* New `Badge.compact` prop sets size to half that of parent element when true (default false). The
  `position` prop has been removed in favor of customizing placement of the component.

[Commit Log](https://github.com/xh/hoist-react/compare/v42.0.0...v42.1.0)

## v42.0.0 - 2021-08-13

### 🎁 New Features

* Column-level filtering is now officially supported for desktop grids!
    * New `GridModel.filterModel` config accepts a config object to customize filtering options, or
      `true` to enable grid-based filtering with defaults.
    * New `Column.filterable` config enables a customized header menu with filtering options. The
      new control offers two tabs - a "Values" tab for an enumerated "set-type" filter and a "
      Custom" tab to support more complex queries with multiple clauses.
* New `TaskObserver` replaces existing `PendingTaskModel`, providing improved support for joining
  and masking multiple asynchronous tasks.
* Mobile `NavigatorModel` provides a new 'pull down' gesture to trigger an app-wide data refresh.
  This gesture is enabled by default, but can be disabled via the `pullDownToRefresh` flag.
* `RecordAction` now supports a `className` config.
* `Chart` provides a default context menu with its standard menu button actions, including a new
  'Copy to Clipboard' action.

### 💥 Breaking Changes

* `FilterChooserModel.sourceStore` and `FilterChooserModel.targetStore` have been renamed
  `FilterChooserModel.valueSource` and `FilterChooserModel.bind` respectively. Furthermore, both
  configs now support either a `Store` or a cube `View`. This is to provide a common API with the
  new `GridFilterModel` filtering described above.
* `GridModel.setFilter()` and `DataViewModel.setFilter()` have been removed. Either configure your
  grid with a `GridFilterModel`, or set the filter on the underlying `Store` instead.
* `FunctionFilter` now requires a `key` property.
* `PendingTaskModel` has been replaced by the new `TaskObserver` in `@xh/hoist/core`.
    * ⚠ NOTE - `TaskObserver` instances should be created via the provided static factory methods
      and
      _not_ directly via the `new` keyword. `TaskObserver.trackLast()` can be used as a drop-in
      replacement for `new PendingTaskModel()`.
* The `model` prop on `LoadingIndicator` and `Mask` has been replaced with `bind`. Provide one or
  more `TaskObserver`s to this prop.

### ⚙️ Technical

* `GridModel` has a new `selectedIds` getter to get the IDs of currently selected records. To
  provide consistency across models, the following getters have been deprecated and renamed:
    + `selectedRecordId` has been renamed `selectedId` in `GridModel`, `StoreSelectionModel`, and
      `DataViewModel`
    + `selection` has been renamed `selectedRecords` in `GridModel`, `DataViewModel`, and
      `RestGridModel`
    + `singleRecord`, `records`, and `ids` have been renamed `selectedRecord`, `selectedRecords`,
      and
      `selectedIds`, respectively, in `StoreSelectionModel`

### ✨ Styles

* Higher contrast on grid context menus for improved legibility.

[Commit Log](https://github.com/xh/hoist-react/compare/v41.3.0...v42.0.0)

## v41.3.0 - 2021-08-09

### 🎁 New Features

* New `Cube` aggregators `ChildCountAggregator` and `LeafCountAggregator`.
* Mobile `NavigatorModel` provides a new "swipe" gesture to go back in the page stack. This is
  enabled by default, but may be turned off via the new `swipeToGoBack` prop.
* Client error reports now include the full URL for additional troubleshooting context.
    * Note apps must update their server-side to `hoist-core v9.3` or greater to persist URLs with
      error reports (although this is _not_ a general or hard requirement for taking this version of
      hoist-react).

[Commit Log](https://github.com/xh/hoist-react/compare/v41.2.0...v41.3.0)

## v41.2.0 - 2021-07-30

### 🎁 New Features

* New `GridModel.rowClassRules` and `Column.cellClassRules` configs added. Previously apps needed to
  use `agOptions` to dynamically apply and remove CSS classes using either of these options - now
  they are fully supported by Hoist.
    * ⚠ Note that, to avoid conflicts with internal usages of these configs, Hoist will check and
      throw if either is passed via `agOptions`. Apps only need to move their configs to the new
      location - the shape of the rules object does *not* need to change.
* New `GridAutosizeOptions.includeCollapsedChildren` config controls whether values from collapsed
  (i.e. hidden) child records should be measured when computing column sizes. Default of `false`
  improves autosize performance for large tree grids and should generally match user expectations
  around WYSIWYG autosizing.
* New `GridModel.beginEditAsync()` and `endEditAsync()` APIs added to start/stop inline editing.
    * ⚠ Note that - in a minor breaking change - the function form of the `Column.editable` config
      is no longer passed an `agParams` argument, as editing might now begin and need to be
      evaluated outside the context of an AG-Grid event.
* New `GridModel.clicksToEdit` config controls the number of clicks required to trigger
  inline-editing of a grid cell. Default remains 2 (double click ).
* Timeouts are now configurable on grid exports via a new `exportOptions.timeout` config.
* Toasts may now be dismissed programmatically - use the new `ToastModel` returned by the
  `XH.toast()` API and its variants.
* `Form` supports setting readonlyRenderer in `fieldDefaults` prop.
* New utility hook `useCached` provides a more flexible variant of `React.useCallback`.

### 🐞 Bug Fixes

* Inline grid editing supports passing of JSX editor components.
* `GridExportService` catches any exceptions thrown during export preparation and warns the user
  that something went wrong.
* GridModel with 'disabled' selection no longer shows "ghost" selection when using keyboard.
* Tree grids now style "parent" rows consistently with highlights/borders if requested, even for
  mixed-depth trees where some rows have children at a given level and others do not.

### ⚙️ Technical

* `FetchService` will now actively `abort()` fetch requests that it is abandoning due to its own
  `timeout` option. This allows the browser to release the associated resources associated with
  these requests.
* The `start()` function in `@xh/hoist/promise` has been deprecated. Use `wait()` instead, which can
  now be called without any args to establish a Promise chain and/or introduce a minimal amount of
  asynchronousity.
* ⚠ Note that the raw `AgGrid` component no longer enhances the native keyboard handling provided by
  AG Grid. All Hoist key handling customizations are now limited to `Grid`. If you wish to provide
  custom handling in a raw `AgGrid` component, see the example here:
  https://www.ag-grid.com/javascript-grid/row-selection/#example-selection-with-keyboard-arrow-keys

### ✨ Styles

* The red and green color values applied in dark mode have been lightened for improved legibility.
* The default `colorSpec` config for number formatters has changed to use new dedicated CSS classes
  and variables.
* New/renamed CSS vars `--xh-grid-selected-row-bg` and `--xh-grid-selected-row-text-color` now used
  to style selected grid rows.
    * ⚠ Note the `--xh-grid-bg-highlight` CSS var has been removed.
* New `.xh-cell--editable` CSS class applied to cells with inline editing enabled.
    * ⚠ Grid CSS class `.xh-invalid-cell` has been renamed to `.xh-cell--invalid` for consistency -
      any app style overrides should update to this new classname.

### 📚 Libraries

* core-js `3.15 → 3.16`

[Commit Log](https://github.com/xh/hoist-react/compare/v41.1.0...v41.2.0)

## v41.1.0 - 2021-07-23

### 🎁 New Features

* Button to expand / collapse all rows within a tree grid now added by default to the primary tree
  column header. (New `Column.headerHasExpandCollapse` property provided to disable.)
* New `@logWithDebug` annotation provides easy timed logging of method execution (via `withDebug`).
* New `AppSpec.disableXssProtection` config allows default disabling of Field-level XSS protection
  across the app. Intended for secure, internal apps with tight performance tolerances.
* `Constraint` callbacks are now provided with a `record` property when validating Store data and a
  `fieldModel` property when validating Form data.
* New `Badge` component allows a styled badge to be placed inline with text/title, e.g. to show a
  counter or status indicator within a tab title or menu item.
* Updated `TreeMap` color scheme, with a dedicated set of colors for dark mode.
* New XH convenience methods `successToast()`, `warningToast()`, and `dangerToast()` show toast
  alerts with matching intents and appropriate icons.
    * ⚠ Note that the default `XH.toast()` call now shows a toast with the primary (blue) intent and
      no icon. Previously toasts displayed by default with a success (green) intent and checkmark.
* GridModel provides a public API method `setColumnState` for taking a previously saved copy of
  gridModel.columnState and applying it back to a GridModel in one call.

### 🐞 Bug Fixes

* Fixed an issue preventing export of very large (>100k rows) grids.
* Fixed an issue where updating summary data in a Store without also updating other data would not
  update the bound grid.
* Intent styles now properly applied to minimal buttons within `Panel.headerItems`.
* Improved `GridModel` async selection methods to ensure they do not wait forever if grid does not
  mount.
* Fixed an issue preventing dragging the chart navigator range in a dialog.

### ⚙️ Technical

* New `Exception.timeout()` util to throw exceptions explicitly marked as timeouts, used by
  `Promise.timeout` extension.
* `withShortDebug` has been deprecated. Use `withDebug` instead, which has the identical behavior.
  This API simplification mirrors a recent change to `hoist-core`.

### ✨ Styles

* If the first child of a `Placeholder` component is a Hoist icon, it will not automatically be
  styled to 4x size with reduced opacity. (See new Toolbox example under the "Other" tab.)

### 📚 Libraries

* @blueprintjs/core `3.46 → 3.47`
* dompurify `2.2 → 2.3`

[Commit Log](https://github.com/xh/hoist-react/compare/v41.0.0...v41.1.0)

## v41.0.0 - 2021-07-01

### 🎁 New Features

* Inline editing of Grid/Record data is now officially supported:
    + New `Column.editor` config accepts an editor component to enable managed editing of the cells
      in that column. New `CheckboxEditor`, `DateEditor`, `NumberEditor`, `SelectEditor`
      , `TextAreaEditor`
      and `TextEditor` components wrap their corresponding HoistInputs with the required hook-based
      API and can be passed to this new config directly.
    + `Store` now contains built-in support for validation of its uncommitted records. To enable,
      specify the new `rules` property on the `Field`s in your `Store`. Note that these rules and
      constraints use the same API as the forms package, and rules and constraints may be shared
      between the `data` and `form` packages freely.
    + `GridModel` will automatically display editors and record validation messages as the user
      moves between cells and records. The new `GridModel.fullRowEditing` config controls whether
      editors are displayed for the focused cell only or for the entire row.
* All Hoist Components now support a `modelRef` prop. Supply a ref to this prop in order to gain a
  pointer to a Component's backing `HoistModel`.
* `DateInput` has been improved to allow more flexible parsing of user input with multiple formats.
  See the new prop `DateInput.parseStrings`.
* New `Column.sortValue` config takes an alternate field name (as a string) to sort the column by
  that field's value, or a function to produce a custom cell-level value for comparison. The values
  produced by this property will be also passed to any custom comparator, if one is defined.
* New `GridModel.hideEmptyTextBeforeLoad` config prevents showing the `emptyText` until the store
  has been loaded at least once. Apps that depend on showing `emptyText` before first load should
  set this property to `false`.
* `ExpandCollapseButton` now works for grouped grids in addition to tree grids.
* `FieldModel.initialValue` config now accepts functions, allowing for just-in-time initialization
  of Form data (e.g. to pre-populate a Date field with the current time).
* `TreeMapModel` and `SplitTreeMapModel` now support a `maxHeat` config, which can be used to
  provide a stable absolute maximum brightness (positive or negative) within the entire TreeMap.
* `ErrorMessage` will now automatically look for an `error` property on its primary context model.
* `fmtNumber()` supports new flags `withCommas` and `omitFourDigitComma` to customize the treatment
  of commas in number displays.
* `isValidJson` function added to form validation constraints.
* New `Select.enableFullscreen` prop added to the mobile component. Set to true (default on phones)
  to render the input in a full-screen modal when focused, ensuring there is enough room for the
  on-screen keyboard.

### 💥 Breaking Changes

* Removed support for class-based Hoist Components via the `@HoistComponent` decorator (deprecated
  in v38). Use functional components created via the `hoistCmp()` factory instead.
* Removed `DimensionChooser` (deprecated in v37). Use `GroupingChooser` instead.
* Changed the behavior of `FormModel.init()` to always re-initialize *all* fields. (Previously, it
  would only initialize fields explicitly passed via its single argument). We believe that this is
  more in line with developer expectations and will allow the removal of app workarounds to force a
  reset of all values. Most apps using FormModel should not need to change, but please review and
  test any usages of this particular method.
* Replaced the `Grid`, `DataView`, and `RestGrid` props below with new configurable fields on
  `GridModel`, `DataViewModel`, and `RestGridModel`, respectively. This further consolidates grid
  options into the model layer, allowing for more consistent application code and developer
  discovery.
    + `onKeyDown`
    + `onRowClicked`
    + `onRowDoubleClicked`
    + `onCellClicked`
    + `onCellDoubleClicked`
* Renamed the confusing and ambiguous property name `labelAlign` in several components:
    + `FormField`: `labelAlign` has been renamed to `labelTextAlign`
    + `SwitchInput`, `RadioInput`, and `Checkbox`: `labelAlign` has been renamed `labelSide`.
* Renamed all CSS variables beginning with `--navbar` to start with `--appbar`, matching the Hoist
  component name.
* Removed `TreeMapModel.colorMode` value 'balanced'. Use the new `maxHeat` config to prevent outlier
  values from dominating the color range of the TreeMap.
* The classes `Rule` and `ValidationState` and all constraint functions (e.g. `required`,
  `validEmail`, `numberIs`, etc.) have been moved from the `cmp\form` package to the `data` package.
* Hoist grids now require AG Grid v25.3.0 or higher - update your AG Grid dependency in your app's
  `package.json` file. See the [AG Grid Changelog](https://www.ag-grid.com/ag-grid-changelog/) for
  details.
* Hoist charts now require Highcharts v9.1.0 or higher - update your Highcharts dependency in your
  app's `package.json` file. See the
  [Highcharts Changelog](https://www.highcharts.com/changelog/#highcharts-stock) for details.

### 🐞 Bug Fixes

* Fixed disable behavior for Hoist-provided button components using popover.
* Fixed default disabling of autocomplete within `TextInput`.
* Squelched console warning re. precision/stepSize emitted by Blueprint-based `numberInput`.

### ⚙️ Technical

* Improved exception serialization to better handle `LocalDate` and similar custom JS classes.
* Re-exported Blueprint `EditableText` component (w/elemFactory wrapper) from `kit/blueprint`.

### 📚 Libraries

* @blueprintjs/core `3.44 → 3.46`
* codemirror `5.60 → 5.62`
* core-js `3.10 → 3.15`
* filesize `6.2 → 6.4`
* mobx `6.1 → 6.3`
* react-windowed-select `3.0 → 3.1`

[Commit Log](https://github.com/xh/hoist-react/compare/v40.0.0...v41.0.0)

## v40.0.0 - 2021-04-22

⚠ Please ensure your `@xh/hoist-dev-utils` dependency is >= v5.7.0. This is required to support the
new changelog feature described below. Even if you are not yet using the feature, you must update
your dev-utils dependency for your project to build.

### 🎁 New Features

* Added support for displaying an in-app changelog (release notes) to the user. See the new
  `ChangelogService` for details and instructions on how to enable.
* Added `XH.showBanner()` to display a configurable banner across the top of viewport, as another
  non-modal alternative for attention-getting application alerts.
* New method `XH.showException()` uses Hoist's built-in exception display to show exceptions that
  have already been handled directly by application code. Use as an alternative to
  `XH.handleException()`.
* `XH.track()` supports a new `oncePerSession` option. This flag can be set by applications to avoid
  duplicate tracking messages for certain types of activity.
* Mobile `NavigatorModel` now supports a `track` flag to automatically track user page views,
  equivalent to the existing `track` flag on `TabContainerModel`. Both implementations now use the
  new `oncePerSession` flag to avoid duplicate messages as a user browses within a session.
* New `Spinner` component returns a simple img-based spinner as an animated PNG, available in two
  sizes. Used for the platform-specific `Mask` and `LoadingIndicator` components. Replaces previous
  SVG-based implementations to mitigate rendering performance issues over remote connections.

### 💥 Breaking Changes

* `Store` now creates a shared object to hold the default values for every `Field` and uses this
  object as the prototype for the `data` property of every `Record` instance.
    * Only non-default values are explicitly written to `Record.data`, making for a more efficient
      representation of default values and improving the performance of `Record` change detection.
    * Note this means that `Record.data` *no longer* contains keys for *all* fields as
      `own-enumerable` properties.
    * Applications requiring a full enumeration of all values should call the
      new `Record.getValues()`
      method, which returns a new and fully populated object suitable for spreading or cloning.
    * This behavior was previously available via `Store.experimental.shareDefaults` but is now
      always enabled.
* For API consistency with the new `showBanner()` util, the `actionFn` prop for the recently-added
  `ErrorMessage` component has been deprecated. Specify as an `onClick` handler within the
  component's `actionButtonProps` prop instead.
* The `GridModel.experimental.externalSort` flag has been promoted from an experiment to a
  fully-supported config. Default remains `false`, but apps that were using this flag must now pass
  it directly: `new GridModel({externalSort: true, ...})`.
* Hoist re-exports and wrappers for the Blueprint `Spinner` and Onsen `ProgressCircular` components
  have been removed, in favor of the new Hoist `Spinner` component mentioned above.
* Min version for `@xh/hoist-dev-utils` is now v5.7.0, as per above.

### 🐞 Bug Fixes

* Formatters in the `@xh/hoist/format` package no longer modify their options argument.
* `TileFrame` edge-case bug fixed where the appearance of an internal scrollbar could thrash layout
  calculations.
* XSS protection (dompurify processing) disabled on selected REST editor grids within the Hoist
  Admin console. Avoids content within configs and JSON blobs being unintentionally mangled.

### ⚙️ Technical

* Improvements to exception serialization, especially for any raw javascript `Error` thrown by
  client-side code.

### ✨ Styles

* Buttons nested inline within desktop input components (e.g. clear buttons) tweaked to avoid
  odd-looking background highlight on hover.
* Background highlight color of minimal/outlined buttons tweaked for dark theme.
* `CodeInput` respects standard XH theme vars for its background-color and (monospace) font family.
  Its built-in toolbar has also been made compact and slightly re-organized.

### 📚 Libraries

* @blueprintjs/core `3.41 → 3.44`
* @blueprintjs/datetime `3.21 → 3.23`
* classnames `2.2 → 2.3`
* codemirror `5.59 → 5.60`
* core-js `3.9 → 3.10`
* filesize `6.1 → 6.2`
* qs `6.9 → 6.10`
* react-beautiful-dnd `13.0 → 13.1`
* react-select `4.2 → 4.3`

[Commit Log](https://github.com/xh/hoist-react/compare/v39.0.1...v40.0.0)

## v39.0.1 - 2021-03-24

### 🐞 Bug Fixes

* Fixes regression preventing the loading of the Activity Tab in the Hoist Admin console.
* Fixes icon alignment in `DateInput`.

[Commit Log](https://github.com/xh/hoist-react/compare/v39.0.0...v39.0.1)

## v39.0.0 - 2021-03-23

### 🎁 New Features

#### Components + Props

* New `TileFrame` layout component renders a collection of child items using a layout that balances
  filling the available space against maintaining tile width / height ratio.
* Desktop `Toolbar` accepts new `compact` prop. Set to `true` to render the toolbar with reduced
  height and font-size.
* New `StoreFilterField` prop `autoApply` allows developers to more easily use `StoreFilterField` in
  conjunction with other filters or custom logic. Set to `false` and specify an `onFilterChange`
  callback to take full control of filter application.
* New `RestGrid` prop `formClassName` allows custom CSS class to be applied to its managed
  `RestForm` dialog.

#### Models + Configs

* New property `selectedRecordId` on `StoreSelectionModel`, `GridModel`, and `DataViewModel`.
  Observe this instead of `selectedRecord` when you wish to track only the `id` of the selected
  record and not changes to its data.
* `TreeMapModel.colorMode` config supports new value `wash`, which retains the positive and negative
  color while ignoring the intensity of the heat value.
* New method `ChartModel.updateHighchartsConfig()` provides a more convenient API for changing a
  chart's configuration post-construction.
* New `Column.omit` config supports conditionally excluding a column from its `GridModel`.

#### Services + Utils

* New method `FetchService.setDefaultTimeout()`.
* New convenience getter `LocalDate.isToday`.
* `HoistBase.addReaction()` now accepts convenient string values for its `equals` flag.

### 💥 Breaking Changes

* The method `HoistAppModel.preAuthInitAsync()` has been renamed to `preAuthAsync()` and should now
  be defined as `static` within apps that implement it to run custom pre-authentication routines.
    * This change allows Hoist to defer construction of the `AppModel` until Hoist itself has been
      initialized, and also better reflects the special status of this function and when it is
      called in the Hoist lifecycle.
* Hoist grids now require AG Grid v25.1.0 or higher - update your AG Grid dependency in your app's
  `package.json` file. See the [AG Grid Changelog](https://www.ag-grid.com/ag-grid-changelog/) for
  details.

### ⚙️ Technical

* Improvements to behavior/performance of apps in hidden/inactive browser tabs. See the
  [page visibility API reference](https://developer.mozilla.org/en-US/docs/Web/API/Page_Visibility_API)
  for details. Now, when the browser tab is hidden:
    * Auto-refresh is suspended.
    * The `forEachAsync()` and `whileAsync()` utils run synchronously, without inserting waits that
      would be overly throttled by the browser.
* Updates to support compatibility with agGrid 25.1.0.
* Improved serialization of `LoadSpec` instances within error report stacktraces.

### 📚 Libraries

* @blueprintjs/core `3.39 → 3.41`
* @blueprintjs/datetime `3.20 → 3.21`
* @popperjs/core `2.8 → 2.9`
* core-js `3.8 → 3.9`
* react-select `4.1 → 4.2`

[Commit Log](https://github.com/xh/hoist-react/compare/v38.3.0...v39.0.0)

## v38.3.0 - 2021-03-03

### 🎁 New Features

* New `Store.freezeData` and `Store.idEncodesTreePath` configs added as performance optimizations
  when loading very large data sets (50k+ rows).
* New `ColChooserModel.autosizeOnCommit` config triggers an autosize run whenever the chooser is
  closed. (Defaulted to true on mobile.)

[Commit Log](https://github.com/xh/hoist-react/compare/v38.2.0...v38.3.0)

## v38.2.0 - 2021-03-01

### 🐞 Bug Fixes

* Fix to edge-case where `Grid` would lose its selection if set on the model prior to the component
  mounting and AG Grid full rendering.
* Fix to prevent unintended triggering of app auto-refresh immediately after init.

### ⚙️ Technical

* New config `Cube.fieldDefaults` - matches same config added to `Store` in prior release.
* App auto-refresh interval keys off of last *completed* refresh cycle if there is one. Avoids
  over-eager refresh when cycle is fast relative to the time it takes to do the refresh.
* New experimental property `Store.experimental.shareDefaults`. If true, `Record.data` will be
  created with default values for all fields stored on a prototype, with only non-default values
  stored on `data` directly. This can yield major performance improvements for stores with sparsely
  populated records (i.e. many records with default values). Note that when set, the `data` property
  on `Record` will no longer contain keys for *all* fields as `own-enumerable` properties. This may
  be a breaking change for some applications.

[Commit Log](https://github.com/xh/hoist-react/compare/v38.1.1...v38.2.0)

## v38.1.1 - 2021-02-26

### ⚙️ Technical

* New config `Store.fieldDefaults` supports defaulting config options for all `Field` instances
  created by a `Store`.

[Commit Log](https://github.com/xh/hoist-react/compare/v38.1.0...v38.1.1)

## v38.1.0 - 2021-02-24

⚠ Please ensure your `@xh/hoist-dev-utils` dependency is >= v5.6.0. This is required to successfully
resolve and bundle transitive dependencies of the upgraded `react-select` library.

### 🐞 Bug Fixes

* A collapsible `Panel` will now restore its user specified-size when re-opened. Previously the
  panel would be reset to the default size.
* `Store.lastLoaded` property now initialized to `null`. Previously this property had been set to
  the construction time of the Store.
* Tweak to `Grid` style rules to ensure sufficient specificity of rules related to indenting child
  rows within tree grids.
* Improvements to parsing of `Field`s of type 'int': we now correctly parse values presented in
  exponential notation and coerce `NaN` values to `null`.

### 🎁 New Features

* `GridModel` has new async variants of existing methods: `selectFirstAsync`, `selectAsync`, and
  `ensureSelectionVisibleAsync`. These methods build-in the necessary waiting for the underlying
  grid implementation to be ready and fully rendered to ensure reliable selection. In addition, the
  first two methods will internally call the third. The existing non-async counterparts for these
  methods have been deprecated.
* GridModel has a new convenience method `preSelectFirstAsync` for initializing the selection in
  grids, without disturbing any existing selection.
* Added new `Store.loadTreeData` config (default `true`) to enable or disable building of nested
  Records when the raw data elements being loaded have a `children` property.
* Cube `View` now detects and properly handles streaming updates to source data that include changes
  to row dimensions as well as measures.*
* `DataViewModel.itemHeight` can now be a function that returns a pixel height.
* The `LoadSpec` object passed to `doLoadAsync()` is now a defined class with additional properties
  `isStale`, `isObsolete` and `loadNumber`. Use these properties to abandon out-of-order
  asynchronous returns from the server.
    * 💥 NOTE that calls to `loadAsync()` no longer accept a plain object for their `loadSpec`
      parameter. Application code such as `fooModel.loadAsync({isRefresh: true})` should be updated
      to use the wrapper APIs provided by `LoadSupport` - e.g. `fooModel.refreshAsync()`. (This was
      already the best practice, but is now enforced.)
* New `autoHeight` property on grid `Column`. When set the grid will increase the row height
  dynamically to accommodate cell content in this column.

### 📚 Libraries

* @blueprintjs/core `3.38 → 3.39`
* react-select `3.1 → 4.1`
* react-windowed-select `2.0 → 3.0`

[Commit Log](https://github.com/xh/hoist-react/compare/v38.0.0...v38.1.0)

## v38.0.0 - 2021-02-04

Hoist v38 includes major refactoring to streamline core classes, bring the toolkit into closer
alignment with the latest developments in Javascript, React, and MobX, and allow us to more easily
provide documentation and additional features. Most notably, we have removed the use of class based
decorators, in favor of a simpler inheritance-based approach to defining models and services.

* We are introducing a new root superclass `HoistBase` which provides many of the syntax
  enhancements and conventions used throughout Hoist for persistence, resource management, and
  reactivity.
* New base classes of `HoistModel` and `HoistService` replace the existing class decorators
  `@HoistModel` and `@HoistService`. Application models and services should now `extend` these base
  classes instead of applying the (now removed) decorators. For your application's `AppModel`,
  extend the new `HoistAppModel` superclass.
* We have also removed the need for the explicit `@LoadSupport` annotation on these classes. The
  presence of a defined `doLoadAsync()` method is now sufficient to allow classes extending
  `HoistModel` and `HoistService` to participate in the loading and refreshing lifecycle as before.
* We have deprecated support for class-based Components via the `@HoistComponent` class decorator.
  To continue to use this decorator, please import it from the `@xh\hoist\deprecated` package.
  Please note that we plan to remove `@HoistComponent` in a future version.
* Due to changes in MobX v6.0.1, all classes that host observable fields and actions will now also
  need to provide a constructor containing a call to `makeObservable(this)`. This change will
  require updates to most `HoistModel` and `HoistService` classes. See
  [this article from MobX](https://michel.codes/blogs/mobx6) for more on this change and the
  motivation behind it.

### 🎁 New Features

* New utility method `getOrCreate` for easy caching of properties on objects.
* The `Menu` system on mobile has been reworked to be more consistent with desktop. A new
  `MenuButton` component has been added to the mobile framework, which renders a `Menu` of
  `MenuItems` next to the `MenuButton`. This change also includes the removal of `AppMenuModel` (see
  Breaking Changes).
* Added `ExpandCollapseButton` to the mobile toolkit, to expand / collapse all rows in a tree grid.
* Added `Popover` to the mobile toolkit, a component to display floating content next to a target
  element. Its API is based on the Blueprint `Popover` component used on desktop.
* `StoreFilterField` now matches the rendered string values for `date` and `localDate` fields when
  linked to a properly configured `GridModel`.
* `GroupingChooser` gets several minor usability improvements + clearer support for an empty /
  ungrouped state, when so enabled.

### 💥 Breaking Changes

* All `HoistModel` and `HoistService` classes must be adjusted as described above.
* `@HoistComponent` has been deprecated and moved to `@xh\hoist\deprecated`
* Hoist grids now require AG Grid v25.0.1 or higher - if your app uses AG Grid, update your AG Grid
  dependency in your app's `package.json` file.
* The `uses()` function (called within `hoistComponent()` factory configs for model context lookups)
  and the `useContextModel()` function no longer accept class names as strings. Pass the class
  itself (or superclass) of the model you wish to select for your component. `Uses` will throw if
  given any string other than "*", making the need for any updates clear in that case.
* The `Ref` class, deprecated in v26, has now been removed. Use `createObservableRef` instead.
* `AppMenuModel` has been removed. The `AppMenuButton` is now configured via
  `AppBar.appMenuButtonProps`. As with desktop, menu items can be added with
  `AppBar.appMenuButtonProps.extraItems[]`

### ⚙️ Technical

* We have removed the experimental flags `useTransactions`, and `deltaSort` from `GridModel`. The
  former has been the default behavior for Hoist for several releases, and the latter is obsolete.

### 📚 Libraries

* @blueprintjs/core `3.36 → 3.38`
* codemirror `5.58 → 5.59`
* mobx `5.15 → 6.1`
* mobx-react `6.3 → 7.1`

[Commit Log](https://github.com/xh/hoist-react/compare/v37.2.0...v38.0.0)

## v37.2.0 - 2021-01-22

### 🎁 New Features

* New `ErrorMessage` component for standard "inline" rendering of Errors and Exceptions, with retry
  support.
* `Cube` now supports an `omitFn` to allow apps to remove unwanted, single-node children.

[Commit Log](https://github.com/xh/hoist-react/compare/v37.1.0...v37.2.0)

## v37.1.0 - 2021-01-20

### 🎁 New Features

* Columns in `ColChooser` can now be filtered by their `chooserGroup`.
* `Cube` now supports a `bucketSpecFn` config which allows dynamic bucketing and aggregation of
  rows.

### 🐞 Bug Fixes

* Fix issue where a `View` would create a root row even if there were no leaf rows.
* Fixed regression in `LeftRightChooser` not displaying description callout.

[Commit Log](https://github.com/xh/hoist-react/compare/v37.0.0...v37.1.0)

## v37.0.0 - 2020-12-15

### 🎁 New Features

* New `GroupingChooser` component provides a new interface for selecting a list of fields
  (dimensions) for grouping APIs, offering drag-and-drop reordering and persisted favorites.
    * This is intended as a complete replacement for the existing `DimensionChooser`. That component
      should be considered deprecated and will be removed in future releases.
* New props added to `TabSwitcher`:
    * `enableOverflow` shows tabs that would normally overflow their container in a drop down menu.
    * `tabWidth`, `tabMinWidth` & `tabMaxWidth` allow flexible configuration of tab sizes within the
      switcher.
* `TabModel` now supports a bindable `tooltip`, which can be used to render strings or elements
  while hovering over tabs.
* New `Placeholder` component provides a thin wrapper around `Box` with standardized, muted styling.
* New `StoreFilterField.matchMode` prop allows customizing match to `start`, `startWord`, or `any`.
* `Select` now implements enhanced typeahead filtering of options. The default filtering is now
  based on a case-insensitive match of word starts in the label. (Previously it was based on a match
  _anywhere_ in the label _or_ value.) To customize this behavior, applications should use the new
  `filterFn` prop.
* New Admin Console Monitor > Memory tab added to view snapshots of JVM memory usage. (Requires
  Hoist Core v8.7 or greater.)
* `FormModel` and `FieldModel` gain support for Focus Management.
* New `boundInput` getter on `FieldModel` to facilitate imperative access to controls, when needed.
  This getter will return the new `HoistInputModel` interface, which support basic DOM access as
  well as standard methods for `focus()`, `blur()`, and `select()`.
* New `GridModel` config `lockColumnGroups` to allow controlling whether child columns can be moved
  outside their parent group. Defaults to `true` to maintain existing behavior.

### 💥 Breaking Changes

* New `TabContainerModel` config `switcher` replaces `switcherPosition` to allow for more flexible
  configuration of the default `TabSwitcher`.
    * Use `switcher: true` to retain default behavior.
    * Use `switcher: false` to not include a TabSwitcher. (previously `switcherPosition: 'none'`)
    * Use `switcher: {...}` to provide customisation props for the `TabSwitcher`. See `TabSwitcher`
      documentation for more information.
* The `HoistInput` base class has been removed. This change marks the completion of our efforts to
  remove all internal uses of React class-based Components in Hoist. The following adjustments are
  required:
    * Application components extending `HoistInput` should use the `useHoistInputModel` hook
      instead.
    * Applications getting refs to `HoistInputs` should be aware that these refs now return a ref to
      a
      `HoistInputModel`. In order to get the DOM element associated with the component use the new
      `domEl` property of that model rather than the`HoistComponent.getDOMNode()` method.
* Hoist grids now require AG Grid v24.1.0 or higher - update your AG Grid dependency in your app's
  `package.json` file. AG Grid v24.1.0
  [lists 5 breaking changes](https://www.ag-grid.com/ag-grid-changelog/), including the two called
  out below. *Note that these cautions apply only to direct use of the AG Grid APIs* - if your app
  is using the Hoist `Grid` and `GridModel` exclusively, there should be no need to adjust code
  around columns or grid state, as the related Hoist classes have been updated to handle these
  changes.
    * AG-4291 - Reactive Columns - the state pattern for ag-grid wrapper has changed as a result of
      this change. If your app made heavy use of saving/loading grid state, please test carefully
      after upgrade.
    * AG-1959 - Aggregation - Add additional parameters to the Custom Aggregation methods. If your
      app implements custom aggregations, they might need to be updated.

### 🔒 Security

* The data package `Field` class now sanitizes all String values during parsing, using the DOMPurify
  library to defend against XSS attacks and other issues with malformed HTML or scripting content
  loaded into `Record`s and rendered by `Grid` or other data-driven components. Please contact XH if
  you find any reason to disable this protection, or observe any unintended side effects of this
  additional processing.

### 🐞 Bug Fixes

* Fix issue where grid row striping inadvertently disabled by default for non-tree grids.
* Fix issue where grid empty text cleared on autosize.

### ✨ Styles

* Default `Chart` themes reworked in both light and dark modes to better match overall Hoist theme.

### ⚙️ Technical

* Note that the included Onsen fork has been replaced with the latest Onsen release. Apps should not
  need to make any changes.
* `Cube.info` is now directly observable.
* `@managed` and `markManaged` have been enhanced to allow for the cleanup of arrays of objects as
  well as objects. This matches the existing array support in `XH.safeDestroy()`.

### 📚 Libraries

* @xh/onsenui `~0.1.2` → onsenui `~2.11.1`
* @xh/react-onsenui `~0.1.2` → react-onsenui `~1.11.3`
* @blueprintjs/core `3.35 → 3.36`
* @blueprintjs/datetime `3.19 → 3.20`
* clipboard-copy `3.1 → 4.0`
* core-js `3.6 → 3.8`
* dompurify `added @ 2.2`
* react `16.13 → 17.0`
* semver `added @ 7.3`

[Commit Log](https://github.com/xh/hoist-react/compare/v36.6.1...v37.0.0)

## v36.6.1 - 2020-11-06

### 🐞 Bug Fixes

* Fix issue where grid row striping would be turned off by default for non-tree grids

[Commit Log](https://github.com/xh/hoist-react/compare/v36.6.0...v36.6.1)

## v36.6.0 - 2020-10-28

### 🎁 New Features

* New `GridModel.treeStyle` config enables more distinctive styling of tree grids, with optional
  background highlighting and ledger-line style borders on group rows.
    * ⚠ By default, tree grids will now have highlighted group rows (but no group borders). Set
      `treeStyle: 'none'` on any `GridModel` instances where you do _not_ want the new default
      style.
* New `DashContainerModel.extraMenuItems` config supports custom app menu items in Dashboards
* An "About" item has been added to the default app menu.
* The default `TabSwitcher` now supports scrolling, and will show overflowing tabs in a drop down
  menu.

### 🐞 Bug Fixes

* Ensure that `Button`s with `active: true` set directly (outside of a `ButtonGroupInput`) get the
  correct active/pressed styling.
* Fixed regression in `Column.tooltip` function displaying escaped HTML characters.
* Fixed issue where the utility method `calcActionColWidth` was not correctly incorporating the
  padding in the returned value.

### ⚙️ Technical

* Includes technical updates to `JsonBlob` archiving. This change requires an update to `hoist-core`
  `v8.6.1` or later, and modifications to the `xh_json_blob` table. See the
  [hoist-core changelog](https://github.com/xh/hoist-core/blob/develop/CHANGELOG.md) for further
  details.

### 📚 Libraries

* @blueprintjs/core `3.33 → 3.35`

[Commit Log](https://github.com/xh/hoist-react/compare/v36.5.0...v36.6.0)

## v36.5.0 - 2020-10-16

### 🐞 Bug Fixes

* Fix text and hover+active background colors for header tool buttons in light theme.

### ⚙️ Technical

* Install a default simple string renderer on all columns. This provides consistency in column
  rendering, and fixes some additional issues with alignment and rendering of Grid columns
  introduced by the change to flexbox-based styling in grid cells.
* Support (optional) logout action in SSO applications.

### 📚 Libraries

* @blueprintjs/core `3.31 → 3.33`
* @blueprintjs/datetime `3.18 → 3.19`
* @fortawesome/fontawesome-pro `5.14 → 5.15`
* moment `2.24 → 2.29`
* numbro `2.2 → 2.3`

[Commit Log](https://github.com/xh/hoist-react/compare/v36.4.0...v36.5.0)

## v36.4.0 - 2020-10-09

### 🎁 New Features

* `TabContainerModel` supports dynamically adding and removing tabs via new public methods.
* `Select` supports a new `menuWidth` prop to control the width of the dropdown.

### 🐞 Bug Fixes

* Fixed v36.3.0 regression re. horizontal alignment of Grid columns.

[Commit Log](https://github.com/xh/hoist-react/compare/v36.3.0...v36.4.0)

## v36.3.0 - 2020-10-07

### 💥 Breaking Changes

* The following CSS variables are no longer in use:
    + `--xh-grid-line-height`
    + `--xh-grid-line-height-px`
    + `--xh-grid-large-line-height`
    + `--xh-grid-large-line-height-px`
    + `--xh-grid-compact-line-height`
    + `--xh-grid-compact-line-height-px`
    + `--xh-grid-tiny-line-height`
    + `--xh-grid-tiny-line-height-px`

### ⚙️ Technical

* We have improved and simplified the vertical centering of content within Grid cells using
  flexbox-based styling, rather than the CSS variables above.

### 🎁 New Features

* `Select` now supports `hideSelectedOptions` and `closeMenuOnSelect` props.
* `XH.message()` and its variants (`XH.prompt(), XH.confirm(), XH.alert()`) all support an optional
  new config `messageKey`. This key can be used by applications to prevent popping up the same
  dialog repeatedly. Hoist will only show the last message posted for any given key.
* Misc. Improvements to organization of admin client tabs.

### 🐞 Bug Fixes

* Fixed issue with sporadic failures reading grid state using `legacyStateKey`.
* Fixed regression to the display of `autoFocus` buttons; focus rectangle restored.

[Commit Log](https://github.com/xh/hoist-react/compare/v36.2.1...v36.3.0)

## v36.2.1 - 2020-10-01

### 🐞 Bug Fixes

* Fixed issue in `LocalDate.previousWeekday()` which did not correctly handle Sunday dates.
* Fixed regression in `Grid` column header rendering for non-string headerNames.

[Commit Log](https://github.com/xh/hoist-react/compare/v36.2.0...v36.2.1)

## v36.2.0 - 2020-09-25

### 💥 Breaking Changes

* New `GridModel` config `colChooserModel` replaces `enableColChooser` to allow for more flexible
  configuration of the grid `colChooser`
    * Use `colChooserModel: true` to retain default behavior.
    * See documentation on `GridModel.ColChooserModelConfig` for more information.
* The `Grid` `hideHeaders` prop has been converted to a field on `AgGridModel` and `GridModel`. All
  grid options of this type are now on the model hierarchy, allowing consistent application code and
  developer discovery.

### 🎁 New Features

* Provides new `CustomProvider` for applications that want to use the Persistence API, but need to
  provide their own storage implementation.
* Added `restoreDefaults` action to default context menu for `GridModel`.
* Added `restoreDefaultsWarning` config to `GridModel`.
* `FormModel` has a new convenience method `setValues` for putting data into one or more fields in
  the form.
* Admin Preference and Config panels now support bulk regrouping actions.

### 🐞 Bug Fixes

* Fixed an error in implementation of `@managed` preventing proper cleanup of resources.
* Fixed a regression introduced in v36.1.0 in `FilterChooser`: Restore support for `disabled` prop.

[Commit Log](https://github.com/xh/hoist-react/compare/v36.1.0...v36.2.0)

## v36.1.0 - 2020-09-22

⚠ NOTE - apps should update to `hoist-core >= 8.3.0` when taking this hoist-react update. This is
required to support both the new `JsonBlobService` and updates to the Admin Activity and Client
Error tracking tabs described below.

### 🎁 New Features

* Added new `JsonBlobService` for saving and updating named chunks of arbitrary JSON data.
* `GridModelPersistOptions` now supports a `legacyStateKey` property. This key will identify the
  pre-v35 location for grid state, and can be used by applications to provide a more flexible
  migration of user grid state after an upgrade to Hoist v35.0.0 or greater. The value of this
  property will continue to default to 'key', preserving the existing upgrade behavior of the
  initial v35 release.
* The Admin Config and Pref diff tools now support pasting in a config for comparison instead of
  loading one from a remote server (useful for deployments where the remote config cannot be
  accessed via an XHR call).
* The `ClipboardButton.getCopyText` prop now supports async functions.
* The `Select` input supports a new `leftIcon` prop.
* `RestGrid` now supports bulk delete when multiple rows are selected.
* `RestGrid`'s `actionWarning` messages may now be specified as functions.

### 🐞 Bug Fixes

* Fixed several cases where `selectOnFocus` prop on `Select` was not working.
* `FilterChooser` auto-suggest values sourced from the *unfiltered* records on `sourceStore`.
* `RestForm` editors will now source their default label from the corresponding `Field.displayName`
  property. Previously an undocumented `label` config could be provided with each editor object -
  this has been removed.
* Improved time zone handling in the Admin Console "Activity Tracking" and "Client Errors" tabs.
    * Users will now see consistent bucketing of activity into an "App Day" that corresponds to the
      LocalDate when the event occurred in the application's timezone.
    * This day will be reported consistently regardless of the time zones of the local browser or
      deployment server.
* Resetting Grid columns to their default state (e.g. via the Column Chooser) retains enhancements
  applied from matching Store fields.
* Desktop `DateInput` now handles out-of-bounds dates without throwing exception during rendering.
* Dragging a grid column with an element-based header no longer displays `[object Object]` in the
  draggable placeholder.

### 📚 Libraries

* codemirror `5.57 → 5.58`

[Commit Log](https://github.com/xh/hoist-react/compare/v36.0.0...v36.1.0)

## v36.0.0 - 2020-09-04

### 🎁 New Features

#### Data Filtering

We have enhanced support for filtering data in Hoist Grids, Stores, and Cubes with an upgraded
`Filter` API and a new `FilterChooser` component. This bundle of enhancements includes:

* A new `@xh/hoist/data/filter` package to support the creation of composable filters, including the
  following new classes:
    * `FieldFilter` - filters by comparing the value of a given field to one or more given candidate
      values using one of several supported operators.
    * `FunctionFilter` - filters via a custom function specified by the developer.
    * `CompoundFilter` - combines multiple filters (including other nested CompoundFilters) via an
      AND or OR operator.
* A new `FilterChooser` UI component that integrates tightly with these data package classes to
  provide a user and developer friendly autocomplete-enabled UI for filtering data based on
  dimensions (e.g. trader = jdoe, assetClass != Equities), metrics (e.g. P&L > 1m), or any
  combination thereof.
* Updates to `Store`, `StoreFilterField`, and `cube/Query` to use the new Filter API.
* A new `setFilter()` convenience method to `Grid` and `DataView`.

To get the most out of the new Filtering capabilities, developers are encouraged to add or expand
the configs for any relevant `Store.fields` to include both their `type` and a `displayName`. Many
applications might not have Field configs specified at all for their Stores, instead relying on
Store's ability to infer its Fields from Grid Column definitions.

We are looking to gradually invert this relationship, so that core information about an app's
business objects and their properties is configured once at the `data/Field` level and then made
available to related APIs and components such as grids, filters, and forms. See note in New Features
below regarding related updates to `GridModel.columns` config processing.

#### Grid

* Added new `GridModel.setColumnVisible()` method, along with `showColumn()` and `hideColumn()`
  convenience methods. Can replace calls to `applyColumnStateChanges()` when all you need to do is
  show or hide a single column.
* Elided Grid column headers now show the full `headerName` value in a tooltip.
* Grid column definitions now accept a new `displayName` config as the recommended entry point for
  defining a friendly user-facing label for a Column.
    * If the GridModel's Store has configured a `displayName` for the linked data field, the column
      will default to use that (if not otherwise specified).
    * If specified or sourced from a Field, `displayName` will be used as the default value for the
      pre-existing `headerName` and `chooserName` configs.
* Grid columns backed by a Store Field of type `number` or `int` will be right-aligned by default.
* Added new `GridModel.showGroupRowCounts` config to allow easy hiding of group row member counts
  within each full-width group row. Default is `true`, maintaining current behavior of showing the
  counts for each group.

#### Other

* Added new `AppSpec.showBrowserContextMenu` config to control whether the browser's default context
  menu will be shown if no app-specific context menu (e.g. from a grid) would be triggered.
    * ⚠ Note this new config defaults to `false`, meaning the browser context menu will *not* be
      available. Developers should set to true for apps that expect/depend on the built-in menu.
* `LocalDate` has gained several new static factories: `tomorrow()`, `yesterday()`,
  `[start/end]OfMonth()`, and `[start/end]OfYear()`.
* A new `@computeOnce` decorator allows for lazy computation and caching of the results of decorated
  class methods or getters. Used in `LocalDate` and intended for similar immutable, long-lived
  objects that can benefit from such caching.
* `CodeInput` and `JsonInput` get new `enableSearch` and `showToolbar` props. Enabling search
  provides an simple inline find feature for searching the input's contents.
* The Admin console's Monitor Status tab displays more clearly when there are no active monitors.

### 💥 Breaking Changes

* Renamed the `data/Field.label` property to `displayName`.
* Changed the `DimensionChooserModel.dimensions` config to require objects of the
  form `{name, displayName, isLeafDimension}` when provided as an `Object[]`.
    * Previously these objects were expected to be of the form `{value, label, isLeaf}`.
    * Note however that this same config can now be passed the `dimensions` directly from a
      configured
      `Cube` instead, which is the recommended approach and should DRY up dimension definitions for
      typical use cases.
* Changes required due to the new filter API:
    * The classes `StoreFilter` and `ValueFilter` have been removed and replaced by `FunctionFilter`
      and `FieldFilter`, respectively. In most cases apps will need to make minimal or no changes.
    * The `filters/setFilters` property on `Query` has been changed to `filter/setFilter`. In most
      case apps should not need to change anything other than the name of this property - the new
      property will continue to support array representations of multiple filters.
    * `Store` has gained a new property `filterIncludesChildren` to replace the functionality
      previously provided by `StoreFilter.includesChildren`.
    * `StoreFilterField.filterOptions` has been removed. Set `filterIncludesChildren` directly on
      the store instead.

### ✨ Styles

* CSS variables for "intents" - most commonly used on buttons - have been reworked to use HSL color
  values and support several standard variations of lightness and transparency.
    * Developers are encouraged to customize intents by setting the individual HSL vars provided for
      each intent (e.g. `--intent-primary-h` to adjust the primary hue) and/or the different levels
      of lightness (e.g. `--intent-primary-l3` to adjust the default lightness).
    * ⚠ Uses of the prior intent var overrides such as `--intent-primary` will no longer work. It is
      possible to set directly via `--xh-intent-primary`, but components such as buttons will still
      use the default intent shades for variations such as hover and pressed states. Again, review
      and customize the HSL vars if required.
* Desktop `Button` styles and classes have been rationalized and reworked to allow for more
  consistent and direct styling of buttons in all their many permutations (standard/minimal/outlined
  styles * default/hovered/pressed/disabled states * light/dark themes).
    * Customized intent colors will now also be applied to outlined and minimal buttons.
    * Dedicated classes are now applied to desktop buttons based on their style and state.
      Developers can key off of these classes directly if required.

### 🐞 Bug Fixes

* Fixed `Column.tooltipElement` so that it can work if a `headerTooltip` is also specified on the
  same column.
* Fixed issue where certain values (e.g. `%`) would break in `Column.tooltipElement`.
* Fixed issue where newly loaded records in `Store` were not being frozen as promised by the API.

### 📚 Libraries

* @blueprintjs/core `3.30 → 3.31`
* codemirror `5.56 → 5.57`
* http-status-codes `1.4 → 2.1`
* mobx-react `6.2 → 6.3`
* store2 `2.11 → 2.12`

[Commit Log](https://github.com/xh/hoist-react/compare/v35.2.1...v36.0.0)

## v35.2.1 - 2020-07-31

### 🐞 Bug Fixes

* A Grid's docked summary row is now properly cleared when its bound Store is cleared.
* Additional SVG paths added to `requiredBlueprintIcons.js` to bring back calendar scroll icons on
  the DatePicker component.
* Colors specified via the `--xh-intent-` CSS vars have been removed from minimal / outlined desktop
  `Button` components because of incompatibility with `ButtonGroupInput` component. Fix to address
  issue forthcoming. (This reverts the change made in 35.2.0 below.)

[Commit Log](https://github.com/xh/hoist-react/compare/v35.2.0...v35.2.1)

## v35.2.0 - 2020-07-21

### 🎁 New Features

* `TabContainerModel` now supports a `persistWith` config to persist the active tab.
* `TabContainerModel` now supports a `emptyText` config to display when TabContainer gets rendered
  with no children.

### ⚙️ Technical

* Supports smaller bundle sizes via a greatly reduced set of BlueprintJS icons. (Requires apps to be
  built with `@xh/hoist-dev-utils` v5.2 or greater to take advantage of this optimization.)

### 🐞 Bug Fixes

* Colors specified via the `--xh-intent-` CSS vars are now applied to minimal / outlined desktop
  `Button` components. Previously they fell through to use default Blueprint colors in these modes.
* Code input correctly handles dynamically toggling readonly/disabled state.

### 📚 Libraries

* @fortawesome/fontawesome-pro `5.13 → 5.14`
* codemirror `5.55 → 5.56`

[Commit Log](https://github.com/xh/hoist-react/compare/v35.1.1...v35.2.0)

## v35.1.1 - 2020-07-17

### 📚 Libraries

* @blueprintjs/core `3.29 → 3.30`

[Commit Log](https://github.com/xh/hoist-react/compare/v35.1.0...v35.1.1)

## v35.1.0 - 2020-07-16

### 🎁 New Features

* Extend existing environment diff tool to preferences. Now, both configs and preferences may be
  diffed across servers. This feature will require an update of hoist-core to a version 8.1.0 or
  greater.
* `ExportOptions.columns` provided to `GridModel` can now be specified as a function, allowing for
  full control of columns to export, including their sort order.

### 🐞 Bug Fixes

* `GridModel`s export feature was previously excluding summary rows. These are now included.
* Fixed problems with coloring and shading algorithm in `TreeMap`.
* Fixed problems with sort order of exports in `GridModel`.
* Ensure that preferences are written to server, even if set right before navigating away from page.
* Prevent situation where a spurious exception can be sent to server when application is unloaded
  while waiting on a fetch request.

[Commit Log](https://github.com/xh/hoist-react/compare/v35.0.1...v35.1.0)

## v35.0.1 - 2020-07-02

### 🐞 Bug Fixes

* Column headers no longer allocate space for a sort arrow icon when the column has an active
  `GridSorter` in the special state of `sort: null`.
* Grid auto-sizing better accounts for margins on sort arrow icons.

[Commit Log](https://github.com/xh/hoist-react/compare/v35.0.0...v35.0.1)

## v35.0.0 - 2020-06-29

### ⚖️ Licensing Change

As of this release, Hoist is [now licensed](LICENSE.md) under the popular and permissive
[Apache 2.0 open source license](https://www.apache.org/licenses/LICENSE-2.0). Previously, Hoist was
"source available" via our public GitHub repository but still covered by a proprietary license.

We are making this change to align Hoist's licensing with our ongoing commitment to openness,
transparency and ease-of-use, and to clarify and emphasize the suitability of Hoist for use within a
wide variety of enterprise software projects. For any questions regarding this change, please
[contact us](https://xh.io/contact/).

### 🎁 New Features

* Added a new Persistence API to provide a more flexible yet consistent approach to saving state for
  Components, Models, and Services to different persistent locations such as Hoist Preferences,
  browser local storage, and Hoist Dashboard views.
    * The primary entry points for this API are the new `@PersistSupport` and `@persist`
      annotations.
      `@persist` can be added to any observable property on a `@PersistSupport` to make it
      automatically synchronize with a `PersistenceProvider`. Both `HoistModel` and `HoistService`
      are decorated with `@PersistSupport`.
    * This is designed to replace any app-specific code previously added to synchronize fields and
      their values to Preferences via ad-hoc initializers and reactions.
    * This same API is now used to handle state persistence for `GridStateModel`, `PanelModel`,
      `DimensionChooserModel`, and `DashContainerModel` - configurable via the new `persistWith`
      option on those classes.
* `FetchService` now installs a default timeout of 30 seconds for all requests. This can be disabled
  by setting timeout to `null`. Fetch Timeout Exceptions have also been improved to include the same
  information as other standard exceptions thrown by this service.
    * 💥 Apps that were relying on the lack of a built-in timeout for long-running requests should
      ensure they configure such calls with a longer or null timeout.
* `Store` gets new `clearFilter()` and `recordIsFiltered()` helper functions.
* The Admin console's Activity Tracking tab has been significantly upgraded to allow admins to
  better analyze both built-in and custom tracking data generated by their application. Its sibling
  Client Errors tab has also been updated with a docked detail panel.
* `CodeInput` gets new `showCopyButton` prop - set to true to provide an inline action button to
  copy the editor contents to the clipboard.
* Hoist config `xhEnableMonitoring` can be used to enable/disable the Admin monitor tab and its
  associated server-side jobs

### 💥 Breaking Changes

* Applications should update to `hoist-core` v8.0.1 or above, required to support the upgraded Admin
  Activity Tracking tab. Contact XH for assistance with this update.
* The option `PanelModel.prefName` has been removed in favor of `persistWith`. Existing user state
  will be transferred to the new format, assuming a `PersistenceProvider` of type 'pref' referring
  to the same preference is used (e.g. `persistWith: {prefKey: 'my-panel-model-prefName'}`.
* The option `GridModel.stateModel` has been removed in favor of `persistWith`. Existing user state
  will be transferred to the new format, assuming a `PersistenceProvider` of type 'localStorage'
  referring to the same key is used (e.g. `persistWith: {localStorageKey: 'my-grid-state-id'}`.
    * Use the new `GridModel.persistOptions` config for finer control over what grid state is
      persisted (replacement for stateModel configs to disable persistence of column
      state/sorting/grouping).
* The options `DimensionChooserModel.preference` and `DimensionChooserModel.historyPreference` have
  been removed in favor of `persistWith`.
* `AppSpec.idleDetectionEnabled` has been removed. App-specific Idle detection is now enabled via
  the new `xhIdleConfig` config. The old `xhIdleTimeoutMins` has also been deprecated.
* `AppSpec.idleDialogClass` has been renamed `AppSpec.idlePanel`. If specified, it should be a
  full-screen component.
* `PinPad` and `PinPadModel` have been moved to `@xh/hoist/cmp/pinpad`, and is now available for use
  with both standard and mobile toolkits.
* Third-party dependencies updated to properly reflect application-level licensing requirements.
  Applications must now import and provide their licensed version of AG Grid, and Highcharts to
  Hoist. See file `Bootstrap.js` in Toolbox for an example.

### 🐞 Bug Fixes

* Sorting special columns generated by custom AG Grid configurations (e.g. auto-group columns) no
  longer throws with an error.
* The `deepFreeze()` util - used to freeze data in `Record` instances - now only attempts to freeze
  a whitelist of object types that are known to be safely freezable. Custom application classes and
  other potentially-problematic objects (such as `moment` instances) are no longer frozen when
  loaded into `Record` fields.

### 📚 Libraries

Note that certain licensed third-party dependencies have been removed as direct dependencies of this
project, as per note in Breaking Changes above.

* @xh/hoist-dev-utils `4.x → 5.x` - apps should also update to the latest 5.x release of dev-utils.
  Although license and dependency changes triggered a new major version of this dev dependency, no
  application-level changes should be required.
* @blueprintjs/core `3.28 → 3.29`
* codemirror `5.54 → 5.55`
* react-select `3.0 → 3.1`

### 📚 Optional Libraries

* AG Grid `23.0.2` > `23.2.0` (See Toolbox app for example on this upgrade)
* Highcharts `8.0.4 → 8.1.1`

[Commit Log](https://github.com/xh/hoist-react/compare/v34.0.0...v35.0.0)

## v34.0.0 - 2020-05-26

### 🎁 New Features

* Hoist's enhanced autosizing is now enabled on all grids by default. See `GridModel` and
  `GridAutosizeService` for more details.
* New flags `XH.isPhone`, `XH.isTablet`, and `XH.isDesktop` available for device-specific switching.
  Corresponding `.xh-phone`, `.xh-tablet`, and `.xh-desktop` CSS classes are added to the document
  `body`. These flags and classes are set based on the detected device, as per its user-agent.
    * One of the two higher-level CSS classes `.xh-standard` or `.xh-mobile` will also be applied
      based on an app's use of the primary (desktop-centric) components vs mobile components - as
      declared by its `AppSpec.isMobileApp` - regardless of the detected device.
    * These changes provide more natural support for use cases such as apps that are built with
      standard components yet target/support tablet users.
* New method `Record.get()` provides an alternative API for checked data access.
* The mobile `Select` component supports the `enableFilter` and `enableCreate` props.
* `DashContainerModel` supports new `layoutLocked`, `contentLocked` and `renameLocked` modes.
* `DimensionChooser` now has the ability to persist its value and history separately.
* Enhance Hoist Admin's Activity Tracking tab.
* Enhance Hoist Admin's Client Error tab.

### 💥 Breaking Changes

* `emptyFlexCol` has been removed from the Hoist API and should simply be removed from all client
  applications. Improvements to agGrid's default rendering of empty space have made it obsolete.
* `isMobile` property on `XH` and `AppSpec` has been renamed to `isMobileApp`. All apps will need to
  update their (required) use of this flag in the app specifications within their
  `/client-app/src/apps` directory.
* The `xh-desktop` class should no longer be used to indicate a non-mobile toolkit based app. For
  this purpose, use `xh-standard` instead.

### 🐞 Bug Fixes

* Fix to Average Aggregators when used with hierarchical data.
* Fixes to Context Menu handling on `Panel` to allow better handling of `[]` and `null`.

### 📚 Libraries

* @blueprintjs/core `3.26 → 3.28`
* @blueprintjs/datetime `3.16 → 3.18`
* codemirror `5.53 → 5.54`
* react-transition-group `4.3 → 4.4`

[Commit Log](https://github.com/xh/hoist-react/compare/v33.3.0...v34.0.0)

## v33.3.0 - 2020-05-08

### ⚙️ Technical

* Additional updates to experimental autosize feature: standardization of naming, better masking
  control, and API fixes. Added new property `autosizeOptions` on `GridModel` and main entry point
  is now named `GridModel.autosizeAsync()`.

### 🐞 Bug Fixes

* `Column.hideable` will now be respected by ag-grid column drag and drop
  [#1900](https://github.com/xh/hoist-react/issues/1900)
* Fixed an issue where dragging a column would cause it to be sorted unintentionally.

[Commit Log](https://github.com/xh/hoist-react/compare/v33.2.0...v33.3.0)

## v33.2.0 - 2020-05-07

### 🎁 New Features

* Virtual column rendering has been disabled by default, as it offered a minimal performance benefit
  for most grids while compromising autosizing. See new `GridModel.useVirtualColumns` config, which
  can be set to `true` to re-enable this behavior if required.
* Any `GridModel` can now be reset to its code-prescribed defaults via the column chooser reset
  button. Previously, resetting to defaults was only possible for grids that persisted their state
  with a `GridModel.stateModel` config.

### 🐞 Bug Fixes

* Fixed several issues with new grid auto-sizing feature.
* Fixed issues with and generally improved expand/collapse column alignment in tree grids.
    * 💥 Note that this improvement introduced a minor breaking change for apps that have customized
      tree indentation via the removed `--grid-tree-indent-px` CSS var. Use `--grid-tree-indent`
      instead. Note the new var is specified in em units to scale well across grid sizing modes.

### ⚙️ Technical

* Note that the included version of Onsen has been replaced with a fork that includes updates for
  react 16.13. Apps should not need to make any changes.

### 📚 Libraries

* react `~16.8 → ~16.13`
* onsenui `~16.8` → @xh/onsenui `~16.13`
* react-onsenui `~16.8` → @xh/react-onsenui `~16.13`

[Commit Log](https://github.com/xh/hoist-react/compare/v33.1.0...33.2.0)

## v33.1.0 - 2020-05-05

### 🎁 New Features

* Added smart auto-resizing of columns in `GridModel` Unlike AG Grid's native auto-resizing support,
  Hoist's auto-resizing will also take into account collapsed rows, off-screen cells that are not
  currently rendered in the DOM, and summary rows. See the new `GridAutosizeService` for details.
    * This feature is currently marked as 'experimental' and must be enabled by passing a special
      config to the `GridModel` constructor of the form `experimental: {useHoistAutosize: true}`. In
      future versions of Hoist, we expect to make it the default behavior.
* `GridModel.autoSizeColumns()` has been renamed `GridModel.autosizeColumns()`, with lowercase 's'.
  Similarly, the `autoSizeColumns` context menu token has been renamed `autosizeColumns`.

### 🐞 Bug Fixes

* Fixed a regression with `StoreFilterField` introduced in v33.0.1.

[Commit Log](https://github.com/xh/hoist-react/compare/v33.0.2...33.1.0)

## v33.0.2 - 2020-05-01

### 🎁 New Features

* Add Hoist Cube Aggregators: `AverageAggregator` and `AverageStrictAggregator`
* `ColAutosizeButton` has been added to desktop and mobile

### 🐞 Bug Fixes

* Fixed mobile menus to constrain to the bottom of the viewport, scrolling if necessary.
  [#1862](https://github.com/xh/hoist-react/issues/1862)
* Tightened up mobile tree grid, fixed issues in mobile column chooser.
* Fixed a bug with reloading hierarchical data in `Store`.
  [#1871](https://github.com/xh/hoist-react/issues/1871)

[Commit Log](https://github.com/xh/hoist-react/compare/v33.0.1...33.0.2)

## v33.0.1 - 2020-04-29

### 🎁 New Features

* `StoreFieldField` supports dot-separated field names in a bound `GridModel`, meaning it will now
  match on columns with fields such as `address.city`.

* `Toolbar.enableOverflowMenu` now defaults to `false`. This was determined safer and more
  appropriate due to issues with the underlying Blueprint implementation, and the need to configure
  it carefully.

### 🐞 Bug Fixes

* Fixed an important bug with state management in `StoreFilterField`. See
  https://github.com/xh/hoist-react/issues/1854

* Fixed the default sort order for grids. ABS DESC should be first when present.

### 📚 Libraries

* @blueprintjs/core `3.25 → 3.26`
* codemirror `5.52 → 5.53`

[Commit Log](https://github.com/xh/hoist-react/compare/v33.0.0...v33.0.1)

## v33.0.0 - 2020-04-22

### 🎁 New Features

* The object returned by the `data` property on `Record` now includes the record `id`. This will
  allow for convenient access of the id with the other field values on the record.
* The `Timer` class has been enhanced and further standardized with its Hoist Core counterpart:
    * Both the `interval` and `timeout` arguments may be specified as functions, or config keys
      allowing for dynamic lookup and reconfiguration.
    * Added `intervalUnits` and `timeoutUnits` arguments.
    * `delay` can now be specified as a boolean for greater convenience.

### 💥 Breaking Changes

* We have consolidated the import location for several packages, removing unintended nested index
  files and 'sub-packages'. In particular, the following locations now provide a single index file
  for import for all of their public contents: `@xh/hoist/core`, `@xh/hoist/data`,
  `@xh/hoist/cmp/grid`, and `@xh/hoist/desktop/cmp/grid`. Applications may need to update import
  statements that referred to index files nested within these directories.
* Removed the unnecessary and confusing `values` getter on `BaseFieldModel`. This getter was not
  intended for public use and was intended for the framework's internal implementation only.
* `ColumnGroup.align` has been renamed to `ColumnGroup.headerAlign`. This avoids confusion with the
  `Column` API, where `align` refers to the alignment of cell contents within the column.

### 🐞 Bug Fixes

* Exceptions will no longer overwrite the currently shown exception in the exception dialog if the
  currently shown exception requires reloading the application.
  [#1834](https://github.com/xh/hoist-react/issues/1834)

### ⚙️ Technical

* Note that the Mobx React bindings have been updated to 6.2, and we have enabled the recommended
  "observer batching" feature as per
  [the mobx-react docs](https://github.com/mobxjs/mobx-react-lite/#observer-batching).

### 📚 Libraries

* @blueprintjs/core `3.24 → 3.25`
* @blueprintjs/datetime `3.15 → 3.16`
* mobx-react `6.1 → 6.2`

[Commit Log](https://github.com/xh/hoist-react/compare/v32.0.4...v33.0.0)

## v32.0.5 - 2020-07-14

### 🐞 Bug Fixes

* Fixes a regression in which grid exports were no longer sorting rows properly.

[Commit Log](https://github.com/xh/hoist-react/compare/v32.0.4...v32.0.5)

## v32.0.4 - 2020-04-09

### 🐞 Bug Fixes

* Fixes a regression with the alignment of `ColumnGroup` headers.
* Fixes a bug with 'Copy Cell' context menu item for certain columns displaying the Record ID.
* Quiets console logging of 'routine' exceptions to 'debug' instead of 'log'.

[Commit Log](https://github.com/xh/hoist-react/compare/v32.0.3...v32.0.4)

## v32.0.3 - 2020-04-06

### 🐞 Bug Fixes

* Suppresses a console warning from AG Grid for `GridModel`s that do not specify an `emptyText`.

[Commit Log](https://github.com/xh/hoist-react/compare/v32.0.2...v32.0.3)

## v32.0.2 - 2020-04-03

⚠ Note that this release includes a *new major version of AG Grid*. Please consult the
[AG Grid Changelog](https://www.ag-grid.com/ag-grid-changelog/) for versions 22-23 to review
possible breaking changes to any direct/custom use of AG Grid APIs and props within applications.

### 🎁 New Features

* GridModel `groupSortFn` now accepts `null` to turn off sorting of group rows.
* `DockViewModel` now supports optional `width`, `height` and `collapsedWidth` configs.
* The `appMenuButton.extraItems` prop now accepts `MenuItem` configs (as before) but also React
  elements and the special string token '-' (shortcut to render a `MenuDivider`).
* Grid column `flex` param will now accept numbers, with available space divided between flex
  columns in proportion to their `flex` value.
* `Column` now supports a `sortingOrder` config to allow control of the sorting options that will be
  cycled through when the user clicks on the header.
* `PanelModel` now supports setting a `refreshMode` to control how collapsed panels respond to
  refresh requests.

### 💥 Breaking Changes

* The internal DOM structure of desktop `Panel` has changed to always include an inner frame with
  class `.xh-panel__content`. You may need to update styling that targets the inner structure of
  `Panel` via `.xh-panel`.
* The hooks `useOnResize()` and `useOnVisibleChange()` no longer take a `ref` argument. Use
  `composeRefs` to combine the ref that they return with any ref you wish to compose them with.
* The callback for `useOnResize()` will now receive an object representing the locations and
  dimensions of the element's content box. (Previously it incorrectly received an array of
  `ResizeObserver` entries that had to be de-referenced)
* `PanelModel.collapsedRenderMode` has been renamed to `PanelModel.renderMode`, to be more
  consistent with other Hoist APIs such as `TabContainer`, `DashContainer`, and `DockContainer`.

### 🐞 Bug Fixes

* Checkboxes in grid rows in Tiny sizing mode have been styled to fit correctly within the row.
* `GridStateModel` no longer saves/restores the width of non-resizable columns.
  [#1718](https://github.com/xh/hoist-react/issues/1718)
* Fixed an issue with the hooks useOnResize and useOnVisibleChange. In certain conditions these
  hooks would not be called. [#1808](https://github.com/xh/hoist-react/issues/1808)
* Inputs that accept a rightElement prop will now properly display an Icon passed as that element.
  [#1803](https://github.com/xh/hoist-react/issues/1803)

### ⚙️ Technical

* Flex columns now use the built-in AG Grid flex functionality.

### 📚 Libraries

* ag-grid-community `removed @ 21.2`
* ag-grid-enterprise `21.2` replaced with @ag-grid-enterprise/all-modules `23.0`
* ag-grid-react `21.2` replaced with @ag-grid-community/react `23.0`
* @fortawesome/* `5.12 → 5.13`
* codemirror `5.51 → 5.52`
* filesize `6.0 → 6.1`
* numbro `2.1 → 2.2`
* react-beautiful-dnd `12.0 → 13.0`
* store2 `2.10 → 2.11`
* compose-react-refs `NEW 1.0.4`

[Commit Log](https://github.com/xh/hoist-react/compare/v31.0.0...v32.0.2)

## v31.0.0 - 2020-03-16

### 🎁 New Features

* The mobile `Navigator` / `NavigatorModel` API has been improved and made consistent with other
  Hoist content container APIs such as `TabContainer`, `DashContainer`, and `DockContainer`.
    * `NavigatorModel` and `PageModel` now support setting a `RenderMode` and `RefreshMode` to
      control how inactive pages are mounted/unmounted and how they respond to refresh requests.
    * `Navigator` pages are no longer required to to return `Page` components - they can now return
      any suitable component.
* `DockContainerModel` and `DockViewModel` also now support `refreshMode` and `renderMode` configs.
* `Column` now auto-sizes when double-clicking / double-tapping its header.
* `Toolbar` will now collapse overflowing items into a drop down menu. (Supported for horizontal
  toolbars only at this time.)
* Added new `xhEnableLogViewer` config (default `true`) to enable or disable the Admin Log Viewer.

#### 🎨 Icons

* Added `Icon.icon()` factory method as a new common entry point for creating new FontAwesome based
  icons in Hoist. It should typically be used instead of using the `FontAwesomeIcon` component
  directly.
* Also added a new `Icon.fileIcon()` factory. This method take a filename and returns an appropriate
  icon based on its extension.
* All Icon factories can now accept an `asHtml` parameter, as an alternative to calling the helper
  function `convertIconToSVG()` on the element. Use this to render icons as raw html where needed
  (e.g. grid renderers).
* Icons rendered as html will now preserve their styling, tooltips, and size.

### 💥 Breaking Changes

* The application's primary `HoistApplicationModel` is now instantiated and installed as
  `XH.appModel` earlier within the application initialization sequence, with construction happening
  prior to the init of the XH identity, config, and preference services.
    * This allows for a new `preAuthInitAsync()` lifecycle method to be called on the model before
      auth has completed, but could be a breaking change for appModel code that relied on these
      services for field initialization or in its constructor.
    * Such code should be moved to the core `initAsync()` method instead, which continues to be
      called after all XH-level services are initialized and ready.
* Mobile apps may need to adjust to the following updates to `NavigatorModel` and related APIs:
    * `NavigatorModel`'s `routes` constructor parameter has been renamed `pages`.
    * `NavigatorModel`'s observable `pages[]` has been renamed `stack[]`.
    * `NavigatorPageModel` has been renamed `PageModel`. Apps do not usually create `PageModels`
      directly, so this change is unlikely to require code updates.
    * `Page` has been removed from the mobile toolkit. Components that previously returned a `Page`
      for inclusion in a `Navigator` or `TabContainer` can now return any component. It is
      recommended you replace `Page` with `Panel` where appropriate.
* Icon enhancements described above removed the following public methods:
    * The `fontAwesomeIcon()` factory function (used to render icons not already enumerated by
      Hoist)
      has been replaced by the improved `Icon.icon()` factory - e.g. `fontAwesomeIcon({icon: ['far',
      'alicorn']}) → Icon.icon({iconName: 'alicorn'})`.
    * The `convertIconToSvg()` utility method has been replaced by the new `asHtml` parameter on
      icon factory functions. If you need to convert an existing icon element,
      use `convertIconToHtml()`.
* `Toolbar` items should be provided as direct children. Wrapping Toolbar items in container
  components can result in unexpected item overflow.

### 🐞 Bug Fixes

* The `fmtDate()` utility now properly accepts, parses, and formats a string value input as
  documented.
* Mobile `PinPad` input responsiveness improved on certain browsers to avoid lag.

### ⚙️ Technical

* New lifecycle methods `preAuthInitAsync()` and `logoutAsync()` added to the `HoistAppModel`
  decorator (aka the primary `XH.appModel`).

[Commit Log](https://github.com/xh/hoist-react/compare/v30.1.0...v31.0.0)

## v30.1.0 - 2020-03-04

### 🐞 Bug Fixes

* Ensure `WebSocketService.connected` remains false until `channelKey` assigned and received from
  server.
* When empty, `DashContainer` now displays a user-friendly prompt to add an initial view.

### ⚙️ Technical

* Form validation enhanced to improve handling of asynchronous validation. Individual rules and
  constraints are now re-evaluated in parallel, allowing for improved asynchronous validation.
* `Select` will now default to selecting contents on focus if in filter or creatable mode.

[Commit Log](https://github.com/xh/hoist-react/compare/v30.0.0...30.1.0)

## v30.0.0 - 2020-02-29

### 🎁 New Features

* `GridModel` and `DataViewModel` now support `groupRowHeight`, `groupRowRenderer` and
  `groupRowElementRenderer` configs. Grouping is new in general to `DataViewModel`, which now takes
  a `groupBy` config.
    * `DataViewModel` allows for settable and multiple groupings and sorters.
    * `DataViewModel` also now supports additional configs from the underlying `GridModel` that make
      sense in a `DataView` context, such as `showHover` and `rowBorders`.
* `TabContainerModel` now accepts a `track` property (default false) for easily tracking tab views
  via Hoist's built-in activity tracking.
* The browser document title is now set to match `AppSpec.clientAppName` - helpful for projects with
  multiple javascript client apps.
* `StoreFilterField` accepts all other config options from `TextInput` (e.g. `disabled`).
* Clicking on a summary row in `Grid` now clears its record selection.
* The `@LoadSupport` decorator now provides an additional observable property `lastException`. The
  decorator also now logs load execution times and failures to `console.debug` automatically.
* Support for mobile `Panel.scrollable` prop made more robust with re-implementation of inner
  content element. Note this change included a tweak to some CSS class names for mobile `Panel`
  internals that could require adjustments if directly targeted by app stylesheets.
* Added new `useOnVisibleChange` hook.
* Columns now support a `headerAlign` config to allow headers to be aligned differently from column
  contents.

### 💥 Breaking Changes

* `Toolbar` items must be provided as direct children. Wrapping Toolbar items in container
  components can result in unexpected item overflow.
* `DataView.rowCls` prop removed, replaced by new `DataViewModel.rowClassFn` config for more
  flexibility and better symmetry with `GridModel`.
* `DataViewModel.itemRenderer` renamed to `DataViewModel.elementRenderer`
* `DataView` styling has been updated to avoid applying several unwanted styles from `Grid`. Note
  that apps might rely on these styles (intentionally or not) for their `itemRenderer` components
  and appearance and will need to adjust.
* Several CSS variables related to buttons have been renamed for consistency, and button style rules
  have been adjusted to ensure they take effect reliably across desktop and mobile buttons
  ([#1568](https://github.com/xh/hoist-react/pull/1568)).
* The optional `TreeMapModel.highchartsConfig` object will now be recursively merged with the
  top-level config generated by the Hoist model and component, where previously it was spread onto
  the generated config. This could cause a change in behavior for apps using this config to
  customize map instances, but provides more flexibility for e.g. customizing the `series`.
* The signature of `useOnResize` hook has been modified slightly for API consistency and clarity.
  Options are now passed in a configuration object.

### 🐞 Bug Fixes

* Fixed an issue where charts that are rendered while invisible would have the incorrect size.
  [#1703](https://github.com/xh/hoist-react/issues/1703)
* Fixed an issue where zeroes entered by the user in `PinPad` would be displayed as blanks.
* Fixed `fontAwesomeIcon` elem factory component to always include the default 'fa-fw' className.
  Previously, it was overridden if a `className` prop was provided.
* Fixed an issue where ConfigDiffer would always warn about deletions, even when there weren't any.
  [#1652](https://github.com/xh/hoist-react/issues/1652)
* `TextInput` will now set its value to `null` when all text is deleted and the clear icon will
  automatically hide.
* Fixed an issue where multiple buttons in a `ButtonGroupInput` could be shown as active
  simultaneously. [#1592](https://github.com/xh/hoist-react/issues/1592)
* `StoreFilterField` will again match on `Record.id` if bound to a Store or a GridModel with the
  `id` column visible. [#1697](https://github.com/xh/hoist-react/issues/1697)
* A number of fixes have been applied to `RelativeTimeStamp` and `getRelativeTimestamp`, especially
  around its handling of 'equal' or 'epsilon equal' times. Remove unintended leading whitespace from
  `getRelativeTimestamp`.

### ⚙️ Technical

* The `addReaction` and `addAutorun` methods (added to Hoist models, components, and services by the
  `ReactiveSupport` mixin) now support a configurable `debounce` argument. In many cases, this is
  preferable to the built-in MobX `delay` argument, which only provides throttling and not true
  debouncing.
* New `ChartModel.highchart` property provides a reference to the underlying HighChart component.

### 📚 Libraries

* @blueprintjs/core `3.23 → 3.24`
* react-dates `21.7 → 21.8`
* react-beautiful-dnd `11.0 → 12.2`

[Commit Log](https://github.com/xh/hoist-react/compare/v29.1.0...v30.0.0)

## v29.1.0 - 2020-02-07

### 🎁 New Features

#### Grid

* The `compact` config on `GridModel` has been deprecated in favor of the more powerful `sizingMode`
  which supports the values 'large', 'standard', 'compact', or 'tiny'.
    * Each new mode has its own set of CSS variables for applications to override as needed.
    * Header and row heights are configurable for each via the `HEADER_HEIGHTS` and `ROW_HEIGHTS`
      static properties of the `AgGrid` component. These objects can be modified on init by
      applications that wish to customize the default row heights globally.
    * 💥 Note that these height config objects were previously exported as constants from AgGrid.js.
      This would be a breaking change for any apps that imported the old objects directly (
      considered unlikely).
* `GridModel` now exposes an `autoSizeColumns` method, and the Grid context menu now contains an
  `Autosize Columns` option by default.
* `Column` and `ColumnGroup` now support React elements for `headerName`.

#### Data

* The `Store` constructor now accepts a `data` argument to load data at initialization.
* The `xh/hoist/data/cube` package has been modified substantially to better integrate with the core
  data package and support observable "Views". See documentation on `Cube` for more information.

#### Other

* Added a `PinPad` component for streamlined handling of PIN entry on mobile devices.
* `FormField` now takes `tooltipPosition` and `tooltipBoundary` props for customizing minimal
  validation tooltip.
* `RecordAction.actionFn` parameters now include a `buttonEl` property containing the button element
  when used in an action column.
* Mobile Navigator component now takes an `animation` prop which can be set to 'slide' (default),
  'lift', 'fade', or 'none'. These values are passed to the underlying onsenNavigator component.
  ([#1641](https://github.com/xh/hoist-react/pull/1641))
* `AppOption` configs now accept an `omit` property for conditionally excluding options.

### 🐞 Bug Fixes

* Unselectable grid rows are now skipped during up/down keyboard navigation.
* Fix local quick filtering in `LeftRightChooser` (v29 regression).
* Fix `SplitTreeMap` - the default filtering once again splits the map across positive and negative
  values as intended (v29 regression).

### ⚙️ Technical

* `FormFields` now check that they are contained in a Hoist `Form`.

### 📚 Libraries

* @blueprintjs/core `3.22 → 3.23`
* codemirror `5.50 → 5.51`
* react-dates `21.5 → 21.7`

[Commit Log](https://github.com/xh/hoist-react/compare/v29.0.0...v29.1.0)

## v29.0.0 - 2020-01-24

### 🗄️ Data Package Changes

Several changes have been made to data package (`Store` and `Record`) APIs for loading, updating,
and modifying data. They include some breaking changes, but pave the way for upcoming enhancements
to fully support inline grid editing and other new features.

Store now tracks the "committed" state of its records, which represents the data as it was loaded
(typically from the server) via `loadData()` or `updateData()`. Records are now immutable and
frozen, so they cannot be changed directly, but Store offers a new `modifyRecords()` API to apply
local modifications to data in a tracked and managed way. (Store creates new records internally to
hold both this modified data and the original, "committed" data.) This additional state tracking
allows developers to query Stores for modified or added records (e.g. to flush back to the server
and persist) as well as call new methods to revert changes (e.g. to undo a block of changes that the
user wishes to discard).

Note the following more specific changes to these related classes:

#### Record

* 💥 Record data properties are now nested within a `data` object on Record instances and are no
  longer available as top-level properties on the Record itself.
    * Calls to access data such as `rec.quantity` must be modified to `rec.data.quantity`.
    * When accessing multiple properties, destructuring provides an efficient syntax -
      e.g. `const {quantity, price} = rec.data;`.
* 💥 Records are now immutable and cannot be modified by applications directly.
    * This is a breaking change, but should only affect apps with custom inline grid editing
      implementations or similar code that modifies individual record values.
    * Calls to change data such as `rec.quantity = 100` must now be made through the Record's Store,
      e.g. `store.modifyData({id: 41, quantity: 100})`
* Record gains new getters for inspecting its state, including: `isAdd`, `isModified`, and
  `isCommitted`.

#### Store

* 💥 `noteDataUpdated()` has been removed, as out-of-band modifications to Store Records are no
  longer possible.
* 💥 Store's `idSpec` function is now called with the raw record data - previously it was passed
  source data after it had been run through the store's optional `processRawData` function. (This is
  unlikely to have a practical impact on most apps, but is included here for completeness.)
* `Store.updateData()` now accepts a flat list of raw data to process into Record additions and
  updates. Previously developers needed to call this method with an object containing add, update,
  and/or remove keys mapped to arrays. Now Store will produce an object of this shape automatically.
* `Store.refreshFilter()` method has been added to allow applications to rebuild the filtered data
  set if some application state has changed (apart from the store's data itself) which would affect
  the store filter.
* Store gains new methods for manipulating its Records and data, including `addRecords()`,
  `removeRecords()`, `modifyRecords()`, `revertRecords()`, and `revert()`. New getters have been
  added for `addedRecords`, `removedRecords`, `modifiedRecords`, and `isModified`.

#### Column

* Columns have been enhanced for provide basic support for inline-editing of record data. Further
  inline editing support enhancements are planned for upcoming Hoist releases.
* `Column.getValueFn` config added to retrieve the cell value for a Record field. The default
  implementation pulls the value from the Record's new `data` property (see above). Apps that
  specify custom `valueGetter` callbacks via `Column.agOptions` should now implement their custom
  logic in this new config.
* `Column.setValueFn` config added to support modifying the Column field's value on the underlying
  Record. The default implementation calls the new `Store.modifyRecords()` API and should be
  sufficient for the majority of cases.
* `Column.editable` config added to indicate if a column/cell should be inline-editable.

### 🎁 New Features

* Added keyboard support to AG Grid context menus.
* Added `GridModel.setEmptyText()` to allow updates to placeholder text after initial construction.
* Added `GridModel.ensureSelectionVisible()` to scroll the currently selected row into view.
* When a `TreeMap` is bound to a `GridModel`, the grid will now respond to map selection changes by
  scrolling to ensure the selected grid row is visible.
* Added a `Column.tooltipElement` config to support fully customizable tooltip components.
* Added a `useOnResize` hook, which runs a function when a component is resized.
* Exposed an `inputRef` prop on numberInput, textArea, and textInput
* `PanelModel` now accepts a `maxSize` config.
* `RelativeTimeStamp` now support a `relativeTo` option, allowing it to display the difference
  between a timestamp and another reference time other than now. Both the component and the
  `getRelativeTimestamp()` helper function now leverage moment.js for their underlying
  implementation.
* A new `Clock` component displays the time, either local to the browser or for a configurable
  timezone.
* `LeftRightChooser` gets a new `showCounts` option to print the number of items on each side.
* `Select` inputs support a new property `enableWindowed` (desktop platform only) to improve
  rendering performance with large lists of options.
* `Select` inputs support grouped options. To use, add an attribute `options` containing an array of
  sub-options.
* `FetchService` methods support a new `timeout` option. This config chains `Promise.timeout()` to
  the promises returned by the service.
* Added alpha version of `DashContainer` for building dynamic, draggable dashboard-style layouts.
  Please note: the API for this component is subject to change - use at your own risk!
* `Select` now allows the use of objects as values.
* Added a new `xhEnableImpersonation` config to enable or disable the ability of Hoist Admins to
  impersonate other users. Note that this defaults to `false`. Apps will need to set this config to
  continue using impersonation. (Note that an update to hoist-core 6.4+ is required for this config
  to be enforced on the server.)
* `FormField` now supports a `requiredIndicator` to customize how required fields are displayed.
* Application build tags are now included in version update checks, primarily to prompt dev/QA users
  to refresh when running SNAPSHOT versions. (Note that an update to hoist-core 6.4+ is required for
  the server to emit build tag for comparison.)
* `CodeInput` component added to provide general `HoistInput` support around the CodeMirror code
  editor. The pre-existing `JsonInput` has been converted to a wrapper around this class.
* `JsonInput` now supports an `autoFocus` prop.
* `Select` now supports a `hideDropdownIndicator` prop.
* `useOnResize` hook will now ignore visibility changes, i.e. a component resizing to a size of 0.
* `DimensionChooser` now supports a `popoverPosition` prop.
* `AppBar.appMenuButtonPosition` prop added to configure the App Menu on the left or the right, and
  `AppMenuButton` now accepts and applies any `Button` props to customize.
* New `--xh-grid-tree-indent-px` CSS variable added to allow control over the amount of indentation
  applied to tree grid child nodes.

### 💥 Breaking Changes

* `GridModel.contextMenuFn` config replaced with a `contextMenu` parameter. The new parameter will
  allow context menus to be specified with a simple array in addition to the function specification
  currently supported.
* `GridModel.defaultContextMenuTokens` config renamed to `defaultContextMenu`.
* `Chart` and `ChartModel` have been moved from `desktop/cmp/charts` to `cmp/charts`.
* `StoreFilterField` has been moved from `desktop/cmp/store` to `cmp/store`.
* The options `nowEpsilon` and `nowString` on `RelativeTimestamp` have been renamed to `epsilon` and
  `equalString`, respectively.
* `TabRenderMode` and `TabRefreshMode` have been renamed to `RenderMode` and `RefreshMode` and moved
  to the `core` package. These enumerations are now used in the APIs for `Panel`, `TabContainer`,
  and `DashContainer`.
* `DockViewModel` now requires a function, or a HoistComponent as its `content` param. It has always
  been documented this way, but a bug in the original implementation had it accepting an actual
  element rather than a function. As now implemented, the form of the `content` param is consistent
  across `TabModel`, `DockViewModel`, and `DashViewSpec`.
* `JsonInput.showActionButtons` prop replaced with more specific `showFormatButton` and
  `showFullscreenButton` props.
* The `DataView.itemHeight` prop has been moved to `DataViewModel` where it can now be changed
  dynamically by applications.
* Desktop `AppBar.appMenuButtonOptions` prop renamed to `appMenuButtonProps` for consistency.

### 🐞 Bug Fixes

* Fixed issue where JsonInput was not receiving its `model` from context
  ([#1456](https://github.com/xh/hoist-react/issues/1456))
* Fixed issue where TreeMap would not be initialized if the TreeMapModel was created after the
  GridModel data was loaded ([#1471](https://github.com/xh/hoist-react/issues/1471))
* Fixed issue where export would create malformed file with dynamic header names
* Fixed issue where exported tree grids would have incorrect aggregate data
  ([#1447](https://github.com/xh/hoist-react/issues/1447))
* Fixed issue where resizable Panels could grow larger than desired
  ([#1498](https://github.com/xh/hoist-react/issues/1498))
* Changed RestGrid to only display export button if export is enabled
  ([#1490](https://github.com/xh/hoist-react/issues/1490))
* Fixed errors when grouping rows in Grids with `groupUseEntireRow` turned off
  ([#1520](https://github.com/xh/hoist-react/issues/1520))
* Fixed problem where charts were resized when being hidden
  ([#1528](https://github.com/xh/hoist-react/issues/1528))
* Fixed problem where charts were needlessly re-rendered, hurting performance and losing some state
  ([#1505](https://github.com/xh/hoist-react/issues/1505))
* Removed padding from Select option wrapper elements which was making it difficult for custom
  option renderers to control the padding ([1571](https://github.com/xh/hoist-react/issues/1571))
* Fixed issues with inconsistent indentation for tree grid nodes under certain conditions
  ([#1546](https://github.com/xh/hoist-react/issues/1546))
* Fixed autoFocus on NumberInput.

### 📚 Libraries

* @blueprintjs/core `3.19 → 3.22`
* @blueprintjs/datetime `3.14 → 3.15`
* @fortawesome/fontawesome-pro `5.11 → 5.12`
* codemirror `5.49 → 5.50`
* core-js `3.3 → 3.6`
* fast-deep-equal `2.0 → 3.1`
* filesize `5.0 → 6.0`
* highcharts 7.2 → 8.0`
* mobx `5.14 → 5.15`
* react-dates `21.3 → 21.5`
* react-dropzone `10.1 → 10.2`
* react-windowed-select `added @ 2.0.1`

[Commit Log](https://github.com/xh/hoist-react/compare/v28.2.0...v29.0.0)

## v28.2.0 - 2019-11-08

### 🎁 New Features

* Added a `DateInput` component to the mobile toolkit. Its API supports many of the same options as
  its desktop analog with the exception of `timePrecision`, which is not yet supported.
* Added `minSize` to panelModel. A resizable panel can now be prevented from resizing to a size
  smaller than minSize. ([#1431](https://github.com/xh/hoist-react/issues/1431))

### 🐞 Bug Fixes

* Made `itemHeight` a required prop for `DataView`. This avoids an issue where agGrid went into an
  infinite loop if this value was not set.
* Fixed a problem with `RestStore` behavior when `dataRoot` changed from its default value.

[Commit Log](https://github.com/xh/hoist-react/compare/v28.1.1...v28.2.0)

## v28.1.1 - 2019-10-23

### 🐞 Bug Fixes

* Fixes a bug with default model context being set incorrectly within context inside of `Panel`.

[Commit Log](https://github.com/xh/hoist-react/compare/v28.1.0...v28.1.1)

## v28.1.0 - 2019-10-18

### 🎁 New Features

* `DateInput` supports a new `strictInputParsing` prop to enforce strict parsing of keyed-in entries
  by the underlying moment library. The default value is false, maintained the existing behavior
  where [moment will do its best](https://momentjs.com/guides/#/parsing/) to parse an entered date
  string that doesn't exactly match the specified format
* Any `DateInput` values entered that exceed any specified max/minDate will now be reset to null,
  instead of being set to the boundary date (which was surprising and potentially much less obvious
  to a user that their input had been adjusted automatically).
* `Column` and `ColumnGroup` now accept a function for `headerName`. The header will be
  automatically re-rendered when any observable properties referenced by the `headerName` function
  are modified.
* `ColumnGroup` now accepts an `align` config for setting the header text alignment
* The flag `toContext` for `uses` and `creates` has been replaced with a new flag `publishMode` that
  provides more granular control over how models are published and looked up via context. Components
  can specify `ModelPublishMode.LIMITED` to make their model available for contained components
  without it becoming the default model or exposing its sub-models.

### 🐞 Bug Fixes

* Tree columns can now specify `renderer` or `elementRenderer` configs without breaking the standard
  AG Grid group cell renderer auto-applied to tree columns (#1397).
* Use of a custom `Column.comparator` function will no longer break agGrid-provided column header
  filter menus (#1400).
* The MS Edge browser does not return a standard Promise from `async` functions, so the the return
  of those functions did not previously have the required Hoist extensions installed on its
  prototype. Edge "native" Promises are now also polyfilled / extended as required. (#1411).
* Async `Select` combobox queries are now properly debounced as per the `queryBuffer` prop (#1416).

### ⚙️ Technical

* Grid column group headers now use a custom React component instead of the default AG Grid column
  header, resulting in a different DOM structure and CSS classes. Existing CSS overrides of the
  AG Grid column group headers may need to be updated to work with the new structure/classes.
* We have configured `stylelint` to enforce greater consistency in our stylesheets within this
  project. The initial linting run resulted in a large number of updates to our SASS files, almost
  exclusively whitespace changes. No functional changes are intended/expected. We have also enabled
  hooks to run both JS and style linting on pre-commit. Neither of these updates directly affects
  applications, but the same tools could be configured for apps if desired.

### 📚 Libraries

* core-js `3.2 → 3.3`
* filesize `4.2 → 5.0`
* http-status-codes `added @ 1.3`

[Commit Log](https://github.com/xh/hoist-react/compare/v28.0.0...v28.1.0)

## v28.0.0 - 2019-10-07

_"The one with the hooks."_

**Hoist now fully supports React functional components and hooks.** The new `hoistComponent`
function is now the recommended method for defining new components and their corresponding element
factories. See that (within HoistComponentFunctional.js) and the new `useLocalModel()` and
`useContextModel()` hooks (within [core/model](core/model)) for more information.

Along with the performance benefits and the ability to use React hooks, Hoist functional components
are designed to read and write their models via context. This allows a much less verbose
specification of component element trees.

Note that **Class-based Components remain fully supported** (by both Hoist and React) using the
familiar `@HoistComponent` decorator, but transitioning to functional components within Hoist apps
is now strongly encouraged. In particular note that Class-based Components will *not* be able to
leverage the context for model support discussed above.

### 🎁 New Features

* Resizable panels now default to not redrawing their content when resized until the resize bar is
  dropped. This offers an improved user experience for most situations, especially when layouts are
  complex. To re-enable the previous dynamic behavior, set `PanelModel.resizeWhileDragging: true`.
* The default text input shown by `XH.prompt()` now has `selectOnFocus: true` and will confirm the
  user's entry on an `<enter>` keypress (same as clicking 'OK').
* `stringExcludes` function added to form validation constraints. This allows an input value to
  block specific characters or strings, e.g. no slash "/" in a textInput for a filename.
* `constrainAll` function added to form validation constraints. This takes another constraint as its
  only argument, and applies that constraint to an array of values, rather than just to one value.
  This is useful for applying a constraint to inputs that produce arrays, such as tag pickers.
* `DateInput` now accepts LocalDates as `value`, `minDate` and `maxDate` props.
* `RelativeTimestamp` now accepts a `bind` prop to specify a model field name from which it can pull
  its timestamp. The model itself can either be passed as a prop or (better) sourced automatically
  from the parent context. Developers are encouraged to take this change to minimize re-renders of
  parent components (which often contain grids and other intensive layouts).
* `Record` now has properties and methods for accessing and iterating over children, descendants,
  and ancestors
* `Store` now has methods for retrieving the descendants and ancestors of a given Record

### 💥 Breaking Changes

* **Apps must update their dev dependencies** to the latest `@xh/hoist-dev-utils` package: v4.0+.
  This updates the versions of Babel / Webpack used in builds to their latest / current versions and
  swaps to the updated Babel recommendation of `core-js` for polyfills.
* The `allSettled` function in `@xh/promise` has been removed. Applications using this method should
  use the ECMA standard (stage-2) `Promise.allSettled` instead. This method is now fully available
  in Hoist via bundled polyfills. Note that the standard method returns an array of objects of the
  form `{status: [rejected|fulfilled], ...}`, rather than `{state: [rejected|fulfilled], ...}`.
* The `containerRef` argument for `XH.toast()` should now be a DOM element. Component instances are
  no longer supported types for this value. This is required to support functional Components
  throughout the toolkit.
* Apps that need to prevent a `StoreFilterField` from binding to a `GridModel` in context, need to
  set the `store` or `gridModel` property explicitly to null.
* The Blueprint non-standard decorators `ContextMenuTarget` and `HotkeysTarget` are no longer
  supported. Use the new hooks `useContextMenu()` and `useHotkeys()` instead. For convenience, this
  functionality has also been made available directly on `Panel` via the `contextMenu` and `hotkeys`
  props.
* `DataView` and `DataViewModel` have been moved from `/desktop/cmp/dataview` to the cross-platform
  package `/cmp/dataview`.
* `isReactElement` has been removed. Applications should use the native React API method
  `React.isValidElement` instead.

### ⚙️ Technical

* `createObservableRef()` is now available in `@xh/hoist/utils/react` package. Use this function for
  creating refs that are functionally equivalent to refs created with `React.createRef()`, yet fully
  observable. With this change the `Ref` class in the same package is now obsolete.
* Hoist now establishes a proper react "error boundary" around all application code. This means that
  errors throw when rendering will be caught and displayed in the standard Hoist exception dialog,
  and stack traces for rendering errors should be significantly less verbose.
* Not a Hoist feature, exactly, but the latest version of `@xh/hoist-dev-utils` (see below) enables
  support for the `optional chaining` (aka null safe) and `nullish coalescing` operators via their
  Babel proposal plugins. Developers are encouraged to make good use of the new syntax below:
    * conditional-chaining: `let foo = bar?.baz?.qux;`
    * nullish coalescing: `let foo = bar ?? 'someDefaultValue';`

### 🐞 Bug Fixes

* Date picker month and year controls will now work properly in `localDate` mode. (Previously would
  reset to underlying value.)
* Individual `Buttons` within a `ButtonGroupInput` will accept a disabled prop while continuing to
  respect the overall `ButtonGroupInput`'s disabled prop.
* Raised z-index level of AG-Grid tooltip to ensure tooltips for AG-Grid context menu items appear
  above the context menu.

### 📚 Libraries

* @blueprintjs/core `3.18 → 3.19`
* @blueprintjs/datetime `3.12 → 3.14`
* @fortawesome/fontawesome-pro `5.10 → 5.11`
* @xh/hoist-dev-utils `3.8 → 4.3` (multiple transitive updates to build tooling)
* ag-grid `21.1 → 21.2`
* highcharts `7.1 → 7.2`
* mobx `5.13 → 5.14`
* react-transition-group `4.2 → 4.3`
* rsvp (removed)
* store2 `2.9 → 2.10`

[Commit Log](https://github.com/xh/hoist-react/compare/v27.1.0...v28.0.0)

## v27.1.0 - 2019-09-05

### 🎁 New Features

* `Column.exportFormat` can now be a function, which supports setting Excel formats on a per-cell
  (vs. entire column) basis by returning a conditional `exportFormat` based upon the value and / or
  record.
    * ⚠️ Note that per-cell formatting _requires_ that apps update their server to use hoist-core
      v6.3.0+ to work, although earlier versions of hoist-core _are_ backwards compatible with the
      pre-existing, column-level export formatting.
* `DataViewModel` now supports a `sortBy` config. Accepts the same inputs as `GridModel.sortBy`,
  with the caveat that only a single-level sort is supported at this time.

[Commit Log](https://github.com/xh/hoist-react/compare/v27.0.1...v27.1.0)

## v27.0.1 - 2019-08-26

### 🐞 Bug Fixes

* Fix to `Store.clear()` and `GridModel.clear()`, which delegates to the same (#1324).

[Commit Log](https://github.com/xh/hoist-react/compare/v27.0.0...v27.0.1)

## v27.0.0 - 2019-08-23

### 🎁 New Features

* A new `LocalDate` class has been added to the toolkit. This class provides client-side support for
  "business" or "calendar" days that do not have a time component. It is an immutable class that
  supports '==', '<' and '>', as well as a number of convenient manipulation functions. Support for
  the `LocalDate` class has also been added throughout the toolkit, including:
    * `Field.type` now supports an additional `localDate` option for automatic conversion of server
      data to this type when loading into a `Store`.
    * `fetchService` is aware of this class and will automatically serialize all instances of it for
      posting to the server. ⚠ NOTE that along with this change, `fetchService` and its methods such
      as `XH.fetchJson()` will now serialize regular JS Date objects as ms timestamps when provided
      in params. Previously Dates were serialized in their default `toString()` format. This would
      be a breaking change for an app that relied on that default Date serialization, but it was
      made for increased symmetry with how Hoist JSON-serializes Dates and LocalDates on the
      server-side.
    * `DateInput` can now be used to seamlessly bind to a `LocalDate` as well as a `Date`. See its
      new prop of `valueType` which can be set to `localDate` or `date` (default).
    * A new `localDateCol` config has been added to the `@xh/hoist/grid/columns` package with
      standardized rendering and formatting.
* New `TreeMap` and `SplitTreeMap` components added, to render hierarchical data in a configurable
  TreeMap visualization based on the Highcharts library. Supports optional binding to a GridModel,
  which syncs selection and expand / collapse state.
* `Column` gets a new `highlightOnChange` config. If true, the grid will highlight the cell on each
  change by flashing its background. (Currently this is a simple on/off config - future iterations
  could support a function variant or other options to customize the flash effect based on the
  old/new values.) A new CSS var `--xh-grid-cell-change-bg-highlight` can be used to customize the
  color used, app-wide or scoped to a particular grid selector. Note that columns must *not* specify
  `rendererIsComplex` (see below) if they wish to enable the new highlight flag.

### 💥 Breaking Changes

* The updating of `Store` data has been reworked to provide a simpler and more powerful API that
  allows for the applications of additions, deletions, and updates in a single transaction:
    * The signature of `Store.updateData()` has been substantially changed, and is now the main
      entry point for all updates.
    * `Store.removeRecords()` has been removed. Use `Store.updateData()` instead.
    * `Store.addData()` has been removed. Use `Store.updateData()` instead.
* `Column` takes an additional property `rendererIsComplex`. Application must set this flag to
  `true` to indicate if a column renderer uses values other than its own bound field. This change
  provides an efficiency boost by allowing AG Grid to use its default change detection instead of
  forcing a cell refresh on any change.

### ⚙️ Technical

* `Grid` will now update the underlying AG Grid using AG Grid transactions rather than relying on
  agGrid `deltaRowMode`. This is intended to provide the best possible grid performance and
  generally streamline the use of the AG Grid Api.

### 🐞 Bug Fixes

* Panel resize events are now properly throttled, avoiding extreme lagginess when resizing panels
  that contain complex components such as big grids.
* Workaround for issues with the mobile Onsen toolkit throwing errors while resetting page stack.
* Dialogs call `doCancel()` handler if cancelled via `<esc>` keypress.

### 📚 Libraries

* @xh/hoist-dev-utils `3.7 → 3.8`
* qs `6.7 → 6.8`
* store2 `2.8 → 2.9`

[Commit Log](https://github.com/xh/hoist-react/compare/v26.0.1...v27.0.0)

## v26.0.1 - 2019-08-07

### 🎁 New Features

* **WebSocket support** has been added in the form of `XH.webSocketService` to establish and
  maintain a managed websocket connection with the Hoist UI server. This is implemented on the
  client via the native `WebSocket` object supported by modern browsers and relies on the
  corresponding service and management endpoints added to Hoist Core v6.1.
    * Apps must declare `webSocketsEnabled: true` in their `AppSpec` configuration to enable this
      overall functionality on the client.
    * Apps can then subscribe via the new service to updates on a requested topic and will receive
      any inbound messages for that topic via a callback.
    * The service will monitor the socket connection with a regular heartbeat and attempt to
      re-establish if dropped.
    * A new admin console snap-in provides an overview of connected websocket clients.
* The `XH.message()` and related methods such as `XH.alert()` now support more flexible
  `confirmProps` and `cancelProps` configs, each of which will be passed to their respective button
  and merged with suitable defaults. Allows use of the new `autoFocus` prop with these preconfigured
  dialogs.
    * By default, `XH.alert()` and `XH.confirm()` will auto focus the confirm button for user
      convenience.
    * The previous text/intent configs have been deprecated and the message methods will log a
      console warning if they are used (although it will continue to respect them to aid
      transitioning to the new configs).
* `GridModel` now supports a `copyCell` context menu action. See `StoreContextMenu` for more
  details.
* New `GridCountLabel` component provides an alternative to existing `StoreCountLabel`, outputting
  both overall record count and current selection count in a configurable way.
* The `Button` component accepts an `autoFocus` prop to attempt to focus on render.
* The `Checkbox` component accepts an `autoFocus` prop to attempt to focus on render.

### 💥 Breaking Changes

* `StoreCountLabel` has been moved from `/desktop/cmp/store` to the cross-platform package
  `/cmp/store`. Its `gridModel` prop has also been removed - usages with grids should likely switch
  to the new `GridCountLabel` component, noted above and imported from `/cmp/grid`.
* The API for `ClipboardButton` and `ClipboardMenuItem` has been simplified, and made implementation
  independent. Specify a single `getCopyText` function rather than the `clipboardSpec`.
  (`clipboardSpec` is an artifact from the removed `clipboard` library).
* The `XH.prompt()` and `XH.message()` input config has been updated to work as documented, with any
  initial/default value for the input sourced from `input.initialValue`. Was previously sourced from
  `input.value` (#1298).
* ChartModel `config` has been deprecated. Please use `highchartsConfig` instead.

### 🐞 Bug Fixes

* The `Select.selectOnFocus` prop is now respected when used in tandem with `enableCreate` and/or
  `queryFn` props.
* `DateInput` popup _will_ now close when input is blurred but will _not_ immediately close when
  `enableTextInput` is `false` and a month or year is clicked (#1293).
* Buttons within a grid `actionCol` now render properly in compact mode, without clipping/overflow.

### ⚙️ Technical

* `AgGridModel` will now throw an exception if any of its methods which depend on AG Grid state are
  called before the grid has been fully initialized (AG Grid onGridReady event has fired).
  Applications can check the new `isReady` property on `AgGridModel` before calling such methods
  to️️ verify the grid is fully initialized.

### 📚 Libraries

* @blueprintjs/core `3.17 → 3.18`
* @blueprintjs/datetime `3.11 → 3.12`
* @fortawesome/fontawesome `5.9 → 5.10`
* ag-grid `21.0.1 → 21.1.1`
* store2 `2.7 → 2.8`
* The `clipboard` library has been replaced with the simpler `clipboard-copy` library.

[Commit Log](https://github.com/xh/hoist-react/compare/v25.2.0...v26.0.1)

## v25.2.0 - 2019-07-25

### 🎁 New Features

* `RecordAction` supports a new `secondaryText` property. When used for a Grid context menu item,
  this text appears on the right side of the menu item, usually used for displaying the shortcut key
  associated with an action.

### 🐞 Bug Fixes

* Fixed issue with loopy behavior when using `Select.selectOnFocus` and changing focus
  simultaneously with keyboard and mouse.

[Commit Log](https://github.com/xh/hoist-react/compare/v25.1.0...v25.2.0)

## v25.1.0 - 2019-07-23

### 🎁 New Features

* `JsonInput` includes buttons for toggling showing in a full-screen dialog window. Also added a
  convenience button to auto-format `JsonInput's` content.
* `DateInput` supports a new `enableTextInput` prop. When this property is set to false, `DateInput`
  will be entirely driven by the provided date picker. Additionally, `DateInput` styles have been
  improved for its various modes to more clearly convey its functionality.
* `ExportButton` will auto-disable itself if bound to an empty `GridModel`. This helper button will
  now also throw a console warning (to alert the developer) if `gridModel.enableExport != true`.

### ⚙️ Technical

* Classes decorated with `@LoadSupport` will now throw an exception out of their provided
  `loadAsync()` method if called with a parameter that's not a plain object (i.e. param is clearly
  not a `LoadSpec`). Note this might be a breaking change, in so far as it introduces additional
  validation around this pre-existing API requirement.
* Requirements for the `colorSpec` option passed to Hoist number formatters have been relaxed to
  allow partial definitions such that, for example, only negative values may receive the CSS class
  specified, without having to account for positive value styling.

### 🐞 Bug Fixes

* `RestFormModel` now submits dirty fields only when editing a record, as intended (#1245).
* `FormField` will no longer override the disabled prop of its child input if true (#1262).

### 📚 Libraries

* mobx `5.11 → 5.13`
* Misc. patch-level updates

[Commit Log](https://github.com/xh/hoist-react/compare/v25.0.0...v25.1.0)

## v25.0.0 - 2019-07-16

### 🎁 New Features

* `Column` accepts a new `comparator` callback to customize how column cell values are sorted by the
  grid.
* Added `XH.prompt()` to show a simple message popup with a built-in, configurable HoistInput. When
  submitted by the user, its callback or resolved promise will include the input's value.
* `Select` accepts a new `selectOnFocus` prop. The behaviour is analogous to the `selectOnFocus`
  prop already in `TextInput`, `TextArea` and `NumberInput`.

### 💥 Breaking Changes

* The `fmtPercent` and `percentRenderer` methods will now multiply provided value by 100. This is
  consistent with the behavior of Excel's percentage formatting and matches the expectations of
  `ExportFormat.PCT`. Columns that were previously using `exportValue: v => v/100` as a workaround
  to the previous renderer behavior should remove this line of code.
* `DimensionChooserModel`'s `historyPreference` config has been renamed `preference`. It now
  supports saving both value and history to the same preference (existing history preferences will
  be handled).

[Commit Log](https://github.com/xh/hoist-react/compare/v24.2.0...v25.0.0)

## v24.2.0 - 2019-07-08

### 🎁 New Features

* `GridModel` accepts a new `colDefaults` configuration. Defaults provided via this object will be
  merged (deeply) into all column configs as they are instantiated.
* New `Panel.compactHeader` and `DockContainer.compactHeaders` props added to enable more compact
  and space efficient styling for headers in these components.
    * ⚠️ Note that as part of this change, internal panel header CSS class names changed slightly -
      apps that were targeting these internal selectors would need to adjust. See
      desktop/cmp/panel/impl/PanelHeader.scss for the relevant updates.
* A new `exportOptions.columns` option on `GridModel` replaces `exportOptions.includeHiddenCols`.
  The updated and more flexible config supports special strings 'VISIBLE' (default), 'ALL', and/or a
  list of specific colIds to include in an export.
    * To avoid immediate breaking changes, GridModel will log a warning on any remaining usages of
      `includeHiddenCols` but auto-set to `columns: 'ALL'` to maintain the same behavior.
* Added new preference `xhShowVersionBar` to allow more fine-grained control of when the Hoist
  version bar is showing. It defaults to `auto`, preserving the current behavior of always showing
  the footer to Hoist Admins while including it for non-admins *only* in non-production
  environments. The pref can alternatively be set to 'always' or 'never' on a per-user basis.

### 📚 Libraries

* @blueprintjs/core `3.16 → 3.17`
* @blueprintjs/datetime `3.10 → 3.11`
* mobx `5.10 → 5.11`
* react-transition-group `2.8 → 4.2`

[Commit Log](https://github.com/xh/hoist-react/compare/v24.1.1...v24.2.0)

## v24.1.1 - 2019-07-01

### 🐞 Bug Fixes

* Mobile column chooser internal layout/sizing fixed when used in certain secure mobile browsers.

[Commit Log](https://github.com/xh/hoist-react/compare/v24.1.0...v24.1.1)

## v24.1.0 - 2019-07-01

### 🎁 New Features

* `DateInput.enableClear` prop added to support built-in button to null-out a date input's value.

### 🐞 Bug Fixes

* The `Select` component now properly shows all options when the pick-list is re-shown after a
  change without first blurring the control. (Previously this interaction edge case would only show
  the option matching the current input value.) #1198
* Mobile mask component `onClick` callback prop restored - required to dismiss mobile menus when not
  tapping a menu option.
* When checking for a possible expired session within `XH.handleException()`, prompt for app login
  only for Ajax requests made to relative URLs (not e.g. remote APIs accessed via CORS). #1189

### ✨ Styles

* Panel splitter collapse button more visible in dark theme. CSS vars to customize further fixed.
* The mobile app menu button has been moved to the right side of the top appBar, consistent with its
  placement in desktop apps.

### 📚 Libraries

* @blueprintjs/core `3.15 → 3.16`
* @blueprintjs/datetime `3.9 → 3.10`
* codemirror `5.47 → 5.48`
* mobx `6.0 → 6.1`

[Commit Log](https://github.com/xh/hoist-react/compare/v24.0.0...v24.1.0)

## v24.0.0 - 2019-06-24

### 🎁 New Features

#### Data

* A `StoreFilter` object has been introduced to the data API. This allows `Store` and
  `StoreFilterField` to support the ability to conditionally include all children when filtering
  hierarchical data stores, and could support additional filtering customizations in the future.
* `Store` now provides a `summaryRecord` property which can be used to expose aggregated data for
  the data it contains. The raw data for this record can be provided to `loadData()` and
  `updateData()` either via an explicit argument to these methods, or as the root node of the raw
  data provided (see `Store.loadRootAsSummary`).
* The `StoreFilterField` component accepts new optional `model` and `bind` props to allow control of
  its text value from an external model's observable.
* `pwd` is now a new supported type of `Field` in the `@xh/hoist/core/data` package.

#### Grid

* `GridModel` now supports a `showSummary` config which can be used to display its store's
  summaryRecord (see above) as either a pinned top or bottom row.
* `GridModel` also adds a `enableColumnPinning` config to enable/disable user-driven pinning. On
  desktop, if enabled, users can pin columns by dragging them to the left or right edges of the grid
  (the default AG Grid gesture). Column pinned state is now also captured and maintained by the
  overall grid state system.
* The desktop column chooser now options in a non-modal popover when triggered from the standard
  `ColChooserButton` component. This offers a quicker and less disruptive alternative to the modal
  dialog (which is still used when launched from the grid context menu). In this popover mode,
  updates to columns are immediately reflected in the underlying grid.
* The mobile `ColChooser` has been improved significantly. It now renders displayed and available
  columns as two lists, allowing drag and drop between to update the visibility and ordering. It
  also provides an easy option to toggle pinning the first column.
* `DimensionChooser` now supports an optional empty / ungrouped configuration with a value of `[]`.
  See `DimensionChooserModel.enableClear` and `DimensionChooser.emptyText`.

#### Other Features

* Core `AutoRefreshService` added to trigger an app-wide data refresh on a configurable interval, if
  so enabled via a combination of soft-config and user preference. Auto-refresh relies on the use of
  the root `RefreshContextModel` and model-level `LoadSupport`.
* A new `LoadingIndicator` component is available as a more minimal / unobtrusive alternative to a
  modal mask. Typically configured via a new `Panel.loadingIndicator` prop, the indicator can be
  bound to a `PendingTaskModel` and will automatically show/hide a spinner and/or custom message in
  an overlay docked to the corner of the parent Panel.
* `DateInput` adds support for new `enablePicker` and `showPickerOnFocus` props, offering greater
  control over when the calendar picker is shown. The new default behaviour is to not show the
  picker on focus, instead showing it via a built-in button.
* Transitions have been disabled by default on desktop Dialog and Popover components (both are from
  the Blueprint library) and on the Hoist Mask component. This should result in a snappier user
  experience, especially when working on remote / virtual workstations. Any in-app customizations to
  disable or remove transitions can now be removed in favor of this toolkit-wide change.
* Added new `@bindable.ref` variant of the `@bindable` decorator.

### 💥 Breaking Changes

* Apps that defined and initialized their own `AutoRefreshService` service or functionality should
  leverage the new Hoist service if possible. Apps with a pre-existing custom service of the same
  name must either remove in favor of the new service or - if they have special requirements not
  covered by the Hoist implementation - rename their own service to avoid a naming conflict.
* The `StoreFilterField.onFilterChange` callback will now be passed a `StoreFilter`, rather than a
  function.
* `DateInput` now has a calendar button on the right side of the input which is 22 pixels square.
  Applications explicitly setting width or height on this component should ensure that they are
  providing enough space for it to display its contents without clipping.

### 🐞 Bug Fixes

* Performance for bulk grid selections has been greatly improved (#1157)
* Toolbars now specify a minimum height (or width when vertical) to avoid shrinking unexpectedly
  when they contain only labels or are entirely empty (but still desired to e.g. align UIs across
  multiple panels). Customize if needed via the new `--xh-tbar-min-size` CSS var.
* All Hoist Components that accept a `model` prop now have that properly documented in their
  prop-types.
* Admin Log Viewer no longer reverses its lines when not in tail mode.

### ⚙️ Technical

* The `AppSpec` config passed to `XH.renderApp()` now supports a `clientAppCode` value to compliment
  the existing `clientAppName`. Both values are now optional and defaulted from the project-wide
  `appCode` and `appName` values set via the project's Webpack config. (Note that `clientAppCode` is
  referenced by the new `AutoRefreshService` to support configurable auto-refresh intervals on a
  per-app basis.)

### 📚 Libraries

* ag-grid `20.0 → 21.0`
* react-select `2.4 → 3.0`
* mobx-react `5.4 → 6.0.3`
* font-awesome `5.8 → 5.9`
* react-beautiful-dnd `10.1.1 → 11.0.4`

[Commit Log](https://github.com/xh/hoist-react/compare/v23.0.0...v24.0.0)

## v23.0.0 - 2019-05-30

### 🎁 New Features

* `GridModel` now accepts a config of `cellBorders`, similar to `rowBorders`
* `Panel.tbar` and `Panel.bbar` props now accept an array of Elements and will auto-generate a
  `Toolbar` to contain them, avoiding the need for the extra import of `toolbar()`.
* New functions `withDebug` and `withShortDebug` have been added to provide a terse syntax for
  adding debug messages that track the execution of specific blocks of code.
* `XH.toast()` now supports an optional `containerRef` argument that can be used for anchoring a
  toast within another component (desktop only). Can be used to display more targeted toasts within
  the relevant section of an application UI, as opposed to the edge of the screen.
* `ButtonGroupInput` accepts a new `enableClear` prop that allows the active / depressed button to
  be unselected by pressing it again - this sets the value of the input as a whole to `null`.
* Hoist Admins now always see the VersionBar in the footer.
* `Promise.track` now accepts an optional `omit` config that indicates when no tracking will be
  performed.
* `fmtNumber` now accepts an optional `prefix` config that prepends immediately before the number,
  but after the sign (`+`, `-`).
* New utility methods `forEachAsync()` and `whileAsync()` have been added to allow non-blocking
  execution of time-consuming loops.

### 💥 Breaking Changes

* The `AppOption.refreshRequired` config has been renamed to `reloadRequired` to better match the
  `XH.reloadApp()` method called to reload the entire app in the browser. Any options defined by an
  app that require it to be fully reloaded should have this renamed config set to `true`.
* The options dialog will now automatically trigger an app-wide data _refresh_ via
  `XH.refreshAppAsync()` if options have changed that don't require a _reload_.
* The `EventSupport` mixin has been removed. There are no known uses of it and it is in conflict
  with the overall reactive structure of the hoist-react API. If your app listens to the
  `appStateChanged`, `prefChange` or `prefsPushed` events you will need to adjust accordingly.

### 🐞 Bug Fixes

* `Select` will now let the user edit existing text in conditions where it is expected to be
  editable. #880
* The Admin "Config Differ" tool has been updated to reflect changes to `Record` made in v22. It is
  once again able to apply remote config values.
* A `Panel` with configs `resizable: true, collapsible: false` now renders with a splitter.
* A `Panel` with no `icon`, `title`, or `headerItems` will not render a blank header.
* `FileChooser.enableMulti` now behaves as one might expect -- true to allow multiple files in a
  single upload. Previous behavior (the ability to add multiple files to dropzone) is now controlled
  by `enableAddMulti`.

[Commit Log](https://github.com/xh/hoist-react/compare/v22.0.0...v23.0.0)

## v22.0.0 - 2019-04-29

### 🎁 New Features

* A new `DockContainer` component provides a user-friendly way to render multiple child components
  "docked" to its bottom edge. Each child view is rendered with a configurable header and controls
  to allow the user to expand it, collapse it, or optionally "pop it out" into a modal dialog.
* A new `AgGrid` component provides a much lighter Hoist wrapper around AG Grid while maintaining
  consistent styling and layout support. This allows apps to use any features supported by AG Grid
  without conflicting with functionality added by the core Hoist `Grid`.
    * Note that this lighter wrapper lacks a number of core Hoist features and integrations,
      including store support, grid state, enhanced column and renderer APIs, absolute value
      sorting, and more.
    * An associated `AgGridModel` provides access to to the AG Grid APIs, minimal styling configs,
      and several utility methods for managing Grid state.
* Added `GridModel.groupSortFn` config to support custom group sorting (replaces any use of
  `agOptions.defaultGroupSortComparator`).
* The `Column.cellClass` and `Column.headerClass` configs now accept functions to dynamically
  generate custom classes based on the Record and/or Column being rendered.
* The `Record` object now provides an additional getter `Record.allChildren` to return all children
  of the record, irrespective of the current filter in place on the record's store. This supplements
  the existing `Record.children` getter, which returns only the children meeting the filter.

### 💥 Breaking Changes

* The class `LocalStore` has been renamed `Store`, and is now the main implementation and base class
  for Store Data. The extraneous abstract superclass `BaseStore` has been removed.
* `Store.dataLastUpdated` had been renamed `Store.lastUpdated` on the new class and is now a simple
  timestamp (ms) rather than a Javascript Date object.
* The constructor argument `Store.processRawData` now expects a function that *returns* a modified
  object with the necessary edits. This allows implementations to safely *clone* the raw data rather
  than mutating it.
* The method `Store.removeRecord` has been replaced with the method `Store.removeRecords`. This will
  facilitate efficient bulk deletes.

### ⚙️ Technical

* `Grid` now performs an important performance workaround when loading a new dataset that would
  result in the removal of a significant amount of existing records/rows. The underlying AG Grid
  component has a serious bottleneck here (acknowledged as AG-2879 in their bug tracker). The Hoist
  grid wrapper will now detect when this is likely and proactively clear all data using a different
  API call before loading the new dataset.
* The implementations `Store`, `RecordSet`, and `Record` have been updated to more efficiently
  re-use existing record references when loading, updating, or filtering data in a store. This keeps
  the Record objects within a store as stable as possible, and allows additional optimizations by
  AG Grid and its `deltaRowDataMode`.
* When loading raw data into store `Record`s, Hoist will now perform additional conversions based on
  the declared `Field.type`. The unused `Field.nullable` has been removed.
* `LocalStorageService` now uses both the `appCode` and current username for its namespace key,
  ensuring that e.g. local prefs/grid state are not overwritten across multiple app users on one OS
  profile, or when admin impersonation is active. The service will automatically perform a one-time
  migration of existing local state from the old namespace to the new. #674
* `elem` no longer skips `null` children in its calls to `React.createElement()`. These children may
  play the role of placeholders when using conditional rendering, and skipping them was causing
  React to trigger extra re-renders. This change further simplifies Hoist's element factory and
  removes an unnecessary divergence with the behavior of JSX.

### 🐞 Bug Fixes

* `Grid` exports retain sorting, including support for absolute value sorting. #1068
* Ensure `FormField`s are keyed with their model ID, so that React can properly account for dynamic
  changes to fields within a form. #1031
* Prompt for app refresh in (rare) case of mismatch between client and server-side session user.
  (This can happen during impersonation and is defended against in server-side code.) #675

[Commit Log](https://github.com/xh/hoist-react/compare/v21.0.2...v22.0.0)

## v21.0.2 - 2019-04-05

### 📚 Libraries

* Rollback AG Grid to v20.0.0 after running into new performance issues with large datasets and
  `deltaRowDataMode`. Updates to tree filtering logic, also related to grid performance issues with
  filtered tree results returning much larger record counts.

## v21.0.0 - 2019-04-04

### 🎁 New Features

* `FetchService` fetch methods now accept a plain object as the `headers` argument. These headers
  will be merged with the default headers provided by FetchService.
* An app can also now specify default headers to be sent with every fetch request via
  `XH.fetchService.setDefaultHeaders()`. You can pass either a plain object, or a closure which
  returns one.
* `Grid` supports a new `onGridReady` prop, allowing apps to hook into the AG Grid event callback
  without inadvertently short-circuiting the Grid's own internal handler.

### 💥 Breaking Changes

* The shortcut getter `FormModel.isNotValid` was deemed confusing and has been removed from the API.
  In most cases applications should use `!FormModel.isValid` instead; this expression will return
  `false` for the `Unknown` as well as the `NotValid` state. Applications that wish to explicitly
  test for the `NotValid` state should use the `validationState` getter.
* Multiple HoistInputs have changed their `onKeyPress` props to `onKeyDown`, including TextInput,
  NumberInput, TextArea & SearchInput. The `onKeyPress` event has been deprecated in general and has
  limitations on which keys will trigger the event to fire (i.e. it would not fire on an arrow
  keypress).
* FetchService's fetch methods no longer support `contentType` parameter. Instead, specify a custom
  content-type by setting a 'Content-Type' header using the `headers` parameter.
* FetchService's fetch methods no longer support `acceptJson` parameter. Instead, pass an {"Accept":
  "application/json"} header using the `headers` parameter.

### ✨ Styles

* Black point + grid colors adjusted in dark theme to better blend with overall blue-gray tint.
* Mobile styles have been adjusted to increase the default font size and grid row height, in
  addition to a number of other smaller visual adjustments.

### 🐞 Bug Fixes

* Avoid throwing React error due to tab / routing interactions. Tab / routing / state support
  generally improved. (#1052)
* `GridModel.selectFirst()` improved to reliably select first visible record even when one or more
  groupBy levels active. (#1058)

### 📚 Libraries

* AG Grid `~20.1 → ~20.2` (fixes ag-grid sorting bug with treeMode)
* @blueprint/core `3.14 → 3.15`
* @blueprint/datetime `3.7 → 3.8`
* react-dropzone `10.0 → 10.1`
* react-transition-group `2.6 → 2.8`

[Commit Log](https://github.com/xh/hoist-react/compare/v20.2.1...v21.0.0)

## v20.2.1 - 2019-03-28

* Minor tweaks to grid styles - CSS var for pinned column borders, drop left/right padding on
  center-aligned grid cells.

[Commit Log](https://github.com/xh/hoist-react/compare/v20.2.0...v20.2.1)

## v20.2.0 - 2019-03-27

### 🎁 New Features

* `GridModel` exposes three new configs - `rowBorders`, `stripeRows`, and `showCellFocus` - to
  provide additional control over grid styling. The former `Grid` prop `showHover` has been
  converted to a `GridModel` config for symmetry with these other flags and more efficient
  re-rendering. Note that some grid-related CSS classes have also been modified to better conform to
  the BEM approach used elsewhere - this could be a breaking change for apps that keyed off of
  certain Hoist grid styles (not expected to be a common case).
* `Select` adds a `queryBuffer` prop to avoid over-eager calls to an async `queryFn`. This buffer is
  defaulted to 300ms to provide some out-of-the-box debouncing of keyboard input when an async query
  is provided. A longer value might be appropriate for slow / intensive queries to a remote API.

### 🐞 Bug Fixes

* A small `FormField.labelWidth` config value will now be respected, even if it is less than the
  default minWidth of 80px.
* Unnecessary re-renders of inactive tab panels now avoided.
* `Grid`'s filter will now be consistently applied to all tree grid records. Previously, the filter
  skipped deeply nested records under specific conditions.
* `Timer` no longer requires its `runFn` to be a promise, as it briefly (and unintentionally) did.
* Suppressed default browser resize handles on `textarea`.

[Commit Log](https://github.com/xh/hoist-react/compare/v20.1.1...v20.2.0)

## v20.1.1 - 2019-03-27

### 🐞 Bug Fixes

* Fix form field reset so that it will call computeValidationAsync even if revalidation is not
  triggered because the field's value did not change when reset.

[Commit Log](https://github.com/xh/hoist-react/compare/v20.1.0...v20.1.1)

## v20.1.0 - 2019-03-14

### 🎁 New Features

* Standard app options panel now includes a "Restore Defaults" button to clear all user preferences
  as well as any custom grid state, resetting the app to its default state for that user.

### 🐞 Bug Fixes

* Removed a delay from `HoistInput` blur handling, ensuring `noteBlurred()` is called as soon as the
  element loses focus. This should remove a class of bugs related to input values not flushing into
  their models quickly enough when `commitOnChange: false` and the user moves directly from an input
  to e.g. clicking a submit button. #1023
* Fix to Admin ConfigDiffer tool (missing decorator).

### ⚙️ Technical

* The `GridModel.store` config now accepts a plain object and will internally create a `LocalStore`.
  This store config can also be partially specified or even omitted entirely. GridModel will ensure
  that the store is auto-configured with all fields in configured grid columns, reducing the need
  for app code boilerplate (re)enumerating field names.
* `Timer` class reworked to allow its interval to be adjusted dynamically via `setInterval()`,
  without requiring the Timer to be re-created.

[Commit Log](https://github.com/xh/hoist-react/compare/v20.0.1...v20.1.0)

## v20.0.1 - 2019-03-08

### 🐞 Bug Fixes

* Ensure `RestStore` processes records in a standard way following a save/add operation (#1010).

[Commit Log](https://github.com/xh/hoist-react/compare/v20.0.0...v20.0.1)

## v20.0.0 - 2019-03-06

### 💥 Breaking Changes

* The `@LoadSupport` decorator has been substantially reworked and enhanced from its initial release
  in v19. It is no longer needed on the HoistComponent, but rather should be put directly on the
  owned HoistModel implementing the loading. IMPORTANT NOTE: all models should implement
  `doLoadAsync` rather than `loadAsync`. Please see `LoadSupport` for more information on this
  important change.
* `TabContainer` and `TabContainerModel` are now cross-platform. Apps should update their code to
  import both from `@xh/hoist/cmp/tab`.
* `TabContainer.switcherPosition` has been moved to `TabContainerModel`. Please note that changes to
  `switcherPosition` are not supported on mobile, where the switcher will always appear beneath the
  container.
* The `Label` component from `@xh/hoist/desktop/cmp/input` has been removed. Applications should
  consider using the basic html `label` element instead (or a `FormField` if applicable).
* The `LeftRightChooserModel` constructor no longer accepts a `leftSortBy` and `rightSortBy`
  property. The implementation of these properties was generally broken. Use `leftSorted` and
  `rightSorted` instead.

#### Mobile

* Mobile `Page` has changed - `Pages` are now wrappers around `Panels` that are designed to be used
  with a `NavigationModel` or `TabContainer`. `Page` accepts the same props as `Panel`, meaning uses
  of `loadModel` should be replaced with `mask`.
* The mobile `AppBar` title is static and defaults to the app name. If you want to display page
  titles, it is recommended to use the `title` prop on the `Page`.

### 🎁 New Features

* Enhancements to Model and Component data loading via `@LoadSupport` provides a stronger set of
  conventions and better support for distinguishing between initial loads / auto/background
  refreshes / user- driven refreshes. It also provides new patterns for ensuring application
  Services are refreshed as part of a reworked global refresh cycle.
* RestGridModel supports a new `cloneAction` to take an existing record and open the editor form in
  "add mode" with all editable fields pre-populated from the source record. The action calls
  `prepareCloneFn`, if defined on the RestGridModel, to perform any transform operations before
  rendering the form.
* Tabs in `TabContainerModel` now support an `icon` property on the desktop.
* Charts take a new optional `aspectRatio` prop.
* Added new `Column.headerTooltip` config.
* Added new method `markManaged` on `ManagedSupport`.
* Added new function decorator `debounced`.
* Added new function `applyMixin` providing support for structured creation of class decorators
  (mixins).

#### Mobile

* Column chooser support available for mobile Grids. Users can check/uncheck columns to add/remove
  them from a configurable grid and reorder the columns in the list via drag and drop. Pair
  `GridModel.enableColChooser` with a mobile `colChooserButton` to allow use.
* Added `DialogPage` to the mobile toolkit. These floating pages do not participate in navigation or
  routing, and are used for showing fullscreen views outside of the Navigator / TabContainer
  context.
* Added `Panel` to the mobile toolkit, which offers a header element with standardized styling,
  title, and icon, as well as support for top and bottom toolbars.
* The mobile `AppBar` has been updated to more closely match the desktop `AppBar`, adding `icon`,
  `leftItems`, `hideAppMenuButton` and `appMenuButtonProps` props.
* Added routing support to mobile.

### 🐞 Bug Fixes

* The HighCharts wrapper component properly resizes its chart.
* Mobile dimension chooser button properly handles overflow for longer labels.
* Sizing fixes for multi-line inputs such as textArea and jsonInput.
* NumberInput calls a `onKeyPress` prop if given.
* Layout fixes on several admin panels and detail popups.

### 📚 Libraries

* @blueprintjs/core `3.13 → 3.14`
* @xh/hoist-dev-utils `3.5 → 3.6`
* ag-grid `~20.0 → ~20.1`
* react-dropzone `~8.0 → ~9.0`
* react-select `~2.3 → ~2.4`
* router5 `~6.6 → ~7.0`
* react `~16.7 → ~16.8`

[Commit Log](https://github.com/xh/hoist-react/compare/v19.0.1...v20.0.0)

## v19.0.1 - 2019-02-12

### 🐞 Bug Fixes

* Additional updates and simplifications to `FormField` sizing of child `HoistInput` elements, for
  more reliable sizing and spacing filling behavior.

[Commit Log](https://github.com/xh/hoist-react/compare/v19.0.0...v19.0.1)

## v19.0.0 - 2019-02-08

### 🎁 New Features

* Added a new architecture for signaling the need to load / refresh new data across either the
  entire app or a section of the component hierarchy. This new system relies on React context to
  minimizes the need for explicit application wiring, and improves support for auto-refresh. See
  newly added decorator `@LoadSupport` and classes/components `RefreshContext`,
  `RefreshContextModel`, and `RefreshContextView` for more info.
* `TabContainerModel` and `TabModel` now support `refreshMode` and `renderMode` configs to allow
  better control over how inactive tabs are mounted/unmounted and how tabs handle refresh requests
  when hidden or (re)activated.
* Apps can implement `getAppOptions()` in their `AppModel` class to specify a set of app-wide
  options that should be editable via a new built-in Options dialog. This system includes built-in
  support for reading/writing options to preferences, or getting/setting their values via custom
  handlers. The toolkit handles the rendering of the dialog.
* Standard top-level app buttons - for actions such as launching the new Options dialog, switching
  themes, launching the admin client, and logging out - have been moved into a new menu accessible
  from the top-right corner of the app, leaving more space for app-specific controls in the AppBar.
* `RecordGridModel` now supports an enhanced `editors` configuration that exposes the full set of
  validation and display support from the Forms package.
* `HoistInput` sizing is now consistently implemented using `LayoutSupport`. All sizable
  `HoistInputs` now have default `width` to ensure a standard display out of the box. `JsonInput`
  and `TextArea` also have default `height`. These defaults can be overridden by declaring explicit
  `width` and `height` values, or unset by setting the prop to `null`.
* `HoistInputs` within `FormFields` will be automatically sized to fill the available space in the
  `FormField`. In these cases, it is advised to either give the `FormField` an explicit size or
  render it in a flex layout.

### 💥 Breaking Changes

* AG Grid has been updated to v20.0.0. Most apps shouldn't require any changes - however, if you are
  using `agOptions` to set sorting, filtering or resizing properties, these may need to change:

  For the `Grid`, `agOptions.enableColResize`, `agOptions.enableSorting`
  and `agOptions.enableFilter`
  have been removed. You can replicate their effects by using `agOptions.defaultColDef`. For
  `Columns`, `suppressFilter` has been removed, an should be replaced with `filter: false`.

* `HoistAppModel.requestRefresh` and `TabContainerModel.requestRefresh` have been removed.
  Applications should use the new Refresh architecture described above instead.
* `tabRefreshMode` on TabContainer has been renamed `renderMode`.
* `TabModel.reloadOnShow` has been removed. Set the `refreshMode` property on TabContainerModel or
  TabModel to `TabRefreshMode.ON_SHOW_ALWAYS` instead.
* The mobile APIs for `TabContainerModel`, `TabModel`, and `RefreshButton` have been rewritten to
  more closely mirror the desktop API.
* The API for `RecordGridModel` editors has changed -- `type` is no longer supported. Use
  `fieldModel` and `formField` instead.
* `LocalStore.loadRawData` requires that all records presented to store have unique IDs specified.
  See `LocalStore.idSpec` for more information.

### 🐞 Bug Fixes

* SwitchInput and RadioInput now properly highlight validation errors in `minimal` mode.

### 📚 Libraries

* @blueprintjs/core `3.12 → 3.13`
* ag-grid `~19.1.4 → ~20.0.0`

[Commit Log](https://github.com/xh/hoist-react/compare/v18.1.2...v19.0.0)

## v18.1.2 - 2019-01-30

### 🐞 Bug Fixes

* Grid integrations relying on column visibility (namely export, storeFilterField) now correctly
  consult updated column state from GridModel. #935
* Ensure `FieldModel.initialValue` is observable to ensure that computed dirty state (and any other
  derivations) are updated if it changes. #934
* Fixes to ensure Admin console log viewer more cleanly handles exceptions (e.g. attempting to
  auto-refresh on a log file that has been deleted).

[Commit Log](https://github.com/xh/hoist-react/compare/v18.1.1...v18.1.2)

## v18.1.1 - 2019-01-29

* Grid cell padding can be controlled via a new set of CSS vars and is reduced by default for grids
  in compact mode.
* The `addRecordAsync()` and `saveRecordAsync()` methods on `RestStore` return the updated record.

[Commit Log](https://github.com/xh/hoist-react/compare/v18.1.0...v18.1.1)

## v18.1.0 - 2019-01-28

### 🎁 New Features

* New `@managed` class field decorator can be used to mark a property as fully created/owned by its
  containing class (provided that class has installed the matching `@ManagedSupport` decorator).
    * The framework will automatically pass any `@managed` class members to `XH.safeDestroy()` on
      destroy/unmount to ensure their own `destroy()` lifecycle methods are called and any related
      resources are disposed of properly, notably MobX observables and reactions.
    * In practice, this should be used to decorate any properties on `HoistModel`, `HoistService`,
      or
      `HoistComponent` classes that hold a reference to a `HoistModel` created by that class. All of
      those core artifacts support the new decorator, `HoistModel` already provides a built-in
      `destroy()` method, and calling that method when an app is done with a Model is an important
      best practice that can now happen more reliably / easily.
* `FormModel.getData()` accepts a new single parameter `dirtyOnly` - pass true to get back only
  fields which have been modified.
* The mobile `Select` component indicates the current value with a ✅ in the drop-down list.
* Excel exports from tree grids now include the matching expand/collapse tree controls baked into
  generated Excel file.

### 🐞 Bug Fixes

* The `JsonInput` component now properly respects / indicates disabled state.

### 📚 Libraries

* Hoist-dev-utils `3.4.1 → 3.5.0` - updated webpack and other build tool dependencies, as well as
  an improved eslint configuration.
* @blueprintjs/core `3.10 → 3.12`
* @blueprintjs/datetime `3.5 → 3.7`
* fontawesome `5.6 → 5.7`
* mobx `5.8 → 5.9`
* react-select `2.2 → 2.3`
* Other patch updates

[Commit Log](https://github.com/xh/hoist-react/compare/v18.0.0...v18.1.0)

## v18.0.0 - 2019-01-15

### 🎁 New Features

* Form support has been substantially enhanced and restructured to provide both a cleaner API and
  new functionality:
    * `FormModel` and `FieldModel` are now concrete classes and provide the main entry point for
      specifying the contents of a form. The `Field` and `FieldSupport` decorators have been
      removed.
    * Fields and sub-forms may now be dynamically added to FormModel.
    * The validation state of a FormModel is now *immediately* available after construction and
      independent of the GUI. The triggering of the *display* of that state is now a separate
      process triggered by GUI actions such as blur.
    * `FormField` has been substantially reworked to support a read-only display and inherit common
      property settings from its containing `Form`.
    * `HoistInput` has been moved into the `input` package to clarify that these are lower level
      controls and independent of the Forms package.

* `RestGrid` now supports a `mask` prop. RestGrid loading is now masked by default.
* `Chart` component now supports a built-in zoom out gesture: click and drag from right-to-left on
  charts with x-axis zooming.
* `Select` now supports an `enableClear` prop to control the presence of an optional inline clear
  button.
* `Grid` components take `onCellClicked` and `onCellDoubleClicked` event handlers.
* A new desktop `FileChooser` wraps a preconfigured react-dropzone component to allow users to
  easily select files for upload or other client-side processing.

### 💥 Breaking Changes

* Major changes to Form (see above). `HoistInput` imports will also need to be adjusted to move from
  `form` to `input`.
* The name of the HoistInput `field` prop has been changed to `bind`. This change distinguishes the
  lower-level input package more clearly from the higher-level form package which uses it. It also
  more clearly relates the property to the associated `@bindable` annotation for models.
* A `Select` input with `enableMulti = true` will by default no longer show an inline x to clear the
  input value. Use the `enableClear` prop to re-enable.
* Column definitions are exported from the `grid` package. To ensure backwards compatibility,
  replace imports from `@xh/hoist/desktop/columns` with `@xh/hoist/desktop/cmp/grid`.

### 📚 Libraries

* React `~16.6.0 → ~16.7.0`
* Patch version updates to multiple other dependencies.

[Commit Log](https://github.com/xh/hoist-react/compare/v17.0.0...v18.0.0)

## v17.0.0 - 2018-12-21

### 💥 Breaking Changes

* The implementation of the `model` property on `HoistComponent` has been substantially enhanced:
    * "Local" Models should now be specified on the Component class declaration by simply setting
      the
      `model` property, rather than the confusing `localModel` property.
    * HoistComponent now supports a static `modelClass` class property. If set, this property will
      allow a HoistComponent to auto-create a model internally when presented with a plain
      javascript object as its `model` prop. This is especially useful in cases like `Panel`
      and `TabContainer`, where apps often need to specify a model but do not require a reference to
      the model. Those usages can now skip importing and instantiating an instance of the
      component's model class themselves.
    * Hoist will now throw an Exception if an application attempts to changes the model on an
      existing HoistComponent instance or presents the wrong type of model to a HoistComponent where
      `modelClass` has been specified.

* `PanelSizingModel` has been renamed `PanelModel`. The class now also has the following new
  optional properties, all of which are `true` by default:
    * `showSplitter` - controls visibility of the splitter bar on the outside edge of the component.
    * `showSplitterCollapseButton` - controls visibility of the collapse button on the splitter bar.
    * `showHeaderCollapseButton` - controls visibility of a (new) collapse button in the header.

* The API methods for exporting grid data have changed and gained new features:
    * Grids must opt-in to export with the `GridModel.enableExport` config.
    * Exporting a `GridModel` is handled by the new `GridExportService`, which takes a collection of
      `exportOptions`. See `GridExportService.exportAsync` for available `exportOptions`.
    * All export entry points (`GridModel.exportAsync()`, `ExportButton` and the export context menu
      items) support `exportOptions`. Additionally, `GridModel` can be configured with default
      `exportOptions` in its config.

* The `buttonPosition` prop on `NumberInput` has been removed due to problems with the underlying
  implementation. Support for incrementing buttons on NumberInputs will be re-considered for future
  versions of Hoist.

### 🎁 New Features

* `TextInput` on desktop now supports an `enableClear` property to allow easy addition of a clear
  button at the right edge of the component.
* `TabContainer` enhancements:
    * An `omit` property can now be passed in the tab configs passed to the `TabContainerModel`
      constructor to conditionally exclude a tab from the container
    * Each `TabModel` can now be retrieved by id via the new `getTabById` method on
      `TabContainerModel`.
    * `TabModel.title` can now be changed at runtime.
    * `TabModel` now supports the following properties, which can be changed at runtime or set via
      the config:
        * `disabled` - applies a disabled style in the switcher and blocks navigation to the tab via
          user click, routing, or the API.
        * `excludeFromSwitcher` - removes the tab from the switcher, but the tab can still be
          navigated to programmatically or via routing.
* `MultiFieldRenderer` `multiFieldConfig` now supports a `delimiter` property to separate
  consecutive SubFields.
* `MultiFieldRenderer` SubFields now support a `position` property, to allow rendering in either the
  top or bottom row.
* `StoreCountLabel` now supports a new 'includeChildren' prop to control whether or not children
  records are included in the count. By default this is `false`.
* `Checkbox` now supports a `displayUnsetState` prop which may be used to display a visually
  distinct state for null values.
* `Select` now renders with a checkbox next to the selected item in its dropdown menu, instead of
  relying on highlighting. A new `hideSelectedOptionCheck` prop is available to disable.
* `RestGridModel` supports a `readonly` property.
* `DimensionChooser`, various `HoistInput` components, `Toolbar` and `ToolbarSeparator` have been
  added to the mobile component library.
* Additional environment enums for UAT and BCP, added to Hoist Core 5.4.0, are supported in the
  application footer.

### 🐞 Bug Fixes

* `NumberInput` will no longer immediately convert its shorthand value (e.g. "3m") into numeric form
  while the user remains focused on the input.
* Grid `actionCol` columns no longer render Button components for each action, relying instead on
  plain HTML / CSS markup for a significant performance improvement when there are many rows and/or
  actions per row.
* Grid exports more reliably include the appropriate file extension.
* `Select` will prevent an `<esc>` keypress from bubbling up to parent components only when its menu
  is open. (In that case, the component assumes escape was pressed to close its menu and captures
  the keypress, otherwise it should leave it alone and let it e.g. close a parent popover).

[Commit Log](https://github.com/xh/hoist-react/compare/v16.0.1...v17.0.0)

## v16.0.1 - 2018-12-12

### 🐞 Bug Fixes

* Fix to FeedbackForm allowing attempted submission with an empty message.

[Commit Log](https://github.com/xh/hoist-react/compare/v16.0.0...v16.0.1)

## v16.0.0

### 🎁 New Features

* Support for ComboBoxes and Dropdowns have been improved dramatically, via a new `Select` component
  based on react-select.
* The AG Grid based `Grid` and `GridModel` are now available on both mobile and desktop. We have
  also added new support for multi-row/multi-field columns via the new `multiFieldRenderer` renderer
  function.
* The app initialization lifecycle has been restructured so that no App classes are constructed
  until Hoist is fully initialized.
* `Column` now supports an optional `rowHeight` property.
* `Button` now defaults to 'minimal' mode, providing a much lighter-weight visual look-and-feel to
  HoistApps. `Button` also implements `@LayoutSupport`.
* Grouping state is now saved by the grid state support on `GridModel`.
* The Hoist `DimChooser` component has been ported to hoist-react.
* `fetchService` now supports an `autoAbortKey` in its fetch methods. This can be used to
  automatically cancel obsolete requests that have been superseded by more recent variants.
* Support for new `clickableLabel` property on `FormField`.
* `RestForm` now supports a read-only view.
* Hoist now supports automatic tracking of app/page load times.

### 💥 Breaking Changes

* The new location for the cross-platform grid component is `@xh/hoist/cmp/grid`. The `columns`
  package has also moved under a new sub-package in this location.
* Hoist top-level App Structure has changed in order to improve consistency of the Model-View
  conventions, to improve the accessibility of services, and to support the improvements in app
  initialization mentioned above:
    - `XH.renderApp` now takes a new `AppSpec` configuration.
    - `XH.app` is now `XH.appModel`.
    - All services are installed directly on `XH`.
    - `@HoistApp` is now `@HoistAppModel`
* `RecordAction` has been substantially refactored and improved. These are now typically immutable
  and may be shared.
    - `prepareFn` has been replaced with a `displayFn`.
    - `actionFn` and `displayFn` now take a single object as their parameter.
* The `hide` property on `Column` has been changed to `hidden`.
* The `ColChooserButton` has been moved from the incorrect location `@xh/hoist/cmp/grid` to
  `@xh/hoist/desktop/cmp/button`. This is a desktop-only component. Apps will have to adjust these
  imports.
* `withDefaultTrue` and `withDefaultFalse` in `@xh/hoist/utils/js` have been removed. Use
  `withDefault` instead.
* `CheckBox` has been renamed `Checkbox`

### ⚙️ Technical

* AG Grid has been upgraded to v19.1
* mobx has been upgraded to v5.6
* React has been upgraded to v16.6
* Allow browsers with proper support for Proxy (e.g Edge) to access Hoist Applications.

### 🐞 Bug Fixes

* Extensive. See full change list below.

[Commit Log](https://github.com/xh/hoist-react/compare/v15.1.2...v16.0.0)

## v15.1.2

🛠 Hotfix release to MultiSelect to cap the maximum number of options rendered by the drop-down
list. Note, this component is being replaced in Hoist v16 by the react-select library.

[Commit Log](https://github.com/xh/hoist-react/compare/v15.1.1...v15.1.2)

## v15.1.1

### 🐞 Bug Fixes

* Fix to minimal validation mode for FormField disrupting input focus.
* Fix to JsonInput disrupting input focus.

### ⚙️ Technical

* Support added for TLBR-style notation when specifying margin/padding via layoutSupport - e.g. box(
  {margin: '10 20 5 5'}).
* Tweak to lockout panel message when the user has no roles.

[Commit Log](https://github.com/xh/hoist-react/compare/v15.1.0...v15.1.1)

## v15.1.0

### 🎁 New Features

* The FormField component takes a new minimal prop to display validation errors with a tooltip only
  as opposed to an inline message string. This can be used to help reduce shifting / jumping form
  layouts as required.
* The admin-only user impersonation toolbar will now accept new/unknown users, to support certain
  SSO application implementations that can create users on the fly.

### ⚙️ Technical

* Error reporting to server w/ custom user messages is disabled if the user is not known to the
  client (edge case with errors early in app lifecycle, prior to successful authentication).

[Commit Log](https://github.com/xh/hoist-react/compare/v15.0.0...v15.1.0)

## v15.0.0

### 💥 Breaking Changes

* This update does not require any application client code changes, but does require updating the
  Hoist Core Grails plugin to >= 5.0. Hoist Core changes to how application roles are loaded and
  users are authenticated required minor changes to how JS clients bootstrap themselves and load
  user data.
* The Hoist Core HoistImplController has also been renamed to XhController, again requiring Hoist
  React adjustments to call the updated /xh/ paths for these (implementation) endpoints. Again, no
  app updates required beyond taking the latest Hoist Core plugin.

[Commit Log](https://github.com/xh/hoist-react/compare/v14.2.0...v15.0.0)

## v14.2.0

### 🎁 New Features

* Upgraded hoist-dev-utils to 3.0.3. Client builds now use the latest Webpack 4 and Babel 7 for
  noticeably faster builds and recompiles during CI and at development time.
* GridModel now has a top-level agColumnApi property to provide a direct handle on the AG Grid
  Column API object.

### ⚙️ Technical

* Support for column groups strengthened with the addition of a dedicated ColumnGroup sibling class
  to Column. This includes additional internal refactoring to reduce unnecessary cloning of Column
  configurations and provide a more managed path for Column updates. Public APIs did not change.
  (#694)

### 📚 Libraries

* Blueprint Core `3.6.1 → 3.7.0`
* Blueprint Datetime `3.2.0 → 3.3.0`
* Fontawesome `5.3.x → 5.4.x`
* MobX `5.1.2 → 5.5.0`
* Router5 `6.5.0 → 6.6.0`

[Commit Log](https://github.com/xh/hoist-react/compare/v14.1.3...v14.2.0)

## v14.1.3

### 🐞 Bug Fixes

* Ensure JsonInput reacts properly to value changes.

### ⚙️ Technical

* Block user pinning/unpinning in Grid via drag-and-drop - pending further work via #687.
* Support "now" as special token for dateIs min/max validation rules.
* Tweak grouped grid row background color.

[Commit Log](https://github.com/xh/hoist-react/compare/v14.1.1...v14.1.3)

## v14.1.1

### 🐞 Bug Fixes

* Fixes GridModel support for row-level grouping at same time as column grouping.

[Commit Log](https://github.com/xh/hoist-react/compare/v14.1.0...v14.1.1)

## v14.1.0

### 🎁 New Features

* GridModel now supports multiple levels of row grouping. Pass the public setGroupBy() method an
  array of string column IDs, or a falsey value / empty array to ungroup. Note that the public and
  observable groupBy property on GridModel will now always be an array, even if the grid is not
  grouped or has only a single level of grouping.
* GridModel exposes public expandAll() and collapseAll() methods for grouped / tree grids, and
  StoreContextMenu supports a new "expandCollapseAll" string token to insert context menu items.
  These are added to the default menu, but auto-hide when the grid is not in a grouped state.
* The Grid component provides a new onKeyDown prop, which takes a callback and will fire on any
  keypress targeted within the Grid. Note such a handler is not provided directly by AG Grid.
* The Column class supports pinned as a top-level config. Supports passing true to pin to the left.

### 🐞 Bug Fixes

* Updates to Grid column widths made via AG Grid's "autosize to fit" API are properly persisted to
  grid state.

[Commit Log](https://github.com/xh/hoist-react/compare/v14.0.0...v14.1.0)

## v14.0.0

* Along with numerous bug fixes, v14 brings with it a number of important enhancements for grids,
  including support for tree display, 'action' columns, and absolute value sorting. It also includes
  some new controls and improvement to focus display.

### 💥 Breaking Changes

* The signatures of the Column.elementRenderer and Column.renderer have been changed to be
  consistent with each other, and more extensible. Each takes two arguments -- the value to be
  rendered, and a single bundle of metadata.
* StoreContextMenuAction has been renamed to RecordAction. Its action property has been renamed to
  actionFn for consistency and clarity.
* LocalStore : The method LocalStore.processRawData no longer takes an array of all records, but
  instead takes just a single record. Applications that need to operate on all raw records in bulk
  should do so before presenting them to LocalStore. Also, LocalStores template methods for override
  have also changed substantially, and sub-classes that rely on these methods will need to be
  adjusted accordingly.

### 🎁 New Features

#### Grid

* The Store API now supports hierarchical datasets. Applications need to simply provide raw data for
  records with a "children" property containing the raw data for their children.
* Grid supports a 'TreeGrid' mode. To show a tree grid, bind the GridModel to a store containing
  hierarchical data (as above), set treeMode: true on the GridModel, and specify a column to display
  the tree controls (isTreeColumn: true)
* Grid supports absolute sorting for numerical columns. Specify absSort: true on your column config
  to enable. Clicking the grid header will now cycle through ASC > DESC > DESC (abs) sort modes.
* Grid supports an 'Actions' column for one-click record actions. See cmp/desktop/columns/actionCol.
* A new showHover prop on the desktop Grid component will highlight the hovered row with default
  styling. A new GridModel.rowClassFn callback was added to support per-row custom classes based on
  record data.
* A new ExportFormat.LONG_TEXT format has been added, along with a new Column.exportWidth config.
  This supports exporting columns that contain long text (e.g. notes) as multi-line cells within
  Excel.

#### Other Components

* RadioInput and ButtonGroupInput have been added to the desktop/cmp/form package.
* DateInput now has support for entering and displaying time values.
* NumberInput displays its unformatted value when focused.
* Focused components are now better highlighted, with additional CSS vars provided to customize as
  needed.

### 🐞 Bug Fixes

* Calls to GridModel.setGroupBy() work properly not only on the first, but also all subsequent calls
  (#644).
* Background / style issues resolved on several input components in dark theme (#657).
* Grid context menus appear properly over other floating components.

### 📚 Libraries

* React `16.5.1 → 16.5.2`
* router5 `6.4.2 → 6.5.0`
* CodeMirror, Highcharts, and MobX patch updates

[Commit Log](https://github.com/xh/hoist-react/compare/v13.0.0...v14.0.0)

## v13.0.0

🍀Lucky v13 brings with it a number of enhancements for forms and validation, grouped column support
in the core Grid API, a fully wrapped MultiSelect component, decorator syntax adjustments, and a
number of other fixes and enhancements.

It also includes contributions from new ExHI team members Arjun and Brendan. 🎉

### 💥 Breaking Changes

* The core `@HoistComponent`, `@HoistService`, and `@HoistModel` decorators are **no longer
  parameterized**, meaning that trailing `()` should be removed after each usage. (#586)
* The little-used `hoistComponentFactory()` method was also removed as a further simplification
  (#587).
* The `HoistField` superclass has been renamed to `HoistInput` and the various **desktop form
  control components have been renamed** to match (55afb8f). Apps using these components (which will
  likely be most apps) will need to adapt to the new names.
    * This was done to better distinguish between the input components and the upgraded Field
      concept on model classes (see below).

### 🎁 New Features

⭐️ **Forms and Fields** have been a major focus of attention, with support for structured data
fields added to Models via the `@FieldSupport` and `@field()` decorators.

* Models annotated with `@FieldSupport` can decorate member properties with `@field()`, making those
  properties observable and settable (with a generated `setXXX()` method).
* The `@field()` decorators themselves can be passed an optional display label string as well as
  zero or more *validation rules* to define required constraints on the value of the field.
* A set of predefined constraints is provided within the toolkit within the `/field/` package.
* Models using `FieldSupport` should be sure to call the `initFields()` method installed by the
  decorator within their constructor. This method can be called without arguments to generally
  initialize the field system, or it can be passed an object of field names to initial/default
  values, which will set those values on the model class properties and provide change/dirty
  detection and the ability to "reset" a form.
* A new `FormField` UI component can be used to wrap input components within a form. The `FormField`
  wrapper can accept the source model and field name, and will apply those to its child input. It
  leverages the Field model to automatically display a label, indicate required fields, and print
  validation error messages. This new component should be the building-block for most non-trivial
  forms within an application.

Other enhancements include:

* **Grid columns can be grouped**, with support for grouping added to the grid state management
  system, column chooser, and export manager (#565). To define a column group, nest column
  definitions passed to `GridModel.columns` within a wrapper object of the
  form `{headerName: 'My group', children: [...]}`.

(Note these release notes are incomplete for this version.)

[Commit Log](https://github.com/xh/hoist-react/compare/v12.1.2...v13.0.0)

## v12.1.2

### 🐞 Bug Fixes

* Fix casing on functions generated by `@settable` decorator
  (35c7daa209a4205cb011583ebf8372319716deba).

[Commit Log](https://github.com/xh/hoist-react/compare/v12.1.1...v12.1.2)

## v12.1.1

### 🐞 Bug Fixes

* Avoid passing unknown HoistField component props down to Blueprint select/checkbox controls.

### 📚 Libraries

* Rollback update of `@blueprintjs/select` package `3.1.0 → 3.0.0` - this included breaking API
  changes and will be revisited in #558.

[Commit Log](https://github.com/xh/hoist-react/compare/v12.1.0...v12.1.1)

## v12.1.0

### 🎁 New Features

* New `@bindable` and `@settable` decorators added for MobX support. Decorating a class member
  property with `@bindable` makes it a MobX `@observable` and auto-generates a setter method on the
  class wrapped in a MobX `@action`.
* A `fontAwesomeIcon` element factory is exported for use with other FA icons not enumerated by the
  `Icon` class.
* CSS variables added to control desktop Blueprint form control margins. These remain defaulted to
  zero, but now within CSS with support for variable overrides. A Blueprint library update also
  brought some changes to certain field-related alignment and style properties. Review any form
  controls within apps to ensure they remain aligned as desired
  (8275719e66b4677ec5c68a56ccc6aa3055283457 and df667b75d41d12dba96cbd206f5736886cb2ac20).

### 🐞 Bug Fixes

* Grid cells are fully refreshed on a data update, ensuring cell renderers that rely on data other
  than their primary display field are updated (#550).
* Grid auto-sizing is run after a data update, ensuring flex columns resize to adjust for possible
  scrollbar visibility changes (#553).
* Dropdown fields can be instantiated with fewer required properties set (#541).

### 📚 Libraries

* Blueprint `3.0.1 → 3.4.0`
* FontAwesome `5.2.0 → 5.3.0`
* CodeMirror `5.39.2 → 5.40.0`
* MobX `5.0.3 → 5.1.0`
* router5 `6.3.0 → 6.4.2`
* React `16.4.1 → 16.4.2`

[Commit Log](https://github.com/xh/hoist-react/compare/v12.0.0...v12.1.0)

## v12.0.0

Hoist React v12 is a relatively large release, with multiple refactorings around grid columns,
`elemFactory` support, classNames, and a re-organization of classes and exports within `utils`.

### 💥 Breaking Changes

#### ⭐️ Grid Columns

**A new `Column` class describes a top-level API for columns and their supported options** and is
intended to be a cross-platform layer on top of AG Grid and TBD mobile grid implementations.

* The desktop `GridModel` class now accepts a collection of `Column` configuration objects to define
  its available columns.
* Columns may be configured with `flex: true` to cause them to stretch all available horizontal
  space within a grid, sharing it equally with any other flex columns. However note that this should
  be used sparingly, as flex columns have some deliberate limitations to ensure stable and
  consistent behavior. Most noticeably, they cannot be resized directly by users. Often, a best
  practice will be to insert an `emptyFlexCol` configuration as the last column in a grid - this
  will avoid messy-looking gaps in the layout while not requiring a data-driven column be flexed.
* User customizations to column widths are now saved if the GridModel has been configured with a
  `stateModel` key or model instance - see `GridStateModel`.
* Columns accept a `renderer` config to format text or HTML-based output. This is a callback that is
  provided the value, the row-level record, and a metadata object with the column's `colId`. An
  `elementRenderer` config is also available for cells that should render a Component.
* An `agOptions` config key continues to provide a way to pass arbitrary options to the underlying
  AG Grid instance (for desktop implementations). This is considered an "escape hatch" and should be
  used with care, but can provide a bridge to required AG Grid features as the Hoist-level API
  continues to develop.
* The "factory pattern" for Column templates / defaults has been removed, replaced by a simpler
  approach that recommends exporting simple configuration partials and spreading them into
  instance-specific column configs.
* See 0798f6bb20092c59659cf888aeaf9ecb01db52a6 for primary commit.

#### ⭐️ Element Factory, LayoutSupport, BaseClassName

Hoist provides core support for creating components via a factory pattern, powered by the `elem()`
and `elemFactory()` methods. This approach remains the recommended way to instantiate component
elements, but was **simplified and streamlined**.

* The rarely used `itemSpec` argument was removed (this previously applied defaults to child items).
* Developers can now also use JSX to instantiate all Hoist-provided components while still taking
  advantage of auto-handling for layout-related properties provided by the `LayoutSupport` mixin.
    * HoistComponents should now spread **`...this.getLayoutProps()`** into their outermost rendered
      child to enable promotion of layout properties.
* All HoistComponents can now specify a **baseClassName** on their component class and should pass
  `className: this.getClassName()` down to their outermost rendered child. This allows components to
  cleanly layer on a base CSS class name with any instance-specific classes.
* See 8342d3870102ee9bda4d11774019c4928866f256 for primary commit.

#### ⭐️ Panel resizing / collapsing

**The `Panel` component now takes a `sizingModel` prop to control and encapsulate newly built-in
resizing and collapsing behavior** (#534).

* See the `PanelSizingModel` class for configurable details, including continued support for saving
  sizing / collapsed state as a user preference.
* **The standalone `Resizable` component was removed** in favor of the improved support built into
  Panel directly.

#### Other

* Two promise-related models have been combined into **a new, more powerful `PendingTaskModel`**,
  and the `LoadMask` component has been removed and consolidated into `Mask`
  (d00a5c6e8fc1e0e89c2ce3eef5f3e14cb842f3c8).
    * `Panel` now exposes a single `mask` prop that can take either a configured `mask` element or a
      simple boolean to display/remove a default mask.
* **Classes within the `utils` package have been re-organized** into more standardized and scalable
  namespaces. Imports of these classes will need to be adjusted.

### 🎁 New Features

* **The desktop Grid component now offers a `compact` mode** with configurable styling to display
  significantly more data with reduced padding and font sizes.
* The top-level `AppBar` refresh button now provides a default implementation, calling a new
  abstract `requestRefresh()` method on `HoistApp`.
* The grid column chooser can now be configured to display its column groups as initially collapsed,
  for especially large collections of columns.
* A new `XH.restoreDefaultsAsync()` method provides a centralized way to wipe out user-specific
  preferences or customizations (#508).
* Additional Blueprint `MultiSelect`, `Tag`, and `FormGroup` controls re-exported.

### 🐞 Bug Fixes

* Some components were unintentionally not exporting their Component class directly, blocking JSX
  usage. All components now export their class.
* Multiple fixes to `DayField` (#531).
* JsonField now responds properly when switching from light to dark theme (#507).
* Context menus properly filter out duplicated separators (#518).

[Commit Log](https://github.com/xh/hoist-react/compare/v11.0.0...v12.0.0)

## v11.0.0

### 💥 Breaking Changes

* **Blueprint has been upgraded to the latest 3.x release.** The primary breaking change here is the
  renaming of all `pt-` CSS classes to use a new `bp3-` prefix. Any in-app usages of the BP
  selectors will need to be updated. See the
  [Blueprint "What's New" page](http://blueprintjs.com/docs/#blueprint/whats-new-3.0).
* **FontAwesome has been upgraded to the latest 5.2 release.** Only the icons enumerated in the
  Hoist `Icon` class are now registered via the FA `library.add()` method for inclusion in bundled
  code, resulting in a significant reduction in bundle size. Apps wishing to use other FA icons not
  included by Hoist must import and register them - see the
  [FA React Readme](https://github.com/FortAwesome/react-fontawesome/blob/master/README.md) for
  details.
* **The `mobx-decorators` dependency has been removed** due to lack of official support for the
  latest MobX update, as well as limited usage within the toolkit. This package was primarily
  providing the optional `@setter` decorator, which should now be replaced as needed by dedicated
  `@action` setter methods (19cbf86138499bda959303e602a6d58f6e95cb40).

### 🎁 Enhancements

* `HoistComponent` now provides a `getClassNames()` method that will merge any `baseCls` CSS class
  names specified on the component with any instance-specific classes passed in via props (#252).
    * Components that wish to declare and support a `baseCls` should use this method to generate and
      apply a combined list of classes to their outermost rendered elements (see `Grid`).
    * Base class names have been added for relevant Hoist-provided components - e.g. `.xh-panel` and
      `.xh-grid`. These will be appended to any instance class names specified within applications
      and be available as public CSS selectors.
* Relevant `HoistField` components support inline `leftIcon` and `rightElement` props. `DayField`
  adds support for `minDay / maxDay` props.
* Styling for the built-in AG Grid loading overlay has been simplified and improved (#401).
* Grid column definitions can now specify an `excludeFromExport` config to drop them from
  server-generated Excel/CSV exports (#485).

### 🐞 Bug Fixes

* Grid data loading and selection reactions have been hardened and better coordinated to prevent
  throwing when attempting to set a selection before data has been loaded (#484).

### 📚 Libraries

* Blueprint `2.x → 3.x`
* FontAwesome `5.0.x → 5.2.x`
* CodeMirror `5.37.0 → 5.39.2`
* router5 `6.2.4 → 6.3.0`

[Commit Log](https://github.com/xh/hoist-react/compare/v10.0.1...v11.0.0)

## v10.0.1

### 🐞 Bug Fixes

* Grid `export` context menu token now defaults to server-side 'exportExcel' export.
    * Specify the `exportLocal` token to return a menu item for local AG Grid export.
* Columns with `field === null` skipped for server-side export (considered spacer / structural
  columns).

## v10.0.0

### 💥 Breaking Changes

* **Access to the router API has changed** with the `XH` global now exposing `router` and
  `routerState` properties and a `navigate()` method directly.
* `ToastManager` has been deprecated. Use `XH.toast` instead.
* `Message` is no longer a public class (and its API has changed). Use `XH.message/confirm/alert`
  instead.
* Export API has changed. The Built-in grid export now uses more powerful server-side support. To
  continue to use local AG based export, call method `GridModel.localExport()`. Built-in export
  needs to be enabled with the new property on `GridModel.enableExport`. See `GridModel` for more
  details.

### 🎁 Enhancements

* New Mobile controls and `AppContainer` provided services (impersonation, about, and version bars).
* Full-featured server-side Excel export for grids.

### 🐞 Bug Fixes

* Prevent automatic zooming upon input focus on mobile devices (#476).
* Clear the selection when showing the context menu for a record which is not already selected
  (#469).
* Fix to make lockout script readable by Compatibility Mode down to IE5.

### 📚 Libraries

* MobX `4.2.x → 5.0.x`

[Commit Log](https://github.com/xh/hoist-react/compare/v9.0.0...v10.0.0)

## v9.0.0

### 💥 Breaking Changes

* **Hoist-provided mixins (decorators) have been refactored to be more granular and have been broken
  out of `HoistComponent`.**
    * New discrete mixins now exist for `LayoutSupport` and `ContextMenuSupport` - these should be
      added directly to components that require the functionality they add for auto-handling of
      layout-related props and support for showing right-click menus. The corresponding options on
      `HoistComponent` that used to enable them have been removed.
    * For consistency, we have also renamed `EventTarget → EventSupport` and `Reactive →
      ReactiveSupport` mixins. These both continue to be auto-applied to HoistModel and HoistService
      classes, and ReactiveSupport enabled by default in HoistComponent.
* **The Context menu API has changed.** The `ContextMenuSupport` mixin now specifies an abstract
  `getContextMenuItems()` method for component implementation (replacing the previous
  `renderContextMenu()` method). See the new [`ContextMenuItem` class for what these items support,
  as well as several static default items that can be used.
    * The top-level `AppContainer` no longer provides a default context menu, instead allowing the
      browser's own context menu to show unless an app / component author has implemented custom
      context-menu handling at any level of their component hierarchy.

### 🐞 Bug Fixes

* TabContainer active tab can become out of sync with the router state (#451)
    * ⚠️ Note this also involved a change to the `TabContainerModel` API - `activateTab()` is now
      the public method to set the active tab and ensure both the tab and the route land in the
      correct state.
* Remove unintended focused cell borders that came back with the prior AG Grid upgrade.

[Commit Log](https://github.com/xh/hoist-react/compare/v8.0.0...v9.0.0)

## v8.0.0

Hoist React v8 brings a big set of improvements and fixes, some API and package re-organizations,
and AG Grid upgrade, and more. 🚀

### 💥 Breaking Changes

* **Component package directories have been re-organized** to provide better symmetry between
  pre-existing "desktop" components and a new set of mobile-first component. Current desktop
  applications should replace imports from `@xh/hoist/cmp/xxx` with `@xh/hoist/desktop/cmp/xxx`.
    * Important exceptions include several classes within `@xh/hoist/cmp/layout/`, which remain
      cross-platform.
    * `Panel` and `Resizable` components have moved to their own packages in
      `@xh/hoist/desktop/cmp/panel` and `@xh/hoist/desktop/cmp/resizable`.
* **Multiple changes and improvements made to tab-related APIs and components.**
    * The `TabContainerModel` constructor API has changed, notably `children` → `tabs`, `useRoutes`
      →
      `route` (to specify a starting route as a string) and `switcherPosition` has moved from a
      model config to a prop on the `TabContainer` component.
    * `TabPane` and `TabPaneModel` have been renamed `Tab` and `TabModel`, respectively, with
      several related renames.
* **Application entry-point classes decorated with `@HoistApp` must implement the new getter method
  `containerClass()`** to specify the platform specific component used to wrap the app's
  `componentClass`.
    * This will typically be `@xh/hoist/[desktop|mobile]/AppContainer` depending on platform.

### 🎁 New Features

* **Tab-related APIs re-worked and improved**, including streamlined support for routing, a new
  `tabRenderMode` config on `TabContainerModel`, and better naming throughout.
* **Ag-grid updated to latest v18.x** - now using native flex for overall grid layout and sizing
  controls, along with multiple other vendor improvements.
* Additional `XH` API methods exposed for control of / integration with Router5.
* The core `@HoistComponent` decorated now installs a new `isDisplayed` getter to report on
  component visibility, taking into account the visibility of its ancestors in the component tree.
* Mobile and Desktop app package / component structure made more symmetrical (#444).
* Initial versions of multiple new mobile components added to the toolkit.
* Support added for **`IdleService` - automatic app suspension on inactivity** (#427).
* Hoist wrapper added for the low-level Blueprint **button component** - provides future hooks into
  button customizations and avoids direct BP import (#406).
* Built-in support for collecting user feedback via a dedicated dialog, convenient XH methods and
  default appBar button (#379).
* New `XH.isDevelopmentMode` constant added, true when running in local Webpack dev-server mode.
* CSS variables have been added to customize and standardize the Blueprint "intent" based styling,
  with defaults adjusted to be less distracting (#420).

### 🐞 Bug Fixes

* Preference-related events have been standardized and bugs resolved related to pushAsync() and the
  `prefChange` event (ee93290).
* Admin log viewer auto-refreshes in tail-mode (#330).
* Distracting grid "loading" overlay removed (#401).
* Clipboard button ("click-to-copy" functionality) restored (#442).

[Commit Log](https://github.com/xh/hoist-react/compare/v7.2.0...v8.0.0)

## v7.2.0

### 🎁 New Features

+ Admin console grids now outfitted with column choosers and grid state. #375
+ Additional components for Onsen UI mobile development.

### 🐞 Bug Fixes

+ Multiple improvements to the Admin console config differ. #380 #381 #392

[Commit Log](https://github.com/xh/hoist-react/compare/v7.1.0...v7.2.0)

## v7.1.0

### 🎁 New Features

* Additional kit components added for Onsen UI mobile development.

### 🐞 Bug Fixes

* Dropdown fields no longer default to `commitOnChange: true` - avoiding unexpected commits of
  type-ahead query values for the comboboxes.
* Exceptions thrown from FetchService more accurately report the remote host when unreachable, along
  with some additional enhancements to fetch exception reporting for clarity.

[Commit Log](https://github.com/xh/hoist-react/compare/v7.0.0...v7.1.0)

## v7.0.0

### 💥 Breaking Changes

* **Restructuring of core `App` concept** with change to new `@HoistApp` decorator and conventions
  around defining `App.js` and `AppComponent.js` files as core app entry points. `XH.app` now
  installed to provide access to singleton instance of primary app class. See #387.

### 🎁 New Features

* **Added `AppBar` component** to help further standardize a pattern for top-level application
  headers.
* **Added `SwitchField` and `SliderField`** form field components.
* **Kit package added for Onsen UI** - base component library for mobile development.
* **Preferences get a group field for better organization**, parity with AppConfigs. (Requires
  hoist-core 3.1.x.)

### 🐞 Bug Fixes

* Improvements to `Grid` component's interaction with underlying AG Grid instance, avoiding extra
  renderings and unwanted loss of state. 03de0ae7

[Commit Log](https://github.com/xh/hoist-react/compare/v6.0.0...v7.0.0)

## v6.0.0

### 💥 Breaking Changes

* API for `MessageModel` has changed as part of the feature addition noted below, with `alert()` and
  `confirm()` replaced by `show()` and new `XH` convenience methods making the need for direct calls
  rare.
* `TabContainerModel` no longer takes an `orientation` prop, replaced by the more flexible
  `switcherPosition` as noted below.

### 🎁 New Features

* **Initial version of grid state** now available, supporting easy persistence of user grid column
  selections and sorting. The `GridModel` constructor now takes a `stateModel` argument, which in
  its simplest form is a string `xhStateId` used to persist grid state to local storage. See the
  `GridStateModel` class for implementation details. #331
* The **Message API** has been improved and simplified, with new `XH.confirm()` and `XH.alert()`
  methods providing an easy way to show pop-up alerts without needing to manually construct or
  maintain a `MessageModel`. #349
* **`TabContainer` components can now be controlled with a remote `TabSwitcher`** that does not need
  to be directly docked to the container itself. Specify `switcherPosition:none` on the
  `TabContainerModel` to suppress showing the switching affordance on the tabs themselves and
  instantiate a `TabSwitcher` bound to the same model to control a tabset from elsewhere in the
  component hierarchy. In particular, this enabled top-level application tab navigation to move up
  into the top toolbar, saving vertical space in the layout. #368
* `DataViewModel` supports an `emptyText` config.

### 🐞 Bugfixes

* Dropdown fields no longer fire multiple commit messages, and no longer commit partial entries
  under some circumstances. #353 and #354
* Grids resizing fixed when shrinking the containing component. #357

[Commit Log](https://github.com/xh/hoist-react/compare/v5.0.0...v6.0.0)

## v5.0.0

### 💥 Breaking Changes

* **Multi environment configs have been unwound** See these release notes/instructions for how to
  migrate: https://github.com/xh/hoist-core/releases/tag/release-3.0.0
* **Breaking change to context menus in dataviews and grids not using the default context menu:**
  StoreContextMenu no longer takes an array of items as an argument to its constructor. Instead it
  takes a configuration object with an ‘items’ key that will point to any current implementation’s
  array of items. This object can also contain an optional gridModel argument which is intended to
  support StoreContextMenuItems that may now be specified as known ‘hoist tokens’, currently limited
  to a ‘colChooser’ token.

### 🎁 New Features

* Config differ presents inline view, easier to read diffs now.
* Print Icon added!

### 🐞 Bugfixes

* Update processFailedLoad to loadData into gridModel store, Fixes #337
* Fix regression to ErrorTracking. Make errorTrackingService safer/simpler to call at any point in
  life-cycle.
* Fix broken LocalStore state.
* Tweak flex prop for charts. Side by side charts in a flexbox now auto-size themselves! Fixes #342
* Provide token parsing for storeContextMenus. Context menus are all grown up! Fixes #300

## v4.0.1

### 🐞 Bugfixes

* DataView now properly re-renders its items when properties on their records change (and the ID
  does not)

## v4.0.0

### 💥 Breaking Changes

* **The `GridModel` selection API has been reworked for clarity.** These models formerly exposed
  their selectionModel as `grid.selection` - now that getter returns the selected records. A new
  `selectedRecord` getter is also available to return a single selection, and new string shortcut
  options are available when configuring GridModel selection behavior.
* **Grid components can now take an `agOptions` prop** to pass directly to the underlying ag-grid
  component, as well as an `onRowDoubleClicked` handler function.
  16be2bfa10e5aab4ce8e7e2e20f8569979dd70d1

### 🎁 New Features

* Additional core components have been updated with built-in `layoutSupport`, allowing developers to
  set width/height/flex and other layout properties directly as top-level props for key comps such
  as Grid, DataView, and Chart. These special props are processed via `elemFactory` into a
  `layoutConfig` prop that is now passed down to the underlying wrapper div for these components.
  081fb1f3a2246a4ff624ab123c6df36c1474ed4b

### 🐞 Bugfixes

* Log viewer tail mode now working properly for long log files - #325

## v3.0.1

### 🐞 Bugfixes

* FetchService throws a dedicated exception when the server is unreachable, fixes a confusing
  failure case detailed in #315

## v3.0.0

### 💥 Breaking Changes

* **An application's `AppModel` class must now implement a new `checkAccess()` method.** This method
  is passed the current user, and the appModel should determine if that user should see the UI and
  return an object with a `hasAccess` boolean and an optional `message` string. For a return with
  `hasAccess: false`, the framework will render a lockout panel instead of the primary UI.
  974c1def99059f11528c476f04e0d8c8a0811804
    * Note that this is only a secondary level of "security" designed to avoid showing an
      unauthorized user a confusing / non-functional UI. The server or any other third-party data
      sources must always be the actual enforcer of access to data or other operations.
* **We updated the APIs for core MobX helper methods added to component/model/service classes.** In
  particular, `addReaction()` was updated to take a more declarative / clear config object.
  8169123a4a8be6940b747e816cba40bd10fa164e
    * See Reactive.js - the mixin that provides this functionality.

### 🎁 New Features

* Built-in client-side lockout support, as per above.

### 🐞 Bugfixes

* None

------------------------------------------

Copyright © 2024 Extremely Heavy Industries Inc. - all rights reserved

------------------------------------------

📫☎️🌎 info@xh.io | https://xh.io/contact<|MERGE_RESOLUTION|>--- conflicted
+++ resolved
@@ -45,6 +45,7 @@
 * Improved accuracy of `IconProps` interface, with use of the `IconName` and `IconPrefix` types
   provided by FontAwesome.
 * Improved accuracy of `PersistOptions.type` enum.
+* Corrected the type of `ColumnSpec.editor`.
 
 ## v70.0.0 - 2024-11-15
 
@@ -747,11 +748,6 @@
 
 * Added `xh-bg-intent-xxx` CSS classes, for intent-coloring the `background-color` of elements.
 
-<<<<<<< HEAD
-### ⚙️ Typescript API Adjustments
-
-* Corrected the type of `ColumnSpec.editor`.
-=======
 ### 🐞 Bug Fixes
 
 * Fixed bug where `ColumnGroup` did not properly support the `omit` flag.
@@ -761,7 +757,6 @@
 ### 🐞 Bug Fixes
 
 * Fixed `DateEditor` calendar popover not showing for non-pinned columns.
->>>>>>> f2f00b1d
 
 ## 59.5.0 - 2023-12-11
 
