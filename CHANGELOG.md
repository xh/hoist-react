--- conflicted
+++ resolved
@@ -6,6 +6,10 @@
 
 * Added `commitOnChange` property to `GroupingChooserModel` enabling grouping to update while
  popover remains open.
+
+### ⚙️ Typescript API Adjustments
+
+* Corrected the type of `ColumnSpec.editor`.
 
 ## v56.4.0 - 2023-05-10
 
@@ -36,10 +40,6 @@
 
 ### ⚙️ Typescript API Adjustments
 
-<<<<<<< HEAD
-* Improved the recommendation for the app `declare` statement within our [TypeScript migration docs](https://github.com/xh/hoist-react/blob/develop/docs/upgrade-to-typescript.md#bootstrapts--service-declarations).
-* Corrected the type of `ColumnSpec.editor`.
-=======
 * Improved the recommendation for the app `declare` statement within
   our [TypeScript migration docs](https://github.com/xh/hoist-react/blob/develop/docs/upgrade-to-typescript.md#bootstrapts--service-declarations).
     * See this [Toolbox commit](https://github.com/xh/toolbox/commit/8df642cf) for a small,
@@ -50,7 +50,6 @@
   support.
 
 ### ✨ Styles
->>>>>>> 2e28437e
 
 * Removed `--xh-banner-height` CSS var.
     * Desktop banners are implemented via `Toolbar`, which correctly sets a min height.
