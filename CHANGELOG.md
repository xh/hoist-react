--- conflicted
+++ resolved
@@ -9,18 +9,13 @@
 ### 🎁 New Features
 
 * New `Cube` aggregators `ChildCountAggregator` and `LeafCountAggregator`.
-<<<<<<< HEAD
 * Mobile `NavigatorModel` provides a new "swipe" gesture to go back in the page stack and to
   to refresh the app. These are enabled by default, but may be turned off via the new `swipeToGoBack`
   and `pullDownToRefresh` props.
-=======
-* Mobile `NavigatorModel` provides a new "swipe" gesture to go back in the page stack. This is
-  enabled by default, but may be turned off via the new `swipeToGoBack` prop.
 * Client error reports now include the full URL for additional troubleshooting context.
   * Note apps must update their server-side to `hoist-core v9.3` or greater to persist URLs with
     error reports (although this is _not_ a general or hard requirement for taking this version of
     hoist-react).
->>>>>>> da16023d
 
 [Commit Log](https://github.com/xh/hoist-react/compare/v41.2.0...v41.3.0)
 
