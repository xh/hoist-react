# Changelog

## 76.2.0 - 2025-10-22

### ⚙️ Technical

* Performance improvements to Store for large data sets.
* New property `cubeRowType` on `ViewRowData` supports identifying bucketed rows.
* `waitFor` can accept a null value for a timeout.


## 76.1.0 - 2025-10-17

### 🎁 New Features

* Added a public `@bindable titleDetails` config to `DashViewModel` to support displaying additional
  information in the title bar of dashboard widgets. The new property is not persisted, allowing
  apps to programmatically show dynamic info in a widget header without perturbing its saved state.
* Enhanced grid column filtering to support sorting the list of available values.

### ⚙️ Technical

* Autofocus the user input when the impersonation bar is shown.

### 📚 Libraries

* @auth0/auth0-spa-js `2.4 → 2.7`
* @azure/msal-browser `4.23 → 4.25`
* dompurify `3.2 → 3.3`
* mobx `6.13 → 6.15`

## 76.0.0 - 2025-09-26

<<<<<<< HEAD
* Added new `DynamicTabSwitcher` component, a more user-customizable version of `TabSwitcher` that
  allows for dynamic addition, removal, and drag-and-drop reordering of tabs with the ability to
  persist "favorited" tab state across sessions.
* Added new `extraConfirmText`, `extraConfirmLabel` properties to `MessageOptions`. Use this option
=======
### 💥 Breaking Changes (upgrade difficulty: 🟠 MEDIUM - AG Grid update, Hoist React upgrade)

* Hoist v76 **upgrades AG Grid to v34** (from v31), covering three major AG Grid releases with their
  own potentially breaking changes.
    * Fortunately, internal Hoist updates to our managed API wrappers mean that most apps will see
      very minimal changes, although there are required adjustments to app-level `package.json` to
      install updated grid dependencies and `Bootstrap.ts` to import and register your licensed grid
      modules at their new import paths.
    * Applications implementing `groupRowRenderer` should note that the `value` property passed
      to this function is no longer stringified, but is instead the raw field value for the group.
    * See AG's upgrade guides for more details:
        * [Upgrade to v32](https://www.ag-grid.com/react-data-grid/upgrading-to-ag-grid-32/)
        * [Upgrade to v33](https://www.ag-grid.com/react-data-grid/upgrading-to-ag-grid-33/)
        * [Upgrade to v34](https://www.ag-grid.com/react-data-grid/upgrading-to-ag-grid-34/)
* Modified the `TabModel` constructor to take its owning container as a second argument.
    * Apps very rarely create `TabModels` directly, so this unlikely to require changes.
* Moved the `Exception` class and `HoistException` type from `@xh\hoist\core` to a new lower-level
  package `@xh\hoist\exception` to reduce the risk of circule dependencies within Hoist.
    * Apps rarely interact with these directly, so also unlikely to require changes.

### 🎁 New Features

* Added `extraConfirmText` + `extraConfirmLabel` configs to `MessageOptions`. Use these new options
>>>>>>> 904a513c
  to require the specified text to be re-typed by a user when confirming a potentially destructive
  or disruptive action. Note their usage within Hoist's Admin Console when deleting a role.
* Updated grid column filters to apply on `Enter` / dismiss on `Esc`. Tweaked the filter popup
  toolbar for clarity.
* Added new ability to specify nested tab containers in a single declarative config. Apps may now
  provide a spec for a nested tab container directly to the `TabConfig.content` property.
* Improved `ViewManager` features:
    * Enabled globally sharing a new view directly from the 'Save/Save As' dialog.
    * Simplified presentation and management of view visibility via new "Visibility" control.
    * Removed support for the `isDefaultPinned` attribute on global views. All global views will be
      pinned (i.e. show up in user menus) by default. Users can still explicitly "unpin" any global
      views to remove them from their menus.
* Added a `validEmails` constraint rule to validate one or more email addresses in an input field.
* Added `DashCanvas.rglOptions` prop - passed through to the underlying `react-grid-layout`.
* Promoted experimental grid feature `enableFullWidthScroll` to a first-class `GridModel` config.
  Set to true to ensure that the grid will have a single horizontal scrollbar spanning the width of
  all columns, including any pinned columns.

### 🐞 Bug Fixes

* Handled an edge-case `ViewManager` bug where `enableDefault` changed to `false` after some user
  state had already been persisted w/users pointed at in-code default view. The manager now calls
  its configured `initialViewSpec` function as expected in this case.
* Updated `XH.restoreDefaultsAsync` to clear basic view state, including the user's last selected
  view. Views themselves will be preserved. Requires `hoist-core >= 32.0`.
* Fixed bug where `GridModel.persistableColumnState` was not including default column `widths`.
  This led to columns not being set to their expected widths when switching `ViewManager` views.
* Fixed bug where a `Grid` with managed autosizing was not triggering an autosize as expected when
  new column state was loaded (e.g. via `ViewManager`).

### ⚙️ Technical

* Added a new `@sharePendingPromise` decorator for returning a shared Promise across concurrent
  async calls. Calls made to a decorated method while a prior call with the same args is still
  pending won't kick off a new call, but will instead receive the same Promise as the first call.
* Added `XH.logLevel` to define a minimum logging severity threshold for Hoist's client-side logging
  utilities. Defaulted to 'info' to prevent possible memory and performance impacts of verbose
  logging on 'debug'. Change at runtime via new `XH.setLogLevel()` when troubleshooting. See
  `LogUtils.ts` for more info.
* Added control to trigger browser GC from app footer. Useful for troubleshooting memory issues.
  Requires running chromium-based browser via e.g. `start chrome --js-flags="--expose-gc`.

### ⚙️ Typescript API Adjustments

* Corrected `ColChooserConfig.width` and `height` types.

### 📚 Libraries

* @auth0/auth0-spa-js `2.3 → 2.4`
* @azure/msal-browser `4.16 → 4.23`
* typescript `5.8 → 5.9`

## 75.0.1 - 2025-08-11

### 🎁 New Features

* Added new `GridModel.expandLevel` config to control the expansion state of tree/grouped grids.
    * Replaces the use of the `agOptions.groupDefaultExpanded` on the component.
    * The most recently expanded level is persistable with other grid state.
    * The default grid context menu now supports a new item to allow users to expand/collapse out to
      a specific level/depth. Set `GridModel.levelLabels` to activate this feature.
    * A new `ExpandToLevelButton` menu component is also available for both desktop and mobile.
      Provides easier discoverability on desktop and supports this feature on mobile, where we
      don't have context menus.
* Enhanced `FilterChooser` to better handle filters with different `op`s on the same field.
    * Multiple "inclusive" ops (e.g. `=`, `like`) will be OR'ed together.
    * Multiple "exclusive" ops (e.g. `!=`, `not like`) will be AND'ed together.
    * Range ops (e.g. `<`, `>` ) use a heuristic to avoid creating a filter that could never match.
    * This behavior is consistent with current behavior and user intuition and should maximize the
      ability to create useful queries using this component.
* Deprecated the `RelativeTimestamp.options` prop - all the same options are now top-level props.
* Added new `GroupingChooserModel.sortDimensions` config. Set to `false` to respect the order in
  which `dimensions` are provided to the model.
* Added new `ClipboardButton.errorMessage` prop to customize or suppress a toast alert if the copy
  operation fails. Set to `false` to fail silently (the behavior prior to this change).
* Added new `Cube.modifyRecordsAsync` for modifying individual field values in a local uncommitted
  state. Additionally enhanced `Store.modifyRecords` to return a `StoreChangeLog` of updates.
* Cube Views now emit data objects of type `ViewRowData`, rather than an anonymous `PlainObject`.
  This new object supports several documented properties, including a useful `cubeLeaves` property,
  which can be activated via the `Query.provideLeaves` property.

### 🐞 Bug Fixes

* Fixed bugs where `Store.modifyRecords`, `Store.revertRecords` and `Store.revert` were not properly
  handling changes to `SummaryRecords`.
* Fixed minor `DashCanvas` issues with `allowAdd: false`, ensuring it does not block additions made
  via `loadState()` and hiding the `Add` context menu item in views as intended.
* Updated `DashCanvas` CSS to set `position: relative;`, ensuring that the empty state overlay is
  positioned as intended and does not extend beyond the canvas.
* Improved the core `useContextModel` hook to make it reactive to a change of an (observable)
  resolved model. Previously this value was cached on first render.
* Fixed framework components that bind to grids (e.g. `ColChooserButton`, `ColAutosizeButton`,
  `GridFindField`), ensuring they automatically rebind to a new observable `GridModel` via context.

### ⚙️ Technical

* WebSockets are now enabled by default for client apps, as they have been on the server since Hoist
  Core v20.2. Maintaining a WebSocket connection back to the Hoist server enables useful Admin
  Console functionality and is recommended, but clients that must disable WebSockets can do so via
  `AppSpec.disableWebSockets`. Note `AppSpec.webSocketsEnabled` is deprecated and can be removed.
* Hoist now sets a reference to an app's singleton `AuthModel` on a static `instance` property of
  the app-specified class. App developers can declare a typed static `instance` property on their
  model class and use it to access the singleton with its proper type, vs. `XH.authModel`.
    * The `XH.authModel` property is still set and available - this is a non-breaking change.
    * This approach was already (and continues to be) used for services and the `AppModel`
      singleton.

### 💥 Breaking Changes (upgrade difficulty: 🟢 LOW - removing deprecations)

* Removed deprecated `LoadSupport.isLoadSupport`
* Removed deprecated `FileChooserModel.removeAllFiles`
* Removed deprecated `FetchService.setDefaultHeaders`
* Removed deprecated `FetchService.setDefaultTimeout`
* Removed deprecated `IdentityService.logoutAsync`
* Change to the row objects returned by `View`: the undocumented `_meta` and `buckets` properties
  have been removed. Use the documented properties on the new `ViewRowData` class instead.

### ✨ Styles

* Upgraded the version of Hoist's default Inter UI font to a new major version, now v4.1. Note
  that this brings slight differences to the font's appearance, including tweaks to internal
  spacing and letterforms for tabular numbers. The name of the font face has also changed, from
  `Inter Var` to `InterVariable`. The default value of the `--xh-font-family` CSS variable has been
  updated to match, making this change transparent for most applications.

### 📚 Libraries

* @auth0/auth0-spa-js `2.1 → 2.3`
* @azure/msal-browser `4.12 → 4.16`
* filesize `6.4 → 11.0`
* inter-ui `3.19 → 4.1`
* mobx-react-lite `4.0 → 4.1`
* qs `6.13 → 6.14`
* react-markdown `9.0 → 10.1`
* regenerator-runtime `0.13 → 0.14`
* semver `7.6 → 7.7`
* short-unique-id `5.2 → 5.3`
* ua-parser-js `1.0 → 2.0`

## v74.1.2 - 2025-07-03

### 🐞 Bug Fixes

* Fixed `GroupingChooser` layout issue, visible only when favorites are disabled.

## v74.1.1 - 2025-07-02

### 🎁 New Features

* Further refinements to the `GroupingChooser` desktop UI.
    * Added new props `favoritesSide` and `favoritesTitle`.
    * Deprecated `popoverTitle` prop - use `editorTitle` instead.
    * Moved "Save as Favorite" button to a new compact toolbar within the popover.

### 🐞 Bug Fixes

* Fixed a bug where `TrackService` was not properly verifying that tracked `data` was below the
  configured `maxDataLength` limit.

## v74.1.0 - 2025-06-30

### 🎁 New Features

* Updated the `GroupingChooser` UI to use a single popover for both updating the value and
  selecting/managing favorite groupings (if enabled).
    * Adjusted `GroupingChooserModel` API and some CSS class names and testIds of `GroupingChooser`
      internals, although those changes are very unlikely to require app-level adjustments.
    * Adjusted/removed (rarely used) desktop and mobile `GroupingChooser` props related to popover
      sizing and titling.
    * Updated the mobile UI to use a full-screen dialog, similar to `ColumnChooser`.
* Added props to `ViewManager` to customize icons used for different types of views, and modified
  default icons for Global and Shared views.
* Added `ViewManager.extraMenuItems` prop to allow insertion of custom, app-specific items into the
  component's standard menu.

## v74.0.0 - 2025-06-11

### 💥 Breaking Changes (upgrade difficulty: 🟢 LOW - minor changes to ViewManagerModel, ChartModel)

* Removed `ViewManagerModel.settleTime`. Now set via individual `PersistOptions.settleTime` instead.
* ️Removed `ChartModel.showContextMenu`. Use a setting of `false` for the new
  `ChartModel.contextMenu` property instead.

### 🎁 New Features

* Added `ViewManagerModel.preserveUnsavedChanges` flag to opt-out of that behaviour.
* Added `PersistOptions.settleTime` to configure time to wait for state to settle before persisting.
* Support for grid column level `onCellClicked` events.
* General improvements to `MenuItem` api
    * New `MenuContext` object now sent as 2nd arg to `actionFn` and `prepareFn`.
    * New `ChartModel.contextMenu` property provides a fully customizable context menu for charts.

### 🐞 Bug Fixes

* Improved `ViewManagerModel.settleTime` by delegating to individual `PersistenceProviders`.
* Fixed bug where grid column state could become unintentionally dirty when columns were hidden.
* Improved `WebsocketService` heartbeat detection to auto-reconnect when the socket reports as open
  and heartbeats can be sent, but no heartbeat acknowledgements are being received from the server.
* Restored zoom out with mouse right-to-left drag on Charts.

## v73.0.1 - 2025-05-19

### 🐞 Bug Fixes

* Fixed a minor issue with Admin Console Role Management.

## v73.0.0 - 2025-05-16

### 💥 Breaking Changes (upgrade difficulty: 🟢 LOW - upgrade to Hoist Core)

* Requires `hoist-core >= 31` with new APIs to support the consolidated Admin Console "Clients"
  tab and new properties on `TrackLog`.
* Apps with a custom `AppModel` for their admin app that extends `@xh/hoist/admin/AppModel` must
  ensure they call `super.initAsync()` within their override of that lifecycle method, if
  applicable. This did not previously have any effect, but is required now for the superclass to
  initialize a new `ViewManagerModel`.
    * [Here is where Toolbox makes that call](https://github.com/xh/toolbox/blob/f15a8018ce36c2ae998b45724b48a16320b88e49/client-app/src/admin/AppModel.ts#L12).
* Requires call to `makeObservable(this)` in model constructors with `@bindable`. Note that there
  is a new dev-only runtime check on `HoistBase` to warn if this call has not been made.

### 🎁 New Features

* Updated and improved Grid column based filtering to better match the behavior of Excel.
    * `GridFilterModel.commitOnChage` now `false` by default
    * Added ability to append terms to active filter *only* when `commitOnChage:false`
* Added new `PopoverFilterChooser` component - wraps `FilterChooser` in a `Popover` to allow it to
  expand vertically when used in a `Toolbar` or other space-constrained, single-line layout.
* Enhanced OAuth clients with a new `reloginEnabled` config. Set to true to allow the client to do a
  potentially interactive popup login mid-session to re-establish auth if its refresh token has
  expired or been invalidated. Strongly recommended for all OAuth usages.
* Significantly upgraded the Admin Console "User Activity" tab:
    * Consolidated client error reports and user feedback into Activity Tracking.
    * Added support for custom views via `ViewManager`.
    * New ability to promote data in `data` block to grids for aggregation, reporting and charting.
    * Enhanced track messages with new `tabId` and `loadId` properties, to disambiguate activity for
      users across multiple browser tabs + loads of the app.
* Added a new Admin Console "Clients" tab - a consolidated view of all websocket-connected clients
  across all instances in the cluster, with integrated activity detail viewer.
* Updated `FormModel` to support `persistWith` for storing and recalling its values, including
  developer options to persist only a subset of fields.
* Added new `XH.openWindow()` util to ensure that new windows/tabs are opened without an unintended
  `opener` relationship with the original window.

### 🐞 Bug Fixes

* Fixed drag-and-drop usability issues with the mobile `ColChooser`.
* Made `GridModel.defaultGroupSortFn` null-safe and improved type signature.
* Disabled `dashCanvasAddViewButton` if there are no `menuItems` to show.
* Hardened `@bindable` and `@persist` to handle lifecycle-related bugs. Note that previously
  `@bindable` would work even if `makeObservable()` was not called, but this is no longer the case.
  Please ensure you call `makeObservable(this)` in your model's constructor when using `@bindable`!
* Improved client `WebSocketService` heartbeat to check that it has been receiving inbound messages
  from the server, not just successfully sending outbound heartbeats.

### ⚙️ Technical

* Updated the background version checking performed by `EnvironmentService` to use the app version
  and build information baked into the client build when comparing against the latest values from
  the server. Previously the versions loaded from the server on init were used as the baseline.
    * The two versions *should* be the same, but in cases where a browser "restores" a tab and
      re-inits an app without reloading the code itself, the upgrade check would miss the fact that
      the client remained on an older version.
    * ⚠️ NOTE that a misconfigured build - where the client version is not set to the same value
      as the server - would result in a false positive for an upgrade. The two should always match.
* Calls to `Promise.track()` that are rejected with an exception will be tracked with new
  severity level of `TrackSeverity.ERROR`.

### ⚙️ Typescript API Adjustments

* Corrected `GridGroupSortFn` param types.
* Corrected `StoreCountLabelProps` interface.
* Corrected `textAlign` type across several `HoistInput` prop interfaces.

### 📚 Libraries

* @azure/msal-browser `4.8 → 4.12`

Note that all of the below are `devDependencies`, so they will not directly affect your application
build. That said, we *strongly* recommend taking these same changes into your app if you can.

* @xh/hoist-dev-utils `10.x → 11.x`
* eslint `8.x → 9.x`
    * Apps making this update must also rename their `.eslintrc` file to `eslint.config.js`. See the
      configuration found in Toolbox's `eslint.config.js` as your new baseline.
* eslint-config-prettier `9.x → 10.x`
* typescript `5.1 → 5.8`

## v72.5.1 - 2025-04-15

### 🐞 Bug Fixes

* Allow the display of very long log lines in Admin log viewer.

## v72.5.0 - 2025-04-14

### 🎁 New Features

* Added option from the Admin Console > Websockets tab to request a client health report from any
  connected clients.
* Enabled telemetry reporting from `WebSocketService`.
* Updated `MenuItem.actionFn()` to receive the click event as an additional argument.
* Support for reporting App Build, Tab Id, and Load Id in websocket admin page.

## v72.4.0 - 2025-04-09

### 🎁 New Features

* Added new methods for formatting timestamps within JSON objects. See `withFormattedTimestamps`
  and `timestampReplacer` in the `@xh/hoist/format` package.
* Added new `ViewManagerConfig.viewMenuItemFn` option to support custom rendering of pinned views in
  the drop-down menu.

### ⚙️ Technical

* Added dedicated `ClientHealthService` for managing client health report. Additional enhancements
  to health report to include information about web sockets, idle time, and page state.

## v72.3.0 - 2025-04-08

### 🎁 New Features

* Added support for posting a "Client Health Report" track message on a configurable interval. This
  message will include basic client information, and can be extended to include any other desired
  data via `XH.clientHealthService.addSource()`. Enable by updating your app's
  `xhActivityTrackingConfig` to include `clientHealthReport: {intervalMins: XXXX}`.
* Enabled opt-in support for telemetry in `MsalClient`, leveraging hooks built-in to MSAL to collect
  timing and success/failure count for all events emitted by the library.
* Added the reported client app version as a column in the Admin Console WebSockets tab.

### 🐞 Bug Fixes

* Improved fetch request tracking to include time spent loading headers as specified by application.

### 📚 Libraries

* @azure/msal-browser `3.28 → 4.8`

## v72.2.0 - 2025-03-13

### 🎁 New Features

* Modified `TabContainerModel` to make more methods `protected`, improving extensibility for
  advanced use-cases.
* Enhanced `XH.reloadApp` with new argument to clear query parameters before loading.
* Enhanced exception handling in `FetchService` to capture messages returned as raw strings, or
  without explicit names.
* Added dedicated columns to the Admin Console "Client Errors" tab for error names and messages.
* `BaseOAuthClient` has been enhanced to allow `lazy` loading of Access Tokens, and also made more
  robust such that Access Tokens that fail to load will never prevent the client from
  initialization.

### 🐞 Bug Fixes

* Prevented native browser context menu from showing on `DashCanvas` surfaces and obscuring the
  `DashCanvas` custom context menu.

## v72.1.0 - 2025-02-13

### 🎁 New Features

* Introduced a new "JSON Search" feature to the Hoist Admin Console, accessible from the Config,
  User Preference, and JSON Blob tabs. Supports searching JSON values stored within these objects
  to filter and match data using JSON Path expressions.
    * ⚠️Requires `hoist-core >= 28.1` with new APIs for this (optional) feature to function.
* Added new getters `StoreRecord.isDirty`, `Store.dirtyRecords`, and `Store.isDirty` to provide a
  more consistent API in the data package. The pre-existing `isModified` getters are retained as
  aliases, with the same semantics.

### 🐞 Bug Fixes

* Tuned mobile swipe handling to prevent horizontal swipes on a scrolling grid view from triggering
  the Navigator's back gesture.
* Prevented the Admin Console Roles grid from losing its expand/collapse/scroll state on refresh.
* Fixed bug when merging `PersistOptions` with conflicting implicit provider types.
* Fixed bug where explicit `persistGrouping` options were not being respected by `GridModel`.

## v72.0.0 - 2025-01-27

### 💥 Breaking Changes (upgrade difficulty: 🟢 TRIVIAL - minor changes to mobile nav)

* Mobile `Navigator` no longer supports `animation` prop, and `NavigatorModel` no longer supports
  `swipeToGoBack`. Both of these properties are now managed internally by the `Navigator` component.

### 🎁 New Features

* Mobile `Navigator` has been rebuilt to support smooth swipe-based navigation. The API remains
  largely the same, notwithstanding the minor breaking changes detailed above.

### 🐞 Bug Fixes

* Fixed `ViewManagerModel` unique name validation.
* Fixed `GridModel.restoreDefaultsAsync()` to restore any default filter, rather than simply
  clearing it.
* Improved suboptimal column state synchronization between `GridModel` and AG Grid.

### ⚙️ Technical

* Added support for providing custom `PersistenceProvider` implementations to `PersistOptions`.

### ⚙️ Typescript API Adjustments

* Improved signature of `HoistBase.markPersist`.

## v71.0.0 - 2025-01-08

### 💥 Breaking Changes (upgrade difficulty: 🟠 MEDIUM - Hoist core update, import adjustments)

* Requires `hoist-core >= 27.0` with new APIs to support `ViewManager` and enhanced cluster state
  monitoring in the Admin Console.
* `ErrorMessage` is now cross-platform - update imports from `@xh/hoist/desktop/cmp/error`
  or `@xh/hoist/mobile/cmp/error` to `@xh/hoist/cmp/error`.
* `Mask` is now cross-platform - update imports from `@xh/hoist/desktop/cmp/mask` or
  `@xh/hoist/mobile/cmp/mask` to `@xh/hoist/cmp/mask`.
* `LoadingIndicator` is now cross-platform - update imports from
  `@xh/hoist/desktop/cmp/loadingindicator` or `@xh/hoist/mobile/cmp/loadingindicator` to
  `@xh/hoist/cmp/loadingindicator`.
* `TreeMap` and `SplitTreeMap` are now cross-platform and can be used in mobile applications.
  Update imports from `@xh/hoist/desktop/cmp/treemap` to `@xh/hoist/cmp/treemap`.
* Renamed `RefreshButton.model` prop to `target` for clarity and consistency.

### 🎁 New Features

* Major improvements to the `ViewManager` component, including:
    * A clearer, better organized management dialog.
    * Support for persisting a view's pending value, to avoid users losing changes when e.g. an app
      goes into idle mode and requires a page refresh to restore.
    * Improved handling of delete / update collisions.
    * New `ViewManagerModel.settleTime` config, to allow persisted components such as dashboards to
      fully resolve their rendered state before capturing a baseline for dirty checks.
* Added `SessionStorageService` and associated persistence provider to support saving tab-local
  data across reloads. Exact analog to `LocalStorageService`, but scoped to lifetime of current tab.
* Added `AuthZeroClientConfig.audience` config to support improved flow for Auth0 OAuth clients that
  request access tokens. Specify your access token audience here to allow the client to fetch both
  ID and access tokens in a single request and to use refresh tokens to maintain access without
  relying on third-party cookies.
* Updated sorting on grouped grids to place ungrouped items at the bottom.
* Improved `DashCanvas` views to support resizing from left/top edges in addition to right/bottom.
* Added functional form of `FetchService.autoGenCorrelationIds` for per-request behavior.
* Added a new `Cluster›Objects` tab in Admin Console to support comparing state across the cluster
  and alerting of any persistent state inconsistencies.

### 🐞 Bug Fixes

* Fixed sizing and position of mobile `TabContainer` switcher, particularly when the switcher is
  positioned with `top` orientation.
* Fixed styling of `ButtonGroup` in vertical orientations.
* Improved handling of calls to `DashContainerModel.loadStateAsync()` when the component has yet
  to be rendered. Requested state updates are no longer dropped, and will be applied as soon as the
  component is ready to do so.

### ⚙️ Technical

* Added explicit `devDependencies` and `resolutions` blocks for `@types/react[-dom]` at v18.x.
* Added workaround for problematic use of SASS-syntax-in-CSS shipped by `react-dates`. This began
  throwing "This function isn't allowed in plain CSS" with latest version of sass/sass-loader.

### ⚙️ Typescript API Adjustments

* Improved accuracy of `IconProps` interface, with use of the `IconName` and `IconPrefix` types
  provided by FontAwesome.
* Improved accuracy of `PersistOptions.type` enum.
* Corrected the type of `ColumnSpec.editor`.

### 📚 Libraries

* @azure/msal-browser `3.27 → 3.28`
* dompurify `3.1 → 3.2`
* react-grid-layout `1.4 → 1.5`

## v70.0.0 - 2024-11-15

### 💥 Breaking Changes (upgrade difficulty: 🟢 LOW - changes to advanced persistence APIs)

* Upgraded the `PersistenceProvider` API as noted in `New Features`. Could require updates in apps
  with advanced direct usages of this API (uncommon).
* Updated `GridModel` persistence to omit the widths of autosized columns from its persisted state.
  This helps to keep persisted state more stable, avoiding spurious diffs due to autosize updates.
  Note this can result in more visible column resizing for large grids without in-code default
  widths. Please let XH know if this is a noticeable annoyance for your app.
* Removed the following persistence-related model classes, properties, and methods:
    * `GridPersistenceModel` and `ZoneGridPersistenceModel`
    * `GridModel|ZoneGridModel.persistenceModel`
    * `GridModel.autosizeState`
    * `Column.manuallySized`
    * `GroupingChooserModel|FilterChooserModel.persistValue`
    * `DashModel|GroupingChooserModel|FilterChooserModel|PanelModel|TabContainerModel.provider`
    * `PersistenceProvider.clearRaw()`
* Renamed `ZoneGridModelPersistOptions.persistMappings`, adding the trailing `s` for consistency.
* Changed signature of `JsonBlobService.listAsync()` to inline `loadSpec` with all other args in a
  single options object.
* Changed signature of `waitFor()` to take its optional `interval` and `timeout` arguments in a
  single options object.

### 🎁 New Features

* Introduced a new `ViewManager` component and backing model to support user-driven management of
  persisted component state - e.g. saved grid views.
    * Bundled with a desktop-only menu button based component, but designed to be extensible.
    * Bindable to any persistable component with `persistWith: {viewManagerModel: myViewManager}`.
    * Detects changes to any bound components and syncs them back to saved views, with support for
      an autosave option or user-driven saving with a clear "dirty" indicator.
    * Saves persisted state back to the server using Hoist Core `JSONBlob`s for storage.
    * Includes a simple sharing model - if enabled for all or some users, allows those users to
      publish saved views to everyone else in the application.
    * Users can rename views, nest them into folders, and mark them as favorites for quick access.
* Generally enhanced Hoist's persistence-related APIs:
    * Added new `Persistable` interface to formalize the contract for objects that can be persisted.
    * `PersistenceProvider` now targets a `Persistable` and is responsible for setting persisted
      state on its bound `Persistable` when the provider is constructed and persisting state from
      its bound `Persistable` when changes are detected.
    * In its constructor, `PersistenceProvider` also stores the initial state of its bound
      `Persistable` and clears its persisted state when structurally equal to the initial state.
* Updated persistable components to support specifying distinct `PersistOptions` for individual
  bits of persisted state. E.g. you can now configure a `GroupingChooserModel` used within a
  dashboard widget to persist its value to that particular widget's `DashViewModel` while saving the
  user's favorites to a global preference.

### ⚙️ Typescript API Adjustments

* Tightened `FilterChooserFilterLike` union type to remove the generic `Filter` type, as filter
  chooser supports only `FieldFilter` and `CompoundFilter`.
* Improved `HoistBase.markPersist()` signature to ensure the provided property name is a known key
  of the model.
* Expanded the `JsonBlob` interface to include additional properties present on all blobs.
* Corrected `DashViewSpec.title` to be optional - it can be defaulted from the `id`.
* Corrected the return type for `SelectProps.loadingMessageFn` and `noOptionsMessageFn` to return
  `ReactNode` vs `string`. The component supports rendering richer content via these options.

## 69.1.0 - 2024-11-07

### 🐞 Bug Fixes

* Updated minimum required version of FontAwesome to 6.6, as required by the `fileXml()` icon added
  in the prior Hoist release. The previous spec for FA dependencies allowed apps to upgrade to 6.6,
  but did not enforce it, which could result in a build error due to an unresolved import.

### ⚙️ Technical

* Deprecated `FileChooserModel.removeAllFiles()`, replaced with `clear()` for brevity/consistency.
* Improved timeout error message thrown by `FetchService` to format the timeout interval in seconds
  where possible.

### 📚 Libraries

* @azure/msal-browser `3.23 → 3.27`
* @fortawesome/fontawesome-pro `6.2 → 6.6`
* qs `6.12 → 6.13`
* store2 `2.13 → 2.14`

## 69.0.0 - 2024-10-17

### 💥 Breaking Changes (upgrade difficulty: 🟢 LOW - Hoist core update)

* Requires `hoist-core >= 24` to support batch upload of activity tracking logs to server and
  new memory monitoring persistence.
* Replaced `AppState.INITIALIZING` with finer-grained states (not expected to impact most apps).

### 🎁 New Features

* Optimized activity tracking to batch its calls to the server, reducing network overhead.
* Enhanced data posted with the built-in "Loaded App" entry to include a new `timings` block that
  breaks down the overall initial load time into more discrete phases.
* Added an optional refresh button to `RestGrid`s toolbar.
* Updated the nested search input within Grid column filters to match candidate values on `any` vs
  `startsWith`. (Note that this does not change how grid filters are applied, only how users can
  search for values to select/deselect.)
* Support for persisting of memory monitoring results

### ⚙️ Typescript API Adjustments

* Improved typing of `HoistBase.addReaction` to flow types returned by the `track` closure through
  to the `run` closure that receives them.
    * Note that apps might need to adjust their reaction signatures slightly to accommodate the more
      accurate typing, specifically if they are tracking an array of values, destructuring those
      values in their `run` closure, and passing them on to typed APIs. Look out for `tsc` warnings.

### ✨ Styles

* Reset the `--xh-popup-bg` background color to match the primary `--xh-bg` color by default.

### 🐞 Bug Fixes

* Fixed broken `Panel` resizing in Safari. (Other browsers were not affected.)

## 68.1.0 - 2024-09-27

### 🎁 New Features

* `Markdown` now supports a `reactMarkdownOptions` prop to allow passing React Markdown
  props to the underlying `reactMarkdown` instance.

### ⚙️ Technical

* Misc. Improvements to Cluster Tab in Admin Panel.

## 68.0.0 - 2024-09-18

### 💥 Breaking Changes (upgrade difficulty: 🟢 LOW - Hoist Core update)

* Requires `hoist-core >= 22.0` for consolidated polling of Alert Banner updates (see below).

### 🎁 New Features

* Added expand/collapse affordance in the left column header of ZoneGrids in tree mode.

### ⚙️ Technical

* Updated Admin Console's Cluster tab to refresh more frequently.
* Consolidated the polling check for Alert Banner updates into existing `EnvironmentService`
  polling, avoiding an extra request and improving alert banner responsiveness.

### ⚙️ Typescript API Adjustments

* Corrected types of enhanced `Promise` methods.

### 📚 Libraries

* @azure/msal-browser `3.17 → 3.23`
* mobx  `6.9.1 -> 6.13.2`,
* mobx-react-lite  `3.4.3 -> 4.0.7`,

## 67.0.0 - 2024-09-03

### 💥 Breaking Changes (upgrade difficulty: 🟢 LOW - Hoist Core update)

* Requires `hoist-core >= 21.0`.

### 🎁 New Features

* Added support for Correlation IDs across fetch requests and error / activity tracking:
    * New `FetchService` members: `autoGenCorrelationIds`, `genCorrelationId` and
      `correlationIdHeaderKey` to support generation and inclusion of Correlation IDs on outbound
      request headers.
    * Correlation IDs are assigned via:
        * `FetchOptions.correlationId` - specify an ID to be used on a particular request or `true`
          to use a UUID generated by Hoist (see `FetchService.genCorrelationId()`).
        * `TrackOptions.correlationId` - specify an ID for a tracked activity, if not using the
          new `FetchOptions.track` API (see below).
    * If set on a fetch request, Correlation IDs are passed through to downstream error reporting
      and are available for review in the Admin Console.
* Added `FetchOptions.track` as streamlined syntax to track a request via Hoist activity tracking.
  Prefer this option (vs. a chained `.track()` call) to relay the request's `correlationId` and
  `loadSpec` automatically.
* Added `FetchOptions.asJson` to instruct `FetchService` to decode an HTTP response as JSON.
  Note that `FetchService` methods suffixed with `Json` will set this property automatically.
* Added global interceptors on `FetchService`. See `FetchService.addInterceptor()`.
* `GridModel` will now accept `contextMenu: false` to omit context menus.
* Added bindable `AppContainerModel.intializingLoadMaskMessage` to allow apps to customize the
  load mask message shown during app initialization.
* Enhanced `select` component with new `emptyValue` prop, allowing for a custom value to be returned
  when the control is empty (vs `null`). Expected usage is `[]` when `enableMulti:true`.
* Added `GroupingChooserModel.setDimensions()` API, to support updating available dimensions on an
  already constructed `GroupingChooserModel`.

### 🐞 Bug Fixes

* Fixed Admin Console bug where a role with a dot in its name could not be deleted.
* Fixed inline `SelectEditor` to ensure new value is flushed before grid editing stops.
* `WebSocketService` now attempts to establish a new connection when app's server instance changes.

### ✨ Styles

* Added CSS variables to support customization of `Badge` component styling.

### 📚 Libraries

* short-unique-id `added @ 5.2`

## 66.1.1 - 2024-08-01

### 🐞 Bug Fixes

* `HoistException` now correctly passes an exception message to its underlying `Error` instance.
* Fixed `GridModel.cellBorders` to apply top and bottom cell borders, as expected.
* Fix to new `mergeDeep` method.

## 66.1.0 - 2024-07-31

### 🎁 New Features

* Enhanced `markdown` component to support the underlying `components` prop from `react-markdown`.
  Use this prop to customize markdown rendering.
* New `mergeDeep` method provided in `@xh/hoist/utils/js` as an alternative to `lodash.merge`,
  without lodash's surprising deep-merging of array-based properties.
* Enhanced Roles Admin UI to support bulk category reassignment.
* Enhanced the number formatters' `zeroPad` option to take an integer in addition to true/false, for
  finer-grained control over padding length.

### 🐞 Bug Fixes

* Fixed `Record.descendants` and `Record.allDescendants` getters that were incorrectly returning the
  parent record itself. Now only the descendants are returned, as expected.
    * ⚠️ Note that apps relying on the previous behavior will need to adjust to account for the
      parent record no longer being included. (Tree grids with custom parent/child checkbox
      selection are one example of a component that might be affected by this change.)
* Fixed `Grid` regression where pinned columns were automatically un-pinned when the viewport became
  too small to accommodate them.
* Fixed bug where `Grid` context-menus would lose focus when rendered inside `Overlay` components.

### ⚙️ Typescript API Adjustments

* ⚠️ Please ensure you update your app to `hoist-dev-utils >= v9.0.1` - this ensures you have a
  recent version of `type-fest` as a dev dependency, required to compile some recent Hoist
  typescript changes.
* The `NumberFormatOptions.precision` arg has been more strictly typed to `Precision`, a new type
  exported from `@xh/hoist/format`. (It was previously `number`.) Apps might require minor
  adjustments - e.g. typing shared format configs as `NumberFormatOptions` to satisfy the compiler.

### ⚙️ Technical

* Enhanced beta `MsalClient` and `AuthZeroClient` OAuth implementations to support passing
  app-specific configs directly into the constructors of their underlying client implementation.

## 66.0.2 - 2024-07-17

### 🐞 Bug Fixes

* Improved redirect handling within beta `MsalClient` to use Hoist-provided blank URL (an empty,
  static page) for all iFrame-based "silent" token requests, as per MS recommendations. Intended to
  avoid potential race conditions triggered by redirecting to the base app URL in these cases.
* Fixed bug where `ContextMenu` items could be improperly positioned.
    * ⚠️ Note that `MenuItems` inside a desktop `ContextMenu` are now rendered in a portal, outside
      the normal component hierarchy, to ensures that menu items are positioned properly relative to
      their parent. It should not affect most apps, but could impact menu style customizations that
      rely on specific CSS selectors targeting the previous DOM structure.

## 66.0.1 - 2024-07-10

### 🐞 Bug Fixes

* Fixed bug where inline grid edit of `NumberInput` was lost after quick navigation.

## 66.0.0 - 2024-07-09

### 💥 Breaking Changes (upgrade difficulty: 🟢 LOW - minor adjustments to client-side auth)

* New `HoistAuthModel` exposes the client-side authentication lifecycle via a newly consolidated,
  overridable API. This new API provides more easy customization of auth across all client-side
  apps by being easily overrideable and specified via the `AppSpec` passed to `XH.renderApp()`.
    * In most cases, upgrading should be a simple matter of moving code from `HoistAppModel` methods
      `preAuthInitAsync()` and `logoutAsync()` (removed by this change) to new `HoistAuthModel`
      methods `completeAuthAsync()` and `logoutAsync()`.

### 🎁 New Features

* Added option to `XH.reloadApp()` to reload specific app path.
* Added `headerTooltip` prop to `ColumnGroup`.

### 🐞 Bug Fixes

* Updated `.xh-viewport` sizing styles and mobile `dialog` sizing to use `dvw/dvh` instead of prior
  `svw/svh` - resolves edge case mobile issue where redirects back from an OAuth flow could leave
  an unexpected gap across the bottom of the screen. Includes fallback for secure client browsers
  that don't support dynamic viewport units.
* Updated mobile `TabContainer` to flex properly within flexbox containers.
* Fixed timing issue with missing validation for records added immediately to a new `Store`.
* Fixed CSS bug in which date picker dates wrapped when `dateEditor` used in a grid in a dialog.

## 65.0.0 - 2024-06-26

### 💥 Breaking Changes (upgrade difficulty: 🟢 TRIVIAL - dependencies only)

* Requires update to `hoist-dev-utils >= v9.0.0` with updated handling of static/public assets.
  This should be a drop-in change for applications.
* iOS < 16.4 is no longer supported, due to the use of complex RegExes in GFM parsing.

### 🎁 New Features

* Enhanced `markdown` component to support GitHub Flavored Markdown (GFM) syntax.

### ✨ Styles

* Refactored CSS classnames applied to the primary application (☰) menu on desktop and mobile.
  On both platforms the button itself now has an `xh-app-menu-button` class, the popover has
  `xh-app-menu-popover`, and the menu itself has `xh-app-menu`.

### ⚙️ Technical

* Improved popup behavior of (beta) `MsalClient` - uses recommended `blank.html`.
* Added new convenience method `XH.renderAdminApp()` - consider replacing the call within your
  project's `src/apps/admin.ts` file with this new method and removing any duplicate config values
  if the defaults introduced here are suitable for your application's Hoist Admin console.
* Prop types for components passed to `elementFactory` and `createElement` are now inferred from the
  component itself where possible.

### 📚 Libraries

* @xh/hoist-dev-utils `8.x → 9.x`
* react-markdown `8.0 → 9.0`
* remark-breaks `3.0 → 4.0`
* remark-gfm `4.0`

## 64.0.5 - 2024-06-14

### 🐞 Bug Fixes

* Added a workaround for a mobile-only bug where Safari auto-zooms on orientation change if the user
  had previously zoomed the page themselves.

### ⚙️ Technical

* Improved logout behavior of (beta) `MsalClient`.

### 📚 Libraries

* @azure/msal-browser `3.14 → 3.17`

## 64.0.4 - 2024-06-05

### ⚙️ Typescript API Adjustments

* Improved `ref` typing in JSX.

## 64.0.3 - 2024-05-31

### 🐞 Bug Fixes

* Restored previous suppression of Blueprint animations on popovers and tooltips. These had been
  unintentionally (re)enabled in v63 and are now turned off again.

### ⚙️ Technical

* Adjusted (beta) APIs of OAuth-related `BaseOAuthClient`, `MsalClient`, and `AuthZeroClient`.

## 64.0.2 - 2024-05-23

### ⚙️ Technical

* Adjusted (beta) API of `BaseOAuthClient`.
* Improved `FetchService.addDefaultHeaders()` to support async functions.

## 64.0.1 - 2024-05-19

### ⚙️ Technical

* Adjusted (beta) API of `BaseOAuthClient` and its approach to loading ID tokens.

## 64.0.0 - 2024-05-17

### 💥 Breaking Changes (upgrade difficulty: 🟠 MEDIUM - major Hoist Core + AG Grid updates)

#### Hoist Core v20 with Multi-Instance Support

Requires update to `hoist-core >= 20.0.0` with multi-instance support.

* See the Hoist Core changelog for details on this major upgrade to Hoist's back-end capabilities.
* Client-side application changes should be minimal or non-existent, but the Hoist Admin Console has
  been updated extensively to support management of multiple instances within a cluster.

#### AG Grid v31

Requires update to `@ag-grid >= 31.x`, a new major AG Grid release with its own breaking changes.
See AG's [What's New](https://blog.ag-grid.com/whats-new-in-ag-grid-31/)
and [Upgrade Guide](https://www.ag-grid.com/javascript-data-grid/upgrading-to-ag-grid-31/?ref=blog.ag-grid.com)
for more details.

* AG Grid removed `ColumnApi`, consolidating most of its methods to `GridApi`. Corresponding Hoist
  update removes `GridModel.agColumnApi` - review and migrate usages to `GridModel.agApi` as
  appropriate.
* Many methods on `agApi` are replaced with `agApi.updateGridOptions({property: value})`. Review
  your app for any direct usages of the underlying AG API that might need to change.
* All apps will need to update their `@ag-grid` dependencies within `package.json` and make a minor
  update to their `Bootstrap` registration as per
  this [Toolbox example](https://github.com/xh/toolbox/pull/709/files/5626e21d778e1fc72f9735d2d8f011513e1ac9c6#diff-304055320a29f66ea1255446ba8f13e0f3f1b13643bcea0c0466aa60e9288a8f).
    * `Grid` and `AgGrid` components default to `reactiveCustomComponents: true`. If your app has
      custom tooltips or editors, you should confirm that they still work with this setting. (It
      will be the default in agGrid v32.)
    * For custom editors, you will have to convert them from "imperative" to "reactive". If this is
      not possible, you can set `reactiveCustomComponents: false` in your `GridModel` to continue
      using the old "imperative" mode, but note that this will preclude the use of upgraded Hoist
      editors in that same grid instance. (See the links below for AG docs on this change.)
    * For custom tooltips, note AG-Grid's deprecation of `getReactContainerClasses`.
    * Consult the AG Grid docs for more information:
        * [Updated docs on Custom Components](https://ag-grid.com/react-data-grid/cell-editors/#custom-components)
        * [Migrating from Imperative to Reactive components](https://ag-grid.com/react-data-grid/upgrading-to-ag-grid-31-1/#migrating-custom-components-to-use-reactivecustomcomponents-option)
        * [React-related deprecations](https://ag-grid.com/react-data-grid/upgrading-to-ag-grid-31-1/#react)

#### Other Breaking Changes

* Removed support for passing a plain object to the `model` prop of Hoist Components (previously
  deprecated back in v58). Use the `modelConfig` prop instead.
* Removed the `multiFieldRenderer` utility function. This has been made internal and renamed
  to `zoneGridRenderer` for exclusive use by the `ZoneGrid` component.
* Updated CSS variables related to the `ZoneGrid` component - vars formerly prefixed
  by `--xh-grid-multifield` are now prefixed by `--xh-zone-grid`, several vars have been added, and
  some defaults have changed.
* Removed obsolete `AppSpec.isSSO` property in favor of two new properties `AppSpec.enableLogout`
  and `AppSpec.enableLoginForm`. This should have no effect on the vast majority of apps which had
  `isSSO` set to `true`. For apps where `isSSO` was set to `false`, the new flags should be
  used to more clearly indicate the desired auth behavior.

### 🎁 New Features

* Improved mobile viewport handling to ensure that both standard pages and full screen dialogs
  respect "safe area" boundaries, avoiding overlap with system UI elements such as the iOS task
  switcher at the bottom of the screen. Also set background letterboxing color (to black) when
  in landscape mode for a more resolved-looking layout.
* Improved the inline grid `selectEditor` to commit its value to the backing record as soon as an
  option is selected, rather than waiting for the user to click away from the cell.
* Improved the display of Role details in the Admin Console. The detail panel for the selected role
  now includes a sub-tab listing all other roles inherited by the selected role, something that
  was previously accessible only via the linked graph visualization.
* Added new `checkboxRenderer` for rendering booleans with a checkbox input look and feel.
* Added new mobile `checkboxButton`, an alternate input component for toggling boolean values.
* Added beta version of a new Hoist `security` package, providing built-in support for OAuth flows.
  See `BaseOAuthClient`, `MsalClient`, and `AuthZeroClient` for more information. Please note that
  package is being released as a *beta* and is subject to change before final release.

### ✨ Styles

* Default mobile font size has been increased to 16px, both for better overall legibility and also
  specifically for input elements to avoid triggering Safari's auto-zoom behavior on focus.
    * Added new mobile-only CSS vars to allow for more granular control over font sizes:
        * `--xh-mobile-input-font-size`
        * `--xh-mobile-input-label-font-size`
        * `--xh-mobile-input-height-px`
    * Increased height of mobile toolbars to better accommodate larger nested inputs.
    * Grid font sizes have not changed, but other application layouts might need to be adjusted to
      ensure labels and other text elements fit as intended.
* Mobile App Options dialog has been updated to use a full-screen `DialogPanel` to provide a more
  native feel and better accommodate longer lists of app options.

### 🐞 Bug Fixes

* Fixed poor truncation / clipping behavior of the primary (right-side) metric in `ZoneGrid`. Values
  that do not fit within the available width of the cell will now truncate their right edge and
  display an ellipsis to indicate they have been clipped.
* Improved `RestGridModel.actionWarning` behavior to suppress any warning when the provided function
  returns a falsy value.
* Fixed mobile `Toast` intent styling.

### ⚙️ Technical

* NumberEditor no longer activates on keypress of letter characters.
* Removed initial `ping` call `FetchService` init.
* Deprecated `FetchService.setDefaultHeaders` and replaced with new `addDefaultHeaders` method to
  support independent additions of default headers from multiple sources in an application.

### 📚 Libraries

* @ag-grid `30.x → 31.x`
* @auth0/auth0-spa-js `added @ 2.1`
* @azure/msal-browser `added @ 3.14`
* dompurify `3.0 → 3.1`
* jwt-decode `added @ 4.0`
* moment `2.29 → 2.30`
* numbro `2.4 → 2.5`
* qs `6.11 → 6.12`
* semver `7.5 → 7.6`

## 63.1.1 - 2024-04-26

### 🐞 Bug Fixes

* Fixed over-eager error handler installed on window during preflight app initialization. This can
  catch errors thrown by browser extensions unrelated to the app itself, which should not block
  startup. Make opt-in via special query param `catchPreflightError=true`.

## 63.1.0 - 2024-04-23

### 🎁 New Features

* `Store` now supports multiple `summaryRecords`, displayed if so configured as multiple pinned
  rows within a bound grid.

## 63.0.3 - 2024-04-16

### 🐞 Bug Fixes

* Ensure all required styles imported for Blueprint datetime components.

## 63.0.2 - 2024-04-16

### 🐞 Bug Fixes

* Fixed `GroupingChooser` items appearing in incorrect location while dragging to re-order.
* Removed extraneous internal padding override to Blueprint menu styles. Fixes overhang of menu
  divider borders and avoids possible triggering of horizontal scrollbars.

## 63.0.1 - 2024-04-05

### 🐞 Bug Fixes

* Recently added fields now fully available in Admin Console Activity Tracking + Client Errors.

## 63.0.0 - 2024-04-04

### 💥 Breaking Changes (upgrade difficulty: 🟠 MEDIUM - for apps with styling overrides or direct use of Blueprint components)

* Requires `hoist-core >= v19.0.0` to support improvements to activity / client error tracking.

#### Blueprint 4 to 5 Migration

This release includes Blueprint 5, a major version update of that library with breaking changes.
While most of these have been addressed by the Hoist integration layer, developers importing
Blueprint components directly should review
the [Blueprint 5 migration guide](https://github.com/palantir/blueprint/wiki/Blueprint-5.0) for
details.

There are some common breaking changes that most/many apps will need to address:

* CSS rules with the `bp4-` prefix should be updated to use the `bp5-` prefix.
* Popovers
    * For `popover` and `tooltip` components, replace `target` with `item` if using elementFactory.
      If using JSX, replace `target` prop with a child element. Also applies to the
      mobile `popover`.
    * Popovers no longer have a popover-wrapper element - remove/replace any CSS rules
      targeting `bp4-popover-wrapper`.
    * All components which render popovers now depend
      on [`popper.js v2.x`](https://popper.js.org/docs/v2/). Complex customizations to popovers may
      need to be reworked.
    * A breaking change to `Popover` in BP5 was splitting the `boundary` prop into `rootBoundary`
      and `boundary`:
      Popovers were frequently set up with `boundary: 'viewport'`, which is no longer valid since
      "viewport" can be assigned to the `rootBoundary` but not to the `boundary`.
      However, viewport is the DEFAULT value for `rootBoundary`
      per [popper.js docs](https://popper.js.org/docs/v2/utils/detect-overflow/#boundary),
      so `boundary: 'viewport'` should be safe to remove entirely.
        * [see Blueprint's Popover2 migration guide](https://github.com/palantir/blueprint/wiki/Popover2-migration)
        * [see Popover2's `boundary` &
          `rootBoundary` docs](https://popper.js.org/docs/v2/utils/detect-overflow/#boundary)
* Where applicable, the former `elementRef` prop has been replaced by the simpler, more
  straightforward `ref` prop using `React.forwardRef()` - e.g. Hoist's `button.elementRef` prop
  becomes just `ref`. Review your app for uses of `elementRef`.
* The static `ContextMenu.show()` method has been replaced with `showContextMenu()`, importable
  from `@xh/hoist/kit/blueprint`. The method signature has changed slightly.
* The exported `overlay` component now refers to Blueprint's `overlay2` component.
* The exported `datePicker` now refers to Blueprint's `datePicker3` component, which has been
  upgraded to use `react-day-picker` v8. If you are passing `dayPickerProps` to Hoist's `dateInput`,
  you may need to update your code to use the
  new [v8 `DatePickerProps`](https://react-day-picker.js.org/api/interfaces/DayPickerSingleProps).

### 🎁 New Features

* Upgraded Admin Console Activity and Client Error reporting modules to use server-side filtering
  for better support of large datasets, allowing for longer-range queries on filtered categories,
  messages, or users before bumping into configured row limits.
* Added new `MenuItem.className` prop.

### 🐞 Bug Fixes

* Fixed two `ZoneGrid` issues:
    * Internal column definitions were missing the essential `rendererIsComplex` flag and could fail
      to render in-place updates to existing record data.
    * Omitted columns are now properly filtered out.
* Fixed issue where `SplitTreeMap` would not properly render errors as intended.

### 📚 Libraries

* @blueprintjs/core `4.20 → 5.10`
* @blueprintjs/datetime `4.4` → @blueprintjs/datetime2 `2.3`

## 62.0.1 - 2024-03-28

### 🎁 New Features

* New method `clear()` added to `TaskObserver` api.

### 🐞 Bug Fixes

* Ensure application viewport is masked throughout the entire app initialization process.

## 62.0.0 - 2024-03-19

### 💥 Breaking Changes (upgrade difficulty: 🟢 TRIVIAL - dependencies only)

* Requires update to `hoist-dev-utils >= v8.0.0` with updated chunking and code-splitting strategy
  to create shorter bundle names.

### 🎁 New Features

* Added a "Reload App" option to the default mobile app menu.
* Improved perceived responsiveness when constructing a new 'FilterChooserModel' when backing data
  has many records and/or auto-suggest-enabled fields.

### 🐞 Bug Fixes

* Fixed the config differ dialog issue where long field values would cause the toolbar to get hidden
  and/or table columns to be overly wide due to content overflow.

## 61.0.0 - 2024-03-08

### 💥 Breaking Changes (upgrade difficulty: 🟢 TRIVIAL - dependencies only)

* Requires update to `hoist-dev-utils >= v7.2.0` to inject new `xhClientApps` constant.

### 🎁 New Features

* Enhanced Roles Admin UI for more streamlined role editing.
* Supports targeting alert banners to specific client apps.
* Improved logging and error logging of `method` and `headers` in `FetchService`:  Default
  values will now be included.
* Enhanced `XH.reloadApp` with cache-buster.

### 🐞 Bug Fixes

* `FilterChooser` now correctly round-trips `Date` and `LocalDate` values. Previously it emitted
  these as strings, with incorrect results when using the generated filter's test function directly.
* Fixed bug where a discarded browser tab could re-init an app to an obsolete (cached) version.

## 60.2.0 - 2024-02-16

### 🎁 New Features

* The Admin Console now indicates if a Config value is being overridden by an instance config or
  environment variable with a corresponding name.
    * Config overrides now available in `hoist-core >= v18.4`. See the Hoist Core release notes for
      additional details on this new feature. The Hoist Core update is required for this feature,
      but is not a hard requirement for this Hoist React release in general.
* `RestGridEditor` now supports an `omit` flag to hide a field from the editor dialog.
* `FormField.readonlyRenderer` is now passed the backing `FieldModel` as a second argument.

### ⚙️ Typescript API Adjustments

* `FilterChooserModel.value` and related signatures are now typed with a new `FilterChooserFilter`
  type, a union of `CompoundFilter | FieldFilter` - the two concrete filter implementations
  supported by this control.

### 📚 Libraries

* classnames `2.3 → 2.5`

## 60.1.1 - 2024-01-29

### ⚙️ Technical

* Improved unique constraint validation of Roles and Role Members in the Admin Console.

## 60.1.0 - 2024-01-18

### 🐞 Bug Fixes

* Fixed transparent background for popup inline editors.
* Exceptions that occur in custom `Grid` cell tooltips will now be caught and logged to console,
  rather than throwing the render of the entire component.

### ⚙️ Technical

* Improvements to exception handling during app initialization.

## 60.0.1 - 2024-01-16

### 🐞 Bug Fixes

* Fixed regression to `ZoneGrid`.

## 60.0.0 - 2024-01-12

### 💥 Breaking Changes (upgrade difficulty: 🟠 MEDIUM - depends on server-side Roles implementation)

* Requires `hoist-core >= v18`. Even if not using new Hoist provided Role Management, several Admin
  Console features have had deprecation support for older versions of Hoist Core removed.

### 🎁 New Features

* Introduced new Admin Console tools for enhanced Role Management available in `hoist-core >= v18`.
    * Hoist-core now supports an out-of-the-box, database-driven system for maintaining a
      hierarchical set of Roles associating and associating them with individual users.
    * New system supports app and plug-in specific integrations to AD and other enterprise systems.
    * Administration of the new system provided by a new admin UI tab provided here.
    * Consult XH and the
      [Hoist Core CHANGELOG](https://github.com/xh/hoist-core/blob/develop/CHANGELOG.md#1800---2024-01-12)
      for additional details and upgrade instructions.
* Added `labelRenderers` property to `ZoneGridModel`. This allows dynamic "data-specific" labeling
  of fields in `ZoneGrid`.

### ✨ Styles

* Added `xh-bg-intent-xxx` CSS classes, for intent-coloring the `background-color` of elements.

### 🐞 Bug Fixes

* Fixed bug where `ColumnGroup` did not properly support the `omit` flag.

## 59.5.1 - 2024-01-05

### 🐞 Bug Fixes

* Fixed `DateEditor` calendar popover not showing for non-pinned columns.

## 59.5.0 - 2023-12-11

### 🎁 New Features

* Added new `dialogWidth` and `dialogHeight` configs to `DockViewModel`.

### 🐞 Bug Fixes

* Fixed serialization of expand/collapse state within `AgGridModel`, which was badly broken and
  could trigger long browser hangs for grids with > 2 levels of nesting and numeric record IDs.
* Fixed `UniqueAggregator` to properly check equality for `Date` fields.
* Pinned `react-grid-layout@1.4.3` to avoid v1.4.4 bugs affecting `DashCanvas` interactions
  (see https://github.com/react-grid-layout/react-grid-layout/issues/1990).

## 59.4.0 - 2023-11-28

### 💥 Breaking Changes (upgrade difficulty: 🟢 LOW)

* The constructors for `ColumnGroup` no long accept arbitrary rest (e.g `...rest`)
  arguments for applying app-specific data to the object. Instead, use the new `appData` property.

### ⚙️ Technical

* Enhanced `LogUtils` to support logging objects (and any other non-string values). Also
  added new exports for `logWarn()` and `logError()` with the same standardized formatting.
* Added standardized `LogUtils` methods to `HoistBase`, for use within Hoist models and services.

### 🐞 Bug Fixes

* `ZoneGrid` will no longer render labels or delimiters for empty values.

### ⚙️ Typescript API Adjustments

* Updated type for `ReactionSpec.equals` to include already-supported string shorthands.

## 59.3.2 - 2023-11-21

### 🐞 Bug Fixes

* `ZoneGrid` will more gracefully handle state that has become out of sync with its mapper
  requirements.

## 59.3.1 - 2023-11-10

### 🐞 Bug Fixes

* Ensure an unauthorized response from a proxy service endpoint does not prompt the user to refresh
  and log in again on an SSO-enabled application.
* Revert change to `Panel` which affected where `className` was applied with `modalSupport` enabled

## 59.3.0 - 2023-11-09

### 🎁 New Features

* Improved Hoist support for automated testing via Playwright, Cypress, and similar tools:
    * Core Hoist components now accept an optional `testId` prop, to be rendered at an appropriate
      level of the DOM (within a `data-testid` HTML attribute). This can minimize the need to select
      components using criteria such as CSS classes or labels that are more likely to change and
      break tests.
    * When given a `testId`, certain composite components will generate and set "sub-testIds" on
      selected internal components. For example, a `TabContainer` will set a testId on each switcher
      button (derived from its tabId), and a `Form` will set testIds on nested `FormField`
      and `HoistInput` components (derived from their bound field names).
    * This release represents a first step in ongoing work to facilitate automated end-to-end
      testing of Hoist applications. Additional Hoist-specific utilities for writing tests in
      libraries such as Cypress and Playwright are coming soon.
* Added new `ZoneGrid` component, a highly specialized `Grid` that always displays its data with
  multi-line, full-width rows. Each row is broken into four zones (top/bottom and left/right),
  each of which can mapped by the user to render data from one or more fields.
    * Primarily intended for mobile, where horizontal scrolling can present usability issues, but
      also available on desktop, where it can serve as an easily user-configurable `DataView`.
* Added `Column.sortToBottom` to force specified values to sort the bottom, regardless of sort
  direction. Intended primarily to force null values to sort below all others.
* Upgraded the `RelativeTimestamp` component with a new `localDateMode` option to customize how
  near-term date/time differences are rendered with regards to calendar days.

### 🐞 Bug Fixes

* Fixed bug where interacting with a `Select` within a `Popover` can inadvertently cause the
  popover to close. If your app already has special handling in place to prevent this, you should
  be able to unwind it after upgrading.
* Improved the behavior of the clear button in `TextInput`. Clearing a field no longer drops focus,
  allowing the user to immediately begin typing in a new value.
* Fixed arguments passed to `ErrorMessageProps.actionFn` and `ErrorMessageProps.detailsFn`.
* Improved default error text in `ErrorMessage`.

### ⚙️ Technical

* Improved core `HoistComponent` performance by preventing unnecessary re-renderings triggered by
  spurious model lookup changes.
* New flag `GridModel.experimental.enableFullWidthScroll` enables scrollbars to span pinned columns.
    * Early test release behind the flag, expected to made the default behavior in next release.
* Renamed `XH.getActiveModels()` to `XH.getModels()` for clarity / consistency.
    * API change, but not expected to impact applications.
* Added `XH.getModel()` convenience method to return the first matching model.

## 59.2.0 - 2023-10-16

### 🎁 New Features

* New `DockViewConfig.onClose` hook invoked when a user attempts to remove a `DockContainer` view.
* Added `GridModel` APIs to lookup and show / hide entire column groups.
* Left / right borders are now rendered along `Grid` `ColumnGroup` edges by default, controllable
  with new `ColumnGroupSpec.borders` config.
* Enhanced the `CubeQuery` to support per-query post-processing functions
  with `Query.omitFn`, `Query.bucketSpecFn` and `Query.lockFn`. These properties default to their
  respective properties on `Cube`.

### 🐞 Bug Fixes

* `DashContainerModel` fixes:
    * Fix bug where `addView` would throw when adding a view to a row or column
    * Fix bug where `allowRemove` flag was dropped from state for containers
    * Fix bug in `DockContainer` where adding / removing views would cause other views to be
      remounted
* Fixed erroneous `GridModel` warning when using a tree column within a column group
* Fixed regression to alert banners. Resume allowing elements as messages.
* Fix `Grid` cell border styling inconsistencies.

### ⚙️ Typescript API Adjustments

* Added type for `ActionFnData.record`.

## 59.1.0 - 2023-09-20

### 🎁 New Features

* Introduced new `ErrorBoundary` component for finer-grained application handling of React Errors.
    * Hoist now wraps `Tab`, `DashCanvasView`, `DashContainerView`, `DockView`, and `Page` in an
      `ErrorBoundary`. This provides better isolation of application content, minimizing the chance
      that any individual component can crash the entire app.
    * A new `PanelModel.errorBoundary` prop allows developers to opt-in to an `ErrorBoundary`
      wrapper around the contents of any panel.
    * `ErrorMessage` component now provides an ability to show additional exception details.
* Added new `Markdown` component for rendering Markdown formatted strings as markup. This includes
  bundling `react-markdown` in Hoist.
    * If your app already uses `react-markdown` or similar, we recommend updating to use the
      new `Markdown` component exported by Hoist to benefit from future upgrades.
    * Admin-managed alert banners leverage the new markdown component to support bold, italics and
      links within alert messages.
* Improved and fixed up `Panel` headers, including:
    * Added new `Panel.headerClassName` prop for easier CSS manipulation of panel's header.
    * Improved `Panel.collapsedTitle` prop and added `Panel.collapsedIcon` prop. These two props now
      fully govern header display when collapsed.
* Improved styling for disabled `checkbox` inputs.

### ⚙️ Technical

* `XH.showException` has been deprecated. Use similar methods on `XH.exceptionHandler` instead.

### 📚 Libraries

* numbro `2.3 → 2.4`
* react-markdown `added @ 8.0`
* remark-breaks `added @ 3.0`

## 59.0.3 - 2023-08-25

### ⚙️ Technical

* New `XH.flags` property to govern experimental, hotfix, or otherwise provisional features.

* Provide temporary workaround to chromium bug effecting BigNumber. Enabled via flag
  `applyBigNumberWorkaround`. See https://github.com/MikeMcl/bignumber.js/issues/354.

## 59.0.2 - 2023-08-24

### 🐞 Bug Fixes

* Restored support for `Select.selectOnFocus` (had broken with upgrade to `react-select` in v59.0).
* Fixed `DateInput` bug caused by changes in Chrome v116 - clicking on inputs
  with `enableTextInput: false` now open the date picker popup as expected.
* Flex inner title element added to `Panel` headers in v59.0, and set `display:flex` on the new
  element itself. Restores previous flexbox container behavior (when not L/R collapsed) for apps
  that are providing custom components as titles.
* `DashCanvas` now properly updates its layout when shown if the browser window had been resized
  while the component was hidden (e.g. in an inactive tab).
* Reverted upgrade to `react-select` in v59.0.0 due to issues found with `selectEditor` / inline
  grid editing. We will revisit this upgrade in a future release.

### 📚 Libraries

* react-select `5.7 → 4.3`
* react-windowed-select `5.1 → 3.1`

## 59.0.1 - 2023-08-17

### 🎁 New Features

* Added new `Panel.collapsedTitle` prop to make it easier to display a different title when the
  panel is collapsed.

## 59.0.0 - 2023-08-17

### 💥 Breaking Changes (upgrade difficulty: 🟢 LOW)

* Apps must update their `typescript` dependency to v5.1. This should be a drop-in for most
  applications, or require only minor changes. Note that Hoist has not yet adopted the updated
  approach to decorators added in TS v5, maintaining compatibility with the "legacy" syntax.
* Apps that use and provide the `highcharts` library should be sure to update the version to v11.1.
  This should be a drop-in for most applications.
    * Visit https://www.highcharts.com/blog/changelog/ for specific changes.
* Apps must also update their `@xh/hoist-dev-utils` dependency to v7.0.0 or higher.
    * We recommend specifying this as `"@xh/hoist-dev-utils": "7.x"` in your `package.json` to
      automatically pick up future minor releases.
* `DataViewConfig` no longer directly supports `GridConfig` parameters - instead, nest `GridConfig`
  options you wish to set via the new `gridOptions` parameter. Please note that, as before, not
  all `GridConfig` options are supported by (or make sense for) the `DataView` component.

### 🎁 New Features

* New `GridAutosizeOptions.includeHiddenColumns` config controls whether hidden columns should
  also be included during the autosize process. Default of `false`. Useful when applications
  provide quick toggles between different column sets and would prefer to take the up-front cost of
  autosizing rather than doing it after the user loads a column set.
* New `NumberFormatOptions.strictZero` formatter config controls display of values that round to
  zero at the specified precision. Set to `false` to format those values as if they were *exactly*
  zero, triggering display of any `zeroDisplay` value and suppressing sign-based glyphs, '+/-'
  characters, and styling.
* New `DashModel.refreshContextModel` allows apps to programmatically refresh all widgets within
  a `DashCanvas` or `DashContainer`.
* New tab for monitoring JDBC connection pool stats added to the Admin Console. Apps
  with `hoist-core >= v17.2` will collect and display metrics for their primary datasource on a
  configurable frequency.
* `ButtonGroupInput` now allows `null` values for buttons as long as both `enableClear` and
  `enableMulti` are false.

### 🐞 Bug Fixes

* Fixed bug where a titled panel collapsed to either the left or right side of a layout could cause
  severe layout performance degradation (and even browser hangs) when resizing the browser window in
  the latest Chrome v115.
    * Note this required some adjustments to the internal DOM structure of `PanelHeader` - highly
      specific CSS selectors or visual tests may be affected.
* Fixed bug where `manuallySized` was not being set properly on column state.
* Fixed bug where mobile `Dialog` max height was not properly constrained to the viewport.
* Fixed bug where mobile `NumberInput` would clear when trying to enter decimals on certain devices.
* Suppressed extra top border on Grids with `hideHeaders: true`.

### ⚙️ Technical

* Suppressed dev-time console warnings thrown by Blueprint Toaster.

### 📚 Libraries

* mobx `6.8 → 6.9`
* semver `7.3 → 7.5`
* typescript `4.9 → 5.1`
* highcharts `10.3 → 11.1`
* react-select `4.3 → 5.7`
* react-windowed-select `3.1 → 5.1`

## 58.0.1 - 2023-07-13

### 🐞 Bug Fixes

* Fixed bug where `TabContainerModel` with routing enabled would drop route params when navigating
  between tabs.

## 58.0.0 - 2023-07-07

### 💥 Breaking Changes (upgrade difficulty: 🟢 LOW)

* The `Column.getValueFn` and `Column.renderer` functions will no longer be passed the `agParams`
  argument. This argument was not passed consistently by Hoist when calling these functions; and was
  specifically omitted during operations such as column sizing, tooltip generation and Grid content
  searching. We do not expect this argument was being used in practice by applications, but
  applications should ensure this is the case, and adjust these callbacks if necessary.

### 🎁 New Features

* Deprecated `xhAppVersionCheckEnabled` config in favor of object-based `xhAppVersionCheck`. Hoist
  will auto-migrate the existing value to this new config's `mode` flag. While backwards
  compatible with older versions of hoist-core, the new `forceReload` mode
  requires `hoist-core >= v16.4`.
* Enhanced `NumberFormatOptions.colorSpec` to accept CSS properties in addition to class names.
* Enhanced `TabSwitcher` to allow navigation using arrow keys when focused.
* Added new option `TrackOptions.logData` to provide support for logging application data in
  `TrackService.`  Requires `hoist-core >= v16.4`.
* New `XH.pageState` provides observable access to the current lifecycle state of the app, allowing
  apps to react to changes in page visibility and focus, as well as detecting when the browser has
  frozen a tab due to inactivity or navigation.

## 57.0.0 - 2023-06-20

### 💥 Breaking Changes (upgrade difficulty: 🟢 LOW)

* The deprecated `@settable` decorator has now been removed. Use `@bindable` instead.
* The deprecated class `@xh/hoist/admin/App` has been removed. Use `@xh/hoist/admin/AppComponent`
  instead.

### 🎁 New Features

* Enhanced Admin alert banners with the ability to save messages as presets. Useful for
  standardizing alert or downtime banners, where pre-approved language can be saved as a preset for
  later loaded into a banner by members of an application support team (
  requires `hoist-core >= v16.3.0`).
* Added bindable `readonly` property to `LeftRightChooserModel`.

### ⚙️ Technical

* Support the `HOIST_IMPERSONATOR` role introduced in hoist-core `v16.3.0`
* Hoist now supports and requires ag-Grid v30 or higher. This version includes critical
  performance improvements to scrolling without the problematic 'ResizeObserver' issues discussed
  below.

### 🐞 Bug Fixes

* Fixed a bug where Onsen components wrappers could not forward refs.
* Improved the exceptions thrown by fetchService when errors occur parsing response JSON.

## 56.6.0 - 2023-06-01

### 🎁 New Features

* New global property `AgGrid.DEFAULT_PROPS` to provide application wide defaults for any instances
  of `AgGrid` and `Grid` components.

### ⚙️ Technical

* The workaround of defaulting the AG Grid prop `suppressBrowserResizeObserver: true`, added in
  v56.3.0, has been removed. This workaround can cause sizing issues with flex columns and should
  not be needed once [the underlying issue](https://github.com/ag-grid/ag-grid/issues/6562) is fixed
  in an upcoming AG Grid release.
    * As of this release date, we recommend apps stay at AG Grid 29.2. This does not include the
      latest AG performance improvements, but avoids the sizing issues present in 29.3.5.
    * If you want to take the latest AG Grid 29.3.5, please re-enable
      the `suppressBrowserResizeObserver` flag with the new `DEFAULT_PROPS` static described
      above. Scan your app carefully for column sizing issues.

### 🐞 Bug Fixes

* Fixed broken change handler for mobile inputs that wrap around Onsen UI inputs, including
  `NumberInput`, `SearchInput`, and `TextInput`.

### 📚 Libraries

* @blueprintjs/core `^4.14 → ^4.20` (apps might have already updated to a newer minor version)

## 56.5.0 - 2023-05-26

### 🎁 New Features

* Added `regexOption` and `caseSensitive` props to the `LogDisplayModel`. (Case-sensitive search
  requires `hoist-core >= v16.2.0`).
* Added new `GroupingChooserModel.commitOnChange` config - enable to update the observable grouping
  value as the user adjusts their choices within the control. Default behavior is unchanged,
  requiring user to dismiss the popover to commit the new value.
* Added new `Select.enableTooltips` prop - enable for select inputs where the text of a
  selected value might be elided due to space constraints. The tooltip will display the full text.
* Enabled user-driven sorting for the list of available values within Grid column filters.
* Updated `CodeInput.showCopyButton` (copy-to-clipboard feature) default to true (enabled).

### ⚙️ Technical

* `DataView` now supports an `agOptions` prop to allow passing arbitrary AG Grid props to the
  underlying grid instance. (Always supported by `Grid`, now also supported by `DataView`.)

### 🐞 Bug Fixes

* Fixed layout bug where popovers triggered from a parent `Panel` with `modalSupport` active could
  render beneath that parent's own modal dialog.
* Fixed broken `CodeInput` copy-to-clipboard feature.

## v56.4.0 - 2023-05-10

### 🎁 New Features

* Ensure that non-committed values are also checked when filtering a store with a FieldFilter.
  This will maximize chances that records under edit will not disappear from user view due to
  active filters.

### 🐞 Bug Fixes

* Fix bug where Grid ColumnHeaders could throw when `groupDisplayType` was set to `singleColumn`.

### ⚙️ Technical

* Adjustment to core model lookup in Hoist components to better support automated testing.
  Components no longer strictly require rendering within an `AppContainer`.

### ⚙️ Typescript API Adjustments

* Improved return types for `FetchService` methods and corrected `FetchOptions` interface.

## v56.3.0 - 2023-05-08

### 🎁 New Features

* Added support for new `sortOrder` argument to `XH.showBanner()`. A default sort order is applied
  if unspecified, ensuring banners do not unexpectedly change order when refreshed.

### ⚙️ Typescript API Adjustments

* Improved the recommendation for the app `declare` statement within
  our [TypeScript migration docs](https://github.com/xh/hoist-react/blob/develop/docs/upgrade-to-typescript.md#bootstrapts--service-declarations).
    * See this [Toolbox commit](https://github.com/xh/toolbox/commit/8df642cf) for a small,
      recommended app-level change to improve autocompletion and usage checks within IntelliJ.
* Added generic support to `XH.message()` and `XH.prompt()` signatures with return type
  of `Promise<T | boolean>`.
* Moved declaration of optional `children` prop to base `HoistProps` interface - required for TSX
  support.

### ✨ Styles

* Removed `--xh-banner-height` CSS var.
    * Desktop banners are implemented via `Toolbar`, which correctly sets a min height.
    * Mobile banners now specify `min-height: 40px` via the `.xh-banner` class.
    * This change allows banners containing custom components to grow to fit their contents without
      requiring app-level CSS overrides.
* Added new `--xh-grid-filter-popover-[height|width]-px` CSS variables to support easier custom
  sizing for grid column header filter popovers.

### ⚙️ Technical

* Updated internal config defaults to support latest AG Grid v29.3.4+ with use of
  AG `suppressBrowserResizeObserver` config. Applications are encouraged to update to the latest AG
  Grid dependencies to take advantage of ongoing performance updates.

## v56.2.0 - 2023-04-28

### 🎁 New Features

* Added `DashContainerModel.margin` config to customize the width of the resize splitters
  between widgets.

### ⚙️ Technical

* Improve scrolling performance for `Grid` and `DataView` via internal configuration updates.

## v56.1.0 - 2023-04-14

### 🎁 New Features

* Display improved memory management diagnostics within Admin console Memory Monitor.
    * New metrics require optional-but-recommended update to `hoist-core >= v16.1.0`.

### 🐞 Bug Fixes

* Fixes bug with display/reporting of exceptions during app initialization sequence.

## v56.0.0 - 2023-03-29

### 💥 Breaking Changes (upgrade difficulty: 🟠 MEDIUM)

* Requires `hoist-core => v16`.
* Requires AG Grid v29.0.0 or higher - update your AG Grid dependency in your app's `package.json`
  file. See the [AG Grid Changelog](https://www.ag-grid.com/changelog) for details.
    * Add a dependency on `@ag-grid-community/styles` to import new dedicated styles package.
    * Imports of AG Grid CSS files within your app's `Bootstrap.ts` file will also need to be
      updated to import styles from their new location. The recommended imports are now:

```typescript
import '@ag-grid-community/styles/ag-grid.css';
import '@ag-grid-community/styles/ag-theme-balham.css';
```

* New `xhActivityTrackingConfig` soft-configuration entry places new limits on the size of
  any `data` objects passed to `XH.track()` calls.
    * Any track requests with data objects exceeding this length will be persisted, but without the
      requested data.
    * Activity tracking can also be disabled (completely) via this same config.
* "Local" preferences are no longer supported. Application should use `LocalStorageService` instead.
  With v56, the `local` flag on any preferences will be ignored, and all preferences will be saved
  on the server instead.
    * Note that Hoist will execute a one-time migration of any existing local preference values
      from the user's browser to the server on app load.
* Removed `Column.tooltipElement`. Use `tooltip` instead.
* Removed `fill` prop on `TextArea` and `NumberInput` component. Use `flex` instead.
* Removed previously deprecated `Button.modifier.outline` and `Button.modifier.quiet` (mobile only).
* Removed previously deprecated `AppMenuButton.extraItems.onClick`. Use `actionFn` instead.

### 🎁 New Features

* `PanelModel` now supports a `defaultSize` property specified in percentage as well as pixels
  (e.g. `defaultSize: '20%'` as well as `defaultSize: 200`).
* `DashCanvas` views can now be programmatically added with specified width and height dimensions.
* New `FetchService.abort()` API allows manually aborting a pending fetch request.
* Hoist exceptions have been enhanced and standardized, including new TypeScript types. The
  `Error.cause` property is now populated for wrapping exceptions.
* New `GridModel.headerMenuDisplay` config for limiting column header menu visibility to on hover.

### ⚙️ Typescript API Adjustments

* New Typescript types for all Hoist exceptions.
* Integration of AG Grid community types.

### ⚙️ Technical

* Hoist source code has been reformatted with Prettier.
* Admin Console modules that have been disabled via config are no longer hidden completely, but
  instead will render a placeholder pointing to the relevant config name.

### 📚 Libraries

* mobx `6.7 → 6.8`
* dompurify `2.4 → 3.0`

## v55.4.0 - 2023-03-23

### 💥 Breaking Changes

* Requires AG Grid v29.0.0 or higher - see release notes for v56.0.0 above.

### 🐞 Bug Fixes

* Addresses `AgGrid` v28 regression whereby changing column visibility via state breaks grid
  rendering when column groups are set via the `groupId` property.

## v55.3.2 - 2023-03-22

### 🐞 Bug Fixes

* Fixed issue where a filter on a `LocalDate` field created via `FilterChooser` would cause a
  grid column filter on the same field to fail to properly render when shown.

## v55.3.1 - 2023-03-14

### 🐞 Bug Fixes

* Revert native `structuredClone` to lodash `deepClone` throughout toolkit.

## v55.3.0 - 2023-03-03

### 🐞 Bug Fixes

* Grid column filters scroll their internal grid horizontally to avoid clipping longer values.
* Minor improvements to the same grid filter dialog's alignment and labelling.

### ⚙️ Technical

* Use native `structuredClone` instead of lodash `deepClone` throughout toolkit.

## v55.2.1 - 2023-02-24

### 🐞 Bug Fixes

* Fixed issue where a resizable `Panel` splitter could be rendered incorrectly while dragging.

## v55.2.0 - 2023-02-10

### 🎁 New Features

* `DashCanvas` enhancements:
    * Views now support minimum and maximum dimensions.
    * Views now expose an `allowDuplicate` flag for controlling the `Duplicate` menu item
      visibility.

### 🐞 Bug Fixes

* Fixed a bug with Cube views having dimensions containing non-string or `null` values. Rows grouped
  by these dimensions would report values for the dimension which were incorrectly stringified (e.g.
  `'null'` vs. `null` or `'5'` vs. `5`). This has been fixed. Note that the stringified value is
  still reported for the rows' `cubeLabel` value, and will be used for the purposes of grouping.

### ⚙️ Typescript API Adjustments

* Improved signatures of `RestStore` APIs.

## v55.1.0 - 2023-02-09

Version 55 is the first major update of the toolkit after our transition to Typescript. In addition
to a host of runtime fixes and features, it also contains a good number of important Typescript
typing adjustments, which are listed below. It also includes a helpful
[Typescript upgrade guide](https://github.com/xh/hoist-react/blob/develop/docs/upgrade-to-typescript.md).

### 🎁 New Features

* Grid exports can now be tracked in the admin activity tab by setting `exportOptions.track` to
  true (defaults to false).
* Miscellaneous performance improvements to the cube package.
* The implementation of the `Cube.omitFn` feature has been enhanced. This function will now be
  called on *all* non-leaf nodes, not just single child nodes. This allows for more flexible
  editing of the shape of the resulting hierarchical data emitted by cube views.

### 🐞 Bug Fixes

* Fixed: grid cell editors would drop a single character edit.
* Fixed: grid date input editor's popup did not position correctly in a grid with pinned columns.
* Fixed issue with `DashContainer` flashing its "empty" text briefly before loading.
* Several Hoist TypeScript types, interfaces, and signatures have been improved or corrected (typing
  changes only).
* Fix bug where a `className` provided to a `Panel` with `modalSupport` would be dropped when in a
  modal state. Note this necessitated an additional layer in the `Panel` DOM hierarchy. Highly
  specific CSS selectors may be affected.
* Fix bug where `TileFrame` would not pass through the keys of its children.

### 💥 Breaking Changes

* The semantics of `Cube.omitFn` have changed such that it will now be called on all aggregate
  nodes, not just nodes with a single child. Applications may need to adjust any implementation of
  this function accordingly.
* `hoistCmp.containerFactory` and `hoistCmp.withContainerFactory` are removed in favor of
  the basic `hoistCmp.factory` and `hoistCmp.withFactory` respectively. See typescript
  API adjustments below.

### ⚙️ Typescript API Adjustments

The following Typescript API were adjusted in v55.

* Removed the distinction between `StandardElementFactory` and `ContainerElementFactory`. This
  distinction was deemed to be unnecessary, and overcomplicated the understanding of Hoist.
  Applications should simply continue to use `ElementFactory` instead. `hoistCmp.containerFactory`
  and `hoistCmp.withContainerFactory` are also removed in favor of the basic `hoistCmp.factory` and
  `hoistCmp.withFactory` respectively.
* `HoistProps.modelConfig` now references the type declaration of `HoistModel.config`. See
  `PanelModel` and `TabContainerModel` for examples.
* The new `SelectOption` type has been made multi-platform and moved to `@xh/hoist/core`.

**Note** that we do not intend to make such extensive Typescript changes going forward post-v55.0.
These changes were deemed critical and worth adjusting in our first typescript update, and before
typescript has been widely adopted in production Hoist apps.

### ⚙️ Technical

* Hoist's `Icon` enumeration has been re-organized slightly to better separate icons that describe
  "what they look like" - e.g. `Icon.magnifyingGlass()` - from an expanded set of aliases that
  describe "how they are used" - e.g. `Icon.search()`.
    * This allows apps to override icon choices made within Hoist components in a more targeted way,
      e.g. by setting `Icon.columnMenu = Icon.ellipsisVertical`.
* All Hoist configurations that support `omit: boolean` now additionally support a "thunkable"
  callback of type `() => boolean`.
* `Grid` will only persist minimal user column state for hidden columns, to reduce user pref sizes.

### 📚 Libraries

* @blueprintjs/core `^4.12 → ^4.14`
* corejs `^3.26 → ^3.27`
* mobx `6.6 → 6.7`
* onsenui `2.11 → 2.12` (*see testing note below)
* react-onsenui `1.11 > 1.13`

### ✅ Testing Scope

* *Full regression testing recommended for _mobile_ apps.* While the upgrade from 2.11 to 2.12
  appears as a minor release, it was in fact a major update to the library.
  See [the Onsen release notes](https://github.com/OnsenUI/OnsenUI/releases/tag/2.12.0) for
  additional details. Note that Hoist has handled all changes required to its Onsen API calls,
  and there are no breaking changes to the Hoist mobile component APIs. As a result, mobile apps
  _might_ not need to change anything, but extra care in testing is still recommended.

## v54.0.0 - 2022-12-31

We are pleased to announce that Hoist React has been fully rewritten in TypeScript! ✨🚀

All core Hoist Components, Models, and other utilities now have TypeScript interfaces for their
public APIs, improving the developer ergonomics of the toolkit with much more accurate dev-time type
checking and intellisense. Developers now also have the option (but are not required) to write
application code using TypeScript.

Runtime support for TypeScript is provided by `@xh/hoist-dev-utils v6.1+`, which recognizes and
transpiles TypeScript files (`.ts|.tsx`) via the `@babel/plugin-transform-typescript` plugin.
Development-time support can be provided by the user's IDE (e.g. IntelliJ or VSCode, which both
provide strong TypeScript-based error checking and auto-completion).

The goal of this release is to be backward compatible with v53 to the greatest degree possible, and
most applications will run with minimal or no changes. However, some breaking changes were required
and can require application adjustments, as detailed below.

As always, please review our [Toolbox project](https://github.com/xh/toolbox/), which we've updated
to use TypeScript for its own app-level code.

### 🎁 New Features

* New TypeScript interface `HoistProps` and per-component extensions to specify props for all
  components. This replaces the use of the `PropTypes` library, which is no longer included.
* ~~Enhanced TypeScript-aware implementations of `ElementFactory`, including separate factories for
  standard components (`elementFactory`) and components that often take children only
  (`containerElementFactory`).~~
* The `@bindable` annotation has been enhanced to produce a native javascript setter for its
  property as well as the `setXXX()` method it currently produces. This provides a more typescript
  friendly way to set properties in a mobx action, and should be the favored method going forward.
  The use of the `setXXX()` method will continue to be supported for backward compatibility.
* References to singleton instances of services and the app model can now also be gained via the
  static `instance` property on the class name of the singleton - e.g. `MyAppModel.instance`.
  Referencing app-level services and the AppModel via `XH` is still fully supported and recommended.
* New utility function `waitFor` returns a promise that will resolve after a specified condition
  has been met, polling at a specified interval.
* Hoist Components will now automatically remount if the model passed to them (via context or props)
  is changed during the lifetime of the component. This allows applications to swap out models
  without needing to manually force the remounting of related components with an explicit
  `key` setting, i.e.  `key: model.xhId`.
* `fmtQuantity` function now takes two new flags `useMillions` and `useBillions`.

### 💥 Breaking Changes

* The constructors for `GridModel` and `Column` no long accept arbitrary rest (e.g `...rest`)
  arguments for applying app-specific data to the object. Instead, use the new `appData` property
  on these objects.
* ~~The `elemFactory` function has been removed. Applications calling this function should specify
  `elementFactory` (typically) or `containerElementFactory` instead.~~
    * ~~Most application components are defined using helper aliases `hoistCmp.factory`
      and `hoistCmp.withFactory` - these calls do _not_ need to change, unless your component
      needs to take a list of children directly (i.e. `someComponent(child1, child2)`).~~
    * ~~Update the definition of any such components to use `hoistCmp.containerFactory` instead.~~
    * ~~Where possible, favor the simpler, default factory for more streamlined type suggestions /
      error messages regarding your component's valid props.~~
* The use of the `model` prop to provide a config object for a model to be created on-the-fly
  is deprecated.
    * Use the new `modelConfig` prop when passing a *plain object config* -
      e.g. `someComp({modelConfig: {modelOpt: true}})`
    * Continue to use the `model` prop when passing an existing model *instance* -
      e.g. `someComp({model: someCompModel})`.
* PropTypes support has been removed in favor of the type script interfaces discussed above. Apps
  importing Hoist Proptypes instances should simply remove these compile-time references.

### 🐞 Bug Fixes

* Fix bug where dragging on any panel header which is a descendant of a `DashCanvasView` would move
  the `DashCanvasView`.
* Fix bug where `GridModel.ensureRecordsVisibleAsync` could fail to make collapsed nodes visible.
* Fix bug where `GridPersistenceModel` would not clean outdated column state.
* Fix animation bug when popping pages in the mobile navigator.

### ⚙️ Technical

* Update `preflight.js` to catch errors that occur on startup, before our in-app exception handling
  is initialized.

### 📚 Libraries

* @blueprintjs/core `4.11 → 4.12`
* @xh/hoist-dev-utils `6.0 → 6.1`
* typescript `added @ 4.9`
* highcharts `9.3 → 10.3`

### ✅ Testing Scope

* *Full regression testing recommended* - this is a major Hoist release and involved a significant
  amount of refactoring to the toolkit code. As such, we recommend a thorough regression test of any
  applications updating to this release from prior versions.

## v53.2.0 - 2022-11-15

### 🎁 New Features

* New methods `Store.errors`, `Store.errorCount`, and `StoreRecord.allErrors` provide convenient
  access to validation errors in the data package.
* New flag `Store.validationIsComplex` indicates whether *all* uncommitted records in a store should
  be revalidated when *any* record in the store is changed.
    * Defaults to `false`, which should be adequate for most use cases and can provide a significant
      performance boost in apps that bulk-insert 100s or 1000s of rows into editable grids.
    * Set to `true` for stores with validations that depend on other editable record values in the
      store (e.g. unique constraints), where a change to record X should cause another record Y to
      change its own validation status.

## v53.1.0 - 2022-11-03

### 🎁 New Features

* `PanelModel` now supports `modalSupport.defaultModal` option to allow rendering a Panel in an
  initially modal state.

### 🐞 Bug Fixes

* Fixed layout issues caused by top-level DOM elements created by `ModalSupport`
  and `ColumnWidthCalculator` (grid auto-sizing). Resolved occasional gaps between select inputs and
  their drop-down menus.
* Fix desktop styling bug where buttons inside a `Toast` could be rendered with a different color
  than the rest of the toast contents.
* Fix `GridModel` bug where `Store` would fail to recognize dot-separated field names as paths
  when provided as part of a field spec in object form.

### ⚙️ Technical

* Snap info (if available) from the `navigator.connection` global within the built-in call to track
  each application load.

## v53.0.0 - 2022-10-19

### 🎁 New Features

* The Hoist Admin Console is now accessible in a read-only capacity to users assigned the
  new `HOIST_ADMIN_READER` role.
* The pre-existing `HOIST_ADMIN` role inherits this new role, and is still required to take any
  actions that modify data.

### 💥 Breaking Changes

* Requires `hoist-core >= 14.4` to support the new `HOIST_ADMIN_READER` role described above. (Core
  upgrade _not_ required otherwise.)

## v52.0.2 - 2022-10-13

### 🐞 Bug Fixes

* Form field dirty checking now uses lodash `isEqual` to compare initial and current values,
  avoiding false positives with Array values.

## v52.0.1 - 2022-10-10

### 🎁 New Features

* New "Hoist Inspector" tool supports displaying and querying all of the Models, Services, and
  Stores within a running application.
    * Admin/dev-focused UI is built into all Desktop apps, activated via discrete new toggle in the
      bottom version bar (look for the 🔍 icon), or by running `XH.inspectorService.activate()`.
    * Selecting a model/service/store instance provides a quick view of its properties, including
      reactively updated observables. Useful for realtime troubleshooting of application state.
    * Includes auto-updated stats on total application model count and memory usage. Can aid in
      detecting and debugging memory leaks due to missing `@managed` annotations and other issues.
* New `DashCanvasViewModel.autoHeight` option fits the view's height to its rendered contents.
* New `DashCanvasAddViewButton` component supports adding views to `DashCanvas`.
* New `TabContainerModel.refreshContextModel` allows apps to programmatically load a `TabContainer`.
* `FilterChooserModel` now accepts shorthand inputs for numeric fields (e.g. "2m").
* Admin Console Config/Pref/Blob differ now displays the last updated time and user for each value.
* New observable `XH.environmentService.serverVersion` property, updated in the background via
  pre-existing `xhAppVersionCheckSecs` config. Note this does not replace or change the built-in
  upgrade prompt banner, but allows apps to take their own actions (e.g. reload immediately) when
  they detect an update on the server.

### 💥 Breaking Changes

* This release moves Hoist to **React v18**. Update your app's `package.json` to require the latest
  18.x versions of `react` and `react-dom`. Unless your app uses certain react-dom APIs directly, no
  other changes should be required.
* Removed deprecated method `XH.setDarkTheme()`. Use `XH.setTheme()` instead to select from our
  wide range of (two) theme options.

### 🐞 Bug Fixes

* `CompoundTaskObserver` improved to prioritize using specific messages from subtasks over the
  overall task message.
* Grid's built in context-menu option for filtering no longer shows `[object Object]` for columns
  that render React elements.
* `Store.updateData()` properly handles data in the `{rawData, parentId}` format, as documented.
* Disabled tabs now render with a muted text color on both light and dark themes, with
  new `--tab-disabled-text-color` CSS var added to customize.

### ⚙️ Technical

* `HoistComponents` no longer mutate the props object passed to them in React production mode. This
  was not causing noticeable application issues, but could result in a component's base CSS class
  being applied multiple times to its DOM element.
* `ModelSelector` used for model lookup and matching will now accept the class name of the model to
  match. Previously only a class reference could be provided.
* New check within service initialization to ensure that app service classes extend `HoistService`
  as required. (Has always been the expectation, but was not previously enforced.)
* `GridModel` will once again immediately sync data with its underlying AG Grid component. This
  reverses a v50.0.0 change that introduced a minimal debounce in order to work around an AG Grid
  rendering bug. The AG Grid bug has been resolved, and this workaround is no longer needed.
* `GridExportService` has improved support for columns of `FieldType.AUTO` and for columns with
  multiple data types and custom export functions. (`hoist-core >= 14.3` required for these
  particular improvements, but not for this Hoist React version in general.)
* The `trimToDepth` has been improved to return a depth-limited clone of its input that better
  handles nested arrays and passes through primitive inputs unchanged.

### 📚 Libraries

* @blueprintjs/core `4.6 → 4.11`
* @blueprintjs/datetime `4.3 → 4.4`
* @fortawesome `6.1 → 6.2`
* dompurify `2.3 → 2.4`
* react `17.0.1 → 18.2.0`
* react-dom `17.0.1 → 18.2.0`

## v51.0.0 - 2022-08-29

### 🎁 New Features

* `ButtonGroupInput` supports new `enableMulti` prop.
* `AboutDialog` can now display more dynamic custom properties.
* New option added to the Admin Activity Tracking chart to toggle on/off weekends when viewing a
  time series.
* The `filterText` field in `ColumnHeaderFilter` now gets autoFocused.

### 💥 Breaking Changes

* `CodeInput` is now rendered within an additional `div` element. Unlikely to cause issues, unless
  using targeted styling of this component.
* `xhAboutMenuConfigs` soft-config is no longer supported. To customize the `AboutDialog`, see
  `HoistAppModel.getAboutDialogItems()`

### 🐞 Bug Fixes

* Fixed issue where `ModalSupport` would trigger `MobX` memo warning in console.
* Fixed issues with `ModalSupport` implementation in `CodeInput`.
* Fixed `Grid` rendering glitches when used inside `Panel` with `ModalSupport`.
* Fixed incorrect text color on desktop toasts with a warning intent.
* Fixed potential for duplication of default Component `className` within list of CSS classes
  rendered into the DOM.
* Added missing `@computed` annotations to several `Store` getters that relay properties from
  its internal recordsets, including `maxDepth` and getters returning counts and empty status.
    * Avoids unnecessary internal render cycles within `Grid` when in tree mode.
    * Could require adjustments for apps that unintentionally relied on these observable getters
      triggering re-renders when records have changed in any way (but their output values have not).
* Hoist-supported menus will no longer filter out a `MenuDivider` if it has a `title`.
* The default `FormField` read-only renderer now supports line breaks.

### ⚙️ Technical

* The `addReaction()` and `addAutorun()` methods on `HoistBase` (i.e. models and services) now
  support passing multiple reactions in a single call and will ignore nullish inputs.

## v50.1.1 - 2022-07-29

### 🐞 Bug Fixes

* Fixed bug where components utilizing `ModalSupport` could render incorrectly when switching
  between inline and modal views.
* Improved behavior of `GridModel.whenReadyAsync()` to allow Grid more time to finish loading data.
  This improves the behavior of related methods `preSelectFirstAsync`, `selectFirstAsync`, and
  `ensureVisibleAsync`.
* `Grid` context menus are now disabled when a user is inline editing.
* An empty `DashCanvas` / `DashContainer` 'Add View' button now only displays a menu of available
  views, without unnecessarily nesting them inside an 'Add' submenu.
* Update `AppMenuButton` and `ContextMenu` to support Blueprint4 `menuItem`.

## v50.1.0 - 2022-07-21

### 🎁 New Features

* New `GridModel` method `ensureRecordsVisibleAsync` accepts one or more store records or IDs and
  scrolls to make them visible in the grid.

### 📚 Libraries

* @blueprintjs/core `4.5 → 4.6`
* qs `6.10 → 6.11`
* react-popper `2.2 → 2.3`

## v50.0.0 - 2022-07-12

### 🎁 New Features

* New `PanelModel.modalSupport` option allows the user to expand a panel into a configurable modal
  dialog - without developers needing to write custom dialog implementations and without triggering
  a remount/rerender of the panel's contents.
* FilterChooser field suggestions now search within multi-word field names.
* Autosize performance has been improved for very large grids.
* New `@abstract` decorator now available for enforcing abstract methods / getters.
* `MessageModel` now receives `dismissable` and `cancelOnDismiss` flags to control the behavior of a
  popup message when clicking the background or hitting the escape key.

### 💥 Breaking Changes

* Hoist now requires AG Grid v28.0.0 or higher - update your AG Grid dependency in your app's
  `package.json` file. See the [AG Grid Changelog](https://www.ag-grid.com/changelog) for details.
* The data reactions between `GridModel` and the underlying Ag-Grid is now minimally debounced. This
  avoids multiple data updates during a single event loop tick, which can corrupt Ag-Grid's
  underlying state in the latest versions of that library.
    * This change should not affect most apps, but code that queries grid state immediately after
      loading or filtering a grid (e.g. selection, row visibility, or expansion state) should be
      tested carefully and may require a call to `await whenReadyAsync()`.
    * Note that this method is already incorporated in to several public methods on `GridModel`,
      including `selectFirstAsync()` and `ensureSelectionVisibleAsync()`.
    * ⚠ NOTE - this change has been reverted as of v52 (see above).
* Blueprint has updated all of its CSS class names to use the `bp4-` prefix instead of the `bp3-`
  prefix. Any apps styling these classes directly may need to be adjusted. See
  https://github.com/palantir/blueprint/wiki/Blueprint-4.0 for more info.
* Both `Panel.title` and `Panel.icon` props must be null or undefined to avoid rendering
  a `PanelHeader`. Previously specifying any 'falsey' value for both (e.g. an empty string
  title) would omit the header.
* `XHClass` (top-level Singleton model for Hoist) no longer extends `HoistBase`
* `DockView` component has been moved into the desktop-specific package `@xh/hoist/desktop/cmp`.
  Users of this component will need to adjust their imports accordingly.
* Requires `hoist-core >= 14.0`. Excel file exporting defaults to using column FieldType.

### 🐞 Bug Fixes

* Fixed several issues introduced with Ag-Grid v27 where rows gaps and similar rendering issues
  could appear after operating on it programmatically (see breaking changes above).
* `ColumnHeaders` now properly respond to mouse events on tablets (e.g. when using a Bluetooth
  trackpad on an iPad).
* Fixed bug where `DashCanvasModel.removeView()` was not properly disposing of removed views
* Fixed exception dialog getting overwhelmed by large messages.
* Fixed exporting to Excel file erroneously coercing certain strings (like "1e10") into numbers.

### ⚙️ Technical

* Hoist will now throw if you import a desktop specific class to a mobile app or vice-versa.

### 📚 Libraries

* @blueprintjs `3.54 → 4.5`

[Commit Log](https://github.com/xh/hoist-react/compare/v49.2.0...v50.0.0)

## v49.2.0 - 2022-06-14

### 🎁 New Features

* New `@enumerable` decorator for making class members `enumerable`
* New `GridAutosizeOption` `renderedRowsOnly` supports more limited autosizing
  for very large grids.

### 🐞 Bug Fixes

* Fix `FilterChooser` looping between old values if updated too rapidly.
* Allow user to clear an unsupported `FilterChooser` value.
* Fix bug where `Panel` would throw when `headerItems = null`
* Fix column values filtering on `tags` fields if another filter is already present.
* Fix bug where `SwitchInput` `labelSide` would render inappropriately if within `compact` `toolbar`
* Fix bug where `SplitTreeMapModel.showSplitter` property wasn't being set in constructor

### 📚 Libraries

* mobx `6.5 → 6.6`

[Commit Log](https://github.com/xh/hoist-react/compare/v49.1.0...v49.2.0)

## v49.1.0 - 2022-06-03

### 🎁 New Features

* A `DashCanvasViewModel` now supports `headerItems` and `extraMenuItems`
* `Store` now supports a `tags` field type
* `FieldFilter` supports `includes` and `excludes` operators for `tags` fields

### 🐞 Bug Fixes

* Fix regression with `begins`, `ends`, and `not like` filters.
* Fix `DashCanvas` styling so drag-handles no longer cause horizontal scroll bar to appear
* Fix bug where `DashCanvas` would not resize appropriately on scrollbar visibility change

[Commit Log](https://github.com/xh/hoist-react/compare/v49.0.0...v49.1.0)

## v49.0.0 - 2022-05-24

### 🎁 New Features

* Improved desktop `NumberInput`:
    * Re-implemented `min` and `max` props to properly constrain the value entered and fix several
      bugs with the underlying Blueprint control.
    * Fixed the `precision` prop to be fully respected - values emitted by the input are now
      truncated to the specified precision, if set.
    * Added additional debouncing to keep the value more stable while a user is typing.
* Added new `getAppMenuButtonExtraItems()` extension point on `@xh/hoist/admin/AppModel` to allow
  customization of the Admin Console's app menu.
* Devs can now hide the Admin > General > Users tab by setting `hideUsersTab: true` within a new,
  optional `xhAdminAppConfig` soft-config.
* Added new `SplitTreeMapModel.showSplitter` config to insert a four pixel buffer between the
  component's nested maps. Useful for visualizations with both positive and negative heat values on
  each side, to keep the two sides clearly distinguished from each other.
* New `xhChangelogConfig.limitToRoles` soft-config allows the in-app changelog (aka release notes)
  to be gated to a subset of users based on their role.
* Add support for `Map` and `WeakMap` collections in `LangUtils.getOrCreate()`.
* Mobile `textInput` now accepts an `enableClear` property with a default value of false.

### 💥 Breaking Changes

* `GridModel.groupRowElementRenderer` and `DataViewModel.groupRowElementRenderer` have been removed,
  please use `groupRowRenderer` instead. It must now return a React Element rather than an HTML
  string (plain strings are also OK, but any formatting must be done via React).
* Model classes passed to `HoistComponents` or configured in their factory must now
  extend `HoistModel`. This has long been a core assumption, but was not previously enforced.
* Nested model instances stored at properties with a `_` prefix are now considered private and will
  not be auto-wired or returned by model lookups. This should not affect most apps, but will require
  minor changes for apps that were binding components to non-standard or "private" models.
* Hoist will now throw if `Store.summaryRecord` does not have a unique ID.

### 🐞 Bug Fixes

* Fixed a bug with Panel drag-to-resize within iframes on Windows.
* Worked around an Ag-Grid bug where the grid would render incorrectly on certain sorting changes,
  specifically for abs sort columns, leaving mis-aligned rows and gaps in the grid body layout.
* Fixed a bug in `SelectEditor` that would cause the grid to lose keyboard focus during editing.

### ⚙️ Technical

* Hoist now protects against custom Grid renderers that may throw by catching the error and printing
  an "#ERROR" placeholder token in the affected cell.
* `TreeMapModel.valueRenderer` and `heatRenderer` callbacks are now passed the `StoreRecord` as a
  second argument.
* Includes a new, additional `index-manifest.html` static file required for compatibility with the
  upcoming `hoist-dev-utils v6.0` release (but remains compatible with current/older dev-utils).

### 📚 Libraries

* mobx-react-lite `3.3 → 3.4`

[Commit Log](https://github.com/xh/hoist-react/compare/v48.0.1...v49.0.0)

## v48.0.1 - 2022-04-22

### 🐞 Bug Fixes

* Improve default rendering to call `toString()` on non-react elements returned by renderers.
* Fixed issue with `model` property missing from `Model.componentProps` under certain conditions.

[Commit Log](https://github.com/xh/hoist-react/compare/v48.0.0...v48.0.1)

## v48.0.0 - 2022-04-21

### 🎁 New Features

* A new `DashCanvas` layout component for creating scrollable dashboards that allow users to
  manually place and size their widgets using a grid-based layout. Note that this component is in
  beta and its API is subject to change.
* FontAwesome upgraded to v6. This includes redesigns of the majority of bundled icons - please
  check your app's icon usages carefully.
* Enhancements to admin log viewer. Log file metadata (size & last modified) available with
  optional upgrade to `hoist-core >= 13.2`.
* Mobile `Dialog` will scroll internally if taller than the screen.
* Configs passed to `XH.message()` and its variants now take an optional `className` to apply to the
  message dialog.
* `fmtQuantity` now displays values greater than one billion with `b` unit, similar to current
  handling of millions with `m`.

### 💥 Breaking Changes

* Hoist now requires AG Grid v27.2.0 or higher - update your AG Grid dependency in your app's
  `package.json` file. See the [AG Grid Changelog](https://www.ag-grid.com/changelog) for details.
  NOTE that AG Grid 27 includes a big breaking change to render cell contents via native React
  elements rather than HTML, along with other major API changes. To accommodate these changes, the
  following changes are required in Hoist apps:
    * `Column.renderer` must now return a React Element rather than an HTML string (plain strings
      are also OK, but any formatting must be done via React). Please review your app grids and
      update any custom renderers accordingly. `Column.elementRenderer` has been removed.
    * `DataViewModel.elementRenderer` has been renamed `DataViewModel.renderer`.
    * Formatter methods and renderers (e.g. `fmtNumber`, `numberRenderer`, etc.) now return React
      Elements by default. The `asElement` option to these functions has been removed. Use the
      new `asHtml` option to return an HTML string where required.
    * The `isPopup` argument to `useInlineEditorModel()` has been removed. If you want to display
      your inline editor in a popup, you must set the new flag `Column.editorIsPopup` to `true`.
* Deprecated message configs `confirmText`, `confirmIntent`, `cancelText`, `cancelIntent` have been
  removed.

### 🐞 Bug Fixes

* Set AG Grid's `suppressLastEmptyLineOnPaste` to true to work around a bug with Excel (Windows)
  that adds an empty line beneath the range pasted from the clipboard in editable grids.
* Fixes an issue where `NumberInput` would initially render blank values if `max` or `min` were
  set.
* Fixes an issue where tree maps would always show green for a `heatValue` of zero.

### 📚 Libraries

* @fortawesome/fontawesome-pro `5.14 → 6.1`
* mobx `6.3 → 6.5`
* mobx-react-lite `3.2 → 3.3`

[Commit Log](https://github.com/xh/hoist-react/compare/v47.1.2...v48.0.0)

## v47.1.2 - 2022-04-01

### 🐞 Bug Fixes

* `FieldFilter`'s check of `committedData` is now null safe. A record with no `committedData` will
  not be filtered out.

[Commit Log](https://github.com/xh/hoist-react/compare/v47.1.1...v47.1.2)

## v47.1.1 - 2022-03-26

### 🎁 New Features

* New "sync with system" theme option - sets the Hoist theme to light/dark based on the user's OS.
* Added `cancelAlign` config to `XH.message()` and variants. Customize to "left" to render
  Cancel and Confirm actions separated by a filler.
* Added `GridModel.restoreDefaultsFn`, an optional function called after `restoreDefaultsAsync`.
  Allows apps to run additional, app-specific logic after a grid has been reset (e.g. resetting
  other, related preferences or state not managed by `GridModel` directly).
* Added `AppSpec.lockoutPanel`, allowing apps to specify a custom component.

### 🐞 Bug Fixes

* Fixed column auto-sizing when `headerName` is/returns an element.
* Fixed bug where subforms were not properly registering as dirty.
* Fixed an issue where `Select` inputs would commit `null` whilst clearing the text input.
* Fixed `Clock` component bug introduced in v47 (configured timezone was not respected).

### 📚 Libraries

* @blueprintjs/core `3.53 → 3.54`
* @blueprintjs/datetime `3.23 → 3.24`

[Commit Log](https://github.com/xh/hoist-react/compare/v47.0.1...v47.1.1)

## v47.0.1 - 2022-03-06

### 🐞 Bug Fixes

* Fix to mobile `ColChooser` error re. internal model handling.

[Commit Log](https://github.com/xh/hoist-react/compare/v47.0.0...v47.0.1)

## v47.0.0 - 2022-03-04

### 🎁 New Features

* Version 47 provides new features to simplify the wiring of models to each other and the components
  they render. In particular, it formalizes the existing concept of "linked" HoistModels - models
  created by Hoist via the `creates` directive or the `useLocalModel` hook - and provides them with
  the following new features:
    - an observable `componentProps` property with access to the props of their rendered component.
    - a `lookupModel()` method and a `@lookup` decorator that can be used to acquire references to
      other HoistModels that are ancestors of the model in the component hierarchy.
    - new `onLinked()` and `afterLinked()` lifecycle methods, called when the model's associated
      component is first rendered.
* As before, linked models are auto-loaded and registered for refreshes within the `RefreshContext`
  they reside in, as well as destroyed when their linked component is unmounted. Also note that the
  new features described above are all "opt-in" and should be fully backward compatible with
  existing application code.
* Hoist will now more clearly alert if a model specified via the `uses()` directive cannot be
  resolved. A new `optional` config (default false) supports components with optional models.
* New support in Cube views for aggregators that depend on rows in the data set other than their
  direct children. See new property `Aggregator.dependOnChildrenOnly` and new `AggregationContext`
  argument passed to `Aggregator.aggregate()` and `Aggregator.replace()`
* Clarified internal CSS classes and styling for `FormField`.
    * ⚠️ Note that as part of this change, the `xh-form-field-fill` class name is no longer in use.
      Apps should check for any styles for that class and replace with `.xh-form-field-inner--flex`.

### 🐞 Bug Fixes

* Fixed an issue where the menu would flash open and closed when clicking on the `FilterChooser`
  favorites button.

### 💥 Breaking Changes

* Dashboard widgets no longer receive the `viewModel` prop. Access to the `DashViewModel` within a
  widget should be obtained using either the lookup decorator (i.e. `@lookup(DashViewModel)`)
  or the `lookupModel()` method.

### 📚 Libraries

* @blueprintjs/core `3.52 → 3.53`

[Commit Log](https://github.com/xh/hoist-react/compare/v46.1.2...v47.0.0)

## v46.1.2 - 2022-02-18

### 🐞 Bug Fixes

* Fixed an issue where column autosize can reset column order under certain circumstances.

[Commit Log](https://github.com/xh/hoist-react/compare/v46.1.1...v46.1.2)

## v46.1.1 - 2022-02-15

### 🐞 Bug Fixes

* Prevent `onClick` for disabled mobile `Buttons`.

[Commit Log](https://github.com/xh/hoist-react/compare/v46.1.0...v46.1.1)

## v46.1.0 - 2022-02-07

### Technical

* This release modifies our workaround to handle the AG Grid v26 changes to cast all of their node
  ids to strings. The initial approach in v46.0.0 - matching the AG Grid behavior by casting all
  `StoreRecord` ids to strings - was deemed too problematic for applications and has been reverted.
  Numerical ids in Store are once again fully supported.
* To accommodate the AG Grid changes, applications that are using AG Grid APIs (e.g.
  `agApi.getNode()`) should be sure to use the new property `StoreRecord.agId` to locate and compare
  records. We expect such usages to be rare in application code.

### 🎁 New Features

* `XH.showFeedbackDialog()` now takes an optional message to pre-populate within the dialog.
* Admins can now force suspension of individual client apps from the Server > WebSockets tab.
  Intended to e.g. force an app to stop refreshing an expensive query or polling an endpoint removed
  in a new release. Requires websockets to be enabled on both server and client.
* `FormField`s no longer need to specify a child input, and will simply render their readonly
  version if no child is specified. This simplifies the common use-case of fields/forms that are
  always readonly.

### 🐞 Bug Fixes

* `FormField` no longer throw if given a child that did not have `propTypes`.

[Commit Log](https://github.com/xh/hoist-react/compare/v46.0.0...v46.1.0)

## v46.0.0 - 2022-01-25

### 🎁 New Features

* `ExceptionHandler` provides a collection of overridable static properties, allowing you to set
  app-wide default behaviour for exception handling.
* `XH.handleException()` takes new `alertType` option to render error alerts via the familiar
  `dialog` or new `toast` UI.
* `XH.toast()` takes new `actionButtonProps` option to render an action button within a toast.
* New `GridModel.highlightRowOnClick` config adds a temporary highlight class to grid rows on user
  click/tap. Intended to improve UI feedback - especially on mobile, where it's enabled by default.
* New `GridModel.isInEditingMode` observable tracks inline editing start/stop with a built-in
  debounce, avoiding rapid cycling when e.g. tabbing between cells.
* `NumberInput` now supports a new `scaleFactor` prop which will be applied when converting between
  the internal and external values.
* `FilterChooser` now displays more minimal field name suggestions when first focused, as well as a
  new, configurable usage hint (`FilterChooserModel.introHelpText`) above those suggestions.

### 💥 Breaking Changes

* Hoist now requires AG Grid v26.2.0 or higher - update your AG Grid dependency in your app's
  `package.json` file. See the [AG Grid Changelog](https://www.ag-grid.com/changelog) for details.
* ~~`StoreRecord.id` must now be a String. Integers IDs were previously supported, but will be cast
  Strings during record creation.~~
    * ~~Apps using numeric record IDs for internal or server-side APIs will need to be reviewed and
      updated to handle/convert string values.~~
    * ~~This change was necessitated by a change to Ag-Grid, which now also requires String IDs for
      its row node APIs.~~
    * NOTE - the change above to require string IDs was unwound in v46.1.
* `LocalDate` methods `toString()`, `toJSON()`, `valueOf()`, and `isoString()` now all return the
  standard ISO format `YYYY-MM-DD`, consistent with built-in `Date.toISOString()`. Prior versions
  returned`YYYYMMDD`.
* The `stringifyErrorSafely` function has been moved from the `@xh/hoist/exception` package to a
  public method on `XH.exceptionHandler`. (No/little impact expected on app code.)

### 🐞 Bug Fixes

* Fix to incorrect viewport orientation reporting due to laggy mobile resize events and DOM APIs.

[Commit Log](https://github.com/xh/hoist-react/compare/v45.0.2...v46.0.0)

## v45.0.2 - 2022-01-13

### 🎁 New Features

* `FilterChooser` has new `menuWidth` prop, allowing you to specify as width for the dropdown menu
  that is different from the control.

### 🐞 Bug Fixes

* Fixed cache clearing method on Admin Console's Server > Services tab.
* Several fixes to behavior of `GridAutosizeMode.MANAGED`

[Commit Log](https://github.com/xh/hoist-react/compare/v45.0.1...v45.0.2)

## v45.0.1 - 2022-01-07

### 🐞 Bug Fixes

* Fixed a minor bug preventing Hoist apps from running on mobile Blackberry Access (Android)
  browsers

### ⚙️ Technical

* New flag `Store.experimental.castIdToString`

[Commit Log](https://github.com/xh/hoist-react/compare/v45.0.0...v45.0.1)

## v45.0.0 - 2022-01-05

### 🎁 New Features

* Grid filters configured with `GridFilterFieldSpec.enableValues` offer autocomplete suggestions
  for 'Equals' and 'Not Equals' filters.
* `GridFilterFieldSpec` has new `values` and `forceSelection` configs.
* `FilterChooser` displays a list of fields configured for filtering to improve the usability /
  discoverability of the control. Enabled by default, but can be disabled via
  new `suggestFieldsWhenEmpty` model config.
* `TreeMap` uses lightest shading for zero heat, reserving grey for nil.
* New property `Store.reuseRecords` controls if records should be reused across loads based on
  sharing identical (by reference) raw data. NOTE - this behavior was previously always enabled, but
  can be problematic under certain conditions and is not necessary for most applications. Apps with
  large datasets that want to continue to use this caching should set this flag explicitly.
* Grid column filters tweaked with several improvements to usability and styling.
* `LocalDate.get()` now supports both 'YYYY-MM-DD' and 'YYYYMMDD' inputs.
* Mobile `Button` has new `intent`, `minimal` and `outlined` props.

### 💥 Breaking Changes

* `FilterChooserFieldSpec.suggestValues` has been renamed `enableValues`, and now only accepts a
  boolean.
* `Column.exportFormat`, `Column.exportWidth` and the `ExportFormat` enum have been renamed
  `Column.excelFormat`, `Column.excelWidth` and `ExcelFormat` respectively.
* `Store.reuseRecords` must now be explicitly set on Stores with large datasets that wish to cache
  records by raw data identity (see above).
* `Record` class renamed to `StoreRecord` in anticipation of upcoming changes to JavaScript standard
  and to improve compatibility with TypeScript.
    * Not expected to have much or any impact on application code, except potentially JSDoc typings.
* Mobile `Button` no longer supports `modifier` prop. Use `minimal` and `outlined` instead.
* The following deprecated APIs were removed:
    * GridModel.selection
    * GridModel.selectedRecordId
    * StoreSelectionModel.records
    * StoreSelectionModel.ids
    * StoreSelectionModel.singleRecord
    * StoreSelectionModel.selectedRecordId
    * DataViewModel.selection
    * DataViewModel.selectedRecordId
    * RestGridModel.selection
    * LogUtils.withShortDebug
    * Promise.start

### 🐞 Bug Fixes

* `DashContainer` overflow menu still displays when the optional menu button is enabled.
* Charts in fullscreen mode now exit fullscreen mode gracefully before re-rendering.

### 📚 Libraries

* @popperjs/core `2.10 → 2.11`
* codemirror `5.63 → 6.65`
* http-status-codes `2.1 → 2.2`
* prop-types `15.7 → 15.8`
* store2 `2.12 → 2.13`
* ua-parser-js `0.7 → 1.0.2` (re-enables auto-patch updates)

[Commit Log](https://github.com/xh/hoist-react/compare/v44.3.0...v45.0.0)

## v44.3.0 - 2021-12-15

### 🐞 Bug Fixes

* Fixes issue with columns failing to resize on first try.
* Fixes issue preventing use of context menus on iPad.

### 📚 Libraries

* @blueprintjs/core `3.51 → 3.52`

* [Commit Log](https://github.com/xh/hoist-react/compare/v44.2.0...v44.3.0)

## v44.2.0 - 2021-12-07

### 🎁 New Features

* Desktop inline grid editor `Select` now commits the value immediately on selection.
* `DashContainerModel` now supports an observable `showMenuButton` config which will display a
  button in the stack header for showing the context menu
* Added `GridAutosizeMode.MANAGED` to autosize Grid columns on data or `sizingMode` changes, unless
  the user has manually modified their column widths.
* Copying from Grids to the clipboard will now use the value provided by the `exportValue`
  property on the column.
* Refresh application hotkey is now built into hoist's global hotkeys (shift + r).
* Non-SSO applications will now automatically reload when a request fails due to session timeout.
* New utility methods `withInfo` and `logInfo` provide variants of the existing `withDebug` and
  `logDebug` methods, but log at the more verbose `console.log` level.

### 🐞 Bug Fixes

* Desktop panel splitter can now be dragged over an `iframe` and reliably resize the panel.
* Ensure scrollbar does not appear on multi-select in toolbar when not needed.
* `XH.isPortrait` property fixed so that it no longer changes due to the appearance of the mobile
  keyboard.

[Commit Log](https://github.com/xh/hoist-react/compare/v44.1.0...v44.2.0)

## v44.1.0 - 2021-11-08

### 🎁 New Features

* Changes to App Options are now tracked in the admin activity tab.
* New Server > Environment tab added to Admin Console to display UI server environment variables and
  JVM system properties. (Requires `hoist-core >= 10.1` to enable this optional feature.)
* Provided observable getters `XH.viewportSize`, `XH.isPortrait` and `XH.isLandscape` to allow apps
  to react to changes in viewport size and orientation.

### 🐞 Bug Fixes

* Desktop inline grid editor `DateInput` now reliably shows its date picker pop-up aligned with the
  grid cell under edit.
* Desktop `Select.hideDropdownIndicator` now defaults to `true` on tablet devices due to UX bugs
  with the select library component and touch devices.
* Ensure `Column.autosizeBufferPx` is respected if provided.

### ✨ Styles

* New `--xh-menu-item` CSS vars added, with tweaks to default desktop menu styling.
* Highlight background color added to mobile menu items while pressed.

[Commit Log](https://github.com/xh/hoist-react/compare/v44.0.0...v44.1.0)

## v44.0.0 - 2021-10-26

⚠ NOTE - apps must update to `hoist-core >= 10.0.0` when taking this hoist-react update.

### 🎁 New Features

* TileFrame now supports new `onLayoutChange` callback prop.

### 🐞 Bug Fixes

* Field Filters in data package now act only on the `committed` value of the record. This stabilizes
  filtering behavior in editable grids.
* `JsonBlobService.updateAsync()` now supports data modifications with `null` values.
* Fixes an issue with Alert Banner not broadcasting to all users.
* Selected option in `Select` now scrolls into view on menu open.

### 💥 Breaking Changes

* Update required to `hoist-core >= 10.0.0` due to changes in `JsonBlobService` APIs and the
  addition of new, dedicated endpoints for Alert Banner management.

[Commit Log](https://github.com/xh/hoist-react/compare/v43.2.0...v44.0.0)

## v43.2.0 - 2021-10-14

### 🎁 New Features

* Admins can now configure an app-wide alert banner via a new tab in the Hoist Admin console.
  Intended to alert users about planned maintenance / downtime, known problems with data or upstream
  systems, and other similar use cases.
* Minor re-org of the Hoist Admin console tabs. Panels relating primarily to server-side features
  (including logging) are now grouped under a top-level "Server" tab. Configs have moved under
  "General" with the new Alert Banner feature.

### 🐞 Bug Fixes

* Always enforce a minimal `wait()` within `GridModel.autosizeAsync()` to ensure that the Grid has
  reacted to any data changes and AG Grid accurately reports on expanded rows to measure.

[Commit Log](https://github.com/xh/hoist-react/compare/v43.1.0...v43.2.0)

## v43.1.0 - 2021-10-04

### 🎁 New Features

* The Admin Console log viewer now supports downloading log files.
    * Note apps must update to `hoist-core >= v10.0` to enable this feature.
    * Core upgrade is _not_ a general requirement of this Hoist React release.
* The `field` key in the constructor for `Column` will now accept an Object with field defaults, as
  an alternative to the field name. This form allows the auto-construction of fully-defined `Field`
  objects from the column specification.

### 🐞 Bug Fixes

* `GridModel` no longer mutates any `selModel` or `colChooser` config objects provided to its
  constructor, resolving an edge-case bug where re-using the same object for either of these configs
  across multiple GridModel instances (e.g. as a shared set of defaults) would break.
* Grid autosizing tweaked to improve size estimation for indented tree rows and on mobile.

### 📚 Libraries

* @blueprintjs/core `3.50 → 3.51`

[Commit Log](https://github.com/xh/hoist-react/compare/v43.0.2...v43.1.0)

## v43.0.2 - 2021-10-04

### 🐞 Bug Fixes

* Fix (important) to ensure static preload spinner loaded from the intended path.
    * Please also update to latest `hoist-dev-utils >= 5.11.1` if possible.
    * Avoids issue where loading an app on a nested route could trigger double-loading of app
      assets.

[Commit Log](https://github.com/xh/hoist-react/compare/v43.0.1...v43.0.2)

## v43.0.1 - 2021-10-04

### 🎁 New Features

* New `GridFindField` component that enables users to search through a Grid and select rows that
  match the entered search term, _without_ applying any filtering. Especially useful for grids with
  aggregations or other logic that preclude client-side filtering of the data.
* Tree grid rows can be expanded / collapsed by clicking anywhere on the row. The new
  `GridModel.clicksToExpand` config can be used to control how many clicks will toggle the row.
  Defaults to double-click for desktop, and single tap for mobile - set to 0 to disable entirely.
* Added `GridModel.onCellContextMenu` handler. Note that for mobile (phone) apps, this handler fires
  on the "long press" (aka "tap and hold") gesture. This means it can be used as an alternate event
  for actions like drilling into a record detail, especially for parent rows on tree grids, where
  single tap will by default expand/collapse the node.
* In the `@xh/hoist/desktop/grid` package, `CheckboxEditor` has been renamed `BooleanEditor`. This
  new component supports a `quickToggle` prop which allows for more streamlined inline editing of
  boolean values.
* `LoadSpec` now supports a new `meta` property. Use this property to pass app-specific metadata
  through the `LoadSupport` loading and refresh lifecycle.
* A spinner is now shown while the app downloads and parses its javascript - most noticeable when
  loading a new (uncached) version, especially on a slower mobile connection. (Requires
  `@xh/hoist-dev-utils` v5.11 or greater to enable.)
* Log Levels now include information on when the custom config was last updated and by whom.
    * Note apps must update their server-side to `hoist-core v10.0` or greater to persist the date
      and username associated with the config (although this is _not_ a general or hard requirement
      for taking this version of hoist-react).

### ⚙️ Technical

* Removed `DEFAULT_SORTING_ORDER` static from `Column` class in favor of three new preset constants:
  `ASC_FIRST`, `DESC_FIRST`, and `ABS_DESC_FIRST`. Hoist will now default sorting order on columns
  based on field type. Sorting order can still be manually set via `Column.sortingOrder`.

### 🐞 Bug Fixes

* The ag-grid grid property `stopEditingWhenCellsLoseFocus` is now enabled by default to ensure
  values are committed to the Store if the user clicks somewhere outside the grid while editing a
  cell.
* Triggering inline editing of text or select editor cells by typing characters will no longer lose
  the first character pressed.

### ✨ Styles

* New `TreeStyle.COLORS` and `TreeStyle.COLORS_AND_BORDERS` tree grid styles have been added. Use
  the `--xh-grid-tree-group-color-level-*` CSS vars to customize colors as needed.
* `TreeStyle.HIGHLIGHTS` and `TreeStyle.HIGHLIGHTS_AND_BORDERS` now highlight row nodes on a
  gradient according to their depth.
* Default colors for masks and dialog backdrops have been adjusted, with less obtrusive colors used
  for masks via `--xh-mask-bg` and a darker `--xh-backdrop-bg` var now used behind dialogs.
* Mobile-specific styles and CSS vars for panel and dialog title background have been tweaked to use
  desktop defaults, and mobile dialogs now respect `--xh-popup-*` vars as expected.

### 💥 Breaking Changes

* In the `@xh/hoist/desktop/grid` package, `CheckboxEditor` has been renamed `BooleanEditor`.

### ⚙️ Technical

* The `xhLastReadChangelog` preference will not save SNAPSHOT versions to ensure the user continues
  to see the 'What's New?' notification for non-SNAPSHOT releases.

### 📚 Libraries

* @blueprintjs/core `3.49 → 3.50`
* codemirror `5.62 → 5.63`

[Commit Log](https://github.com/xh/hoist-react/compare/v42.6.0...v43.0.1)

## v42.6.0 - 2021-09-17

### 🎁 New Features

* New `Column.autosizeBufferPx` config applies column-specific autosize buffer and overrides
  `GridAutosizeOptions.bufferPx`.
* `Select` input now supports new `maxMenuHeight` prop.

### 🐞 Bug Fixes

* Fixes issue with incorrect Grid auto-sizing for Grids with certain row and cell styles.
* Grid sizing mode styles no longer conflict with custom use of `groupUseEntireRow: false` within
  `agOptions`.
* Fixes an issue on iOS where `NumberInput` would incorrectly bring up a text keyboard.

### ✨ Styles

* Reduced default Grid header and group row heights to minimize their use of vertical space,
  especially at larger sizing modes. As before, apps can override via the `AgGrid.HEADER_HEIGHTS`
  and `AgGrid.GROUP_ROW_HEIGHTS` static properties. The reduction in height does not apply to group
  rows that do not use the entire width of the row.
* Restyled Grid header rows with `--xh-grid-bg` and `--xh-text-color-muted` for a more minimal look
  overall. As before, use the `--xh-grid-header-*` CSS vars to customize if needed.

[Commit Log](https://github.com/xh/hoist-react/compare/v42.5.0...v42.6.0)

## v42.5.0 - 2021-09-10

### 🎁 New Features

* Provide applications with the ability to override default logic for "restore defaults". This
  allows complex and device-specific sub-apps to perform more targeted and complete clearing of user
  state. See new overridable method `HoistAppModel.restoreDefaultsAsync` for more information.

### 🐞 Bug Fixes

* Improved coverage of Fetch `abort` errors.
* The in-app changelog will no longer prompt the user with the "What's New" button if category-based
  filtering results in a version without any release notes.

### ✨ Styles

* New CSS vars added to support easier customization of desktop Tab font/size/color. Tabs now
  respect standard `--xh-font-size` by default.

### 📚 Libraries

* @blueprintjs/core `3.48 → 3.49`
* @popperjs/core `2.9 → 2.10`

[Commit Log](https://github.com/xh/hoist-react/compare/v42.4.0...v42.5.0)

## v42.4.0 - 2021-09-03

### 🎁 New Features

* New `GridFilterModel.commitOnChange` config (default `true`) applies updated filters as soon as
  they are changed within the pop-up menu. Set to `false` for large datasets or whenever filtering
  is a more intensive operation.
* Mobile `Select` input now supports async `queryFn` prop for parity with desktop.
* `TreeMapModel` now supports new `maxLabels` config for improved performance.

### ✨ Styles

* Hoist's default font is now [Inter](https://rsms.me/inter/), shipped and bundled via the
  `inter-ui` npm package. Inter is a modern, open-source font that leverages optical sizing to
  ensure maximum readability, even at very small sizes (e.g. `sizingMode: 'tiny'`). It's also a
  "variable" font, meaning it supports any weights from 1-1000 with a single font file download.
* Default Grid header heights have been reduced for a more compact display and greater
  differentiation between header and data rows. As before, apps can customize the pixel heights used
  by overwriting the `AgGrid.HEADER_HEIGHTS` static, typically within `Bootstrap.js`.

### ⚙️ Technical

* Mobile pull-to-refresh/swipe-to-go-back gestures now disabled over charts to avoid disrupting
  their own swipe-based zooming and panning features.

[Commit Log](https://github.com/xh/hoist-react/compare/v42.2.0...v42.4.0)

## v42.2.0 - 2021-08-27

### 🎁 New Features

* Charts now hide scrollbar, rangeSelector, navigator, and export buttons and show axis labels when
  printing or exporting images.

[Commit Log](https://github.com/xh/hoist-react/compare/v42.1.1...v42.2.0)

## v42.1.1 - 2021-08-20

* Update new `XH.sizingMode` support to store distinct values for the selected sizing mode on
  desktop, tablet, and mobile (phone) platforms.
* Additional configuration supported for newly-introduced `AppOption` preset components.

### 📚 Libraries

* @blueprintjs/core `3.47 → 3.48`

[Commit Log](https://github.com/xh/hoist-react/compare/v42.1.0...v42.1.1)

## v42.1.0 - 2021-08-19

### 🎁 New Features

* Added observable `XH.sizingMode` to govern app-wide `sizingMode`. `GridModel`s will bind to this
  `sizingMode` by default. Apps that have already implemented custom solutions around a centralized
  `sizingMode` should endeavor to unwind in favor of this.
    * ⚠ NOTE - this change requires a new application preference be defined - `xhSizingMode`. This
      should be a JSON pref, with a suggested default value of `{}`.
* Added `GridAutosizeMode.ON_SIZING_MODE_CHANGE` to autosize Grid columns whenever
  `GridModel.sizingMode` changes - it is now the default `GridAutosizeOptions.mode`.
* Added a library of reusable `AppOption` preset components, including `ThemeAppOption`,
  `SizingModeAppOption` and `AutoRefreshAppOptions`. Apps that have implemented custom `AppOption`
  controls to manage these Hoist-provided options should consider migrating to these defaults.
* `Icon` factories now support `intent`.
* `TreeMapModel` and `SplitTreeMapModel` now supports a `theme` config, accepting the strings
  'light' or 'dark'. Leave it undefined to use the global theme.
* Various usability improvements and simplifications to `GroupingChooser`.

### 🐞 Bug Fixes

* Fixed an issue preventing `FormField` labels from rendering if `fieldDefaults` was undefined.

### ✨ Styles

* New `Badge.compact` prop sets size to half that of parent element when true (default false). The
  `position` prop has been removed in favor of customizing placement of the component.

[Commit Log](https://github.com/xh/hoist-react/compare/v42.0.0...v42.1.0)

## v42.0.0 - 2021-08-13

### 🎁 New Features

* Column-level filtering is now officially supported for desktop grids!
    * New `GridModel.filterModel` config accepts a config object to customize filtering options, or
      `true` to enable grid-based filtering with defaults.
    * New `Column.filterable` config enables a customized header menu with filtering options. The
      new control offers two tabs - a "Values" tab for an enumerated "set-type" filter and a "
      Custom" tab to support more complex queries with multiple clauses.
* New `TaskObserver` replaces existing `PendingTaskModel`, providing improved support for joining
  and masking multiple asynchronous tasks.
* Mobile `NavigatorModel` provides a new 'pull down' gesture to trigger an app-wide data refresh.
  This gesture is enabled by default, but can be disabled via the `pullDownToRefresh` flag.
* `RecordAction` now supports a `className` config.
* `Chart` provides a default context menu with its standard menu button actions, including a new
  'Copy to Clipboard' action.

### 💥 Breaking Changes

* `FilterChooserModel.sourceStore` and `FilterChooserModel.targetStore` have been renamed
  `FilterChooserModel.valueSource` and `FilterChooserModel.bind` respectively. Furthermore, both
  configs now support either a `Store` or a cube `View`. This is to provide a common API with the
  new `GridFilterModel` filtering described above.
* `GridModel.setFilter()` and `DataViewModel.setFilter()` have been removed. Either configure your
  grid with a `GridFilterModel`, or set the filter on the underlying `Store` instead.
* `FunctionFilter` now requires a `key` property.
* `PendingTaskModel` has been replaced by the new `TaskObserver` in `@xh/hoist/core`.
    * ⚠ NOTE - `TaskObserver` instances should be created via the provided static factory methods
      and
      _not_ directly via the `new` keyword. `TaskObserver.trackLast()` can be used as a drop-in
      replacement for `new PendingTaskModel()`.
* The `model` prop on `LoadingIndicator` and `Mask` has been replaced with `bind`. Provide one or
  more `TaskObserver`s to this prop.

### ⚙️ Technical

* `GridModel` has a new `selectedIds` getter to get the IDs of currently selected records. To
  provide consistency across models, the following getters have been deprecated and renamed:
    + `selectedRecordId` has been renamed `selectedId` in `GridModel`, `StoreSelectionModel`, and
      `DataViewModel`
    + `selection` has been renamed `selectedRecords` in `GridModel`, `DataViewModel`, and
      `RestGridModel`
    + `singleRecord`, `records`, and `ids` have been renamed `selectedRecord`, `selectedRecords`,
      and
      `selectedIds`, respectively, in `StoreSelectionModel`

### ✨ Styles

* Higher contrast on grid context menus for improved legibility.

[Commit Log](https://github.com/xh/hoist-react/compare/v41.3.0...v42.0.0)

## v41.3.0 - 2021-08-09

### 🎁 New Features

* New `Cube` aggregators `ChildCountAggregator` and `LeafCountAggregator`.
* Mobile `NavigatorModel` provides a new "swipe" gesture to go back in the page stack. This is
  enabled by default, but may be turned off via the new `swipeToGoBack` prop.
* Client error reports now include the full URL for additional troubleshooting context.
    * Note apps must update their server-side to `hoist-core v9.3` or greater to persist URLs with
      error reports (although this is _not_ a general or hard requirement for taking this version of
      hoist-react).

[Commit Log](https://github.com/xh/hoist-react/compare/v41.2.0...v41.3.0)

## v41.2.0 - 2021-07-30

### 🎁 New Features

* New `GridModel.rowClassRules` and `Column.cellClassRules` configs added. Previously apps needed to
  use `agOptions` to dynamically apply and remove CSS classes using either of these options - now
  they are fully supported by Hoist.
    * ⚠ Note that, to avoid conflicts with internal usages of these configs, Hoist will check and
      throw if either is passed via `agOptions`. Apps only need to move their configs to the new
      location - the shape of the rules object does *not* need to change.
* New `GridAutosizeOptions.includeCollapsedChildren` config controls whether values from collapsed
  (i.e. hidden) child records should be measured when computing column sizes. Default of `false`
  improves autosize performance for large tree grids and should generally match user expectations
  around WYSIWYG autosizing.
* New `GridModel.beginEditAsync()` and `endEditAsync()` APIs added to start/stop inline editing.
    * ⚠ Note that - in a minor breaking change - the function form of the `Column.editable` config
      is no longer passed an `agParams` argument, as editing might now begin and need to be
      evaluated outside the context of an AG-Grid event.
* New `GridModel.clicksToEdit` config controls the number of clicks required to trigger
  inline-editing of a grid cell. Default remains 2 (double click ).
* Timeouts are now configurable on grid exports via a new `exportOptions.timeout` config.
* Toasts may now be dismissed programmatically - use the new `ToastModel` returned by the
  `XH.toast()` API and its variants.
* `Form` supports setting readonlyRenderer in `fieldDefaults` prop.
* New utility hook `useCached` provides a more flexible variant of `React.useCallback`.

### 🐞 Bug Fixes

* Inline grid editing supports passing of JSX editor components.
* `GridExportService` catches any exceptions thrown during export preparation and warns the user
  that something went wrong.
* GridModel with 'disabled' selection no longer shows "ghost" selection when using keyboard.
* Tree grids now style "parent" rows consistently with highlights/borders if requested, even for
  mixed-depth trees where some rows have children at a given level and others do not.

### ⚙️ Technical

* `FetchService` will now actively `abort()` fetch requests that it is abandoning due to its own
  `timeout` option. This allows the browser to release the associated resources associated with
  these requests.
* The `start()` function in `@xh/hoist/promise` has been deprecated. Use `wait()` instead, which can
  now be called without any args to establish a Promise chain and/or introduce a minimal amount of
  asynchronousity.
* ⚠ Note that the raw `AgGrid` component no longer enhances the native keyboard handling provided by
  AG Grid. All Hoist key handling customizations are now limited to `Grid`. If you wish to provide
  custom handling in a raw `AgGrid` component, see the example here:
  https://www.ag-grid.com/javascript-grid/row-selection/#example-selection-with-keyboard-arrow-keys

### ✨ Styles

* The red and green color values applied in dark mode have been lightened for improved legibility.
* The default `colorSpec` config for number formatters has changed to use new dedicated CSS classes
  and variables.
* New/renamed CSS vars `--xh-grid-selected-row-bg` and `--xh-grid-selected-row-text-color` now used
  to style selected grid rows.
    * ⚠ Note the `--xh-grid-bg-highlight` CSS var has been removed.
* New `.xh-cell--editable` CSS class applied to cells with inline editing enabled.
    * ⚠ Grid CSS class `.xh-invalid-cell` has been renamed to `.xh-cell--invalid` for consistency -
      any app style overrides should update to this new classname.

### 📚 Libraries

* core-js `3.15 → 3.16`

[Commit Log](https://github.com/xh/hoist-react/compare/v41.1.0...v41.2.0)

## v41.1.0 - 2021-07-23

### 🎁 New Features

* Button to expand / collapse all rows within a tree grid now added by default to the primary tree
  column header. (New `Column.headerHasExpandCollapse` property provided to disable.)
* New `@logWithDebug` annotation provides easy timed logging of method execution (via `withDebug`).
* New `AppSpec.disableXssProtection` config allows default disabling of Field-level XSS protection
  across the app. Intended for secure, internal apps with tight performance tolerances.
* `Constraint` callbacks are now provided with a `record` property when validating Store data and a
  `fieldModel` property when validating Form data.
* New `Badge` component allows a styled badge to be placed inline with text/title, e.g. to show a
  counter or status indicator within a tab title or menu item.
* Updated `TreeMap` color scheme, with a dedicated set of colors for dark mode.
* New XH convenience methods `successToast()`, `warningToast()`, and `dangerToast()` show toast
  alerts with matching intents and appropriate icons.
    * ⚠ Note that the default `XH.toast()` call now shows a toast with the primary (blue) intent and
      no icon. Previously toasts displayed by default with a success (green) intent and checkmark.
* GridModel provides a public API method `setColumnState` for taking a previously saved copy of
  gridModel.columnState and applying it back to a GridModel in one call.

### 🐞 Bug Fixes

* Fixed an issue preventing export of very large (>100k rows) grids.
* Fixed an issue where updating summary data in a Store without also updating other data would not
  update the bound grid.
* Intent styles now properly applied to minimal buttons within `Panel.headerItems`.
* Improved `GridModel` async selection methods to ensure they do not wait forever if grid does not
  mount.
* Fixed an issue preventing dragging the chart navigator range in a dialog.

### ⚙️ Technical

* New `Exception.timeout()` util to throw exceptions explicitly marked as timeouts, used by
  `Promise.timeout` extension.
* `withShortDebug` has been deprecated. Use `withDebug` instead, which has the identical behavior.
  This API simplification mirrors a recent change to `hoist-core`.

### ✨ Styles

* If the first child of a `Placeholder` component is a Hoist icon, it will not automatically be
  styled to 4x size with reduced opacity. (See new Toolbox example under the "Other" tab.)

### 📚 Libraries

* @blueprintjs/core `3.46 → 3.47`
* dompurify `2.2 → 2.3`

[Commit Log](https://github.com/xh/hoist-react/compare/v41.0.0...v41.1.0)

## v41.0.0 - 2021-07-01

### 🎁 New Features

* Inline editing of Grid/Record data is now officially supported:
    + New `Column.editor` config accepts an editor component to enable managed editing of the cells
      in that column. New `CheckboxEditor`, `DateEditor`, `NumberEditor`, `SelectEditor`
      , `TextAreaEditor`
      and `TextEditor` components wrap their corresponding HoistInputs with the required hook-based
      API and can be passed to this new config directly.
    + `Store` now contains built-in support for validation of its uncommitted records. To enable,
      specify the new `rules` property on the `Field`s in your `Store`. Note that these rules and
      constraints use the same API as the forms package, and rules and constraints may be shared
      between the `data` and `form` packages freely.
    + `GridModel` will automatically display editors and record validation messages as the user
      moves between cells and records. The new `GridModel.fullRowEditing` config controls whether
      editors are displayed for the focused cell only or for the entire row.
* All Hoist Components now support a `modelRef` prop. Supply a ref to this prop in order to gain a
  pointer to a Component's backing `HoistModel`.
* `DateInput` has been improved to allow more flexible parsing of user input with multiple formats.
  See the new prop `DateInput.parseStrings`.
* New `Column.sortValue` config takes an alternate field name (as a string) to sort the column by
  that field's value, or a function to produce a custom cell-level value for comparison. The values
  produced by this property will be also passed to any custom comparator, if one is defined.
* New `GridModel.hideEmptyTextBeforeLoad` config prevents showing the `emptyText` until the store
  has been loaded at least once. Apps that depend on showing `emptyText` before first load should
  set this property to `false`.
* `ExpandCollapseButton` now works for grouped grids in addition to tree grids.
* `FieldModel.initialValue` config now accepts functions, allowing for just-in-time initialization
  of Form data (e.g. to pre-populate a Date field with the current time).
* `TreeMapModel` and `SplitTreeMapModel` now support a `maxHeat` config, which can be used to
  provide a stable absolute maximum brightness (positive or negative) within the entire TreeMap.
* `ErrorMessage` will now automatically look for an `error` property on its primary context model.
* `fmtNumber()` supports new flags `withCommas` and `omitFourDigitComma` to customize the treatment
  of commas in number displays.
* `isValidJson` function added to form validation constraints.
* New `Select.enableFullscreen` prop added to the mobile component. Set to true (default on phones)
  to render the input in a full-screen modal when focused, ensuring there is enough room for the
  on-screen keyboard.

### 💥 Breaking Changes

* Removed support for class-based Hoist Components via the `@HoistComponent` decorator (deprecated
  in v38). Use functional components created via the `hoistCmp()` factory instead.
* Removed `DimensionChooser` (deprecated in v37). Use `GroupingChooser` instead.
* Changed the behavior of `FormModel.init()` to always re-initialize *all* fields. (Previously, it
  would only initialize fields explicitly passed via its single argument). We believe that this is
  more in line with developer expectations and will allow the removal of app workarounds to force a
  reset of all values. Most apps using FormModel should not need to change, but please review and
  test any usages of this particular method.
* Replaced the `Grid`, `DataView`, and `RestGrid` props below with new configurable fields on
  `GridModel`, `DataViewModel`, and `RestGridModel`, respectively. This further consolidates grid
  options into the model layer, allowing for more consistent application code and developer
  discovery.
    + `onKeyDown`
    + `onRowClicked`
    + `onRowDoubleClicked`
    + `onCellClicked`
    + `onCellDoubleClicked`
* Renamed the confusing and ambiguous property name `labelAlign` in several components:
    + `FormField`: `labelAlign` has been renamed to `labelTextAlign`
    + `SwitchInput`, `RadioInput`, and `Checkbox`: `labelAlign` has been renamed `labelSide`.
* Renamed all CSS variables beginning with `--navbar` to start with `--appbar`, matching the Hoist
  component name.
* Removed `TreeMapModel.colorMode` value 'balanced'. Use the new `maxHeat` config to prevent outlier
  values from dominating the color range of the TreeMap.
* The classes `Rule` and `ValidationState` and all constraint functions (e.g. `required`,
  `validEmail`, `numberIs`, etc.) have been moved from the `cmp\form` package to the `data` package.
* Hoist grids now require AG Grid v25.3.0 or higher - update your AG Grid dependency in your app's
  `package.json` file. See the [AG Grid Changelog](https://www.ag-grid.com/ag-grid-changelog/) for
  details.
* Hoist charts now require Highcharts v9.1.0 or higher - update your Highcharts dependency in your
  app's `package.json` file. See the
  [Highcharts Changelog](https://www.highcharts.com/changelog/#highcharts-stock) for details.

### 🐞 Bug Fixes

* Fixed disable behavior for Hoist-provided button components using popover.
* Fixed default disabling of autocomplete within `TextInput`.
* Squelched console warning re. precision/stepSize emitted by Blueprint-based `numberInput`.

### ⚙️ Technical

* Improved exception serialization to better handle `LocalDate` and similar custom JS classes.
* Re-exported Blueprint `EditableText` component (w/elemFactory wrapper) from `kit/blueprint`.

### 📚 Libraries

* @blueprintjs/core `3.44 → 3.46`
* codemirror `5.60 → 5.62`
* core-js `3.10 → 3.15`
* filesize `6.2 → 6.4`
* mobx `6.1 → 6.3`
* react-windowed-select `3.0 → 3.1`

[Commit Log](https://github.com/xh/hoist-react/compare/v40.0.0...v41.0.0)

## v40.0.0 - 2021-04-22

⚠ Please ensure your `@xh/hoist-dev-utils` dependency is >= v5.7.0. This is required to support the
new changelog feature described below. Even if you are not yet using the feature, you must update
your dev-utils dependency for your project to build.

### 🎁 New Features

* Added support for displaying an in-app changelog (release notes) to the user. See the new
  `ChangelogService` for details and instructions on how to enable.
* Added `XH.showBanner()` to display a configurable banner across the top of viewport, as another
  non-modal alternative for attention-getting application alerts.
* New method `XH.showException()` uses Hoist's built-in exception display to show exceptions that
  have already been handled directly by application code. Use as an alternative to
  `XH.handleException()`.
* `XH.track()` supports a new `oncePerSession` option. This flag can be set by applications to avoid
  duplicate tracking messages for certain types of activity.
* Mobile `NavigatorModel` now supports a `track` flag to automatically track user page views,
  equivalent to the existing `track` flag on `TabContainerModel`. Both implementations now use the
  new `oncePerSession` flag to avoid duplicate messages as a user browses within a session.
* New `Spinner` component returns a simple img-based spinner as an animated PNG, available in two
  sizes. Used for the platform-specific `Mask` and `LoadingIndicator` components. Replaces previous
  SVG-based implementations to mitigate rendering performance issues over remote connections.

### 💥 Breaking Changes

* `Store` now creates a shared object to hold the default values for every `Field` and uses this
  object as the prototype for the `data` property of every `Record` instance.
    * Only non-default values are explicitly written to `Record.data`, making for a more efficient
      representation of default values and improving the performance of `Record` change detection.
    * Note this means that `Record.data` *no longer* contains keys for *all* fields as
      `own-enumerable` properties.
    * Applications requiring a full enumeration of all values should call the
      new `Record.getValues()`
      method, which returns a new and fully populated object suitable for spreading or cloning.
    * This behavior was previously available via `Store.experimental.shareDefaults` but is now
      always enabled.
* For API consistency with the new `showBanner()` util, the `actionFn` prop for the recently-added
  `ErrorMessage` component has been deprecated. Specify as an `onClick` handler within the
  component's `actionButtonProps` prop instead.
* The `GridModel.experimental.externalSort` flag has been promoted from an experiment to a
  fully-supported config. Default remains `false`, but apps that were using this flag must now pass
  it directly: `new GridModel({externalSort: true, ...})`.
* Hoist re-exports and wrappers for the Blueprint `Spinner` and Onsen `ProgressCircular` components
  have been removed, in favor of the new Hoist `Spinner` component mentioned above.
* Min version for `@xh/hoist-dev-utils` is now v5.7.0, as per above.

### 🐞 Bug Fixes

* Formatters in the `@xh/hoist/format` package no longer modify their options argument.
* `TileFrame` edge-case bug fixed where the appearance of an internal scrollbar could thrash layout
  calculations.
* XSS protection (dompurify processing) disabled on selected REST editor grids within the Hoist
  Admin console. Avoids content within configs and JSON blobs being unintentionally mangled.

### ⚙️ Technical

* Improvements to exception serialization, especially for any raw javascript `Error` thrown by
  client-side code.

### ✨ Styles

* Buttons nested inline within desktop input components (e.g. clear buttons) tweaked to avoid
  odd-looking background highlight on hover.
* Background highlight color of minimal/outlined buttons tweaked for dark theme.
* `CodeInput` respects standard XH theme vars for its background-color and (monospace) font family.
  Its built-in toolbar has also been made compact and slightly re-organized.

### 📚 Libraries

* @blueprintjs/core `3.41 → 3.44`
* @blueprintjs/datetime `3.21 → 3.23`
* classnames `2.2 → 2.3`
* codemirror `5.59 → 5.60`
* core-js `3.9 → 3.10`
* filesize `6.1 → 6.2`
* qs `6.9 → 6.10`
* react-beautiful-dnd `13.0 → 13.1`
* react-select `4.2 → 4.3`

[Commit Log](https://github.com/xh/hoist-react/compare/v39.0.1...v40.0.0)

## v39.0.1 - 2021-03-24

### 🐞 Bug Fixes

* Fixes regression preventing the loading of the Activity Tab in the Hoist Admin console.
* Fixes icon alignment in `DateInput`.

[Commit Log](https://github.com/xh/hoist-react/compare/v39.0.0...v39.0.1)

## v39.0.0 - 2021-03-23

### 🎁 New Features

#### Components + Props

* New `TileFrame` layout component renders a collection of child items using a layout that balances
  filling the available space against maintaining tile width / height ratio.
* Desktop `Toolbar` accepts new `compact` prop. Set to `true` to render the toolbar with reduced
  height and font-size.
* New `StoreFilterField` prop `autoApply` allows developers to more easily use `StoreFilterField` in
  conjunction with other filters or custom logic. Set to `false` and specify an `onFilterChange`
  callback to take full control of filter application.
* New `RestGrid` prop `formClassName` allows custom CSS class to be applied to its managed
  `RestForm` dialog.

#### Models + Configs

* New property `selectedRecordId` on `StoreSelectionModel`, `GridModel`, and `DataViewModel`.
  Observe this instead of `selectedRecord` when you wish to track only the `id` of the selected
  record and not changes to its data.
* `TreeMapModel.colorMode` config supports new value `wash`, which retains the positive and negative
  color while ignoring the intensity of the heat value.
* New method `ChartModel.updateHighchartsConfig()` provides a more convenient API for changing a
  chart's configuration post-construction.
* New `Column.omit` config supports conditionally excluding a column from its `GridModel`.

#### Services + Utils

* New method `FetchService.setDefaultTimeout()`.
* New convenience getter `LocalDate.isToday`.
* `HoistBase.addReaction()` now accepts convenient string values for its `equals` flag.

### 💥 Breaking Changes

* The method `HoistAppModel.preAuthInitAsync()` has been renamed to `preAuthAsync()` and should now
  be defined as `static` within apps that implement it to run custom pre-authentication routines.
    * This change allows Hoist to defer construction of the `AppModel` until Hoist itself has been
      initialized, and also better reflects the special status of this function and when it is
      called in the Hoist lifecycle.
* Hoist grids now require AG Grid v25.1.0 or higher - update your AG Grid dependency in your app's
  `package.json` file. See the [AG Grid Changelog](https://www.ag-grid.com/ag-grid-changelog/) for
  details.

### ⚙️ Technical

* Improvements to behavior/performance of apps in hidden/inactive browser tabs. See the
  [page visibility API reference](https://developer.mozilla.org/en-US/docs/Web/API/Page_Visibility_API)
  for details. Now, when the browser tab is hidden:
    * Auto-refresh is suspended.
    * The `forEachAsync()` and `whileAsync()` utils run synchronously, without inserting waits that
      would be overly throttled by the browser.
* Updates to support compatibility with agGrid 25.1.0.
* Improved serialization of `LoadSpec` instances within error report stacktraces.

### 📚 Libraries

* @blueprintjs/core `3.39 → 3.41`
* @blueprintjs/datetime `3.20 → 3.21`
* @popperjs/core `2.8 → 2.9`
* core-js `3.8 → 3.9`
* react-select `4.1 → 4.2`

[Commit Log](https://github.com/xh/hoist-react/compare/v38.3.0...v39.0.0)

## v38.3.0 - 2021-03-03

### 🎁 New Features

* New `Store.freezeData` and `Store.idEncodesTreePath` configs added as performance optimizations
  when loading very large data sets (50k+ rows).
* New `ColChooserModel.autosizeOnCommit` config triggers an autosize run whenever the chooser is
  closed. (Defaulted to true on mobile.)

[Commit Log](https://github.com/xh/hoist-react/compare/v38.2.0...v38.3.0)

## v38.2.0 - 2021-03-01

### 🐞 Bug Fixes

* Fix to edge-case where `Grid` would lose its selection if set on the model prior to the component
  mounting and AG Grid full rendering.
* Fix to prevent unintended triggering of app auto-refresh immediately after init.

### ⚙️ Technical

* New config `Cube.fieldDefaults` - matches same config added to `Store` in prior release.
* App auto-refresh interval keys off of last *completed* refresh cycle if there is one. Avoids
  over-eager refresh when cycle is fast relative to the time it takes to do the refresh.
* New experimental property `Store.experimental.shareDefaults`. If true, `Record.data` will be
  created with default values for all fields stored on a prototype, with only non-default values
  stored on `data` directly. This can yield major performance improvements for stores with sparsely
  populated records (i.e. many records with default values). Note that when set, the `data` property
  on `Record` will no longer contain keys for *all* fields as `own-enumerable` properties. This may
  be a breaking change for some applications.

[Commit Log](https://github.com/xh/hoist-react/compare/v38.1.1...v38.2.0)

## v38.1.1 - 2021-02-26

### ⚙️ Technical

* New config `Store.fieldDefaults` supports defaulting config options for all `Field` instances
  created by a `Store`.

[Commit Log](https://github.com/xh/hoist-react/compare/v38.1.0...v38.1.1)

## v38.1.0 - 2021-02-24

⚠ Please ensure your `@xh/hoist-dev-utils` dependency is >= v5.6.0. This is required to successfully
resolve and bundle transitive dependencies of the upgraded `react-select` library.

### 🐞 Bug Fixes

* A collapsible `Panel` will now restore its user specified-size when re-opened. Previously the
  panel would be reset to the default size.
* `Store.lastLoaded` property now initialized to `null`. Previously this property had been set to
  the construction time of the Store.
* Tweak to `Grid` style rules to ensure sufficient specificity of rules related to indenting child
  rows within tree grids.
* Improvements to parsing of `Field`s of type 'int': we now correctly parse values presented in
  exponential notation and coerce `NaN` values to `null`.

### 🎁 New Features

* `GridModel` has new async variants of existing methods: `selectFirstAsync`, `selectAsync`, and
  `ensureSelectionVisibleAsync`. These methods build-in the necessary waiting for the underlying
  grid implementation to be ready and fully rendered to ensure reliable selection. In addition, the
  first two methods will internally call the third. The existing non-async counterparts for these
  methods have been deprecated.
* GridModel has a new convenience method `preSelectFirstAsync` for initializing the selection in
  grids, without disturbing any existing selection.
* Added new `Store.loadTreeData` config (default `true`) to enable or disable building of nested
  Records when the raw data elements being loaded have a `children` property.
* Cube `View` now detects and properly handles streaming updates to source data that include changes
  to row dimensions as well as measures.*
* `DataViewModel.itemHeight` can now be a function that returns a pixel height.
* The `LoadSpec` object passed to `doLoadAsync()` is now a defined class with additional properties
  `isStale`, `isObsolete` and `loadNumber`. Use these properties to abandon out-of-order
  asynchronous returns from the server.
    * 💥 NOTE that calls to `loadAsync()` no longer accept a plain object for their `loadSpec`
      parameter. Application code such as `fooModel.loadAsync({isRefresh: true})` should be updated
      to use the wrapper APIs provided by `LoadSupport` - e.g. `fooModel.refreshAsync()`. (This was
      already the best practice, but is now enforced.)
* New `autoHeight` property on grid `Column`. When set the grid will increase the row height
  dynamically to accommodate cell content in this column.

### 📚 Libraries

* @blueprintjs/core `3.38 → 3.39`
* react-select `3.1 → 4.1`
* react-windowed-select `2.0 → 3.0`

[Commit Log](https://github.com/xh/hoist-react/compare/v38.0.0...v38.1.0)

## v38.0.0 - 2021-02-04

Hoist v38 includes major refactoring to streamline core classes, bring the toolkit into closer
alignment with the latest developments in Javascript, React, and MobX, and allow us to more easily
provide documentation and additional features. Most notably, we have removed the use of class based
decorators, in favor of a simpler inheritance-based approach to defining models and services.

* We are introducing a new root superclass `HoistBase` which provides many of the syntax
  enhancements and conventions used throughout Hoist for persistence, resource management, and
  reactivity.
* New base classes of `HoistModel` and `HoistService` replace the existing class decorators
  `@HoistModel` and `@HoistService`. Application models and services should now `extend` these base
  classes instead of applying the (now removed) decorators. For your application's `AppModel`,
  extend the new `HoistAppModel` superclass.
* We have also removed the need for the explicit `@LoadSupport` annotation on these classes. The
  presence of a defined `doLoadAsync()` method is now sufficient to allow classes extending
  `HoistModel` and `HoistService` to participate in the loading and refreshing lifecycle as before.
* We have deprecated support for class-based Components via the `@HoistComponent` class decorator.
  To continue to use this decorator, please import it from the `@xh\hoist\deprecated` package.
  Please note that we plan to remove `@HoistComponent` in a future version.
* Due to changes in MobX v6.0.1, all classes that host observable fields and actions will now also
  need to provide a constructor containing a call to `makeObservable(this)`. This change will
  require updates to most `HoistModel` and `HoistService` classes. See
  [this article from MobX](https://michel.codes/blogs/mobx6) for more on this change and the
  motivation behind it.

### 🎁 New Features

* New utility method `getOrCreate` for easy caching of properties on objects.
* The `Menu` system on mobile has been reworked to be more consistent with desktop. A new
  `MenuButton` component has been added to the mobile framework, which renders a `Menu` of
  `MenuItems` next to the `MenuButton`. This change also includes the removal of `AppMenuModel` (see
  Breaking Changes).
* Added `ExpandCollapseButton` to the mobile toolkit, to expand / collapse all rows in a tree grid.
* Added `Popover` to the mobile toolkit, a component to display floating content next to a target
  element. Its API is based on the Blueprint `Popover` component used on desktop.
* `StoreFilterField` now matches the rendered string values for `date` and `localDate` fields when
  linked to a properly configured `GridModel`.
* `GroupingChooser` gets several minor usability improvements + clearer support for an empty /
  ungrouped state, when so enabled.

### 💥 Breaking Changes

* All `HoistModel` and `HoistService` classes must be adjusted as described above.
* `@HoistComponent` has been deprecated and moved to `@xh\hoist\deprecated`
* Hoist grids now require AG Grid v25.0.1 or higher - if your app uses AG Grid, update your AG Grid
  dependency in your app's `package.json` file.
* The `uses()` function (called within `hoistComponent()` factory configs for model context lookups)
  and the `useContextModel()` function no longer accept class names as strings. Pass the class
  itself (or superclass) of the model you wish to select for your component. `Uses` will throw if
  given any string other than "*", making the need for any updates clear in that case.
* The `Ref` class, deprecated in v26, has now been removed. Use `createObservableRef` instead.
* `AppMenuModel` has been removed. The `AppMenuButton` is now configured via
  `AppBar.appMenuButtonProps`. As with desktop, menu items can be added with
  `AppBar.appMenuButtonProps.extraItems[]`

### ⚙️ Technical

* We have removed the experimental flags `useTransactions`, and `deltaSort` from `GridModel`. The
  former has been the default behavior for Hoist for several releases, and the latter is obsolete.

### 📚 Libraries

* @blueprintjs/core `3.36 → 3.38`
* codemirror `5.58 → 5.59`
* mobx `5.15 → 6.1`
* mobx-react `6.3 → 7.1`

[Commit Log](https://github.com/xh/hoist-react/compare/v37.2.0...v38.0.0)

## v37.2.0 - 2021-01-22

### 🎁 New Features

* New `ErrorMessage` component for standard "inline" rendering of Errors and Exceptions, with retry
  support.
* `Cube` now supports an `omitFn` to allow apps to remove unwanted, single-node children.

[Commit Log](https://github.com/xh/hoist-react/compare/v37.1.0...v37.2.0)

## v37.1.0 - 2021-01-20

### 🎁 New Features

* Columns in `ColChooser` can now be filtered by their `chooserGroup`.
* `Cube` now supports a `bucketSpecFn` config which allows dynamic bucketing and aggregation of
  rows.

### 🐞 Bug Fixes

* Fix issue where a `View` would create a root row even if there were no leaf rows.
* Fixed regression in `LeftRightChooser` not displaying description callout.

[Commit Log](https://github.com/xh/hoist-react/compare/v37.0.0...v37.1.0)

## v37.0.0 - 2020-12-15

### 🎁 New Features

* New `GroupingChooser` component provides a new interface for selecting a list of fields
  (dimensions) for grouping APIs, offering drag-and-drop reordering and persisted favorites.
    * This is intended as a complete replacement for the existing `DimensionChooser`. That component
      should be considered deprecated and will be removed in future releases.
* New props added to `TabSwitcher`:
    * `enableOverflow` shows tabs that would normally overflow their container in a drop down menu.
    * `tabWidth`, `tabMinWidth` & `tabMaxWidth` allow flexible configuration of tab sizes within the
      switcher.
* `TabModel` now supports a bindable `tooltip`, which can be used to render strings or elements
  while hovering over tabs.
* New `Placeholder` component provides a thin wrapper around `Box` with standardized, muted styling.
* New `StoreFilterField.matchMode` prop allows customizing match to `start`, `startWord`, or `any`.
* `Select` now implements enhanced typeahead filtering of options. The default filtering is now
  based on a case-insensitive match of word starts in the label. (Previously it was based on a match
  _anywhere_ in the label _or_ value.) To customize this behavior, applications should use the new
  `filterFn` prop.
* New Admin Console Monitor > Memory tab added to view snapshots of JVM memory usage. (Requires
  Hoist Core v8.7 or greater.)
* `FormModel` and `FieldModel` gain support for Focus Management.
* New `boundInput` getter on `FieldModel` to facilitate imperative access to controls, when needed.
  This getter will return the new `HoistInputModel` interface, which support basic DOM access as
  well as standard methods for `focus()`, `blur()`, and `select()`.
* New `GridModel` config `lockColumnGroups` to allow controlling whether child columns can be moved
  outside their parent group. Defaults to `true` to maintain existing behavior.

### 💥 Breaking Changes

* New `TabContainerModel` config `switcher` replaces `switcherPosition` to allow for more flexible
  configuration of the default `TabSwitcher`.
    * Use `switcher: true` to retain default behavior.
    * Use `switcher: false` to not include a TabSwitcher. (previously `switcherPosition: 'none'`)
    * Use `switcher: {...}` to provide customisation props for the `TabSwitcher`. See `TabSwitcher`
      documentation for more information.
* The `HoistInput` base class has been removed. This change marks the completion of our efforts to
  remove all internal uses of React class-based Components in Hoist. The following adjustments are
  required:
    * Application components extending `HoistInput` should use the `useHoistInputModel` hook
      instead.
    * Applications getting refs to `HoistInputs` should be aware that these refs now return a ref to
      a
      `HoistInputModel`. In order to get the DOM element associated with the component use the new
      `domEl` property of that model rather than the`HoistComponent.getDOMNode()` method.
* Hoist grids now require AG Grid v24.1.0 or higher - update your AG Grid dependency in your app's
  `package.json` file. AG Grid v24.1.0
  [lists 5 breaking changes](https://www.ag-grid.com/ag-grid-changelog/), including the two called
  out below. *Note that these cautions apply only to direct use of the AG Grid APIs* - if your app
  is using the Hoist `Grid` and `GridModel` exclusively, there should be no need to adjust code
  around columns or grid state, as the related Hoist classes have been updated to handle these
  changes.
    * AG-4291 - Reactive Columns - the state pattern for ag-grid wrapper has changed as a result of
      this change. If your app made heavy use of saving/loading grid state, please test carefully
      after upgrade.
    * AG-1959 - Aggregation - Add additional parameters to the Custom Aggregation methods. If your
      app implements custom aggregations, they might need to be updated.

### 🔒 Security

* The data package `Field` class now sanitizes all String values during parsing, using the DOMPurify
  library to defend against XSS attacks and other issues with malformed HTML or scripting content
  loaded into `Record`s and rendered by `Grid` or other data-driven components. Please contact XH if
  you find any reason to disable this protection, or observe any unintended side effects of this
  additional processing.

### 🐞 Bug Fixes

* Fix issue where grid row striping inadvertently disabled by default for non-tree grids.
* Fix issue where grid empty text cleared on autosize.

### ✨ Styles

* Default `Chart` themes reworked in both light and dark modes to better match overall Hoist theme.

### ⚙️ Technical

* Note that the included Onsen fork has been replaced with the latest Onsen release. Apps should not
  need to make any changes.
* `Cube.info` is now directly observable.
* `@managed` and `markManaged` have been enhanced to allow for the cleanup of arrays of objects as
  well as objects. This matches the existing array support in `XH.safeDestroy()`.

### 📚 Libraries

* @xh/onsenui `~0.1.2` → onsenui `~2.11.1`
* @xh/react-onsenui `~0.1.2` → react-onsenui `~1.11.3`
* @blueprintjs/core `3.35 → 3.36`
* @blueprintjs/datetime `3.19 → 3.20`
* clipboard-copy `3.1 → 4.0`
* core-js `3.6 → 3.8`
* dompurify `added @ 2.2`
* react `16.13 → 17.0`
* semver `added @ 7.3`

[Commit Log](https://github.com/xh/hoist-react/compare/v36.6.1...v37.0.0)

## v36.6.1 - 2020-11-06

### 🐞 Bug Fixes

* Fix issue where grid row striping would be turned off by default for non-tree grids

[Commit Log](https://github.com/xh/hoist-react/compare/v36.6.0...v36.6.1)

## v36.6.0 - 2020-10-28

### 🎁 New Features

* New `GridModel.treeStyle` config enables more distinctive styling of tree grids, with optional
  background highlighting and ledger-line style borders on group rows.
    * ⚠ By default, tree grids will now have highlighted group rows (but no group borders). Set
      `treeStyle: 'none'` on any `GridModel` instances where you do _not_ want the new default
      style.
* New `DashContainerModel.extraMenuItems` config supports custom app menu items in Dashboards
* An "About" item has been added to the default app menu.
* The default `TabSwitcher` now supports scrolling, and will show overflowing tabs in a drop down
  menu.

### 🐞 Bug Fixes

* Ensure that `Button`s with `active: true` set directly (outside of a `ButtonGroupInput`) get the
  correct active/pressed styling.
* Fixed regression in `Column.tooltip` function displaying escaped HTML characters.
* Fixed issue where the utility method `calcActionColWidth` was not correctly incorporating the
  padding in the returned value.

### ⚙️ Technical

* Includes technical updates to `JsonBlob` archiving. This change requires an update to `hoist-core`
  `v8.6.1` or later, and modifications to the `xh_json_blob` table. See the
  [hoist-core changelog](https://github.com/xh/hoist-core/blob/develop/CHANGELOG.md) for further
  details.

### 📚 Libraries

* @blueprintjs/core `3.33 → 3.35`

[Commit Log](https://github.com/xh/hoist-react/compare/v36.5.0...v36.6.0)

## v36.5.0 - 2020-10-16

### 🐞 Bug Fixes

* Fix text and hover+active background colors for header tool buttons in light theme.

### ⚙️ Technical

* Install a default simple string renderer on all columns. This provides consistency in column
  rendering, and fixes some additional issues with alignment and rendering of Grid columns
  introduced by the change to flexbox-based styling in grid cells.
* Support (optional) logout action in SSO applications.

### 📚 Libraries

* @blueprintjs/core `3.31 → 3.33`
* @blueprintjs/datetime `3.18 → 3.19`
* @fortawesome/fontawesome-pro `5.14 → 5.15`
* moment `2.24 → 2.29`
* numbro `2.2 → 2.3`

[Commit Log](https://github.com/xh/hoist-react/compare/v36.4.0...v36.5.0)

## v36.4.0 - 2020-10-09

### 🎁 New Features

* `TabContainerModel` supports dynamically adding and removing tabs via new public methods.
* `Select` supports a new `menuWidth` prop to control the width of the dropdown.

### 🐞 Bug Fixes

* Fixed v36.3.0 regression re. horizontal alignment of Grid columns.

[Commit Log](https://github.com/xh/hoist-react/compare/v36.3.0...v36.4.0)

## v36.3.0 - 2020-10-07

### 💥 Breaking Changes

* The following CSS variables are no longer in use:
    + `--xh-grid-line-height`
    + `--xh-grid-line-height-px`
    + `--xh-grid-large-line-height`
    + `--xh-grid-large-line-height-px`
    + `--xh-grid-compact-line-height`
    + `--xh-grid-compact-line-height-px`
    + `--xh-grid-tiny-line-height`
    + `--xh-grid-tiny-line-height-px`

### ⚙️ Technical

* We have improved and simplified the vertical centering of content within Grid cells using
  flexbox-based styling, rather than the CSS variables above.

### 🎁 New Features

* `Select` now supports `hideSelectedOptions` and `closeMenuOnSelect` props.
* `XH.message()` and its variants (`XH.prompt(), XH.confirm(), XH.alert()`) all support an optional
  new config `messageKey`. This key can be used by applications to prevent popping up the same
  dialog repeatedly. Hoist will only show the last message posted for any given key.
* Misc. Improvements to organization of admin client tabs.

### 🐞 Bug Fixes

* Fixed issue with sporadic failures reading grid state using `legacyStateKey`.
* Fixed regression to the display of `autoFocus` buttons; focus rectangle restored.

[Commit Log](https://github.com/xh/hoist-react/compare/v36.2.1...v36.3.0)

## v36.2.1 - 2020-10-01

### 🐞 Bug Fixes

* Fixed issue in `LocalDate.previousWeekday()` which did not correctly handle Sunday dates.
* Fixed regression in `Grid` column header rendering for non-string headerNames.

[Commit Log](https://github.com/xh/hoist-react/compare/v36.2.0...v36.2.1)

## v36.2.0 - 2020-09-25

### 💥 Breaking Changes

* New `GridModel` config `colChooserModel` replaces `enableColChooser` to allow for more flexible
  configuration of the grid `colChooser`
    * Use `colChooserModel: true` to retain default behavior.
    * See documentation on `GridModel.ColChooserModelConfig` for more information.
* The `Grid` `hideHeaders` prop has been converted to a field on `AgGridModel` and `GridModel`. All
  grid options of this type are now on the model hierarchy, allowing consistent application code and
  developer discovery.

### 🎁 New Features

* Provides new `CustomProvider` for applications that want to use the Persistence API, but need to
  provide their own storage implementation.
* Added `restoreDefaults` action to default context menu for `GridModel`.
* Added `restoreDefaultsWarning` config to `GridModel`.
* `FormModel` has a new convenience method `setValues` for putting data into one or more fields in
  the form.
* Admin Preference and Config panels now support bulk regrouping actions.

### 🐞 Bug Fixes

* Fixed an error in implementation of `@managed` preventing proper cleanup of resources.
* Fixed a regression introduced in v36.1.0 in `FilterChooser`: Restore support for `disabled` prop.

[Commit Log](https://github.com/xh/hoist-react/compare/v36.1.0...v36.2.0)

## v36.1.0 - 2020-09-22

⚠ NOTE - apps should update to `hoist-core >= 8.3.0` when taking this hoist-react update. This is
required to support both the new `JsonBlobService` and updates to the Admin Activity and Client
Error tracking tabs described below.

### 🎁 New Features

* Added new `JsonBlobService` for saving and updating named chunks of arbitrary JSON data.
* `GridModelPersistOptions` now supports a `legacyStateKey` property. This key will identify the
  pre-v35 location for grid state, and can be used by applications to provide a more flexible
  migration of user grid state after an upgrade to Hoist v35.0.0 or greater. The value of this
  property will continue to default to 'key', preserving the existing upgrade behavior of the
  initial v35 release.
* The Admin Config and Pref diff tools now support pasting in a config for comparison instead of
  loading one from a remote server (useful for deployments where the remote config cannot be
  accessed via an XHR call).
* The `ClipboardButton.getCopyText` prop now supports async functions.
* The `Select` input supports a new `leftIcon` prop.
* `RestGrid` now supports bulk delete when multiple rows are selected.
* `RestGrid`'s `actionWarning` messages may now be specified as functions.

### 🐞 Bug Fixes

* Fixed several cases where `selectOnFocus` prop on `Select` was not working.
* `FilterChooser` auto-suggest values sourced from the *unfiltered* records on `sourceStore`.
* `RestForm` editors will now source their default label from the corresponding `Field.displayName`
  property. Previously an undocumented `label` config could be provided with each editor object -
  this has been removed.
* Improved time zone handling in the Admin Console "Activity Tracking" and "Client Errors" tabs.
    * Users will now see consistent bucketing of activity into an "App Day" that corresponds to the
      LocalDate when the event occurred in the application's timezone.
    * This day will be reported consistently regardless of the time zones of the local browser or
      deployment server.
* Resetting Grid columns to their default state (e.g. via the Column Chooser) retains enhancements
  applied from matching Store fields.
* Desktop `DateInput` now handles out-of-bounds dates without throwing exception during rendering.
* Dragging a grid column with an element-based header no longer displays `[object Object]` in the
  draggable placeholder.

### 📚 Libraries

* codemirror `5.57 → 5.58`

[Commit Log](https://github.com/xh/hoist-react/compare/v36.0.0...v36.1.0)

## v36.0.0 - 2020-09-04

### 🎁 New Features

#### Data Filtering

We have enhanced support for filtering data in Hoist Grids, Stores, and Cubes with an upgraded
`Filter` API and a new `FilterChooser` component. This bundle of enhancements includes:

* A new `@xh/hoist/data/filter` package to support the creation of composable filters, including the
  following new classes:
    * `FieldFilter` - filters by comparing the value of a given field to one or more given candidate
      values using one of several supported operators.
    * `FunctionFilter` - filters via a custom function specified by the developer.
    * `CompoundFilter` - combines multiple filters (including other nested CompoundFilters) via an
      AND or OR operator.
* A new `FilterChooser` UI component that integrates tightly with these data package classes to
  provide a user and developer friendly autocomplete-enabled UI for filtering data based on
  dimensions (e.g. trader = jdoe, assetClass != Equities), metrics (e.g. P&L > 1m), or any
  combination thereof.
* Updates to `Store`, `StoreFilterField`, and `cube/Query` to use the new Filter API.
* A new `setFilter()` convenience method to `Grid` and `DataView`.

To get the most out of the new Filtering capabilities, developers are encouraged to add or expand
the configs for any relevant `Store.fields` to include both their `type` and a `displayName`. Many
applications might not have Field configs specified at all for their Stores, instead relying on
Store's ability to infer its Fields from Grid Column definitions.

We are looking to gradually invert this relationship, so that core information about an app's
business objects and their properties is configured once at the `data/Field` level and then made
available to related APIs and components such as grids, filters, and forms. See note in New Features
below regarding related updates to `GridModel.columns` config processing.

#### Grid

* Added new `GridModel.setColumnVisible()` method, along with `showColumn()` and `hideColumn()`
  convenience methods. Can replace calls to `applyColumnStateChanges()` when all you need to do is
  show or hide a single column.
* Elided Grid column headers now show the full `headerName` value in a tooltip.
* Grid column definitions now accept a new `displayName` config as the recommended entry point for
  defining a friendly user-facing label for a Column.
    * If the GridModel's Store has configured a `displayName` for the linked data field, the column
      will default to use that (if not otherwise specified).
    * If specified or sourced from a Field, `displayName` will be used as the default value for the
      pre-existing `headerName` and `chooserName` configs.
* Grid columns backed by a Store Field of type `number` or `int` will be right-aligned by default.
* Added new `GridModel.showGroupRowCounts` config to allow easy hiding of group row member counts
  within each full-width group row. Default is `true`, maintaining current behavior of showing the
  counts for each group.

#### Other

* Added new `AppSpec.showBrowserContextMenu` config to control whether the browser's default context
  menu will be shown if no app-specific context menu (e.g. from a grid) would be triggered.
    * ⚠ Note this new config defaults to `false`, meaning the browser context menu will *not* be
      available. Developers should set to true for apps that expect/depend on the built-in menu.
* `LocalDate` has gained several new static factories: `tomorrow()`, `yesterday()`,
  `[start/end]OfMonth()`, and `[start/end]OfYear()`.
* A new `@computeOnce` decorator allows for lazy computation and caching of the results of decorated
  class methods or getters. Used in `LocalDate` and intended for similar immutable, long-lived
  objects that can benefit from such caching.
* `CodeInput` and `JsonInput` get new `enableSearch` and `showToolbar` props. Enabling search
  provides an simple inline find feature for searching the input's contents.
* The Admin console's Monitor Status tab displays more clearly when there are no active monitors.

### 💥 Breaking Changes

* Renamed the `data/Field.label` property to `displayName`.
* Changed the `DimensionChooserModel.dimensions` config to require objects of the
  form `{name, displayName, isLeafDimension}` when provided as an `Object[]`.
    * Previously these objects were expected to be of the form `{value, label, isLeaf}`.
    * Note however that this same config can now be passed the `dimensions` directly from a
      configured
      `Cube` instead, which is the recommended approach and should DRY up dimension definitions for
      typical use cases.
* Changes required due to the new filter API:
    * The classes `StoreFilter` and `ValueFilter` have been removed and replaced by `FunctionFilter`
      and `FieldFilter`, respectively. In most cases apps will need to make minimal or no changes.
    * The `filters/setFilters` property on `Query` has been changed to `filter/setFilter`. In most
      case apps should not need to change anything other than the name of this property - the new
      property will continue to support array representations of multiple filters.
    * `Store` has gained a new property `filterIncludesChildren` to replace the functionality
      previously provided by `StoreFilter.includesChildren`.
    * `StoreFilterField.filterOptions` has been removed. Set `filterIncludesChildren` directly on
      the store instead.

### ✨ Styles

* CSS variables for "intents" - most commonly used on buttons - have been reworked to use HSL color
  values and support several standard variations of lightness and transparency.
    * Developers are encouraged to customize intents by setting the individual HSL vars provided for
      each intent (e.g. `--intent-primary-h` to adjust the primary hue) and/or the different levels
      of lightness (e.g. `--intent-primary-l3` to adjust the default lightness).
    * ⚠ Uses of the prior intent var overrides such as `--intent-primary` will no longer work. It is
      possible to set directly via `--xh-intent-primary`, but components such as buttons will still
      use the default intent shades for variations such as hover and pressed states. Again, review
      and customize the HSL vars if required.
* Desktop `Button` styles and classes have been rationalized and reworked to allow for more
  consistent and direct styling of buttons in all their many permutations (standard/minimal/outlined
  styles * default/hovered/pressed/disabled states * light/dark themes).
    * Customized intent colors will now also be applied to outlined and minimal buttons.
    * Dedicated classes are now applied to desktop buttons based on their style and state.
      Developers can key off of these classes directly if required.

### 🐞 Bug Fixes

* Fixed `Column.tooltipElement` so that it can work if a `headerTooltip` is also specified on the
  same column.
* Fixed issue where certain values (e.g. `%`) would break in `Column.tooltipElement`.
* Fixed issue where newly loaded records in `Store` were not being frozen as promised by the API.

### 📚 Libraries

* @blueprintjs/core `3.30 → 3.31`
* codemirror `5.56 → 5.57`
* http-status-codes `1.4 → 2.1`
* mobx-react `6.2 → 6.3`
* store2 `2.11 → 2.12`

[Commit Log](https://github.com/xh/hoist-react/compare/v35.2.1...v36.0.0)

## v35.2.1 - 2020-07-31

### 🐞 Bug Fixes

* A Grid's docked summary row is now properly cleared when its bound Store is cleared.
* Additional SVG paths added to `requiredBlueprintIcons.js` to bring back calendar scroll icons on
  the DatePicker component.
* Colors specified via the `--xh-intent-` CSS vars have been removed from minimal / outlined desktop
  `Button` components because of incompatibility with `ButtonGroupInput` component. Fix to address
  issue forthcoming. (This reverts the change made in 35.2.0 below.)

[Commit Log](https://github.com/xh/hoist-react/compare/v35.2.0...v35.2.1)

## v35.2.0 - 2020-07-21

### 🎁 New Features

* `TabContainerModel` now supports a `persistWith` config to persist the active tab.
* `TabContainerModel` now supports a `emptyText` config to display when TabContainer gets rendered
  with no children.

### ⚙️ Technical

* Supports smaller bundle sizes via a greatly reduced set of BlueprintJS icons. (Requires apps to be
  built with `@xh/hoist-dev-utils` v5.2 or greater to take advantage of this optimization.)

### 🐞 Bug Fixes

* Colors specified via the `--xh-intent-` CSS vars are now applied to minimal / outlined desktop
  `Button` components. Previously they fell through to use default Blueprint colors in these modes.
* Code input correctly handles dynamically toggling readonly/disabled state.

### 📚 Libraries

* @fortawesome/fontawesome-pro `5.13 → 5.14`
* codemirror `5.55 → 5.56`

[Commit Log](https://github.com/xh/hoist-react/compare/v35.1.1...v35.2.0)

## v35.1.1 - 2020-07-17

### 📚 Libraries

* @blueprintjs/core `3.29 → 3.30`

[Commit Log](https://github.com/xh/hoist-react/compare/v35.1.0...v35.1.1)

## v35.1.0 - 2020-07-16

### 🎁 New Features

* Extend existing environment diff tool to preferences. Now, both configs and preferences may be
  diffed across servers. This feature will require an update of hoist-core to a version 8.1.0 or
  greater.
* `ExportOptions.columns` provided to `GridModel` can now be specified as a function, allowing for
  full control of columns to export, including their sort order.

### 🐞 Bug Fixes

* `GridModel`s export feature was previously excluding summary rows. These are now included.
* Fixed problems with coloring and shading algorithm in `TreeMap`.
* Fixed problems with sort order of exports in `GridModel`.
* Ensure that preferences are written to server, even if set right before navigating away from page.
* Prevent situation where a spurious exception can be sent to server when application is unloaded
  while waiting on a fetch request.

[Commit Log](https://github.com/xh/hoist-react/compare/v35.0.1...v35.1.0)

## v35.0.1 - 2020-07-02

### 🐞 Bug Fixes

* Column headers no longer allocate space for a sort arrow icon when the column has an active
  `GridSorter` in the special state of `sort: null`.
* Grid auto-sizing better accounts for margins on sort arrow icons.

[Commit Log](https://github.com/xh/hoist-react/compare/v35.0.0...v35.0.1)

## v35.0.0 - 2020-06-29

### ⚖️ Licensing Change

As of this release, Hoist is [now licensed](LICENSE.md) under the popular and permissive
[Apache 2.0 open source license](https://www.apache.org/licenses/LICENSE-2.0). Previously, Hoist was
"source available" via our public GitHub repository but still covered by a proprietary license.

We are making this change to align Hoist's licensing with our ongoing commitment to openness,
transparency and ease-of-use, and to clarify and emphasize the suitability of Hoist for use within a
wide variety of enterprise software projects. For any questions regarding this change, please
[contact us](https://xh.io/contact/).

### 🎁 New Features

* Added a new Persistence API to provide a more flexible yet consistent approach to saving state for
  Components, Models, and Services to different persistent locations such as Hoist Preferences,
  browser local storage, and Hoist Dashboard views.
    * The primary entry points for this API are the new `@PersistSupport` and `@persist`
      annotations.
      `@persist` can be added to any observable property on a `@PersistSupport` to make it
      automatically synchronize with a `PersistenceProvider`. Both `HoistModel` and `HoistService`
      are decorated with `@PersistSupport`.
    * This is designed to replace any app-specific code previously added to synchronize fields and
      their values to Preferences via ad-hoc initializers and reactions.
    * This same API is now used to handle state persistence for `GridStateModel`, `PanelModel`,
      `DimensionChooserModel`, and `DashContainerModel` - configurable via the new `persistWith`
      option on those classes.
* `FetchService` now installs a default timeout of 30 seconds for all requests. This can be disabled
  by setting timeout to `null`. Fetch Timeout Exceptions have also been improved to include the same
  information as other standard exceptions thrown by this service.
    * 💥 Apps that were relying on the lack of a built-in timeout for long-running requests should
      ensure they configure such calls with a longer or null timeout.
* `Store` gets new `clearFilter()` and `recordIsFiltered()` helper functions.
* The Admin console's Activity Tracking tab has been significantly upgraded to allow admins to
  better analyze both built-in and custom tracking data generated by their application. Its sibling
  Client Errors tab has also been updated with a docked detail panel.
* `CodeInput` gets new `showCopyButton` prop - set to true to provide an inline action button to
  copy the editor contents to the clipboard.
* Hoist config `xhEnableMonitoring` can be used to enable/disable the Admin monitor tab and its
  associated server-side jobs

### 💥 Breaking Changes

* Applications should update to `hoist-core` v8.0.1 or above, required to support the upgraded Admin
  Activity Tracking tab. Contact XH for assistance with this update.
* The option `PanelModel.prefName` has been removed in favor of `persistWith`. Existing user state
  will be transferred to the new format, assuming a `PersistenceProvider` of type 'pref' referring
  to the same preference is used (e.g. `persistWith: {prefKey: 'my-panel-model-prefName'}`.
* The option `GridModel.stateModel` has been removed in favor of `persistWith`. Existing user state
  will be transferred to the new format, assuming a `PersistenceProvider` of type 'localStorage'
  referring to the same key is used (e.g. `persistWith: {localStorageKey: 'my-grid-state-id'}`.
    * Use the new `GridModel.persistOptions` config for finer control over what grid state is
      persisted (replacement for stateModel configs to disable persistence of column
      state/sorting/grouping).
* The options `DimensionChooserModel.preference` and `DimensionChooserModel.historyPreference` have
  been removed in favor of `persistWith`.
* `AppSpec.idleDetectionEnabled` has been removed. App-specific Idle detection is now enabled via
  the new `xhIdleConfig` config. The old `xhIdleTimeoutMins` has also been deprecated.
* `AppSpec.idleDialogClass` has been renamed `AppSpec.idlePanel`. If specified, it should be a
  full-screen component.
* `PinPad` and `PinPadModel` have been moved to `@xh/hoist/cmp/pinpad`, and is now available for use
  with both standard and mobile toolkits.
* Third-party dependencies updated to properly reflect application-level licensing requirements.
  Applications must now import and provide their licensed version of AG Grid, and Highcharts to
  Hoist. See file `Bootstrap.js` in Toolbox for an example.

### 🐞 Bug Fixes

* Sorting special columns generated by custom AG Grid configurations (e.g. auto-group columns) no
  longer throws with an error.
* The `deepFreeze()` util - used to freeze data in `Record` instances - now only attempts to freeze
  a whitelist of object types that are known to be safely freezable. Custom application classes and
  other potentially-problematic objects (such as `moment` instances) are no longer frozen when
  loaded into `Record` fields.

### 📚 Libraries

Note that certain licensed third-party dependencies have been removed as direct dependencies of this
project, as per note in Breaking Changes above.

* @xh/hoist-dev-utils `4.x → 5.x` - apps should also update to the latest 5.x release of dev-utils.
  Although license and dependency changes triggered a new major version of this dev dependency, no
  application-level changes should be required.
* @blueprintjs/core `3.28 → 3.29`
* codemirror `5.54 → 5.55`
* react-select `3.0 → 3.1`

### 📚 Optional Libraries

* AG Grid `23.0.2` > `23.2.0` (See Toolbox app for example on this upgrade)
* Highcharts `8.0.4 → 8.1.1`

[Commit Log](https://github.com/xh/hoist-react/compare/v34.0.0...v35.0.0)

## v34.0.0 - 2020-05-26

### 🎁 New Features

* Hoist's enhanced autosizing is now enabled on all grids by default. See `GridModel` and
  `GridAutosizeService` for more details.
* New flags `XH.isPhone`, `XH.isTablet`, and `XH.isDesktop` available for device-specific switching.
  Corresponding `.xh-phone`, `.xh-tablet`, and `.xh-desktop` CSS classes are added to the document
  `body`. These flags and classes are set based on the detected device, as per its user-agent.
    * One of the two higher-level CSS classes `.xh-standard` or `.xh-mobile` will also be applied
      based on an app's use of the primary (desktop-centric) components vs mobile components - as
      declared by its `AppSpec.isMobileApp` - regardless of the detected device.
    * These changes provide more natural support for use cases such as apps that are built with
      standard components yet target/support tablet users.
* New method `Record.get()` provides an alternative API for checked data access.
* The mobile `Select` component supports the `enableFilter` and `enableCreate` props.
* `DashContainerModel` supports new `layoutLocked`, `contentLocked` and `renameLocked` modes.
* `DimensionChooser` now has the ability to persist its value and history separately.
* Enhance Hoist Admin's Activity Tracking tab.
* Enhance Hoist Admin's Client Error tab.

### 💥 Breaking Changes

* `emptyFlexCol` has been removed from the Hoist API and should simply be removed from all client
  applications. Improvements to agGrid's default rendering of empty space have made it obsolete.
* `isMobile` property on `XH` and `AppSpec` has been renamed to `isMobileApp`. All apps will need to
  update their (required) use of this flag in the app specifications within their
  `/client-app/src/apps` directory.
* The `xh-desktop` class should no longer be used to indicate a non-mobile toolkit based app. For
  this purpose, use `xh-standard` instead.

### 🐞 Bug Fixes

* Fix to Average Aggregators when used with hierarchical data.
* Fixes to Context Menu handling on `Panel` to allow better handling of `[]` and `null`.

### 📚 Libraries

* @blueprintjs/core `3.26 → 3.28`
* @blueprintjs/datetime `3.16 → 3.18`
* codemirror `5.53 → 5.54`
* react-transition-group `4.3 → 4.4`

[Commit Log](https://github.com/xh/hoist-react/compare/v33.3.0...v34.0.0)

## v33.3.0 - 2020-05-08

### ⚙️ Technical

* Additional updates to experimental autosize feature: standardization of naming, better masking
  control, and API fixes. Added new property `autosizeOptions` on `GridModel` and main entry point
  is now named `GridModel.autosizeAsync()`.

### 🐞 Bug Fixes

* `Column.hideable` will now be respected by ag-grid column drag and drop
  [#1900](https://github.com/xh/hoist-react/issues/1900)
* Fixed an issue where dragging a column would cause it to be sorted unintentionally.

[Commit Log](https://github.com/xh/hoist-react/compare/v33.2.0...v33.3.0)

## v33.2.0 - 2020-05-07

### 🎁 New Features

* Virtual column rendering has been disabled by default, as it offered a minimal performance benefit
  for most grids while compromising autosizing. See new `GridModel.useVirtualColumns` config, which
  can be set to `true` to re-enable this behavior if required.
* Any `GridModel` can now be reset to its code-prescribed defaults via the column chooser reset
  button. Previously, resetting to defaults was only possible for grids that persisted their state
  with a `GridModel.stateModel` config.

### 🐞 Bug Fixes

* Fixed several issues with new grid auto-sizing feature.
* Fixed issues with and generally improved expand/collapse column alignment in tree grids.
    * 💥 Note that this improvement introduced a minor breaking change for apps that have customized
      tree indentation via the removed `--grid-tree-indent-px` CSS var. Use `--grid-tree-indent`
      instead. Note the new var is specified in em units to scale well across grid sizing modes.

### ⚙️ Technical

* Note that the included version of Onsen has been replaced with a fork that includes updates for
  react 16.13. Apps should not need to make any changes.

### 📚 Libraries

* react `~16.8 → ~16.13`
* onsenui `~16.8` → @xh/onsenui `~16.13`
* react-onsenui `~16.8` → @xh/react-onsenui `~16.13`

[Commit Log](https://github.com/xh/hoist-react/compare/v33.1.0...33.2.0)

## v33.1.0 - 2020-05-05

### 🎁 New Features

* Added smart auto-resizing of columns in `GridModel` Unlike AG Grid's native auto-resizing support,
  Hoist's auto-resizing will also take into account collapsed rows, off-screen cells that are not
  currently rendered in the DOM, and summary rows. See the new `GridAutosizeService` for details.
    * This feature is currently marked as 'experimental' and must be enabled by passing a special
      config to the `GridModel` constructor of the form `experimental: {useHoistAutosize: true}`. In
      future versions of Hoist, we expect to make it the default behavior.
* `GridModel.autoSizeColumns()` has been renamed `GridModel.autosizeColumns()`, with lowercase 's'.
  Similarly, the `autoSizeColumns` context menu token has been renamed `autosizeColumns`.

### 🐞 Bug Fixes

* Fixed a regression with `StoreFilterField` introduced in v33.0.1.

[Commit Log](https://github.com/xh/hoist-react/compare/v33.0.2...33.1.0)

## v33.0.2 - 2020-05-01

### 🎁 New Features

* Add Hoist Cube Aggregators: `AverageAggregator` and `AverageStrictAggregator`
* `ColAutosizeButton` has been added to desktop and mobile

### 🐞 Bug Fixes

* Fixed mobile menus to constrain to the bottom of the viewport, scrolling if necessary.
  [#1862](https://github.com/xh/hoist-react/issues/1862)
* Tightened up mobile tree grid, fixed issues in mobile column chooser.
* Fixed a bug with reloading hierarchical data in `Store`.
  [#1871](https://github.com/xh/hoist-react/issues/1871)

[Commit Log](https://github.com/xh/hoist-react/compare/v33.0.1...33.0.2)

## v33.0.1 - 2020-04-29

### 🎁 New Features

* `StoreFieldField` supports dot-separated field names in a bound `GridModel`, meaning it will now
  match on columns with fields such as `address.city`.

* `Toolbar.enableOverflowMenu` now defaults to `false`. This was determined safer and more
  appropriate due to issues with the underlying Blueprint implementation, and the need to configure
  it carefully.

### 🐞 Bug Fixes

* Fixed an important bug with state management in `StoreFilterField`. See
  https://github.com/xh/hoist-react/issues/1854

* Fixed the default sort order for grids. ABS DESC should be first when present.

### 📚 Libraries

* @blueprintjs/core `3.25 → 3.26`
* codemirror `5.52 → 5.53`

[Commit Log](https://github.com/xh/hoist-react/compare/v33.0.0...v33.0.1)

## v33.0.0 - 2020-04-22

### 🎁 New Features

* The object returned by the `data` property on `Record` now includes the record `id`. This will
  allow for convenient access of the id with the other field values on the record.
* The `Timer` class has been enhanced and further standardized with its Hoist Core counterpart:
    * Both the `interval` and `timeout` arguments may be specified as functions, or config keys
      allowing for dynamic lookup and reconfiguration.
    * Added `intervalUnits` and `timeoutUnits` arguments.
    * `delay` can now be specified as a boolean for greater convenience.

### 💥 Breaking Changes

* We have consolidated the import location for several packages, removing unintended nested index
  files and 'sub-packages'. In particular, the following locations now provide a single index file
  for import for all of their public contents: `@xh/hoist/core`, `@xh/hoist/data`,
  `@xh/hoist/cmp/grid`, and `@xh/hoist/desktop/cmp/grid`. Applications may need to update import
  statements that referred to index files nested within these directories.
* Removed the unnecessary and confusing `values` getter on `BaseFieldModel`. This getter was not
  intended for public use and was intended for the framework's internal implementation only.
* `ColumnGroup.align` has been renamed to `ColumnGroup.headerAlign`. This avoids confusion with the
  `Column` API, where `align` refers to the alignment of cell contents within the column.

### 🐞 Bug Fixes

* Exceptions will no longer overwrite the currently shown exception in the exception dialog if the
  currently shown exception requires reloading the application.
  [#1834](https://github.com/xh/hoist-react/issues/1834)

### ⚙️ Technical

* Note that the Mobx React bindings have been updated to 6.2, and we have enabled the recommended
  "observer batching" feature as per
  [the mobx-react docs](https://github.com/mobxjs/mobx-react-lite/#observer-batching).

### 📚 Libraries

* @blueprintjs/core `3.24 → 3.25`
* @blueprintjs/datetime `3.15 → 3.16`
* mobx-react `6.1 → 6.2`

[Commit Log](https://github.com/xh/hoist-react/compare/v32.0.4...v33.0.0)

## v32.0.5 - 2020-07-14

### 🐞 Bug Fixes

* Fixes a regression in which grid exports were no longer sorting rows properly.

[Commit Log](https://github.com/xh/hoist-react/compare/v32.0.4...v32.0.5)

## v32.0.4 - 2020-04-09

### 🐞 Bug Fixes

* Fixes a regression with the alignment of `ColumnGroup` headers.
* Fixes a bug with 'Copy Cell' context menu item for certain columns displaying the Record ID.
* Quiets console logging of 'routine' exceptions to 'debug' instead of 'log'.

[Commit Log](https://github.com/xh/hoist-react/compare/v32.0.3...v32.0.4)

## v32.0.3 - 2020-04-06

### 🐞 Bug Fixes

* Suppresses a console warning from AG Grid for `GridModel`s that do not specify an `emptyText`.

[Commit Log](https://github.com/xh/hoist-react/compare/v32.0.2...v32.0.3)

## v32.0.2 - 2020-04-03

⚠ Note that this release includes a *new major version of AG Grid*. Please consult the
[AG Grid Changelog](https://www.ag-grid.com/ag-grid-changelog/) for versions 22-23 to review
possible breaking changes to any direct/custom use of AG Grid APIs and props within applications.

### 🎁 New Features

* GridModel `groupSortFn` now accepts `null` to turn off sorting of group rows.
* `DockViewModel` now supports optional `width`, `height` and `collapsedWidth` configs.
* The `appMenuButton.extraItems` prop now accepts `MenuItem` configs (as before) but also React
  elements and the special string token '-' (shortcut to render a `MenuDivider`).
* Grid column `flex` param will now accept numbers, with available space divided between flex
  columns in proportion to their `flex` value.
* `Column` now supports a `sortingOrder` config to allow control of the sorting options that will be
  cycled through when the user clicks on the header.
* `PanelModel` now supports setting a `refreshMode` to control how collapsed panels respond to
  refresh requests.

### 💥 Breaking Changes

* The internal DOM structure of desktop `Panel` has changed to always include an inner frame with
  class `.xh-panel__content`. You may need to update styling that targets the inner structure of
  `Panel` via `.xh-panel`.
* The hooks `useOnResize()` and `useOnVisibleChange()` no longer take a `ref` argument. Use
  `composeRefs` to combine the ref that they return with any ref you wish to compose them with.
* The callback for `useOnResize()` will now receive an object representing the locations and
  dimensions of the element's content box. (Previously it incorrectly received an array of
  `ResizeObserver` entries that had to be de-referenced)
* `PanelModel.collapsedRenderMode` has been renamed to `PanelModel.renderMode`, to be more
  consistent with other Hoist APIs such as `TabContainer`, `DashContainer`, and `DockContainer`.

### 🐞 Bug Fixes

* Checkboxes in grid rows in Tiny sizing mode have been styled to fit correctly within the row.
* `GridStateModel` no longer saves/restores the width of non-resizable columns.
  [#1718](https://github.com/xh/hoist-react/issues/1718)
* Fixed an issue with the hooks useOnResize and useOnVisibleChange. In certain conditions these
  hooks would not be called. [#1808](https://github.com/xh/hoist-react/issues/1808)
* Inputs that accept a rightElement prop will now properly display an Icon passed as that element.
  [#1803](https://github.com/xh/hoist-react/issues/1803)

### ⚙️ Technical

* Flex columns now use the built-in AG Grid flex functionality.

### 📚 Libraries

* ag-grid-community `removed @ 21.2`
* ag-grid-enterprise `21.2` replaced with @ag-grid-enterprise/all-modules `23.0`
* ag-grid-react `21.2` replaced with @ag-grid-community/react `23.0`
* @fortawesome/* `5.12 → 5.13`
* codemirror `5.51 → 5.52`
* filesize `6.0 → 6.1`
* numbro `2.1 → 2.2`
* react-beautiful-dnd `12.0 → 13.0`
* store2 `2.10 → 2.11`
* compose-react-refs `NEW 1.0.4`

[Commit Log](https://github.com/xh/hoist-react/compare/v31.0.0...v32.0.2)

## v31.0.0 - 2020-03-16

### 🎁 New Features

* The mobile `Navigator` / `NavigatorModel` API has been improved and made consistent with other
  Hoist content container APIs such as `TabContainer`, `DashContainer`, and `DockContainer`.
    * `NavigatorModel` and `PageModel` now support setting a `RenderMode` and `RefreshMode` to
      control how inactive pages are mounted/unmounted and how they respond to refresh requests.
    * `Navigator` pages are no longer required to to return `Page` components - they can now return
      any suitable component.
* `DockContainerModel` and `DockViewModel` also now support `refreshMode` and `renderMode` configs.
* `Column` now auto-sizes when double-clicking / double-tapping its header.
* `Toolbar` will now collapse overflowing items into a drop down menu. (Supported for horizontal
  toolbars only at this time.)
* Added new `xhEnableLogViewer` config (default `true`) to enable or disable the Admin Log Viewer.

#### 🎨 Icons

* Added `Icon.icon()` factory method as a new common entry point for creating new FontAwesome based
  icons in Hoist. It should typically be used instead of using the `FontAwesomeIcon` component
  directly.
* Also added a new `Icon.fileIcon()` factory. This method take a filename and returns an appropriate
  icon based on its extension.
* All Icon factories can now accept an `asHtml` parameter, as an alternative to calling the helper
  function `convertIconToSVG()` on the element. Use this to render icons as raw html where needed
  (e.g. grid renderers).
* Icons rendered as html will now preserve their styling, tooltips, and size.

### 💥 Breaking Changes

* The application's primary `HoistApplicationModel` is now instantiated and installed as
  `XH.appModel` earlier within the application initialization sequence, with construction happening
  prior to the init of the XH identity, config, and preference services.
    * This allows for a new `preAuthInitAsync()` lifecycle method to be called on the model before
      auth has completed, but could be a breaking change for appModel code that relied on these
      services for field initialization or in its constructor.
    * Such code should be moved to the core `initAsync()` method instead, which continues to be
      called after all XH-level services are initialized and ready.
* Mobile apps may need to adjust to the following updates to `NavigatorModel` and related APIs:
    * `NavigatorModel`'s `routes` constructor parameter has been renamed `pages`.
    * `NavigatorModel`'s observable `pages[]` has been renamed `stack[]`.
    * `NavigatorPageModel` has been renamed `PageModel`. Apps do not usually create `PageModels`
      directly, so this change is unlikely to require code updates.
    * `Page` has been removed from the mobile toolkit. Components that previously returned a `Page`
      for inclusion in a `Navigator` or `TabContainer` can now return any component. It is
      recommended you replace `Page` with `Panel` where appropriate.
* Icon enhancements described above removed the following public methods:
    * The `fontAwesomeIcon()` factory function (used to render icons not already enumerated by
      Hoist)
      has been replaced by the improved `Icon.icon()` factory - e.g. `fontAwesomeIcon({icon: ['far',
      'alicorn']}) → Icon.icon({iconName: 'alicorn'})`.
    * The `convertIconToSvg()` utility method has been replaced by the new `asHtml` parameter on
      icon factory functions. If you need to convert an existing icon element,
      use `convertIconToHtml()`.
* `Toolbar` items should be provided as direct children. Wrapping Toolbar items in container
  components can result in unexpected item overflow.

### 🐞 Bug Fixes

* The `fmtDate()` utility now properly accepts, parses, and formats a string value input as
  documented.
* Mobile `PinPad` input responsiveness improved on certain browsers to avoid lag.

### ⚙️ Technical

* New lifecycle methods `preAuthInitAsync()` and `logoutAsync()` added to the `HoistAppModel`
  decorator (aka the primary `XH.appModel`).

[Commit Log](https://github.com/xh/hoist-react/compare/v30.1.0...v31.0.0)

## v30.1.0 - 2020-03-04

### 🐞 Bug Fixes

* Ensure `WebSocketService.connected` remains false until `channelKey` assigned and received from
  server.
* When empty, `DashContainer` now displays a user-friendly prompt to add an initial view.

### ⚙️ Technical

* Form validation enhanced to improve handling of asynchronous validation. Individual rules and
  constraints are now re-evaluated in parallel, allowing for improved asynchronous validation.
* `Select` will now default to selecting contents on focus if in filter or creatable mode.

[Commit Log](https://github.com/xh/hoist-react/compare/v30.0.0...30.1.0)

## v30.0.0 - 2020-02-29

### 🎁 New Features

* `GridModel` and `DataViewModel` now support `groupRowHeight`, `groupRowRenderer` and
  `groupRowElementRenderer` configs. Grouping is new in general to `DataViewModel`, which now takes
  a `groupBy` config.
    * `DataViewModel` allows for settable and multiple groupings and sorters.
    * `DataViewModel` also now supports additional configs from the underlying `GridModel` that make
      sense in a `DataView` context, such as `showHover` and `rowBorders`.
* `TabContainerModel` now accepts a `track` property (default false) for easily tracking tab views
  via Hoist's built-in activity tracking.
* The browser document title is now set to match `AppSpec.clientAppName` - helpful for projects with
  multiple javascript client apps.
* `StoreFilterField` accepts all other config options from `TextInput` (e.g. `disabled`).
* Clicking on a summary row in `Grid` now clears its record selection.
* The `@LoadSupport` decorator now provides an additional observable property `lastException`. The
  decorator also now logs load execution times and failures to `console.debug` automatically.
* Support for mobile `Panel.scrollable` prop made more robust with re-implementation of inner
  content element. Note this change included a tweak to some CSS class names for mobile `Panel`
  internals that could require adjustments if directly targeted by app stylesheets.
* Added new `useOnVisibleChange` hook.
* Columns now support a `headerAlign` config to allow headers to be aligned differently from column
  contents.

### 💥 Breaking Changes

* `Toolbar` items must be provided as direct children. Wrapping Toolbar items in container
  components can result in unexpected item overflow.
* `DataView.rowCls` prop removed, replaced by new `DataViewModel.rowClassFn` config for more
  flexibility and better symmetry with `GridModel`.
* `DataViewModel.itemRenderer` renamed to `DataViewModel.elementRenderer`
* `DataView` styling has been updated to avoid applying several unwanted styles from `Grid`. Note
  that apps might rely on these styles (intentionally or not) for their `itemRenderer` components
  and appearance and will need to adjust.
* Several CSS variables related to buttons have been renamed for consistency, and button style rules
  have been adjusted to ensure they take effect reliably across desktop and mobile buttons
  ([#1568](https://github.com/xh/hoist-react/pull/1568)).
* The optional `TreeMapModel.highchartsConfig` object will now be recursively merged with the
  top-level config generated by the Hoist model and component, where previously it was spread onto
  the generated config. This could cause a change in behavior for apps using this config to
  customize map instances, but provides more flexibility for e.g. customizing the `series`.
* The signature of `useOnResize` hook has been modified slightly for API consistency and clarity.
  Options are now passed in a configuration object.

### 🐞 Bug Fixes

* Fixed an issue where charts that are rendered while invisible would have the incorrect size.
  [#1703](https://github.com/xh/hoist-react/issues/1703)
* Fixed an issue where zeroes entered by the user in `PinPad` would be displayed as blanks.
* Fixed `fontAwesomeIcon` elem factory component to always include the default 'fa-fw' className.
  Previously, it was overridden if a `className` prop was provided.
* Fixed an issue where ConfigDiffer would always warn about deletions, even when there weren't any.
  [#1652](https://github.com/xh/hoist-react/issues/1652)
* `TextInput` will now set its value to `null` when all text is deleted and the clear icon will
  automatically hide.
* Fixed an issue where multiple buttons in a `ButtonGroupInput` could be shown as active
  simultaneously. [#1592](https://github.com/xh/hoist-react/issues/1592)
* `StoreFilterField` will again match on `Record.id` if bound to a Store or a GridModel with the
  `id` column visible. [#1697](https://github.com/xh/hoist-react/issues/1697)
* A number of fixes have been applied to `RelativeTimeStamp` and `getRelativeTimestamp`, especially
  around its handling of 'equal' or 'epsilon equal' times. Remove unintended leading whitespace from
  `getRelativeTimestamp`.

### ⚙️ Technical

* The `addReaction` and `addAutorun` methods (added to Hoist models, components, and services by the
  `ReactiveSupport` mixin) now support a configurable `debounce` argument. In many cases, this is
  preferable to the built-in MobX `delay` argument, which only provides throttling and not true
  debouncing.
* New `ChartModel.highchart` property provides a reference to the underlying HighChart component.

### 📚 Libraries

* @blueprintjs/core `3.23 → 3.24`
* react-dates `21.7 → 21.8`
* react-beautiful-dnd `11.0 → 12.2`

[Commit Log](https://github.com/xh/hoist-react/compare/v29.1.0...v30.0.0)

## v29.1.0 - 2020-02-07

### 🎁 New Features

#### Grid

* The `compact` config on `GridModel` has been deprecated in favor of the more powerful `sizingMode`
  which supports the values 'large', 'standard', 'compact', or 'tiny'.
    * Each new mode has its own set of CSS variables for applications to override as needed.
    * Header and row heights are configurable for each via the `HEADER_HEIGHTS` and `ROW_HEIGHTS`
      static properties of the `AgGrid` component. These objects can be modified on init by
      applications that wish to customize the default row heights globally.
    * 💥 Note that these height config objects were previously exported as constants from AgGrid.js.
      This would be a breaking change for any apps that imported the old objects directly (
      considered unlikely).
* `GridModel` now exposes an `autoSizeColumns` method, and the Grid context menu now contains an
  `Autosize Columns` option by default.
* `Column` and `ColumnGroup` now support React elements for `headerName`.

#### Data

* The `Store` constructor now accepts a `data` argument to load data at initialization.
* The `xh/hoist/data/cube` package has been modified substantially to better integrate with the core
  data package and support observable "Views". See documentation on `Cube` for more information.

#### Other

* Added a `PinPad` component for streamlined handling of PIN entry on mobile devices.
* `FormField` now takes `tooltipPosition` and `tooltipBoundary` props for customizing minimal
  validation tooltip.
* `RecordAction.actionFn` parameters now include a `buttonEl` property containing the button element
  when used in an action column.
* Mobile Navigator component now takes an `animation` prop which can be set to 'slide' (default),
  'lift', 'fade', or 'none'. These values are passed to the underlying onsenNavigator component.
  ([#1641](https://github.com/xh/hoist-react/pull/1641))
* `AppOption` configs now accept an `omit` property for conditionally excluding options.

### 🐞 Bug Fixes

* Unselectable grid rows are now skipped during up/down keyboard navigation.
* Fix local quick filtering in `LeftRightChooser` (v29 regression).
* Fix `SplitTreeMap` - the default filtering once again splits the map across positive and negative
  values as intended (v29 regression).

### ⚙️ Technical

* `FormFields` now check that they are contained in a Hoist `Form`.

### 📚 Libraries

* @blueprintjs/core `3.22 → 3.23`
* codemirror `5.50 → 5.51`
* react-dates `21.5 → 21.7`

[Commit Log](https://github.com/xh/hoist-react/compare/v29.0.0...v29.1.0)

## v29.0.0 - 2020-01-24

### 🗄️ Data Package Changes

Several changes have been made to data package (`Store` and `Record`) APIs for loading, updating,
and modifying data. They include some breaking changes, but pave the way for upcoming enhancements
to fully support inline grid editing and other new features.

Store now tracks the "committed" state of its records, which represents the data as it was loaded
(typically from the server) via `loadData()` or `updateData()`. Records are now immutable and
frozen, so they cannot be changed directly, but Store offers a new `modifyRecords()` API to apply
local modifications to data in a tracked and managed way. (Store creates new records internally to
hold both this modified data and the original, "committed" data.) This additional state tracking
allows developers to query Stores for modified or added records (e.g. to flush back to the server
and persist) as well as call new methods to revert changes (e.g. to undo a block of changes that the
user wishes to discard).

Note the following more specific changes to these related classes:

#### Record

* 💥 Record data properties are now nested within a `data` object on Record instances and are no
  longer available as top-level properties on the Record itself.
    * Calls to access data such as `rec.quantity` must be modified to `rec.data.quantity`.
    * When accessing multiple properties, destructuring provides an efficient syntax -
      e.g. `const {quantity, price} = rec.data;`.
* 💥 Records are now immutable and cannot be modified by applications directly.
    * This is a breaking change, but should only affect apps with custom inline grid editing
      implementations or similar code that modifies individual record values.
    * Calls to change data such as `rec.quantity = 100` must now be made through the Record's Store,
      e.g. `store.modifyData({id: 41, quantity: 100})`
* Record gains new getters for inspecting its state, including: `isAdd`, `isModified`, and
  `isCommitted`.

#### Store

* 💥 `noteDataUpdated()` has been removed, as out-of-band modifications to Store Records are no
  longer possible.
* 💥 Store's `idSpec` function is now called with the raw record data - previously it was passed
  source data after it had been run through the store's optional `processRawData` function. (This is
  unlikely to have a practical impact on most apps, but is included here for completeness.)
* `Store.updateData()` now accepts a flat list of raw data to process into Record additions and
  updates. Previously developers needed to call this method with an object containing add, update,
  and/or remove keys mapped to arrays. Now Store will produce an object of this shape automatically.
* `Store.refreshFilter()` method has been added to allow applications to rebuild the filtered data
  set if some application state has changed (apart from the store's data itself) which would affect
  the store filter.
* Store gains new methods for manipulating its Records and data, including `addRecords()`,
  `removeRecords()`, `modifyRecords()`, `revertRecords()`, and `revert()`. New getters have been
  added for `addedRecords`, `removedRecords`, `modifiedRecords`, and `isModified`.

#### Column

* Columns have been enhanced for provide basic support for inline-editing of record data. Further
  inline editing support enhancements are planned for upcoming Hoist releases.
* `Column.getValueFn` config added to retrieve the cell value for a Record field. The default
  implementation pulls the value from the Record's new `data` property (see above). Apps that
  specify custom `valueGetter` callbacks via `Column.agOptions` should now implement their custom
  logic in this new config.
* `Column.setValueFn` config added to support modifying the Column field's value on the underlying
  Record. The default implementation calls the new `Store.modifyRecords()` API and should be
  sufficient for the majority of cases.
* `Column.editable` config added to indicate if a column/cell should be inline-editable.

### 🎁 New Features

* Added keyboard support to AG Grid context menus.
* Added `GridModel.setEmptyText()` to allow updates to placeholder text after initial construction.
* Added `GridModel.ensureSelectionVisible()` to scroll the currently selected row into view.
* When a `TreeMap` is bound to a `GridModel`, the grid will now respond to map selection changes by
  scrolling to ensure the selected grid row is visible.
* Added a `Column.tooltipElement` config to support fully customizable tooltip components.
* Added a `useOnResize` hook, which runs a function when a component is resized.
* Exposed an `inputRef` prop on numberInput, textArea, and textInput
* `PanelModel` now accepts a `maxSize` config.
* `RelativeTimeStamp` now support a `relativeTo` option, allowing it to display the difference
  between a timestamp and another reference time other than now. Both the component and the
  `getRelativeTimestamp()` helper function now leverage moment.js for their underlying
  implementation.
* A new `Clock` component displays the time, either local to the browser or for a configurable
  timezone.
* `LeftRightChooser` gets a new `showCounts` option to print the number of items on each side.
* `Select` inputs support a new property `enableWindowed` (desktop platform only) to improve
  rendering performance with large lists of options.
* `Select` inputs support grouped options. To use, add an attribute `options` containing an array of
  sub-options.
* `FetchService` methods support a new `timeout` option. This config chains `Promise.timeout()` to
  the promises returned by the service.
* Added alpha version of `DashContainer` for building dynamic, draggable dashboard-style layouts.
  Please note: the API for this component is subject to change - use at your own risk!
* `Select` now allows the use of objects as values.
* Added a new `xhEnableImpersonation` config to enable or disable the ability of Hoist Admins to
  impersonate other users. Note that this defaults to `false`. Apps will need to set this config to
  continue using impersonation. (Note that an update to hoist-core 6.4+ is required for this config
  to be enforced on the server.)
* `FormField` now supports a `requiredIndicator` to customize how required fields are displayed.
* Application build tags are now included in version update checks, primarily to prompt dev/QA users
  to refresh when running SNAPSHOT versions. (Note that an update to hoist-core 6.4+ is required for
  the server to emit build tag for comparison.)
* `CodeInput` component added to provide general `HoistInput` support around the CodeMirror code
  editor. The pre-existing `JsonInput` has been converted to a wrapper around this class.
* `JsonInput` now supports an `autoFocus` prop.
* `Select` now supports a `hideDropdownIndicator` prop.
* `useOnResize` hook will now ignore visibility changes, i.e. a component resizing to a size of 0.
* `DimensionChooser` now supports a `popoverPosition` prop.
* `AppBar.appMenuButtonPosition` prop added to configure the App Menu on the left or the right, and
  `AppMenuButton` now accepts and applies any `Button` props to customize.
* New `--xh-grid-tree-indent-px` CSS variable added to allow control over the amount of indentation
  applied to tree grid child nodes.

### 💥 Breaking Changes

* `GridModel.contextMenuFn` config replaced with a `contextMenu` parameter. The new parameter will
  allow context menus to be specified with a simple array in addition to the function specification
  currently supported.
* `GridModel.defaultContextMenuTokens` config renamed to `defaultContextMenu`.
* `Chart` and `ChartModel` have been moved from `desktop/cmp/charts` to `cmp/charts`.
* `StoreFilterField` has been moved from `desktop/cmp/store` to `cmp/store`.
* The options `nowEpsilon` and `nowString` on `RelativeTimestamp` have been renamed to `epsilon` and
  `equalString`, respectively.
* `TabRenderMode` and `TabRefreshMode` have been renamed to `RenderMode` and `RefreshMode` and moved
  to the `core` package. These enumerations are now used in the APIs for `Panel`, `TabContainer`,
  and `DashContainer`.
* `DockViewModel` now requires a function, or a HoistComponent as its `content` param. It has always
  been documented this way, but a bug in the original implementation had it accepting an actual
  element rather than a function. As now implemented, the form of the `content` param is consistent
  across `TabModel`, `DockViewModel`, and `DashViewSpec`.
* `JsonInput.showActionButtons` prop replaced with more specific `showFormatButton` and
  `showFullscreenButton` props.
* The `DataView.itemHeight` prop has been moved to `DataViewModel` where it can now be changed
  dynamically by applications.
* Desktop `AppBar.appMenuButtonOptions` prop renamed to `appMenuButtonProps` for consistency.

### 🐞 Bug Fixes

* Fixed issue where JsonInput was not receiving its `model` from context
  ([#1456](https://github.com/xh/hoist-react/issues/1456))
* Fixed issue where TreeMap would not be initialized if the TreeMapModel was created after the
  GridModel data was loaded ([#1471](https://github.com/xh/hoist-react/issues/1471))
* Fixed issue where export would create malformed file with dynamic header names
* Fixed issue where exported tree grids would have incorrect aggregate data
  ([#1447](https://github.com/xh/hoist-react/issues/1447))
* Fixed issue where resizable Panels could grow larger than desired
  ([#1498](https://github.com/xh/hoist-react/issues/1498))
* Changed RestGrid to only display export button if export is enabled
  ([#1490](https://github.com/xh/hoist-react/issues/1490))
* Fixed errors when grouping rows in Grids with `groupUseEntireRow` turned off
  ([#1520](https://github.com/xh/hoist-react/issues/1520))
* Fixed problem where charts were resized when being hidden
  ([#1528](https://github.com/xh/hoist-react/issues/1528))
* Fixed problem where charts were needlessly re-rendered, hurting performance and losing some state
  ([#1505](https://github.com/xh/hoist-react/issues/1505))
* Removed padding from Select option wrapper elements which was making it difficult for custom
  option renderers to control the padding ([1571](https://github.com/xh/hoist-react/issues/1571))
* Fixed issues with inconsistent indentation for tree grid nodes under certain conditions
  ([#1546](https://github.com/xh/hoist-react/issues/1546))
* Fixed autoFocus on NumberInput.

### 📚 Libraries

* @blueprintjs/core `3.19 → 3.22`
* @blueprintjs/datetime `3.14 → 3.15`
* @fortawesome/fontawesome-pro `5.11 → 5.12`
* codemirror `5.49 → 5.50`
* core-js `3.3 → 3.6`
* fast-deep-equal `2.0 → 3.1`
* filesize `5.0 → 6.0`
* highcharts 7.2 → 8.0`
* mobx `5.14 → 5.15`
* react-dates `21.3 → 21.5`
* react-dropzone `10.1 → 10.2`
* react-windowed-select `added @ 2.0.1`

[Commit Log](https://github.com/xh/hoist-react/compare/v28.2.0...v29.0.0)

## v28.2.0 - 2019-11-08

### 🎁 New Features

* Added a `DateInput` component to the mobile toolkit. Its API supports many of the same options as
  its desktop analog with the exception of `timePrecision`, which is not yet supported.
* Added `minSize` to panelModel. A resizable panel can now be prevented from resizing to a size
  smaller than minSize. ([#1431](https://github.com/xh/hoist-react/issues/1431))

### 🐞 Bug Fixes

* Made `itemHeight` a required prop for `DataView`. This avoids an issue where agGrid went into an
  infinite loop if this value was not set.
* Fixed a problem with `RestStore` behavior when `dataRoot` changed from its default value.

[Commit Log](https://github.com/xh/hoist-react/compare/v28.1.1...v28.2.0)

## v28.1.1 - 2019-10-23

### 🐞 Bug Fixes

* Fixes a bug with default model context being set incorrectly within context inside of `Panel`.

[Commit Log](https://github.com/xh/hoist-react/compare/v28.1.0...v28.1.1)

## v28.1.0 - 2019-10-18

### 🎁 New Features

* `DateInput` supports a new `strictInputParsing` prop to enforce strict parsing of keyed-in entries
  by the underlying moment library. The default value is false, maintained the existing behavior
  where [moment will do its best](https://momentjs.com/guides/#/parsing/) to parse an entered date
  string that doesn't exactly match the specified format
* Any `DateInput` values entered that exceed any specified max/minDate will now be reset to null,
  instead of being set to the boundary date (which was surprising and potentially much less obvious
  to a user that their input had been adjusted automatically).
* `Column` and `ColumnGroup` now accept a function for `headerName`. The header will be
  automatically re-rendered when any observable properties referenced by the `headerName` function
  are modified.
* `ColumnGroup` now accepts an `align` config for setting the header text alignment
* The flag `toContext` for `uses` and `creates` has been replaced with a new flag `publishMode` that
  provides more granular control over how models are published and looked up via context. Components
  can specify `ModelPublishMode.LIMITED` to make their model available for contained components
  without it becoming the default model or exposing its sub-models.

### 🐞 Bug Fixes

* Tree columns can now specify `renderer` or `elementRenderer` configs without breaking the standard
  AG Grid group cell renderer auto-applied to tree columns (#1397).
* Use of a custom `Column.comparator` function will no longer break agGrid-provided column header
  filter menus (#1400).
* The MS Edge browser does not return a standard Promise from `async` functions, so the the return
  of those functions did not previously have the required Hoist extensions installed on its
  prototype. Edge "native" Promises are now also polyfilled / extended as required. (#1411).
* Async `Select` combobox queries are now properly debounced as per the `queryBuffer` prop (#1416).

### ⚙️ Technical

* Grid column group headers now use a custom React component instead of the default AG Grid column
  header, resulting in a different DOM structure and CSS classes. Existing CSS overrides of the
  AG Grid column group headers may need to be updated to work with the new structure/classes.
* We have configured `stylelint` to enforce greater consistency in our stylesheets within this
  project. The initial linting run resulted in a large number of updates to our SASS files, almost
  exclusively whitespace changes. No functional changes are intended/expected. We have also enabled
  hooks to run both JS and style linting on pre-commit. Neither of these updates directly affects
  applications, but the same tools could be configured for apps if desired.

### 📚 Libraries

* core-js `3.2 → 3.3`
* filesize `4.2 → 5.0`
* http-status-codes `added @ 1.3`

[Commit Log](https://github.com/xh/hoist-react/compare/v28.0.0...v28.1.0)

## v28.0.0 - 2019-10-07

_"The one with the hooks."_

**Hoist now fully supports React functional components and hooks.** The new `hoistComponent`
function is now the recommended method for defining new components and their corresponding element
factories. See that (within HoistComponentFunctional.js) and the new `useLocalModel()` and
`useContextModel()` hooks (within [core/model](core/model)) for more information.

Along with the performance benefits and the ability to use React hooks, Hoist functional components
are designed to read and write their models via context. This allows a much less verbose
specification of component element trees.

Note that **Class-based Components remain fully supported** (by both Hoist and React) using the
familiar `@HoistComponent` decorator, but transitioning to functional components within Hoist apps
is now strongly encouraged. In particular note that Class-based Components will *not* be able to
leverage the context for model support discussed above.

### 🎁 New Features

* Resizable panels now default to not redrawing their content when resized until the resize bar is
  dropped. This offers an improved user experience for most situations, especially when layouts are
  complex. To re-enable the previous dynamic behavior, set `PanelModel.resizeWhileDragging: true`.
* The default text input shown by `XH.prompt()` now has `selectOnFocus: true` and will confirm the
  user's entry on an `<enter>` keypress (same as clicking 'OK').
* `stringExcludes` function added to form validation constraints. This allows an input value to
  block specific characters or strings, e.g. no slash "/" in a textInput for a filename.
* `constrainAll` function added to form validation constraints. This takes another constraint as its
  only argument, and applies that constraint to an array of values, rather than just to one value.
  This is useful for applying a constraint to inputs that produce arrays, such as tag pickers.
* `DateInput` now accepts LocalDates as `value`, `minDate` and `maxDate` props.
* `RelativeTimestamp` now accepts a `bind` prop to specify a model field name from which it can pull
  its timestamp. The model itself can either be passed as a prop or (better) sourced automatically
  from the parent context. Developers are encouraged to take this change to minimize re-renders of
  parent components (which often contain grids and other intensive layouts).
* `Record` now has properties and methods for accessing and iterating over children, descendants,
  and ancestors
* `Store` now has methods for retrieving the descendants and ancestors of a given Record

### 💥 Breaking Changes

* **Apps must update their dev dependencies** to the latest `@xh/hoist-dev-utils` package: v4.0+.
  This updates the versions of Babel / Webpack used in builds to their latest / current versions and
  swaps to the updated Babel recommendation of `core-js` for polyfills.
* The `allSettled` function in `@xh/promise` has been removed. Applications using this method should
  use the ECMA standard (stage-2) `Promise.allSettled` instead. This method is now fully available
  in Hoist via bundled polyfills. Note that the standard method returns an array of objects of the
  form `{status: [rejected|fulfilled], ...}`, rather than `{state: [rejected|fulfilled], ...}`.
* The `containerRef` argument for `XH.toast()` should now be a DOM element. Component instances are
  no longer supported types for this value. This is required to support functional Components
  throughout the toolkit.
* Apps that need to prevent a `StoreFilterField` from binding to a `GridModel` in context, need to
  set the `store` or `gridModel` property explicitly to null.
* The Blueprint non-standard decorators `ContextMenuTarget` and `HotkeysTarget` are no longer
  supported. Use the new hooks `useContextMenu()` and `useHotkeys()` instead. For convenience, this
  functionality has also been made available directly on `Panel` via the `contextMenu` and `hotkeys`
  props.
* `DataView` and `DataViewModel` have been moved from `/desktop/cmp/dataview` to the cross-platform
  package `/cmp/dataview`.
* `isReactElement` has been removed. Applications should use the native React API method
  `React.isValidElement` instead.

### ⚙️ Technical

* `createObservableRef()` is now available in `@xh/hoist/utils/react` package. Use this function for
  creating refs that are functionally equivalent to refs created with `React.createRef()`, yet fully
  observable. With this change the `Ref` class in the same package is now obsolete.
* Hoist now establishes a proper react "error boundary" around all application code. This means that
  errors throw when rendering will be caught and displayed in the standard Hoist exception dialog,
  and stack traces for rendering errors should be significantly less verbose.
* Not a Hoist feature, exactly, but the latest version of `@xh/hoist-dev-utils` (see below) enables
  support for the `optional chaining` (aka null safe) and `nullish coalescing` operators via their
  Babel proposal plugins. Developers are encouraged to make good use of the new syntax below:
    * conditional-chaining: `let foo = bar?.baz?.qux;`
    * nullish coalescing: `let foo = bar ?? 'someDefaultValue';`

### 🐞 Bug Fixes

* Date picker month and year controls will now work properly in `localDate` mode. (Previously would
  reset to underlying value.)
* Individual `Buttons` within a `ButtonGroupInput` will accept a disabled prop while continuing to
  respect the overall `ButtonGroupInput`'s disabled prop.
* Raised z-index level of AG-Grid tooltip to ensure tooltips for AG-Grid context menu items appear
  above the context menu.

### 📚 Libraries

* @blueprintjs/core `3.18 → 3.19`
* @blueprintjs/datetime `3.12 → 3.14`
* @fortawesome/fontawesome-pro `5.10 → 5.11`
* @xh/hoist-dev-utils `3.8 → 4.3` (multiple transitive updates to build tooling)
* ag-grid `21.1 → 21.2`
* highcharts `7.1 → 7.2`
* mobx `5.13 → 5.14`
* react-transition-group `4.2 → 4.3`
* rsvp (removed)
* store2 `2.9 → 2.10`

[Commit Log](https://github.com/xh/hoist-react/compare/v27.1.0...v28.0.0)

## v27.1.0 - 2019-09-05

### 🎁 New Features

* `Column.exportFormat` can now be a function, which supports setting Excel formats on a per-cell
  (vs. entire column) basis by returning a conditional `exportFormat` based upon the value and / or
  record.
    * ⚠️ Note that per-cell formatting _requires_ that apps update their server to use hoist-core
      v6.3.0+ to work, although earlier versions of hoist-core _are_ backwards compatible with the
      pre-existing, column-level export formatting.
* `DataViewModel` now supports a `sortBy` config. Accepts the same inputs as `GridModel.sortBy`,
  with the caveat that only a single-level sort is supported at this time.

[Commit Log](https://github.com/xh/hoist-react/compare/v27.0.1...v27.1.0)

## v27.0.1 - 2019-08-26

### 🐞 Bug Fixes

* Fix to `Store.clear()` and `GridModel.clear()`, which delegates to the same (#1324).

[Commit Log](https://github.com/xh/hoist-react/compare/v27.0.0...v27.0.1)

## v27.0.0 - 2019-08-23

### 🎁 New Features

* A new `LocalDate` class has been added to the toolkit. This class provides client-side support for
  "business" or "calendar" days that do not have a time component. It is an immutable class that
  supports '==', '<' and '>', as well as a number of convenient manipulation functions. Support for
  the `LocalDate` class has also been added throughout the toolkit, including:
    * `Field.type` now supports an additional `localDate` option for automatic conversion of server
      data to this type when loading into a `Store`.
    * `fetchService` is aware of this class and will automatically serialize all instances of it for
      posting to the server. ⚠ NOTE that along with this change, `fetchService` and its methods such
      as `XH.fetchJson()` will now serialize regular JS Date objects as ms timestamps when provided
      in params. Previously Dates were serialized in their default `toString()` format. This would
      be a breaking change for an app that relied on that default Date serialization, but it was
      made for increased symmetry with how Hoist JSON-serializes Dates and LocalDates on the
      server-side.
    * `DateInput` can now be used to seamlessly bind to a `LocalDate` as well as a `Date`. See its
      new prop of `valueType` which can be set to `localDate` or `date` (default).
    * A new `localDateCol` config has been added to the `@xh/hoist/grid/columns` package with
      standardized rendering and formatting.
* New `TreeMap` and `SplitTreeMap` components added, to render hierarchical data in a configurable
  TreeMap visualization based on the Highcharts library. Supports optional binding to a GridModel,
  which syncs selection and expand / collapse state.
* `Column` gets a new `highlightOnChange` config. If true, the grid will highlight the cell on each
  change by flashing its background. (Currently this is a simple on/off config - future iterations
  could support a function variant or other options to customize the flash effect based on the
  old/new values.) A new CSS var `--xh-grid-cell-change-bg-highlight` can be used to customize the
  color used, app-wide or scoped to a particular grid selector. Note that columns must *not* specify
  `rendererIsComplex` (see below) if they wish to enable the new highlight flag.

### 💥 Breaking Changes

* The updating of `Store` data has been reworked to provide a simpler and more powerful API that
  allows for the applications of additions, deletions, and updates in a single transaction:
    * The signature of `Store.updateData()` has been substantially changed, and is now the main
      entry point for all updates.
    * `Store.removeRecords()` has been removed. Use `Store.updateData()` instead.
    * `Store.addData()` has been removed. Use `Store.updateData()` instead.
* `Column` takes an additional property `rendererIsComplex`. Application must set this flag to
  `true` to indicate if a column renderer uses values other than its own bound field. This change
  provides an efficiency boost by allowing AG Grid to use its default change detection instead of
  forcing a cell refresh on any change.

### ⚙️ Technical

* `Grid` will now update the underlying AG Grid using AG Grid transactions rather than relying on
  agGrid `deltaRowMode`. This is intended to provide the best possible grid performance and
  generally streamline the use of the AG Grid Api.

### 🐞 Bug Fixes

* Panel resize events are now properly throttled, avoiding extreme lagginess when resizing panels
  that contain complex components such as big grids.
* Workaround for issues with the mobile Onsen toolkit throwing errors while resetting page stack.
* Dialogs call `doCancel()` handler if cancelled via `<esc>` keypress.

### 📚 Libraries

* @xh/hoist-dev-utils `3.7 → 3.8`
* qs `6.7 → 6.8`
* store2 `2.8 → 2.9`

[Commit Log](https://github.com/xh/hoist-react/compare/v26.0.1...v27.0.0)

## v26.0.1 - 2019-08-07

### 🎁 New Features

* **WebSocket support** has been added in the form of `XH.webSocketService` to establish and
  maintain a managed websocket connection with the Hoist UI server. This is implemented on the
  client via the native `WebSocket` object supported by modern browsers and relies on the
  corresponding service and management endpoints added to Hoist Core v6.1.
    * Apps must declare `webSocketsEnabled: true` in their `AppSpec` configuration to enable this
      overall functionality on the client.
    * Apps can then subscribe via the new service to updates on a requested topic and will receive
      any inbound messages for that topic via a callback.
    * The service will monitor the socket connection with a regular heartbeat and attempt to
      re-establish if dropped.
    * A new admin console snap-in provides an overview of connected websocket clients.
* The `XH.message()` and related methods such as `XH.alert()` now support more flexible
  `confirmProps` and `cancelProps` configs, each of which will be passed to their respective button
  and merged with suitable defaults. Allows use of the new `autoFocus` prop with these preconfigured
  dialogs.
    * By default, `XH.alert()` and `XH.confirm()` will auto focus the confirm button for user
      convenience.
    * The previous text/intent configs have been deprecated and the message methods will log a
      console warning if they are used (although it will continue to respect them to aid
      transitioning to the new configs).
* `GridModel` now supports a `copyCell` context menu action. See `StoreContextMenu` for more
  details.
* New `GridCountLabel` component provides an alternative to existing `StoreCountLabel`, outputting
  both overall record count and current selection count in a configurable way.
* The `Button` component accepts an `autoFocus` prop to attempt to focus on render.
* The `Checkbox` component accepts an `autoFocus` prop to attempt to focus on render.

### 💥 Breaking Changes

* `StoreCountLabel` has been moved from `/desktop/cmp/store` to the cross-platform package
  `/cmp/store`. Its `gridModel` prop has also been removed - usages with grids should likely switch
  to the new `GridCountLabel` component, noted above and imported from `/cmp/grid`.
* The API for `ClipboardButton` and `ClipboardMenuItem` has been simplified, and made implementation
  independent. Specify a single `getCopyText` function rather than the `clipboardSpec`.
  (`clipboardSpec` is an artifact from the removed `clipboard` library).
* The `XH.prompt()` and `XH.message()` input config has been updated to work as documented, with any
  initial/default value for the input sourced from `input.initialValue`. Was previously sourced from
  `input.value` (#1298).
* ChartModel `config` has been deprecated. Please use `highchartsConfig` instead.

### 🐞 Bug Fixes

* The `Select.selectOnFocus` prop is now respected when used in tandem with `enableCreate` and/or
  `queryFn` props.
* `DateInput` popup _will_ now close when input is blurred but will _not_ immediately close when
  `enableTextInput` is `false` and a month or year is clicked (#1293).
* Buttons within a grid `actionCol` now render properly in compact mode, without clipping/overflow.

### ⚙️ Technical

* `AgGridModel` will now throw an exception if any of its methods which depend on AG Grid state are
  called before the grid has been fully initialized (AG Grid onGridReady event has fired).
  Applications can check the new `isReady` property on `AgGridModel` before calling such methods
  to️️ verify the grid is fully initialized.

### 📚 Libraries

* @blueprintjs/core `3.17 → 3.18`
* @blueprintjs/datetime `3.11 → 3.12`
* @fortawesome/fontawesome `5.9 → 5.10`
* ag-grid `21.0.1 → 21.1.1`
* store2 `2.7 → 2.8`
* The `clipboard` library has been replaced with the simpler `clipboard-copy` library.

[Commit Log](https://github.com/xh/hoist-react/compare/v25.2.0...v26.0.1)

## v25.2.0 - 2019-07-25

### 🎁 New Features

* `RecordAction` supports a new `secondaryText` property. When used for a Grid context menu item,
  this text appears on the right side of the menu item, usually used for displaying the shortcut key
  associated with an action.

### 🐞 Bug Fixes

* Fixed issue with loopy behavior when using `Select.selectOnFocus` and changing focus
  simultaneously with keyboard and mouse.

[Commit Log](https://github.com/xh/hoist-react/compare/v25.1.0...v25.2.0)

## v25.1.0 - 2019-07-23

### 🎁 New Features

* `JsonInput` includes buttons for toggling showing in a full-screen dialog window. Also added a
  convenience button to auto-format `JsonInput's` content.
* `DateInput` supports a new `enableTextInput` prop. When this property is set to false, `DateInput`
  will be entirely driven by the provided date picker. Additionally, `DateInput` styles have been
  improved for its various modes to more clearly convey its functionality.
* `ExportButton` will auto-disable itself if bound to an empty `GridModel`. This helper button will
  now also throw a console warning (to alert the developer) if `gridModel.enableExport != true`.

### ⚙️ Technical

* Classes decorated with `@LoadSupport` will now throw an exception out of their provided
  `loadAsync()` method if called with a parameter that's not a plain object (i.e. param is clearly
  not a `LoadSpec`). Note this might be a breaking change, in so far as it introduces additional
  validation around this pre-existing API requirement.
* Requirements for the `colorSpec` option passed to Hoist number formatters have been relaxed to
  allow partial definitions such that, for example, only negative values may receive the CSS class
  specified, without having to account for positive value styling.

### 🐞 Bug Fixes

* `RestFormModel` now submits dirty fields only when editing a record, as intended (#1245).
* `FormField` will no longer override the disabled prop of its child input if true (#1262).

### 📚 Libraries

* mobx `5.11 → 5.13`
* Misc. patch-level updates

[Commit Log](https://github.com/xh/hoist-react/compare/v25.0.0...v25.1.0)

## v25.0.0 - 2019-07-16

### 🎁 New Features

* `Column` accepts a new `comparator` callback to customize how column cell values are sorted by the
  grid.
* Added `XH.prompt()` to show a simple message popup with a built-in, configurable HoistInput. When
  submitted by the user, its callback or resolved promise will include the input's value.
* `Select` accepts a new `selectOnFocus` prop. The behaviour is analogous to the `selectOnFocus`
  prop already in `TextInput`, `TextArea` and `NumberInput`.

### 💥 Breaking Changes

* The `fmtPercent` and `percentRenderer` methods will now multiply provided value by 100. This is
  consistent with the behavior of Excel's percentage formatting and matches the expectations of
  `ExportFormat.PCT`. Columns that were previously using `exportValue: v => v/100` as a workaround
  to the previous renderer behavior should remove this line of code.
* `DimensionChooserModel`'s `historyPreference` config has been renamed `preference`. It now
  supports saving both value and history to the same preference (existing history preferences will
  be handled).

[Commit Log](https://github.com/xh/hoist-react/compare/v24.2.0...v25.0.0)

## v24.2.0 - 2019-07-08

### 🎁 New Features

* `GridModel` accepts a new `colDefaults` configuration. Defaults provided via this object will be
  merged (deeply) into all column configs as they are instantiated.
* New `Panel.compactHeader` and `DockContainer.compactHeaders` props added to enable more compact
  and space efficient styling for headers in these components.
    * ⚠️ Note that as part of this change, internal panel header CSS class names changed slightly -
      apps that were targeting these internal selectors would need to adjust. See
      desktop/cmp/panel/impl/PanelHeader.scss for the relevant updates.
* A new `exportOptions.columns` option on `GridModel` replaces `exportOptions.includeHiddenCols`.
  The updated and more flexible config supports special strings 'VISIBLE' (default), 'ALL', and/or a
  list of specific colIds to include in an export.
    * To avoid immediate breaking changes, GridModel will log a warning on any remaining usages of
      `includeHiddenCols` but auto-set to `columns: 'ALL'` to maintain the same behavior.
* Added new preference `xhShowVersionBar` to allow more fine-grained control of when the Hoist
  version bar is showing. It defaults to `auto`, preserving the current behavior of always showing
  the footer to Hoist Admins while including it for non-admins *only* in non-production
  environments. The pref can alternatively be set to 'always' or 'never' on a per-user basis.

### 📚 Libraries

* @blueprintjs/core `3.16 → 3.17`
* @blueprintjs/datetime `3.10 → 3.11`
* mobx `5.10 → 5.11`
* react-transition-group `2.8 → 4.2`

[Commit Log](https://github.com/xh/hoist-react/compare/v24.1.1...v24.2.0)

## v24.1.1 - 2019-07-01

### 🐞 Bug Fixes

* Mobile column chooser internal layout/sizing fixed when used in certain secure mobile browsers.

[Commit Log](https://github.com/xh/hoist-react/compare/v24.1.0...v24.1.1)

## v24.1.0 - 2019-07-01

### 🎁 New Features

* `DateInput.enableClear` prop added to support built-in button to null-out a date input's value.

### 🐞 Bug Fixes

* The `Select` component now properly shows all options when the pick-list is re-shown after a
  change without first blurring the control. (Previously this interaction edge case would only show
  the option matching the current input value.) #1198
* Mobile mask component `onClick` callback prop restored - required to dismiss mobile menus when not
  tapping a menu option.
* When checking for a possible expired session within `XH.handleException()`, prompt for app login
  only for Ajax requests made to relative URLs (not e.g. remote APIs accessed via CORS). #1189

### ✨ Styles

* Panel splitter collapse button more visible in dark theme. CSS vars to customize further fixed.
* The mobile app menu button has been moved to the right side of the top appBar, consistent with its
  placement in desktop apps.

### 📚 Libraries

* @blueprintjs/core `3.15 → 3.16`
* @blueprintjs/datetime `3.9 → 3.10`
* codemirror `5.47 → 5.48`
* mobx `6.0 → 6.1`

[Commit Log](https://github.com/xh/hoist-react/compare/v24.0.0...v24.1.0)

## v24.0.0 - 2019-06-24

### 🎁 New Features

#### Data

* A `StoreFilter` object has been introduced to the data API. This allows `Store` and
  `StoreFilterField` to support the ability to conditionally include all children when filtering
  hierarchical data stores, and could support additional filtering customizations in the future.
* `Store` now provides a `summaryRecord` property which can be used to expose aggregated data for
  the data it contains. The raw data for this record can be provided to `loadData()` and
  `updateData()` either via an explicit argument to these methods, or as the root node of the raw
  data provided (see `Store.loadRootAsSummary`).
* The `StoreFilterField` component accepts new optional `model` and `bind` props to allow control of
  its text value from an external model's observable.
* `pwd` is now a new supported type of `Field` in the `@xh/hoist/core/data` package.

#### Grid

* `GridModel` now supports a `showSummary` config which can be used to display its store's
  summaryRecord (see above) as either a pinned top or bottom row.
* `GridModel` also adds a `enableColumnPinning` config to enable/disable user-driven pinning. On
  desktop, if enabled, users can pin columns by dragging them to the left or right edges of the grid
  (the default AG Grid gesture). Column pinned state is now also captured and maintained by the
  overall grid state system.
* The desktop column chooser now options in a non-modal popover when triggered from the standard
  `ColChooserButton` component. This offers a quicker and less disruptive alternative to the modal
  dialog (which is still used when launched from the grid context menu). In this popover mode,
  updates to columns are immediately reflected in the underlying grid.
* The mobile `ColChooser` has been improved significantly. It now renders displayed and available
  columns as two lists, allowing drag and drop between to update the visibility and ordering. It
  also provides an easy option to toggle pinning the first column.
* `DimensionChooser` now supports an optional empty / ungrouped configuration with a value of `[]`.
  See `DimensionChooserModel.enableClear` and `DimensionChooser.emptyText`.

#### Other Features

* Core `AutoRefreshService` added to trigger an app-wide data refresh on a configurable interval, if
  so enabled via a combination of soft-config and user preference. Auto-refresh relies on the use of
  the root `RefreshContextModel` and model-level `LoadSupport`.
* A new `LoadingIndicator` component is available as a more minimal / unobtrusive alternative to a
  modal mask. Typically configured via a new `Panel.loadingIndicator` prop, the indicator can be
  bound to a `PendingTaskModel` and will automatically show/hide a spinner and/or custom message in
  an overlay docked to the corner of the parent Panel.
* `DateInput` adds support for new `enablePicker` and `showPickerOnFocus` props, offering greater
  control over when the calendar picker is shown. The new default behaviour is to not show the
  picker on focus, instead showing it via a built-in button.
* Transitions have been disabled by default on desktop Dialog and Popover components (both are from
  the Blueprint library) and on the Hoist Mask component. This should result in a snappier user
  experience, especially when working on remote / virtual workstations. Any in-app customizations to
  disable or remove transitions can now be removed in favor of this toolkit-wide change.
* Added new `@bindable.ref` variant of the `@bindable` decorator.

### 💥 Breaking Changes

* Apps that defined and initialized their own `AutoRefreshService` service or functionality should
  leverage the new Hoist service if possible. Apps with a pre-existing custom service of the same
  name must either remove in favor of the new service or - if they have special requirements not
  covered by the Hoist implementation - rename their own service to avoid a naming conflict.
* The `StoreFilterField.onFilterChange` callback will now be passed a `StoreFilter`, rather than a
  function.
* `DateInput` now has a calendar button on the right side of the input which is 22 pixels square.
  Applications explicitly setting width or height on this component should ensure that they are
  providing enough space for it to display its contents without clipping.

### 🐞 Bug Fixes

* Performance for bulk grid selections has been greatly improved (#1157)
* Toolbars now specify a minimum height (or width when vertical) to avoid shrinking unexpectedly
  when they contain only labels or are entirely empty (but still desired to e.g. align UIs across
  multiple panels). Customize if needed via the new `--xh-tbar-min-size` CSS var.
* All Hoist Components that accept a `model` prop now have that properly documented in their
  prop-types.
* Admin Log Viewer no longer reverses its lines when not in tail mode.

### ⚙️ Technical

* The `AppSpec` config passed to `XH.renderApp()` now supports a `clientAppCode` value to compliment
  the existing `clientAppName`. Both values are now optional and defaulted from the project-wide
  `appCode` and `appName` values set via the project's Webpack config. (Note that `clientAppCode` is
  referenced by the new `AutoRefreshService` to support configurable auto-refresh intervals on a
  per-app basis.)

### 📚 Libraries

* ag-grid `20.0 → 21.0`
* react-select `2.4 → 3.0`
* mobx-react `5.4 → 6.0.3`
* font-awesome `5.8 → 5.9`
* react-beautiful-dnd `10.1.1 → 11.0.4`

[Commit Log](https://github.com/xh/hoist-react/compare/v23.0.0...v24.0.0)

## v23.0.0 - 2019-05-30

### 🎁 New Features

* `GridModel` now accepts a config of `cellBorders`, similar to `rowBorders`
* `Panel.tbar` and `Panel.bbar` props now accept an array of Elements and will auto-generate a
  `Toolbar` to contain them, avoiding the need for the extra import of `toolbar()`.
* New functions `withDebug` and `withShortDebug` have been added to provide a terse syntax for
  adding debug messages that track the execution of specific blocks of code.
* `XH.toast()` now supports an optional `containerRef` argument that can be used for anchoring a
  toast within another component (desktop only). Can be used to display more targeted toasts within
  the relevant section of an application UI, as opposed to the edge of the screen.
* `ButtonGroupInput` accepts a new `enableClear` prop that allows the active / depressed button to
  be unselected by pressing it again - this sets the value of the input as a whole to `null`.
* Hoist Admins now always see the VersionBar in the footer.
* `Promise.track` now accepts an optional `omit` config that indicates when no tracking will be
  performed.
* `fmtNumber` now accepts an optional `prefix` config that prepends immediately before the number,
  but after the sign (`+`, `-`).
* New utility methods `forEachAsync()` and `whileAsync()` have been added to allow non-blocking
  execution of time-consuming loops.

### 💥 Breaking Changes

* The `AppOption.refreshRequired` config has been renamed to `reloadRequired` to better match the
  `XH.reloadApp()` method called to reload the entire app in the browser. Any options defined by an
  app that require it to be fully reloaded should have this renamed config set to `true`.
* The options dialog will now automatically trigger an app-wide data _refresh_ via
  `XH.refreshAppAsync()` if options have changed that don't require a _reload_.
* The `EventSupport` mixin has been removed. There are no known uses of it and it is in conflict
  with the overall reactive structure of the hoist-react API. If your app listens to the
  `appStateChanged`, `prefChange` or `prefsPushed` events you will need to adjust accordingly.

### 🐞 Bug Fixes

* `Select` will now let the user edit existing text in conditions where it is expected to be
  editable. #880
* The Admin "Config Differ" tool has been updated to reflect changes to `Record` made in v22. It is
  once again able to apply remote config values.
* A `Panel` with configs `resizable: true, collapsible: false` now renders with a splitter.
* A `Panel` with no `icon`, `title`, or `headerItems` will not render a blank header.
* `FileChooser.enableMulti` now behaves as one might expect -- true to allow multiple files in a
  single upload. Previous behavior (the ability to add multiple files to dropzone) is now controlled
  by `enableAddMulti`.

[Commit Log](https://github.com/xh/hoist-react/compare/v22.0.0...v23.0.0)

## v22.0.0 - 2019-04-29

### 🎁 New Features

* A new `DockContainer` component provides a user-friendly way to render multiple child components
  "docked" to its bottom edge. Each child view is rendered with a configurable header and controls
  to allow the user to expand it, collapse it, or optionally "pop it out" into a modal dialog.
* A new `AgGrid` component provides a much lighter Hoist wrapper around AG Grid while maintaining
  consistent styling and layout support. This allows apps to use any features supported by AG Grid
  without conflicting with functionality added by the core Hoist `Grid`.
    * Note that this lighter wrapper lacks a number of core Hoist features and integrations,
      including store support, grid state, enhanced column and renderer APIs, absolute value
      sorting, and more.
    * An associated `AgGridModel` provides access to to the AG Grid APIs, minimal styling configs,
      and several utility methods for managing Grid state.
* Added `GridModel.groupSortFn` config to support custom group sorting (replaces any use of
  `agOptions.defaultGroupSortComparator`).
* The `Column.cellClass` and `Column.headerClass` configs now accept functions to dynamically
  generate custom classes based on the Record and/or Column being rendered.
* The `Record` object now provides an additional getter `Record.allChildren` to return all children
  of the record, irrespective of the current filter in place on the record's store. This supplements
  the existing `Record.children` getter, which returns only the children meeting the filter.

### 💥 Breaking Changes

* The class `LocalStore` has been renamed `Store`, and is now the main implementation and base class
  for Store Data. The extraneous abstract superclass `BaseStore` has been removed.
* `Store.dataLastUpdated` had been renamed `Store.lastUpdated` on the new class and is now a simple
  timestamp (ms) rather than a Javascript Date object.
* The constructor argument `Store.processRawData` now expects a function that *returns* a modified
  object with the necessary edits. This allows implementations to safely *clone* the raw data rather
  than mutating it.
* The method `Store.removeRecord` has been replaced with the method `Store.removeRecords`. This will
  facilitate efficient bulk deletes.

### ⚙️ Technical

* `Grid` now performs an important performance workaround when loading a new dataset that would
  result in the removal of a significant amount of existing records/rows. The underlying AG Grid
  component has a serious bottleneck here (acknowledged as AG-2879 in their bug tracker). The Hoist
  grid wrapper will now detect when this is likely and proactively clear all data using a different
  API call before loading the new dataset.
* The implementations `Store`, `RecordSet`, and `Record` have been updated to more efficiently
  re-use existing record references when loading, updating, or filtering data in a store. This keeps
  the Record objects within a store as stable as possible, and allows additional optimizations by
  AG Grid and its `deltaRowDataMode`.
* When loading raw data into store `Record`s, Hoist will now perform additional conversions based on
  the declared `Field.type`. The unused `Field.nullable` has been removed.
* `LocalStorageService` now uses both the `appCode` and current username for its namespace key,
  ensuring that e.g. local prefs/grid state are not overwritten across multiple app users on one OS
  profile, or when admin impersonation is active. The service will automatically perform a one-time
  migration of existing local state from the old namespace to the new. #674
* `elem` no longer skips `null` children in its calls to `React.createElement()`. These children may
  play the role of placeholders when using conditional rendering, and skipping them was causing
  React to trigger extra re-renders. This change further simplifies Hoist's element factory and
  removes an unnecessary divergence with the behavior of JSX.

### 🐞 Bug Fixes

* `Grid` exports retain sorting, including support for absolute value sorting. #1068
* Ensure `FormField`s are keyed with their model ID, so that React can properly account for dynamic
  changes to fields within a form. #1031
* Prompt for app refresh in (rare) case of mismatch between client and server-side session user.
  (This can happen during impersonation and is defended against in server-side code.) #675

[Commit Log](https://github.com/xh/hoist-react/compare/v21.0.2...v22.0.0)

## v21.0.2 - 2019-04-05

### 📚 Libraries

* Rollback AG Grid to v20.0.0 after running into new performance issues with large datasets and
  `deltaRowDataMode`. Updates to tree filtering logic, also related to grid performance issues with
  filtered tree results returning much larger record counts.

## v21.0.0 - 2019-04-04

### 🎁 New Features

* `FetchService` fetch methods now accept a plain object as the `headers` argument. These headers
  will be merged with the default headers provided by FetchService.
* An app can also now specify default headers to be sent with every fetch request via
  `XH.fetchService.setDefaultHeaders()`. You can pass either a plain object, or a closure which
  returns one.
* `Grid` supports a new `onGridReady` prop, allowing apps to hook into the AG Grid event callback
  without inadvertently short-circuiting the Grid's own internal handler.

### 💥 Breaking Changes

* The shortcut getter `FormModel.isNotValid` was deemed confusing and has been removed from the API.
  In most cases applications should use `!FormModel.isValid` instead; this expression will return
  `false` for the `Unknown` as well as the `NotValid` state. Applications that wish to explicitly
  test for the `NotValid` state should use the `validationState` getter.
* Multiple HoistInputs have changed their `onKeyPress` props to `onKeyDown`, including TextInput,
  NumberInput, TextArea & SearchInput. The `onKeyPress` event has been deprecated in general and has
  limitations on which keys will trigger the event to fire (i.e. it would not fire on an arrow
  keypress).
* FetchService's fetch methods no longer support `contentType` parameter. Instead, specify a custom
  content-type by setting a 'Content-Type' header using the `headers` parameter.
* FetchService's fetch methods no longer support `acceptJson` parameter. Instead, pass an {"Accept":
  "application/json"} header using the `headers` parameter.

### ✨ Styles

* Black point + grid colors adjusted in dark theme to better blend with overall blue-gray tint.
* Mobile styles have been adjusted to increase the default font size and grid row height, in
  addition to a number of other smaller visual adjustments.

### 🐞 Bug Fixes

* Avoid throwing React error due to tab / routing interactions. Tab / routing / state support
  generally improved. (#1052)
* `GridModel.selectFirst()` improved to reliably select first visible record even when one or more
  groupBy levels active. (#1058)

### 📚 Libraries

* AG Grid `~20.1 → ~20.2` (fixes ag-grid sorting bug with treeMode)
* @blueprint/core `3.14 → 3.15`
* @blueprint/datetime `3.7 → 3.8`
* react-dropzone `10.0 → 10.1`
* react-transition-group `2.6 → 2.8`

[Commit Log](https://github.com/xh/hoist-react/compare/v20.2.1...v21.0.0)

## v20.2.1 - 2019-03-28

* Minor tweaks to grid styles - CSS var for pinned column borders, drop left/right padding on
  center-aligned grid cells.

[Commit Log](https://github.com/xh/hoist-react/compare/v20.2.0...v20.2.1)

## v20.2.0 - 2019-03-27

### 🎁 New Features

* `GridModel` exposes three new configs - `rowBorders`, `stripeRows`, and `showCellFocus` - to
  provide additional control over grid styling. The former `Grid` prop `showHover` has been
  converted to a `GridModel` config for symmetry with these other flags and more efficient
  re-rendering. Note that some grid-related CSS classes have also been modified to better conform to
  the BEM approach used elsewhere - this could be a breaking change for apps that keyed off of
  certain Hoist grid styles (not expected to be a common case).
* `Select` adds a `queryBuffer` prop to avoid over-eager calls to an async `queryFn`. This buffer is
  defaulted to 300ms to provide some out-of-the-box debouncing of keyboard input when an async query
  is provided. A longer value might be appropriate for slow / intensive queries to a remote API.

### 🐞 Bug Fixes

* A small `FormField.labelWidth` config value will now be respected, even if it is less than the
  default minWidth of 80px.
* Unnecessary re-renders of inactive tab panels now avoided.
* `Grid`'s filter will now be consistently applied to all tree grid records. Previously, the filter
  skipped deeply nested records under specific conditions.
* `Timer` no longer requires its `runFn` to be a promise, as it briefly (and unintentionally) did.
* Suppressed default browser resize handles on `textarea`.

[Commit Log](https://github.com/xh/hoist-react/compare/v20.1.1...v20.2.0)

## v20.1.1 - 2019-03-27

### 🐞 Bug Fixes

* Fix form field reset so that it will call computeValidationAsync even if revalidation is not
  triggered because the field's value did not change when reset.

[Commit Log](https://github.com/xh/hoist-react/compare/v20.1.0...v20.1.1)

## v20.1.0 - 2019-03-14

### 🎁 New Features

* Standard app options panel now includes a "Restore Defaults" button to clear all user preferences
  as well as any custom grid state, resetting the app to its default state for that user.

### 🐞 Bug Fixes

* Removed a delay from `HoistInput` blur handling, ensuring `noteBlurred()` is called as soon as the
  element loses focus. This should remove a class of bugs related to input values not flushing into
  their models quickly enough when `commitOnChange: false` and the user moves directly from an input
  to e.g. clicking a submit button. #1023
* Fix to Admin ConfigDiffer tool (missing decorator).

### ⚙️ Technical

* The `GridModel.store` config now accepts a plain object and will internally create a `LocalStore`.
  This store config can also be partially specified or even omitted entirely. GridModel will ensure
  that the store is auto-configured with all fields in configured grid columns, reducing the need
  for app code boilerplate (re)enumerating field names.
* `Timer` class reworked to allow its interval to be adjusted dynamically via `setInterval()`,
  without requiring the Timer to be re-created.

[Commit Log](https://github.com/xh/hoist-react/compare/v20.0.1...v20.1.0)

## v20.0.1 - 2019-03-08

### 🐞 Bug Fixes

* Ensure `RestStore` processes records in a standard way following a save/add operation (#1010).

[Commit Log](https://github.com/xh/hoist-react/compare/v20.0.0...v20.0.1)

## v20.0.0 - 2019-03-06

### 💥 Breaking Changes

* The `@LoadSupport` decorator has been substantially reworked and enhanced from its initial release
  in v19. It is no longer needed on the HoistComponent, but rather should be put directly on the
  owned HoistModel implementing the loading. IMPORTANT NOTE: all models should implement
  `doLoadAsync` rather than `loadAsync`. Please see `LoadSupport` for more information on this
  important change.
* `TabContainer` and `TabContainerModel` are now cross-platform. Apps should update their code to
  import both from `@xh/hoist/cmp/tab`.
* `TabContainer.switcherPosition` has been moved to `TabContainerModel`. Please note that changes to
  `switcherPosition` are not supported on mobile, where the switcher will always appear beneath the
  container.
* The `Label` component from `@xh/hoist/desktop/cmp/input` has been removed. Applications should
  consider using the basic html `label` element instead (or a `FormField` if applicable).
* The `LeftRightChooserModel` constructor no longer accepts a `leftSortBy` and `rightSortBy`
  property. The implementation of these properties was generally broken. Use `leftSorted` and
  `rightSorted` instead.

#### Mobile

* Mobile `Page` has changed - `Pages` are now wrappers around `Panels` that are designed to be used
  with a `NavigationModel` or `TabContainer`. `Page` accepts the same props as `Panel`, meaning uses
  of `loadModel` should be replaced with `mask`.
* The mobile `AppBar` title is static and defaults to the app name. If you want to display page
  titles, it is recommended to use the `title` prop on the `Page`.

### 🎁 New Features

* Enhancements to Model and Component data loading via `@LoadSupport` provides a stronger set of
  conventions and better support for distinguishing between initial loads / auto/background
  refreshes / user- driven refreshes. It also provides new patterns for ensuring application
  Services are refreshed as part of a reworked global refresh cycle.
* RestGridModel supports a new `cloneAction` to take an existing record and open the editor form in
  "add mode" with all editable fields pre-populated from the source record. The action calls
  `prepareCloneFn`, if defined on the RestGridModel, to perform any transform operations before
  rendering the form.
* Tabs in `TabContainerModel` now support an `icon` property on the desktop.
* Charts take a new optional `aspectRatio` prop.
* Added new `Column.headerTooltip` config.
* Added new method `markManaged` on `ManagedSupport`.
* Added new function decorator `debounced`.
* Added new function `applyMixin` providing support for structured creation of class decorators
  (mixins).

#### Mobile

* Column chooser support available for mobile Grids. Users can check/uncheck columns to add/remove
  them from a configurable grid and reorder the columns in the list via drag and drop. Pair
  `GridModel.enableColChooser` with a mobile `colChooserButton` to allow use.
* Added `DialogPage` to the mobile toolkit. These floating pages do not participate in navigation or
  routing, and are used for showing fullscreen views outside of the Navigator / TabContainer
  context.
* Added `Panel` to the mobile toolkit, which offers a header element with standardized styling,
  title, and icon, as well as support for top and bottom toolbars.
* The mobile `AppBar` has been updated to more closely match the desktop `AppBar`, adding `icon`,
  `leftItems`, `hideAppMenuButton` and `appMenuButtonProps` props.
* Added routing support to mobile.

### 🐞 Bug Fixes

* The HighCharts wrapper component properly resizes its chart.
* Mobile dimension chooser button properly handles overflow for longer labels.
* Sizing fixes for multi-line inputs such as textArea and jsonInput.
* NumberInput calls a `onKeyPress` prop if given.
* Layout fixes on several admin panels and detail popups.

### 📚 Libraries

* @blueprintjs/core `3.13 → 3.14`
* @xh/hoist-dev-utils `3.5 → 3.6`
* ag-grid `~20.0 → ~20.1`
* react-dropzone `~8.0 → ~9.0`
* react-select `~2.3 → ~2.4`
* router5 `~6.6 → ~7.0`
* react `~16.7 → ~16.8`

[Commit Log](https://github.com/xh/hoist-react/compare/v19.0.1...v20.0.0)

## v19.0.1 - 2019-02-12

### 🐞 Bug Fixes

* Additional updates and simplifications to `FormField` sizing of child `HoistInput` elements, for
  more reliable sizing and spacing filling behavior.

[Commit Log](https://github.com/xh/hoist-react/compare/v19.0.0...v19.0.1)

## v19.0.0 - 2019-02-08

### 🎁 New Features

* Added a new architecture for signaling the need to load / refresh new data across either the
  entire app or a section of the component hierarchy. This new system relies on React context to
  minimizes the need for explicit application wiring, and improves support for auto-refresh. See
  newly added decorator `@LoadSupport` and classes/components `RefreshContext`,
  `RefreshContextModel`, and `RefreshContextView` for more info.
* `TabContainerModel` and `TabModel` now support `refreshMode` and `renderMode` configs to allow
  better control over how inactive tabs are mounted/unmounted and how tabs handle refresh requests
  when hidden or (re)activated.
* Apps can implement `getAppOptions()` in their `AppModel` class to specify a set of app-wide
  options that should be editable via a new built-in Options dialog. This system includes built-in
  support for reading/writing options to preferences, or getting/setting their values via custom
  handlers. The toolkit handles the rendering of the dialog.
* Standard top-level app buttons - for actions such as launching the new Options dialog, switching
  themes, launching the admin client, and logging out - have been moved into a new menu accessible
  from the top-right corner of the app, leaving more space for app-specific controls in the AppBar.
* `RecordGridModel` now supports an enhanced `editors` configuration that exposes the full set of
  validation and display support from the Forms package.
* `HoistInput` sizing is now consistently implemented using `LayoutSupport`. All sizable
  `HoistInputs` now have default `width` to ensure a standard display out of the box. `JsonInput`
  and `TextArea` also have default `height`. These defaults can be overridden by declaring explicit
  `width` and `height` values, or unset by setting the prop to `null`.
* `HoistInputs` within `FormFields` will be automatically sized to fill the available space in the
  `FormField`. In these cases, it is advised to either give the `FormField` an explicit size or
  render it in a flex layout.

### 💥 Breaking Changes

* AG Grid has been updated to v20.0.0. Most apps shouldn't require any changes - however, if you are
  using `agOptions` to set sorting, filtering or resizing properties, these may need to change:

  For the `Grid`, `agOptions.enableColResize`, `agOptions.enableSorting`
  and `agOptions.enableFilter`
  have been removed. You can replicate their effects by using `agOptions.defaultColDef`. For
  `Columns`, `suppressFilter` has been removed, an should be replaced with `filter: false`.

* `HoistAppModel.requestRefresh` and `TabContainerModel.requestRefresh` have been removed.
  Applications should use the new Refresh architecture described above instead.
* `tabRefreshMode` on TabContainer has been renamed `renderMode`.
* `TabModel.reloadOnShow` has been removed. Set the `refreshMode` property on TabContainerModel or
  TabModel to `TabRefreshMode.ON_SHOW_ALWAYS` instead.
* The mobile APIs for `TabContainerModel`, `TabModel`, and `RefreshButton` have been rewritten to
  more closely mirror the desktop API.
* The API for `RecordGridModel` editors has changed -- `type` is no longer supported. Use
  `fieldModel` and `formField` instead.
* `LocalStore.loadRawData` requires that all records presented to store have unique IDs specified.
  See `LocalStore.idSpec` for more information.

### 🐞 Bug Fixes

* SwitchInput and RadioInput now properly highlight validation errors in `minimal` mode.

### 📚 Libraries

* @blueprintjs/core `3.12 → 3.13`
* ag-grid `~19.1.4 → ~20.0.0`

[Commit Log](https://github.com/xh/hoist-react/compare/v18.1.2...v19.0.0)

## v18.1.2 - 2019-01-30

### 🐞 Bug Fixes

* Grid integrations relying on column visibility (namely export, storeFilterField) now correctly
  consult updated column state from GridModel. #935
* Ensure `FieldModel.initialValue` is observable to ensure that computed dirty state (and any other
  derivations) are updated if it changes. #934
* Fixes to ensure Admin console log viewer more cleanly handles exceptions (e.g. attempting to
  auto-refresh on a log file that has been deleted).

[Commit Log](https://github.com/xh/hoist-react/compare/v18.1.1...v18.1.2)

## v18.1.1 - 2019-01-29

* Grid cell padding can be controlled via a new set of CSS vars and is reduced by default for grids
  in compact mode.
* The `addRecordAsync()` and `saveRecordAsync()` methods on `RestStore` return the updated record.

[Commit Log](https://github.com/xh/hoist-react/compare/v18.1.0...v18.1.1)

## v18.1.0 - 2019-01-28

### 🎁 New Features

* New `@managed` class field decorator can be used to mark a property as fully created/owned by its
  containing class (provided that class has installed the matching `@ManagedSupport` decorator).
    * The framework will automatically pass any `@managed` class members to `XH.safeDestroy()` on
      destroy/unmount to ensure their own `destroy()` lifecycle methods are called and any related
      resources are disposed of properly, notably MobX observables and reactions.
    * In practice, this should be used to decorate any properties on `HoistModel`, `HoistService`,
      or
      `HoistComponent` classes that hold a reference to a `HoistModel` created by that class. All of
      those core artifacts support the new decorator, `HoistModel` already provides a built-in
      `destroy()` method, and calling that method when an app is done with a Model is an important
      best practice that can now happen more reliably / easily.
* `FormModel.getData()` accepts a new single parameter `dirtyOnly` - pass true to get back only
  fields which have been modified.
* The mobile `Select` component indicates the current value with a ✅ in the drop-down list.
* Excel exports from tree grids now include the matching expand/collapse tree controls baked into
  generated Excel file.

### 🐞 Bug Fixes

* The `JsonInput` component now properly respects / indicates disabled state.

### 📚 Libraries

* Hoist-dev-utils `3.4.1 → 3.5.0` - updated webpack and other build tool dependencies, as well as
  an improved eslint configuration.
* @blueprintjs/core `3.10 → 3.12`
* @blueprintjs/datetime `3.5 → 3.7`
* fontawesome `5.6 → 5.7`
* mobx `5.8 → 5.9`
* react-select `2.2 → 2.3`
* Other patch updates

[Commit Log](https://github.com/xh/hoist-react/compare/v18.0.0...v18.1.0)

## v18.0.0 - 2019-01-15

### 🎁 New Features

* Form support has been substantially enhanced and restructured to provide both a cleaner API and
  new functionality:
    * `FormModel` and `FieldModel` are now concrete classes and provide the main entry point for
      specifying the contents of a form. The `Field` and `FieldSupport` decorators have been
      removed.
    * Fields and sub-forms may now be dynamically added to FormModel.
    * The validation state of a FormModel is now *immediately* available after construction and
      independent of the GUI. The triggering of the *display* of that state is now a separate
      process triggered by GUI actions such as blur.
    * `FormField` has been substantially reworked to support a read-only display and inherit common
      property settings from its containing `Form`.
    * `HoistInput` has been moved into the `input` package to clarify that these are lower level
      controls and independent of the Forms package.

* `RestGrid` now supports a `mask` prop. RestGrid loading is now masked by default.
* `Chart` component now supports a built-in zoom out gesture: click and drag from right-to-left on
  charts with x-axis zooming.
* `Select` now supports an `enableClear` prop to control the presence of an optional inline clear
  button.
* `Grid` components take `onCellClicked` and `onCellDoubleClicked` event handlers.
* A new desktop `FileChooser` wraps a preconfigured react-dropzone component to allow users to
  easily select files for upload or other client-side processing.

### 💥 Breaking Changes

* Major changes to Form (see above). `HoistInput` imports will also need to be adjusted to move from
  `form` to `input`.
* The name of the HoistInput `field` prop has been changed to `bind`. This change distinguishes the
  lower-level input package more clearly from the higher-level form package which uses it. It also
  more clearly relates the property to the associated `@bindable` annotation for models.
* A `Select` input with `enableMulti = true` will by default no longer show an inline x to clear the
  input value. Use the `enableClear` prop to re-enable.
* Column definitions are exported from the `grid` package. To ensure backwards compatibility,
  replace imports from `@xh/hoist/desktop/columns` with `@xh/hoist/desktop/cmp/grid`.

### 📚 Libraries

* React `~16.6.0 → ~16.7.0`
* Patch version updates to multiple other dependencies.

[Commit Log](https://github.com/xh/hoist-react/compare/v17.0.0...v18.0.0)

## v17.0.0 - 2018-12-21

### 💥 Breaking Changes

* The implementation of the `model` property on `HoistComponent` has been substantially enhanced:
    * "Local" Models should now be specified on the Component class declaration by simply setting
      the
      `model` property, rather than the confusing `localModel` property.
    * HoistComponent now supports a static `modelClass` class property. If set, this property will
      allow a HoistComponent to auto-create a model internally when presented with a plain
      javascript object as its `model` prop. This is especially useful in cases like `Panel`
      and `TabContainer`, where apps often need to specify a model but do not require a reference to
      the model. Those usages can now skip importing and instantiating an instance of the
      component's model class themselves.
    * Hoist will now throw an Exception if an application attempts to changes the model on an
      existing HoistComponent instance or presents the wrong type of model to a HoistComponent where
      `modelClass` has been specified.

* `PanelSizingModel` has been renamed `PanelModel`. The class now also has the following new
  optional properties, all of which are `true` by default:
    * `showSplitter` - controls visibility of the splitter bar on the outside edge of the component.
    * `showSplitterCollapseButton` - controls visibility of the collapse button on the splitter bar.
    * `showHeaderCollapseButton` - controls visibility of a (new) collapse button in the header.

* The API methods for exporting grid data have changed and gained new features:
    * Grids must opt-in to export with the `GridModel.enableExport` config.
    * Exporting a `GridModel` is handled by the new `GridExportService`, which takes a collection of
      `exportOptions`. See `GridExportService.exportAsync` for available `exportOptions`.
    * All export entry points (`GridModel.exportAsync()`, `ExportButton` and the export context menu
      items) support `exportOptions`. Additionally, `GridModel` can be configured with default
      `exportOptions` in its config.

* The `buttonPosition` prop on `NumberInput` has been removed due to problems with the underlying
  implementation. Support for incrementing buttons on NumberInputs will be re-considered for future
  versions of Hoist.

### 🎁 New Features

* `TextInput` on desktop now supports an `enableClear` property to allow easy addition of a clear
  button at the right edge of the component.
* `TabContainer` enhancements:
    * An `omit` property can now be passed in the tab configs passed to the `TabContainerModel`
      constructor to conditionally exclude a tab from the container
    * Each `TabModel` can now be retrieved by id via the new `getTabById` method on
      `TabContainerModel`.
    * `TabModel.title` can now be changed at runtime.
    * `TabModel` now supports the following properties, which can be changed at runtime or set via
      the config:
        * `disabled` - applies a disabled style in the switcher and blocks navigation to the tab via
          user click, routing, or the API.
        * `excludeFromSwitcher` - removes the tab from the switcher, but the tab can still be
          navigated to programmatically or via routing.
* `MultiFieldRenderer` `multiFieldConfig` now supports a `delimiter` property to separate
  consecutive SubFields.
* `MultiFieldRenderer` SubFields now support a `position` property, to allow rendering in either the
  top or bottom row.
* `StoreCountLabel` now supports a new 'includeChildren' prop to control whether or not children
  records are included in the count. By default this is `false`.
* `Checkbox` now supports a `displayUnsetState` prop which may be used to display a visually
  distinct state for null values.
* `Select` now renders with a checkbox next to the selected item in its dropdown menu, instead of
  relying on highlighting. A new `hideSelectedOptionCheck` prop is available to disable.
* `RestGridModel` supports a `readonly` property.
* `DimensionChooser`, various `HoistInput` components, `Toolbar` and `ToolbarSeparator` have been
  added to the mobile component library.
* Additional environment enums for UAT and BCP, added to Hoist Core 5.4.0, are supported in the
  application footer.

### 🐞 Bug Fixes

* `NumberInput` will no longer immediately convert its shorthand value (e.g. "3m") into numeric form
  while the user remains focused on the input.
* Grid `actionCol` columns no longer render Button components for each action, relying instead on
  plain HTML / CSS markup for a significant performance improvement when there are many rows and/or
  actions per row.
* Grid exports more reliably include the appropriate file extension.
* `Select` will prevent an `<esc>` keypress from bubbling up to parent components only when its menu
  is open. (In that case, the component assumes escape was pressed to close its menu and captures
  the keypress, otherwise it should leave it alone and let it e.g. close a parent popover).

[Commit Log](https://github.com/xh/hoist-react/compare/v16.0.1...v17.0.0)

## v16.0.1 - 2018-12-12

### 🐞 Bug Fixes

* Fix to FeedbackForm allowing attempted submission with an empty message.

[Commit Log](https://github.com/xh/hoist-react/compare/v16.0.0...v16.0.1)

## v16.0.0

### 🎁 New Features

* Support for ComboBoxes and Dropdowns have been improved dramatically, via a new `Select` component
  based on react-select.
* The AG Grid based `Grid` and `GridModel` are now available on both mobile and desktop. We have
  also added new support for multi-row/multi-field columns via the new `multiFieldRenderer` renderer
  function.
* The app initialization lifecycle has been restructured so that no App classes are constructed
  until Hoist is fully initialized.
* `Column` now supports an optional `rowHeight` property.
* `Button` now defaults to 'minimal' mode, providing a much lighter-weight visual look-and-feel to
  HoistApps. `Button` also implements `@LayoutSupport`.
* Grouping state is now saved by the grid state support on `GridModel`.
* The Hoist `DimChooser` component has been ported to hoist-react.
* `fetchService` now supports an `autoAbortKey` in its fetch methods. This can be used to
  automatically cancel obsolete requests that have been superseded by more recent variants.
* Support for new `clickableLabel` property on `FormField`.
* `RestForm` now supports a read-only view.
* Hoist now supports automatic tracking of app/page load times.

### 💥 Breaking Changes

* The new location for the cross-platform grid component is `@xh/hoist/cmp/grid`. The `columns`
  package has also moved under a new sub-package in this location.
* Hoist top-level App Structure has changed in order to improve consistency of the Model-View
  conventions, to improve the accessibility of services, and to support the improvements in app
  initialization mentioned above:
    - `XH.renderApp` now takes a new `AppSpec` configuration.
    - `XH.app` is now `XH.appModel`.
    - All services are installed directly on `XH`.
    - `@HoistApp` is now `@HoistAppModel`
* `RecordAction` has been substantially refactored and improved. These are now typically immutable
  and may be shared.
    - `prepareFn` has been replaced with a `displayFn`.
    - `actionFn` and `displayFn` now take a single object as their parameter.
* The `hide` property on `Column` has been changed to `hidden`.
* The `ColChooserButton` has been moved from the incorrect location `@xh/hoist/cmp/grid` to
  `@xh/hoist/desktop/cmp/button`. This is a desktop-only component. Apps will have to adjust these
  imports.
* `withDefaultTrue` and `withDefaultFalse` in `@xh/hoist/utils/js` have been removed. Use
  `withDefault` instead.
* `CheckBox` has been renamed `Checkbox`

### ⚙️ Technical

* AG Grid has been upgraded to v19.1
* mobx has been upgraded to v5.6
* React has been upgraded to v16.6
* Allow browsers with proper support for Proxy (e.g Edge) to access Hoist Applications.

### 🐞 Bug Fixes

* Extensive. See full change list below.

[Commit Log](https://github.com/xh/hoist-react/compare/v15.1.2...v16.0.0)

## v15.1.2

🛠 Hotfix release to MultiSelect to cap the maximum number of options rendered by the drop-down
list. Note, this component is being replaced in Hoist v16 by the react-select library.

[Commit Log](https://github.com/xh/hoist-react/compare/v15.1.1...v15.1.2)

## v15.1.1

### 🐞 Bug Fixes

* Fix to minimal validation mode for FormField disrupting input focus.
* Fix to JsonInput disrupting input focus.

### ⚙️ Technical

* Support added for TLBR-style notation when specifying margin/padding via layoutSupport - e.g. box(
  {margin: '10 20 5 5'}).
* Tweak to lockout panel message when the user has no roles.

[Commit Log](https://github.com/xh/hoist-react/compare/v15.1.0...v15.1.1)

## v15.1.0

### 🎁 New Features

* The FormField component takes a new minimal prop to display validation errors with a tooltip only
  as opposed to an inline message string. This can be used to help reduce shifting / jumping form
  layouts as required.
* The admin-only user impersonation toolbar will now accept new/unknown users, to support certain
  SSO application implementations that can create users on the fly.

### ⚙️ Technical

* Error reporting to server w/ custom user messages is disabled if the user is not known to the
  client (edge case with errors early in app lifecycle, prior to successful authentication).

[Commit Log](https://github.com/xh/hoist-react/compare/v15.0.0...v15.1.0)

## v15.0.0

### 💥 Breaking Changes

* This update does not require any application client code changes, but does require updating the
  Hoist Core Grails plugin to >= 5.0. Hoist Core changes to how application roles are loaded and
  users are authenticated required minor changes to how JS clients bootstrap themselves and load
  user data.
* The Hoist Core HoistImplController has also been renamed to XhController, again requiring Hoist
  React adjustments to call the updated /xh/ paths for these (implementation) endpoints. Again, no
  app updates required beyond taking the latest Hoist Core plugin.

[Commit Log](https://github.com/xh/hoist-react/compare/v14.2.0...v15.0.0)

## v14.2.0

### 🎁 New Features

* Upgraded hoist-dev-utils to 3.0.3. Client builds now use the latest Webpack 4 and Babel 7 for
  noticeably faster builds and recompiles during CI and at development time.
* GridModel now has a top-level agColumnApi property to provide a direct handle on the AG Grid
  Column API object.

### ⚙️ Technical

* Support for column groups strengthened with the addition of a dedicated ColumnGroup sibling class
  to Column. This includes additional internal refactoring to reduce unnecessary cloning of Column
  configurations and provide a more managed path for Column updates. Public APIs did not change.
  (#694)

### 📚 Libraries

* Blueprint Core `3.6.1 → 3.7.0`
* Blueprint Datetime `3.2.0 → 3.3.0`
* Fontawesome `5.3.x → 5.4.x`
* MobX `5.1.2 → 5.5.0`
* Router5 `6.5.0 → 6.6.0`

[Commit Log](https://github.com/xh/hoist-react/compare/v14.1.3...v14.2.0)

## v14.1.3

### 🐞 Bug Fixes

* Ensure JsonInput reacts properly to value changes.

### ⚙️ Technical

* Block user pinning/unpinning in Grid via drag-and-drop - pending further work via #687.
* Support "now" as special token for dateIs min/max validation rules.
* Tweak grouped grid row background color.

[Commit Log](https://github.com/xh/hoist-react/compare/v14.1.1...v14.1.3)

## v14.1.1

### 🐞 Bug Fixes

* Fixes GridModel support for row-level grouping at same time as column grouping.

[Commit Log](https://github.com/xh/hoist-react/compare/v14.1.0...v14.1.1)

## v14.1.0

### 🎁 New Features

* GridModel now supports multiple levels of row grouping. Pass the public setGroupBy() method an
  array of string column IDs, or a falsey value / empty array to ungroup. Note that the public and
  observable groupBy property on GridModel will now always be an array, even if the grid is not
  grouped or has only a single level of grouping.
* GridModel exposes public expandAll() and collapseAll() methods for grouped / tree grids, and
  StoreContextMenu supports a new "expandCollapseAll" string token to insert context menu items.
  These are added to the default menu, but auto-hide when the grid is not in a grouped state.
* The Grid component provides a new onKeyDown prop, which takes a callback and will fire on any
  keypress targeted within the Grid. Note such a handler is not provided directly by AG Grid.
* The Column class supports pinned as a top-level config. Supports passing true to pin to the left.

### 🐞 Bug Fixes

* Updates to Grid column widths made via AG Grid's "autosize to fit" API are properly persisted to
  grid state.

[Commit Log](https://github.com/xh/hoist-react/compare/v14.0.0...v14.1.0)

## v14.0.0

* Along with numerous bug fixes, v14 brings with it a number of important enhancements for grids,
  including support for tree display, 'action' columns, and absolute value sorting. It also includes
  some new controls and improvement to focus display.

### 💥 Breaking Changes

* The signatures of the Column.elementRenderer and Column.renderer have been changed to be
  consistent with each other, and more extensible. Each takes two arguments -- the value to be
  rendered, and a single bundle of metadata.
* StoreContextMenuAction has been renamed to RecordAction. Its action property has been renamed to
  actionFn for consistency and clarity.
* LocalStore : The method LocalStore.processRawData no longer takes an array of all records, but
  instead takes just a single record. Applications that need to operate on all raw records in bulk
  should do so before presenting them to LocalStore. Also, LocalStores template methods for override
  have also changed substantially, and sub-classes that rely on these methods will need to be
  adjusted accordingly.

### 🎁 New Features

#### Grid

* The Store API now supports hierarchical datasets. Applications need to simply provide raw data for
  records with a "children" property containing the raw data for their children.
* Grid supports a 'TreeGrid' mode. To show a tree grid, bind the GridModel to a store containing
  hierarchical data (as above), set treeMode: true on the GridModel, and specify a column to display
  the tree controls (isTreeColumn: true)
* Grid supports absolute sorting for numerical columns. Specify absSort: true on your column config
  to enable. Clicking the grid header will now cycle through ASC > DESC > DESC (abs) sort modes.
* Grid supports an 'Actions' column for one-click record actions. See cmp/desktop/columns/actionCol.
* A new showHover prop on the desktop Grid component will highlight the hovered row with default
  styling. A new GridModel.rowClassFn callback was added to support per-row custom classes based on
  record data.
* A new ExportFormat.LONG_TEXT format has been added, along with a new Column.exportWidth config.
  This supports exporting columns that contain long text (e.g. notes) as multi-line cells within
  Excel.

#### Other Components

* RadioInput and ButtonGroupInput have been added to the desktop/cmp/form package.
* DateInput now has support for entering and displaying time values.
* NumberInput displays its unformatted value when focused.
* Focused components are now better highlighted, with additional CSS vars provided to customize as
  needed.

### 🐞 Bug Fixes

* Calls to GridModel.setGroupBy() work properly not only on the first, but also all subsequent calls
  (#644).
* Background / style issues resolved on several input components in dark theme (#657).
* Grid context menus appear properly over other floating components.

### 📚 Libraries

* React `16.5.1 → 16.5.2`
* router5 `6.4.2 → 6.5.0`
* CodeMirror, Highcharts, and MobX patch updates

[Commit Log](https://github.com/xh/hoist-react/compare/v13.0.0...v14.0.0)

## v13.0.0

🍀Lucky v13 brings with it a number of enhancements for forms and validation, grouped column support
in the core Grid API, a fully wrapped MultiSelect component, decorator syntax adjustments, and a
number of other fixes and enhancements.

It also includes contributions from new ExHI team members Arjun and Brendan. 🎉

### 💥 Breaking Changes

* The core `@HoistComponent`, `@HoistService`, and `@HoistModel` decorators are **no longer
  parameterized**, meaning that trailing `()` should be removed after each usage. (#586)
* The little-used `hoistComponentFactory()` method was also removed as a further simplification
  (#587).
* The `HoistField` superclass has been renamed to `HoistInput` and the various **desktop form
  control components have been renamed** to match (55afb8f). Apps using these components (which will
  likely be most apps) will need to adapt to the new names.
    * This was done to better distinguish between the input components and the upgraded Field
      concept on model classes (see below).

### 🎁 New Features

⭐️ **Forms and Fields** have been a major focus of attention, with support for structured data
fields added to Models via the `@FieldSupport` and `@field()` decorators.

* Models annotated with `@FieldSupport` can decorate member properties with `@field()`, making those
  properties observable and settable (with a generated `setXXX()` method).
* The `@field()` decorators themselves can be passed an optional display label string as well as
  zero or more *validation rules* to define required constraints on the value of the field.
* A set of predefined constraints is provided within the toolkit within the `/field/` package.
* Models using `FieldSupport` should be sure to call the `initFields()` method installed by the
  decorator within their constructor. This method can be called without arguments to generally
  initialize the field system, or it can be passed an object of field names to initial/default
  values, which will set those values on the model class properties and provide change/dirty
  detection and the ability to "reset" a form.
* A new `FormField` UI component can be used to wrap input components within a form. The `FormField`
  wrapper can accept the source model and field name, and will apply those to its child input. It
  leverages the Field model to automatically display a label, indicate required fields, and print
  validation error messages. This new component should be the building-block for most non-trivial
  forms within an application.

Other enhancements include:

* **Grid columns can be grouped**, with support for grouping added to the grid state management
  system, column chooser, and export manager (#565). To define a column group, nest column
  definitions passed to `GridModel.columns` within a wrapper object of the
  form `{headerName: 'My group', children: [...]}`.

(Note these release notes are incomplete for this version.)

[Commit Log](https://github.com/xh/hoist-react/compare/v12.1.2...v13.0.0)

## v12.1.2

### 🐞 Bug Fixes

* Fix casing on functions generated by `@settable` decorator
  (35c7daa209a4205cb011583ebf8372319716deba).

[Commit Log](https://github.com/xh/hoist-react/compare/v12.1.1...v12.1.2)

## v12.1.1

### 🐞 Bug Fixes

* Avoid passing unknown HoistField component props down to Blueprint select/checkbox controls.

### 📚 Libraries

* Rollback update of `@blueprintjs/select` package `3.1.0 → 3.0.0` - this included breaking API
  changes and will be revisited in #558.

[Commit Log](https://github.com/xh/hoist-react/compare/v12.1.0...v12.1.1)

## v12.1.0

### 🎁 New Features

* New `@bindable` and `@settable` decorators added for MobX support. Decorating a class member
  property with `@bindable` makes it a MobX `@observable` and auto-generates a setter method on the
  class wrapped in a MobX `@action`.
* A `fontAwesomeIcon` element factory is exported for use with other FA icons not enumerated by the
  `Icon` class.
* CSS variables added to control desktop Blueprint form control margins. These remain defaulted to
  zero, but now within CSS with support for variable overrides. A Blueprint library update also
  brought some changes to certain field-related alignment and style properties. Review any form
  controls within apps to ensure they remain aligned as desired
  (8275719e66b4677ec5c68a56ccc6aa3055283457 and df667b75d41d12dba96cbd206f5736886cb2ac20).

### 🐞 Bug Fixes

* Grid cells are fully refreshed on a data update, ensuring cell renderers that rely on data other
  than their primary display field are updated (#550).
* Grid auto-sizing is run after a data update, ensuring flex columns resize to adjust for possible
  scrollbar visibility changes (#553).
* Dropdown fields can be instantiated with fewer required properties set (#541).

### 📚 Libraries

* Blueprint `3.0.1 → 3.4.0`
* FontAwesome `5.2.0 → 5.3.0`
* CodeMirror `5.39.2 → 5.40.0`
* MobX `5.0.3 → 5.1.0`
* router5 `6.3.0 → 6.4.2`
* React `16.4.1 → 16.4.2`

[Commit Log](https://github.com/xh/hoist-react/compare/v12.0.0...v12.1.0)

## v12.0.0

Hoist React v12 is a relatively large release, with multiple refactorings around grid columns,
`elemFactory` support, classNames, and a re-organization of classes and exports within `utils`.

### 💥 Breaking Changes

#### ⭐️ Grid Columns

**A new `Column` class describes a top-level API for columns and their supported options** and is
intended to be a cross-platform layer on top of AG Grid and TBD mobile grid implementations.

* The desktop `GridModel` class now accepts a collection of `Column` configuration objects to define
  its available columns.
* Columns may be configured with `flex: true` to cause them to stretch all available horizontal
  space within a grid, sharing it equally with any other flex columns. However note that this should
  be used sparingly, as flex columns have some deliberate limitations to ensure stable and
  consistent behavior. Most noticeably, they cannot be resized directly by users. Often, a best
  practice will be to insert an `emptyFlexCol` configuration as the last column in a grid - this
  will avoid messy-looking gaps in the layout while not requiring a data-driven column be flexed.
* User customizations to column widths are now saved if the GridModel has been configured with a
  `stateModel` key or model instance - see `GridStateModel`.
* Columns accept a `renderer` config to format text or HTML-based output. This is a callback that is
  provided the value, the row-level record, and a metadata object with the column's `colId`. An
  `elementRenderer` config is also available for cells that should render a Component.
* An `agOptions` config key continues to provide a way to pass arbitrary options to the underlying
  AG Grid instance (for desktop implementations). This is considered an "escape hatch" and should be
  used with care, but can provide a bridge to required AG Grid features as the Hoist-level API
  continues to develop.
* The "factory pattern" for Column templates / defaults has been removed, replaced by a simpler
  approach that recommends exporting simple configuration partials and spreading them into
  instance-specific column configs.
* See 0798f6bb20092c59659cf888aeaf9ecb01db52a6 for primary commit.

#### ⭐️ Element Factory, LayoutSupport, BaseClassName

Hoist provides core support for creating components via a factory pattern, powered by the `elem()`
and `elemFactory()` methods. This approach remains the recommended way to instantiate component
elements, but was **simplified and streamlined**.

* The rarely used `itemSpec` argument was removed (this previously applied defaults to child items).
* Developers can now also use JSX to instantiate all Hoist-provided components while still taking
  advantage of auto-handling for layout-related properties provided by the `LayoutSupport` mixin.
    * HoistComponents should now spread **`...this.getLayoutProps()`** into their outermost rendered
      child to enable promotion of layout properties.
* All HoistComponents can now specify a **baseClassName** on their component class and should pass
  `className: this.getClassName()` down to their outermost rendered child. This allows components to
  cleanly layer on a base CSS class name with any instance-specific classes.
* See 8342d3870102ee9bda4d11774019c4928866f256 for primary commit.

#### ⭐️ Panel resizing / collapsing

**The `Panel` component now takes a `sizingModel` prop to control and encapsulate newly built-in
resizing and collapsing behavior** (#534).

* See the `PanelSizingModel` class for configurable details, including continued support for saving
  sizing / collapsed state as a user preference.
* **The standalone `Resizable` component was removed** in favor of the improved support built into
  Panel directly.

#### Other

* Two promise-related models have been combined into **a new, more powerful `PendingTaskModel`**,
  and the `LoadMask` component has been removed and consolidated into `Mask`
  (d00a5c6e8fc1e0e89c2ce3eef5f3e14cb842f3c8).
    * `Panel` now exposes a single `mask` prop that can take either a configured `mask` element or a
      simple boolean to display/remove a default mask.
* **Classes within the `utils` package have been re-organized** into more standardized and scalable
  namespaces. Imports of these classes will need to be adjusted.

### 🎁 New Features

* **The desktop Grid component now offers a `compact` mode** with configurable styling to display
  significantly more data with reduced padding and font sizes.
* The top-level `AppBar` refresh button now provides a default implementation, calling a new
  abstract `requestRefresh()` method on `HoistApp`.
* The grid column chooser can now be configured to display its column groups as initially collapsed,
  for especially large collections of columns.
* A new `XH.restoreDefaultsAsync()` method provides a centralized way to wipe out user-specific
  preferences or customizations (#508).
* Additional Blueprint `MultiSelect`, `Tag`, and `FormGroup` controls re-exported.

### 🐞 Bug Fixes

* Some components were unintentionally not exporting their Component class directly, blocking JSX
  usage. All components now export their class.
* Multiple fixes to `DayField` (#531).
* JsonField now responds properly when switching from light to dark theme (#507).
* Context menus properly filter out duplicated separators (#518).

[Commit Log](https://github.com/xh/hoist-react/compare/v11.0.0...v12.0.0)

## v11.0.0

### 💥 Breaking Changes

* **Blueprint has been upgraded to the latest 3.x release.** The primary breaking change here is the
  renaming of all `pt-` CSS classes to use a new `bp3-` prefix. Any in-app usages of the BP
  selectors will need to be updated. See the
  [Blueprint "What's New" page](http://blueprintjs.com/docs/#blueprint/whats-new-3.0).
* **FontAwesome has been upgraded to the latest 5.2 release.** Only the icons enumerated in the
  Hoist `Icon` class are now registered via the FA `library.add()` method for inclusion in bundled
  code, resulting in a significant reduction in bundle size. Apps wishing to use other FA icons not
  included by Hoist must import and register them - see the
  [FA React Readme](https://github.com/FortAwesome/react-fontawesome/blob/master/README.md) for
  details.
* **The `mobx-decorators` dependency has been removed** due to lack of official support for the
  latest MobX update, as well as limited usage within the toolkit. This package was primarily
  providing the optional `@setter` decorator, which should now be replaced as needed by dedicated
  `@action` setter methods (19cbf86138499bda959303e602a6d58f6e95cb40).

### 🎁 Enhancements

* `HoistComponent` now provides a `getClassNames()` method that will merge any `baseCls` CSS class
  names specified on the component with any instance-specific classes passed in via props (#252).
    * Components that wish to declare and support a `baseCls` should use this method to generate and
      apply a combined list of classes to their outermost rendered elements (see `Grid`).
    * Base class names have been added for relevant Hoist-provided components - e.g. `.xh-panel` and
      `.xh-grid`. These will be appended to any instance class names specified within applications
      and be available as public CSS selectors.
* Relevant `HoistField` components support inline `leftIcon` and `rightElement` props. `DayField`
  adds support for `minDay / maxDay` props.
* Styling for the built-in AG Grid loading overlay has been simplified and improved (#401).
* Grid column definitions can now specify an `excludeFromExport` config to drop them from
  server-generated Excel/CSV exports (#485).

### 🐞 Bug Fixes

* Grid data loading and selection reactions have been hardened and better coordinated to prevent
  throwing when attempting to set a selection before data has been loaded (#484).

### 📚 Libraries

* Blueprint `2.x → 3.x`
* FontAwesome `5.0.x → 5.2.x`
* CodeMirror `5.37.0 → 5.39.2`
* router5 `6.2.4 → 6.3.0`

[Commit Log](https://github.com/xh/hoist-react/compare/v10.0.1...v11.0.0)

## v10.0.1

### 🐞 Bug Fixes

* Grid `export` context menu token now defaults to server-side 'exportExcel' export.
    * Specify the `exportLocal` token to return a menu item for local AG Grid export.
* Columns with `field === null` skipped for server-side export (considered spacer / structural
  columns).

## v10.0.0

### 💥 Breaking Changes

* **Access to the router API has changed** with the `XH` global now exposing `router` and
  `routerState` properties and a `navigate()` method directly.
* `ToastManager` has been deprecated. Use `XH.toast` instead.
* `Message` is no longer a public class (and its API has changed). Use `XH.message/confirm/alert`
  instead.
* Export API has changed. The Built-in grid export now uses more powerful server-side support. To
  continue to use local AG based export, call method `GridModel.localExport()`. Built-in export
  needs to be enabled with the new property on `GridModel.enableExport`. See `GridModel` for more
  details.

### 🎁 Enhancements

* New Mobile controls and `AppContainer` provided services (impersonation, about, and version bars).
* Full-featured server-side Excel export for grids.

### 🐞 Bug Fixes

* Prevent automatic zooming upon input focus on mobile devices (#476).
* Clear the selection when showing the context menu for a record which is not already selected
  (#469).
* Fix to make lockout script readable by Compatibility Mode down to IE5.

### 📚 Libraries

* MobX `4.2.x → 5.0.x`

[Commit Log](https://github.com/xh/hoist-react/compare/v9.0.0...v10.0.0)

## v9.0.0

### 💥 Breaking Changes

* **Hoist-provided mixins (decorators) have been refactored to be more granular and have been broken
  out of `HoistComponent`.**
    * New discrete mixins now exist for `LayoutSupport` and `ContextMenuSupport` - these should be
      added directly to components that require the functionality they add for auto-handling of
      layout-related props and support for showing right-click menus. The corresponding options on
      `HoistComponent` that used to enable them have been removed.
    * For consistency, we have also renamed `EventTarget → EventSupport` and `Reactive →
      ReactiveSupport` mixins. These both continue to be auto-applied to HoistModel and HoistService
      classes, and ReactiveSupport enabled by default in HoistComponent.
* **The Context menu API has changed.** The `ContextMenuSupport` mixin now specifies an abstract
  `getContextMenuItems()` method for component implementation (replacing the previous
  `renderContextMenu()` method). See the new [`ContextMenuItem` class for what these items support,
  as well as several static default items that can be used.
    * The top-level `AppContainer` no longer provides a default context menu, instead allowing the
      browser's own context menu to show unless an app / component author has implemented custom
      context-menu handling at any level of their component hierarchy.

### 🐞 Bug Fixes

* TabContainer active tab can become out of sync with the router state (#451)
    * ⚠️ Note this also involved a change to the `TabContainerModel` API - `activateTab()` is now
      the public method to set the active tab and ensure both the tab and the route land in the
      correct state.
* Remove unintended focused cell borders that came back with the prior AG Grid upgrade.

[Commit Log](https://github.com/xh/hoist-react/compare/v8.0.0...v9.0.0)

## v8.0.0

Hoist React v8 brings a big set of improvements and fixes, some API and package re-organizations,
and AG Grid upgrade, and more. 🚀

### 💥 Breaking Changes

* **Component package directories have been re-organized** to provide better symmetry between
  pre-existing "desktop" components and a new set of mobile-first component. Current desktop
  applications should replace imports from `@xh/hoist/cmp/xxx` with `@xh/hoist/desktop/cmp/xxx`.
    * Important exceptions include several classes within `@xh/hoist/cmp/layout/`, which remain
      cross-platform.
    * `Panel` and `Resizable` components have moved to their own packages in
      `@xh/hoist/desktop/cmp/panel` and `@xh/hoist/desktop/cmp/resizable`.
* **Multiple changes and improvements made to tab-related APIs and components.**
    * The `TabContainerModel` constructor API has changed, notably `children` → `tabs`, `useRoutes`
      →
      `route` (to specify a starting route as a string) and `switcherPosition` has moved from a
      model config to a prop on the `TabContainer` component.
    * `TabPane` and `TabPaneModel` have been renamed `Tab` and `TabModel`, respectively, with
      several related renames.
* **Application entry-point classes decorated with `@HoistApp` must implement the new getter method
  `containerClass()`** to specify the platform specific component used to wrap the app's
  `componentClass`.
    * This will typically be `@xh/hoist/[desktop|mobile]/AppContainer` depending on platform.

### 🎁 New Features

* **Tab-related APIs re-worked and improved**, including streamlined support for routing, a new
  `tabRenderMode` config on `TabContainerModel`, and better naming throughout.
* **Ag-grid updated to latest v18.x** - now using native flex for overall grid layout and sizing
  controls, along with multiple other vendor improvements.
* Additional `XH` API methods exposed for control of / integration with Router5.
* The core `@HoistComponent` decorated now installs a new `isDisplayed` getter to report on
  component visibility, taking into account the visibility of its ancestors in the component tree.
* Mobile and Desktop app package / component structure made more symmetrical (#444).
* Initial versions of multiple new mobile components added to the toolkit.
* Support added for **`IdleService` - automatic app suspension on inactivity** (#427).
* Hoist wrapper added for the low-level Blueprint **button component** - provides future hooks into
  button customizations and avoids direct BP import (#406).
* Built-in support for collecting user feedback via a dedicated dialog, convenient XH methods and
  default appBar button (#379).
* New `XH.isDevelopmentMode` constant added, true when running in local Webpack dev-server mode.
* CSS variables have been added to customize and standardize the Blueprint "intent" based styling,
  with defaults adjusted to be less distracting (#420).

### 🐞 Bug Fixes

* Preference-related events have been standardized and bugs resolved related to pushAsync() and the
  `prefChange` event (ee93290).
* Admin log viewer auto-refreshes in tail-mode (#330).
* Distracting grid "loading" overlay removed (#401).
* Clipboard button ("click-to-copy" functionality) restored (#442).

[Commit Log](https://github.com/xh/hoist-react/compare/v7.2.0...v8.0.0)

## v7.2.0

### 🎁 New Features

+ Admin console grids now outfitted with column choosers and grid state. #375
+ Additional components for Onsen UI mobile development.

### 🐞 Bug Fixes

+ Multiple improvements to the Admin console config differ. #380 #381 #392

[Commit Log](https://github.com/xh/hoist-react/compare/v7.1.0...v7.2.0)

## v7.1.0

### 🎁 New Features

* Additional kit components added for Onsen UI mobile development.

### 🐞 Bug Fixes

* Dropdown fields no longer default to `commitOnChange: true` - avoiding unexpected commits of
  type-ahead query values for the comboboxes.
* Exceptions thrown from FetchService more accurately report the remote host when unreachable, along
  with some additional enhancements to fetch exception reporting for clarity.

[Commit Log](https://github.com/xh/hoist-react/compare/v7.0.0...v7.1.0)

## v7.0.0

### 💥 Breaking Changes

* **Restructuring of core `App` concept** with change to new `@HoistApp` decorator and conventions
  around defining `App.js` and `AppComponent.js` files as core app entry points. `XH.app` now
  installed to provide access to singleton instance of primary app class. See #387.

### 🎁 New Features

* **Added `AppBar` component** to help further standardize a pattern for top-level application
  headers.
* **Added `SwitchField` and `SliderField`** form field components.
* **Kit package added for Onsen UI** - base component library for mobile development.
* **Preferences get a group field for better organization**, parity with AppConfigs. (Requires
  hoist-core 3.1.x.)

### 🐞 Bug Fixes

* Improvements to `Grid` component's interaction with underlying AG Grid instance, avoiding extra
  renderings and unwanted loss of state. 03de0ae7

[Commit Log](https://github.com/xh/hoist-react/compare/v6.0.0...v7.0.0)

## v6.0.0

### 💥 Breaking Changes

* API for `MessageModel` has changed as part of the feature addition noted below, with `alert()` and
  `confirm()` replaced by `show()` and new `XH` convenience methods making the need for direct calls
  rare.
* `TabContainerModel` no longer takes an `orientation` prop, replaced by the more flexible
  `switcherPosition` as noted below.

### 🎁 New Features

* **Initial version of grid state** now available, supporting easy persistence of user grid column
  selections and sorting. The `GridModel` constructor now takes a `stateModel` argument, which in
  its simplest form is a string `xhStateId` used to persist grid state to local storage. See the
  `GridStateModel` class for implementation details. #331
* The **Message API** has been improved and simplified, with new `XH.confirm()` and `XH.alert()`
  methods providing an easy way to show pop-up alerts without needing to manually construct or
  maintain a `MessageModel`. #349
* **`TabContainer` components can now be controlled with a remote `TabSwitcher`** that does not need
  to be directly docked to the container itself. Specify `switcherPosition:none` on the
  `TabContainerModel` to suppress showing the switching affordance on the tabs themselves and
  instantiate a `TabSwitcher` bound to the same model to control a tabset from elsewhere in the
  component hierarchy. In particular, this enabled top-level application tab navigation to move up
  into the top toolbar, saving vertical space in the layout. #368
* `DataViewModel` supports an `emptyText` config.

### 🐞 Bugfixes

* Dropdown fields no longer fire multiple commit messages, and no longer commit partial entries
  under some circumstances. #353 and #354
* Grids resizing fixed when shrinking the containing component. #357

[Commit Log](https://github.com/xh/hoist-react/compare/v5.0.0...v6.0.0)

## v5.0.0

### 💥 Breaking Changes

* **Multi environment configs have been unwound** See these release notes/instructions for how to
  migrate: https://github.com/xh/hoist-core/releases/tag/release-3.0.0
* **Breaking change to context menus in dataviews and grids not using the default context menu:**
  StoreContextMenu no longer takes an array of items as an argument to its constructor. Instead it
  takes a configuration object with an ‘items’ key that will point to any current implementation’s
  array of items. This object can also contain an optional gridModel argument which is intended to
  support StoreContextMenuItems that may now be specified as known ‘hoist tokens’, currently limited
  to a ‘colChooser’ token.

### 🎁 New Features

* Config differ presents inline view, easier to read diffs now.
* Print Icon added!

### 🐞 Bugfixes

* Update processFailedLoad to loadData into gridModel store, Fixes #337
* Fix regression to ErrorTracking. Make errorTrackingService safer/simpler to call at any point in
  life-cycle.
* Fix broken LocalStore state.
* Tweak flex prop for charts. Side by side charts in a flexbox now auto-size themselves! Fixes #342
* Provide token parsing for storeContextMenus. Context menus are all grown up! Fixes #300

## v4.0.1

### 🐞 Bugfixes

* DataView now properly re-renders its items when properties on their records change (and the ID
  does not)

## v4.0.0

### 💥 Breaking Changes

* **The `GridModel` selection API has been reworked for clarity.** These models formerly exposed
  their selectionModel as `grid.selection` - now that getter returns the selected records. A new
  `selectedRecord` getter is also available to return a single selection, and new string shortcut
  options are available when configuring GridModel selection behavior.
* **Grid components can now take an `agOptions` prop** to pass directly to the underlying ag-grid
  component, as well as an `onRowDoubleClicked` handler function.
  16be2bfa10e5aab4ce8e7e2e20f8569979dd70d1

### 🎁 New Features

* Additional core components have been updated with built-in `layoutSupport`, allowing developers to
  set width/height/flex and other layout properties directly as top-level props for key comps such
  as Grid, DataView, and Chart. These special props are processed via `elemFactory` into a
  `layoutConfig` prop that is now passed down to the underlying wrapper div for these components.
  081fb1f3a2246a4ff624ab123c6df36c1474ed4b

### 🐞 Bugfixes

* Log viewer tail mode now working properly for long log files - #325

## v3.0.1

### 🐞 Bugfixes

* FetchService throws a dedicated exception when the server is unreachable, fixes a confusing
  failure case detailed in #315

## v3.0.0

### 💥 Breaking Changes

* **An application's `AppModel` class must now implement a new `checkAccess()` method.** This method
  is passed the current user, and the appModel should determine if that user should see the UI and
  return an object with a `hasAccess` boolean and an optional `message` string. For a return with
  `hasAccess: false`, the framework will render a lockout panel instead of the primary UI.
  974c1def99059f11528c476f04e0d8c8a0811804
    * Note that this is only a secondary level of "security" designed to avoid showing an
      unauthorized user a confusing / non-functional UI. The server or any other third-party data
      sources must always be the actual enforcer of access to data or other operations.
* **We updated the APIs for core MobX helper methods added to component/model/service classes.** In
  particular, `addReaction()` was updated to take a more declarative / clear config object.
  8169123a4a8be6940b747e816cba40bd10fa164e
    * See Reactive.js - the mixin that provides this functionality.

### 🎁 New Features

* Built-in client-side lockout support, as per above.

### 🐞 Bugfixes

* None

------------------------------------------

📫☎️🌎 info@xh.io | https://xh.io/contact
Copyright © 2025 Extremely Heavy Industries Inc. - all rights reserved<|MERGE_RESOLUTION|>--- conflicted
+++ resolved
@@ -1,4 +1,12 @@
 # Changelog
+
+## 77.0.0-SNAPSHOT - unreleased
+
+### 🎁 New Features
+
+* Added new `DynamicTabSwitcher` component, a more user-customizable version of `TabSwitcher` that
+  allows for dynamic addition, removal, and drag-and-drop reordering of tabs with the ability to
+  persist "favorited" tab state across sessions.
 
 ## 76.2.0 - 2025-10-22
 
@@ -31,12 +39,6 @@
 
 ## 76.0.0 - 2025-09-26
 
-<<<<<<< HEAD
-* Added new `DynamicTabSwitcher` component, a more user-customizable version of `TabSwitcher` that
-  allows for dynamic addition, removal, and drag-and-drop reordering of tabs with the ability to
-  persist "favorited" tab state across sessions.
-* Added new `extraConfirmText`, `extraConfirmLabel` properties to `MessageOptions`. Use this option
-=======
 ### 💥 Breaking Changes (upgrade difficulty: 🟠 MEDIUM - AG Grid update, Hoist React upgrade)
 
 * Hoist v76 **upgrades AG Grid to v34** (from v31), covering three major AG Grid releases with their
@@ -60,7 +62,6 @@
 ### 🎁 New Features
 
 * Added `extraConfirmText` + `extraConfirmLabel` configs to `MessageOptions`. Use these new options
->>>>>>> 904a513c
   to require the specified text to be re-typed by a user when confirming a potentially destructive
   or disruptive action. Note their usage within Hoist's Admin Console when deleting a role.
 * Updated grid column filters to apply on `Enter` / dismiss on `Esc`. Tweaked the filter popup
