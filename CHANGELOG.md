--- conflicted
+++ resolved
@@ -2,17 +2,15 @@
 
 ## v49.0.0-SNAPSHOT - unreleased
 
-<<<<<<< HEAD
+### 🎁 New Features
+
+* Apps can now add to the admin console's menu items through `AppModel.getAppMenuButtonExtraItems`.
+
 ### ⚙️ Technical
 
 * This version of Hoist now more strictly enforces that only instances of `HoistModel` may serve as
  models for `HoistComponent`s.  This is not expected to be a problem for most apps, but may require
  rework for applications that were binding components to non-standard models.
-=======
-### 🎁 New Features
-
-* Apps can now add to the admin console's menu items through `AppModel.getAppMenuButtonExtraItems`.
->>>>>>> 38120e5c
 
 ## v48.0.1 - 2022-04-22
 
