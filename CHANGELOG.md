# Changelog

## v43.0.0-SNAPSHOT - unreleased

### 🐞 Bug Fixes

* Grid sizing mode styles no longer conflict with custom use of `groupUseEntireRow: false` within
  `agOptions`.

* Fixes an issue on iOS where `NumberInput` would incorrectly bring up a text keyboard.

[Commit Log](https://github.com/xh/hoist-react/compare/v42.5.0...develop)

## v42.5.0 - 2021-09-10

### 🎁 New Features

<<<<<<< HEAD
* Provide applications with the ability to override default logic for "restore defaults".
This allows complex and device-specific sub-apps to perform more targeted and complete clearing of
user state.  See new overridable method `HoistAppModel.restoreDefaultsAsync` for more information.
* New `Column.autosizeBufferPx` config applies column-specific autosize buffer and overrides
`GridAutosizeOptions.bufferPx`.
=======
* Provide applications with the ability to override default logic for "restore defaults". This
  allows complex and device-specific sub-apps to perform more targeted and complete clearing of user
  state. See new overridable method `HoistAppModel.restoreDefaultsAsync` for more information.
>>>>>>> 18ec1214

### 🐞 Bug Fixes

* Improved coverage of Fetch `abort` errors.
* The in-app changelog will no longer prompt the user with the "What's New" button if category-based
  filtering results in a version without any release notes.

### ✨ Style

* New CSS vars added to support easier customization of desktop Tab font/size/color. Tabs now
  respect standard `--xh-font-size` by default.

### 📚 Libraries

* @blueprintjs/core `3.48 -> 3.49`
* @popperjs/core `2.9 -> 2.10`

[Commit Log](https://github.com/xh/hoist-react/compare/v42.4.0...v42.5.0)

## v42.4.0 - 2021-09-03

### 🎁 New Features

* New `GridFilterModel.commitOnChange` config (default `true`) applies updated filters as soon as
  they are changed within the pop-up menu. Set to `false` for large datasets or whenever filtering
  is a more intensive operation.
* Mobile `Select` input now supports async `queryFn` prop for parity with desktop.
* `TreeMapModel` now supports new `maxLabels` config for improved performance.

### ✨ Style

* Hoist's default font is now [Inter](https://rsms.me/inter/), shipped and bundled via the
  `inter-ui` npm package. Inter is a modern, open-source font that leverages optical sizing to
  ensure maximum readability, even at very small sizes (e.g. `sizingMode: 'tiny'`). It's also a
  "variable" font, meaning it supports any weights from 1-1000 with a single font file download.

### ⚙️ Technical

* Mobile pull-to-refresh/swipe-to-go-back gestures now disabled over charts to avoid disrupting
  their own swipe-based zooming and panning features.

[Commit Log](https://github.com/xh/hoist-react/compare/v42.2.0...v42.4.0)

## v42.2.0 - 2021-08-27

### 🎁 New Features

* Charts now hide scrollbar, rangeSelector, navigator, and export buttons and show axis labels when
  printing or exporting images.

[Commit Log](https://github.com/xh/hoist-react/compare/v42.1.1...v42.2.0)

## v42.1.1 - 2021-08-20

* Update new `XH.sizingMode` support to store distinct values for the selected sizing mode on
  desktop, tablet, and mobile (phone) platforms.
* Additional configuration supported for newly-introduced `AppOption` preset components.

### 📚 Libraries

* @blueprintjs/core `3.47 -> 3.48`

[Commit Log](https://github.com/xh/hoist-react/compare/v42.1.0...v42.1.1)

## v42.1.0 - 2021-08-19

### 🎁 New Features

* Added observable `XH.sizingMode` to govern app-wide `sizingMode`. `GridModel`s will bind to this
  `sizingMode` by default. Apps that have already implemented custom solutions around a centralized
  `sizingMode` should endeavor to unwind in favor of this.
  * ⚠ NOTE - this change requires a new application preference be defined - `xhSizingMode`. This
    should be a JSON pref, with a suggested default value of `{}`.
* Added `GridAutosizeMode.ON_SIZING_MODE_CHANGE` to autosize Grid columns whenever
  `GridModel.sizingMode` changes - it is now the default `GridAutosizeOptions.mode`.
* Added a library of reusable `AppOption` preset components, including `ThemeAppOption`,
  `SizingModeAppOption` and `AutoRefreshAppOptions`. Apps that have implemented custom `AppOption`
  controls to manage these Hoist-provided options should consider migrating to these defaults.
* `Icon` factories now support `intent`.
* `TreeMapModel` and `SplitTreeMapModel` now supports a `theme` config, accepting the strings
  'light' or 'dark'. Leave it undefined to use the global theme.
* Various usability improvements and simplifications to `GroupingChooser`.

### 🐞 Bug Fixes

* Fixed an issue preventing `FormField` labels from rendering if `fieldDefaults` was undefined.

### ✨ Style

* New `Badge.compact` prop sets size to half that of parent element when true (default false). The
  `position` prop has been removed in favor of customizing placement of the component.

[Commit Log](https://github.com/xh/hoist-react/compare/v42.0.0...v42.1.0)

## v42.0.0 - 2021-08-13

### 🎁 New Features

* Column-level filtering is now officially supported for desktop grids!
  * New `GridModel.filterModel` config accepts a config object to customize filtering options, or
    `true` to enable grid-based filtering with defaults.
  * New `Column.filterable` config enables a customized header menu with filtering options. The new
    control offers two tabs - a "Values" tab for an enumerated "set-type" filter and a "Custom" tab
    to support more complex queries with multiple clauses.
* New `TaskObserver` replaces existing `PendingTaskModel`, providing improved support for joining
  and masking multiple asynchronous tasks.
* Mobile `NavigatorModel` provides a new 'pull down' gesture to trigger an app-wide data refresh.
  This gesture is enabled by default, but can be disabled via the `pullDownToRefresh` flag.
* `RecordAction` now supports a `className` config.
* `Chart` provides a default context menu with its standard menu button actions, including a new
  'Copy to Clipboard' action.

### 💥 Breaking Changes

* `FilterChooserModel.sourceStore` and `FilterChooserModel.targetStore` have been renamed
  `FilterChooserModel.valueSource` and `FilterChooserModel.bind` respectively. Furthermore, both
  configs now support either a `Store` or a cube `View`. This is to provide a common API with the
  new `GridFilterModel` filtering described above.
* `GridModel.setFilter()` and `DataViewModel.setFilter()` have been removed. Either configure your
  grid with a `GridFilterModel`, or set the filter on the underlying `Store` instead.
* `FunctionFilter` now requires a `key` property.
* `PendingTaskModel` has been replaced by the new `TaskObserver` in `@xh/hoist/core`.
  * ⚠ NOTE - `TaskObserver` instances should be created via the provided static factory methods and
    _not_ directly via the `new` keyword. `TaskObserver.trackLast()` can be used as a drop-in
    replacement for `new PendingTaskModel()`.
* The `model` prop on `LoadingIndicator` and `Mask` has been replaced with `bind`. Provide one or
  more `TaskObserver`s to this prop.

### ⚙️ Technical

* `GridModel` has a new `selectedIds` getter to get the IDs of currently selected records. To
  provide consistency across models, the following getters have been deprecated and renamed:
  + `selectedRecordId` has been renamed `selectedId` in `GridModel`, `StoreSelectionModel`, and
    `DataViewModel`
  + `selection` has been renamed `selectedRecords` in `GridModel`, `DataViewModel`, and
    `RestGridModel`
  + `singleRecord`, `records`, and `ids` have been renamed `selectedRecord`, `selectedRecords`, and
    `selectedIds`, respectively, in `StoreSelectionModel`

### ✨ Style

* Higher contrast on grid context menus for improved legibility.


[Commit Log](https://github.com/xh/hoist-react/compare/v41.3.0...v42.0.0)

## v41.3.0 - 2021-08-09

### 🎁 New Features

* New `Cube` aggregators `ChildCountAggregator` and `LeafCountAggregator`.
* Mobile `NavigatorModel` provides a new "swipe" gesture to go back in the page stack. This is
  enabled by default, but may be turned off via the new `swipeToGoBack` prop.
* Client error reports now include the full URL for additional troubleshooting context.
  * Note apps must update their server-side to `hoist-core v9.3` or greater to persist URLs with
    error reports (although this is _not_ a general or hard requirement for taking this version of
    hoist-react).

[Commit Log](https://github.com/xh/hoist-react/compare/v41.2.0...v41.3.0)

## v41.2.0 - 2021-07-30

### 🎁 New Features

* New `GridModel.rowClassRules` and `Column.cellClassRules` configs added. Previously apps needed to
  use `agOptions` to dynamically apply and remove CSS classes using either of these options - now
  they are fully supported by Hoist.
  * ⚠ Note that, to avoid conflicts with internal usages of these configs, Hoist will check and
    throw if either is passed via `agOptions`. Apps only need to move their configs to the new
    location - the shape of the rules object does *not* need to change.
* New `GridAutosizeOptions.includeCollapsedChildren` config controls whether values from collapsed
  (i.e. hidden) child records should be measured when computing column sizes. Default of `false`
  improves autosize performance for large tree grids and should generally match user expectations
  around WYSIWYG autosizing.
* New `GridModel.beginEditAsync()` and `endEditAsync()` APIs added to start/stop inline editing.
  * ⚠ Note that - in a minor breaking change - the function form of the `Column.editable` config is
    no longer passed an `agParams` argument, as editing might now begin and need to be evaluated
    outside the context of an AG-Grid event.
* New `GridModel.clicksToEdit` config controls the number of clicks required to trigger
  inline-editing of a grid cell. Default remains 2 (double click ).
* Timeouts are now configurable on grid exports via a new `exportOptions.timeout` config.
* Toasts may now be dismissed programmatically - use the new `ToastModel` returned by the
  `XH.toast()` API and its variants.
* `Form` supports setting readonlyRenderer in `fieldDefaults` prop.
* New utility hook `useCached` provides a more flexible variant of `React.useCallback`.

### 🐞 Bug Fixes

* Inline grid editing supports passing of JSX editor components.
* `GridExportService` catches any exceptions thrown during export preparation and warns the user
  that something went wrong.
* GridModel with 'disabled' selection no longer shows "ghost" selection when using keyboard.
* Tree grids now style "parent" rows consistently with highlights/borders if requested, even for
  mixed-depth trees where some rows have children at a given level and others do not.

### ⚙️ Technical

* `FetchService` will now actively `abort()` fetch requests that it is abandoning due to its own
  `timeout` option. This allows the browser to release the associated resources associated with
  these requests.
* The `start()` function in `@xh/hoist/promise` has been deprecated. Use `wait()` instead, which can
  now be called without any args to establish a Promise chain and/or introduce a minimal amount of
  asynchronousity.
* ⚠ Note that the raw `AgGrid` component no longer enhances the native keyboard handling provided by
  ag-Grid. All Hoist key handling customizations are now limited to `Grid`. If you wish to provide
  custom handling in a raw `AgGrid` component, see the example here:
  https://www.ag-grid.com/javascript-grid/row-selection/#example-selection-with-keyboard-arrow-keys


### ✨ Style

* The red and green color values applied in dark mode have been lightened for improved legibility.
* The default `colorSpec` config for number formatters has changed to use new dedicated CSS classes
  and variables.
* New/renamed CSS vars `--xh-grid-selected-row-bg` and `--xh-grid-selected-row-text-color` now used
  to style selected grid rows.
  * ⚠ Note the `--xh-grid-bg-highlight` CSS var has been removed.
* New `.xh-cell--editable` CSS class applied to cells with inline editing enabled.
  * ⚠ Grid CSS class `.xh-invalid-cell` has been renamed to `.xh-cell--invalid` for consistency -
    any app style overrides should update to this new classname.

### 📚 Libraries

* core-js `3.15 -> 3.16`

[Commit Log](https://github.com/xh/hoist-react/compare/v41.1.0...v41.2.0)

## v41.1.0 - 2021-07-23

### 🎁 New Features

* Button to expand / collapse all rows within a tree grid now added by default to the primary tree
  column header. (New `Column.headerHasExpandCollapse` property provided to disable.)
* New `@logWithDebug` annotation provides easy timed logging of method execution (via `withDebug`).
* New `AppSpec.disableXssProtection` config allows default disabling of Field-level XSS protection
  across the app. Intended for secure, internal apps with tight performance tolerances.
* `Constraint` callbacks are now provided with a `record` property when validating Store data and a
  `fieldModel` property when validating Form data.
* New `Badge` component allows a styled badge to be placed inline with text/title, e.g. to show a
  counter or status indicator within a tab title or menu item.
* Updated `TreeMap` color scheme, with a dedicated set of colors for dark mode.
* New XH convenience methods `successToast()`, `warningToast()`, and `dangerToast()` show toast
  alerts with matching intents and appropriate icons.
  * ⚠ Note that the default `XH.toast()` call now shows a toast with the primary (blue) intent and
    no icon. Previously toasts displayed by default with a success (green) intent and checkmark.
* GridModel provides a public API method `setColumnState` for taking a previously saved copy of
  gridModel.columnState and applying it back to a GridModel in one call.

### 🐞 Bug Fixes

* Fixed an issue preventing export of very large (>100k rows) grids.
* Fixed an issue where updating summary data in a Store without also updating other data would not
  update the bound grid.
* Intent styles now properly applied to minimal buttons within `Panel.headerItems`.
* Improved `GridModel` async selection methods to ensure they do not wait forever if grid does not
  mount.
* Fixed an issue preventing dragging the chart navigator range in a dialog.

### ⚙️ Technical

* New `Exception.timeout()` util to throw exceptions explicitly marked as timeouts, used by
  `Promise.timeout` extension.
* `withShortDebug` has been deprecated. Use `withDebug` instead, which has the identical behavior.
  This API simplification mirrors a recent change to `hoist-core`.

### ✨ Style

* If the first child of a `Placeholder` component is a Hoist icon, it will not automatically be
  styled to 4x size with reduced opacity. (See new Toolbox example under the "Other" tab.)

### 📚 Libraries

* @blueprintjs/core `3.46 -> 3.47`
* dompurify `2.2 -> 2.3`

[Commit Log](https://github.com/xh/hoist-react/compare/v41.0.0...v41.1.0)

## v41.0.0 - 2021-07-01

### 🎁 New Features

* Inline editing of Grid/Record data is now officially supported:
  + New `Column.editor` config accepts an editor component to enable managed editing of the cells in
    that column. New `CheckboxEditor`, `DateEditor`, `NumberEditor`, `SelectEditor`, `TextAreaEditor`
    and `TextEditor` components wrap their corresponding HoistInputs with the required hook-based
    API and can be passed to this new config directly.
  + `Store` now contains built-in support for validation of its uncommitted records. To enable,
    specify the new `rules` property on the `Field`s in your `Store`. Note that these rules and
    constraints use the same API as the forms package, and rules and constraints may be shared
    between the `data` and `form` packages freely.
  + `GridModel` will automatically display editors and record validation messages as the user moves
    between cells and records. The new `GridModel.fullRowEditing` config controls whether editors
    are displayed for the focused cell only or for the entire row.
* All Hoist Components now support a `modelRef` prop. Supply a ref to this prop in order to gain a
  pointer to a Component's backing `HoistModel`.
* `DateInput` has been improved to allow more flexible parsing of user input with multiple formats.
  See the new prop `DateInput.parseStrings`.
* New `Column.sortValue` config takes an alternate field name (as a string) to sort the column by
  that field's value, or a function to produce a custom cell-level value for comparison. The values
  produced by this property will be also passed to any custom comparator, if one is defined.
* New `GridModel.hideEmptyTextBeforeLoad` config prevents showing the `emptyText` until the store
  has been loaded at least once. Apps that depend on showing `emptyText` before first load should
  set this property to `false`.
* `ExpandCollapseButton` now works for grouped grids in addition to tree grids.
* `FieldModel.initialValue` config now accepts functions, allowing for just-in-time initialization
  of Form data (e.g. to pre-populate a Date field with the current time).
* `TreeMapModel` and `SplitTreeMapModel` now support a `maxHeat` config, which can be used to
  provide a stable absolute maximum brightness (positive or negative) within the entire TreeMap.
* `ErrorMessage` will now automatically look for an `error` property on its primary context model.
* `fmtNumber()` supports new flags `withCommas` and `omitFourDigitComma` to customize the treatment
  of commas in number displays.
* `isValidJson` function added to form validation constraints.
* New `Select.enableFullscreen` prop added to the mobile component. Set to true (default on phones)
  to render the input in a full-screen modal when focused, ensuring there is enough room for the
  on-screen keyboard.

### 💥 Breaking Changes

* Removed support for class-based Hoist Components via the `@HoistComponent` decorator (deprecated
  in v38). Use functional components created via the `hoistCmp()` factory instead.
* Removed `DimensionChooser` (deprecated in v37). Use `GroupingChooser` instead.
* Changed the behavior of `FormModel.init()` to always re-initialize *all* fields. (Previously, it
  would only initialize fields explicitly passed via its single argument). We believe that this is
  more in line with developer expectations and will allow the removal of app workarounds to force a
  reset of all values. Most apps using FormModel should not need to change, but please review and
  test any usages of this particular method.
* Replaced the `Grid`, `DataView`, and `RestGrid` props below with new configurable fields on
  `GridModel`, `DataViewModel`, and `RestGridModel`, respectively. This further consolidates grid
  options into the model layer, allowing for more consistent application code and developer
  discovery.
  + `onKeyDown`
  + `onRowClicked`
  + `onRowDoubleClicked`
  + `onCellClicked`
  + `onCellDoubleClicked`
* Renamed the confusing and ambiguous property name `labelAlign` in several components:
  + `FormField`: `labelAlign` has been renamed to `labelTextAlign`
  + `SwitchInput`, `RadioInput`, and `Checkbox`: `labelAlign` has been renamed `labelSide`.
* Renamed all CSS variables beginning with `--navbar` to start with `--appbar`, matching the Hoist
  component name.
* Removed `TreeMapModel.colorMode` value 'balanced'. Use the new `maxHeat` config to prevent outlier
  values from dominating the color range of the TreeMap.
* The classes `Rule` and `ValidationState` and all constraint functions (e.g. `required`,
  `validEmail`, `numberIs`, etc.) have been moved from the `cmp\form` package to the `data` package.
* Hoist grids now require ag-Grid v25.3.0 or higher - update your ag-Grid dependency in your app's
  `package.json` file. See the [ag-Grid Changelog](https://www.ag-grid.com/ag-grid-changelog/) for
  details.
* Hoist charts now require Highcharts v9.1.0 or higher - update your Highcharts dependency in your
  app's `package.json` file. See the
  [Highcharts Changelog](https://www.highcharts.com/changelog/#highcharts-stock) for details.

### 🐞 Bug Fixes

* Fixed disable behavior for Hoist-provided button components using popover.
* Fixed default disabling of autocomplete within `TextInput`.
* Squelched console warning re. precision/stepSize emitted by Blueprint-based `numberInput`.

### ⚙️ Technical

* Improved exception serialization to better handle `LocalDate` and similar custom JS classes.
* Re-exported Blueprint `EditableText` component (w/elemFactory wrapper) from `kit/blueprint`.

### 📚 Libraries

* @blueprintjs/core `3.44 -> 3.46`
* codemirror `5.60 -> 5.62`
* core-js `3.10 -> 3.15`
* filesize `6.2 -> 6.4`
* mobx `6.1 -> 6.3`
* react-windowed-select `3.0 -> 3.1`

[Commit Log](https://github.com/xh/hoist-react/compare/v40.0.0...v41.0.0)

## v40.0.0 - 2021-04-22

⚠ Please ensure your `@xh/hoist-dev-utils` dependency is >= v5.7.0. This is required to support the
new changelog feature described below. Even if you are not yet using the feature, you must update
your dev-utils dependency for your project to build.

### 🎁 New Features

* Added support for displaying an in-app changelog (release notes) to the user. See the new
  `ChangelogService` for details and instructions on how to enable.
* Added `XH.showBanner()` to display a configurable banner across the top of viewport, as another
  non-modal alternative for attention-getting application alerts.
* New method `XH.showException()` uses Hoist's built-in exception display to show exceptions that
  have already been handled directly by application code. Use as an alternative to
  `XH.handleException()`.
* `XH.track()` supports a new `oncePerSession` option. This flag can be set by applications to avoid
  duplicate tracking messages for certain types of activity.
* Mobile `NavigatorModel` now supports a `track` flag to automatically track user page views,
  equivalent to the existing `track` flag on `TabContainerModel`. Both implementations now use the
  new `oncePerSession` flag to avoid duplicate messages as a user browses within a session.
* New `Spinner` component returns a simple img-based spinner as an animated PNG, available in two
  sizes. Used for the platform-specific `Mask` and `LoadingIndicator` components. Replaces previous
  SVG-based implementations to mitigate rendering performance issues over remote connections.

### 💥 Breaking Changes

* `Store` now creates a shared object to hold the default values for every `Field` and uses this
  object as the prototype for the `data` property of every `Record` instance.
  * Only non-default values are explicitly written to `Record.data`, making for a more efficient
    representation of default values and improving the performance of `Record` change detection.
  * Note this means that `Record.data` *no longer* contains keys for *all* fields as
    `own-enumerable` properties.
  * Applications requiring a full enumeration of all values should call the new `Record.getValues()`
    method, which returns a new and fully populated object suitable for spreading or cloning.
  * This behavior was previously available via `Store.experimental.shareDefaults` but is now always
    enabled.
* For API consistency with the new `showBanner()` util, the `actionFn` prop for the recently-added
  `ErrorMessage` component has been deprecated. Specify as an `onClick` handler within the
  component's `actionButtonProps` prop instead.
* The `GridModel.experimental.externalSort` flag has been promoted from an experiment to a
  fully-supported config. Default remains `false`, but apps that were using this flag must now pass
  it directly: `new GridModel({externalSort: true, ...})`.
* Hoist re-exports and wrappers for the Blueprint `Spinner` and Onsen `ProgressCircular` components
  have been removed, in favor of the new Hoist `Spinner` component mentioned above.
* Min version for `@xh/hoist-dev-utils` is now v5.7.0, as per above.

### 🐞 Bug Fixes

* Formatters in the `@xh/hoist/format` package no longer modify their options argument.
* `TileFrame` edge-case bug fixed where the appearance of an internal scrollbar could thrash layout
  calculations.
* XSS protection (dompurify processing) disabled on selected REST editor grids within the Hoist
  Admin console. Avoids content within configs and JSON blobs being unintentionally mangled.

### ⚙️ Technical

* Improvements to exception serialization, especially for any raw javascript `Error` thrown by
  client-side code.

### ✨ Style

* Buttons nested inline within desktop input components (e.g. clear buttons) tweaked to avoid
  odd-looking background highlight on hover.
* Background highlight color of minimal/outlined buttons tweaked for dark theme.
* `CodeInput` respects standard XH theme vars for its background-color and (monospace) font family.
  Its built-in toolbar has also been made compact and slightly re-organized.

### 📚 Libraries

* @blueprintjs/core `3.41 -> 3.44`
* @blueprintjs/datetime `3.21 -> 3.23`
* classnames `2.2 -> 2.3`
* codemirror `5.59 -> 5.60`
* core-js `3.9 -> 3.10`
* filesize `6.1 -> 6.2`
* qs `6.9 -> 6.10`
* react-beautiful-dnd `13.0 -> 13.1`
* react-select `4.2 -> 4.3`

[Commit Log](https://github.com/xh/hoist-react/compare/v39.0.1...v40.0.0)

## v39.0.1 - 2021-03-24

### 🐞 Bug Fixes

* Fixes regression preventing the loading of the Activity Tab in the Hoist Admin console.
* Fixes icon alignment in `DateInput`.

[Commit Log](https://github.com/xh/hoist-react/compare/v39.0.0...v39.0.1)


## v39.0.0 - 2021-03-23

### 🎁 New Features

#### Components + Props

* New `TileFrame` layout component renders a collection of child items using a layout that balances
  filling the available space against maintaining tile width / height ratio.
* Desktop `Toolbar` accepts new `compact` prop. Set to `true` to render the toolbar with reduced
  height and font-size.
* New `StoreFilterField` prop `autoApply` allows developers to more easily use `StoreFilterField` in
  conjunction with other filters or custom logic. Set to `false` and specify an `onFilterChange`
  callback to take full control of filter application.
* New `RestGrid` prop `formClassName` allows custom CSS class to be applied to its managed
  `RestForm` dialog.

#### Models + Configs

* New property `selectedRecordId` on `StoreSelectionModel`, `GridModel`, and `DataViewModel`. Observe
  this instead of `selectedRecord` when you wish to track only the `id` of the selected record and
  not changes to its data.
* `TreeMapModel.colorMode` config supports new value `wash`, which retains the positive and negative
  color while ignoring the intensity of the heat value.
* New method `ChartModel.updateHighchartsConfig()` provides a more convenient API for changing a
  chart's configuration post-construction.
* New `Column.omit` config supports conditionally excluding a column from its `GridModel`.

#### Services + Utils

* New method `FetchService.setDefaultTimeout()`.
* New convenience getter `LocalDate.isToday`.
* `HoistBase.addReaction()` now accepts convenient string values for its `equals` flag.


### 💥 Breaking Changes

* The method `HoistAppModel.preAuthInitAsync()` has been renamed to `preAuthAsync()` and should now
  be defined as `static` within apps that implement it to run custom pre-authentication routines.
  * This change allows Hoist to defer construction of the `AppModel` until Hoist itself has been
    initialized, and also better reflects the special status of this function and when it is called
    in the Hoist lifecycle.
* Hoist grids now require ag-Grid v25.1.0 or higher - update your ag-Grid dependency in your app's
  `package.json` file. See the [ag-Grid Changelog](https://www.ag-grid.com/ag-grid-changelog/) for
  details.

### ⚙️ Technical

* Improvements to behavior/performance of apps in hidden/inactive browser tabs. See the
  [page visibility API reference](https://developer.mozilla.org/en-US/docs/Web/API/Page_Visibility_API)
  for details. Now, when the browser tab is hidden:
  * Auto-refresh is suspended.
  * The `forEachAsync()` and `whileAsync()` utils run synchronously, without inserting waits that
    would be overly throttled by the browser.
* Updates to support compatibility with agGrid 25.1.0.
* Improved serialization of `LoadSpec` instances within error report stacktraces.

### 📚 Libraries

* @blueprintjs/core `3.39 -> 3.41`
* @blueprintjs/datetime `3.20 -> 3.21`
* @popperjs/core `2.8 -> 2.9`
* core-js `3.8 -> 3.9`
* react-select `4.1 -> 4.2`

[Commit Log](https://github.com/xh/hoist-react/compare/v38.3.0...v39.0.0)

## v38.3.0 - 2021-03-03

### 🎁 New Features

* New `Store.freezeData` and `Store.idEncodesTreePath` configs added as performance optimizations
  when loading very large data sets (50k+ rows).
* New `ColChooserModel.autosizeOnCommit` config triggers an autosize run whenever the chooser is
  closed. (Defaulted to true on mobile.)

[Commit Log](https://github.com/xh/hoist-react/compare/v38.2.0...v38.3.0)

## v38.2.0 - 2021-03-01

### 🐞 Bug Fixes

* Fix to edge-case where `Grid` would lose its selection if set on the model prior to the component
  mounting and ag-Grid full rendering.
* Fix to prevent unintended triggering of app auto-refresh immediately after init.

### ⚙️ Technical

* New config `Cube.fieldDefaults` - matches same config added to `Store` in prior release.
* App auto-refresh interval keys off of last *completed* refresh cycle if there is one. Avoids
  over-eager refresh when cycle is fast relative to the time it takes to do the refresh.
* New experimental property `Store.experimental.shareDefaults`. If true, `Record.data` will be
  created with default values for all fields stored on a prototype, with only non-default values
  stored on `data` directly. This can yield major performance improvements for stores with sparsely
  populated records (i.e. many records with default values). Note that when set, the `data` property
  on `Record` will no longer contain keys for *all* fields as `own-enumerable` properties. This may
  be a breaking change for some applications.

[Commit Log](https://github.com/xh/hoist-react/compare/v38.1.1...v38.2.0)

## v38.1.1 - 2021-02-26

### ⚙️ Technical

* New config `Store.fieldDefaults` supports defaulting config options for all `Field` instances
  created by a `Store`.

[Commit Log](https://github.com/xh/hoist-react/compare/v38.1.0...v38.1.1)

## v38.1.0 - 2021-02-24

⚠ Please ensure your `@xh/hoist-dev-utils` dependency is >= v5.6.0. This is required to successfully
resolve and bundle transitive dependencies of the upgraded `react-select` library.

### 🐞 Bug Fixes

* A collapsible `Panel` will now restore its user specified-size when re-opened. Previously the
  panel would be reset to the default size.
* `Store.lastLoaded` property now initialized to `null`. Previously this property had been set to
  the construction time of the Store.
* Tweak to `Grid` style rules to ensure sufficient specificity of rules related to indenting child
  rows within tree grids.
* Improvements to parsing of `Field`s of type 'int': we now correctly parse values presented in
  exponential notation and coerce `NaN` values to `null`.

### 🎁 New Features

* `GridModel` has new async variants of existing methods: `selectFirstAsync`, `selectAsync`, and
  `ensureSelectionVisibleAsync`. These methods build-in the necessary waiting for the underlying
  grid implementation to be ready and fully rendered to ensure reliable selection. In addition, the
  first two methods will internally call the third. The existing non-async counterparts for these
  methods have been deprecated.
* GridModel has a new convenience method `preSelectFirstAsync` for initializing the selection in
  grids, without disturbing any existing selection.
* Added new `Store.loadTreeData` config (default `true`) to enable or disable building of nested
  Records when the raw data elements being loaded have a `children` property.
* Cube `View` now detects and properly handles streaming updates to source data that include changes
  to row dimensions as well as measures.*
* `DataViewModel.itemHeight` can now be a function that returns a pixel height.
* The `LoadSpec` object passed to `doLoadAsync()` is now a defined class with additional properties
  `isStale`, `isObsolete` and `loadNumber`. Use these properties to abandon out-of-order
  asynchronous returns from the server.
  * 💥 NOTE that calls to `loadAsync()` no longer accept a plain object for their `loadSpec`
    parameter. Application code such as `fooModel.loadAsync({isRefresh: true})` should be updated to
    use the wrapper APIs provided by `LoadSupport` - e.g. `fooModel.refreshAsync()`. (This was
    already the best practice, but is now enforced.)
* New `autoHeight` property on grid `Column`. When set the grid will increase the row height
  dynamically to accommodate cell content in this column.

### 📚 Libraries

* @blueprintjs/core `3.38 -> 3.39`
* react-select `3.1 -> 4.1`
* react-windowed-select `2.0 -> 3.0`

[Commit Log](https://github.com/xh/hoist-react/compare/v38.0.0...v38.1.0)


## v38.0.0 - 2021-02-04

Hoist v38 includes major refactoring to streamline core classes, bring the toolkit into closer
alignment with the latest developments in Javascript, React, and MobX, and allow us to more easily
provide documentation and additional features. Most notably, we have removed the use of class based
decorators, in favor of a simpler inheritance-based approach to defining models and services.

* We are introducing a new root superclass `HoistBase` which provides many of the syntax
  enhancements and conventions used throughout Hoist for persistence, resource management, and
  reactivity.
* New base classes of `HoistModel` and `HoistService` replace the existing class decorators
  `@HoistModel` and `@HoistService`. Application models and services should now `extend` these base
  classes instead of applying the (now removed) decorators. For your application's `AppModel`,
  extend the new `HoistAppModel` superclass.
* We have also removed the need for the explicit `@LoadSupport` annotation on these classes. The
  presence of a defined `doLoadAsync()` method is now sufficient to allow classes extending
  `HoistModel` and `HoistService` to participate in the loading and refreshing lifecycle as before.
* We have deprecated support for class-based Components via the `@HoistComponent` class decorator.
  To continue to use this decorator, please import it from the `@xh\hoist\deprecated` package.
  Please note that we plan to remove `@HoistComponent` in a future version.
* Due to changes in MobX v6.0.1, all classes that host observable fields and actions will now also
  need to provide a constructor containing a call to `makeObservable(this)`. This change will
  require updates to most `HoistModel` and `HoistService` classes. See
  [this article from MobX](https://michel.codes/blogs/mobx6) for more on this change and the
  motivation behind it.

### 🎁 New Features

* New utility method `getOrCreate` for easy caching of properties on objects.
* The `Menu` system on mobile has been reworked to be more consistent with desktop. A new
  `MenuButton` component has been added to the mobile framework, which renders a `Menu` of
  `MenuItems` next to the `MenuButton`. This change also includes the removal of `AppMenuModel` (see
  Breaking Changes).
* Added `ExpandCollapseButton` to the mobile toolkit, to expand / collapse all rows in a tree grid.
* Added `Popover` to the mobile toolkit, a component to display floating content next to a target
  element. Its API is based on the Blueprint `Popover` component used on desktop.
* `StoreFilterField` now matches the rendered string values for `date` and `localDate` fields when
  linked to a properly configured `GridModel`.
* `GroupingChooser` gets several minor usability improvements + clearer support for an empty /
  ungrouped state, when so enabled.

### 💥 Breaking Changes

* All `HoistModel` and `HoistService` classes must be adjusted as described above.
* `@HoistComponent` has been deprecated and moved to `@xh\hoist\deprecated`
* Hoist grids now require ag-Grid v25.0.1 or higher - if your app uses ag-Grid, update your ag-Grid
  dependency in your app's `package.json` file.
* The `uses()` function (called within `hoistComponent()` factory configs for model context lookups)
  and the `useContextModel()` function no longer accept class names as strings. Pass the class
  itself (or superclass) of the model you wish to select for your component. `Uses` will throw if
  given any string other than "*", making the need for any updates clear in that case.
* The `Ref` class, deprecated in v26, has now been removed. Use `createObservableRef` instead.
* `AppMenuModel` has been removed. The `AppMenuButton` is now configured via
  `AppBar.appMenuButtonProps`. As with desktop, menu items can be added with
  `AppBar.appMenuButtonProps.extraItems[]`

### ⚙️ Technical

* We have removed the experimental flags `useTransactions`, and `deltaSort` from `GridModel`. The
  former has been the default behavior for Hoist for several releases, and the latter is obsolete.

### 📚 Libraries

* @blueprintjs/core `3.36 -> 3.38`
* codemirror `5.58 -> 5.59`
* mobx `5.15 -> 6.1`
* mobx-react `6.3 -> 7.1`

[Commit Log](https://github.com/xh/hoist-react/compare/v37.2.0...v38.0.0)


## v37.2.0 - 2021-01-22

### 🎁 New Features

* New `ErrorMessage` component for standard "inline" rendering of Errors and Exceptions, with retry
  support.
* `Cube` now supports an `omitFn` to allow apps to remove unwanted, single-node children.

[Commit Log](https://github.com/xh/hoist-react/compare/v37.1.0...v37.2.0)

## v37.1.0 - 2021-01-20

### 🎁 New Features

* Columns in `ColChooser` can now be filtered by their `chooserGroup`.
* `Cube` now supports a `bucketSpecFn` config which allows dynamic bucketing and aggregation of
  rows.

### 🐞 Bug Fixes

* Fix issue where a `View` would create a root row even if there were no leaf rows.
* Fixed regression in `LeftRightChooser` not displaying description callout.

[Commit Log](https://github.com/xh/hoist-react/compare/v37.0.0...v37.1.0)

## v37.0.0 - 2020-12-15

### 🎁 New Features

* New `GroupingChooser` component provides a new interface for selecting a list of fields
  (dimensions) for grouping APIs, offering drag-and-drop reordering and persisted favorites.
  * This is intended as a complete replacement for the existing `DimensionChooser`. That component
    should be considered deprecated and will be removed in future releases.
* New props added to `TabSwitcher`:
  * `enableOverflow` shows tabs that would normally overflow their container in a drop down menu.
  * `tabWidth`, `tabMinWidth` & `tabMaxWidth` allow flexible configuration of tab sizes within the
    switcher.
* `TabModel` now supports a bindable `tooltip`, which can be used to render strings or elements
  while hovering over tabs.
* New `Placeholder` component provides a thin wrapper around `Box` with standardized, muted styling.
* New `StoreFilterField.matchMode` prop allows customizing match to `start`, `startWord`, or `any`.
* `Select` now implements enhanced typeahead filtering of options. The default filtering is now
  based on a case-insensitive match of word starts in the label. (Previously it was based on a match
  _anywhere_ in the label _or_ value.) To customize this behavior, applications should use the new
  `filterFn` prop.
* New Admin Console Monitor > Memory tab added to view snapshots of JVM memory usage. (Requires
  Hoist Core v8.7 or greater.)
* `FormModel` and `FieldModel` gain support for Focus Management.
* New `boundInput` getter on `FieldModel` to facilitate imperative access to controls, when needed.
  This getter will return the new `HoistInputModel` interface, which support basic DOM access as
  well as standard methods for `focus()`, `blur()`, and `select()`.
* New `GridModel` config `lockColumnGroups` to allow controlling whether child columns can be moved
  outside their parent group. Defaults to `true` to maintain existing behavior.

### 💥 Breaking Changes

* New `TabContainerModel` config `switcher` replaces `switcherPosition` to allow for more flexible
  configuration of the default `TabSwitcher`.
  * Use `switcher: true` to retain default behavior.
  * Use `switcher: false` to not include a TabSwitcher. (previously `switcherPosition: 'none'`)
  * Use `switcher: {...}` to provide customisation props for the `TabSwitcher`. See `TabSwitcher`
    documentation for more information.
* The `HoistInput` base class has been removed. This change marks the completion of our efforts to
  remove all internal uses of React class-based Components in Hoist. The following adjustments are
  required:
  * Application components extending `HoistInput` should use the `useHoistInputModel` hook instead.
  * Applications getting refs to `HoistInputs` should be aware that these refs now return a ref to a
    `HoistInputModel`. In order to get the DOM element associated with the component use the new
    `domEl` property of that model rather than the`HoistComponent.getDOMNode()` method.
* Hoist grids now require ag-Grid v24.1.0 or higher - update your ag-Grid dependency in your app's
  `package.json` file. ag-Grid v24.1.0
  [lists 5 breaking changes](https://www.ag-grid.com/ag-grid-changelog/), including the two called
  out below. *Note that these cautions apply only to direct use of the ag-Grid APIs* - if your app
  is using the Hoist `Grid` and `GridModel` exclusively, there should be no need to adjust code
  around columns or grid state, as the related Hoist classes have been updated to handle these
  changes.
  * AG-4291 - Reactive Columns - the state pattern for ag-grid wrapper has changed as a result of
    this change. If your app made heavy use of saving/loading grid state, please test carefully
    after upgrade.
  * AG-1959 - Aggregation - Add additional parameters to the Custom Aggregation methods. If your app
    implements custom aggregations, they might need to be updated.

### 🔒 Security

* The data package `Field` class now sanitizes all String values during parsing, using the DOMPurify
  library to defend against XSS attacks and other issues with malformed HTML or scripting content
  loaded into `Record`s and rendered by `Grid` or other data-driven components. Please contact XH if
  you find any reason to disable this protection, or observe any unintended side effects of this
  additional processing.

### 🐞 Bug Fixes

* Fix issue where grid row striping inadvertently disabled by default for non-tree grids.
* Fix issue where grid empty text cleared on autosize.

### ✨ Style

* Default `Chart` themes reworked in both light and dark modes to better match overall Hoist theme.

### ⚙️ Technical

* Note that the included Onsen fork has been replaced with the latest Onsen release. Apps should not
  need to make any changes.
* `Cube.info` is now directly observable.
* `@managed` and `markManaged` have been enhanced to allow for the cleanup of arrays of objects as
  well as objects. This matches the existing array support in `XH.safeDestroy()`.

### 📚 Libraries

* @xh/onsenui `~0.1.2` -> onsenui `~2.11.1`
* @xh/react-onsenui `~0.1.2` -> react-onsenui `~1.11.3`
* @blueprintjs/core `3.35 -> 3.36`
* @blueprintjs/datetime `3.19 -> 3.20`
* clipboard-copy `3.1 -> 4.0`
* core-js `3.6 -> 3.8`
* dompurify `added @ 2.2`
* react `16.13 -> 17.0`
* semver `added @ 7.3`

[Commit Log](https://github.com/xh/hoist-react/compare/v36.6.1...v37.0.0)

## v36.6.1 - 2020-11-06

### 🐞 Bug Fixes

* Fix issue where grid row striping would be turned off by default for non-tree grids

[Commit Log](https://github.com/xh/hoist-react/compare/v36.6.0...v36.6.1)

## v36.6.0 - 2020-10-28

### 🎁 New Features

* New `GridModel.treeStyle` config enables more distinctive styling of tree grids, with optional
  background highlighting and ledger-line style borders on group rows.
  * ⚠ By default, tree grids will now have highlighted group rows (but no group borders). Set
    `treeStyle: 'none'` on any `GridModel` instances where you do _not_ want the new default style.
* New `DashContainerModel.extraMenuItems` config supports custom app menu items in Dashboards
* An "About" item has been added to the default app menu.
* The default `TabSwitcher` now supports scrolling, and will show overflowing tabs in a drop down
  menu.

### 🐞 Bug Fixes

* Ensure that `Button`s with `active: true` set directly (outside of a `ButtonGroupInput`) get the
  correct active/pressed styling.
* Fixed regression in `Column.tooltip` function displaying escaped HTML characters.
* Fixed issue where the utility method `calcActionColWidth` was not correctly incorporating the
  padding in the returned value.

### ⚙️ Technical

* Includes technical updates to `JsonBlob` archiving. This change requires an update to `hoist-core`
  `v8.6.1` or later, and modifications to the `xh_json_blob` table. See the
  [hoist-core changelog](https://github.com/xh/hoist-core/blob/develop/CHANGELOG.md) for further
  details.

### 📚 Libraries

* @blueprintjs/core `3.33 -> 3.35`

[Commit Log](https://github.com/xh/hoist-react/compare/v36.5.0...v36.6.0)

## v36.5.0 - 2020-10-16

### 🐞 Bug Fixes

* Fix text and hover+active background colors for header tool buttons in light theme.

### ⚙️ Technical

* Install a default simple string renderer on all columns. This provides consistency in column
  rendering, and fixes some additional issues with alignment and rendering of Grid columns
  introduced by the change to flexbox-based styling in grid cells.
* Support (optional) logout action in SSO applications.

### 📚 Libraries

* @blueprintjs/core `3.31 -> 3.33`
* @blueprintjs/datetime `3.18 -> 3.19`
* @fortawesome/fontawesome-pro `5.14 -> 5.15`
* moment `2.24 -> 2.29`
* numbro `2.2 -> 2.3`

[Commit Log](https://github.com/xh/hoist-react/compare/v36.4.0...v36.5.0)

## v36.4.0 - 2020-10-09

### 🎁 New Features

* `TabContainerModel` supports dynamically adding and removing tabs via new public methods.
* `Select` supports a new `menuWidth` prop to control the width of the dropdown.

### 🐞 Bug Fixes

* Fixed v36.3.0 regression re. horizontal alignment of Grid columns.

[Commit Log](https://github.com/xh/hoist-react/compare/v36.3.0...v36.4.0)

## v36.3.0 - 2020-10-07

### 💥 Breaking Changes

* The following CSS variables are no longer in use:
  + `--xh-grid-line-height`
  + `--xh-grid-line-height-px`
  + `--xh-grid-large-line-height`
  + `--xh-grid-large-line-height-px`
  + `--xh-grid-compact-line-height`
  + `--xh-grid-compact-line-height-px`
  + `--xh-grid-tiny-line-height`
  + `--xh-grid-tiny-line-height-px`

### ⚙️ Technical

* We have improved and simplified the vertical centering of content within Grid cells using
  flexbox-based styling, rather than the CSS variables above.

### 🎁 New Features

* `Select` now supports `hideSelectedOptions` and `closeMenuOnSelect` props.
* `XH.message()` and its variants (`XH.prompt(), XH.confirm(), XH.alert()`) all support an optional
  new config `messageKey`. This key can be used by applications to prevent popping up the same
  dialog repeatedly. Hoist will only show the last message posted for any given key.
* Misc. Improvements to organization of admin client tabs.

### 🐞 Bug Fixes

* Fixed issue with sporadic failures reading grid state using `legacyStateKey`.
* Fixed regression to the display of `autoFocus` buttons; focus rectangle restored.

[Commit Log](https://github.com/xh/hoist-react/compare/v36.2.1...v36.3.0)

## v36.2.1 - 2020-10-01

### 🐞 Bug Fixes

* Fixed issue in `LocalDate.previousWeekday()` which did not correctly handle Sunday dates.
* Fixed regression in `Grid` column header rendering for non-string headerNames.

[Commit Log](https://github.com/xh/hoist-react/compare/v36.2.0...v36.2.1)

## v36.2.0 - 2020-09-25

### 💥 Breaking Changes

* New `GridModel` config `colChooserModel` replaces `enableColChooser` to allow for more flexible
  configuration of the grid `colChooser`
  * Use `colChooserModel: true` to retain default behavior.
  * See documentation on `GridModel.ColChooserModelConfig` for more information.
* The `Grid` `hideHeaders` prop has been converted to a field on `AgGridModel` and `GridModel`. All
  grid options of this type are now on the model hierarchy, allowing consistent application code and
  developer discovery.

### 🎁 New Features

* Provides new `CustomProvider` for applications that want to use the Persistence API, but need to
  provide their own storage implementation.
* Added `restoreDefaults` action to default context menu for `GridModel`.
* Added `restoreDefaultsWarning` config to `GridModel`.
* `FormModel` has a new convenience method `setValues` for putting data into one or more fields in
  the form.
* Admin Preference and Config panels now support bulk regrouping actions.

### 🐞 Bug Fixes

* Fixed an error in implementation of `@managed` preventing proper cleanup of resources.
* Fixed a regression introduced in v36.1.0 in `FilterChooser`: Restore support for `disabled` prop.

[Commit Log](https://github.com/xh/hoist-react/compare/v36.1.0...v36.2.0)

## v36.1.0 - 2020-09-22

⚠ NOTE - apps should update to `hoist-core >= 8.3.0` when taking this hoist-react update. This is
required to support both the new `JsonBlobService` and updates to the Admin Activity and Client
Error tracking tabs described below.

### 🎁 New Features

* Added new `JsonBlobService` for saving and updating named chunks of arbitrary JSON data.
* `GridModelPersistOptions` now supports a `legacyStateKey` property. This key will identify the
  pre-v35 location for grid state, and can be used by applications to provide a more flexible
  migration of user grid state after an upgrade to Hoist v35.0.0 or greater. The value of this
  property will continue to default to 'key', preserving the existing upgrade behavior of the
  initial v35 release.
* The Admin Config and Pref diff tools now support pasting in a config for comparison instead of
  loading one from a remote server (useful for deployments where the remote config cannot be
  accessed via an XHR call).
* The `ClipboardButton.getCopyText` prop now supports async functions.
* The `Select` input supports a new `leftIcon` prop.
* `RestGrid` now supports bulk delete when multiple rows are selected.
* `RestGrid`'s `actionWarning` messages may now be specified as functions.

### 🐞 Bug Fixes

* Fixed several cases where `selectOnFocus` prop on `Select` was not working.
* `FilterChooser` auto-suggest values sourced from the *unfiltered* records on `sourceStore`.
* `RestForm` editors will now source their default label from the corresponding `Field.displayName`
  property. Previously an undocumented `label` config could be provided with each editor object -
  this has been removed.
* Improved time zone handling in the Admin Console "Activity Tracking" and "Client Errors" tabs.
  * Users will now see consistent bucketing of activity into an "App Day" that corresponds to the
    LocalDate when the event occurred in the application's timezone.
  * This day will be reported consistently regardless of the time zones of the local browser or
    deployment server.
* Resetting Grid columns to their default state (e.g. via the Column Chooser) retains enhancements
  applied from matching Store fields.
* Desktop `DateInput` now handles out-of-bounds dates without throwing exception during rendering.
* Dragging a grid column with an element-based header no longer displays `[object Object]` in the
  draggable placeholder.

### 📚 Libraries

* codemirror `5.57 -> 5.58`

[Commit Log](https://github.com/xh/hoist-react/compare/v36.0.0...v36.1.0)

## v36.0.0 - 2020-09-04

### 🎁 New Features

#### Data Filtering

We have enhanced support for filtering data in Hoist Grids, Stores, and Cubes with an upgraded
`Filter` API and a new `FilterChooser` component. This bundle of enhancements includes:

* A new `@xh/hoist/data/filter` package to support the creation of composable filters, including the
  following new classes:
  * `FieldFilter` - filters by comparing the value of a given field to one or more given candidate
    values using one of several supported operators.
  * `FunctionFilter` - filters via a custom function specified by the developer.
  * `CompoundFilter` - combines multiple filters (including other nested CompoundFilters) via an AND
    or OR operator.
* A new `FilterChooser` UI component that integrates tightly with these data package classes to
  provide a user and developer friendly autocomplete-enabled UI for filtering data based on
  dimensions (e.g. trader = jdoe, assetClass != Equities), metrics (e.g. P&L > 1m), or any
  combination thereof.
* Updates to `Store`, `StoreFilterField`, and `cube/Query` to use the new Filter API.
* A new `setFilter()` convenience method to `Grid` and `DataView`.

To get the most out of the new Filtering capabilities, developers are encouraged to add or expand
the configs for any relevant `Store.fields` to include both their `type` and a `displayName`. Many
applications might not have Field configs specified at all for their Stores, instead relying on
Store's ability to infer its Fields from Grid Column definitions.

We are looking to gradually invert this relationship, so that core information about an app's
business objects and their properties is configured once at the `data/Field` level and then made
available to related APIs and components such as grids, filters, and forms. See note in New Features
below regarding related updates to `GridModel.columns` config processing.

#### Grid

* Added new `GridModel.setColumnVisible()` method, along with `showColumn()` and `hideColumn()`
  convenience methods. Can replace calls to `applyColumnStateChanges()` when all you need to do is
  show or hide a single column.
* Elided Grid column headers now show the full `headerName` value in a tooltip.
* Grid column definitions now accept a new `displayName` config as the recommended entry point for
  defining a friendly user-facing label for a Column.
  * If the GridModel's Store has configured a `displayName` for the linked data field, the column
    will default to use that (if not otherwise specified).
  * If specified or sourced from a Field, `displayName` will be used as the default value for the
    pre-existing `headerName` and `chooserName` configs.
* Grid columns backed by a Store Field of type `number` or `int` will be right-aligned by default.
* Added new `GridModel.showGroupRowCounts` config to allow easy hiding of group row member counts
  within each full-width group row. Default is `true`, maintaining current behavior of showing the
  counts for each group.

#### Other

* Added new `AppSpec.showBrowserContextMenu` config to control whether the browser's default context
  menu will be shown if no app-specific context menu (e.g. from a grid) would be triggered.
  * ⚠ Note this new config defaults to `false`, meaning the browser context menu will *not* be
    available. Developers should set to true for apps that expect/depend on the built-in menu.
* `LocalDate` has gained several new static factories: `tomorrow()`, `yesterday()`,
  `[start/end]OfMonth()`, and `[start/end]OfYear()`.
* A new `@computeOnce` decorator allows for lazy computation and caching of the results of decorated
  class methods or getters. Used in `LocalDate` and intended for similar immutable, long-lived
  objects that can benefit from such caching.
* `CodeInput` and `JsonInput` get new `enableSearch` and `showToolbar` props. Enabling search
  provides an simple inline find feature for searching the input's contents.
* The Admin console's Monitor Status tab displays more clearly when there are no active monitors.


### 💥 Breaking Changes

* Renamed the `data/Field.label` property to `displayName`.
* Changed the `DimensionChooserModel.dimensions` config to require objects of the form `{name,
  displayName, isLeafDimension}` when provided as an `Object[]`.
  * Previously these objects were expected to be of the form `{value, label, isLeaf}`.
  * Note however that this same config can now be passed the `dimensions` directly from a configured
    `Cube` instead, which is the recommended approach and should DRY up dimension definitions for
    typical use cases.
* Changes required due to the new filter API:
  * The classes `StoreFilter` and `ValueFilter` have been removed and replaced by `FunctionFilter`
    and `FieldFilter`, respectively. In most cases apps will need to make minimal or no changes.
  * The `filters/setFilters` property on `Query` has been changed to `filter/setFilter`. In most
    case apps should not need to change anything other than the name of this property - the new
    property will continue to support array representations of multiple filters.
  * `Store` has gained a new property `filterIncludesChildren` to replace the functionality
    previously provided by `StoreFilter.includesChildren`.
  * `StoreFilterField.filterOptions` has been removed. Set `filterIncludesChildren` directly on the
    store instead.

### ✨ Style

* CSS variables for "intents" - most commonly used on buttons - have been reworked to use HSL color
  values and support several standard variations of lightness and transparency.
  * Developers are encouraged to customize intents by setting the individual HSL vars provided for
    each intent (e.g. `--intent-primary-h` to adjust the primary hue) and/or the different levels of
    lightness (e.g. `--intent-primary-l3` to adjust the default lightness).
  * ⚠ Uses of the prior intent var overrides such as `--intent-primary` will no longer work. It is
    possible to set directly via `--xh-intent-primary`, but components such as buttons will still
    use the default intent shades for variations such as hover and pressed states. Again, review and
    customize the HSL vars if required.
* Desktop `Button` styles and classes have been rationalized and reworked to allow for more
  consistent and direct styling of buttons in all their many permutations (standard/minimal/outlined
  styles * default/hovered/pressed/disabled states * light/dark themes).
  * Customized intent colors will now also be applied to outlined and minimal buttons.
  * Dedicated classes are now applied to desktop buttons based on their style and state. Developers
    can key off of these classes directly if required.

### 🐞 Bug Fixes

* Fixed `Column.tooltipElement` so that it can work if a `headerTooltip` is also specified on the
  same column.
* Fixed issue where certain values (e.g. `%`) would break in `Column.tooltipElement`.
* Fixed issue where newly loaded records in `Store` were not being frozen as promised by the API.

### 📚 Libraries

* @blueprintjs/core `3.30 -> 3.31`
* codemirror `5.56 -> 5.57`
* http-status-codes `1.4 -> 2.1`
* mobx-react `6.2 -> 6.3`
* store2 `2.11 -> 2.12`

[Commit Log](https://github.com/xh/hoist-react/compare/v35.2.1...v36.0.0)


## v35.2.1 - 2020-07-31

### 🐞 Bug Fixes

* A Grid's docked summary row is now properly cleared when its bound Store is cleared.
* Additional SVG paths added to `requiredBlueprintIcons.js` to bring back calendar scroll icons on
  the DatePicker component.
* Colors specified via the `--xh-intent-` CSS vars have been removed from minimal / outlined desktop
  `Button` components because of incompatibility with `ButtonGroupInput` component. Fix to address
  issue forthcoming. (This reverts the change made in 35.2.0 below.)

[Commit Log](https://github.com/xh/hoist-react/compare/v35.2.0...v35.2.1)


## v35.2.0 - 2020-07-21

### 🎁 New Features

* `TabContainerModel` now supports a `persistWith` config to persist the active tab.
* `TabContainerModel` now supports a `emptyText` config to display when TabContainer gets rendered
  with no children.

### ⚙️ Technical

* Supports smaller bundle sizes via a greatly reduced set of BlueprintJS icons. (Requires apps to be
  built with `@xh/hoist-dev-utils` v5.2 or greater to take advantage of this optimization.)

### 🐞 Bug Fixes

* Colors specified via the `--xh-intent-` CSS vars are now applied to minimal / outlined desktop
  `Button` components. Previously they fell through to use default Blueprint colors in these modes.
* Code input correctly handles dynamically toggling readonly/disabled state.

### 📚 Libraries

* @fortawesome/fontawesome-pro `5.13 -> 5.14`
* codemirror `5.55 -> 5.56`

[Commit Log](https://github.com/xh/hoist-react/compare/v35.1.1...v35.2.0)


## v35.1.1 - 2020-07-17

### 📚 Libraries

* @blueprintjs/core `3.29 -> 3.30`

[Commit Log](https://github.com/xh/hoist-react/compare/v35.1.0...v35.1.1)


## v35.1.0 - 2020-07-16

### 🎁 New Features

* Extend existing environment diff tool to preferences. Now, both configs and preferences may be
  diffed across servers. This feature will require an update of hoist-core to a version 8.1.0 or
  greater.
* `ExportOptions.columns` provided to `GridModel` can now be specified as a function, allowing for
  full control of columns to export, including their sort order.

### 🐞 Bug Fixes

* `GridModel`s export feature was previously excluding summary rows. These are now included.
* Fixed problems with coloring and shading algorithm in `TreeMap`.
* Fixed problems with sort order of exports in `GridModel`.
* Ensure that preferences are written to server, even if set right before navigating away from page.
* Prevent situation where a spurious exception can be sent to server when application is unloaded
  while waiting on a fetch request.

[Commit Log](https://github.com/xh/hoist-react/compare/v35.0.1...v35.1.0)


## v35.0.1 - 2020-07-02

### 🐞 Bug Fixes

* Column headers no longer allocate space for a sort arrow icon when the column has an active
  `GridSorter` in the special state of `sort: null`.
* Grid auto-sizing better accounts for margins on sort arrow icons.

[Commit Log](https://github.com/xh/hoist-react/compare/v35.0.0...v35.0.1)


## v35.0.0 - 2020-06-29

### ⚖️ Licensing Change

As of this release, Hoist is [now licensed](LICENSE.md) under the popular and permissive
[Apache 2.0 open source license](https://www.apache.org/licenses/LICENSE-2.0). Previously, Hoist was
"source available" via our public GitHub repository but still covered by a proprietary license.

We are making this change to align Hoist's licensing with our ongoing commitment to openness,
transparency and ease-of-use, and to clarify and emphasize the suitability of Hoist for use within a
wide variety of enterprise software projects. For any questions regarding this change, please
[contact us](https://xh.io/contact/).

### 🎁 New Features

* Added a new Persistence API to provide a more flexible yet consistent approach to saving state for
  Components, Models, and Services to different persistent locations such as Hoist Preferences,
  browser local storage, and Hoist Dashboard views.
  * The primary entry points for this API are the new `@PersistSupport` and `@persist` annotations.
    `@persist` can be added to any observable property on a `@PersistSupport` to make it
    automatically synchronize with a `PersistenceProvider`. Both `HoistModel` and `HoistService` are
    decorated with `@PersistSupport`.
  * This is designed to replace any app-specific code previously added to synchronize fields and
    their values to Preferences via ad-hoc initializers and reactions.
  * This same API is now used to handle state persistence for `GridStateModel`, `PanelModel`,
    `DimensionChooserModel`, and `DashContainerModel` - configurable via the new `persistWith`
    option on those classes.
* `FetchService` now installs a default timeout of 30 seconds for all requests. This can be disabled
  by setting timeout to `null`. Fetch Timeout Exceptions have also been improved to include the same
  information as other standard exceptions thrown by this service.
  * 💥 Apps that were relying on the lack of a built-in timeout for long-running requests should
    ensure they configure such calls with a longer or null timeout.
* `Store` gets new `clearFilter()` and `recordIsFiltered()` helper functions.
* The Admin console's Activity Tracking tab has been significantly upgraded to allow admins to
  better analyze both built-in and custom tracking data generated by their application. Its sibling
  Client Errors tab has also been updated with a docked detail panel.
* `CodeInput` gets new `showCopyButton` prop - set to true to provide an inline action button to
  copy the editor contents to the clipboard.
* Hoist config `xhEnableMonitoring` can be used to enable/disable the Admin monitor tab and its
  associated server-side jobs

### 💥 Breaking Changes

* Applications should update to `hoist-core` v8.0.1 or above, required to support the upgraded Admin
  Activity Tracking tab. Contact XH for assistance with this update.
* The option `PanelModel.prefName` has been removed in favor of `persistWith`. Existing user state
  will be transferred to the new format, assuming a `PersistenceProvider` of type 'pref' referring
  to the same preference is used (e.g. `persistWith: {prefKey: 'my-panel-model-prefName'}`.
* The option `GridModel.stateModel` has been removed in favor of `persistWith`. Existing user state
  will be transferred to the new format, assuming a `PersistenceProvider` of type 'localStorage'
  referring to the same key is used (e.g. `persistWith: {localStorageKey: 'my-grid-state-id'}`.
  * Use the new `GridModel.persistOptions` config for finer control over what grid state is
    persisted (replacement for stateModel configs to disable persistence of column
    state/sorting/grouping).
* The options `DimensionChooserModel.preference` and `DimensionChooserModel.historyPreference` have
  been removed in favor of `persistWith`.
* `AppSpec.idleDetectionEnabled` has been removed. App-specific Idle detection is now enabled via
  the new `xhIdleConfig` config. The old `xhIdleTimeoutMins` has also been deprecated.
* `AppSpec.idleDialogClass` has been renamed `AppSpec.idlePanel`. If specified, it should be a
  full-screen component.
* `PinPad` and `PinPadModel` have been moved to `@xh/hoist/cmp/pinpad`, and is now available for use
  with both standard and mobile toolkits.
* Third-party dependencies updated to properly reflect application-level licensing requirements.
  Applications must now import and provide their licensed version of ag-Grid, and Highcharts to
  Hoist. See file `Bootstrap.js` in Toolbox for an example.

### 🐞 Bug Fixes

* Sorting special columns generated by custom ag-Grid configurations (e.g. auto-group columns) no
  longer throws with an error.
* The `deepFreeze()` util - used to freeze data in `Record` instances - now only attempts to freeze
  a whitelist of object types that are known to be safely freezable. Custom application classes and
  other potentially-problematic objects (such as `moment` instances) are no longer frozen when
  loaded into `Record` fields.

### 📚 Libraries

Note that certain licensed third-party dependencies have been removed as direct dependencies of this
project, as per note in Breaking Changes above.

* @xh/hoist-dev-utils `4.x -> 5.x` - apps should also update to the latest 5.x release of dev-utils.
  Although license and dependency changes triggered a new major version of this dev dependency, no
  application-level changes should be required.
* @blueprintjs/core `3.28 -> 3.29`
* codemirror `5.54 -> 5.55`
* react-select `3.0 -> 3.1`

### 📚 Optional Libraries

* ag-Grid `23.0.2` > `23.2.0` (See Toolbox app for example on this upgrade)
* Highcharts `8.0.4 -> 8.1.1`

[Commit Log](https://github.com/xh/hoist-react/compare/v34.0.0...v35.0.0)


## v34.0.0 - 2020-05-26

### 🎁 New Features

* Hoist's enhanced autosizing is now enabled on all grids by default. See `GridModel` and
  `GridAutosizeService` for more details.
* New flags `XH.isPhone`, `XH.isTablet`, and `XH.isDesktop` available for device-specific switching.
  Corresponding `.xh-phone`, `.xh-tablet`, and `.xh-desktop` CSS classes are added to the document
  `body`. These flags and classes are set based on the detected device, as per its user-agent.
  * One of the two higher-level CSS classes `.xh-standard` or `.xh-mobile` will also be applied
    based on an app's use of the primary (desktop-centric) components vs mobile components - as
    declared by its `AppSpec.isMobileApp` - regardless of the detected device.
  * These changes provide more natural support for use cases such as apps that are built with
    standard components yet target/support tablet users.
* New method `Record.get()` provides an alternative API for checked data access.
* The mobile `Select` component supports the `enableFilter` and `enableCreate` props.
* `DashContainerModel` supports new `layoutLocked`, `contentLocked` and `renameLocked` modes.
* `DimensionChooser` now has the ability to persist its value and history separately.
* Enhance Hoist Admin's Activity Tracking tab.
* Enhance Hoist Admin's Client Error tab.

### 💥 Breaking Changes

* `emptyFlexCol` has been removed from the Hoist API and should simply be removed from all client
  applications. Improvements to agGrid's default rendering of empty space have made it obsolete.
* `isMobile` property on `XH` and `AppSpec` has been renamed to `isMobileApp`. All apps will need to
  update their (required) use of this flag in the app specifications within their
  `/client-app/src/apps` directory.
* The `xh-desktop` class should no longer be used to indicate a non-mobile toolkit based app. For
  this purpose, use `xh-standard` instead.

### 🐞 Bug Fixes

* Fix to Average Aggregators when used with hierarchical data.
* Fixes to Context Menu handling on `Panel` to allow better handling of `[]` and `null`.

### 📚 Libraries

* @blueprintjs/core `3.26 -> 3.28`
* @blueprintjs/datetime `3.16 -> 3.18`
* codemirror `5.53 -> 5.54`
* react-transition-group `4.3 -> 4.4`

[Commit Log](https://github.com/xh/hoist-react/compare/v33.3.0...v34.0.0)


## v33.3.0 - 2020-05-08

### ⚙️ Technical

* Additional updates to experimental autosize feature: standardization of naming, better masking
  control, and API fixes. Added new property `autosizeOptions` on `GridModel` and main entry point
  is now named `GridModel.autosizeAsync()`.

### 🐞 Bug Fixes

* `Column.hideable` will now be respected by ag-grid column drag and drop
  [#1900](https://github.com/xh/hoist-react/issues/1900)
* Fixed an issue where dragging a column would cause it to be sorted unintentionally.

[Commit Log](https://github.com/xh/hoist-react/compare/v33.2.0...v33.3.0)


## v33.2.0 - 2020-05-07

### 🎁 New Features

* Virtual column rendering has been disabled by default, as it offered a minimal performance benefit
  for most grids while compromising autosizing. See new `GridModel.useVirtualColumns` config, which
  can be set to `true` to re-enable this behavior if required.
* Any `GridModel` can now be reset to its code-prescribed defaults via the column chooser reset
  button. Previously, resetting to defaults was only possible for grids that persisted their state
  with a `GridModel.stateModel` config.

### 🐞 Bug Fixes

* Fixed several issues with new grid auto-sizing feature.
* Fixed issues with and generally improved expand/collapse column alignment in tree grids.
  * 💥 Note that this improvement introduced a minor breaking change for apps that have customized
    tree indentation via the removed `--grid-tree-indent-px` CSS var. Use `--grid-tree-indent`
    instead. Note the new var is specified in em units to scale well across grid sizing modes.

### ⚙️ Technical

* Note that the included version of Onsen has been replaced with a fork that includes updates for
  react 16.13. Apps should not need to make any changes.

### 📚 Libraries

* react `~16.8 -> ~16.13`
* onsenui `~16.8` -> @xh/onsenui `~16.13`
* react-onsenui `~16.8` -> @xh/react-onsenui `~16.13`

[Commit Log](https://github.com/xh/hoist-react/compare/v33.1.0...33.2.0)


## v33.1.0 - 2020-05-05

### 🎁 New Features

* Added smart auto-resizing of columns in `GridModel` Unlike ag-Grid's native auto-resizing support,
  Hoist's auto-resizing will also take into account collapsed rows, off-screen cells that are not
  currently rendered in the DOM, and summary rows. See the new `GridAutosizeService` for details.
  * This feature is currently marked as 'experimental' and must be enabled by passing a special
    config to the `GridModel` constructor of the form `experimental: {useHoistAutosize: true}`. In
    future versions of Hoist, we expect to make it the default behavior.
* `GridModel.autoSizeColumns()` has been renamed `GridModel.autosizeColumns()`, with lowercase 's'.
  Similarly, the `autoSizeColumns` context menu token has been renamed `autosizeColumns`.

### 🐞 Bug Fixes

* Fixed a regression with `StoreFilterField` introduced in v33.0.1.

[Commit Log](https://github.com/xh/hoist-react/compare/v33.0.2...33.1.0)


## v33.0.2 - 2020-05-01

### 🎁 New Features

* Add Hoist Cube Aggregators: `AverageAggregator` and `AverageStrictAggregator`
* `ColAutosizeButton` has been added to desktop and mobile

### 🐞 Bug Fixes

* Fixed mobile menus to constrain to the bottom of the viewport, scrolling if necessary.
  [#1862](https://github.com/xh/hoist-react/issues/1862)
* Tightened up mobile tree grid, fixed issues in mobile column chooser.
* Fixed a bug with reloading hierarchical data in `Store`.
  [#1871](https://github.com/xh/hoist-react/issues/1871)

[Commit Log](https://github.com/xh/hoist-react/compare/v33.0.1...33.0.2)


## v33.0.1 - 2020-04-29

### 🎁 New Features

* `StoreFieldField` supports dot-separated field names in a bound `GridModel`, meaning it will now
  match on columns with fields such as `address.city`.

* `Toolbar.enableOverflowMenu` now defaults to `false`. This was determined safer and more
  appropriate due to issues with the underlying Blueprint implementation, and the need to configure
  it carefully.

### 🐞 Bug Fixes

* Fixed an important bug with state management in `StoreFilterField`. See
  https://github.com/xh/hoist-react/issues/1854

* Fixed the default sort order for grids. ABS DESC should be first when present.

### 📚 Libraries

* @blueprintjs/core `3.25 -> 3.26`
* codemirror `5.52 -> 5.53`

[Commit Log](https://github.com/xh/hoist-react/compare/v33.0.0...v33.0.1)

## v33.0.0 - 2020-04-22

### 🎁 New Features

* The object returned by the `data` property on `Record` now includes the record `id`. This will
  allow for convenient access of the id with the other field values on the record.
* The `Timer` class has been enhanced and further standardized with its Hoist Core counterpart:
  * Both the `interval` and `timeout` arguments may be specified as functions, or config keys
    allowing for dynamic lookup and reconfiguration.
  * Added `intervalUnits` and `timeoutUnits` arguments.
  * `delay` can now be specified as a boolean for greater convenience.

### 💥 Breaking Changes

* We have consolidated the import location for several packages, removing unintended nested index
  files and 'sub-packages'. In particular, the following locations now provide a single index file
  for import for all of their public contents: `@xh/hoist/core`, `@xh/hoist/data`,
  `@xh/hoist/cmp/grid`, and `@xh/hoist/desktop/cmp/grid`. Applications may need to update import
  statements that referred to index files nested within these directories.
* Removed the unnecessary and confusing `values` getter on `BaseFieldModel`. This getter was not
  intended for public use and was intended for the framework's internal implementation only.
* `ColumnGroup.align` has been renamed to `ColumnGroup.headerAlign`. This avoids confusion with the
  `Column` API, where `align` refers to the alignment of cell contents within the column.

### 🐞 Bug Fixes

* Exceptions will no longer overwrite the currently shown exception in the exception dialog if the
  currently shown exception requires reloading the application.
  [#1834](https://github.com/xh/hoist-react/issues/1834)

### ⚙️ Technical

* Note that the Mobx React bindings have been updated to 6.2, and we have enabled the recommended
  "observer batching" feature as per
  [the mobx-react docs](https://github.com/mobxjs/mobx-react-lite/#observer-batching).

### 📚 Libraries

* @blueprintjs/core `3.24 -> 3.25`
* @blueprintjs/datetime `3.15 -> 3.16`
* mobx-react `6.1 -> 6.2`

[Commit Log](https://github.com/xh/hoist-react/compare/v32.0.4...v33.0.0)

## v32.0.5 - 2020-07-14

### 🐞 Bug Fixes

* Fixes a regression in which grid exports were no longer sorting rows properly.

[Commit Log](https://github.com/xh/hoist-react/compare/v32.0.4...v32.0.5)

## v32.0.4 - 2020-04-09

### 🐞 Bug Fixes

* Fixes a regression with the alignment of `ColumnGroup` headers.
* Fixes a bug with 'Copy Cell' context menu item for certain columns displaying the Record ID.
* Quiets console logging of 'routine' exceptions to 'debug' instead of 'log'.

[Commit Log](https://github.com/xh/hoist-react/compare/v32.0.3...v32.0.4)

## v32.0.3 - 2020-04-06

### 🐞 Bug Fixes

* Suppresses a console warning from ag-Grid for `GridModel`s that do not specify an `emptyText`.

[Commit Log](https://github.com/xh/hoist-react/compare/v32.0.2...v32.0.3)

## v32.0.2 - 2020-04-03

⚠ Note that this release includes a *new major version of ag-Grid*. Please consult the
[ag-Grid Changelog](https://www.ag-grid.com/ag-grid-changelog/) for versions 22-23 to review
possible breaking changes to any direct/custom use of ag-Grid APIs and props within applications.

### 🎁 New Features

* GridModel `groupSortFn` now accepts `null` to turn off sorting of group rows.
* `DockViewModel` now supports optional `width`, `height` and `collapsedWidth` configs.
* The `appMenuButton.extraItems` prop now accepts `MenuItem` configs (as before) but also React
  elements and the special string token '-' (shortcut to render a `MenuDivider`).
* Grid column `flex` param will now accept numbers, with available space divided between flex
  columns in proportion to their `flex` value.
* `Column` now supports a `sortingOrder` config to allow control of the sorting options that will be
  cycled through when the user clicks on the header.
* `PanelModel` now supports setting a `refreshMode` to control how collapsed panels respond to
  refresh requests.

### 💥 Breaking Changes

* The internal DOM structure of desktop `Panel` has changed to always include an inner frame with
  class `.xh-panel__content`. You may need to update styling that targets the inner structure of
  `Panel` via `.xh-panel`.
* The hooks `useOnResize()` and `useOnVisibleChange()` no longer take a `ref` argument. Use
  `composeRefs` to combine the ref that they return with any ref you wish to compose them with.
* The callback for `useOnResize()` will now receive an object representing the locations and
  dimensions of the element's content box. (Previously it incorrectly received an array of
  `ResizeObserver` entries that had to be de-referenced)
* `PanelModel.collapsedRenderMode` has been renamed to `PanelModel.renderMode`, to be more
  consistent with other Hoist APIs such as `TabContainer`, `DashContainer`, and `DockContainer`.


### 🐞 Bug Fixes

* Checkboxes in grid rows in Tiny sizing mode have been styled to fit correctly within the row.
* `GridStateModel` no longer saves/restores the width of non-resizable columns.
  [#1718](https://github.com/xh/hoist-react/issues/1718)
* Fixed an issue with the hooks useOnResize and useOnVisibleChange. In certain conditions these
  hooks would not be called. [#1808](https://github.com/xh/hoist-react/issues/1808)
* Inputs that accept a rightElement prop will now properly display an Icon passed as that element.
  [#1803](https://github.com/xh/hoist-react/issues/1803)

### ⚙️ Technical

* Flex columns now use the built-in ag-Grid flex functionality.

### 📚 Libraries

* ag-grid-community `removed @ 21.2`
* ag-grid-enterprise `21.2` replaced with @ag-grid-enterprise/all-modules `23.0`
* ag-grid-react `21.2` replaced with @ag-grid-community/react `23.0`
* @fortawesome/* `5.12 -> 5.13`
* codemirror `5.51 -> 5.52`
* filesize `6.0 -> 6.1`
* numbro `2.1 -> 2.2`
* react-beautiful-dnd `12.0 -> 13.0`
* store2 `2.10 -> 2.11`
* compose-react-refs `NEW 1.0.4`

[Commit Log](https://github.com/xh/hoist-react/compare/v31.0.0...v32.0.2)

## v31.0.0 - 2020-03-16

### 🎁 New Features

* The mobile `Navigator` / `NavigatorModel` API has been improved and made consistent with other
  Hoist content container APIs such as `TabContainer`, `DashContainer`, and `DockContainer`.
  * `NavigatorModel` and `PageModel` now support setting a `RenderMode` and `RefreshMode` to control
    how inactive pages are mounted/unmounted and how they respond to refresh requests.
  * `Navigator` pages are no longer required to to return `Page` components - they can now return
    any suitable component.
* `DockContainerModel` and `DockViewModel` also now support `refreshMode` and `renderMode` configs.
* `Column` now auto-sizes when double-clicking / double-tapping its header.
* `Toolbar` will now collapse overflowing items into a drop down menu. (Supported for horizontal
  toolbars only at this time.)
* Added new `xhEnableLogViewer` config (default `true`) to enable or disable the Admin Log Viewer.

#### 🎨 Icons

* Added `Icon.icon()` factory method as a new common entry point for creating new FontAwesome based
  icons in Hoist. It should typically be used instead of using the `FontAwesomeIcon` component
  directly.
* Also added a new `Icon.fileIcon()` factory. This method take a filename and returns an appropriate
  icon based on its extension.
* All Icon factories can now accept an `asHtml` parameter, as an alternative to calling the helper
  function `convertIconToSVG()` on the element. Use this to render icons as raw html where needed
  (e.g. grid renderers).
* Icons rendered as html will now preserve their styling, tooltips, and size.

### 💥 Breaking Changes

* The application's primary `HoistApplicationModel` is now instantiated and installed as
  `XH.appModel` earlier within the application initialization sequence, with construction happening
  prior to the init of the XH identity, config, and preference services.
  * This allows for a new `preAuthInitAsync()` lifecycle method to be called on the model before
    auth has completed, but could be a breaking change for appModel code that relied on these
    services for field initialization or in its constructor.
  * Such code should be moved to the core `initAsync()` method instead, which continues to be called
    after all XH-level services are initialized and ready.
* Mobile apps may need to adjust to the following updates to `NavigatorModel` and related APIs:
  * `NavigatorModel`'s `routes` constructor parameter has been renamed `pages`.
  * `NavigatorModel`'s observable `pages[]` has been renamed `stack[]`.
  * `NavigatorPageModel` has been renamed `PageModel`. Apps do not usually create `PageModels`
    directly, so this change is unlikely to require code updates.
  * `Page` has been removed from the mobile toolkit. Components that previously returned a `Page`
    for inclusion in a `Navigator` or `TabContainer` can now return any component. It is recommended
    you replace `Page` with `Panel` where appropriate.
* Icon enhancements described above removed the following public methods:
  * The `fontAwesomeIcon()` factory function (used to render icons not already enumerated by Hoist)
    has been replaced by the improved `Icon.icon()` factory - e.g. `fontAwesomeIcon({icon: ['far',
    'alicorn']}) -> Icon.icon({iconName: 'alicorn'})`.
  * The `convertIconToSvg()` utility method has been replaced by the new `asHtml` parameter on icon
    factory functions. If you need to convert an existing icon element, use `convertIconToHtml()`.
* `Toolbar` items should be provided as direct children. Wrapping Toolbar items in container
  components can result in unexpected item overflow.

### 🐞 Bug Fixes

* The `fmtDate()` utility now properly accepts, parses, and formats a string value input as
  documented.
* Mobile `PinPad` input responsiveness improved on certain browsers to avoid lag.

### ⚙️ Technical

* New lifecycle methods `preAuthInitAsync()` and `logoutAsync()` added to the `HoistAppModel`
  decorator (aka the primary `XH.appModel`).

[Commit Log](https://github.com/xh/hoist-react/compare/v30.1.0...v31.0.0)

## v30.1.0 - 2020-03-04

### 🐞 Bug Fixes

* Ensure `WebSocketService.connected` remains false until `channelKey` assigned and received from
  server.
* When empty, `DashContainer` now displays a user-friendly prompt to add an initial view.

### ⚙️ Technical

* Form validation enhanced to improve handling of asynchronous validation. Individual rules and
  constraints are now re-evaluated in parallel, allowing for improved asynchronous validation.
* `Select` will now default to selecting contents on focus if in filter or creatable mode.

[Commit Log](https://github.com/xh/hoist-react/compare/v30.0.0...30.1.0)

## v30.0.0 - 2020-02-29

### 🎁 New Features

* `GridModel` and `DataViewModel` now support `groupRowHeight`, `groupRowRenderer` and
  `groupRowElementRenderer` configs. Grouping is new in general to `DataViewModel`, which now takes
  a `groupBy` config.
  * `DataViewModel` allows for settable and multiple groupings and sorters.
  * `DataViewModel` also now supports additional configs from the underlying `GridModel` that make
    sense in a `DataView` context, such as `showHover` and `rowBorders`.
* `TabContainerModel` now accepts a `track` property (default false) for easily tracking tab views
  via Hoist's built-in activity tracking.
* The browser document title is now set to match `AppSpec.clientAppName` - helpful for projects with
  multiple javascript client apps.
* `StoreFilterField` accepts all other config options from `TextInput` (e.g. `disabled`).
* Clicking on a summary row in `Grid` now clears its record selection.
* The `@LoadSupport` decorator now provides an additional observable property `lastException`. The
  decorator also now logs load execution times and failures to `console.debug` automatically.
* Support for mobile `Panel.scrollable` prop made more robust with re-implementation of inner
  content element. Note this change included a tweak to some CSS class names for mobile `Panel`
  internals that could require adjustments if directly targeted by app stylesheets.
* Added new `useOnVisibleChange` hook.
* Columns now support a `headerAlign` config to allow headers to be aligned differently from column
  contents.

### 💥 Breaking Changes

* `Toolbar` items must be provided as direct children. Wrapping Toolbar items in container
  components can result in unexpected item overflow.
* `DataView.rowCls` prop removed, replaced by new `DataViewModel.rowClassFn` config for more
  flexibility and better symmetry with `GridModel`.
* `DataViewModel.itemRenderer` renamed to `DataViewModel.elementRenderer`
* `DataView` styling has been updated to avoid applying several unwanted styles from `Grid`. Note
  that apps might rely on these styles (intentionally or not) for their `itemRenderer` components
  and appearance and will need to adjust.
* Several CSS variables related to buttons have been renamed for consistency, and button style rules
  have been adjusted to ensure they take effect reliably across desktop and mobile buttons
  ([#1568](https://github.com/xh/hoist-react/pull/1568)).
* The optional `TreeMapModel.highchartsConfig` object will now be recursively merged with the
  top-level config generated by the Hoist model and component, where previously it was spread onto
  the generated config. This could cause a change in behavior for apps using this config to
  customize map instances, but provides more flexibility for e.g. customizing the `series`.
* The signature of `useOnResize` hook has been modified slightly for API consistency and clarity.
  Options are now passed in a configuration object.

### 🐞 Bug Fixes

* Fixed an issue where charts that are rendered while invisible would have the incorrect size.
  [#1703](https://github.com/xh/hoist-react/issues/1703)
* Fixed an issue where zeroes entered by the user in `PinPad` would be displayed as blanks.
* Fixed `fontAwesomeIcon` elem factory component to always include the default 'fa-fw' className.
  Previously, it was overridden if a `className` prop was provided.
* Fixed an issue where ConfigDiffer would always warn about deletions, even when there weren't any.
  [#1652](https://github.com/xh/hoist-react/issues/1652)
* `TextInput` will now set its value to `null` when all text is deleted and the clear icon will
  automatically hide.
* Fixed an issue where multiple buttons in a `ButtonGroupInput` could be shown as active
  simultaneously. [#1592](https://github.com/xh/hoist-react/issues/1592)
* `StoreFilterField` will again match on `Record.id` if bound to a Store or a GridModel with the
  `id` column visible. [#1697](https://github.com/xh/hoist-react/issues/1697)
* A number of fixes have been applied to `RelativeTimeStamp` and `getRelativeTimestamp`, especially
  around its handling of 'equal' or 'epsilon equal' times. Remove unintended leading whitespace from
  `getRelativeTimestamp`.

### ⚙️ Technical

* The `addReaction` and `addAutorun` methods (added to Hoist models, components, and services by the
  `ReactiveSupport` mixin) now support a configurable `debounce` argument. In many cases, this is
  preferable to the built-in MobX `delay` argument, which only provides throttling and not true
  debouncing.
* New `ChartModel.highchart` property provides a reference to the underlying HighChart component.

### 📚 Libraries

* @blueprintjs/core `3.23 -> 3.24`
* react-dates `21.7 -> 21.8`
* react-beautiful-dnd `11.0 -> 12.2`

[Commit Log](https://github.com/xh/hoist-react/compare/v29.1.0...v30.0.0)

## v29.1.0 - 2020-02-07

### 🎁 New Features

#### Grid

* The `compact` config on `GridModel` has been deprecated in favor of the more powerful `sizingMode`
  which supports the values 'large', 'standard', 'compact', or 'tiny'.
  * Each new mode has its own set of CSS variables for applications to override as needed.
  * Header and row heights are configurable for each via the `HEADER_HEIGHTS` and `ROW_HEIGHTS`
    static properties of the `AgGrid` component. These objects can be modified on init by
    applications that wish to customize the default row heights globally.
  * 💥 Note that these height config objects were previously exported as constants from AgGrid.js.
    This would be a breaking change for any apps that imported the old objects directly (considered
    unlikely).
* `GridModel` now exposes an `autoSizeColumns` method, and the Grid context menu now contains an
  `Autosize Columns` option by default.
* `Column` and `ColumnGroup` now support React elements for `headerName`.

#### Data

* The `Store` constructor now accepts a `data` argument to load data at initialization.
* The `xh/hoist/data/cube` package has been modified substantially to better integrate with the core
  data package and support observable "Views". See documentation on `Cube` for more information.

#### Other

* Added a `PinPad` component for streamlined handling of PIN entry on mobile devices.
* `FormField` now takes `tooltipPosition` and `tooltipBoundary` props for customizing minimal
  validation tooltip.
* `RecordAction.actionFn` parameters now include a `buttonEl` property containing the button element
  when used in an action column.
* Mobile Navigator component now takes an `animation` prop which can be set to 'slide' (default),
  'lift', 'fade', or 'none'. These values are passed to the underlying onsenNavigator component.
  ([#1641](https://github.com/xh/hoist-react/pull/1641))
* `AppOption` configs now accept an `omit` property for conditionally excluding options.

### 🐞 Bug Fixes

* Unselectable grid rows are now skipped during up/down keyboard navigation.
* Fix local quick filtering in `LeftRightChooser` (v29 regression).
* Fix `SplitTreeMap` - the default filtering once again splits the map across positive and negative
  values as intended (v29 regression).

### ⚙️ Technical

* `FormFields` now check that they are contained in a Hoist `Form`.

### 📚 Libraries

* @blueprintjs/core `3.22 -> 3.23`
* codemirror `5.50 -> 5.51`
* react-dates `21.5 -> 21.7`

[Commit Log](https://github.com/xh/hoist-react/compare/v29.0.0...v29.1.0)

## v29.0.0 - 2020-01-24

### 🗄️ Data Package Changes

Several changes have been made to data package (`Store` and `Record`) APIs for loading, updating,
and modifying data. They include some breaking changes, but pave the way for upcoming enhancements
to fully support inline grid editing and other new features.

Store now tracks the "committed" state of its records, which represents the data as it was loaded
(typically from the server) via `loadData()` or `updateData()`. Records are now immutable and
frozen, so they cannot be changed directly, but Store offers a new `modifyRecords()` API to apply
local modifications to data in a tracked and managed way. (Store creates new records internally to
hold both this modified data and the original, "committed" data.) This additional state tracking
allows developers to query Stores for modified or added records (e.g. to flush back to the server
and persist) as well as call new methods to revert changes (e.g. to undo a block of changes that the
user wishes to discard).

Note the following more specific changes to these related classes:

#### Record

* 💥 Record data properties are now nested within a `data` object on Record instances and are no
  longer available as top-level properties on the Record itself.
  * Calls to access data such as `rec.quantity` must be modified to `rec.data.quantity`.
  * When accessing multiple properties, destructuring provides an efficient syntax - e.g. `const
    {quantity, price} = rec.data;`.
* 💥 Records are now immutable and cannot be modified by applications directly.
  * This is a breaking change, but should only affect apps with custom inline grid editing
    implementations or similar code that modifies individual record values.
  * Calls to change data such as `rec.quantity = 100` must now be made through the Record's Store,
    e.g. `store.modifyData({id: 41, quantity: 100})`
* Record gains new getters for inspecting its state, including: `isAdd`, `isModified`, and
  `isCommitted`.

#### Store

* 💥 `noteDataUpdated()` has been removed, as out-of-band modifications to Store Records are no
  longer possible.
* 💥 Store's `idSpec` function is now called with the raw record data - previously it was passed
  source data after it had been run through the store's optional `processRawData` function. (This is
  unlikely to have a practical impact on most apps, but is included here for completeness.)
* `Store.updateData()` now accepts a flat list of raw data to process into Record additions and
  updates. Previously developers needed to call this method with an object containing add, update,
  and/or remove keys mapped to arrays. Now Store will produce an object of this shape automatically.
* `Store.refreshFilter()` method has been added to allow applications to rebuild the filtered data
  set if some application state has changed (apart from the store's data itself) which would affect
  the store filter.
* Store gains new methods for manipulating its Records and data, including `addRecords()`,
  `removeRecords()`, `modifyRecords()`, `revertRecords()`, and `revert()`. New getters have been
  added for `addedRecords`, `removedRecords`, `modifiedRecords`, and `isModified`.

#### Column

* Columns have been enhanced for provide basic support for inline-editing of record data. Further
  inline editing support enhancements are planned for upcoming Hoist releases.
* `Column.getValueFn` config added to retrieve the cell value for a Record field. The default
  implementation pulls the value from the Record's new `data` property (see above). Apps that
  specify custom `valueGetter` callbacks via `Column.agOptions` should now implement their custom
  logic in this new config.
* `Column.setValueFn` config added to support modifying the Column field's value on the underlying
  Record. The default implementation calls the new `Store.modifyRecords()` API and should be
  sufficient for the majority of cases.
* `Column.editable` config added to indicate if a column/cell should be inline-editable.

### 🎁 New Features

* Added keyboard support to ag-Grid context menus.
* Added `GridModel.setEmptyText()` to allow updates to placeholder text after initial construction.
* Added `GridModel.ensureSelectionVisible()` to scroll the currently selected row into view.
* When a `TreeMap` is bound to a `GridModel`, the grid will now respond to map selection changes by
  scrolling to ensure the selected grid row is visible.
* Added a `Column.tooltipElement` config to support fully customizable tooltip components.
* Added a `useOnResize` hook, which runs a function when a component is resized.
* Exposed an `inputRef` prop on numberInput, textArea, and textInput
* `PanelModel` now accepts a `maxSize` config.
* `RelativeTimeStamp` now support a `relativeTo` option, allowing it to display the difference
  between a timestamp and another reference time other than now. Both the component and the
  `getRelativeTimestamp()` helper function now leverage moment.js for their underlying
  implementation.
* A new `Clock` component displays the time, either local to the browser or for a configurable
  timezone.
* `LeftRightChooser` gets a new `showCounts` option to print the number of items on each side.
* `Select` inputs support a new property `enableWindowed` (desktop platform only) to improve
  rendering performance with large lists of options.
* `Select` inputs support grouped options. To use, add an attribute `options` containing an array of
  sub-options.
* `FetchService` methods support a new `timeout` option. This config chains `Promise.timeout()` to
  the promises returned by the service.
* Added alpha version of `DashContainer` for building dynamic, draggable dashboard-style layouts.
  Please note: the API for this component is subject to change - use at your own risk!
* `Select` now allows the use of objects as values.
* Added a new `xhEnableImpersonation` config to enable or disable the ability of Hoist Admins to
  impersonate other users. Note that this defaults to `false`. Apps will need to set this config to
  continue using impersonation. (Note that an update to hoist-core 6.4+ is required for this config
  to be enforced on the server.)
* `FormField` now supports a `requiredIndicator` to customize how required fields are displayed.
* Application build tags are now included in version update checks, primarily to prompt dev/QA users
  to refresh when running SNAPSHOT versions. (Note that an update to hoist-core 6.4+ is required for
  the server to emit build tag for comparison.)
* `CodeInput` component added to provide general `HoistInput` support around the CodeMirror code
  editor. The pre-existing `JsonInput` has been converted to a wrapper around this class.
* `JsonInput` now supports an `autoFocus` prop.
* `Select` now supports a `hideDropdownIndicator` prop.
* `useOnResize` hook will now ignore visibility changes, i.e. a component resizing to a size of 0.
* `DimensionChooser` now supports a `popoverPosition` prop.
* `AppBar.appMenuButtonPosition` prop added to configure the App Menu on the left or the right, and
  `AppMenuButton` now accepts and applies any `Button` props to customize.
* New `--xh-grid-tree-indent-px` CSS variable added to allow control over the amount of indentation
  applied to tree grid child nodes.

### 💥 Breaking Changes

* `GridModel.contextMenuFn` config replaced with a `contextMenu` parameter. The new parameter will
  allow context menus to be specified with a simple array in addition to the function specification
  currently supported.
* `GridModel.defaultContextMenuTokens` config renamed to `defaultContextMenu`.
* `Chart` and `ChartModel` have been moved from `desktop/cmp/charts` to `cmp/charts`.
* `StoreFilterField` has been moved from `desktop/cmp/store` to `cmp/store`.
* The options `nowEpsilon` and `nowString` on `RelativeTimestamp` have been renamed to `epsilon` and
  `equalString`, respectively.
* `TabRenderMode` and `TabRefreshMode` have been renamed to `RenderMode` and `RefreshMode` and moved
  to the `core` package. These enumerations are now used in the APIs for `Panel`, `TabContainer`,
  and `DashContainer`.
* `DockViewModel` now requires a function, or a HoistComponent as its `content` param. It has always
  been documented this way, but a bug in the original implementation had it accepting an actual
  element rather than a function. As now implemented, the form of the `content` param is consistent
  across `TabModel`, `DockViewModel`, and `DashViewSpec`.
* `JsonInput.showActionButtons` prop replaced with more specific `showFormatButton` and
  `showFullscreenButton` props.
* The `DataView.itemHeight` prop has been moved to `DataViewModel` where it can now be changed
  dynamically by applications.
* Desktop `AppBar.appMenuButtonOptions` prop renamed to `appMenuButtonProps` for consistency.

### 🐞 Bug Fixes

* Fixed issue where JsonInput was not receiving its `model` from context
  ([#1456](https://github.com/xh/hoist-react/issues/1456))
* Fixed issue where TreeMap would not be initialized if the TreeMapModel was created after the
  GridModel data was loaded ([#1471](https://github.com/xh/hoist-react/issues/1471))
* Fixed issue where export would create malformed file with dynamic header names
* Fixed issue where exported tree grids would have incorrect aggregate data
  ([#1447](https://github.com/xh/hoist-react/issues/1447))
* Fixed issue where resizable Panels could grow larger than desired
  ([#1498](https://github.com/xh/hoist-react/issues/1498))
* Changed RestGrid to only display export button if export is enabled
  ([#1490](https://github.com/xh/hoist-react/issues/1490))
* Fixed errors when grouping rows in Grids with `groupUseEntireRow` turned off
  ([#1520](https://github.com/xh/hoist-react/issues/1520))
* Fixed problem where charts were resized when being hidden
  ([#1528](https://github.com/xh/hoist-react/issues/1528))
* Fixed problem where charts were needlessly re-rendered, hurting performance and losing some state
  ([#1505](https://github.com/xh/hoist-react/issues/1505))
* Removed padding from Select option wrapper elements which was making it difficult for custom
  option renderers to control the padding ([1571](https://github.com/xh/hoist-react/issues/1571))
* Fixed issues with inconsistent indentation for tree grid nodes under certain conditions
  ([#1546](https://github.com/xh/hoist-react/issues/1546))
* Fixed autoFocus on NumberInput.

### 📚 Libraries

* @blueprintjs/core `3.19 -> 3.22`
* @blueprintjs/datetime `3.14 -> 3.15`
* @fortawesome/fontawesome-pro `5.11 -> 5.12`
* codemirror `5.49 -> 5.50`
* core-js `3.3 -> 3.6`
* fast-deep-equal `2.0 -> 3.1`
* filesize `5.0 -> 6.0`
* highcharts 7.2 -> 8.0`
* mobx `5.14 -> 5.15`
* react-dates `21.3 -> 21.5`
* react-dropzone `10.1 -> 10.2`
* react-windowed-select `added @ 2.0.1`

[Commit Log](https://github.com/xh/hoist-react/compare/v28.2.0...v29.0.0)

## v28.2.0 - 2019-11-08

### 🎁 New Features

* Added a `DateInput` component to the mobile toolkit. Its API supports many of the same options as
  its desktop analog with the exception of `timePrecision`, which is not yet supported.
* Added `minSize` to panelModel. A resizable panel can now be prevented from resizing to a size
  smaller than minSize. ([#1431](https://github.com/xh/hoist-react/issues/1431))

### 🐞 Bug Fixes

* Made `itemHeight` a required prop for `DataView`. This avoids an issue where agGrid went into an
  infinite loop if this value was not set.
* Fixed a problem with `RestStore` behavior when `dataRoot` changed from its default value.

[Commit Log](https://github.com/xh/hoist-react/compare/v28.1.1...v28.2.0)

## v28.1.1 - 2019-10-23

### 🐞 Bug Fixes

* Fixes a bug with default model context being set incorrectly within context inside of `Panel`.

[Commit Log](https://github.com/xh/hoist-react/compare/v28.1.0...v28.1.1)

## v28.1.0 - 2019-10-18

### 🎁 New Features

* `DateInput` supports a new `strictInputParsing` prop to enforce strict parsing of keyed-in entries
  by the underlying moment library. The default value is false, maintained the existing behavior
  where [moment will do its best](https://momentjs.com/guides/#/parsing/) to parse an entered date
  string that doesn't exactly match the specified format
* Any `DateInput` values entered that exceed any specified max/minDate will now be reset to null,
  instead of being set to the boundary date (which was surprising and potentially much less obvious
  to a user that their input had been adjusted automatically).
* `Column` and `ColumnGroup` now accept a function for `headerName`. The header will be
  automatically re-rendered when any observable properties referenced by the `headerName` function
  are modified.
* `ColumnGroup` now accepts an `align` config for setting the header text alignment
* The flag `toContext` for `uses` and `creates` has been replaced with a new flag `publishMode` that
  provides more granular control over how models are published and looked up via context. Components
  can specify `ModelPublishMode.LIMITED` to make their model available for contained components
  without it becoming the default model or exposing its sub-models.

### 🐞 Bug Fixes

* Tree columns can now specify `renderer` or `elementRenderer` configs without breaking the standard
  ag-Grid group cell renderer auto-applied to tree columns (#1397).
* Use of a custom `Column.comparator` function will no longer break agGrid-provided column header
  filter menus (#1400).
* The MS Edge browser does not return a standard Promise from `async` functions, so the the return
  of those functions did not previously have the required Hoist extensions installed on its
  prototype. Edge "native" Promises are now also polyfilled / extended as required. (#1411).
* Async `Select` combobox queries are now properly debounced as per the `queryBuffer` prop (#1416).

### ⚙️ Technical

* Grid column group headers now use a custom React component instead of the default ag-Grid column
  header, resulting in a different DOM structure and CSS classes. Existing CSS overrides of the
  ag-Grid column group headers may need to be updated to work with the new structure/classes.
* We have configured `stylelint` to enforce greater consistency in our stylesheets within this
  project. The initial linting run resulted in a large number of updates to our SASS files, almost
  exclusively whitespace changes. No functional changes are intended/expected. We have also enabled
  hooks to run both JS and style linting on pre-commit. Neither of these updates directly affects
  applications, but the same tools could be configured for apps if desired.

### 📚 Libraries

* core-js `3.2 -> 3.3`
* filesize `4.2 -> 5.0`
* http-status-codes `added @ 1.3`

[Commit Log](https://github.com/xh/hoist-react/compare/v28.0.0...v28.1.0)

## v28.0.0 - 2019-10-07

_"The one with the hooks."_

**Hoist now fully supports React functional components and hooks.** The new `hoistComponent`
function is now the recommended method for defining new components and their corresponding element
factories. See that (within HoistComponentFunctional.js) and the new `useLocalModel()` and
`useContextModel()` hooks (within [core/hooks](core/hooks)) for more information.

Along with the performance benefits and the ability to use React hooks, Hoist functional components
are designed to read and write their models via context. This allows a much less verbose
specification of component element trees.

Note that **Class-based Components remain fully supported** (by both Hoist and React) using the
familiar `@HoistComponent` decorator, but transitioning to functional components within Hoist apps
is now strongly encouraged. In particular note that Class-based Components will *not* be able to
leverage the context for model support discussed above.

### 🎁 New Features

* Resizable panels now default to not redrawing their content when resized until the resize bar is
  dropped. This offers an improved user experience for most situations, especially when layouts are
  complex. To re-enable the previous dynamic behavior, set `PanelModel.resizeWhileDragging: true`.
* The default text input shown by `XH.prompt()` now has `selectOnFocus: true` and will confirm the
  user's entry on an `<enter>` keypress (same as clicking 'OK').
* `stringExcludes` function added to form validation constraints. This allows an input value to
  block specific characters or strings, e.g. no slash "/" in a textInput for a filename.
* `constrainAll` function added to form validation constraints. This takes another constraint as its
  only argument, and applies that constraint to an array of values, rather than just to one value.
  This is useful for applying a constraint to inputs that produce arrays, such as tag pickers.
* `DateInput` now accepts LocalDates as `value`, `minDate` and `maxDate` props.
* `RelativeTimestamp` now accepts a `bind` prop to specify a model field name from which it can pull
  its timestamp. The model itself can either be passed as a prop or (better) sourced automatically
  from the parent context. Developers are encouraged to take this change to minimize re-renders of
  parent components (which often contain grids and other intensive layouts).
* `Record` now has properties and methods for accessing and iterating over children, descendants,
  and ancestors
* `Store` now has methods for retrieving the descendants and ancestors of a given Record

### 💥 Breaking Changes

* **Apps must update their dev dependencies** to the latest `@xh/hoist-dev-utils` package: v4.0+.
  This updates the versions of Babel / Webpack used in builds to their latest / current versions and
  swaps to the updated Babel recommendation of `core-js` for polyfills.
* The `allSettled` function in `@xh/promise` has been removed. Applications using this method should
  use the ECMA standard (stage-2) `Promise.allSettled` instead. This method is now fully available
  in Hoist via bundled polyfills. Note that the standard method returns an array of objects of the
  form `{status: [rejected|fulfilled], ...}`, rather than `{state: [rejected|fulfilled], ...}`.
* The `containerRef` argument for `XH.toast()` should now be a DOM element. Component instances are
  no longer supported types for this value. This is required to support functional Components
  throughout the toolkit.
* Apps that need to prevent a `StoreFilterField` from binding to a `GridModel` in context, need to
  set the `store` or `gridModel` property explicitly to null.
* The Blueprint non-standard decorators `ContextMenuTarget` and `HotkeysTarget` are no longer
  supported. Use the new hooks `useContextMenu()` and `useHotkeys()` instead. For convenience, this
  functionality has also been made available directly on `Panel` via the `contextMenu` and `hotkeys`
  props.
* `DataView` and `DataViewModel` have been moved from `/desktop/cmp/dataview` to the cross-platform
  package `/cmp/dataview`.
* `isReactElement` has been removed. Applications should use the native React API method
  `React.isValidElement` instead.

### ⚙️ Technical

* `createObservableRef()` is now available in `@xh/hoist/utils/react` package. Use this function for
  creating refs that are functionally equivalent to refs created with `React.createRef()`, yet fully
  observable. With this change the `Ref` class in the same package is now obsolete.
* Hoist now establishes a proper react "error boundary" around all application code. This means that
  errors throw when rendering will be caught and displayed in the standard Hoist exception dialog,
  and stack traces for rendering errors should be significantly less verbose.
* Not a Hoist feature, exactly, but the latest version of `@xh/hoist-dev-utils` (see below) enables
  support for the `optional chaining` (aka null safe) and `nullish coalescing` operators via their
  Babel proposal plugins. Developers are encouraged to make good use of the new syntax below:
  * conditional-chaining: `let foo = bar?.baz?.qux;`
  * nullish coalescing: `let foo = bar ?? 'someDefaultValue';`

### 🐞 Bug Fixes

* Date picker month and year controls will now work properly in `localDate` mode. (Previously would
  reset to underlying value.)
* Individual `Buttons` within a `ButtonGroupInput` will accept a disabled prop while continuing to
  respect the overall `ButtonGroupInput`'s disabled prop.
* Raised z-index level of AG-Grid tooltip to ensure tooltips for AG-Grid context menu items appear
  above the context menu.

### 📚 Libraries

* @blueprintjs/core `3.18 -> 3.19`
* @blueprintjs/datetime `3.12 -> 3.14`
* @fortawesome/fontawesome-pro `5.10 -> 5.11`
* @xh/hoist-dev-utils `3.8 -> 4.3` (multiple transitive updates to build tooling)
* ag-grid `21.1 -> 21.2`
* highcharts `7.1 -> 7.2`
* mobx `5.13 -> 5.14`
* react-transition-group `4.2 -> 4.3`
* rsvp (removed)
* store2 `2.9 -> 2.10`

[Commit Log](https://github.com/xh/hoist-react/compare/v27.1.0...v28.0.0)

## v27.1.0 - 2019-09-05

### 🎁 New Features

* `Column.exportFormat` can now be a function, which supports setting Excel formats on a per-cell
  (vs. entire column) basis by returning a conditional `exportFormat` based upon the value and / or
  record.
  * ⚠️ Note that per-cell formatting _requires_ that apps update their server to use hoist-core
    v6.3.0+ to work, although earlier versions of hoist-core _are_ backwards compatible with the
    pre-existing, column-level export formatting.
* `DataViewModel` now supports a `sortBy` config. Accepts the same inputs as `GridModel.sortBy`,
  with the caveat that only a single-level sort is supported at this time.

[Commit Log](https://github.com/xh/hoist-react/compare/v27.0.1...v27.1.0)

## v27.0.1 - 2019-08-26

### 🐞 Bug Fixes

* Fix to `Store.clear()` and `GridModel.clear()`, which delegates to the same (#1324).

[Commit Log](https://github.com/xh/hoist-react/compare/v27.0.0...v27.0.1)

## v27.0.0 - 2019-08-23

### 🎁 New Features

* A new `LocalDate` class has been added to the toolkit. This class provides client-side support for
  "business" or "calendar" days that do not have a time component. It is an immutable class that
  supports '==', '<' and '>', as well as a number of convenient manipulation functions. Support for
  the `LocalDate` class has also been added throughout the toolkit, including:
  * `Field.type` now supports an additional `localDate` option for automatic conversion of server
    data to this type when loading into a `Store`.
  * `fetchService` is aware of this class and will automatically serialize all instances of it for
    posting to the server. ⚠ NOTE that along with this change, `fetchService` and its methods such
    as `XH.fetchJson()` will now serialize regular JS Date objects as ms timestamps when provided in
    params. Previously Dates were serialized in their default `toString()` format. This would be a
    breaking change for an app that relied on that default Date serialization, but it was made for
    increased symmetry with how Hoist JSON-serializes Dates and LocalDates on the server-side.
  * `DateInput` can now be used to seamlessly bind to a `LocalDate` as well as a `Date`. See its new
    prop of `valueType` which can be set to `localDate` or `date` (default).
  * A new `localDateCol` config has been added to the `@xh/hoist/grid/columns` package with
    standardized rendering and formatting.
* New `TreeMap` and `SplitTreeMap` components added, to render hierarchical data in a configurable
  TreeMap visualization based on the Highcharts library. Supports optional binding to a GridModel,
  which syncs selection and expand / collapse state.
* `Column` gets a new `highlightOnChange` config. If true, the grid will highlight the cell on each
  change by flashing its background. (Currently this is a simple on/off config - future iterations
  could support a function variant or other options to customize the flash effect based on the
  old/new values.) A new CSS var `--xh-grid-cell-change-bg-highlight` can be used to customize the
  color used, app-wide or scoped to a particular grid selector. Note that columns must *not* specify
  `rendererIsComplex` (see below) if they wish to enable the new highlight flag.

### 💥 Breaking Changes

* The updating of `Store` data has been reworked to provide a simpler and more powerful API that
  allows for the applications of additions, deletions, and updates in a single transaction:
  * The signature of `Store.updateData()` has been substantially changed, and is now the main entry
    point for all updates.
  * `Store.removeRecords()` has been removed. Use `Store.updateData()` instead.
  * `Store.addData()` has been removed. Use `Store.updateData()` instead.
* `Column` takes an additional property `rendererIsComplex`. Application must set this flag to
  `true` to indicate if a column renderer uses values other than its own bound field. This change
  provides an efficiency boost by allowing ag-Grid to use its default change detection instead of
  forcing a cell refresh on any change.

### ⚙️ Technical

* `Grid` will now update the underlying ag-Grid using ag-Grid transactions rather than relying on
  agGrid `deltaRowMode`. This is intended to provide the best possible grid performance and
  generally streamline the use of the ag-Grid Api.

### 🐞 Bug Fixes

* Panel resize events are now properly throttled, avoiding extreme lagginess when resizing panels
  that contain complex components such as big grids.
* Workaround for issues with the mobile Onsen toolkit throwing errors while resetting page stack.
* Dialogs call `doCancel()` handler if cancelled via `<esc>` keypress.

### 📚 Libraries

* @xh/hoist-dev-utils `3.7 -> 3.8`
* qs `6.7 -> 6.8`
* store2 `2.8 -> 2.9`

[Commit Log](https://github.com/xh/hoist-react/compare/v26.0.1...v27.0.0)

## v26.0.1 - 2019-08-07

### 🎁 New Features

* **WebSocket support** has been added in the form of `XH.webSocketService` to establish and
  maintain a managed websocket connection with the Hoist UI server. This is implemented on the
  client via the native `WebSocket` object supported by modern browsers and relies on the
  corresponding service and management endpoints added to Hoist Core v6.1.
  * Apps must declare `webSocketsEnabled: true` in their `AppSpec` configuration to enable this
    overall functionality on the client.
  * Apps can then subscribe via the new service to updates on a requested topic and will receive any
    inbound messages for that topic via a callback.
  * The service will monitor the socket connection with a regular heartbeat and attempt to
    re-establish if dropped.
  * A new admin console snap-in provides an overview of connected websocket clients.
* The `XH.message()` and related methods such as `XH.alert()` now support more flexible
  `confirmProps` and `cancelProps` configs, each of which will be passed to their respective button
  and merged with suitable defaults. Allows use of the new `autoFocus` prop with these preconfigured
  dialogs.
  * By default, `XH.alert()` and `XH.confirm()` will auto focus the confirm button for user
    convenience.
  * The previous text/intent configs have been deprecated and the message methods will log a console
    warning if they are used (although it will continue to respect them to aid transitioning to the
    new configs).
* `GridModel` now supports a `copyCell` context menu action. See `StoreContextMenu` for more
  details.
* New `GridCountLabel` component provides an alternative to existing `StoreCountLabel`, outputting
  both overall record count and current selection count in a configurable way.
* The `Button` component accepts an `autoFocus` prop to attempt to focus on render.
* The `Checkbox` component accepts an `autoFocus` prop to attempt to focus on render.

### 💥 Breaking Changes

* `StoreCountLabel` has been moved from `/desktop/cmp/store` to the cross-platform package
  `/cmp/store`. Its `gridModel` prop has also been removed - usages with grids should likely switch
  to the new `GridCountLabel` component, noted above and imported from `/cmp/grid`.
* The API for `ClipboardButton` and `ClipboardMenuItem` has been simplified, and made implementation
  independent. Specify a single `getCopyText` function rather than the `clipboardSpec`.
  (`clipboardSpec` is an artifact from the removed `clipboard` library).
* The `XH.prompt()` and `XH.message()` input config has been updated to work as documented, with any
  initial/default value for the input sourced from `input.initialValue`. Was previously sourced from
  `input.value` (#1298).
* ChartModel `config` has been deprecated. Please use `highchartsConfig` instead.

### 🐞 Bug Fixes

* The `Select.selectOnFocus` prop is now respected when used in tandem with `enableCreate` and/or
  `queryFn` props.
* `DateInput` popup _will_ now close when input is blurred but will _not_ immediately close when
  `enableTextInput` is `false` and a month or year is clicked (#1293).
* Buttons within a grid `actionCol` now render properly in compact mode, without clipping/overflow.

### ⚙️ Technical

* `AgGridModel` will now throw an exception if any of its methods which depend on ag-Grid state are
  called before the grid has been fully initialized (ag-Grid onGridReady event has fired).
  Applications can check the new `isReady` property on `AgGridModel` before calling such methods to️️
  verify the grid is fully initialized.

### 📚 Libraries

* @blueprintjs/core `3.17 -> 3.18`
* @blueprintjs/datetime `3.11 -> 3.12`
* @fortawesome/fontawesome `5.9 -> 5.10`
* ag-grid `21.0.1 -> 21.1.1`
* store2 `2.7 -> 2.8`
* The `clipboard` library has been replaced with the simpler `clipboard-copy` library.

[Commit Log](https://github.com/xh/hoist-react/compare/v25.2.0...v26.0.1)

## v25.2.0 - 2019-07-25

### 🎁 New Features

* `RecordAction` supports a new `secondaryText` property. When used for a Grid context menu item,
  this text appears on the right side of the menu item, usually used for displaying the shortcut key
  associated with an action.

### 🐞 Bug Fixes

* Fixed issue with loopy behavior when using `Select.selectOnFocus` and changing focus
  simultaneously with keyboard and mouse.

[Commit Log](https://github.com/xh/hoist-react/compare/v25.1.0...v25.2.0)

## v25.1.0 - 2019-07-23

### 🎁 New Features

* `JsonInput` includes buttons for toggling showing in a full-screen dialog window. Also added a
  convenience button to auto-format `JsonInput's` content.
* `DateInput` supports a new `enableTextInput` prop. When this property is set to false, `DateInput`
  will be entirely driven by the provided date picker. Additionally, `DateInput` styles have been
  improved for its various modes to more clearly convey its functionality.
* `ExportButton` will auto-disable itself if bound to an empty `GridModel`. This helper button will
  now also throw a console warning (to alert the developer) if `gridModel.enableExport != true`.

### ⚙️ Technical

* Classes decorated with `@LoadSupport` will now throw an exception out of their provided
  `loadAsync()` method if called with a parameter that's not a plain object (i.e. param is clearly
  not a `LoadSpec`). Note this might be a breaking change, in so far as it introduces additional
  validation around this pre-existing API requirement.
* Requirements for the `colorSpec` option passed to Hoist number formatters have been relaxed to
  allow partial definitions such that, for example, only negative values may receive the CSS class
  specified, without having to account for positive value styling.

### 🐞 Bug Fixes

* `RestFormModel` now submits dirty fields only when editing a record, as intended (#1245).
* `FormField` will no longer override the disabled prop of its child input if true (#1262).

### 📚 Libraries

* mobx `5.11 -> 5.13`
* Misc. patch-level updates

[Commit Log](https://github.com/xh/hoist-react/compare/v25.0.0...v25.1.0)

## v25.0.0 - 2019-07-16

### 🎁 New Features

* `Column` accepts a new `comparator` callback to customize how column cell values are sorted by the
  grid.
* Added `XH.prompt()` to show a simple message popup with a built-in, configurable HoistInput. When
  submitted by the user, its callback or resolved promise will include the input's value.
* `Select` accepts a new `selectOnFocus` prop. The behaviour is analogous to the `selectOnFocus`
  prop already in `TextInput`, `TextArea` and `NumberInput`.

### 💥 Breaking Changes

* The `fmtPercent` and `percentRenderer` methods will now multiply provided value by 100. This is
  consistent with the behavior of Excel's percentage formatting and matches the expectations of
  `ExportFormat.PCT`. Columns that were previously using `exportValue: v => v/100` as a workaround
  to the previous renderer behavior should remove this line of code.
* `DimensionChooserModel`'s `historyPreference` config has been renamed `preference`. It now
  supports saving both value and history to the same preference (existing history preferences will
  be handled).

[Commit Log](https://github.com/xh/hoist-react/compare/v24.2.0...v25.0.0)

## v24.2.0 - 2019-07-08

### 🎁 New Features

* `GridModel` accepts a new `colDefaults` configuration. Defaults provided via this object will be
  merged (deeply) into all column configs as they are instantiated.
* New `Panel.compactHeader` and `DockContainer.compactHeaders` props added to enable more compact
  and space efficient styling for headers in these components.
  * ⚠️ Note that as part of this change, internal panel header CSS class names changed slightly -
    apps that were targeting these internal selectors would need to adjust. See
    desktop/cmp/panel/impl/PanelHeader.scss for the relevant updates.
* A new `exportOptions.columns` option on `GridModel` replaces `exportOptions.includeHiddenCols`.
  The updated and more flexible config supports special strings 'VISIBLE' (default), 'ALL', and/or a
  list of specific colIds to include in an export.
  * To avoid immediate breaking changes, GridModel will log a warning on any remaining usages of
    `includeHiddenCols` but auto-set to `columns: 'ALL'` to maintain the same behavior.
* Added new preference `xhShowVersionBar` to allow more fine-grained control of when the Hoist
  version bar is showing. It defaults to `auto`, preserving the current behavior of always showing
  the footer to Hoist Admins while including it for non-admins *only* in non-production
  environments. The pref can alternatively be set to 'always' or 'never' on a per-user basis.

### 📚 Libraries

* @blueprintjs/core `3.16 -> 3.17`
* @blueprintjs/datetime `3.10 -> 3.11`
* mobx `5.10 -> 5.11`
* react-transition-group `2.8 -> 4.2`

[Commit Log](https://github.com/xh/hoist-react/compare/v24.1.1...v24.2.0)

## v24.1.1 - 2019-07-01

### 🐞 Bug Fixes

* Mobile column chooser internal layout/sizing fixed when used in certain secure mobile browsers.

[Commit Log](https://github.com/xh/hoist-react/compare/v24.1.0...v24.1.1)

## v24.1.0 - 2019-07-01

### 🎁 New Features

* `DateInput.enableClear` prop added to support built-in button to null-out a date input's value.

### 🐞 Bug Fixes

* The `Select` component now properly shows all options when the pick-list is re-shown after a
  change without first blurring the control. (Previously this interaction edge case would only show
  the option matching the current input value.) #1198
* Mobile mask component `onClick` callback prop restored - required to dismiss mobile menus when not
  tapping a menu option.
* When checking for a possible expired session within `XH.handleException()`, prompt for app login
  only for Ajax requests made to relative URLs (not e.g. remote APIs accessed via CORS). #1189

### ✨ Style

* Panel splitter collapse button more visible in dark theme. CSS vars to customize further fixed.
* The mobile app menu button has been moved to the right side of the top appBar, consistent with its
  placement in desktop apps.

### 📚 Libraries

* @blueprintjs/core `3.15 -> 3.16`
* @blueprintjs/datetime `3.9 -> 3.10`
* codemirror `5.47 -> 5.48`
* mobx `6.0 -> 6.1`

[Commit Log](https://github.com/xh/hoist-react/compare/v24.0.0...v24.1.0)

## v24.0.0 - 2019-06-24

### 🎁 New Features

#### Data

* A `StoreFilter` object has been introduced to the data API. This allows `Store` and
  `StoreFilterField` to support the ability to conditionally include all children when filtering
  hierarchical data stores, and could support additional filtering customizations in the future.
* `Store` now provides a `summaryRecord` property which can be used to expose aggregated data for
  the data it contains. The raw data for this record can be provided to `loadData()` and
  `updateData()` either via an explicit argument to these methods, or as the root node of the raw
  data provided (see `Store.loadRootAsSummary`).
* The `StoreFilterField` component accepts new optional `model` and `bind` props to allow control of
  its text value from an external model's observable.
* `pwd` is now a new supported type of `Field` in the `@xh/hoist/core/data` package.

#### Grid

* `GridModel` now supports a `showSummary` config which can be used to display its store's
  summaryRecord (see above) as either a pinned top or bottom row.
* `GridModel` also adds a `enableColumnPinning` config to enable/disable user-driven pinning. On
  desktop, if enabled, users can pin columns by dragging them to the left or right edges of the grid
  (the default ag-Grid gesture). Column pinned state is now also captured and maintained by the
  overall grid state system.
* The desktop column chooser now options in a non-modal popover when triggered from the standard
  `ColChooserButton` component. This offers a quicker and less disruptive alternative to the modal
  dialog (which is still used when launched from the grid context menu). In this popover mode,
  updates to columns are immediately reflected in the underlying grid.
* The mobile `ColChooser` has been improved significantly. It now renders displayed and available
  columns as two lists, allowing drag and drop between to update the visibility and ordering. It
  also provides an easy option to toggle pinning the first column.
* `DimensionChooser` now supports an optional empty / ungrouped configuration with a value of `[]`.
  See `DimensionChooserModel.enableClear` and `DimensionChooser.emptyText`.

#### Other Features

* Core `AutoRefreshService` added to trigger an app-wide data refresh on a configurable interval, if
  so enabled via a combination of soft-config and user preference. Auto-refresh relies on the use of
  the root `RefreshContextModel` and model-level `LoadSupport`.
* A new `LoadingIndicator` component is available as a more minimal / unobtrusive alternative to a
  modal mask. Typically configured via a new `Panel.loadingIndicator` prop, the indicator can be
  bound to a `PendingTaskModel` and will automatically show/hide a spinner and/or custom message in
  an overlay docked to the corner of the parent Panel.
* `DateInput` adds support for new `enablePicker` and `showPickerOnFocus` props, offering greater
  control over when the calendar picker is shown. The new default behaviour is to not show the
  picker on focus, instead showing it via a built-in button.
* Transitions have been disabled by default on desktop Dialog and Popover components (both are from
  the Blueprint library) and on the Hoist Mask component. This should result in a snappier user
  experience, especially when working on remote / virtual workstations. Any in-app customizations to
  disable or remove transitions can now be removed in favor of this toolkit-wide change.
* Added new `@bindable.ref` variant of the `@bindable` decorator.

### 💥 Breaking Changes

* Apps that defined and initialized their own `AutoRefreshService` service or functionality should
  leverage the new Hoist service if possible. Apps with a pre-existing custom service of the same
  name must either remove in favor of the new service or - if they have special requirements not
  covered by the Hoist implementation - rename their own service to avoid a naming conflict.
* The `StoreFilterField.onFilterChange` callback will now be passed a `StoreFilter`, rather than a
  function.
* `DateInput` now has a calendar button on the right side of the input which is 22 pixels square.
  Applications explicitly setting width or height on this component should ensure that they are
  providing enough space for it to display its contents without clipping.

### 🐞 Bug Fixes

* Performance for bulk grid selections has been greatly improved (#1157)
* Toolbars now specify a minimum height (or width when vertical) to avoid shrinking unexpectedly
  when they contain only labels or are entirely empty (but still desired to e.g. align UIs across
  multiple panels). Customize if needed via the new `--xh-tbar-min-size` CSS var.
* All Hoist Components that accept a `model` prop now have that properly documented in their
  prop-types.
* Admin Log Viewer no longer reverses its lines when not in tail mode.

### ⚙️ Technical

* The `AppSpec` config passed to `XH.renderApp()` now supports a `clientAppCode` value to compliment
  the existing `clientAppName`. Both values are now optional and defaulted from the project-wide
  `appCode` and `appName` values set via the project's Webpack config. (Note that `clientAppCode` is
  referenced by the new `AutoRefreshService` to support configurable auto-refresh intervals on a
  per-app basis.)

### 📚 Libraries

* ag-grid `20.0 -> 21.0`
* react-select `2.4 -> 3.0`
* mobx-react `5.4 -> 6.0.3`
* font-awesome `5.8 -> 5.9`
* react-beautiful-dnd `10.1.1 -> 11.0.4`

[Commit Log](https://github.com/xh/hoist-react/compare/v23.0.0...v24.0.0)

## v23.0.0 - 2019-05-30

### 🎁 New Features

* `GridModel` now accepts a config of `cellBorders`, similar to `rowBorders`
* `Panel.tbar` and `Panel.bbar` props now accept an array of Elements and will auto-generate a
  `Toolbar` to contain them, avoiding the need for the extra import of `toolbar()`.
* New functions `withDebug` and `withShortDebug` have been added to provide a terse syntax for
  adding debug messages that track the execution of specific blocks of code.
* `XH.toast()` now supports an optional `containerRef` argument that can be used for anchoring a
  toast within another component (desktop only). Can be used to display more targeted toasts within
  the relevant section of an application UI, as opposed to the edge of the screen.
* `ButtonGroupInput` accepts a new `enableClear` prop that allows the active / depressed button to
  be unselected by pressing it again - this sets the value of the input as a whole to `null`.
* Hoist Admins now always see the VersionBar in the footer.
* `Promise.track` now accepts an optional `omit` config that indicates when no tracking will be
  performed.
* `fmtNumber` now accepts an optional `prefix` config that prepends immediately before the number,
  but after the sign (`+`, `-`).
* New utility methods `forEachAsync()` and `whileAsync()` have been added to allow non-blocking
  execution of time-consuming loops.

### 💥 Breaking Changes

* The `AppOption.refreshRequired` config has been renamed to `reloadRequired` to better match the
  `XH.reloadApp()` method called to reload the entire app in the browser. Any options defined by an
  app that require it to be fully reloaded should have this renamed config set to `true`.
* The options dialog will now automatically trigger an app-wide data _refresh_ via
  `XH.refreshAppAsync()` if options have changed that don't require a _reload_.
* The `EventSupport` mixin has been removed. There are no known uses of it and it is in conflict
  with the overall reactive structure of the hoist-react API. If your app listens to the
  `appStateChanged`, `prefChange` or `prefsPushed` events you will need to adjust accordingly.

### 🐞 Bug Fixes

* `Select` will now let the user edit existing text in conditions where it is expected to be
  editable. #880
* The Admin "Config Differ" tool has been updated to reflect changes to `Record` made in v22. It is
  once again able to apply remote config values.
* A `Panel` with configs `resizable: true, collapsible: false` now renders with a splitter.
* A `Panel` with no `icon`, `title`, or `headerItems` will not render a blank header.
* `FileChooser.enableMulti` now behaves as one might expect -- true to allow multiple files in a
  single upload. Previous behavior (the ability to add multiple files to dropzone) is now controlled
  by `enableAddMulti`.

[Commit Log](https://github.com/xh/hoist-react/compare/v22.0.0...v23.0.0)


## v22.0.0 - 2019-04-29

### 🎁 New Features

* A new `DockContainer` component provides a user-friendly way to render multiple child components
  "docked" to its bottom edge. Each child view is rendered with a configurable header and controls
  to allow the user to expand it, collapse it, or optionally "pop it out" into a modal dialog.
* A new `AgGrid` component provides a much lighter Hoist wrapper around ag-Grid while maintaining
  consistent styling and layout support. This allows apps to use any features supported by ag-Grid
  without conflicting with functionality added by the core Hoist `Grid`.
  * Note that this lighter wrapper lacks a number of core Hoist features and integrations, including
    store support, grid state, enhanced column and renderer APIs, absolute value sorting, and more.
  * An associated `AgGridModel` provides access to to the ag-Grid APIs, minimal styling configs, and
    several utility methods for managing Grid state.
* Added `GridModel.groupSortFn` config to support custom group sorting (replaces any use of
  `agOptions.defaultGroupSortComparator`).
* The `Column.cellClass` and `Column.headerClass` configs now accept functions to dynamically
  generate custom classes based on the Record and/or Column being rendered.
* The `Record` object now provides an additional getter `Record.allChildren` to return all children
  of the record, irrespective of the current filter in place on the record's store. This supplements
  the existing `Record.children` getter, which returns only the children meeting the filter.

### 💥 Breaking Changes

* The class `LocalStore` has been renamed `Store`, and is now the main implementation and base class
  for Store Data. The extraneous abstract superclass `BaseStore` has been removed.
* `Store.dataLastUpdated` had been renamed `Store.lastUpdated` on the new class and is now a simple
  timestamp (ms) rather than a Javascript Date object.
* The constructor argument `Store.processRawData` now expects a function that *returns* a modified
  object with the necessary edits. This allows implementations to safely *clone* the raw data rather
  than mutating it.
* The method `Store.removeRecord` has been replaced with the method `Store.removeRecords`. This will
  facilitate efficient bulk deletes.

### ⚙️ Technical

* `Grid` now performs an important performance workaround when loading a new dataset that would
  result in the removal of a significant amount of existing records/rows. The underlying ag-Grid
  component has a serious bottleneck here (acknowledged as AG-2879 in their bug tracker). The Hoist
  grid wrapper will now detect when this is likely and proactively clear all data using a different
  API call before loading the new dataset.
* The implementations `Store`, `RecordSet`, and `Record` have been updated to more efficiently
  re-use existing record references when loading, updating, or filtering data in a store. This keeps
  the Record objects within a store as stable as possible, and allows additional optimizations by
  ag-Grid and its `deltaRowDataMode`.
* When loading raw data into store `Record`s, Hoist will now perform additional conversions based on
  the declared `Field.type`. The unused `Field.nullable` has been removed.
* `LocalStorageService` now uses both the `appCode` and current username for its namespace key,
  ensuring that e.g. local prefs/grid state are not overwritten across multiple app users on one OS
  profile, or when admin impersonation is active. The service will automatically perform a one-time
  migration of existing local state from the old namespace to the new. #674
* `elem` no longer skips `null` children in its calls to `React.createElement()`. These children may
  play the role of placeholders when using conditional rendering, and skipping them was causing
  React to trigger extra re-renders. This change further simplifies Hoist's element factory and
  removes an unnecessary divergence with the behavior of JSX.


### 🐞 Bug Fixes

* `Grid` exports retain sorting, including support for absolute value sorting. #1068
* Ensure `FormField`s are keyed with their model ID, so that React can properly account for dynamic
  changes to fields within a form. #1031
* Prompt for app refresh in (rare) case of mismatch between client and server-side session user.
  (This can happen during impersonation and is defended against in server-side code.) #675

[Commit Log](https://github.com/xh/hoist-react/compare/v21.0.2...v22.0.0)

## v21.0.2 - 2019-04-05

### 📚 Libraries

* Rollback ag-Grid to v20.0.0 after running into new performance issues with large datasets and
  `deltaRowDataMode`. Updates to tree filtering logic, also related to grid performance issues with
  filtered tree results returning much larger record counts.

## v21.0.0 - 2019-04-04

### 🎁 New Features

* `FetchService` fetch methods now accept a plain object as the `headers` argument. These headers
  will be merged with the default headers provided by FetchService.
* An app can also now specify default headers to be sent with every fetch request via
  `XH.fetchService.setDefaultHeaders()`. You can pass either a plain object, or a closure which
  returns one.
* `Grid` supports a new `onGridReady` prop, allowing apps to hook into the ag-Grid event callback
  without inadvertently short-circuiting the Grid's own internal handler.

### 💥 Breaking Changes

* The shortcut getter `FormModel.isNotValid` was deemed confusing and has been removed from the API.
  In most cases applications should use `!FormModel.isValid` instead; this expression will return
  `false` for the `Unknown` as well as the `NotValid` state. Applications that wish to explicitly
  test for the `NotValid` state should use the `validationState` getter.
* Multiple HoistInputs have changed their `onKeyPress` props to `onKeyDown`, including TextInput,
  NumberInput, TextArea & SearchInput. The `onKeyPress` event has been deprecated in general and has
  limitations on which keys will trigger the event to fire (i.e. it would not fire on an arrow
  keypress).
* FetchService's fetch methods no longer support `contentType` parameter. Instead, specify a custom
  content-type by setting a 'Content-Type' header using the `headers` parameter.
* FetchService's fetch methods no longer support `acceptJson` parameter. Instead, pass an {"Accept":
  "application/json"} header using the `headers` parameter.

### ✨ Style

* Black point + grid colors adjusted in dark theme to better blend with overall blue-gray tint.
* Mobile styles have been adjusted to increase the default font size and grid row height, in
  addition to a number of other smaller visual adjustments.

### 🐞 Bug Fixes

* Avoid throwing React error due to tab / routing interactions. Tab / routing / state support
  generally improved. (#1052)
* `GridModel.selectFirst()` improved to reliably select first visible record even when one or more
  groupBy levels active. (#1058)

### 📚 Libraries

* ag-Grid `~20.1 -> ~20.2` (fixes ag-grid sorting bug with treeMode)
* @blueprint/core `3.14 -> 3.15`
* @blueprint/datetime `3.7 -> 3.8`
* react-dropzone `10.0 -> 10.1`
* react-transition-group `2.6 -> 2.8`

[Commit Log](https://github.com/xh/hoist-react/compare/v20.2.1...v21.0.0)

## v20.2.1 - 2019-03-28

* Minor tweaks to grid styles - CSS var for pinned column borders, drop left/right padding on
  center-aligned grid cells.

[Commit Log](https://github.com/xh/hoist-react/compare/v20.2.0...v20.2.1)

## v20.2.0 - 2019-03-27

### 🎁 New Features

* `GridModel` exposes three new configs - `rowBorders`, `stripeRows`, and `showCellFocus` - to
  provide additional control over grid styling. The former `Grid` prop `showHover` has been
  converted to a `GridModel` config for symmetry with these other flags and more efficient
  re-rendering. Note that some grid-related CSS classes have also been modified to better conform to
  the BEM approach used elsewhere - this could be a breaking change for apps that keyed off of
  certain Hoist grid styles (not expected to be a common case).
* `Select` adds a `queryBuffer` prop to avoid over-eager calls to an async `queryFn`. This buffer is
  defaulted to 300ms to provide some out-of-the-box debouncing of keyboard input when an async query
  is provided. A longer value might be appropriate for slow / intensive queries to a remote API.

### 🐞 Bug Fixes

* A small `FormField.labelWidth` config value will now be respected, even if it is less than the
  default minWidth of 80px.
* Unnecessary re-renders of inactive tab panels now avoided.
* `Grid`'s filter will now be consistently applied to all tree grid records. Previously, the filter
  skipped deeply nested records under specific conditions.
* `Timer` no longer requires its `runFn` to be a promise, as it briefly (and unintentionally) did.
* Suppressed default browser resize handles on `textarea`.

[Commit Log](https://github.com/xh/hoist-react/compare/v20.1.1...v20.2.0)

## v20.1.1 - 2019-03-27

### 🐞 Bug Fixes

* Fix form field reset so that it will call computeValidationAsync even if revalidation is not
  triggered because the field's value did not change when reset.

[Commit Log](https://github.com/xh/hoist-react/compare/v20.1.0...v20.1.1)


## v20.1.0 - 2019-03-14

### 🎁 New Features

* Standard app options panel now includes a "Restore Defaults" button to clear all user preferences
  as well as any custom grid state, resetting the app to its default state for that user.

### 🐞 Bug Fixes

* Removed a delay from `HoistInput` blur handling, ensuring `noteBlurred()` is called as soon as the
  element loses focus. This should remove a class of bugs related to input values not flushing into
  their models quickly enough when `commitOnChange: false` and the user moves directly from an input
  to e.g. clicking a submit button. #1023
* Fix to Admin ConfigDiffer tool (missing decorator).

### ⚙️ Technical

* The `GridModel.store` config now accepts a plain object and will internally create a `LocalStore`.
  This store config can also be partially specified or even omitted entirely. GridModel will ensure
  that the store is auto-configured with all fields in configured grid columns, reducing the need
  for app code boilerplate (re)enumerating field names.
* `Timer` class reworked to allow its interval to be adjusted dynamically via `setInterval()`,
  without requiring the Timer to be re-created.

[Commit Log](https://github.com/xh/hoist-react/compare/v20.0.1...v20.1.0)


## v20.0.1 - 2019-03-08

### 🐞 Bug Fixes

* Ensure `RestStore` processes records in a standard way following a save/add operation (#1010).

[Commit Log](https://github.com/xh/hoist-react/compare/v20.0.0...v20.0.1)


## v20.0.0 - 2019-03-06

### 💥 Breaking Changes

* The `@LoadSupport` decorator has been substantially reworked and enhanced from its initial release
  in v19. It is no longer needed on the HoistComponent, but rather should be put directly on the
  owned HoistModel implementing the loading. IMPORTANT NOTE: all models should implement
  `doLoadAsync` rather than `loadAsync`. Please see `LoadSupport` for more information on this
  important change.
* `TabContainer` and `TabContainerModel` are now cross-platform. Apps should update their code to
  import both from `@xh/hoist/cmp/tab`.
* `TabContainer.switcherPosition` has been moved to `TabContainerModel`. Please note that changes to
  `switcherPosition` are not supported on mobile, where the switcher will always appear beneath the
  container.
* The `Label` component from `@xh/hoist/desktop/cmp/input` has been removed. Applications should
  consider using the basic html `label` element instead (or a `FormField` if applicable).
* The `LeftRightChooserModel` constructor no longer accepts a `leftSortBy` and `rightSortBy`
  property. The implementation of these properties was generally broken. Use `leftSorted` and
  `rightSorted` instead.

#### Mobile

* Mobile `Page` has changed - `Pages` are now wrappers around `Panels` that are designed to be used
  with a `NavigationModel` or `TabContainer`. `Page` accepts the same props as `Panel`, meaning uses
  of `loadModel` should be replaced with `mask`.
* The mobile `AppBar` title is static and defaults to the app name. If you want to display page
  titles, it is recommended to use the `title` prop on the `Page`.

### 🎁 New Features

* Enhancements to Model and Component data loading via `@LoadSupport` provides a stronger set of
  conventions and better support for distinguishing between initial loads / auto/background
  refreshes / user- driven refreshes. It also provides new patterns for ensuring application
  Services are refreshed as part of a reworked global refresh cycle.
* RestGridModel supports a new `cloneAction` to take an existing record and open the editor form in
  "add mode" with all editable fields pre-populated from the source record. The action calls
  `prepareCloneFn`, if defined on the RestGridModel, to perform any transform operations before
  rendering the form.
* Tabs in `TabContainerModel` now support an `icon` property on the desktop.
* Charts take a new optional `aspectRatio` prop.
* Added new `Column.headerTooltip` config.
* Added new method `markManaged` on `ManagedSupport`.
* Added new function decorator `debounced`.
* Added new function `applyMixin` providing support for structured creation of class decorators
  (mixins).

#### Mobile

* Column chooser support available for mobile Grids. Users can check/uncheck columns to add/remove
  them from a configurable grid and reorder the columns in the list via drag and drop. Pair
  `GridModel.enableColChooser` with a mobile `colChooserButton` to allow use.
* Added `DialogPage` to the mobile toolkit. These floating pages do not participate in navigation or
  routing, and are used for showing fullscreen views outside of the Navigator / TabContainer
  context.
* Added `Panel` to the mobile toolkit, which offers a header element with standardized styling,
  title, and icon, as well as support for top and bottom toolbars.
* The mobile `AppBar` has been updated to more closely match the desktop `AppBar`, adding `icon`,
  `leftItems`, `hideAppMenuButton` and `appMenuButtonProps` props.
* Added routing support to mobile.

### 🐞 Bug Fixes

* The HighCharts wrapper component properly resizes its chart.
* Mobile dimension chooser button properly handles overflow for longer labels.
* Sizing fixes for multi-line inputs such as textArea and jsonInput.
* NumberInput calls a `onKeyPress` prop if given.
* Layout fixes on several admin panels and detail popups.

### 📚 Libraries

* @blueprintjs/core `3.13 -> 3.14`
* @xh/hoist-dev-utils `3.5 -> 3.6`
* ag-Grid `~20.0 -> ~20.1`
* react-dropzone `~8.0 -> ~9.0`
* react-select `~2.3 -> ~2.4`
* router5 `~6.6 -> ~7.0`
* react `~16.7 -> ~16.8`

[Commit Log](https://github.com/xh/hoist-react/compare/v19.0.1...v20.0.0)

## v19.0.1 - 2019-02-12

### 🐞 Bug Fixes

* Additional updates and simplifications to `FormField` sizing of child `HoistInput` elements, for
  more reliable sizing and spacing filling behavior.

[Commit Log](https://github.com/xh/hoist-react/compare/v19.0.0...v19.0.1)


## v19.0.0 - 2019-02-08

### 🎁 New Features

* Added a new architecture for signaling the need to load / refresh new data across either the
  entire app or a section of the component hierarchy. This new system relies on React context to
  minimizes the need for explicit application wiring, and improves support for auto-refresh. See
  newly added decorator `@LoadSupport` and classes/components `RefreshContext`,
  `RefreshContextModel`, and `RefreshContextView` for more info.
* `TabContainerModel` and `TabModel` now support `refreshMode` and `renderMode` configs to allow
  better control over how inactive tabs are mounted/unmounted and how tabs handle refresh requests
  when hidden or (re)activated.
* Apps can implement `getAppOptions()` in their `AppModel` class to specify a set of app-wide
  options that should be editable via a new built-in Options dialog. This system includes built-in
  support for reading/writing options to preferences, or getting/setting their values via custom
  handlers. The toolkit handles the rendering of the dialog.
* Standard top-level app buttons - for actions such as launching the new Options dialog, switching
  themes, launching the admin client, and logging out - have been moved into a new menu accessible
  from the top-right corner of the app, leaving more space for app-specific controls in the AppBar.
* `RecordGridModel` now supports an enhanced `editors` configuration that exposes the full set of
  validation and display support from the Forms package.
* `HoistInput` sizing is now consistently implemented using `LayoutSupport`. All sizable
  `HoistInputs` now have default `width` to ensure a standard display out of the box. `JsonInput`
  and `TextArea` also have default `height`. These defaults can be overridden by declaring explicit
  `width` and `height` values, or unset by setting the prop to `null`.
* `HoistInputs` within `FormFields` will be automatically sized to fill the available space in the
  `FormField`. In these cases, it is advised to either give the `FormField` an explicit size or
  render it in a flex layout.

### 💥 Breaking Changes

* ag-Grid has been updated to v20.0.0. Most apps shouldn't require any changes - however, if you are
  using `agOptions` to set sorting, filtering or resizing properties, these may need to change:

  For the `Grid`, `agOptions.enableColResize`, `agOptions.enableSorting` and `agOptions.enableFilter`
  have been removed. You can replicate their effects by using `agOptions.defaultColDef`. For
  `Columns`, `suppressFilter` has been removed, an should be replaced with `filter: false`.

* `HoistAppModel.requestRefresh` and `TabContainerModel.requestRefresh` have been removed.
  Applications should use the new Refresh architecture described above instead.
* `tabRefreshMode` on TabContainer has been renamed `renderMode`.
* `TabModel.reloadOnShow` has been removed. Set the `refreshMode` property on TabContainerModel or
  TabModel to `TabRefreshMode.ON_SHOW_ALWAYS` instead.
* The mobile APIs for `TabContainerModel`, `TabModel`, and `RefreshButton` have been rewritten to
  more closely mirror the desktop API.
* The API for `RecordGridModel` editors has changed -- `type` is no longer supported. Use
  `fieldModel` and `formField` instead.
* `LocalStore.loadRawData` requires that all records presented to store have unique IDs specified.
  See `LocalStore.idSpec` for more information.

### 🐞 Bug Fixes

* SwitchInput and RadioInput now properly highlight validation errors in `minimal` mode.

### 📚 Libraries

* @blueprintjs/core `3.12 -> 3.13`
* ag-Grid `~19.1.4 -> ~20.0.0`

[Commit Log](https://github.com/xh/hoist-react/compare/v18.1.2...v19.0.0)


## v18.1.2 - 2019-01-30

### 🐞 Bug Fixes

* Grid integrations relying on column visibility (namely export, storeFilterField) now correctly
  consult updated column state from GridModel. #935
* Ensure `FieldModel.initialValue` is observable to ensure that computed dirty state (and any other
  derivations) are updated if it changes. #934
* Fixes to ensure Admin console log viewer more cleanly handles exceptions (e.g. attempting to
  auto-refresh on a log file that has been deleted).

[Commit Log](https://github.com/xh/hoist-react/compare/v18.1.1...v18.1.2)

## v18.1.1 - 2019-01-29

* Grid cell padding can be controlled via a new set of CSS vars and is reduced by default for grids
  in compact mode.
* The `addRecordAsync()` and `saveRecordAsync()` methods on `RestStore` return the updated record.

[Commit Log](https://github.com/xh/hoist-react/compare/v18.1.0...v18.1.1)


## v18.1.0 - 2019-01-28

### 🎁 New Features

* New `@managed` class field decorator can be used to mark a property as fully created/owned by its
  containing class (provided that class has installed the matching `@ManagedSupport` decorator).
  * The framework will automatically pass any `@managed` class members to `XH.safeDestroy()` on
    destroy/unmount to ensure their own `destroy()` lifecycle methods are called and any related
    resources are disposed of properly, notably MobX observables and reactions.
  * In practice, this should be used to decorate any properties on `HoistModel`, `HoistService`, or
    `HoistComponent` classes that hold a reference to a `HoistModel` created by that class. All of
    those core artifacts support the new decorator, `HoistModel` already provides a built-in
    `destroy()` method, and calling that method when an app is done with a Model is an important
    best practice that can now happen more reliably / easily.
* `FormModel.getData()` accepts a new single parameter `dirtyOnly` - pass true to get back only
  fields which have been modified.
* The mobile `Select` component indicates the current value with a ✅ in the drop-down list.
* Excel exports from tree grids now include the matching expand/collapse tree controls baked into
  generated Excel file.

### 🐞 Bug Fixes

* The `JsonInput` component now properly respects / indicates disabled state.

### 📚 Libraries

* Hoist-dev-utils `3.4.1 -> 3.5.0` - updated webpack and other build tool dependencies, as well as
  an improved eslint configuration.
* @blueprintjs/core `3.10 -> 3.12`
* @blueprintjs/datetime `3.5 -> 3.7`
* fontawesome `5.6 -> 5.7`
* mobx `5.8 -> 5.9`
* react-select `2.2 -> 2.3`
* Other patch updates

[Commit Log](https://github.com/xh/hoist-react/compare/v18.0.0...v18.1.0)

## v18.0.0 - 2019-01-15

### 🎁 New Features

* Form support has been substantially enhanced and restructured to provide both a cleaner API and
  new functionality:
  * `FormModel` and `FieldModel` are now concrete classes and provide the main entry point for
    specifying the contents of a form. The `Field` and `FieldSupport` decorators have been removed.
  * Fields and sub-forms may now be dynamically added to FormModel.
  * The validation state of a FormModel is now *immediately* available after construction and
    independent of the GUI. The triggering of the *display* of that state is now a separate process
    triggered by GUI actions such as blur.
  * `FormField` has been substantially reworked to support a read-only display and inherit common
    property settings from its containing `Form`.
  * `HoistInput` has been moved into the `input` package to clarify that these are lower level
    controls and independent of the Forms package.

* `RestGrid` now supports a `mask` prop. RestGrid loading is now masked by default.
* `Chart` component now supports a built-in zoom out gesture: click and drag from right-to-left on
  charts with x-axis zooming.
* `Select` now supports an `enableClear` prop to control the presence of an optional inline clear
  button.
* `Grid` components take `onCellClicked` and `onCellDoubleClicked` event handlers.
* A new desktop `FileChooser` wraps a preconfigured react-dropzone component to allow users to
  easily select files for upload or other client-side processing.

### 💥 Breaking Changes

* Major changes to Form (see above). `HoistInput` imports will also need to be adjusted to move from
  `form` to `input`.
* The name of the HoistInput `field` prop has been changed to `bind`. This change distinguishes the
  lower-level input package more clearly from the higher-level form package which uses it. It also
  more clearly relates the property to the associated `@bindable` annotation for models.
* A `Select` input with `enableMulti = true` will by default no longer show an inline x to clear the
  input value. Use the `enableClear` prop to re-enable.
* Column definitions are exported from the `grid` package. To ensure backwards compatibility,
  replace imports from `@xh/hoist/desktop/columns` with `@xh/hoist/desktop/cmp/grid`.

### 📚 Libraries

* React `~16.6.0 -> ~16.7.0`
* Patch version updates to multiple other dependencies.

[Commit Log](https://github.com/xh/hoist-react/compare/v17.0.0...v18.0.0)

## v17.0.0 - 2018-12-21

### 💥 Breaking Changes

* The implementation of the `model` property on `HoistComponent` has been substantially enhanced:
  * "Local" Models should now be specified on the Component class declaration by simply setting the
    `model` property, rather than the confusing `localModel` property.
  * HoistComponent now supports a static `modelClass` class property. If set, this property will
    allow a HoistComponent to auto-create a model internally when presented with a plain javascript
    object as its `model` prop. This is especially useful in cases like `Panel` and `TabContainer`,
    where apps often need to specify a model but do not require a reference to the model. Those
    usages can now skip importing and instantiating an instance of the component's model class
    themselves.
  * Hoist will now throw an Exception if an application attempts to changes the model on an existing
    HoistComponent instance or presents the wrong type of model to a HoistComponent where
    `modelClass` has been specified.

* `PanelSizingModel` has been renamed `PanelModel`. The class now also has the following new
  optional properties, all of which are `true` by default:
  * `showSplitter` - controls visibility of the splitter bar on the outside edge of the component.
  * `showSplitterCollapseButton` - controls visibility of the collapse button on the splitter bar.
  * `showHeaderCollapseButton` - controls visibility of a (new) collapse button in the header.

* The API methods for exporting grid data have changed and gained new features:
  * Grids must opt-in to export with the `GridModel.enableExport` config.
  * Exporting a `GridModel` is handled by the new `GridExportService`, which takes a collection of
    `exportOptions`. See `GridExportService.exportAsync` for available `exportOptions`.
  * All export entry points (`GridModel.exportAsync()`, `ExportButton` and the export context menu
    items) support `exportOptions`. Additionally, `GridModel` can be configured with default
    `exportOptions` in its config.

* The `buttonPosition` prop on `NumberInput` has been removed due to problems with the underlying
  implementation. Support for incrementing buttons on NumberInputs will be re-considered for future
  versions of Hoist.

### 🎁 New Features

* `TextInput` on desktop now supports an `enableClear` property to allow easy addition of a clear
  button at the right edge of the component.
* `TabContainer` enhancements:
  * An `omit` property can now be passed in the tab configs passed to the `TabContainerModel`
    constructor to conditionally exclude a tab from the container
  * Each `TabModel` can now be retrieved by id via the new `getTabById` method on
    `TabContainerModel`.
  * `TabModel.title` can now be changed at runtime.
  * `TabModel` now supports the following properties, which can be changed at runtime or set via the
    config:
    * `disabled` - applies a disabled style in the switcher and blocks navigation to the tab via
      user click, routing, or the API.
    * `excludeFromSwitcher` - removes the tab from the switcher, but the tab can still be navigated
      to programmatically or via routing.
* `MultiFieldRenderer` `multiFieldConfig` now supports a `delimiter` property to separate
  consecutive SubFields.
* `MultiFieldRenderer` SubFields now support a `position` property, to allow rendering in either the
  top or bottom row.
* `StoreCountLabel` now supports a new 'includeChildren' prop to control whether or not children
  records are included in the count. By default this is `false`.
* `Checkbox` now supports a `displayUnsetState` prop which may be used to display a visually
  distinct state for null values.
* `Select` now renders with a checkbox next to the selected item in its dropdown menu, instead of
  relying on highlighting. A new `hideSelectedOptionCheck` prop is available to disable.
* `RestGridModel` supports a `readonly` property.
* `DimensionChooser`, various `HoistInput` components, `Toolbar` and `ToolbarSeparator` have been
  added to the mobile component library.
* Additional environment enums for UAT and BCP, added to Hoist Core 5.4.0, are supported in the
  application footer.

### 🐞 Bug Fixes

* `NumberInput` will no longer immediately convert its shorthand value (e.g. "3m") into numeric form
  while the user remains focused on the input.
* Grid `actionCol` columns no longer render Button components for each action, relying instead on
  plain HTML / CSS markup for a significant performance improvement when there are many rows and/or
  actions per row.
* Grid exports more reliably include the appropriate file extension.
* `Select` will prevent an `<esc>` keypress from bubbling up to parent components only when its menu
  is open. (In that case, the component assumes escape was pressed to close its menu and captures
  the keypress, otherwise it should leave it alone and let it e.g. close a parent popover).

[Commit Log](https://github.com/xh/hoist-react/compare/v16.0.1...v17.0.0)

## v16.0.1 - 2018-12-12

### 🐞 Bug Fixes

* Fix to FeedbackForm allowing attempted submission with an empty message.

[Commit Log](https://github.com/xh/hoist-react/compare/v16.0.0...v16.0.1)


## v16.0.0

### 🎁 New Features

* Support for ComboBoxes and Dropdowns have been improved dramatically, via a new `Select` component
  based on react-select.
* The ag-Grid based `Grid` and `GridModel` are now available on both mobile and desktop. We have
  also added new support for multi-row/multi-field columns via the new `multiFieldRenderer` renderer
  function.
* The app initialization lifecycle has been restructured so that no App classes are constructed
  until Hoist is fully initialized.
* `Column` now supports an optional `rowHeight` property.
* `Button` now defaults to 'minimal' mode, providing a much lighter-weight visual look-and-feel to
  HoistApps. `Button` also implements `@LayoutSupport`.
* Grouping state is now saved by the grid state support on `GridModel`.
* The Hoist `DimChooser` component has been ported to hoist-react.
* `fetchService` now supports an `autoAbortKey` in its fetch methods. This can be used to
  automatically cancel obsolete requests that have been superseded by more recent variants.
* Support for new `clickableLabel` property on `FormField`.
* `RestForm` now supports a read-only view.
* Hoist now supports automatic tracking of app/page load times.

### 💥 Breaking Changes

* The new location for the cross-platform grid component is `@xh/hoist/cmp/grid`. The `columns`
  package has also moved under a new sub-package in this location.
* Hoist top-level App Structure has changed in order to improve consistency of the Model-View
  conventions, to improve the accessibility of services, and to support the improvements in app
  initialization mentioned above:
  - `XH.renderApp` now takes a new `AppSpec` configuration.
  - `XH.app` is now `XH.appModel`.
  - All services are installed directly on `XH`.
  - `@HoistApp` is now `@HoistAppModel`
* `RecordAction` has been substantially refactored and improved. These are now typically immutable
  and may be shared.
  - `prepareFn` has been replaced with a `displayFn`.
  - `actionFn` and `displayFn` now take a single object as their parameter.
* The `hide` property on `Column` has been changed to `hidden`.
* The `ColChooserButton` has been moved from the incorrect location `@xh/hoist/cmp/grid` to
  `@xh/hoist/desktop/cmp/button`. This is a desktop-only component. Apps will have to adjust these
  imports.
* `withDefaultTrue` and `withDefaultFalse` in `@xh/hoist/utils/js` have been removed. Use
  `withDefault` instead.
* `CheckBox` has been renamed `Checkbox`


### ⚙️ Technical

* ag-Grid has been upgraded to v19.1
* mobx has been upgraded to v5.6
* React has been upgraded to v16.6
* Allow browsers with proper support for Proxy (e.g Edge) to access Hoist Applications.


### 🐞 Bug Fixes

* Extensive. See full change list below.

[Commit Log](https://github.com/xh/hoist-react/compare/v15.1.2...v16.0.0)


## v15.1.2

🛠 Hotfix release to MultiSelect to cap the maximum number of options rendered by the drop-down
list. Note, this component is being replaced in Hoist v16 by the react-select library.

[Commit Log](https://github.com/xh/hoist-react/compare/v15.1.1...v15.1.2)

## v15.1.1

### 🐞 Bug Fixes

* Fix to minimal validation mode for FormField disrupting input focus.
* Fix to JsonInput disrupting input focus.

### ⚙️ Technical

* Support added for TLBR-style notation when specifying margin/padding via layoutSupport - e.g.
  box({margin: '10 20 5 5'}).
* Tweak to lockout panel message when the user has no roles.

[Commit Log](https://github.com/xh/hoist-react/compare/v15.1.0...v15.1.1)


## v15.1.0

### 🎁 New Features

* The FormField component takes a new minimal prop to display validation errors with a tooltip only
  as opposed to an inline message string. This can be used to help reduce shifting / jumping form
  layouts as required.
* The admin-only user impersonation toolbar will now accept new/unknown users, to support certain
  SSO application implementations that can create users on the fly.

### ⚙️ Technical

* Error reporting to server w/ custom user messages is disabled if the user is not known to the
  client (edge case with errors early in app lifecycle, prior to successful authentication).

[Commit Log](https://github.com/xh/hoist-react/compare/v15.0.0...v15.1.0)


## v15.0.0

### 💥 Breaking Changes

* This update does not require any application client code changes, but does require updating the
  Hoist Core Grails plugin to >= 5.0. Hoist Core changes to how application roles are loaded and
  users are authenticated required minor changes to how JS clients bootstrap themselves and load
  user data.
* The Hoist Core HoistImplController has also been renamed to XhController, again requiring Hoist
  React adjustments to call the updated /xh/ paths for these (implementation) endpoints. Again, no
  app updates required beyond taking the latest Hoist Core plugin.

[Commit Log](https://github.com/xh/hoist-react/compare/v14.2.0...v15.0.0)


## v14.2.0

### 🎁 New Features

* Upgraded hoist-dev-utils to 3.0.3. Client builds now use the latest Webpack 4 and Babel 7 for
  noticeably faster builds and recompiles during CI and at development time.
* GridModel now has a top-level agColumnApi property to provide a direct handle on the ag-Grid
  Column API object.

### ⚙️ Technical

* Support for column groups strengthened with the addition of a dedicated ColumnGroup sibling class
  to Column. This includes additional internal refactoring to reduce unnecessary cloning of Column
  configurations and provide a more managed path for Column updates. Public APIs did not change.
  (#694)

### 📚 Libraries

* Blueprint Core `3.6.1 -> 3.7.0`
* Blueprint Datetime `3.2.0 -> 3.3.0`
* Fontawesome `5.3.x -> 5.4.x`
* MobX `5.1.2 -> 5.5.0`
* Router5 `6.5.0 -> 6.6.0`

[Commit Log](https://github.com/xh/hoist-react/compare/v14.1.3...v14.2.0)


## v14.1.3

### 🐞 Bug Fixes

* Ensure JsonInput reacts properly to value changes.

### ⚙️ Technical

* Block user pinning/unpinning in Grid via drag-and-drop - pending further work via #687.
* Support "now" as special token for dateIs min/max validation rules.
* Tweak grouped grid row background color.

[Commit Log](https://github.com/xh/hoist-react/compare/v14.1.1...v14.1.3)


## v14.1.1

### 🐞 Bug Fixes

* Fixes GridModel support for row-level grouping at same time as column grouping.

[Commit Log](https://github.com/xh/hoist-react/compare/v14.1.0...v14.1.1)


## v14.1.0

### 🎁 New Features

* GridModel now supports multiple levels of row grouping. Pass the public setGroupBy() method an
  array of string column IDs, or a falsey value / empty array to ungroup. Note that the public and
  observable groupBy property on GridModel will now always be an array, even if the grid is not
  grouped or has only a single level of grouping.
* GridModel exposes public expandAll() and collapseAll() methods for grouped / tree grids, and
  StoreContextMenu supports a new "expandCollapseAll" string token to insert context menu items.
  These are added to the default menu, but auto-hide when the grid is not in a grouped state.
* The Grid component provides a new onKeyDown prop, which takes a callback and will fire on any
  keypress targeted within the Grid. Note such a handler is not provided directly by ag-Grid.
* The Column class supports pinned as a top-level config. Supports passing true to pin to the left.

### 🐞 Bug Fixes

* Updates to Grid column widths made via ag-Grid's "autosize to fit" API are properly persisted to
  grid state.

[Commit Log](https://github.com/xh/hoist-react/compare/v14.0.0...v14.1.0)


## v14.0.0

* Along with numerous bug fixes, v14 brings with it a number of important enhancements for grids,
  including support for tree display, 'action' columns, and absolute value sorting. It also includes
  some new controls and improvement to focus display.

### 💥 Breaking Changes

* The signatures of the Column.elementRenderer and Column.renderer have been changed to be
  consistent with each other, and more extensible. Each takes two arguments -- the value to be
  rendered, and a single bundle of metadata.
* StoreContextMenuAction has been renamed to RecordAction. Its action property has been renamed to
  actionFn for consistency and clarity.
* LocalStore : The method LocalStore.processRawData no longer takes an array of all records, but
  instead takes just a single record. Applications that need to operate on all raw records in bulk
  should do so before presenting them to LocalStore. Also, LocalStores template methods for override
  have also changed substantially, and sub-classes that rely on these methods will need to be
  adjusted accordingly.

### 🎁 New Features

#### Grid

* The Store API now supports hierarchical datasets. Applications need to simply provide raw data for
  records with a "children" property containing the raw data for their children.
* Grid supports a 'TreeGrid' mode. To show a tree grid, bind the GridModel to a store containing
  hierarchical data (as above), set treeMode: true on the GridModel, and specify a column to display
  the tree controls (isTreeColumn: true)
* Grid supports absolute sorting for numerical columns. Specify absSort: true on your column config
  to enable. Clicking the grid header will now cycle through ASC > DESC > DESC (abs) sort modes.
* Grid supports an 'Actions' column for one-click record actions. See cmp/desktop/columns/actionCol.
* A new showHover prop on the desktop Grid component will highlight the hovered row with default
  styling. A new GridModel.rowClassFn callback was added to support per-row custom classes based on
  record data.
* A new ExportFormat.LONG_TEXT format has been added, along with a new Column.exportWidth config.
  This supports exporting columns that contain long text (e.g. notes) as multi-line cells within
  Excel.

#### Other Components

* RadioInput and ButtonGroupInput have been added to the desktop/cmp/form package.
* DateInput now has support for entering and displaying time values.
* NumberInput displays its unformatted value when focused.
* Focused components are now better highlighted, with additional CSS vars provided to customize as
  needed.

### 🐞 Bug Fixes

* Calls to GridModel.setGroupBy() work properly not only on the first, but also all subsequent calls
  (#644).
* Background / style issues resolved on several input components in dark theme (#657).
* Grid context menus appear properly over other floating components.

### 📚 Libraries

* React `16.5.1 -> 16.5.2`
* router5 `6.4.2 -> 6.5.0`
* CodeMirror, Highcharts, and MobX patch updates

[Commit Log](https://github.com/xh/hoist-react/compare/v13.0.0...v14.0.0)


## v13.0.0

🍀Lucky v13 brings with it a number of enhancements for forms and validation, grouped column support
in the core Grid API, a fully wrapped MultiSelect component, decorator syntax adjustments, and a
number of other fixes and enhancements.

It also includes contributions from new ExHI team members Arjun and Brendan. 🎉

### 💥 Breaking Changes

* The core `@HoistComponent`, `@HoistService`, and `@HoistModel` decorators are **no longer
  parameterized**, meaning that trailing `()` should be removed after each usage. (#586)
* The little-used `hoistComponentFactory()` method was also removed as a further simplification
  (#587).
* The `HoistField` superclass has been renamed to `HoistInput` and the various **desktop form
  control components have been renamed** to match (55afb8f). Apps using these components (which will
  likely be most apps) will need to adapt to the new names.
  * This was done to better distinguish between the input components and the upgraded Field concept
    on model classes (see below).

### 🎁 New Features

⭐️ **Forms and Fields** have been a major focus of attention, with support for structured data
fields added to Models via the `@FieldSupport` and `@field()` decorators.
* Models annotated with `@FieldSupport` can decorate member properties with `@field()`, making those
  properties observable and settable (with a generated `setXXX()` method).
* The `@field()` decorators themselves can be passed an optional display label string as well as
  zero or more *validation rules* to define required constraints on the value of the field.
* A set of predefined constraints is provided within the toolkit within the `/field/` package.
* Models using `FieldSupport` should be sure to call the `initFields()` method installed by the
  decorator within their constructor. This method can be called without arguments to generally
  initialize the field system, or it can be passed an object of field names to initial/default
  values, which will set those values on the model class properties and provide change/dirty
  detection and the ability to "reset" a form.
* A new `FormField` UI component can be used to wrap input components within a form. The `FormField`
  wrapper can accept the source model and field name, and will apply those to its child input. It
  leverages the Field model to automatically display a label, indicate required fields, and print
  validation error messages. This new component should be the building-block for most non-trivial
  forms within an application.

Other enhancements include:
* **Grid columns can be grouped**, with support for grouping added to the grid state management
  system, column chooser, and export manager (#565). To define a column group, nest column
  definitions passed to `GridModel.columns` within a wrapper object of the form `{headerName: 'My
  group', children: [...]}`.

(Note these release notes are incomplete for this version.)

[Commit Log](https://github.com/xh/hoist-react/compare/v12.1.2...v13.0.0)


## v12.1.2

### 🐞 Bug Fixes

* Fix casing on functions generated by `@settable` decorator
  (35c7daa209a4205cb011583ebf8372319716deba).

[Commit Log](https://github.com/xh/hoist-react/compare/v12.1.1...v12.1.2)


## v12.1.1

### 🐞 Bug Fixes

* Avoid passing unknown HoistField component props down to Blueprint select/checkbox controls.

### 📚 Libraries

* Rollback update of `@blueprintjs/select` package `3.1.0 -> 3.0.0` - this included breaking API
  changes and will be revisited in #558.

[Commit Log](https://github.com/xh/hoist-react/compare/v12.1.0...v12.1.1)


## v12.1.0

### 🎁 New Features

* New `@bindable` and `@settable` decorators added for MobX support. Decorating a class member
  property with `@bindable` makes it a MobX `@observable` and auto-generates a setter method on the
  class wrapped in a MobX `@action`.
* A `fontAwesomeIcon` element factory is exported for use with other FA icons not enumerated by the
  `Icon` class.
* CSS variables added to control desktop Blueprint form control margins. These remain defaulted to
  zero, but now within CSS with support for variable overrides. A Blueprint library update also
  brought some changes to certain field-related alignment and style properties. Review any form
  controls within apps to ensure they remain aligned as desired
  (8275719e66b4677ec5c68a56ccc6aa3055283457 and df667b75d41d12dba96cbd206f5736886cb2ac20).

### 🐞 Bug Fixes

* Grid cells are fully refreshed on a data update, ensuring cell renderers that rely on data other
  than their primary display field are updated (#550).
* Grid auto-sizing is run after a data update, ensuring flex columns resize to adjust for possible
  scrollbar visibility changes (#553).
* Dropdown fields can be instantiated with fewer required properties set (#541).

### 📚 Libraries

* Blueprint `3.0.1 -> 3.4.0`
* FontAwesome `5.2.0 -> 5.3.0`
* CodeMirror `5.39.2 -> 5.40.0`
* MobX `5.0.3 -> 5.1.0`
* router5 `6.3.0 -> 6.4.2`
* React `16.4.1 -> 16.4.2`

[Commit Log](https://github.com/xh/hoist-react/compare/v12.0.0...v12.1.0)


## v12.0.0

Hoist React v12 is a relatively large release, with multiple refactorings around grid columns,
`elemFactory` support, classNames, and a re-organization of classes and exports within `utils`.

### 💥 Breaking Changes

#### ⭐️ Grid Columns

**A new `Column` class describes a top-level API for columns and their supported options** and is
intended to be a cross-platform layer on top of ag-Grid and TBD mobile grid implementations.
* The desktop `GridModel` class now accepts a collection of `Column` configuration objects to define
  its available columns.
* Columns may be configured with `flex: true` to cause them to stretch all available horizontal
  space within a grid, sharing it equally with any other flex columns. However note that this should
  be used sparingly, as flex columns have some deliberate limitations to ensure stable and
  consistent behavior. Most noticeably, they cannot be resized directly by users. Often, a best
  practice will be to insert an `emptyFlexCol` configuration as the last column in a grid - this
  will avoid messy-looking gaps in the layout while not requiring a data-driven column be flexed.
* User customizations to column widths are now saved if the GridModel has been configured with a
  `stateModel` key or model instance - see `GridStateModel`.
* Columns accept a `renderer` config to format text or HTML-based output. This is a callback that is
  provided the value, the row-level record, and a metadata object with the column's `colId`. An
  `elementRenderer` config is also available for cells that should render a Component.
* An `agOptions` config key continues to provide a way to pass arbitrary options to the underlying
  ag-Grid instance (for desktop implementations). This is considered an "escape hatch" and should be
  used with care, but can provide a bridge to required ag-Grid features as the Hoist-level API
  continues to develop.
* The "factory pattern" for Column templates / defaults has been removed, replaced by a simpler
  approach that recommends exporting simple configuration partials and spreading them into
  instance-specific column configs.
* See 0798f6bb20092c59659cf888aeaf9ecb01db52a6 for primary commit.

#### ⭐️ Element Factory, LayoutSupport, BaseClassName

Hoist provides core support for creating components via a factory pattern, powered by the `elem()`
and `elemFactory()` methods. This approach remains the recommended way to instantiate component
elements, but was **simplified and streamlined**.
* The rarely used `itemSpec` argument was removed (this previously applied defaults to child items).
* Developers can now also use JSX to instantiate all Hoist-provided components while still taking
  advantage of auto-handling for layout-related properties provided by the `LayoutSupport` mixin.
  * HoistComponents should now spread **`...this.getLayoutProps()`** into their outermost rendered
    child to enable promotion of layout properties.
* All HoistComponents can now specify a **baseClassName** on their component class and should pass
  `className: this.getClassName()` down to their outermost rendered child. This allows components to
  cleanly layer on a base CSS class name with any instance-specific classes.
* See 8342d3870102ee9bda4d11774019c4928866f256 for primary commit.

#### ⭐️ Panel resizing / collapsing

**The `Panel` component now takes a `sizingModel` prop to control and encapsulate newly built-in
resizing and collapsing behavior** (#534).
* See the `PanelSizingModel` class for configurable details, including continued support for saving
  sizing / collapsed state as a user preference.
* **The standalone `Resizable` component was removed** in favor of the improved support built into
  Panel directly.

#### Other

* Two promise-related models have been combined into **a new, more powerful `PendingTaskModel`**,
  and the `LoadMask` component has been removed and consolidated into `Mask`
  (d00a5c6e8fc1e0e89c2ce3eef5f3e14cb842f3c8).
  * `Panel` now exposes a single `mask` prop that can take either a configured `mask` element or a
    simple boolean to display/remove a default mask.
* **Classes within the `utils` package have been re-organized** into more standardized and scalable
  namespaces. Imports of these classes will need to be adjusted.

### 🎁 New Features

* **The desktop Grid component now offers a `compact` mode** with configurable styling to display
  significantly more data with reduced padding and font sizes.
* The top-level `AppBar` refresh button now provides a default implementation, calling a new
  abstract `requestRefresh()` method on `HoistApp`.
* The grid column chooser can now be configured to display its column groups as initially collapsed,
  for especially large collections of columns.
* A new `XH.restoreDefaultsAsync()` method provides a centralized way to wipe out user-specific
  preferences or customizations (#508).
* Additional Blueprint `MultiSelect`, `Tag`, and `FormGroup` controls re-exported.

### 🐞 Bug Fixes

* Some components were unintentionally not exporting their Component class directly, blocking JSX
  usage. All components now export their class.
* Multiple fixes to `DayField` (#531).
* JsonField now responds properly when switching from light to dark theme (#507).
* Context menus properly filter out duplicated separators (#518).

[Commit Log](https://github.com/xh/hoist-react/compare/v11.0.0...v12.0.0)


## v11.0.0

### 💥 Breaking Changes

* **Blueprint has been upgraded to the latest 3.x release.** The primary breaking change here is the
  renaming of all `pt-` CSS classes to use a new `bp3-` prefix. Any in-app usages of the BP
  selectors will need to be updated. See the
  [Blueprint "What's New" page](http://blueprintjs.com/docs/#blueprint/whats-new-3.0).
* **FontAwesome has been upgraded to the latest 5.2 release.** Only the icons enumerated in the
  Hoist `Icon` class are now registered via the FA `library.add()` method for inclusion in bundled
  code, resulting in a significant reduction in bundle size. Apps wishing to use other FA icons not
  included by Hoist must import and register them - see the
  [FA React Readme](https://github.com/FortAwesome/react-fontawesome/blob/master/README.md) for
  details.
* **The `mobx-decorators` dependency has been removed** due to lack of official support for the
  latest MobX update, as well as limited usage within the toolkit. This package was primarily
  providing the optional `@setter` decorator, which should now be replaced as needed by dedicated
  `@action` setter methods (19cbf86138499bda959303e602a6d58f6e95cb40).

### 🎁 Enhancements

* `HoistComponent` now provides a `getClassNames()` method that will merge any `baseCls` CSS class
  names specified on the component with any instance-specific classes passed in via props (#252).
  * Components that wish to declare and support a `baseCls` should use this method to generate and
    apply a combined list of classes to their outermost rendered elements (see `Grid`).
  * Base class names have been added for relevant Hoist-provided components - e.g. `.xh-panel` and
    `.xh-grid`. These will be appended to any instance class names specified within applications and
    be available as public CSS selectors.
* Relevant `HoistField` components support inline `leftIcon` and `rightElement` props. `DayField`
  adds support for `minDay / maxDay` props.
* Styling for the built-in ag-Grid loading overlay has been simplified and improved (#401).
* Grid column definitions can now specify an `excludeFromExport` config to drop them from
  server-generated Excel/CSV exports (#485).

### 🐞 Bug Fixes

* Grid data loading and selection reactions have been hardened and better coordinated to prevent
  throwing when attempting to set a selection before data has been loaded (#484).

### 📚 Libraries

* Blueprint `2.x -> 3.x`
* FontAwesome `5.0.x -> 5.2.x`
* CodeMirror `5.37.0 -> 5.39.2`
* router5 `6.2.4 -> 6.3.0`

[Commit Log](https://github.com/xh/hoist-react/compare/v10.0.1...v11.0.0)


## v10.0.1

### 🐞 Bug Fixes

* Grid `export` context menu token now defaults to server-side 'exportExcel' export.
  * Specify the `exportLocal` token to return a menu item for local ag-Grid export.
* Columns with `field === null` skipped for server-side export (considered spacer / structural
  columns).

## v10.0.0

### 💥 Breaking Changes

* **Access to the router API has changed** with the `XH` global now exposing `router` and
  `routerState` properties and a `navigate()` method directly.
* `ToastManager` has been deprecated. Use `XH.toast` instead.
* `Message` is no longer a public class (and its API has changed). Use `XH.message/confirm/alert`
  instead.
* Export API has changed. The Built-in grid export now uses more powerful server-side support. To
  continue to use local AG based export, call method `GridModel.localExport()`. Built-in export
  needs to be enabled with the new property on `GridModel.enableExport`. See `GridModel` for more
  details.

### 🎁 Enhancements

* New Mobile controls and `AppContainer` provided services (impersonation, about, and version bars).
* Full-featured server-side Excel export for grids.

### 🐞 Bug Fixes

* Prevent automatic zooming upon input focus on mobile devices (#476).
* Clear the selection when showing the context menu for a record which is not already selected
  (#469).
* Fix to make lockout script readable by Compatibility Mode down to IE5.

### 📚 Libraries

* MobX `4.2.x -> 5.0.x`

[Commit Log](https://github.com/xh/hoist-react/compare/v9.0.0...v10.0.0)


## v9.0.0

### 💥 Breaking Changes

* **Hoist-provided mixins (decorators) have been refactored to be more granular and have been broken
  out of `HoistComponent`.**
  * New discrete mixins now exist for `LayoutSupport` and `ContextMenuSupport` - these should be
    added directly to components that require the functionality they add for auto-handling of
    layout-related props and support for showing right-click menus. The corresponding options on
    `HoistComponent` that used to enable them have been removed.
  * For consistency, we have also renamed `EventTarget -> EventSupport` and `Reactive ->
    ReactiveSupport` mixins. These both continue to be auto-applied to HoistModel and HoistService
    classes, and ReactiveSupport enabled by default in HoistComponent.
* **The Context menu API has changed.** The `ContextMenuSupport` mixin now specifies an abstract
  `getContextMenuItems()` method for component implementation (replacing the previous
  `renderContextMenu()` method). See the new [`ContextMenuItem` class for what these items support,
  as well as several static default items that can be used.
  * The top-level `AppContainer` no longer provides a default context menu, instead allowing the
    browser's own context menu to show unless an app / component author has implemented custom
    context-menu handling at any level of their component hierarchy.

### 🐞 Bug Fixes

* TabContainer active tab can become out of sync with the router state (#451)
  * ⚠️ Note this also involved a change to the `TabContainerModel` API - `activateTab()` is now the
    public method to set the active tab and ensure both the tab and the route land in the correct
    state.
* Remove unintended focused cell borders that came back with the prior ag-Grid upgrade.

[Commit Log](https://github.com/xh/hoist-react/compare/v8.0.0...v9.0.0)


## v8.0.0

Hoist React v8 brings a big set of improvements and fixes, some API and package re-organizations,
and ag-Grid upgrade, and more. 🚀

### 💥 Breaking Changes

* **Component package directories have been re-organized** to provide better symmetry between
  pre-existing "desktop" components and a new set of mobile-first component. Current desktop
  applications should replace imports from `@xh/hoist/cmp/xxx` with `@xh/hoist/desktop/cmp/xxx`.
  * Important exceptions include several classes within `@xh/hoist/cmp/layout/`, which remain
    cross-platform.
  * `Panel` and `Resizable` components have moved to their own packages in
    `@xh/hoist/desktop/cmp/panel` and `@xh/hoist/desktop/cmp/resizable`.
* **Multiple changes and improvements made to tab-related APIs and components.**
  * The `TabContainerModel` constructor API has changed, notably `children` -> `tabs`, `useRoutes` ->
    `route` (to specify a starting route as a string) and `switcherPosition` has moved from a model
    config to a prop on the `TabContainer` component.
  * `TabPane` and `TabPaneModel` have been renamed `Tab` and `TabModel`, respectively, with several
    related renames.
* **Application entry-point classes decorated with `@HoistApp` must implement the new getter method
  `containerClass()`** to specify the platform specific component used to wrap the app's
  `componentClass`.
  * This will typically be `@xh/hoist/[desktop|mobile]/AppContainer` depending on platform.

### 🎁 New Features

* **Tab-related APIs re-worked and improved**, including streamlined support for routing, a new
  `tabRenderMode` config on `TabContainerModel`, and better naming throughout.
* **Ag-grid updated to latest v18.x** - now using native flex for overall grid layout and sizing
  controls, along with multiple other vendor improvements.
* Additional `XH` API methods exposed for control of / integration with Router5.
* The core `@HoistComponent` decorated now installs a new `isDisplayed` getter to report on
  component visibility, taking into account the visibility of its ancestors in the component tree.
* Mobile and Desktop app package / component structure made more symmetrical (#444).
* Initial versions of multiple new mobile components added to the toolkit.
* Support added for **`IdleService` - automatic app suspension on inactivity** (#427).
* Hoist wrapper added for the low-level Blueprint **button component** - provides future hooks into
  button customizations and avoids direct BP import (#406).
* Built-in support for collecting user feedback via a dedicated dialog, convenient XH methods and
  default appBar button (#379).
* New `XH.isDevelopmentMode` constant added, true when running in local Webpack dev-server mode.
* CSS variables have been added to customize and standardize the Blueprint "intent" based styling,
  with defaults adjusted to be less distracting (#420).

### 🐞 Bug Fixes

* Preference-related events have been standardized and bugs resolved related to pushAsync() and the
  `prefChange` event (ee93290).
* Admin log viewer auto-refreshes in tail-mode (#330).
* Distracting grid "loading" overlay removed (#401).
* Clipboard button ("click-to-copy" functionality) restored (#442).

[Commit Log](https://github.com/xh/hoist-react/compare/v7.2.0...v8.0.0)

## v7.2.0

### 🎁 New Features

+ Admin console grids now outfitted with column choosers and grid state. #375
+ Additional components for Onsen UI mobile development.

### 🐞 Bug Fixes

+ Multiple improvements to the Admin console config differ. #380 #381 #392

[Commit Log](https://github.com/xh/hoist-react/compare/v7.1.0...v7.2.0)

## v7.1.0

### 🎁 New Features

* Additional kit components added for Onsen UI mobile development.

### 🐞 Bug Fixes

* Dropdown fields no longer default to `commitOnChange: true` - avoiding unexpected commits of
  type-ahead query values for the comboboxes.
* Exceptions thrown from FetchService more accurately report the remote host when unreachable, along
  with some additional enhancements to fetch exception reporting for clarity.

[Commit Log](https://github.com/xh/hoist-react/compare/v7.0.0...v7.1.0)

## v7.0.0

### 💥 Breaking Changes

* **Restructuring of core `App` concept** with change to new `@HoistApp` decorator and conventions
  around defining `App.js` and `AppComponent.js` files as core app entry points. `XH.app` now
  installed to provide access to singleton instance of primary app class. See #387.

### 🎁 New Features

* **Added `AppBar` component** to help further standardize a pattern for top-level application
  headers.
* **Added `SwitchField` and `SliderField`** form field components.
* **Kit package added for Onsen UI** - base component library for mobile development.
* **Preferences get a group field for better organization**, parity with AppConfigs. (Requires
  hoist-core 3.1.x.)

### 🐞 Bug Fixes

* Improvements to `Grid` component's interaction with underlying ag-Grid instance, avoiding extra
  renderings and unwanted loss of state. 03de0ae7

[Commit Log](https://github.com/xh/hoist-react/compare/v6.0.0...v7.0.0)


## v6.0.0

### 💥 Breaking Changes

* API for `MessageModel` has changed as part of the feature addition noted below, with `alert()` and
  `confirm()` replaced by `show()` and new `XH` convenience methods making the need for direct calls
  rare.
* `TabContainerModel` no longer takes an `orientation` prop, replaced by the more flexible
  `switcherPosition` as noted below.

### 🎁 New Features

* **Initial version of grid state** now available, supporting easy persistence of user grid column
  selections and sorting. The `GridModel` constructor now takes a `stateModel` argument, which in
  its simplest form is a string `xhStateId` used to persist grid state to local storage. See the
  `GridStateModel` class for implementation details. #331
* The **Message API** has been improved and simplified, with new `XH.confirm()` and `XH.alert()`
  methods providing an easy way to show pop-up alerts without needing to manually construct or
  maintain a `MessageModel`. #349
* **`TabContainer` components can now be controlled with a remote `TabSwitcher`** that does not need
  to be directly docked to the container itself. Specify `switcherPosition:none` on the
  `TabContainerModel` to suppress showing the switching affordance on the tabs themselves and
  instantiate a `TabSwitcher` bound to the same model to control a tabset from elsewhere in the
  component hierarchy. In particular, this enabled top-level application tab navigation to move up
  into the top toolbar, saving vertical space in the layout. #368
* `DataViewModel` supports an `emptyText` config.

### 🐞 Bugfixes

* Dropdown fields no longer fire multiple commit messages, and no longer commit partial entries
  under some circumstances. #353 and #354
* Grids resizing fixed when shrinking the containing component. #357

[Commit Log](https://github.com/xh/hoist-react/compare/v5.0.0...v6.0.0)


## v5.0.0

### 💥 Breaking Changes

* **Multi environment configs have been unwound** See these release notes/instructions for how to
  migrate: https://github.com/xh/hoist-core/releases/tag/release-3.0.0
* **Breaking change to context menus in dataviews and grids not using the default context menu:**
  StoreContextMenu no longer takes an array of items as an argument to its constructor. Instead it
  takes a configuration object with an ‘items’ key that will point to any current implementation’s
  array of items. This object can also contain an optional gridModel argument which is intended to
  support StoreContextMenuItems that may now be specified as known ‘hoist tokens’, currently limited
  to a ‘colChooser’ token.

### 🎁 New Features

* Config differ presents inline view, easier to read diffs now.
* Print Icon added!

### 🐞 Bugfixes

* Update processFailedLoad to loadData into gridModel store, Fixes #337
* Fix regression to ErrorTracking. Make errorTrackingService safer/simpler to call at any point in
  life-cycle.
* Fix broken LocalStore state.
* Tweak flex prop for charts. Side by side charts in a flexbox now auto-size themselves! Fixes #342
* Provide token parsing for storeContextMenus. Context menus are all grown up! Fixes #300

## v4.0.1

### 🐞 Bugfixes

* DataView now properly re-renders its items when properties on their records change (and the ID
  does not)


## v4.0.0

### 💥 Breaking Changes

* **The `GridModel` selection API has been reworked for clarity.** These models formerly exposed
  their selectionModel as `grid.selection` - now that getter returns the selected records. A new
  `selectedRecord` getter is also available to return a single selection, and new string shortcut
  options are available when configuring GridModel selection behavior.
* **Grid components can now take an `agOptions` prop** to pass directly to the underlying ag-grid
  component, as well as an `onRowDoubleClicked` handler function.
  16be2bfa10e5aab4ce8e7e2e20f8569979dd70d1

### 🎁 New Features

* Additional core components have been updated with built-in `layoutSupport`, allowing developers to
  set width/height/flex and other layout properties directly as top-level props for key comps such
  as Grid, DataView, and Chart. These special props are processed via `elemFactory` into a
  `layoutConfig` prop that is now passed down to the underlying wrapper div for these components.
  081fb1f3a2246a4ff624ab123c6df36c1474ed4b

### 🐞 Bugfixes

* Log viewer tail mode now working properly for long log files - #325


## v3.0.1

### 🐞 Bugfixes

* FetchService throws a dedicated exception when the server is unreachable, fixes a confusing
  failure case detailed in #315


## v3.0.0

### 💥 Breaking Changes

* **An application's `AppModel` class must now implement a new `checkAccess()` method.** This method
  is passed the current user, and the appModel should determine if that user should see the UI and
  return an object with a `hasAccess` boolean and an optional `message` string. For a return with
  `hasAccess: false`, the framework will render a lockout panel instead of the primary UI.
  974c1def99059f11528c476f04e0d8c8a0811804
  * Note that this is only a secondary level of "security" designed to avoid showing an unauthorized
    user a confusing / non-functional UI. The server or any other third-party data sources must
    always be the actual enforcer of access to data or other operations.
* **We updated the APIs for core MobX helper methods added to component/model/service classes.** In
  particular, `addReaction()` was updated to take a more declarative / clear config object.
  8169123a4a8be6940b747e816cba40bd10fa164e
  * See Reactive.js - the mixin that provides this functionality.

### 🎁 New Features

* Built-in client-side lockout support, as per above.

### 🐞 Bugfixes

* None

------------------------------------------

Copyright © 2021 Extremely Heavy Industries Inc. - all rights reserved

------------------------------------------

📫☎️🌎 info@xh.io | https://xh.io/contact<|MERGE_RESOLUTION|>--- conflicted
+++ resolved
@@ -1,6 +1,11 @@
 # Changelog
 
 ## v43.0.0-SNAPSHOT - unreleased
+
+### 🎁 New Features
+
+* New `Column.autosizeBufferPx` config applies column-specific autosize buffer and overrides
+`GridAutosizeOptions.bufferPx`.
 
 ### 🐞 Bug Fixes
 
@@ -15,17 +20,9 @@
 
 ### 🎁 New Features
 
-<<<<<<< HEAD
-* Provide applications with the ability to override default logic for "restore defaults".
-This allows complex and device-specific sub-apps to perform more targeted and complete clearing of
-user state.  See new overridable method `HoistAppModel.restoreDefaultsAsync` for more information.
-* New `Column.autosizeBufferPx` config applies column-specific autosize buffer and overrides
-`GridAutosizeOptions.bufferPx`.
-=======
 * Provide applications with the ability to override default logic for "restore defaults". This
   allows complex and device-specific sub-apps to perform more targeted and complete clearing of user
   state. See new overridable method `HoistAppModel.restoreDefaultsAsync` for more information.
->>>>>>> 18ec1214
 
 ### 🐞 Bug Fixes
 
