--- conflicted
+++ resolved
@@ -37,13 +37,10 @@
   This is not expected to impact applications.
 
 ### ⚙️ Technical
-<<<<<<< HEAD
-* New flag `GridModel.experimental.enableFullWidthScroll` enables scrollbars to span pinned columns.
-=======
 
 * Performance improvement to `HoistComponent`:  Prevent unnecessary re-renderings resulting from
 spurious model lookup changes.
->>>>>>> c4a1eb24
+* New flag `GridModel.experimental.enableFullWidthScroll` enables scrollbars to span pinned columns.
 
 ## 59.2.0 - 2023-10-16
 
