--- conflicted
+++ resolved
@@ -3,22 +3,21 @@
 ## v43.0.0-SNAPSHOT - unreleased
 
 ### 🎁 New Features
-<<<<<<< HEAD
+
 * Added observable `XH.sizingMode` to govern app-wide `sizingMode`. `GridModel`s will bind to this
   `sizingMode` by default.
 * Added `GridAutosizeMode.ON_SIZING_MODE`, which autosizes Grid columns whenever `GridModel.sizingMode`
   changes, and made it the default `GridAutosizeOptions.mode`.
-
-[Commit Log](https://github.com/xh/hoist-react/compare/v42.0.0...develop)
-=======
 * `Icon` factories now support `intent`.
 * `TreeMapModel` and `SplitTreeMapModel` now supports a `theme` config, accepting the strings
   'light' or 'dark'. Leave it undefined to use the global theme.
-### 🐞 Bug Fixes
+
+### 🐞 Bug Fixes
+
 * Fixed an issue preventing `FormField` labels from rendering if `fieldDefaults` was undefined.
->>>>>>> 941b5592
 
 ### ✨ Style
+
 * New `compact` prop on `Badge` component sets size to half that of parent element when true,
   defaults to false. The `position` prop has been removed in favor of customizing placement of the
   component.
