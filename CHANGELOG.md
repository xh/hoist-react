--- conflicted
+++ resolved
@@ -13,19 +13,15 @@
 
 ### 🎁 New Features
 
-<<<<<<< HEAD
-* Store gains a new property `loadTreeData` for governing how it loads hierarchical data.
-
-* `GridModel` has three new async variants of existing methods: `selectFirstAsync`, `selectAsync`, and
-`ensureSelectionVisibleAsync`. These methods build-in the necessary waiting for the underlying grid
-implementation to be ready and fully rendered.  In addition, the first two methods will internally call
-the third.  The existing non-async counterparts for these methods have been deprecated.
-=======
+* `GridModel` has three new async variants of existing methods: `selectFirstAsync`, `selectAsync`,
+  and `ensureSelectionVisibleAsync`. These methods build-in the necessary waiting for the underlying
+  grid implementation to be ready and fully rendered to ensure reliable selection. In addition, the
+  first two methods will internally call the third. The existing non-async counterparts for these
+  methods have been deprecated.
 * Added new `Store.loadTreeData` config (default `true`) to enable or disable building of nested
   Records when the raw data elements being loaded have a `children` property.
 * Cube `View` now detects and properly handles streaming updates to source data that include changes
   to row dimensions as well as measures.
->>>>>>> 9cefe508
 
 [Commit Log](https://github.com/xh/hoist-react/compare/v38.0.0...develop)
 
