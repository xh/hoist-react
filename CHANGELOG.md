--- conflicted
+++ resolved
@@ -1,6 +1,5 @@
 # Changelog
 
-<<<<<<< HEAD
 ## 60.0.0-SNAPSHOT
 
 * New Admin support for built-in Role Management.
@@ -8,24 +7,19 @@
       hierarchical set of Roles associating and associating them with individual users.
     * New system supports app and plug-in specific integrations to AD and other enterprise systems.
     * Administration of the new system provided by a new admin UI tab provided here.
-
-* Add `labelRenderers` property to `ZoneGridModel`. This allows dynamic "data-specific" labeling of
- fields in `zoneGrid`.
-=======
+* Added `labelRenderers` property to `ZoneGridModel`. This allows dynamic "data-specific" labeling
+  of fields in `ZoneGrid`.
+
+### ✨ Styles
+
+* Added `xh-bg-intent-xxx` CSS classes, for intent-coloring the `background-color` of elements.
+
 ## 59.5.1 - 2024-01-05
->>>>>>> daf901cf
 
 ### 🐞 Bug Fixes
 
 * Fixed `DateEditor` calendar popover not showing for non-pinned columns.
 
-<<<<<<< HEAD
-### ✨ Styles
-
-* Added `xh-bg-intent-xxx` CSS classes, for intent-coloring the `background-color` of elements.
-
-=======
->>>>>>> daf901cf
 ## 59.5.0 - 2023-12-11
 
 ### 🎁 New Features
