--- conflicted
+++ resolved
@@ -4,27 +4,23 @@
 
 ### 🎁 New Features
 
-<<<<<<< HEAD
-* Added action column to Roles grid in Admin, for quicker discovery of role editing.
-* Enhanced `markdown` component to support GitHub Flavored Markdown (GFM) syntax.
-
-### 📚 Libraries
-
-* react-markdown `8.0 → 9.0`
-* remark-breaks `3.0 → 4.0`
-* remark-gfm `4.0`
-=======
 * Enhanced Roles Admin UI for more streamlined role editing.
 * Improved logging and error logging of `method` and `headers` in `FetchService`:  Default
   values will now be included.
 * Enhanced `XH.reloadApp` with cache-buster.
+* Enhanced `markdown` component to support GitHub Flavored Markdown (GFM) syntax.
 
 ### 🐞 Bug Fixes
 
 * `FilterChooser` now correctly round-trips `Date` and `LocalDate` values. Previously it emitted
   these as strings, with incorrect results when using the generated filter's test function directly.
 * Fixed bug where a discarded browser tab could re-init an app to an obsolete (cached) version.
->>>>>>> 7cbfba94
+
+### 📚 Libraries
+
+* react-markdown `8.0 → 9.0`
+* remark-breaks `3.0 → 4.0`
+* remark-gfm `4.0`
 
 ## 60.2.0 - 2024-02-16
 
