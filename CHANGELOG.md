# Changelog

## v51.0.0-SNAPSHOT - unreleased

### 🎁 New Features
* `HoistBase` `addReaction()` and `addAutorun()` now can create multiple reactions in one call, and
 will ignore nullish inputs.

### 🐞 Bug Fixes

* Fix issue where `ModalSupport` would trigger `MobX` memo warning in console.
<<<<<<< HEAD
* Fix issues with `ModalSupport` implementation in `CodeInput`.

### 💥 Breaking Changes

* `CodeInput` is now rendered within an additional `div` element.  Unlikely to cause issues, unless
  using targeted styling of this component.


=======
* Fix `Grid` rendering glitches when used inside `Panel` with `ModalSupport`.
* Fix incorrect text color on desktop toasts with a warning intent.
>>>>>>> 0d5a2177

## v50.1.1 - 2022-07-29

### 🐞 Bug Fixes

* Fix bug where components utilizing `ModalSupport` could render incorrectly when switching
  between inline and modal views.

* Improve behavior of `GridModel.whenReadyAsync()` to allow Grid more time to finish loading data.
  This improves the behavior of related methods `preSelectFirstAsync`, `selectFirstAsync`, and
  `ensureVisibleAsync`.

### ⚙️ Technical

* An empty `DashCanvas` / `DashContainer` 'Add View' button now only displays a menu of available
  views, without unnecessarily nesting them inside an 'Add' submenu
* Update `AppMenuButton` and `ContextMenu` to support Blueprint4 `menuItem`'s
* `Grid` `ContextMenu` is now disabled when a user is inline editing

## v50.1.0 - 2022-07-21

### 🎁 New Features

* New `GridModel` method `ensureRecordsVisibleAsync` accepts one or more store records or IDs and
  scrolls to make them visible in the grid.

### 📚 Libraries

* @blueprintjs/core `4.5 -> 4.6`
* qs `6.10 -> 6.11`
* react-popper `2.2 -> 2.3`

## v50.0.0 - 2022-07-12

### 🎁 New Features

* New `PanelModel.modalSupport` option allows the user to expand a panel into a configurable modal
  dialog - without developers needing to write custom dialog implementations and without triggering
  a remount/rerender of the panel's contents.
* FilterChooser field suggestions now search within multi-word field names.
* Autosize performance has been improved for very large grids.
* New `@abstract` decorator now available for enforcing abstract methods / getters.
* `MessageModel` now receives `dismissable` and `cancelOnDismiss` flags to control the behavior of a
  popup message when clicking the background or hitting the escape key.

### 💥 Breaking Changes
* Hoist now requires ag-Grid v28.0.0 or higher - update your ag-Grid dependency in your app's
  `package.json` file. See the [ag-Grid Changelog](https://www.ag-grid.com/changelog) for details.
* The data reactions between `GridModel` and the underlying Ag-Grid is now minimally debounced. This
  avoids multiple data updates during a single event loop tick, which can corrupt Ag-Grid's
  underlying state in the latest versions of that library.
    * This change should not affect most apps, but code that queries grid state immediately after
      loading or filtering a grid (e.g. selection, row visibility, or expansion state) should be
      tested carefully and may require a call to `await whenReadyAsync()`.
    * Note that this method is already incorporated in to several public methods on `GridModel`,
      including `selectFirstAsync()` and `ensureSelectionVisibleAsync()`.
* Blueprint has updated all of its CSS class names to use the `bp4-` prefix instead of the `bp3-`
  prefix. Any apps styling these classes directly may need to be adjusted. See
  https://github.com/palantir/blueprint/wiki/Blueprint-4.0 for more info.
* Both `Panel.title` and `Panel.icon` props must be null or undefined to avoid rendering
  a `PanelHeader`. Previously specifying any 'falsey' value for both (e.g. an empty string
  title) would omit the header.
* `XHClass` (top-level Singleton model for Hoist) no longer extends `HoistBase`
* `DockView` component has been moved into the desktop-specific package `@xh/hoist/desktop/cmp`.
Users of this component will need to adjust their imports accordingly.
* Requires `hoist-core >= 14.0`. Excel file exporting defaults to using column FieldType.

### 🐞 Bug Fixes

* Fixes several issues introduced with Ag-Grid v27 where rows gaps and similar rendering issues
  could appear after operating on it programmatically (see breaking changes above).
* `ColumnHeaders` now properly respond to mouse events on tablets (e.g. when using a Bluetooth
  trackpad on an iPad).
* Fixed bug where `DashCanvasModel.removeView()` was not properly disposing of removed views
* Fixed exception dialog getting overwhelmed by large messages.
* Fixed exporting to Excel file erroneously coercing certain strings (like "1e10") into numbers.

### ⚙️ Technical

* Hoist will now throw if you import a desktop specific class to a mobile app or vice-versa.

### 📚 Libraries

* @blueprintjs `3.54 -> 4.5`

[Commit Log](https://github.com/xh/hoist-react/compare/v49.2.0...v50.0.0)

## v49.2.0 - 2022-06-14

### 🎁 New Features

* New `@enumerable` decorator for making class members `enumerable`
* New `GridAutosizeOption` `renderedRowsOnly` supports more limited autosizing
  for very large grids.

### 🐞 Bug Fixes

* Fix `FilterChooser` looping between old values if updated too rapidly.
* Allow user to clear an unsupported `FilterChooser` value.
* Fix bug where `Panel` would throw when `headerItems = null`
* Fix column values filtering on `tags` fields if another filter is already present.
* Fix bug where `SwitchInput` `labelSide` would render inappropriately if within `compact` `toolbar`
* Fix bug where `SplitTreeMapModel.showSplitter` property wasn't being set in constructor

### 📚 Libraries

* mobx `6.5 -> 6.6`

[Commit Log](https://github.com/xh/hoist-react/compare/v49.1.0...v49.2.0)

## v49.1.0 - 2022-06-03

### 🎁 New Features

* A `DashCanvasViewModel` now supports `headerItems` and `extraMenuItems`
* `Store` now supports a `tags` field type
* `FieldFilter` supports `includes` and `excludes` operators for `tags` fields

### 🐞 Bug Fixes

* Fix regression with `begins`, `ends`, and `not like` filters.
* Fix `DashCanvas` styling so drag-handles no longer cause horizontal scroll bar to appear
* Fix bug where `DashCanvas` would not resize appropriately on scrollbar visibility change

[Commit Log](https://github.com/xh/hoist-react/compare/v49.0.0...v49.1.0)

## v49.0.0 - 2022-05-24

### 🎁 New Features

* Improved desktop `NumberInput`:
    * Re-implemented `min` and `max` props to properly constrain the value entered and fix several
      bugs with the underlying Blueprint control.
    * Fixed the `precision` prop to be fully respected - values emitted by the input are now
      truncated to the specified precision, if set.
    * Added additional debouncing to keep the value more stable while a user is typing.
* Added new `getAppMenuButtonExtraItems()` extension point on `@xh/hoist/admin/AppModel` to allow
  customization of the Admin Console's app menu.
* Devs can now hide the Admin > General > Users tab by setting `hideUsersTab: true` within a new,
  optional `xhAdminAppConfig` soft-config.
* Added new `SplitTreeMapModel.showSplitter` config to insert a four pixel buffer between the
  component's nested maps. Useful for visualizations with both positive and negative heat values on
  each side, to keep the two sides clearly distinguished from each other.
* New `xhChangelogConfig.limitToRoles` soft-config allows the in-app changelog (aka release notes)
  to be gated to a subset of users based on their role.
* Add support for `Map` and `WeakMap` collections in `LangUtils.getOrCreate()`.
* Mobile `textInput` now accepts an `enableClear` property with a default value of false.

### 💥 Breaking Changes

* `GridModel.groupRowElementRenderer` and `DataViewModel.groupRowElementRenderer` have been removed,
  please use `groupRowRenderer` instead. It must now return a React Element rather than an HTML
  string (plain strings are also OK, but any formatting must be done via React).
* Model classes passed to `HoistComponents` or configured in their factory must now
  extend `HoistModel`. This has long been a core assumption, but was not previously enforced.
* Nested model instances stored at properties with a `_` prefix are now considered private and will
  not be auto-wired or returned by model lookups. This should not affect most apps, but will require
  minor changes for apps that were binding components to non-standard or "private" models.
* Hoist will now throw if `Store.summaryRecord` does not have a unique ID.

### 🐞 Bug Fixes

* Fixed a bug with Panel drag-to-resize within iframes on Windows.
* Worked around an Ag-Grid bug where the grid would render incorrectly on certain sorting changes,
  specifically for abs sort columns, leaving mis-aligned rows and gaps in the grid body layout.
* Fixed a bug in `SelectEditor` that would cause the grid to lose keyboard focus during editing.

### ⚙️ Technical

* Hoist now protects against custom Grid renderers that may throw by catching the error and printing
  an "#ERROR" placeholder token in the affected cell.
* `TreeMapModel.valueRenderer` and `heatRenderer` callbacks are now passed the `StoreRecord` as a
  second argument.
* Includes a new, additional `index-manifest.html` static file required for compatibility with the
  upcoming `hoist-dev-utils v6.0` release (but remains compatible with current/older dev-utils).

### 📚 Libraries

* mobx-react-lite `3.3 -> 3.4`

[Commit Log](https://github.com/xh/hoist-react/compare/v48.0.1...v49.0.0)

## v48.0.1 - 2022-04-22

### 🐞 Bug Fixes

* Improve default rendering to call `toString()` on non-react elements returned by renderers.
* Fixed issue with `model` property missing from `Model.componentProps` under certain conditions.

[Commit Log](https://github.com/xh/hoist-react/compare/v48.0.0...v48.0.1)

## v48.0.0 - 2022-04-21

### 🎁 New Features

* A new `DashCanvas` layout component for creating scrollable dashboards that allow users to
  manually place and size their widgets using a grid-based layout. Note that this component is in
  beta and its API is subject to change.
* FontAwesome upgraded to v6. This includes redesigns of the majority of bundled icons - please
  check your app's icon usages carefully.
* Enhancements to admin log viewer. Log file metadata (size & last modified) available with
  optional upgrade to `hoist-core >= 13.2`.
* Mobile `Dialog` will scroll internally if taller than the screen.
* Configs passed to `XH.message()` and its variants now take an optional `className` to apply to the
  message dialog.
* `fmtQuantity` now displays values greater than one billion with `b` unit, similar to current
  handling of millions with `m`.

### 💥 Breaking Changes

* Hoist now requires ag-Grid v27.2.0 or higher - update your ag-Grid dependency in your app's
  `package.json` file. See the [ag-Grid Changelog](https://www.ag-grid.com/changelog) for details.
  NOTE that ag-Grid 27 includes a big breaking change to render cell contents via native React
  elements rather than HTML, along with other major API changes. To accommodate these changes, the
  following changes are required in Hoist apps:
    * `Column.renderer` must now return a React Element rather than an HTML string (plain strings
      are also OK, but any formatting must be done via React). Please review your app grids and
      update any custom renderers accordingly. `Column.elementRenderer` has been removed.
    * `DataViewModel.elementRenderer` has been renamed `DataViewModel.renderer`.
    * Formatter methods and renderers (e.g. `fmtNumber`, `numberRenderer`, etc.) now return React
      Elements by default. The `asElement` option to these functions has been removed. Use the
      new `asHtml` option to return an HTML string where required.
    * The `isPopup` argument to `useInlineEditorModel()` has been removed. If you want to display
      your inline editor in a popup, you must set the new flag `Column.editorIsPopup` to `true`.
* Deprecated message configs `confirmText`, `confirmIntent`, `cancelText`, `cancelIntent` have been
  removed.

### 🐞 Bug Fixes

* Set ag-Grid's `suppressLastEmptyLineOnPaste` to true to work around a bug with Excel (Windows)
  that adds an empty line beneath the range pasted from the clipboard in editable grids.
* Fixes an issue where `NumberInput` would initially render blank values if `max` or `min` were
  set.
* Fixes an issue where tree maps would always show green for a `heatValue` of zero.

### 📚 Libraries

* @fortawesome/fontawesome-pro `5.14 -> 6.1`
* mobx `6.3 -> 6.5`
* mobx-react-lite `3.2 -> 3.3`

[Commit Log](https://github.com/xh/hoist-react/compare/v47.1.2...v48.0.0)

## v47.1.2 - 2022-04-01

### 🐞 Bug Fixes

* `FieldFilter`'s check of `committedData` is now null safe. A record with no `committedData` will
  not be filtered out.

[Commit Log](https://github.com/xh/hoist-react/compare/v47.1.1...v47.1.2)

## v47.1.1 - 2022-03-26

### 🎁 New Features

* New "sync with system" theme option - sets the Hoist theme to light/dark based on the user's OS.
* Added `cancelAlign` config to `XH.message()` and variants. Customize to "left" to render
  Cancel and Confirm actions separated by a filler.
* Added `GridModel.restoreDefaultsFn`, an optional function called after `restoreDefaultsAsync`.
  Allows apps to run additional, app-specific logic after a grid has been reset (e.g. resetting
  other, related preferences or state not managed by `GridModel` directly).
* Added `AppSpec.lockoutPanel`, allowing apps to specify a custom component.

### 🐞 Bug Fixes

* Fixed column auto-sizing when `headerName` is/returns an element.
* Fixed bug where subforms were not properly registering as dirty.
* Fixed an issue where `Select` inputs would commit `null` whilst clearing the text input.
* Fixed `Clock` component bug introduced in v47 (configured timezone was not respected).

### 📚 Libraries

* @blueprintjs/core `3.53 -> 3.54`
* @blueprintjs/datetime `3.23 -> 3.24`

[Commit Log](https://github.com/xh/hoist-react/compare/v47.0.1...v47.1.1)

## v47.0.1 - 2022-03-06

### 🐞 Bug Fixes

* Fix to mobile `ColChooser` error re. internal model handling.

[Commit Log](https://github.com/xh/hoist-react/compare/v47.0.0...v47.0.1)

## v47.0.0 - 2022-03-04

### 🎁 New Features

* Version 47 provides new features to simplify the wiring of models to each other and the components
  they render. In particular, it formalizes the existing concept of "linked" HoistModels - models
  created by Hoist via the `creates` directive or the `useLocalModel` hook - and provides them with
  the following new features:
    - an observable `componentProps` property with access to the props of their rendered component.
    - a `lookupModel()` method and a `@lookup` decorator that can be used to acquire references to
      other HoistModels that are ancestors of the model in the component hierarchy.
    - new `onLinked()` and `afterLinked()` lifecycle methods, called when the model's associated
      component is first rendered.
* As before, linked models are auto-loaded and registered for refreshes within the `RefreshContext`
  they reside in, as well as destroyed when their linked component is unmounted. Also note that the
  new features described above are all "opt-in" and should be fully backward compatible with
  existing application code.
* Hoist will now more clearly alert if a model specified via the `uses()` directive cannot be
  resolved. A new `optional` config (default false) supports components with optional models.
* New support in Cube views for aggregators that depend on rows in the data set other than their
  direct children. See new property `Aggregator.dependOnChildrenOnly` and new `AggregationContext`
  argument passed to `Aggregator.aggregate()` and `Aggregator.replace()`
* Clarified internal CSS classes and styling for `FormField`.
    * ⚠️ Note that as part of this change, the `xh-form-field-fill` class name is no longer in use.
      Apps should check for any styles for that class and replace with `.xh-form-field-inner--flex`.

### 🐞 Bug Fixes

* Fixed an issue where the menu would flash open and closed when clicking on the `FilterChooser`
  favorites button.

### 💥 Breaking Changes

* Dashboard widgets no longer receive the `viewModel` prop. Access to the `DashViewModel` within a
  widget should be obtained using either the lookup decorator (i.e. `@lookup(DashViewModel)`)
  or the `lookupModel()` method.

### 📚 Libraries

* @blueprintjs/core `3.52 -> 3.53`

[Commit Log](https://github.com/xh/hoist-react/compare/v46.1.2...v47.0.0)

## v46.1.2 - 2022-02-18

### 🐞 Bug Fixes

* Fixed an issue where column autosize can reset column order under certain circumstances.

[Commit Log](https://github.com/xh/hoist-react/compare/v46.1.1...v46.1.2)

## v46.1.1 - 2022-02-15

### 🐞 Bug Fixes

* Prevent `onClick` for disabled mobile `Buttons`.

[Commit Log](https://github.com/xh/hoist-react/compare/v46.1.0...v46.1.1)

## v46.1.0 - 2022-02-07

### Technical

* This release modifies our workaround to handle the ag-Grid v26 changes to cast all of their node
  ids to strings. The initial approach in v46.0.0 - matching the ag-Grid behavior by casting all
  `StoreRecord` ids to strings - was deemed too problematic for applications and has been reverted.
  Numerical ids in Store are once again fully supported.
* To accommodate the ag-Grid changes, applications that are using ag-Grid APIs (e.g.
  `agApi.getNode()`) should be sure to use the new property `StoreRecord.agId` to locate and compare
  records. We expect such usages to be rare in application code.

### 🎁 New Features

* `XH.showFeedbackDialog()` now takes an optional message to pre-populate within the dialog.
* Admins can now force suspension of individual client apps from the Server > WebSockets tab.
  Intended to e.g. force an app to stop refreshing an expensive query or polling an endpoint removed
  in a new release. Requires websockets to be enabled on both server and client.
* `FormField`s no longer need to specify a child input, and will simply render their readonly
  version if no child is specified. This simplifies the common use-case of fields/forms that are
  always readonly.

### 🐞 Bug Fixes

* `FormField` no longer throw if given a child that did not have `propTypes`.

[Commit Log](https://github.com/xh/hoist-react/compare/v46.0.0...v46.1.0)

## v46.0.0 - 2022-01-25

### 🎁 New Features

* `ExceptionHandler` provides a collection of overridable static properties, allowing you to set
  app-wide default behaviour for exception handling.
* `XH.handleException()` takes new `alertType` option to render error alerts via the familiar
  `dialog` or new `toast` UI.
* `XH.toast()` takes new `actionButtonProps` option to render an action button within a toast.
* New `GridModel.highlightRowOnClick` config adds a temporary highlight class to grid rows on user
  click/tap. Intended to improve UI feedback - especially on mobile, where it's enabled by default.
* New `GridModel.isInEditingMode` observable tracks inline editing start/stop with a built-in
  debounce, avoiding rapid cycling when e.g. tabbing between cells.
* `NumberInput` now supports a new `scaleFactor` prop which will be applied when converting between
  the internal and external values.
* `FilterChooser` now displays more minimal field name suggestions when first focused, as well as a
  new, configurable usage hint (`FilterChooserModel.introHelpText`) above those suggestions.

### 💥 Breaking Changes

* Hoist now requires ag-Grid v26.2.0 or higher - update your ag-Grid dependency in your app's
  `package.json` file. See the [ag-Grid Changelog](https://www.ag-grid.com/changelog) for details.
* ~~`StoreRecord.id` must now be a String. Integers IDs were previously supported, but will be cast
  Strings during record creation.~~
    * ~~Apps using numeric record IDs for internal or server-side APIs will need to be reviewed and
      updated to handle/convert string values.~~
    * ~~This change was necessitated by a change to Ag-Grid, which now also requires String IDs for
      its row node APIs.~~
    * NOTE - the change above to require string IDs was unwound in v46.1.
* `LocalDate` methods `toString()`, `toJSON()`, `valueOf()`, and `isoString()` now all return the
  standard ISO format `YYYY-MM-DD`, consistent with built-in `Date.toISOString()`. Prior versions
  returned`YYYYMMDD`.
* The `stringifyErrorSafely` function has been moved from the `@xh/hoist/exception` package to a
  public method on `XH.exceptionHandler`. (No/little impact expected on app code.)

### 🐞 Bug Fixes

* Fix to incorrect viewport orientation reporting due to laggy mobile resize events and DOM APIs.

[Commit Log](https://github.com/xh/hoist-react/compare/v45.0.2...v46.0.0)

## v45.0.2 - 2022-01-13

### 🎁 New Features

* `FilterChooser` has new `menuWidth` prop, allowing you to specify as width for the dropdown menu
  that is different from the control.

### 🐞 Bug Fixes

* Fixed cache clearing method on Admin Console's Server > Services tab.
* Several fixes to behavior of `GridAutosizeMode.MANAGED`

[Commit Log](https://github.com/xh/hoist-react/compare/v45.0.1...v45.0.2)

## v45.0.1 - 2022-01-07

### 🐞 Bug Fixes

* Fixed a minor bug preventing Hoist apps from running on mobile Blackberry Access (Android)
  browsers

### ⚙️ Technical

* New flag `Store.experimental.castIdToString`

[Commit Log](https://github.com/xh/hoist-react/compare/v45.0.0...v45.0.1)

## v45.0.0 - 2022-01-05

### 🎁 New Features

* Grid filters configured with `GridFilterFieldSpec.enableValues` offer autocomplete suggestions
  for 'Equals' and 'Not Equals' filters.
* `GridFilterFieldSpec` has new `values` and `forceSelection` configs.
* `FilterChooser` displays a list of fields configured for filtering to improve the usability /
  discoverability of the control. Enabled by default, but can be disabled via
  new `suggestFieldsWhenEmpty` model config.
* `TreeMap` uses lightest shading for zero heat, reserving grey for nil.
* New property `Store.reuseRecords` controls if records should be reused across loads based on
  sharing identical (by reference) raw data. NOTE - this behavior was previously always enabled, but
  can be problematic under certain conditions and is not necessary for most applications. Apps with
  large datasets that want to continue to use this caching should set this flag explicitly.
* Grid column filters tweaked with several improvements to usability and styling.
* `LocalDate.get()` now supports both 'YYYY-MM-DD' and 'YYYYMMDD' inputs.
* Mobile `Button` has new `intent`, `minimal` and `outlined` props.

### 💥 Breaking Changes

* `FilterChooserFieldSpec.suggestValues` has been renamed `enableValues`, and now only accepts a
  boolean.
* `Column.exportFormat`, `Column.exportWidth` and the `ExportFormat` enum have been renamed
  `Column.excelFormat`, `Column.excelWidth` and `ExcelFormat` respectively.
* `Store.reuseRecords` must now be explicitly set on Stores with large datasets that wish to cache
  records by raw data identity (see above).
* `Record` class renamed to `StoreRecord` in anticipation of upcoming changes to JavaScript standard
  and to improve compatibility with TypeScript.
    * Not expected to have much or any impact on application code, except potentially JSDoc typings.
* Mobile `Button` no longer supports `modifier` prop. Use `minimal` and `outlined` instead.
* The following deprecated APIs were removed:
    * GridModel.selection
    * GridModel.selectedRecordId
    * StoreSelectionModel.records
    * StoreSelectionModel.ids
    * StoreSelectionModel.singleRecord
    * StoreSelectionModel.selectedRecordId
    * DataViewModel.selection
    * DataViewModel.selectedRecordId
    * RestGridModel.selection
    * LogUtils.withShortDebug
    * Promise.start

### 🐞 Bug Fixes

* `DashContainer` overflow menu still displays when the optional menu button is enabled.
* Charts in fullscreen mode now exit fullscreen mode gracefully before re-rendering.

### 📚 Libraries

* @popperjs/core `2.10 -> 2.11`
* codemirror `5.63 -> 6.65`
* http-status-codes `2.1 -> 2.2`
* prop-types `15.7 -> 15.8`
* store2 `2.12 -> 2.13`
* ua-parser-js `0.7 -> 1.0.2` (re-enables auto-patch updates)

[Commit Log](https://github.com/xh/hoist-react/compare/v44.3.0...v45.0.0)

## v44.3.0 - 2021-12-15

### 🐞 Bug Fixes

* Fixes issue with columns failing to resize on first try.
* Fixes issue preventing use of context menus on iPad.

### 📚 Libraries

* @blueprintjs/core `3.51 -> 3.52`

* [Commit Log](https://github.com/xh/hoist-react/compare/v44.2.0...v44.3.0)

## v44.2.0 - 2021-12-07

### 🎁 New Features

* Desktop inline grid editor `Select` now commits the value immediately on selection.
* `DashContainerModel` now supports an observable `showMenuButton` config which will display a
  button in the stack header for showing the context menu
* Added `GridAutosizeMode.MANAGED` to autosize Grid columns on data or `sizingMode` changes, unless
  the user has manually modified their column widths.
* Copying from Grids to the clipboard will now use the value provided by the `exportValue`
  property on the column.
* Refresh application hotkey is now built into hoist's global hotkeys (shift + r).
* Non-SSO applications will now automatically reload when a request fails due to session timeout.
* New utility methods `withInfo` and `logInfo` provide variants of the existing `withDebug` and
  `logDebug` methods, but log at the more verbose `console.log` level.

### 🐞 Bug Fixes

* Desktop panel splitter can now be dragged over an `iframe` and reliably resize the panel.
* Ensure scrollbar does not appear on multi-select in toolbar when not needed.
* `XH.isPortrait` property fixed so that it no longer changes due to the appearance of the mobile
  keyboard.

[Commit Log](https://github.com/xh/hoist-react/compare/v44.1.0...v44.2.0)

## v44.1.0 - 2021-11-08

### 🎁 New Features

* Changes to App Options are now tracked in the admin activity tab.
* New Server > Environment tab added to Admin Console to display UI server environment variables and
  JVM system properties. (Requires `hoist-core >= 10.1` to enable this optional feature.)
* Provided observable getters `XH.viewportSize`, `XH.isPortrait` and `XH.isLandscape` to allow apps
  to react to changes in viewport size and orientation.

### 🐞 Bug Fixes

* Desktop inline grid editor `DateInput` now reliably shows its date picker pop-up aligned with the
  grid cell under edit.
* Desktop `Select.hideDropdownIndicator` now defaults to `true` on tablet devices due to UX bugs
  with the select library component and touch devices.
* Ensure `Column.autosizeBufferPx` is respected if provided.

### ✨ Style

* New `--xh-menu-item` CSS vars added, with tweaks to default desktop menu styling.
* Highlight background color added to mobile menu items while pressed.

[Commit Log](https://github.com/xh/hoist-react/compare/v44.0.0...v44.1.0)

## v44.0.0 - 2021-10-26

⚠ NOTE - apps must update to `hoist-core >= 10.0.0` when taking this hoist-react update.

### 🎁 New Features

* TileFrame now supports new `onLayoutChange` callback prop.

### 🐞 Bug Fixes

* Field Filters in data package now act only on the `committed` value of the record. This stabilizes
  filtering behavior in editable grids.
* `JsonBlobService.updateAsync()` now supports data modifications with `null` values.
* Fixes an issue with Alert Banner not broadcasting to all users.
* Selected option in `Select` now scrolls into view on menu open.

### 💥 Breaking Changes

* Update required to `hoist-core >= 10.0.0` due to changes in `JsonBlobService` APIs and the
  addition of new, dedicated endpoints for Alert Banner management.

[Commit Log](https://github.com/xh/hoist-react/compare/v43.2.0...v44.0.0)

## v43.2.0 - 2021-10-14

### 🎁 New Features

* Admins can now configure an app-wide alert banner via a new tab in the Hoist Admin console.
  Intended to alert users about planned maintenance / downtime, known problems with data or upstream
  systems, and other similar use cases.
* Minor re-org of the Hoist Admin console tabs. Panels relating primarily to server-side features
  (including logging) are now grouped under a top-level "Server" tab. Configs have moved under
  "General" with the new Alert Banner feature.

### 🐞 Bug Fixes

* Always enforce a minimal `wait()` within `GridModel.autosizeAsync()` to ensure that the Grid has
  reacted to any data changes and ag-Grid accurately reports on expanded rows to measure.

[Commit Log](https://github.com/xh/hoist-react/compare/v43.1.0...v43.2.0)

## v43.1.0 - 2021-10-04

### 🎁 New Features

* The Admin Console log viewer now supports downloading log files.
    * Note apps must update to `hoist-core >= v10.0` to enable this feature.
    * Core upgrade is _not_ a general requirement of this Hoist React release.
* The `field` key in the constructor for `Column` will now accept an Object with field defaults, as
  an alternative to the field name. This form allows the auto-construction of fully-defined `Field`
  objects from the column specification.

### 🐞 Bug Fixes

* `GridModel` no longer mutates any `selModel` or `colChooser` config objects provided to its
  constructor, resolving an edge-case bug where re-using the same object for either of these configs
  across multiple GridModel instances (e.g. as a shared set of defaults) would break.
* Grid autosizing tweaked to improve size estimation for indented tree rows and on mobile.

### 📚 Libraries

* @blueprintjs/core `3.50 -> 3.51`

[Commit Log](https://github.com/xh/hoist-react/compare/v43.0.2...v43.1.0)

## v43.0.2 - 2021-10-04

### 🐞 Bug Fixes

* Fix (important) to ensure static preload spinner loaded from the intended path.
    * Please also update to latest `hoist-dev-utils >= 5.11.1` if possible.
    * Avoids issue where loading an app on a nested route could trigger double-loading of app
      assets.

[Commit Log](https://github.com/xh/hoist-react/compare/v43.0.1...v43.0.2)

## v43.0.1 - 2021-10-04

### 🎁 New Features

* New `GridFindField` component that enables users to search through a Grid and select rows that
  match the entered search term, _without_ applying any filtering. Especially useful for grids with
  aggregations or other logic that preclude client-side filtering of the data.
* Tree grid rows can be expanded / collapsed by clicking anywhere on the row. The new
  `GridModel.clicksToExpand` config can be used to control how many clicks will toggle the row.
  Defaults to double-click for desktop, and single tap for mobile - set to 0 to disable entirely.
* Added `GridModel.onCellContextMenu` handler. Note that for mobile (phone) apps, this handler fires
  on the "long press" (aka "tap and hold") gesture. This means it can be used as an alternate event
  for actions like drilling into a record detail, especially for parent rows on tree grids, where
  single tap will by default expand/collapse the node.
* In the `@xh/hoist/desktop/grid` package, `CheckboxEditor` has been renamed `BooleanEditor`. This
  new component supports a `quickToggle` prop which allows for more streamlined inline editing of
  boolean values.
* `LoadSpec` now supports a new `meta` property. Use this property to pass app-specific metadata
  through the `LoadSupport` loading and refresh lifecycle.
* A spinner is now shown while the app downloads and parses its javascript - most noticeable when
  loading a new (uncached) version, especially on a slower mobile connection. (Requires
  `@xh/hoist-dev-utils` v5.11 or greater to enable.)
* Log Levels now include information on when the custom config was last updated and by whom.
    * Note apps must update their server-side to `hoist-core v10.0` or greater to persist the date
      and username associated with the config (although this is _not_ a general or hard requirement
      for taking this version of hoist-react).

### ⚙️ Technical

* Removed `DEFAULT_SORTING_ORDER` static from `Column` class in favor of three new preset constants:
  `ASC_FIRST`, `DESC_FIRST`, and `ABS_DESC_FIRST`. Hoist will now default sorting order on columns
  based on field type. Sorting order can still be manually set via `Column.sortingOrder`.

### 🐞 Bug Fixes

* The ag-grid grid property `stopEditingWhenCellsLoseFocus` is now enabled by default to ensure
  values are committed to the Store if the user clicks somewhere outside the grid while editing a
  cell.
* Triggering inline editing of text or select editor cells by typing characters will no longer lose
  the first character pressed.

### ✨ Style

* New `TreeStyle.COLORS` and `TreeStyle.COLORS_AND_BORDERS` tree grid styles have been added. Use
  the `--xh-grid-tree-group-color-level-*` CSS vars to customize colors as needed.
* `TreeStyle.HIGHLIGHTS` and `TreeStyle.HIGHLIGHTS_AND_BORDERS` now highlight row nodes on a
  gradient according to their depth.
* Default colors for masks and dialog backdrops have been adjusted, with less obtrusive colors used
  for masks via `--xh-mask-bg` and a darker `--xh-backdrop-bg` var now used behind dialogs.
* Mobile-specific styles and CSS vars for panel and dialog title background have been tweaked to use
  desktop defaults, and mobile dialogs now respect `--xh-popup-*` vars as expected.

### 💥 Breaking Changes

* In the `@xh/hoist/desktop/grid` package, `CheckboxEditor` has been renamed `BooleanEditor`.

### ⚙️ Technical

* The `xhLastReadChangelog` preference will not save SNAPSHOT versions to ensure the user continues
  to see the 'What's New?' notification for non-SNAPSHOT releases.

### 📚 Libraries

* @blueprintjs/core `3.49 -> 3.50`
* codemirror `5.62 -> 5.63`

[Commit Log](https://github.com/xh/hoist-react/compare/v42.6.0...v43.0.1)

## v42.6.0 - 2021-09-17

### 🎁 New Features

* New `Column.autosizeBufferPx` config applies column-specific autosize buffer and overrides
  `GridAutosizeOptions.bufferPx`.
* `Select` input now supports new `maxMenuHeight` prop.

### 🐞 Bug Fixes

* Fixes issue with incorrect Grid auto-sizing for Grids with certain row and cell styles.
* Grid sizing mode styles no longer conflict with custom use of `groupUseEntireRow: false` within
  `agOptions`.
* Fixes an issue on iOS where `NumberInput` would incorrectly bring up a text keyboard.

### ✨ Style

* Reduced default Grid header and group row heights to minimize their use of vertical space,
  especially at larger sizing modes. As before, apps can override via the `AgGrid.HEADER_HEIGHTS`
  and `AgGrid.GROUP_ROW_HEIGHTS` static properties. The reduction in height does not apply to group
  rows that do not use the entire width of the row.
* Restyled Grid header rows with `--xh-grid-bg` and `--xh-text-color-muted` for a more minimal look
  overall. As before, use the `--xh-grid-header-*` CSS vars to customize if needed.

[Commit Log](https://github.com/xh/hoist-react/compare/v42.5.0...v42.6.0)

## v42.5.0 - 2021-09-10

### 🎁 New Features

* Provide applications with the ability to override default logic for "restore defaults". This
  allows complex and device-specific sub-apps to perform more targeted and complete clearing of user
  state. See new overridable method `HoistAppModel.restoreDefaultsAsync` for more information.

### 🐞 Bug Fixes

* Improved coverage of Fetch `abort` errors.
* The in-app changelog will no longer prompt the user with the "What's New" button if category-based
  filtering results in a version without any release notes.

### ✨ Style

* New CSS vars added to support easier customization of desktop Tab font/size/color. Tabs now
  respect standard `--xh-font-size` by default.

### 📚 Libraries

* @blueprintjs/core `3.48 -> 3.49`
* @popperjs/core `2.9 -> 2.10`

[Commit Log](https://github.com/xh/hoist-react/compare/v42.4.0...v42.5.0)

## v42.4.0 - 2021-09-03

### 🎁 New Features

* New `GridFilterModel.commitOnChange` config (default `true`) applies updated filters as soon as
  they are changed within the pop-up menu. Set to `false` for large datasets or whenever filtering
  is a more intensive operation.
* Mobile `Select` input now supports async `queryFn` prop for parity with desktop.
* `TreeMapModel` now supports new `maxLabels` config for improved performance.

### ✨ Style

* Hoist's default font is now [Inter](https://rsms.me/inter/), shipped and bundled via the
  `inter-ui` npm package. Inter is a modern, open-source font that leverages optical sizing to
  ensure maximum readability, even at very small sizes (e.g. `sizingMode: 'tiny'`). It's also a
  "variable" font, meaning it supports any weights from 1-1000 with a single font file download.
* Default Grid header heights have been reduced for a more compact display and greater
  differentiation between header and data rows. As before, apps can customize the pixel heights used
  by overwriting the `AgGrid.HEADER_HEIGHTS` static, typically within `Bootstrap.js`.

### ⚙️ Technical

* Mobile pull-to-refresh/swipe-to-go-back gestures now disabled over charts to avoid disrupting
  their own swipe-based zooming and panning features.

[Commit Log](https://github.com/xh/hoist-react/compare/v42.2.0...v42.4.0)

## v42.2.0 - 2021-08-27

### 🎁 New Features

* Charts now hide scrollbar, rangeSelector, navigator, and export buttons and show axis labels when
  printing or exporting images.

[Commit Log](https://github.com/xh/hoist-react/compare/v42.1.1...v42.2.0)

## v42.1.1 - 2021-08-20

* Update new `XH.sizingMode` support to store distinct values for the selected sizing mode on
  desktop, tablet, and mobile (phone) platforms.
* Additional configuration supported for newly-introduced `AppOption` preset components.

### 📚 Libraries

* @blueprintjs/core `3.47 -> 3.48`

[Commit Log](https://github.com/xh/hoist-react/compare/v42.1.0...v42.1.1)

## v42.1.0 - 2021-08-19

### 🎁 New Features

* Added observable `XH.sizingMode` to govern app-wide `sizingMode`. `GridModel`s will bind to this
  `sizingMode` by default. Apps that have already implemented custom solutions around a centralized
  `sizingMode` should endeavor to unwind in favor of this.
    * ⚠ NOTE - this change requires a new application preference be defined - `xhSizingMode`. This
      should be a JSON pref, with a suggested default value of `{}`.
* Added `GridAutosizeMode.ON_SIZING_MODE_CHANGE` to autosize Grid columns whenever
  `GridModel.sizingMode` changes - it is now the default `GridAutosizeOptions.mode`.
* Added a library of reusable `AppOption` preset components, including `ThemeAppOption`,
  `SizingModeAppOption` and `AutoRefreshAppOptions`. Apps that have implemented custom `AppOption`
  controls to manage these Hoist-provided options should consider migrating to these defaults.
* `Icon` factories now support `intent`.
* `TreeMapModel` and `SplitTreeMapModel` now supports a `theme` config, accepting the strings
  'light' or 'dark'. Leave it undefined to use the global theme.
* Various usability improvements and simplifications to `GroupingChooser`.

### 🐞 Bug Fixes

* Fixed an issue preventing `FormField` labels from rendering if `fieldDefaults` was undefined.

### ✨ Style

* New `Badge.compact` prop sets size to half that of parent element when true (default false). The
  `position` prop has been removed in favor of customizing placement of the component.

[Commit Log](https://github.com/xh/hoist-react/compare/v42.0.0...v42.1.0)

## v42.0.0 - 2021-08-13

### 🎁 New Features

* Column-level filtering is now officially supported for desktop grids!
    * New `GridModel.filterModel` config accepts a config object to customize filtering options, or
      `true` to enable grid-based filtering with defaults.
    * New `Column.filterable` config enables a customized header menu with filtering options. The
      new control offers two tabs - a "Values" tab for an enumerated "set-type" filter and a "
      Custom" tab to support more complex queries with multiple clauses.
* New `TaskObserver` replaces existing `PendingTaskModel`, providing improved support for joining
  and masking multiple asynchronous tasks.
* Mobile `NavigatorModel` provides a new 'pull down' gesture to trigger an app-wide data refresh.
  This gesture is enabled by default, but can be disabled via the `pullDownToRefresh` flag.
* `RecordAction` now supports a `className` config.
* `Chart` provides a default context menu with its standard menu button actions, including a new
  'Copy to Clipboard' action.

### 💥 Breaking Changes

* `FilterChooserModel.sourceStore` and `FilterChooserModel.targetStore` have been renamed
  `FilterChooserModel.valueSource` and `FilterChooserModel.bind` respectively. Furthermore, both
  configs now support either a `Store` or a cube `View`. This is to provide a common API with the
  new `GridFilterModel` filtering described above.
* `GridModel.setFilter()` and `DataViewModel.setFilter()` have been removed. Either configure your
  grid with a `GridFilterModel`, or set the filter on the underlying `Store` instead.
* `FunctionFilter` now requires a `key` property.
* `PendingTaskModel` has been replaced by the new `TaskObserver` in `@xh/hoist/core`.
    * ⚠ NOTE - `TaskObserver` instances should be created via the provided static factory methods
      and
      _not_ directly via the `new` keyword. `TaskObserver.trackLast()` can be used as a drop-in
      replacement for `new PendingTaskModel()`.
* The `model` prop on `LoadingIndicator` and `Mask` has been replaced with `bind`. Provide one or
  more `TaskObserver`s to this prop.

### ⚙️ Technical

* `GridModel` has a new `selectedIds` getter to get the IDs of currently selected records. To
  provide consistency across models, the following getters have been deprecated and renamed:
    + `selectedRecordId` has been renamed `selectedId` in `GridModel`, `StoreSelectionModel`, and
      `DataViewModel`
    + `selection` has been renamed `selectedRecords` in `GridModel`, `DataViewModel`, and
      `RestGridModel`
    + `singleRecord`, `records`, and `ids` have been renamed `selectedRecord`, `selectedRecords`,
      and
      `selectedIds`, respectively, in `StoreSelectionModel`

### ✨ Style

* Higher contrast on grid context menus for improved legibility.

[Commit Log](https://github.com/xh/hoist-react/compare/v41.3.0...v42.0.0)

## v41.3.0 - 2021-08-09

### 🎁 New Features

* New `Cube` aggregators `ChildCountAggregator` and `LeafCountAggregator`.
* Mobile `NavigatorModel` provides a new "swipe" gesture to go back in the page stack. This is
  enabled by default, but may be turned off via the new `swipeToGoBack` prop.
* Client error reports now include the full URL for additional troubleshooting context.
    * Note apps must update their server-side to `hoist-core v9.3` or greater to persist URLs with
      error reports (although this is _not_ a general or hard requirement for taking this version of
      hoist-react).

[Commit Log](https://github.com/xh/hoist-react/compare/v41.2.0...v41.3.0)

## v41.2.0 - 2021-07-30

### 🎁 New Features

* New `GridModel.rowClassRules` and `Column.cellClassRules` configs added. Previously apps needed to
  use `agOptions` to dynamically apply and remove CSS classes using either of these options - now
  they are fully supported by Hoist.
    * ⚠ Note that, to avoid conflicts with internal usages of these configs, Hoist will check and
      throw if either is passed via `agOptions`. Apps only need to move their configs to the new
      location - the shape of the rules object does *not* need to change.
* New `GridAutosizeOptions.includeCollapsedChildren` config controls whether values from collapsed
  (i.e. hidden) child records should be measured when computing column sizes. Default of `false`
  improves autosize performance for large tree grids and should generally match user expectations
  around WYSIWYG autosizing.
* New `GridModel.beginEditAsync()` and `endEditAsync()` APIs added to start/stop inline editing.
    * ⚠ Note that - in a minor breaking change - the function form of the `Column.editable` config
      is no longer passed an `agParams` argument, as editing might now begin and need to be
      evaluated outside the context of an AG-Grid event.
* New `GridModel.clicksToEdit` config controls the number of clicks required to trigger
  inline-editing of a grid cell. Default remains 2 (double click ).
* Timeouts are now configurable on grid exports via a new `exportOptions.timeout` config.
* Toasts may now be dismissed programmatically - use the new `ToastModel` returned by the
  `XH.toast()` API and its variants.
* `Form` supports setting readonlyRenderer in `fieldDefaults` prop.
* New utility hook `useCached` provides a more flexible variant of `React.useCallback`.

### 🐞 Bug Fixes

* Inline grid editing supports passing of JSX editor components.
* `GridExportService` catches any exceptions thrown during export preparation and warns the user
  that something went wrong.
* GridModel with 'disabled' selection no longer shows "ghost" selection when using keyboard.
* Tree grids now style "parent" rows consistently with highlights/borders if requested, even for
  mixed-depth trees where some rows have children at a given level and others do not.

### ⚙️ Technical

* `FetchService` will now actively `abort()` fetch requests that it is abandoning due to its own
  `timeout` option. This allows the browser to release the associated resources associated with
  these requests.
* The `start()` function in `@xh/hoist/promise` has been deprecated. Use `wait()` instead, which can
  now be called without any args to establish a Promise chain and/or introduce a minimal amount of
  asynchronousity.
* ⚠ Note that the raw `AgGrid` component no longer enhances the native keyboard handling provided by
  ag-Grid. All Hoist key handling customizations are now limited to `Grid`. If you wish to provide
  custom handling in a raw `AgGrid` component, see the example here:
  https://www.ag-grid.com/javascript-grid/row-selection/#example-selection-with-keyboard-arrow-keys

### ✨ Style

* The red and green color values applied in dark mode have been lightened for improved legibility.
* The default `colorSpec` config for number formatters has changed to use new dedicated CSS classes
  and variables.
* New/renamed CSS vars `--xh-grid-selected-row-bg` and `--xh-grid-selected-row-text-color` now used
  to style selected grid rows.
    * ⚠ Note the `--xh-grid-bg-highlight` CSS var has been removed.
* New `.xh-cell--editable` CSS class applied to cells with inline editing enabled.
    * ⚠ Grid CSS class `.xh-invalid-cell` has been renamed to `.xh-cell--invalid` for consistency -
      any app style overrides should update to this new classname.

### 📚 Libraries

* core-js `3.15 -> 3.16`

[Commit Log](https://github.com/xh/hoist-react/compare/v41.1.0...v41.2.0)

## v41.1.0 - 2021-07-23

### 🎁 New Features

* Button to expand / collapse all rows within a tree grid now added by default to the primary tree
  column header. (New `Column.headerHasExpandCollapse` property provided to disable.)
* New `@logWithDebug` annotation provides easy timed logging of method execution (via `withDebug`).
* New `AppSpec.disableXssProtection` config allows default disabling of Field-level XSS protection
  across the app. Intended for secure, internal apps with tight performance tolerances.
* `Constraint` callbacks are now provided with a `record` property when validating Store data and a
  `fieldModel` property when validating Form data.
* New `Badge` component allows a styled badge to be placed inline with text/title, e.g. to show a
  counter or status indicator within a tab title or menu item.
* Updated `TreeMap` color scheme, with a dedicated set of colors for dark mode.
* New XH convenience methods `successToast()`, `warningToast()`, and `dangerToast()` show toast
  alerts with matching intents and appropriate icons.
    * ⚠ Note that the default `XH.toast()` call now shows a toast with the primary (blue) intent and
      no icon. Previously toasts displayed by default with a success (green) intent and checkmark.
* GridModel provides a public API method `setColumnState` for taking a previously saved copy of
  gridModel.columnState and applying it back to a GridModel in one call.

### 🐞 Bug Fixes

* Fixed an issue preventing export of very large (>100k rows) grids.
* Fixed an issue where updating summary data in a Store without also updating other data would not
  update the bound grid.
* Intent styles now properly applied to minimal buttons within `Panel.headerItems`.
* Improved `GridModel` async selection methods to ensure they do not wait forever if grid does not
  mount.
* Fixed an issue preventing dragging the chart navigator range in a dialog.

### ⚙️ Technical

* New `Exception.timeout()` util to throw exceptions explicitly marked as timeouts, used by
  `Promise.timeout` extension.
* `withShortDebug` has been deprecated. Use `withDebug` instead, which has the identical behavior.
  This API simplification mirrors a recent change to `hoist-core`.

### ✨ Style

* If the first child of a `Placeholder` component is a Hoist icon, it will not automatically be
  styled to 4x size with reduced opacity. (See new Toolbox example under the "Other" tab.)

### 📚 Libraries

* @blueprintjs/core `3.46 -> 3.47`
* dompurify `2.2 -> 2.3`

[Commit Log](https://github.com/xh/hoist-react/compare/v41.0.0...v41.1.0)

## v41.0.0 - 2021-07-01

### 🎁 New Features

* Inline editing of Grid/Record data is now officially supported:
    + New `Column.editor` config accepts an editor component to enable managed editing of the cells
      in that column. New `CheckboxEditor`, `DateEditor`, `NumberEditor`, `SelectEditor`
      , `TextAreaEditor`
      and `TextEditor` components wrap their corresponding HoistInputs with the required hook-based
      API and can be passed to this new config directly.
    + `Store` now contains built-in support for validation of its uncommitted records. To enable,
      specify the new `rules` property on the `Field`s in your `Store`. Note that these rules and
      constraints use the same API as the forms package, and rules and constraints may be shared
      between the `data` and `form` packages freely.
    + `GridModel` will automatically display editors and record validation messages as the user
      moves between cells and records. The new `GridModel.fullRowEditing` config controls whether
      editors are displayed for the focused cell only or for the entire row.
* All Hoist Components now support a `modelRef` prop. Supply a ref to this prop in order to gain a
  pointer to a Component's backing `HoistModel`.
* `DateInput` has been improved to allow more flexible parsing of user input with multiple formats.
  See the new prop `DateInput.parseStrings`.
* New `Column.sortValue` config takes an alternate field name (as a string) to sort the column by
  that field's value, or a function to produce a custom cell-level value for comparison. The values
  produced by this property will be also passed to any custom comparator, if one is defined.
* New `GridModel.hideEmptyTextBeforeLoad` config prevents showing the `emptyText` until the store
  has been loaded at least once. Apps that depend on showing `emptyText` before first load should
  set this property to `false`.
* `ExpandCollapseButton` now works for grouped grids in addition to tree grids.
* `FieldModel.initialValue` config now accepts functions, allowing for just-in-time initialization
  of Form data (e.g. to pre-populate a Date field with the current time).
* `TreeMapModel` and `SplitTreeMapModel` now support a `maxHeat` config, which can be used to
  provide a stable absolute maximum brightness (positive or negative) within the entire TreeMap.
* `ErrorMessage` will now automatically look for an `error` property on its primary context model.
* `fmtNumber()` supports new flags `withCommas` and `omitFourDigitComma` to customize the treatment
  of commas in number displays.
* `isValidJson` function added to form validation constraints.
* New `Select.enableFullscreen` prop added to the mobile component. Set to true (default on phones)
  to render the input in a full-screen modal when focused, ensuring there is enough room for the
  on-screen keyboard.

### 💥 Breaking Changes

* Removed support for class-based Hoist Components via the `@HoistComponent` decorator (deprecated
  in v38). Use functional components created via the `hoistCmp()` factory instead.
* Removed `DimensionChooser` (deprecated in v37). Use `GroupingChooser` instead.
* Changed the behavior of `FormModel.init()` to always re-initialize *all* fields. (Previously, it
  would only initialize fields explicitly passed via its single argument). We believe that this is
  more in line with developer expectations and will allow the removal of app workarounds to force a
  reset of all values. Most apps using FormModel should not need to change, but please review and
  test any usages of this particular method.
* Replaced the `Grid`, `DataView`, and `RestGrid` props below with new configurable fields on
  `GridModel`, `DataViewModel`, and `RestGridModel`, respectively. This further consolidates grid
  options into the model layer, allowing for more consistent application code and developer
  discovery.
    + `onKeyDown`
    + `onRowClicked`
    + `onRowDoubleClicked`
    + `onCellClicked`
    + `onCellDoubleClicked`
* Renamed the confusing and ambiguous property name `labelAlign` in several components:
    + `FormField`: `labelAlign` has been renamed to `labelTextAlign`
    + `SwitchInput`, `RadioInput`, and `Checkbox`: `labelAlign` has been renamed `labelSide`.
* Renamed all CSS variables beginning with `--navbar` to start with `--appbar`, matching the Hoist
  component name.
* Removed `TreeMapModel.colorMode` value 'balanced'. Use the new `maxHeat` config to prevent outlier
  values from dominating the color range of the TreeMap.
* The classes `Rule` and `ValidationState` and all constraint functions (e.g. `required`,
  `validEmail`, `numberIs`, etc.) have been moved from the `cmp\form` package to the `data` package.
* Hoist grids now require ag-Grid v25.3.0 or higher - update your ag-Grid dependency in your app's
  `package.json` file. See the [ag-Grid Changelog](https://www.ag-grid.com/ag-grid-changelog/) for
  details.
* Hoist charts now require Highcharts v9.1.0 or higher - update your Highcharts dependency in your
  app's `package.json` file. See the
  [Highcharts Changelog](https://www.highcharts.com/changelog/#highcharts-stock) for details.

### 🐞 Bug Fixes

* Fixed disable behavior for Hoist-provided button components using popover.
* Fixed default disabling of autocomplete within `TextInput`.
* Squelched console warning re. precision/stepSize emitted by Blueprint-based `numberInput`.

### ⚙️ Technical

* Improved exception serialization to better handle `LocalDate` and similar custom JS classes.
* Re-exported Blueprint `EditableText` component (w/elemFactory wrapper) from `kit/blueprint`.

### 📚 Libraries

* @blueprintjs/core `3.44 -> 3.46`
* codemirror `5.60 -> 5.62`
* core-js `3.10 -> 3.15`
* filesize `6.2 -> 6.4`
* mobx `6.1 -> 6.3`
* react-windowed-select `3.0 -> 3.1`

[Commit Log](https://github.com/xh/hoist-react/compare/v40.0.0...v41.0.0)

## v40.0.0 - 2021-04-22

⚠ Please ensure your `@xh/hoist-dev-utils` dependency is >= v5.7.0. This is required to support the
new changelog feature described below. Even if you are not yet using the feature, you must update
your dev-utils dependency for your project to build.

### 🎁 New Features

* Added support for displaying an in-app changelog (release notes) to the user. See the new
  `ChangelogService` for details and instructions on how to enable.
* Added `XH.showBanner()` to display a configurable banner across the top of viewport, as another
  non-modal alternative for attention-getting application alerts.
* New method `XH.showException()` uses Hoist's built-in exception display to show exceptions that
  have already been handled directly by application code. Use as an alternative to
  `XH.handleException()`.
* `XH.track()` supports a new `oncePerSession` option. This flag can be set by applications to avoid
  duplicate tracking messages for certain types of activity.
* Mobile `NavigatorModel` now supports a `track` flag to automatically track user page views,
  equivalent to the existing `track` flag on `TabContainerModel`. Both implementations now use the
  new `oncePerSession` flag to avoid duplicate messages as a user browses within a session.
* New `Spinner` component returns a simple img-based spinner as an animated PNG, available in two
  sizes. Used for the platform-specific `Mask` and `LoadingIndicator` components. Replaces previous
  SVG-based implementations to mitigate rendering performance issues over remote connections.

### 💥 Breaking Changes

* `Store` now creates a shared object to hold the default values for every `Field` and uses this
  object as the prototype for the `data` property of every `Record` instance.
    * Only non-default values are explicitly written to `Record.data`, making for a more efficient
      representation of default values and improving the performance of `Record` change detection.
    * Note this means that `Record.data` *no longer* contains keys for *all* fields as
      `own-enumerable` properties.
    * Applications requiring a full enumeration of all values should call the
      new `Record.getValues()`
      method, which returns a new and fully populated object suitable for spreading or cloning.
    * This behavior was previously available via `Store.experimental.shareDefaults` but is now
      always enabled.
* For API consistency with the new `showBanner()` util, the `actionFn` prop for the recently-added
  `ErrorMessage` component has been deprecated. Specify as an `onClick` handler within the
  component's `actionButtonProps` prop instead.
* The `GridModel.experimental.externalSort` flag has been promoted from an experiment to a
  fully-supported config. Default remains `false`, but apps that were using this flag must now pass
  it directly: `new GridModel({externalSort: true, ...})`.
* Hoist re-exports and wrappers for the Blueprint `Spinner` and Onsen `ProgressCircular` components
  have been removed, in favor of the new Hoist `Spinner` component mentioned above.
* Min version for `@xh/hoist-dev-utils` is now v5.7.0, as per above.

### 🐞 Bug Fixes

* Formatters in the `@xh/hoist/format` package no longer modify their options argument.
* `TileFrame` edge-case bug fixed where the appearance of an internal scrollbar could thrash layout
  calculations.
* XSS protection (dompurify processing) disabled on selected REST editor grids within the Hoist
  Admin console. Avoids content within configs and JSON blobs being unintentionally mangled.

### ⚙️ Technical

* Improvements to exception serialization, especially for any raw javascript `Error` thrown by
  client-side code.

### ✨ Style

* Buttons nested inline within desktop input components (e.g. clear buttons) tweaked to avoid
  odd-looking background highlight on hover.
* Background highlight color of minimal/outlined buttons tweaked for dark theme.
* `CodeInput` respects standard XH theme vars for its background-color and (monospace) font family.
  Its built-in toolbar has also been made compact and slightly re-organized.

### 📚 Libraries

* @blueprintjs/core `3.41 -> 3.44`
* @blueprintjs/datetime `3.21 -> 3.23`
* classnames `2.2 -> 2.3`
* codemirror `5.59 -> 5.60`
* core-js `3.9 -> 3.10`
* filesize `6.1 -> 6.2`
* qs `6.9 -> 6.10`
* react-beautiful-dnd `13.0 -> 13.1`
* react-select `4.2 -> 4.3`

[Commit Log](https://github.com/xh/hoist-react/compare/v39.0.1...v40.0.0)

## v39.0.1 - 2021-03-24

### 🐞 Bug Fixes

* Fixes regression preventing the loading of the Activity Tab in the Hoist Admin console.
* Fixes icon alignment in `DateInput`.

[Commit Log](https://github.com/xh/hoist-react/compare/v39.0.0...v39.0.1)

## v39.0.0 - 2021-03-23

### 🎁 New Features

#### Components + Props

* New `TileFrame` layout component renders a collection of child items using a layout that balances
  filling the available space against maintaining tile width / height ratio.
* Desktop `Toolbar` accepts new `compact` prop. Set to `true` to render the toolbar with reduced
  height and font-size.
* New `StoreFilterField` prop `autoApply` allows developers to more easily use `StoreFilterField` in
  conjunction with other filters or custom logic. Set to `false` and specify an `onFilterChange`
  callback to take full control of filter application.
* New `RestGrid` prop `formClassName` allows custom CSS class to be applied to its managed
  `RestForm` dialog.

#### Models + Configs

* New property `selectedRecordId` on `StoreSelectionModel`, `GridModel`, and `DataViewModel`.
  Observe this instead of `selectedRecord` when you wish to track only the `id` of the selected
  record and not changes to its data.
* `TreeMapModel.colorMode` config supports new value `wash`, which retains the positive and negative
  color while ignoring the intensity of the heat value.
* New method `ChartModel.updateHighchartsConfig()` provides a more convenient API for changing a
  chart's configuration post-construction.
* New `Column.omit` config supports conditionally excluding a column from its `GridModel`.

#### Services + Utils

* New method `FetchService.setDefaultTimeout()`.
* New convenience getter `LocalDate.isToday`.
* `HoistBase.addReaction()` now accepts convenient string values for its `equals` flag.

### 💥 Breaking Changes

* The method `HoistAppModel.preAuthInitAsync()` has been renamed to `preAuthAsync()` and should now
  be defined as `static` within apps that implement it to run custom pre-authentication routines.
    * This change allows Hoist to defer construction of the `AppModel` until Hoist itself has been
      initialized, and also better reflects the special status of this function and when it is
      called in the Hoist lifecycle.
* Hoist grids now require ag-Grid v25.1.0 or higher - update your ag-Grid dependency in your app's
  `package.json` file. See the [ag-Grid Changelog](https://www.ag-grid.com/ag-grid-changelog/) for
  details.

### ⚙️ Technical

* Improvements to behavior/performance of apps in hidden/inactive browser tabs. See the
  [page visibility API reference](https://developer.mozilla.org/en-US/docs/Web/API/Page_Visibility_API)
  for details. Now, when the browser tab is hidden:
    * Auto-refresh is suspended.
    * The `forEachAsync()` and `whileAsync()` utils run synchronously, without inserting waits that
      would be overly throttled by the browser.
* Updates to support compatibility with agGrid 25.1.0.
* Improved serialization of `LoadSpec` instances within error report stacktraces.

### 📚 Libraries

* @blueprintjs/core `3.39 -> 3.41`
* @blueprintjs/datetime `3.20 -> 3.21`
* @popperjs/core `2.8 -> 2.9`
* core-js `3.8 -> 3.9`
* react-select `4.1 -> 4.2`

[Commit Log](https://github.com/xh/hoist-react/compare/v38.3.0...v39.0.0)

## v38.3.0 - 2021-03-03

### 🎁 New Features

* New `Store.freezeData` and `Store.idEncodesTreePath` configs added as performance optimizations
  when loading very large data sets (50k+ rows).
* New `ColChooserModel.autosizeOnCommit` config triggers an autosize run whenever the chooser is
  closed. (Defaulted to true on mobile.)

[Commit Log](https://github.com/xh/hoist-react/compare/v38.2.0...v38.3.0)

## v38.2.0 - 2021-03-01

### 🐞 Bug Fixes

* Fix to edge-case where `Grid` would lose its selection if set on the model prior to the component
  mounting and ag-Grid full rendering.
* Fix to prevent unintended triggering of app auto-refresh immediately after init.

### ⚙️ Technical

* New config `Cube.fieldDefaults` - matches same config added to `Store` in prior release.
* App auto-refresh interval keys off of last *completed* refresh cycle if there is one. Avoids
  over-eager refresh when cycle is fast relative to the time it takes to do the refresh.
* New experimental property `Store.experimental.shareDefaults`. If true, `Record.data` will be
  created with default values for all fields stored on a prototype, with only non-default values
  stored on `data` directly. This can yield major performance improvements for stores with sparsely
  populated records (i.e. many records with default values). Note that when set, the `data` property
  on `Record` will no longer contain keys for *all* fields as `own-enumerable` properties. This may
  be a breaking change for some applications.

[Commit Log](https://github.com/xh/hoist-react/compare/v38.1.1...v38.2.0)

## v38.1.1 - 2021-02-26

### ⚙️ Technical

* New config `Store.fieldDefaults` supports defaulting config options for all `Field` instances
  created by a `Store`.

[Commit Log](https://github.com/xh/hoist-react/compare/v38.1.0...v38.1.1)

## v38.1.0 - 2021-02-24

⚠ Please ensure your `@xh/hoist-dev-utils` dependency is >= v5.6.0. This is required to successfully
resolve and bundle transitive dependencies of the upgraded `react-select` library.

### 🐞 Bug Fixes

* A collapsible `Panel` will now restore its user specified-size when re-opened. Previously the
  panel would be reset to the default size.
* `Store.lastLoaded` property now initialized to `null`. Previously this property had been set to
  the construction time of the Store.
* Tweak to `Grid` style rules to ensure sufficient specificity of rules related to indenting child
  rows within tree grids.
* Improvements to parsing of `Field`s of type 'int': we now correctly parse values presented in
  exponential notation and coerce `NaN` values to `null`.

### 🎁 New Features

* `GridModel` has new async variants of existing methods: `selectFirstAsync`, `selectAsync`, and
  `ensureSelectionVisibleAsync`. These methods build-in the necessary waiting for the underlying
  grid implementation to be ready and fully rendered to ensure reliable selection. In addition, the
  first two methods will internally call the third. The existing non-async counterparts for these
  methods have been deprecated.
* GridModel has a new convenience method `preSelectFirstAsync` for initializing the selection in
  grids, without disturbing any existing selection.
* Added new `Store.loadTreeData` config (default `true`) to enable or disable building of nested
  Records when the raw data elements being loaded have a `children` property.
* Cube `View` now detects and properly handles streaming updates to source data that include changes
  to row dimensions as well as measures.*
* `DataViewModel.itemHeight` can now be a function that returns a pixel height.
* The `LoadSpec` object passed to `doLoadAsync()` is now a defined class with additional properties
  `isStale`, `isObsolete` and `loadNumber`. Use these properties to abandon out-of-order
  asynchronous returns from the server.
    * 💥 NOTE that calls to `loadAsync()` no longer accept a plain object for their `loadSpec`
      parameter. Application code such as `fooModel.loadAsync({isRefresh: true})` should be updated
      to use the wrapper APIs provided by `LoadSupport` - e.g. `fooModel.refreshAsync()`. (This was
      already the best practice, but is now enforced.)
* New `autoHeight` property on grid `Column`. When set the grid will increase the row height
  dynamically to accommodate cell content in this column.

### 📚 Libraries

* @blueprintjs/core `3.38 -> 3.39`
* react-select `3.1 -> 4.1`
* react-windowed-select `2.0 -> 3.0`

[Commit Log](https://github.com/xh/hoist-react/compare/v38.0.0...v38.1.0)

## v38.0.0 - 2021-02-04

Hoist v38 includes major refactoring to streamline core classes, bring the toolkit into closer
alignment with the latest developments in Javascript, React, and MobX, and allow us to more easily
provide documentation and additional features. Most notably, we have removed the use of class based
decorators, in favor of a simpler inheritance-based approach to defining models and services.

* We are introducing a new root superclass `HoistBase` which provides many of the syntax
  enhancements and conventions used throughout Hoist for persistence, resource management, and
  reactivity.
* New base classes of `HoistModel` and `HoistService` replace the existing class decorators
  `@HoistModel` and `@HoistService`. Application models and services should now `extend` these base
  classes instead of applying the (now removed) decorators. For your application's `AppModel`,
  extend the new `HoistAppModel` superclass.
* We have also removed the need for the explicit `@LoadSupport` annotation on these classes. The
  presence of a defined `doLoadAsync()` method is now sufficient to allow classes extending
  `HoistModel` and `HoistService` to participate in the loading and refreshing lifecycle as before.
* We have deprecated support for class-based Components via the `@HoistComponent` class decorator.
  To continue to use this decorator, please import it from the `@xh\hoist\deprecated` package.
  Please note that we plan to remove `@HoistComponent` in a future version.
* Due to changes in MobX v6.0.1, all classes that host observable fields and actions will now also
  need to provide a constructor containing a call to `makeObservable(this)`. This change will
  require updates to most `HoistModel` and `HoistService` classes. See
  [this article from MobX](https://michel.codes/blogs/mobx6) for more on this change and the
  motivation behind it.

### 🎁 New Features

* New utility method `getOrCreate` for easy caching of properties on objects.
* The `Menu` system on mobile has been reworked to be more consistent with desktop. A new
  `MenuButton` component has been added to the mobile framework, which renders a `Menu` of
  `MenuItems` next to the `MenuButton`. This change also includes the removal of `AppMenuModel` (see
  Breaking Changes).
* Added `ExpandCollapseButton` to the mobile toolkit, to expand / collapse all rows in a tree grid.
* Added `Popover` to the mobile toolkit, a component to display floating content next to a target
  element. Its API is based on the Blueprint `Popover` component used on desktop.
* `StoreFilterField` now matches the rendered string values for `date` and `localDate` fields when
  linked to a properly configured `GridModel`.
* `GroupingChooser` gets several minor usability improvements + clearer support for an empty /
  ungrouped state, when so enabled.

### 💥 Breaking Changes

* All `HoistModel` and `HoistService` classes must be adjusted as described above.
* `@HoistComponent` has been deprecated and moved to `@xh\hoist\deprecated`
* Hoist grids now require ag-Grid v25.0.1 or higher - if your app uses ag-Grid, update your ag-Grid
  dependency in your app's `package.json` file.
* The `uses()` function (called within `hoistComponent()` factory configs for model context lookups)
  and the `useContextModel()` function no longer accept class names as strings. Pass the class
  itself (or superclass) of the model you wish to select for your component. `Uses` will throw if
  given any string other than "*", making the need for any updates clear in that case.
* The `Ref` class, deprecated in v26, has now been removed. Use `createObservableRef` instead.
* `AppMenuModel` has been removed. The `AppMenuButton` is now configured via
  `AppBar.appMenuButtonProps`. As with desktop, menu items can be added with
  `AppBar.appMenuButtonProps.extraItems[]`

### ⚙️ Technical

* We have removed the experimental flags `useTransactions`, and `deltaSort` from `GridModel`. The
  former has been the default behavior for Hoist for several releases, and the latter is obsolete.

### 📚 Libraries

* @blueprintjs/core `3.36 -> 3.38`
* codemirror `5.58 -> 5.59`
* mobx `5.15 -> 6.1`
* mobx-react `6.3 -> 7.1`

[Commit Log](https://github.com/xh/hoist-react/compare/v37.2.0...v38.0.0)

## v37.2.0 - 2021-01-22

### 🎁 New Features

* New `ErrorMessage` component for standard "inline" rendering of Errors and Exceptions, with retry
  support.
* `Cube` now supports an `omitFn` to allow apps to remove unwanted, single-node children.

[Commit Log](https://github.com/xh/hoist-react/compare/v37.1.0...v37.2.0)

## v37.1.0 - 2021-01-20

### 🎁 New Features

* Columns in `ColChooser` can now be filtered by their `chooserGroup`.
* `Cube` now supports a `bucketSpecFn` config which allows dynamic bucketing and aggregation of
  rows.

### 🐞 Bug Fixes

* Fix issue where a `View` would create a root row even if there were no leaf rows.
* Fixed regression in `LeftRightChooser` not displaying description callout.

[Commit Log](https://github.com/xh/hoist-react/compare/v37.0.0...v37.1.0)

## v37.0.0 - 2020-12-15

### 🎁 New Features

* New `GroupingChooser` component provides a new interface for selecting a list of fields
  (dimensions) for grouping APIs, offering drag-and-drop reordering and persisted favorites.
    * This is intended as a complete replacement for the existing `DimensionChooser`. That component
      should be considered deprecated and will be removed in future releases.
* New props added to `TabSwitcher`:
    * `enableOverflow` shows tabs that would normally overflow their container in a drop down menu.
    * `tabWidth`, `tabMinWidth` & `tabMaxWidth` allow flexible configuration of tab sizes within the
      switcher.
* `TabModel` now supports a bindable `tooltip`, which can be used to render strings or elements
  while hovering over tabs.
* New `Placeholder` component provides a thin wrapper around `Box` with standardized, muted styling.
* New `StoreFilterField.matchMode` prop allows customizing match to `start`, `startWord`, or `any`.
* `Select` now implements enhanced typeahead filtering of options. The default filtering is now
  based on a case-insensitive match of word starts in the label. (Previously it was based on a match
  _anywhere_ in the label _or_ value.) To customize this behavior, applications should use the new
  `filterFn` prop.
* New Admin Console Monitor > Memory tab added to view snapshots of JVM memory usage. (Requires
  Hoist Core v8.7 or greater.)
* `FormModel` and `FieldModel` gain support for Focus Management.
* New `boundInput` getter on `FieldModel` to facilitate imperative access to controls, when needed.
  This getter will return the new `HoistInputModel` interface, which support basic DOM access as
  well as standard methods for `focus()`, `blur()`, and `select()`.
* New `GridModel` config `lockColumnGroups` to allow controlling whether child columns can be moved
  outside their parent group. Defaults to `true` to maintain existing behavior.

### 💥 Breaking Changes

* New `TabContainerModel` config `switcher` replaces `switcherPosition` to allow for more flexible
  configuration of the default `TabSwitcher`.
    * Use `switcher: true` to retain default behavior.
    * Use `switcher: false` to not include a TabSwitcher. (previously `switcherPosition: 'none'`)
    * Use `switcher: {...}` to provide customisation props for the `TabSwitcher`. See `TabSwitcher`
      documentation for more information.
* The `HoistInput` base class has been removed. This change marks the completion of our efforts to
  remove all internal uses of React class-based Components in Hoist. The following adjustments are
  required:
    * Application components extending `HoistInput` should use the `useHoistInputModel` hook
      instead.
    * Applications getting refs to `HoistInputs` should be aware that these refs now return a ref to
      a
      `HoistInputModel`. In order to get the DOM element associated with the component use the new
      `domEl` property of that model rather than the`HoistComponent.getDOMNode()` method.
* Hoist grids now require ag-Grid v24.1.0 or higher - update your ag-Grid dependency in your app's
  `package.json` file. ag-Grid v24.1.0
  [lists 5 breaking changes](https://www.ag-grid.com/ag-grid-changelog/), including the two called
  out below. *Note that these cautions apply only to direct use of the ag-Grid APIs* - if your app
  is using the Hoist `Grid` and `GridModel` exclusively, there should be no need to adjust code
  around columns or grid state, as the related Hoist classes have been updated to handle these
  changes.
    * AG-4291 - Reactive Columns - the state pattern for ag-grid wrapper has changed as a result of
      this change. If your app made heavy use of saving/loading grid state, please test carefully
      after upgrade.
    * AG-1959 - Aggregation - Add additional parameters to the Custom Aggregation methods. If your
      app implements custom aggregations, they might need to be updated.

### 🔒 Security

* The data package `Field` class now sanitizes all String values during parsing, using the DOMPurify
  library to defend against XSS attacks and other issues with malformed HTML or scripting content
  loaded into `Record`s and rendered by `Grid` or other data-driven components. Please contact XH if
  you find any reason to disable this protection, or observe any unintended side effects of this
  additional processing.

### 🐞 Bug Fixes

* Fix issue where grid row striping inadvertently disabled by default for non-tree grids.
* Fix issue where grid empty text cleared on autosize.

### ✨ Style

* Default `Chart` themes reworked in both light and dark modes to better match overall Hoist theme.

### ⚙️ Technical

* Note that the included Onsen fork has been replaced with the latest Onsen release. Apps should not
  need to make any changes.
* `Cube.info` is now directly observable.
* `@managed` and `markManaged` have been enhanced to allow for the cleanup of arrays of objects as
  well as objects. This matches the existing array support in `XH.safeDestroy()`.

### 📚 Libraries

* @xh/onsenui `~0.1.2` -> onsenui `~2.11.1`
* @xh/react-onsenui `~0.1.2` -> react-onsenui `~1.11.3`
* @blueprintjs/core `3.35 -> 3.36`
* @blueprintjs/datetime `3.19 -> 3.20`
* clipboard-copy `3.1 -> 4.0`
* core-js `3.6 -> 3.8`
* dompurify `added @ 2.2`
* react `16.13 -> 17.0`
* semver `added @ 7.3`

[Commit Log](https://github.com/xh/hoist-react/compare/v36.6.1...v37.0.0)

## v36.6.1 - 2020-11-06

### 🐞 Bug Fixes

* Fix issue where grid row striping would be turned off by default for non-tree grids

[Commit Log](https://github.com/xh/hoist-react/compare/v36.6.0...v36.6.1)

## v36.6.0 - 2020-10-28

### 🎁 New Features

* New `GridModel.treeStyle` config enables more distinctive styling of tree grids, with optional
  background highlighting and ledger-line style borders on group rows.
    * ⚠ By default, tree grids will now have highlighted group rows (but no group borders). Set
      `treeStyle: 'none'` on any `GridModel` instances where you do _not_ want the new default
      style.
* New `DashContainerModel.extraMenuItems` config supports custom app menu items in Dashboards
* An "About" item has been added to the default app menu.
* The default `TabSwitcher` now supports scrolling, and will show overflowing tabs in a drop down
  menu.

### 🐞 Bug Fixes

* Ensure that `Button`s with `active: true` set directly (outside of a `ButtonGroupInput`) get the
  correct active/pressed styling.
* Fixed regression in `Column.tooltip` function displaying escaped HTML characters.
* Fixed issue where the utility method `calcActionColWidth` was not correctly incorporating the
  padding in the returned value.

### ⚙️ Technical

* Includes technical updates to `JsonBlob` archiving. This change requires an update to `hoist-core`
  `v8.6.1` or later, and modifications to the `xh_json_blob` table. See the
  [hoist-core changelog](https://github.com/xh/hoist-core/blob/develop/CHANGELOG.md) for further
  details.

### 📚 Libraries

* @blueprintjs/core `3.33 -> 3.35`

[Commit Log](https://github.com/xh/hoist-react/compare/v36.5.0...v36.6.0)

## v36.5.0 - 2020-10-16

### 🐞 Bug Fixes

* Fix text and hover+active background colors for header tool buttons in light theme.

### ⚙️ Technical

* Install a default simple string renderer on all columns. This provides consistency in column
  rendering, and fixes some additional issues with alignment and rendering of Grid columns
  introduced by the change to flexbox-based styling in grid cells.
* Support (optional) logout action in SSO applications.

### 📚 Libraries

* @blueprintjs/core `3.31 -> 3.33`
* @blueprintjs/datetime `3.18 -> 3.19`
* @fortawesome/fontawesome-pro `5.14 -> 5.15`
* moment `2.24 -> 2.29`
* numbro `2.2 -> 2.3`

[Commit Log](https://github.com/xh/hoist-react/compare/v36.4.0...v36.5.0)

## v36.4.0 - 2020-10-09

### 🎁 New Features

* `TabContainerModel` supports dynamically adding and removing tabs via new public methods.
* `Select` supports a new `menuWidth` prop to control the width of the dropdown.

### 🐞 Bug Fixes

* Fixed v36.3.0 regression re. horizontal alignment of Grid columns.

[Commit Log](https://github.com/xh/hoist-react/compare/v36.3.0...v36.4.0)

## v36.3.0 - 2020-10-07

### 💥 Breaking Changes

* The following CSS variables are no longer in use:
    + `--xh-grid-line-height`
    + `--xh-grid-line-height-px`
    + `--xh-grid-large-line-height`
    + `--xh-grid-large-line-height-px`
    + `--xh-grid-compact-line-height`
    + `--xh-grid-compact-line-height-px`
    + `--xh-grid-tiny-line-height`
    + `--xh-grid-tiny-line-height-px`

### ⚙️ Technical

* We have improved and simplified the vertical centering of content within Grid cells using
  flexbox-based styling, rather than the CSS variables above.

### 🎁 New Features

* `Select` now supports `hideSelectedOptions` and `closeMenuOnSelect` props.
* `XH.message()` and its variants (`XH.prompt(), XH.confirm(), XH.alert()`) all support an optional
  new config `messageKey`. This key can be used by applications to prevent popping up the same
  dialog repeatedly. Hoist will only show the last message posted for any given key.
* Misc. Improvements to organization of admin client tabs.

### 🐞 Bug Fixes

* Fixed issue with sporadic failures reading grid state using `legacyStateKey`.
* Fixed regression to the display of `autoFocus` buttons; focus rectangle restored.

[Commit Log](https://github.com/xh/hoist-react/compare/v36.2.1...v36.3.0)

## v36.2.1 - 2020-10-01

### 🐞 Bug Fixes

* Fixed issue in `LocalDate.previousWeekday()` which did not correctly handle Sunday dates.
* Fixed regression in `Grid` column header rendering for non-string headerNames.

[Commit Log](https://github.com/xh/hoist-react/compare/v36.2.0...v36.2.1)

## v36.2.0 - 2020-09-25

### 💥 Breaking Changes

* New `GridModel` config `colChooserModel` replaces `enableColChooser` to allow for more flexible
  configuration of the grid `colChooser`
    * Use `colChooserModel: true` to retain default behavior.
    * See documentation on `GridModel.ColChooserModelConfig` for more information.
* The `Grid` `hideHeaders` prop has been converted to a field on `AgGridModel` and `GridModel`. All
  grid options of this type are now on the model hierarchy, allowing consistent application code and
  developer discovery.

### 🎁 New Features

* Provides new `CustomProvider` for applications that want to use the Persistence API, but need to
  provide their own storage implementation.
* Added `restoreDefaults` action to default context menu for `GridModel`.
* Added `restoreDefaultsWarning` config to `GridModel`.
* `FormModel` has a new convenience method `setValues` for putting data into one or more fields in
  the form.
* Admin Preference and Config panels now support bulk regrouping actions.

### 🐞 Bug Fixes

* Fixed an error in implementation of `@managed` preventing proper cleanup of resources.
* Fixed a regression introduced in v36.1.0 in `FilterChooser`: Restore support for `disabled` prop.

[Commit Log](https://github.com/xh/hoist-react/compare/v36.1.0...v36.2.0)

## v36.1.0 - 2020-09-22

⚠ NOTE - apps should update to `hoist-core >= 8.3.0` when taking this hoist-react update. This is
required to support both the new `JsonBlobService` and updates to the Admin Activity and Client
Error tracking tabs described below.

### 🎁 New Features

* Added new `JsonBlobService` for saving and updating named chunks of arbitrary JSON data.
* `GridModelPersistOptions` now supports a `legacyStateKey` property. This key will identify the
  pre-v35 location for grid state, and can be used by applications to provide a more flexible
  migration of user grid state after an upgrade to Hoist v35.0.0 or greater. The value of this
  property will continue to default to 'key', preserving the existing upgrade behavior of the
  initial v35 release.
* The Admin Config and Pref diff tools now support pasting in a config for comparison instead of
  loading one from a remote server (useful for deployments where the remote config cannot be
  accessed via an XHR call).
* The `ClipboardButton.getCopyText` prop now supports async functions.
* The `Select` input supports a new `leftIcon` prop.
* `RestGrid` now supports bulk delete when multiple rows are selected.
* `RestGrid`'s `actionWarning` messages may now be specified as functions.

### 🐞 Bug Fixes

* Fixed several cases where `selectOnFocus` prop on `Select` was not working.
* `FilterChooser` auto-suggest values sourced from the *unfiltered* records on `sourceStore`.
* `RestForm` editors will now source their default label from the corresponding `Field.displayName`
  property. Previously an undocumented `label` config could be provided with each editor object -
  this has been removed.
* Improved time zone handling in the Admin Console "Activity Tracking" and "Client Errors" tabs.
    * Users will now see consistent bucketing of activity into an "App Day" that corresponds to the
      LocalDate when the event occurred in the application's timezone.
    * This day will be reported consistently regardless of the time zones of the local browser or
      deployment server.
* Resetting Grid columns to their default state (e.g. via the Column Chooser) retains enhancements
  applied from matching Store fields.
* Desktop `DateInput` now handles out-of-bounds dates without throwing exception during rendering.
* Dragging a grid column with an element-based header no longer displays `[object Object]` in the
  draggable placeholder.

### 📚 Libraries

* codemirror `5.57 -> 5.58`

[Commit Log](https://github.com/xh/hoist-react/compare/v36.0.0...v36.1.0)

## v36.0.0 - 2020-09-04

### 🎁 New Features

#### Data Filtering

We have enhanced support for filtering data in Hoist Grids, Stores, and Cubes with an upgraded
`Filter` API and a new `FilterChooser` component. This bundle of enhancements includes:

* A new `@xh/hoist/data/filter` package to support the creation of composable filters, including the
  following new classes:
    * `FieldFilter` - filters by comparing the value of a given field to one or more given candidate
      values using one of several supported operators.
    * `FunctionFilter` - filters via a custom function specified by the developer.
    * `CompoundFilter` - combines multiple filters (including other nested CompoundFilters) via an
      AND or OR operator.
* A new `FilterChooser` UI component that integrates tightly with these data package classes to
  provide a user and developer friendly autocomplete-enabled UI for filtering data based on
  dimensions (e.g. trader = jdoe, assetClass != Equities), metrics (e.g. P&L > 1m), or any
  combination thereof.
* Updates to `Store`, `StoreFilterField`, and `cube/Query` to use the new Filter API.
* A new `setFilter()` convenience method to `Grid` and `DataView`.

To get the most out of the new Filtering capabilities, developers are encouraged to add or expand
the configs for any relevant `Store.fields` to include both their `type` and a `displayName`. Many
applications might not have Field configs specified at all for their Stores, instead relying on
Store's ability to infer its Fields from Grid Column definitions.

We are looking to gradually invert this relationship, so that core information about an app's
business objects and their properties is configured once at the `data/Field` level and then made
available to related APIs and components such as grids, filters, and forms. See note in New Features
below regarding related updates to `GridModel.columns` config processing.

#### Grid

* Added new `GridModel.setColumnVisible()` method, along with `showColumn()` and `hideColumn()`
  convenience methods. Can replace calls to `applyColumnStateChanges()` when all you need to do is
  show or hide a single column.
* Elided Grid column headers now show the full `headerName` value in a tooltip.
* Grid column definitions now accept a new `displayName` config as the recommended entry point for
  defining a friendly user-facing label for a Column.
    * If the GridModel's Store has configured a `displayName` for the linked data field, the column
      will default to use that (if not otherwise specified).
    * If specified or sourced from a Field, `displayName` will be used as the default value for the
      pre-existing `headerName` and `chooserName` configs.
* Grid columns backed by a Store Field of type `number` or `int` will be right-aligned by default.
* Added new `GridModel.showGroupRowCounts` config to allow easy hiding of group row member counts
  within each full-width group row. Default is `true`, maintaining current behavior of showing the
  counts for each group.

#### Other

* Added new `AppSpec.showBrowserContextMenu` config to control whether the browser's default context
  menu will be shown if no app-specific context menu (e.g. from a grid) would be triggered.
    * ⚠ Note this new config defaults to `false`, meaning the browser context menu will *not* be
      available. Developers should set to true for apps that expect/depend on the built-in menu.
* `LocalDate` has gained several new static factories: `tomorrow()`, `yesterday()`,
  `[start/end]OfMonth()`, and `[start/end]OfYear()`.
* A new `@computeOnce` decorator allows for lazy computation and caching of the results of decorated
  class methods or getters. Used in `LocalDate` and intended for similar immutable, long-lived
  objects that can benefit from such caching.
* `CodeInput` and `JsonInput` get new `enableSearch` and `showToolbar` props. Enabling search
  provides an simple inline find feature for searching the input's contents.
* The Admin console's Monitor Status tab displays more clearly when there are no active monitors.

### 💥 Breaking Changes

* Renamed the `data/Field.label` property to `displayName`.
* Changed the `DimensionChooserModel.dimensions` config to require objects of the
  form `{name, displayName, isLeafDimension}` when provided as an `Object[]`.
    * Previously these objects were expected to be of the form `{value, label, isLeaf}`.
    * Note however that this same config can now be passed the `dimensions` directly from a
      configured
      `Cube` instead, which is the recommended approach and should DRY up dimension definitions for
      typical use cases.
* Changes required due to the new filter API:
    * The classes `StoreFilter` and `ValueFilter` have been removed and replaced by `FunctionFilter`
      and `FieldFilter`, respectively. In most cases apps will need to make minimal or no changes.
    * The `filters/setFilters` property on `Query` has been changed to `filter/setFilter`. In most
      case apps should not need to change anything other than the name of this property - the new
      property will continue to support array representations of multiple filters.
    * `Store` has gained a new property `filterIncludesChildren` to replace the functionality
      previously provided by `StoreFilter.includesChildren`.
    * `StoreFilterField.filterOptions` has been removed. Set `filterIncludesChildren` directly on
      the store instead.

### ✨ Style

* CSS variables for "intents" - most commonly used on buttons - have been reworked to use HSL color
  values and support several standard variations of lightness and transparency.
    * Developers are encouraged to customize intents by setting the individual HSL vars provided for
      each intent (e.g. `--intent-primary-h` to adjust the primary hue) and/or the different levels
      of lightness (e.g. `--intent-primary-l3` to adjust the default lightness).
    * ⚠ Uses of the prior intent var overrides such as `--intent-primary` will no longer work. It is
      possible to set directly via `--xh-intent-primary`, but components such as buttons will still
      use the default intent shades for variations such as hover and pressed states. Again, review
      and customize the HSL vars if required.
* Desktop `Button` styles and classes have been rationalized and reworked to allow for more
  consistent and direct styling of buttons in all their many permutations (standard/minimal/outlined
  styles * default/hovered/pressed/disabled states * light/dark themes).
    * Customized intent colors will now also be applied to outlined and minimal buttons.
    * Dedicated classes are now applied to desktop buttons based on their style and state.
      Developers can key off of these classes directly if required.

### 🐞 Bug Fixes

* Fixed `Column.tooltipElement` so that it can work if a `headerTooltip` is also specified on the
  same column.
* Fixed issue where certain values (e.g. `%`) would break in `Column.tooltipElement`.
* Fixed issue where newly loaded records in `Store` were not being frozen as promised by the API.

### 📚 Libraries

* @blueprintjs/core `3.30 -> 3.31`
* codemirror `5.56 -> 5.57`
* http-status-codes `1.4 -> 2.1`
* mobx-react `6.2 -> 6.3`
* store2 `2.11 -> 2.12`

[Commit Log](https://github.com/xh/hoist-react/compare/v35.2.1...v36.0.0)

## v35.2.1 - 2020-07-31

### 🐞 Bug Fixes

* A Grid's docked summary row is now properly cleared when its bound Store is cleared.
* Additional SVG paths added to `requiredBlueprintIcons.js` to bring back calendar scroll icons on
  the DatePicker component.
* Colors specified via the `--xh-intent-` CSS vars have been removed from minimal / outlined desktop
  `Button` components because of incompatibility with `ButtonGroupInput` component. Fix to address
  issue forthcoming. (This reverts the change made in 35.2.0 below.)

[Commit Log](https://github.com/xh/hoist-react/compare/v35.2.0...v35.2.1)

## v35.2.0 - 2020-07-21

### 🎁 New Features

* `TabContainerModel` now supports a `persistWith` config to persist the active tab.
* `TabContainerModel` now supports a `emptyText` config to display when TabContainer gets rendered
  with no children.

### ⚙️ Technical

* Supports smaller bundle sizes via a greatly reduced set of BlueprintJS icons. (Requires apps to be
  built with `@xh/hoist-dev-utils` v5.2 or greater to take advantage of this optimization.)

### 🐞 Bug Fixes

* Colors specified via the `--xh-intent-` CSS vars are now applied to minimal / outlined desktop
  `Button` components. Previously they fell through to use default Blueprint colors in these modes.
* Code input correctly handles dynamically toggling readonly/disabled state.

### 📚 Libraries

* @fortawesome/fontawesome-pro `5.13 -> 5.14`
* codemirror `5.55 -> 5.56`

[Commit Log](https://github.com/xh/hoist-react/compare/v35.1.1...v35.2.0)

## v35.1.1 - 2020-07-17

### 📚 Libraries

* @blueprintjs/core `3.29 -> 3.30`

[Commit Log](https://github.com/xh/hoist-react/compare/v35.1.0...v35.1.1)

## v35.1.0 - 2020-07-16

### 🎁 New Features

* Extend existing environment diff tool to preferences. Now, both configs and preferences may be
  diffed across servers. This feature will require an update of hoist-core to a version 8.1.0 or
  greater.
* `ExportOptions.columns` provided to `GridModel` can now be specified as a function, allowing for
  full control of columns to export, including their sort order.

### 🐞 Bug Fixes

* `GridModel`s export feature was previously excluding summary rows. These are now included.
* Fixed problems with coloring and shading algorithm in `TreeMap`.
* Fixed problems with sort order of exports in `GridModel`.
* Ensure that preferences are written to server, even if set right before navigating away from page.
* Prevent situation where a spurious exception can be sent to server when application is unloaded
  while waiting on a fetch request.

[Commit Log](https://github.com/xh/hoist-react/compare/v35.0.1...v35.1.0)

## v35.0.1 - 2020-07-02

### 🐞 Bug Fixes

* Column headers no longer allocate space for a sort arrow icon when the column has an active
  `GridSorter` in the special state of `sort: null`.
* Grid auto-sizing better accounts for margins on sort arrow icons.

[Commit Log](https://github.com/xh/hoist-react/compare/v35.0.0...v35.0.1)

## v35.0.0 - 2020-06-29

### ⚖️ Licensing Change

As of this release, Hoist is [now licensed](LICENSE.md) under the popular and permissive
[Apache 2.0 open source license](https://www.apache.org/licenses/LICENSE-2.0). Previously, Hoist was
"source available" via our public GitHub repository but still covered by a proprietary license.

We are making this change to align Hoist's licensing with our ongoing commitment to openness,
transparency and ease-of-use, and to clarify and emphasize the suitability of Hoist for use within a
wide variety of enterprise software projects. For any questions regarding this change, please
[contact us](https://xh.io/contact/).

### 🎁 New Features

* Added a new Persistence API to provide a more flexible yet consistent approach to saving state for
  Components, Models, and Services to different persistent locations such as Hoist Preferences,
  browser local storage, and Hoist Dashboard views.
    * The primary entry points for this API are the new `@PersistSupport` and `@persist`
      annotations.
      `@persist` can be added to any observable property on a `@PersistSupport` to make it
      automatically synchronize with a `PersistenceProvider`. Both `HoistModel` and `HoistService`
      are decorated with `@PersistSupport`.
    * This is designed to replace any app-specific code previously added to synchronize fields and
      their values to Preferences via ad-hoc initializers and reactions.
    * This same API is now used to handle state persistence for `GridStateModel`, `PanelModel`,
      `DimensionChooserModel`, and `DashContainerModel` - configurable via the new `persistWith`
      option on those classes.
* `FetchService` now installs a default timeout of 30 seconds for all requests. This can be disabled
  by setting timeout to `null`. Fetch Timeout Exceptions have also been improved to include the same
  information as other standard exceptions thrown by this service.
    * 💥 Apps that were relying on the lack of a built-in timeout for long-running requests should
      ensure they configure such calls with a longer or null timeout.
* `Store` gets new `clearFilter()` and `recordIsFiltered()` helper functions.
* The Admin console's Activity Tracking tab has been significantly upgraded to allow admins to
  better analyze both built-in and custom tracking data generated by their application. Its sibling
  Client Errors tab has also been updated with a docked detail panel.
* `CodeInput` gets new `showCopyButton` prop - set to true to provide an inline action button to
  copy the editor contents to the clipboard.
* Hoist config `xhEnableMonitoring` can be used to enable/disable the Admin monitor tab and its
  associated server-side jobs

### 💥 Breaking Changes

* Applications should update to `hoist-core` v8.0.1 or above, required to support the upgraded Admin
  Activity Tracking tab. Contact XH for assistance with this update.
* The option `PanelModel.prefName` has been removed in favor of `persistWith`. Existing user state
  will be transferred to the new format, assuming a `PersistenceProvider` of type 'pref' referring
  to the same preference is used (e.g. `persistWith: {prefKey: 'my-panel-model-prefName'}`.
* The option `GridModel.stateModel` has been removed in favor of `persistWith`. Existing user state
  will be transferred to the new format, assuming a `PersistenceProvider` of type 'localStorage'
  referring to the same key is used (e.g. `persistWith: {localStorageKey: 'my-grid-state-id'}`.
    * Use the new `GridModel.persistOptions` config for finer control over what grid state is
      persisted (replacement for stateModel configs to disable persistence of column
      state/sorting/grouping).
* The options `DimensionChooserModel.preference` and `DimensionChooserModel.historyPreference` have
  been removed in favor of `persistWith`.
* `AppSpec.idleDetectionEnabled` has been removed. App-specific Idle detection is now enabled via
  the new `xhIdleConfig` config. The old `xhIdleTimeoutMins` has also been deprecated.
* `AppSpec.idleDialogClass` has been renamed `AppSpec.idlePanel`. If specified, it should be a
  full-screen component.
* `PinPad` and `PinPadModel` have been moved to `@xh/hoist/cmp/pinpad`, and is now available for use
  with both standard and mobile toolkits.
* Third-party dependencies updated to properly reflect application-level licensing requirements.
  Applications must now import and provide their licensed version of ag-Grid, and Highcharts to
  Hoist. See file `Bootstrap.js` in Toolbox for an example.

### 🐞 Bug Fixes

* Sorting special columns generated by custom ag-Grid configurations (e.g. auto-group columns) no
  longer throws with an error.
* The `deepFreeze()` util - used to freeze data in `Record` instances - now only attempts to freeze
  a whitelist of object types that are known to be safely freezable. Custom application classes and
  other potentially-problematic objects (such as `moment` instances) are no longer frozen when
  loaded into `Record` fields.

### 📚 Libraries

Note that certain licensed third-party dependencies have been removed as direct dependencies of this
project, as per note in Breaking Changes above.

* @xh/hoist-dev-utils `4.x -> 5.x` - apps should also update to the latest 5.x release of dev-utils.
  Although license and dependency changes triggered a new major version of this dev dependency, no
  application-level changes should be required.
* @blueprintjs/core `3.28 -> 3.29`
* codemirror `5.54 -> 5.55`
* react-select `3.0 -> 3.1`

### 📚 Optional Libraries

* ag-Grid `23.0.2` > `23.2.0` (See Toolbox app for example on this upgrade)
* Highcharts `8.0.4 -> 8.1.1`

[Commit Log](https://github.com/xh/hoist-react/compare/v34.0.0...v35.0.0)

## v34.0.0 - 2020-05-26

### 🎁 New Features

* Hoist's enhanced autosizing is now enabled on all grids by default. See `GridModel` and
  `GridAutosizeService` for more details.
* New flags `XH.isPhone`, `XH.isTablet`, and `XH.isDesktop` available for device-specific switching.
  Corresponding `.xh-phone`, `.xh-tablet`, and `.xh-desktop` CSS classes are added to the document
  `body`. These flags and classes are set based on the detected device, as per its user-agent.
    * One of the two higher-level CSS classes `.xh-standard` or `.xh-mobile` will also be applied
      based on an app's use of the primary (desktop-centric) components vs mobile components - as
      declared by its `AppSpec.isMobileApp` - regardless of the detected device.
    * These changes provide more natural support for use cases such as apps that are built with
      standard components yet target/support tablet users.
* New method `Record.get()` provides an alternative API for checked data access.
* The mobile `Select` component supports the `enableFilter` and `enableCreate` props.
* `DashContainerModel` supports new `layoutLocked`, `contentLocked` and `renameLocked` modes.
* `DimensionChooser` now has the ability to persist its value and history separately.
* Enhance Hoist Admin's Activity Tracking tab.
* Enhance Hoist Admin's Client Error tab.

### 💥 Breaking Changes

* `emptyFlexCol` has been removed from the Hoist API and should simply be removed from all client
  applications. Improvements to agGrid's default rendering of empty space have made it obsolete.
* `isMobile` property on `XH` and `AppSpec` has been renamed to `isMobileApp`. All apps will need to
  update their (required) use of this flag in the app specifications within their
  `/client-app/src/apps` directory.
* The `xh-desktop` class should no longer be used to indicate a non-mobile toolkit based app. For
  this purpose, use `xh-standard` instead.

### 🐞 Bug Fixes

* Fix to Average Aggregators when used with hierarchical data.
* Fixes to Context Menu handling on `Panel` to allow better handling of `[]` and `null`.

### 📚 Libraries

* @blueprintjs/core `3.26 -> 3.28`
* @blueprintjs/datetime `3.16 -> 3.18`
* codemirror `5.53 -> 5.54`
* react-transition-group `4.3 -> 4.4`

[Commit Log](https://github.com/xh/hoist-react/compare/v33.3.0...v34.0.0)

## v33.3.0 - 2020-05-08

### ⚙️ Technical

* Additional updates to experimental autosize feature: standardization of naming, better masking
  control, and API fixes. Added new property `autosizeOptions` on `GridModel` and main entry point
  is now named `GridModel.autosizeAsync()`.

### 🐞 Bug Fixes

* `Column.hideable` will now be respected by ag-grid column drag and drop
  [#1900](https://github.com/xh/hoist-react/issues/1900)
* Fixed an issue where dragging a column would cause it to be sorted unintentionally.

[Commit Log](https://github.com/xh/hoist-react/compare/v33.2.0...v33.3.0)

## v33.2.0 - 2020-05-07

### 🎁 New Features

* Virtual column rendering has been disabled by default, as it offered a minimal performance benefit
  for most grids while compromising autosizing. See new `GridModel.useVirtualColumns` config, which
  can be set to `true` to re-enable this behavior if required.
* Any `GridModel` can now be reset to its code-prescribed defaults via the column chooser reset
  button. Previously, resetting to defaults was only possible for grids that persisted their state
  with a `GridModel.stateModel` config.

### 🐞 Bug Fixes

* Fixed several issues with new grid auto-sizing feature.
* Fixed issues with and generally improved expand/collapse column alignment in tree grids.
    * 💥 Note that this improvement introduced a minor breaking change for apps that have customized
      tree indentation via the removed `--grid-tree-indent-px` CSS var. Use `--grid-tree-indent`
      instead. Note the new var is specified in em units to scale well across grid sizing modes.

### ⚙️ Technical

* Note that the included version of Onsen has been replaced with a fork that includes updates for
  react 16.13. Apps should not need to make any changes.

### 📚 Libraries

* react `~16.8 -> ~16.13`
* onsenui `~16.8` -> @xh/onsenui `~16.13`
* react-onsenui `~16.8` -> @xh/react-onsenui `~16.13`

[Commit Log](https://github.com/xh/hoist-react/compare/v33.1.0...33.2.0)

## v33.1.0 - 2020-05-05

### 🎁 New Features

* Added smart auto-resizing of columns in `GridModel` Unlike ag-Grid's native auto-resizing support,
  Hoist's auto-resizing will also take into account collapsed rows, off-screen cells that are not
  currently rendered in the DOM, and summary rows. See the new `GridAutosizeService` for details.
    * This feature is currently marked as 'experimental' and must be enabled by passing a special
      config to the `GridModel` constructor of the form `experimental: {useHoistAutosize: true}`. In
      future versions of Hoist, we expect to make it the default behavior.
* `GridModel.autoSizeColumns()` has been renamed `GridModel.autosizeColumns()`, with lowercase 's'.
  Similarly, the `autoSizeColumns` context menu token has been renamed `autosizeColumns`.

### 🐞 Bug Fixes

* Fixed a regression with `StoreFilterField` introduced in v33.0.1.

[Commit Log](https://github.com/xh/hoist-react/compare/v33.0.2...33.1.0)

## v33.0.2 - 2020-05-01

### 🎁 New Features

* Add Hoist Cube Aggregators: `AverageAggregator` and `AverageStrictAggregator`
* `ColAutosizeButton` has been added to desktop and mobile

### 🐞 Bug Fixes

* Fixed mobile menus to constrain to the bottom of the viewport, scrolling if necessary.
  [#1862](https://github.com/xh/hoist-react/issues/1862)
* Tightened up mobile tree grid, fixed issues in mobile column chooser.
* Fixed a bug with reloading hierarchical data in `Store`.
  [#1871](https://github.com/xh/hoist-react/issues/1871)

[Commit Log](https://github.com/xh/hoist-react/compare/v33.0.1...33.0.2)

## v33.0.1 - 2020-04-29

### 🎁 New Features

* `StoreFieldField` supports dot-separated field names in a bound `GridModel`, meaning it will now
  match on columns with fields such as `address.city`.

* `Toolbar.enableOverflowMenu` now defaults to `false`. This was determined safer and more
  appropriate due to issues with the underlying Blueprint implementation, and the need to configure
  it carefully.

### 🐞 Bug Fixes

* Fixed an important bug with state management in `StoreFilterField`. See
  https://github.com/xh/hoist-react/issues/1854

* Fixed the default sort order for grids. ABS DESC should be first when present.

### 📚 Libraries

* @blueprintjs/core `3.25 -> 3.26`
* codemirror `5.52 -> 5.53`

[Commit Log](https://github.com/xh/hoist-react/compare/v33.0.0...v33.0.1)

## v33.0.0 - 2020-04-22

### 🎁 New Features

* The object returned by the `data` property on `Record` now includes the record `id`. This will
  allow for convenient access of the id with the other field values on the record.
* The `Timer` class has been enhanced and further standardized with its Hoist Core counterpart:
    * Both the `interval` and `timeout` arguments may be specified as functions, or config keys
      allowing for dynamic lookup and reconfiguration.
    * Added `intervalUnits` and `timeoutUnits` arguments.
    * `delay` can now be specified as a boolean for greater convenience.

### 💥 Breaking Changes

* We have consolidated the import location for several packages, removing unintended nested index
  files and 'sub-packages'. In particular, the following locations now provide a single index file
  for import for all of their public contents: `@xh/hoist/core`, `@xh/hoist/data`,
  `@xh/hoist/cmp/grid`, and `@xh/hoist/desktop/cmp/grid`. Applications may need to update import
  statements that referred to index files nested within these directories.
* Removed the unnecessary and confusing `values` getter on `BaseFieldModel`. This getter was not
  intended for public use and was intended for the framework's internal implementation only.
* `ColumnGroup.align` has been renamed to `ColumnGroup.headerAlign`. This avoids confusion with the
  `Column` API, where `align` refers to the alignment of cell contents within the column.

### 🐞 Bug Fixes

* Exceptions will no longer overwrite the currently shown exception in the exception dialog if the
  currently shown exception requires reloading the application.
  [#1834](https://github.com/xh/hoist-react/issues/1834)

### ⚙️ Technical

* Note that the Mobx React bindings have been updated to 6.2, and we have enabled the recommended
  "observer batching" feature as per
  [the mobx-react docs](https://github.com/mobxjs/mobx-react-lite/#observer-batching).

### 📚 Libraries

* @blueprintjs/core `3.24 -> 3.25`
* @blueprintjs/datetime `3.15 -> 3.16`
* mobx-react `6.1 -> 6.2`

[Commit Log](https://github.com/xh/hoist-react/compare/v32.0.4...v33.0.0)

## v32.0.5 - 2020-07-14

### 🐞 Bug Fixes

* Fixes a regression in which grid exports were no longer sorting rows properly.

[Commit Log](https://github.com/xh/hoist-react/compare/v32.0.4...v32.0.5)

## v32.0.4 - 2020-04-09

### 🐞 Bug Fixes

* Fixes a regression with the alignment of `ColumnGroup` headers.
* Fixes a bug with 'Copy Cell' context menu item for certain columns displaying the Record ID.
* Quiets console logging of 'routine' exceptions to 'debug' instead of 'log'.

[Commit Log](https://github.com/xh/hoist-react/compare/v32.0.3...v32.0.4)

## v32.0.3 - 2020-04-06

### 🐞 Bug Fixes

* Suppresses a console warning from ag-Grid for `GridModel`s that do not specify an `emptyText`.

[Commit Log](https://github.com/xh/hoist-react/compare/v32.0.2...v32.0.3)

## v32.0.2 - 2020-04-03

⚠ Note that this release includes a *new major version of ag-Grid*. Please consult the
[ag-Grid Changelog](https://www.ag-grid.com/ag-grid-changelog/) for versions 22-23 to review
possible breaking changes to any direct/custom use of ag-Grid APIs and props within applications.

### 🎁 New Features

* GridModel `groupSortFn` now accepts `null` to turn off sorting of group rows.
* `DockViewModel` now supports optional `width`, `height` and `collapsedWidth` configs.
* The `appMenuButton.extraItems` prop now accepts `MenuItem` configs (as before) but also React
  elements and the special string token '-' (shortcut to render a `MenuDivider`).
* Grid column `flex` param will now accept numbers, with available space divided between flex
  columns in proportion to their `flex` value.
* `Column` now supports a `sortingOrder` config to allow control of the sorting options that will be
  cycled through when the user clicks on the header.
* `PanelModel` now supports setting a `refreshMode` to control how collapsed panels respond to
  refresh requests.

### 💥 Breaking Changes

* The internal DOM structure of desktop `Panel` has changed to always include an inner frame with
  class `.xh-panel__content`. You may need to update styling that targets the inner structure of
  `Panel` via `.xh-panel`.
* The hooks `useOnResize()` and `useOnVisibleChange()` no longer take a `ref` argument. Use
  `composeRefs` to combine the ref that they return with any ref you wish to compose them with.
* The callback for `useOnResize()` will now receive an object representing the locations and
  dimensions of the element's content box. (Previously it incorrectly received an array of
  `ResizeObserver` entries that had to be de-referenced)
* `PanelModel.collapsedRenderMode` has been renamed to `PanelModel.renderMode`, to be more
  consistent with other Hoist APIs such as `TabContainer`, `DashContainer`, and `DockContainer`.

### 🐞 Bug Fixes

* Checkboxes in grid rows in Tiny sizing mode have been styled to fit correctly within the row.
* `GridStateModel` no longer saves/restores the width of non-resizable columns.
  [#1718](https://github.com/xh/hoist-react/issues/1718)
* Fixed an issue with the hooks useOnResize and useOnVisibleChange. In certain conditions these
  hooks would not be called. [#1808](https://github.com/xh/hoist-react/issues/1808)
* Inputs that accept a rightElement prop will now properly display an Icon passed as that element.
  [#1803](https://github.com/xh/hoist-react/issues/1803)

### ⚙️ Technical

* Flex columns now use the built-in ag-Grid flex functionality.

### 📚 Libraries

* ag-grid-community `removed @ 21.2`
* ag-grid-enterprise `21.2` replaced with @ag-grid-enterprise/all-modules `23.0`
* ag-grid-react `21.2` replaced with @ag-grid-community/react `23.0`
* @fortawesome/* `5.12 -> 5.13`
* codemirror `5.51 -> 5.52`
* filesize `6.0 -> 6.1`
* numbro `2.1 -> 2.2`
* react-beautiful-dnd `12.0 -> 13.0`
* store2 `2.10 -> 2.11`
* compose-react-refs `NEW 1.0.4`

[Commit Log](https://github.com/xh/hoist-react/compare/v31.0.0...v32.0.2)

## v31.0.0 - 2020-03-16

### 🎁 New Features

* The mobile `Navigator` / `NavigatorModel` API has been improved and made consistent with other
  Hoist content container APIs such as `TabContainer`, `DashContainer`, and `DockContainer`.
    * `NavigatorModel` and `PageModel` now support setting a `RenderMode` and `RefreshMode` to
      control how inactive pages are mounted/unmounted and how they respond to refresh requests.
    * `Navigator` pages are no longer required to to return `Page` components - they can now return
      any suitable component.
* `DockContainerModel` and `DockViewModel` also now support `refreshMode` and `renderMode` configs.
* `Column` now auto-sizes when double-clicking / double-tapping its header.
* `Toolbar` will now collapse overflowing items into a drop down menu. (Supported for horizontal
  toolbars only at this time.)
* Added new `xhEnableLogViewer` config (default `true`) to enable or disable the Admin Log Viewer.

#### 🎨 Icons

* Added `Icon.icon()` factory method as a new common entry point for creating new FontAwesome based
  icons in Hoist. It should typically be used instead of using the `FontAwesomeIcon` component
  directly.
* Also added a new `Icon.fileIcon()` factory. This method take a filename and returns an appropriate
  icon based on its extension.
* All Icon factories can now accept an `asHtml` parameter, as an alternative to calling the helper
  function `convertIconToSVG()` on the element. Use this to render icons as raw html where needed
  (e.g. grid renderers).
* Icons rendered as html will now preserve their styling, tooltips, and size.

### 💥 Breaking Changes

* The application's primary `HoistApplicationModel` is now instantiated and installed as
  `XH.appModel` earlier within the application initialization sequence, with construction happening
  prior to the init of the XH identity, config, and preference services.
    * This allows for a new `preAuthInitAsync()` lifecycle method to be called on the model before
      auth has completed, but could be a breaking change for appModel code that relied on these
      services for field initialization or in its constructor.
    * Such code should be moved to the core `initAsync()` method instead, which continues to be
      called after all XH-level services are initialized and ready.
* Mobile apps may need to adjust to the following updates to `NavigatorModel` and related APIs:
    * `NavigatorModel`'s `routes` constructor parameter has been renamed `pages`.
    * `NavigatorModel`'s observable `pages[]` has been renamed `stack[]`.
    * `NavigatorPageModel` has been renamed `PageModel`. Apps do not usually create `PageModels`
      directly, so this change is unlikely to require code updates.
    * `Page` has been removed from the mobile toolkit. Components that previously returned a `Page`
      for inclusion in a `Navigator` or `TabContainer` can now return any component. It is
      recommended you replace `Page` with `Panel` where appropriate.
* Icon enhancements described above removed the following public methods:
    * The `fontAwesomeIcon()` factory function (used to render icons not already enumerated by
      Hoist)
      has been replaced by the improved `Icon.icon()` factory - e.g. `fontAwesomeIcon({icon: ['far',
      'alicorn']}) -> Icon.icon({iconName: 'alicorn'})`.
    * The `convertIconToSvg()` utility method has been replaced by the new `asHtml` parameter on
      icon factory functions. If you need to convert an existing icon element,
      use `convertIconToHtml()`.
* `Toolbar` items should be provided as direct children. Wrapping Toolbar items in container
  components can result in unexpected item overflow.

### 🐞 Bug Fixes

* The `fmtDate()` utility now properly accepts, parses, and formats a string value input as
  documented.
* Mobile `PinPad` input responsiveness improved on certain browsers to avoid lag.

### ⚙️ Technical

* New lifecycle methods `preAuthInitAsync()` and `logoutAsync()` added to the `HoistAppModel`
  decorator (aka the primary `XH.appModel`).

[Commit Log](https://github.com/xh/hoist-react/compare/v30.1.0...v31.0.0)

## v30.1.0 - 2020-03-04

### 🐞 Bug Fixes

* Ensure `WebSocketService.connected` remains false until `channelKey` assigned and received from
  server.
* When empty, `DashContainer` now displays a user-friendly prompt to add an initial view.

### ⚙️ Technical

* Form validation enhanced to improve handling of asynchronous validation. Individual rules and
  constraints are now re-evaluated in parallel, allowing for improved asynchronous validation.
* `Select` will now default to selecting contents on focus if in filter or creatable mode.

[Commit Log](https://github.com/xh/hoist-react/compare/v30.0.0...30.1.0)

## v30.0.0 - 2020-02-29

### 🎁 New Features

* `GridModel` and `DataViewModel` now support `groupRowHeight`, `groupRowRenderer` and
  `groupRowElementRenderer` configs. Grouping is new in general to `DataViewModel`, which now takes
  a `groupBy` config.
    * `DataViewModel` allows for settable and multiple groupings and sorters.
    * `DataViewModel` also now supports additional configs from the underlying `GridModel` that make
      sense in a `DataView` context, such as `showHover` and `rowBorders`.
* `TabContainerModel` now accepts a `track` property (default false) for easily tracking tab views
  via Hoist's built-in activity tracking.
* The browser document title is now set to match `AppSpec.clientAppName` - helpful for projects with
  multiple javascript client apps.
* `StoreFilterField` accepts all other config options from `TextInput` (e.g. `disabled`).
* Clicking on a summary row in `Grid` now clears its record selection.
* The `@LoadSupport` decorator now provides an additional observable property `lastException`. The
  decorator also now logs load execution times and failures to `console.debug` automatically.
* Support for mobile `Panel.scrollable` prop made more robust with re-implementation of inner
  content element. Note this change included a tweak to some CSS class names for mobile `Panel`
  internals that could require adjustments if directly targeted by app stylesheets.
* Added new `useOnVisibleChange` hook.
* Columns now support a `headerAlign` config to allow headers to be aligned differently from column
  contents.

### 💥 Breaking Changes

* `Toolbar` items must be provided as direct children. Wrapping Toolbar items in container
  components can result in unexpected item overflow.
* `DataView.rowCls` prop removed, replaced by new `DataViewModel.rowClassFn` config for more
  flexibility and better symmetry with `GridModel`.
* `DataViewModel.itemRenderer` renamed to `DataViewModel.elementRenderer`
* `DataView` styling has been updated to avoid applying several unwanted styles from `Grid`. Note
  that apps might rely on these styles (intentionally or not) for their `itemRenderer` components
  and appearance and will need to adjust.
* Several CSS variables related to buttons have been renamed for consistency, and button style rules
  have been adjusted to ensure they take effect reliably across desktop and mobile buttons
  ([#1568](https://github.com/xh/hoist-react/pull/1568)).
* The optional `TreeMapModel.highchartsConfig` object will now be recursively merged with the
  top-level config generated by the Hoist model and component, where previously it was spread onto
  the generated config. This could cause a change in behavior for apps using this config to
  customize map instances, but provides more flexibility for e.g. customizing the `series`.
* The signature of `useOnResize` hook has been modified slightly for API consistency and clarity.
  Options are now passed in a configuration object.

### 🐞 Bug Fixes

* Fixed an issue where charts that are rendered while invisible would have the incorrect size.
  [#1703](https://github.com/xh/hoist-react/issues/1703)
* Fixed an issue where zeroes entered by the user in `PinPad` would be displayed as blanks.
* Fixed `fontAwesomeIcon` elem factory component to always include the default 'fa-fw' className.
  Previously, it was overridden if a `className` prop was provided.
* Fixed an issue where ConfigDiffer would always warn about deletions, even when there weren't any.
  [#1652](https://github.com/xh/hoist-react/issues/1652)
* `TextInput` will now set its value to `null` when all text is deleted and the clear icon will
  automatically hide.
* Fixed an issue where multiple buttons in a `ButtonGroupInput` could be shown as active
  simultaneously. [#1592](https://github.com/xh/hoist-react/issues/1592)
* `StoreFilterField` will again match on `Record.id` if bound to a Store or a GridModel with the
  `id` column visible. [#1697](https://github.com/xh/hoist-react/issues/1697)
* A number of fixes have been applied to `RelativeTimeStamp` and `getRelativeTimestamp`, especially
  around its handling of 'equal' or 'epsilon equal' times. Remove unintended leading whitespace from
  `getRelativeTimestamp`.

### ⚙️ Technical

* The `addReaction` and `addAutorun` methods (added to Hoist models, components, and services by the
  `ReactiveSupport` mixin) now support a configurable `debounce` argument. In many cases, this is
  preferable to the built-in MobX `delay` argument, which only provides throttling and not true
  debouncing.
* New `ChartModel.highchart` property provides a reference to the underlying HighChart component.

### 📚 Libraries

* @blueprintjs/core `3.23 -> 3.24`
* react-dates `21.7 -> 21.8`
* react-beautiful-dnd `11.0 -> 12.2`

[Commit Log](https://github.com/xh/hoist-react/compare/v29.1.0...v30.0.0)

## v29.1.0 - 2020-02-07

### 🎁 New Features

#### Grid

* The `compact` config on `GridModel` has been deprecated in favor of the more powerful `sizingMode`
  which supports the values 'large', 'standard', 'compact', or 'tiny'.
    * Each new mode has its own set of CSS variables for applications to override as needed.
    * Header and row heights are configurable for each via the `HEADER_HEIGHTS` and `ROW_HEIGHTS`
      static properties of the `AgGrid` component. These objects can be modified on init by
      applications that wish to customize the default row heights globally.
    * 💥 Note that these height config objects were previously exported as constants from AgGrid.js.
      This would be a breaking change for any apps that imported the old objects directly (
      considered unlikely).
* `GridModel` now exposes an `autoSizeColumns` method, and the Grid context menu now contains an
  `Autosize Columns` option by default.
* `Column` and `ColumnGroup` now support React elements for `headerName`.

#### Data

* The `Store` constructor now accepts a `data` argument to load data at initialization.
* The `xh/hoist/data/cube` package has been modified substantially to better integrate with the core
  data package and support observable "Views". See documentation on `Cube` for more information.

#### Other

* Added a `PinPad` component for streamlined handling of PIN entry on mobile devices.
* `FormField` now takes `tooltipPosition` and `tooltipBoundary` props for customizing minimal
  validation tooltip.
* `RecordAction.actionFn` parameters now include a `buttonEl` property containing the button element
  when used in an action column.
* Mobile Navigator component now takes an `animation` prop which can be set to 'slide' (default),
  'lift', 'fade', or 'none'. These values are passed to the underlying onsenNavigator component.
  ([#1641](https://github.com/xh/hoist-react/pull/1641))
* `AppOption` configs now accept an `omit` property for conditionally excluding options.

### 🐞 Bug Fixes

* Unselectable grid rows are now skipped during up/down keyboard navigation.
* Fix local quick filtering in `LeftRightChooser` (v29 regression).
* Fix `SplitTreeMap` - the default filtering once again splits the map across positive and negative
  values as intended (v29 regression).

### ⚙️ Technical

* `FormFields` now check that they are contained in a Hoist `Form`.

### 📚 Libraries

* @blueprintjs/core `3.22 -> 3.23`
* codemirror `5.50 -> 5.51`
* react-dates `21.5 -> 21.7`

[Commit Log](https://github.com/xh/hoist-react/compare/v29.0.0...v29.1.0)

## v29.0.0 - 2020-01-24

### 🗄️ Data Package Changes

Several changes have been made to data package (`Store` and `Record`) APIs for loading, updating,
and modifying data. They include some breaking changes, but pave the way for upcoming enhancements
to fully support inline grid editing and other new features.

Store now tracks the "committed" state of its records, which represents the data as it was loaded
(typically from the server) via `loadData()` or `updateData()`. Records are now immutable and
frozen, so they cannot be changed directly, but Store offers a new `modifyRecords()` API to apply
local modifications to data in a tracked and managed way. (Store creates new records internally to
hold both this modified data and the original, "committed" data.) This additional state tracking
allows developers to query Stores for modified or added records (e.g. to flush back to the server
and persist) as well as call new methods to revert changes (e.g. to undo a block of changes that the
user wishes to discard).

Note the following more specific changes to these related classes:

#### Record

* 💥 Record data properties are now nested within a `data` object on Record instances and are no
  longer available as top-level properties on the Record itself.
    * Calls to access data such as `rec.quantity` must be modified to `rec.data.quantity`.
    * When accessing multiple properties, destructuring provides an efficient syntax -
      e.g. `const {quantity, price} = rec.data;`.
* 💥 Records are now immutable and cannot be modified by applications directly.
    * This is a breaking change, but should only affect apps with custom inline grid editing
      implementations or similar code that modifies individual record values.
    * Calls to change data such as `rec.quantity = 100` must now be made through the Record's Store,
      e.g. `store.modifyData({id: 41, quantity: 100})`
* Record gains new getters for inspecting its state, including: `isAdd`, `isModified`, and
  `isCommitted`.

#### Store

* 💥 `noteDataUpdated()` has been removed, as out-of-band modifications to Store Records are no
  longer possible.
* 💥 Store's `idSpec` function is now called with the raw record data - previously it was passed
  source data after it had been run through the store's optional `processRawData` function. (This is
  unlikely to have a practical impact on most apps, but is included here for completeness.)
* `Store.updateData()` now accepts a flat list of raw data to process into Record additions and
  updates. Previously developers needed to call this method with an object containing add, update,
  and/or remove keys mapped to arrays. Now Store will produce an object of this shape automatically.
* `Store.refreshFilter()` method has been added to allow applications to rebuild the filtered data
  set if some application state has changed (apart from the store's data itself) which would affect
  the store filter.
* Store gains new methods for manipulating its Records and data, including `addRecords()`,
  `removeRecords()`, `modifyRecords()`, `revertRecords()`, and `revert()`. New getters have been
  added for `addedRecords`, `removedRecords`, `modifiedRecords`, and `isModified`.

#### Column

* Columns have been enhanced for provide basic support for inline-editing of record data. Further
  inline editing support enhancements are planned for upcoming Hoist releases.
* `Column.getValueFn` config added to retrieve the cell value for a Record field. The default
  implementation pulls the value from the Record's new `data` property (see above). Apps that
  specify custom `valueGetter` callbacks via `Column.agOptions` should now implement their custom
  logic in this new config.
* `Column.setValueFn` config added to support modifying the Column field's value on the underlying
  Record. The default implementation calls the new `Store.modifyRecords()` API and should be
  sufficient for the majority of cases.
* `Column.editable` config added to indicate if a column/cell should be inline-editable.

### 🎁 New Features

* Added keyboard support to ag-Grid context menus.
* Added `GridModel.setEmptyText()` to allow updates to placeholder text after initial construction.
* Added `GridModel.ensureSelectionVisible()` to scroll the currently selected row into view.
* When a `TreeMap` is bound to a `GridModel`, the grid will now respond to map selection changes by
  scrolling to ensure the selected grid row is visible.
* Added a `Column.tooltipElement` config to support fully customizable tooltip components.
* Added a `useOnResize` hook, which runs a function when a component is resized.
* Exposed an `inputRef` prop on numberInput, textArea, and textInput
* `PanelModel` now accepts a `maxSize` config.
* `RelativeTimeStamp` now support a `relativeTo` option, allowing it to display the difference
  between a timestamp and another reference time other than now. Both the component and the
  `getRelativeTimestamp()` helper function now leverage moment.js for their underlying
  implementation.
* A new `Clock` component displays the time, either local to the browser or for a configurable
  timezone.
* `LeftRightChooser` gets a new `showCounts` option to print the number of items on each side.
* `Select` inputs support a new property `enableWindowed` (desktop platform only) to improve
  rendering performance with large lists of options.
* `Select` inputs support grouped options. To use, add an attribute `options` containing an array of
  sub-options.
* `FetchService` methods support a new `timeout` option. This config chains `Promise.timeout()` to
  the promises returned by the service.
* Added alpha version of `DashContainer` for building dynamic, draggable dashboard-style layouts.
  Please note: the API for this component is subject to change - use at your own risk!
* `Select` now allows the use of objects as values.
* Added a new `xhEnableImpersonation` config to enable or disable the ability of Hoist Admins to
  impersonate other users. Note that this defaults to `false`. Apps will need to set this config to
  continue using impersonation. (Note that an update to hoist-core 6.4+ is required for this config
  to be enforced on the server.)
* `FormField` now supports a `requiredIndicator` to customize how required fields are displayed.
* Application build tags are now included in version update checks, primarily to prompt dev/QA users
  to refresh when running SNAPSHOT versions. (Note that an update to hoist-core 6.4+ is required for
  the server to emit build tag for comparison.)
* `CodeInput` component added to provide general `HoistInput` support around the CodeMirror code
  editor. The pre-existing `JsonInput` has been converted to a wrapper around this class.
* `JsonInput` now supports an `autoFocus` prop.
* `Select` now supports a `hideDropdownIndicator` prop.
* `useOnResize` hook will now ignore visibility changes, i.e. a component resizing to a size of 0.
* `DimensionChooser` now supports a `popoverPosition` prop.
* `AppBar.appMenuButtonPosition` prop added to configure the App Menu on the left or the right, and
  `AppMenuButton` now accepts and applies any `Button` props to customize.
* New `--xh-grid-tree-indent-px` CSS variable added to allow control over the amount of indentation
  applied to tree grid child nodes.

### 💥 Breaking Changes

* `GridModel.contextMenuFn` config replaced with a `contextMenu` parameter. The new parameter will
  allow context menus to be specified with a simple array in addition to the function specification
  currently supported.
* `GridModel.defaultContextMenuTokens` config renamed to `defaultContextMenu`.
* `Chart` and `ChartModel` have been moved from `desktop/cmp/charts` to `cmp/charts`.
* `StoreFilterField` has been moved from `desktop/cmp/store` to `cmp/store`.
* The options `nowEpsilon` and `nowString` on `RelativeTimestamp` have been renamed to `epsilon` and
  `equalString`, respectively.
* `TabRenderMode` and `TabRefreshMode` have been renamed to `RenderMode` and `RefreshMode` and moved
  to the `core` package. These enumerations are now used in the APIs for `Panel`, `TabContainer`,
  and `DashContainer`.
* `DockViewModel` now requires a function, or a HoistComponent as its `content` param. It has always
  been documented this way, but a bug in the original implementation had it accepting an actual
  element rather than a function. As now implemented, the form of the `content` param is consistent
  across `TabModel`, `DockViewModel`, and `DashViewSpec`.
* `JsonInput.showActionButtons` prop replaced with more specific `showFormatButton` and
  `showFullscreenButton` props.
* The `DataView.itemHeight` prop has been moved to `DataViewModel` where it can now be changed
  dynamically by applications.
* Desktop `AppBar.appMenuButtonOptions` prop renamed to `appMenuButtonProps` for consistency.

### 🐞 Bug Fixes

* Fixed issue where JsonInput was not receiving its `model` from context
  ([#1456](https://github.com/xh/hoist-react/issues/1456))
* Fixed issue where TreeMap would not be initialized if the TreeMapModel was created after the
  GridModel data was loaded ([#1471](https://github.com/xh/hoist-react/issues/1471))
* Fixed issue where export would create malformed file with dynamic header names
* Fixed issue where exported tree grids would have incorrect aggregate data
  ([#1447](https://github.com/xh/hoist-react/issues/1447))
* Fixed issue where resizable Panels could grow larger than desired
  ([#1498](https://github.com/xh/hoist-react/issues/1498))
* Changed RestGrid to only display export button if export is enabled
  ([#1490](https://github.com/xh/hoist-react/issues/1490))
* Fixed errors when grouping rows in Grids with `groupUseEntireRow` turned off
  ([#1520](https://github.com/xh/hoist-react/issues/1520))
* Fixed problem where charts were resized when being hidden
  ([#1528](https://github.com/xh/hoist-react/issues/1528))
* Fixed problem where charts were needlessly re-rendered, hurting performance and losing some state
  ([#1505](https://github.com/xh/hoist-react/issues/1505))
* Removed padding from Select option wrapper elements which was making it difficult for custom
  option renderers to control the padding ([1571](https://github.com/xh/hoist-react/issues/1571))
* Fixed issues with inconsistent indentation for tree grid nodes under certain conditions
  ([#1546](https://github.com/xh/hoist-react/issues/1546))
* Fixed autoFocus on NumberInput.

### 📚 Libraries

* @blueprintjs/core `3.19 -> 3.22`
* @blueprintjs/datetime `3.14 -> 3.15`
* @fortawesome/fontawesome-pro `5.11 -> 5.12`
* codemirror `5.49 -> 5.50`
* core-js `3.3 -> 3.6`
* fast-deep-equal `2.0 -> 3.1`
* filesize `5.0 -> 6.0`
* highcharts 7.2 -> 8.0`
* mobx `5.14 -> 5.15`
* react-dates `21.3 -> 21.5`
* react-dropzone `10.1 -> 10.2`
* react-windowed-select `added @ 2.0.1`

[Commit Log](https://github.com/xh/hoist-react/compare/v28.2.0...v29.0.0)

## v28.2.0 - 2019-11-08

### 🎁 New Features

* Added a `DateInput` component to the mobile toolkit. Its API supports many of the same options as
  its desktop analog with the exception of `timePrecision`, which is not yet supported.
* Added `minSize` to panelModel. A resizable panel can now be prevented from resizing to a size
  smaller than minSize. ([#1431](https://github.com/xh/hoist-react/issues/1431))

### 🐞 Bug Fixes

* Made `itemHeight` a required prop for `DataView`. This avoids an issue where agGrid went into an
  infinite loop if this value was not set.
* Fixed a problem with `RestStore` behavior when `dataRoot` changed from its default value.

[Commit Log](https://github.com/xh/hoist-react/compare/v28.1.1...v28.2.0)

## v28.1.1 - 2019-10-23

### 🐞 Bug Fixes

* Fixes a bug with default model context being set incorrectly within context inside of `Panel`.

[Commit Log](https://github.com/xh/hoist-react/compare/v28.1.0...v28.1.1)

## v28.1.0 - 2019-10-18

### 🎁 New Features

* `DateInput` supports a new `strictInputParsing` prop to enforce strict parsing of keyed-in entries
  by the underlying moment library. The default value is false, maintained the existing behavior
  where [moment will do its best](https://momentjs.com/guides/#/parsing/) to parse an entered date
  string that doesn't exactly match the specified format
* Any `DateInput` values entered that exceed any specified max/minDate will now be reset to null,
  instead of being set to the boundary date (which was surprising and potentially much less obvious
  to a user that their input had been adjusted automatically).
* `Column` and `ColumnGroup` now accept a function for `headerName`. The header will be
  automatically re-rendered when any observable properties referenced by the `headerName` function
  are modified.
* `ColumnGroup` now accepts an `align` config for setting the header text alignment
* The flag `toContext` for `uses` and `creates` has been replaced with a new flag `publishMode` that
  provides more granular control over how models are published and looked up via context. Components
  can specify `ModelPublishMode.LIMITED` to make their model available for contained components
  without it becoming the default model or exposing its sub-models.

### 🐞 Bug Fixes

* Tree columns can now specify `renderer` or `elementRenderer` configs without breaking the standard
  ag-Grid group cell renderer auto-applied to tree columns (#1397).
* Use of a custom `Column.comparator` function will no longer break agGrid-provided column header
  filter menus (#1400).
* The MS Edge browser does not return a standard Promise from `async` functions, so the the return
  of those functions did not previously have the required Hoist extensions installed on its
  prototype. Edge "native" Promises are now also polyfilled / extended as required. (#1411).
* Async `Select` combobox queries are now properly debounced as per the `queryBuffer` prop (#1416).

### ⚙️ Technical

* Grid column group headers now use a custom React component instead of the default ag-Grid column
  header, resulting in a different DOM structure and CSS classes. Existing CSS overrides of the
  ag-Grid column group headers may need to be updated to work with the new structure/classes.
* We have configured `stylelint` to enforce greater consistency in our stylesheets within this
  project. The initial linting run resulted in a large number of updates to our SASS files, almost
  exclusively whitespace changes. No functional changes are intended/expected. We have also enabled
  hooks to run both JS and style linting on pre-commit. Neither of these updates directly affects
  applications, but the same tools could be configured for apps if desired.

### 📚 Libraries

* core-js `3.2 -> 3.3`
* filesize `4.2 -> 5.0`
* http-status-codes `added @ 1.3`

[Commit Log](https://github.com/xh/hoist-react/compare/v28.0.0...v28.1.0)

## v28.0.0 - 2019-10-07

_"The one with the hooks."_

**Hoist now fully supports React functional components and hooks.** The new `hoistComponent`
function is now the recommended method for defining new components and their corresponding element
factories. See that (within HoistComponentFunctional.js) and the new `useLocalModel()` and
`useContextModel()` hooks (within [core/hooks](core/hooks)) for more information.

Along with the performance benefits and the ability to use React hooks, Hoist functional components
are designed to read and write their models via context. This allows a much less verbose
specification of component element trees.

Note that **Class-based Components remain fully supported** (by both Hoist and React) using the
familiar `@HoistComponent` decorator, but transitioning to functional components within Hoist apps
is now strongly encouraged. In particular note that Class-based Components will *not* be able to
leverage the context for model support discussed above.

### 🎁 New Features

* Resizable panels now default to not redrawing their content when resized until the resize bar is
  dropped. This offers an improved user experience for most situations, especially when layouts are
  complex. To re-enable the previous dynamic behavior, set `PanelModel.resizeWhileDragging: true`.
* The default text input shown by `XH.prompt()` now has `selectOnFocus: true` and will confirm the
  user's entry on an `<enter>` keypress (same as clicking 'OK').
* `stringExcludes` function added to form validation constraints. This allows an input value to
  block specific characters or strings, e.g. no slash "/" in a textInput for a filename.
* `constrainAll` function added to form validation constraints. This takes another constraint as its
  only argument, and applies that constraint to an array of values, rather than just to one value.
  This is useful for applying a constraint to inputs that produce arrays, such as tag pickers.
* `DateInput` now accepts LocalDates as `value`, `minDate` and `maxDate` props.
* `RelativeTimestamp` now accepts a `bind` prop to specify a model field name from which it can pull
  its timestamp. The model itself can either be passed as a prop or (better) sourced automatically
  from the parent context. Developers are encouraged to take this change to minimize re-renders of
  parent components (which often contain grids and other intensive layouts).
* `Record` now has properties and methods for accessing and iterating over children, descendants,
  and ancestors
* `Store` now has methods for retrieving the descendants and ancestors of a given Record

### 💥 Breaking Changes

* **Apps must update their dev dependencies** to the latest `@xh/hoist-dev-utils` package: v4.0+.
  This updates the versions of Babel / Webpack used in builds to their latest / current versions and
  swaps to the updated Babel recommendation of `core-js` for polyfills.
* The `allSettled` function in `@xh/promise` has been removed. Applications using this method should
  use the ECMA standard (stage-2) `Promise.allSettled` instead. This method is now fully available
  in Hoist via bundled polyfills. Note that the standard method returns an array of objects of the
  form `{status: [rejected|fulfilled], ...}`, rather than `{state: [rejected|fulfilled], ...}`.
* The `containerRef` argument for `XH.toast()` should now be a DOM element. Component instances are
  no longer supported types for this value. This is required to support functional Components
  throughout the toolkit.
* Apps that need to prevent a `StoreFilterField` from binding to a `GridModel` in context, need to
  set the `store` or `gridModel` property explicitly to null.
* The Blueprint non-standard decorators `ContextMenuTarget` and `HotkeysTarget` are no longer
  supported. Use the new hooks `useContextMenu()` and `useHotkeys()` instead. For convenience, this
  functionality has also been made available directly on `Panel` via the `contextMenu` and `hotkeys`
  props.
* `DataView` and `DataViewModel` have been moved from `/desktop/cmp/dataview` to the cross-platform
  package `/cmp/dataview`.
* `isReactElement` has been removed. Applications should use the native React API method
  `React.isValidElement` instead.

### ⚙️ Technical

* `createObservableRef()` is now available in `@xh/hoist/utils/react` package. Use this function for
  creating refs that are functionally equivalent to refs created with `React.createRef()`, yet fully
  observable. With this change the `Ref` class in the same package is now obsolete.
* Hoist now establishes a proper react "error boundary" around all application code. This means that
  errors throw when rendering will be caught and displayed in the standard Hoist exception dialog,
  and stack traces for rendering errors should be significantly less verbose.
* Not a Hoist feature, exactly, but the latest version of `@xh/hoist-dev-utils` (see below) enables
  support for the `optional chaining` (aka null safe) and `nullish coalescing` operators via their
  Babel proposal plugins. Developers are encouraged to make good use of the new syntax below:
    * conditional-chaining: `let foo = bar?.baz?.qux;`
    * nullish coalescing: `let foo = bar ?? 'someDefaultValue';`

### 🐞 Bug Fixes

* Date picker month and year controls will now work properly in `localDate` mode. (Previously would
  reset to underlying value.)
* Individual `Buttons` within a `ButtonGroupInput` will accept a disabled prop while continuing to
  respect the overall `ButtonGroupInput`'s disabled prop.
* Raised z-index level of AG-Grid tooltip to ensure tooltips for AG-Grid context menu items appear
  above the context menu.

### 📚 Libraries

* @blueprintjs/core `3.18 -> 3.19`
* @blueprintjs/datetime `3.12 -> 3.14`
* @fortawesome/fontawesome-pro `5.10 -> 5.11`
* @xh/hoist-dev-utils `3.8 -> 4.3` (multiple transitive updates to build tooling)
* ag-grid `21.1 -> 21.2`
* highcharts `7.1 -> 7.2`
* mobx `5.13 -> 5.14`
* react-transition-group `4.2 -> 4.3`
* rsvp (removed)
* store2 `2.9 -> 2.10`

[Commit Log](https://github.com/xh/hoist-react/compare/v27.1.0...v28.0.0)

## v27.1.0 - 2019-09-05

### 🎁 New Features

* `Column.exportFormat` can now be a function, which supports setting Excel formats on a per-cell
  (vs. entire column) basis by returning a conditional `exportFormat` based upon the value and / or
  record.
    * ⚠️ Note that per-cell formatting _requires_ that apps update their server to use hoist-core
      v6.3.0+ to work, although earlier versions of hoist-core _are_ backwards compatible with the
      pre-existing, column-level export formatting.
* `DataViewModel` now supports a `sortBy` config. Accepts the same inputs as `GridModel.sortBy`,
  with the caveat that only a single-level sort is supported at this time.

[Commit Log](https://github.com/xh/hoist-react/compare/v27.0.1...v27.1.0)

## v27.0.1 - 2019-08-26

### 🐞 Bug Fixes

* Fix to `Store.clear()` and `GridModel.clear()`, which delegates to the same (#1324).

[Commit Log](https://github.com/xh/hoist-react/compare/v27.0.0...v27.0.1)

## v27.0.0 - 2019-08-23

### 🎁 New Features

* A new `LocalDate` class has been added to the toolkit. This class provides client-side support for
  "business" or "calendar" days that do not have a time component. It is an immutable class that
  supports '==', '<' and '>', as well as a number of convenient manipulation functions. Support for
  the `LocalDate` class has also been added throughout the toolkit, including:
    * `Field.type` now supports an additional `localDate` option for automatic conversion of server
      data to this type when loading into a `Store`.
    * `fetchService` is aware of this class and will automatically serialize all instances of it for
      posting to the server. ⚠ NOTE that along with this change, `fetchService` and its methods such
      as `XH.fetchJson()` will now serialize regular JS Date objects as ms timestamps when provided
      in params. Previously Dates were serialized in their default `toString()` format. This would
      be a breaking change for an app that relied on that default Date serialization, but it was
      made for increased symmetry with how Hoist JSON-serializes Dates and LocalDates on the
      server-side.
    * `DateInput` can now be used to seamlessly bind to a `LocalDate` as well as a `Date`. See its
      new prop of `valueType` which can be set to `localDate` or `date` (default).
    * A new `localDateCol` config has been added to the `@xh/hoist/grid/columns` package with
      standardized rendering and formatting.
* New `TreeMap` and `SplitTreeMap` components added, to render hierarchical data in a configurable
  TreeMap visualization based on the Highcharts library. Supports optional binding to a GridModel,
  which syncs selection and expand / collapse state.
* `Column` gets a new `highlightOnChange` config. If true, the grid will highlight the cell on each
  change by flashing its background. (Currently this is a simple on/off config - future iterations
  could support a function variant or other options to customize the flash effect based on the
  old/new values.) A new CSS var `--xh-grid-cell-change-bg-highlight` can be used to customize the
  color used, app-wide or scoped to a particular grid selector. Note that columns must *not* specify
  `rendererIsComplex` (see below) if they wish to enable the new highlight flag.

### 💥 Breaking Changes

* The updating of `Store` data has been reworked to provide a simpler and more powerful API that
  allows for the applications of additions, deletions, and updates in a single transaction:
    * The signature of `Store.updateData()` has been substantially changed, and is now the main
      entry point for all updates.
    * `Store.removeRecords()` has been removed. Use `Store.updateData()` instead.
    * `Store.addData()` has been removed. Use `Store.updateData()` instead.
* `Column` takes an additional property `rendererIsComplex`. Application must set this flag to
  `true` to indicate if a column renderer uses values other than its own bound field. This change
  provides an efficiency boost by allowing ag-Grid to use its default change detection instead of
  forcing a cell refresh on any change.

### ⚙️ Technical

* `Grid` will now update the underlying ag-Grid using ag-Grid transactions rather than relying on
  agGrid `deltaRowMode`. This is intended to provide the best possible grid performance and
  generally streamline the use of the ag-Grid Api.

### 🐞 Bug Fixes

* Panel resize events are now properly throttled, avoiding extreme lagginess when resizing panels
  that contain complex components such as big grids.
* Workaround for issues with the mobile Onsen toolkit throwing errors while resetting page stack.
* Dialogs call `doCancel()` handler if cancelled via `<esc>` keypress.

### 📚 Libraries

* @xh/hoist-dev-utils `3.7 -> 3.8`
* qs `6.7 -> 6.8`
* store2 `2.8 -> 2.9`

[Commit Log](https://github.com/xh/hoist-react/compare/v26.0.1...v27.0.0)

## v26.0.1 - 2019-08-07

### 🎁 New Features

* **WebSocket support** has been added in the form of `XH.webSocketService` to establish and
  maintain a managed websocket connection with the Hoist UI server. This is implemented on the
  client via the native `WebSocket` object supported by modern browsers and relies on the
  corresponding service and management endpoints added to Hoist Core v6.1.
    * Apps must declare `webSocketsEnabled: true` in their `AppSpec` configuration to enable this
      overall functionality on the client.
    * Apps can then subscribe via the new service to updates on a requested topic and will receive
      any inbound messages for that topic via a callback.
    * The service will monitor the socket connection with a regular heartbeat and attempt to
      re-establish if dropped.
    * A new admin console snap-in provides an overview of connected websocket clients.
* The `XH.message()` and related methods such as `XH.alert()` now support more flexible
  `confirmProps` and `cancelProps` configs, each of which will be passed to their respective button
  and merged with suitable defaults. Allows use of the new `autoFocus` prop with these preconfigured
  dialogs.
    * By default, `XH.alert()` and `XH.confirm()` will auto focus the confirm button for user
      convenience.
    * The previous text/intent configs have been deprecated and the message methods will log a
      console warning if they are used (although it will continue to respect them to aid
      transitioning to the new configs).
* `GridModel` now supports a `copyCell` context menu action. See `StoreContextMenu` for more
  details.
* New `GridCountLabel` component provides an alternative to existing `StoreCountLabel`, outputting
  both overall record count and current selection count in a configurable way.
* The `Button` component accepts an `autoFocus` prop to attempt to focus on render.
* The `Checkbox` component accepts an `autoFocus` prop to attempt to focus on render.

### 💥 Breaking Changes

* `StoreCountLabel` has been moved from `/desktop/cmp/store` to the cross-platform package
  `/cmp/store`. Its `gridModel` prop has also been removed - usages with grids should likely switch
  to the new `GridCountLabel` component, noted above and imported from `/cmp/grid`.
* The API for `ClipboardButton` and `ClipboardMenuItem` has been simplified, and made implementation
  independent. Specify a single `getCopyText` function rather than the `clipboardSpec`.
  (`clipboardSpec` is an artifact from the removed `clipboard` library).
* The `XH.prompt()` and `XH.message()` input config has been updated to work as documented, with any
  initial/default value for the input sourced from `input.initialValue`. Was previously sourced from
  `input.value` (#1298).
* ChartModel `config` has been deprecated. Please use `highchartsConfig` instead.

### 🐞 Bug Fixes

* The `Select.selectOnFocus` prop is now respected when used in tandem with `enableCreate` and/or
  `queryFn` props.
* `DateInput` popup _will_ now close when input is blurred but will _not_ immediately close when
  `enableTextInput` is `false` and a month or year is clicked (#1293).
* Buttons within a grid `actionCol` now render properly in compact mode, without clipping/overflow.

### ⚙️ Technical

* `AgGridModel` will now throw an exception if any of its methods which depend on ag-Grid state are
  called before the grid has been fully initialized (ag-Grid onGridReady event has fired).
  Applications can check the new `isReady` property on `AgGridModel` before calling such methods
  to️️ verify the grid is fully initialized.

### 📚 Libraries

* @blueprintjs/core `3.17 -> 3.18`
* @blueprintjs/datetime `3.11 -> 3.12`
* @fortawesome/fontawesome `5.9 -> 5.10`
* ag-grid `21.0.1 -> 21.1.1`
* store2 `2.7 -> 2.8`
* The `clipboard` library has been replaced with the simpler `clipboard-copy` library.

[Commit Log](https://github.com/xh/hoist-react/compare/v25.2.0...v26.0.1)

## v25.2.0 - 2019-07-25

### 🎁 New Features

* `RecordAction` supports a new `secondaryText` property. When used for a Grid context menu item,
  this text appears on the right side of the menu item, usually used for displaying the shortcut key
  associated with an action.

### 🐞 Bug Fixes

* Fixed issue with loopy behavior when using `Select.selectOnFocus` and changing focus
  simultaneously with keyboard and mouse.

[Commit Log](https://github.com/xh/hoist-react/compare/v25.1.0...v25.2.0)

## v25.1.0 - 2019-07-23

### 🎁 New Features

* `JsonInput` includes buttons for toggling showing in a full-screen dialog window. Also added a
  convenience button to auto-format `JsonInput's` content.
* `DateInput` supports a new `enableTextInput` prop. When this property is set to false, `DateInput`
  will be entirely driven by the provided date picker. Additionally, `DateInput` styles have been
  improved for its various modes to more clearly convey its functionality.
* `ExportButton` will auto-disable itself if bound to an empty `GridModel`. This helper button will
  now also throw a console warning (to alert the developer) if `gridModel.enableExport != true`.

### ⚙️ Technical

* Classes decorated with `@LoadSupport` will now throw an exception out of their provided
  `loadAsync()` method if called with a parameter that's not a plain object (i.e. param is clearly
  not a `LoadSpec`). Note this might be a breaking change, in so far as it introduces additional
  validation around this pre-existing API requirement.
* Requirements for the `colorSpec` option passed to Hoist number formatters have been relaxed to
  allow partial definitions such that, for example, only negative values may receive the CSS class
  specified, without having to account for positive value styling.

### 🐞 Bug Fixes

* `RestFormModel` now submits dirty fields only when editing a record, as intended (#1245).
* `FormField` will no longer override the disabled prop of its child input if true (#1262).

### 📚 Libraries

* mobx `5.11 -> 5.13`
* Misc. patch-level updates

[Commit Log](https://github.com/xh/hoist-react/compare/v25.0.0...v25.1.0)

## v25.0.0 - 2019-07-16

### 🎁 New Features

* `Column` accepts a new `comparator` callback to customize how column cell values are sorted by the
  grid.
* Added `XH.prompt()` to show a simple message popup with a built-in, configurable HoistInput. When
  submitted by the user, its callback or resolved promise will include the input's value.
* `Select` accepts a new `selectOnFocus` prop. The behaviour is analogous to the `selectOnFocus`
  prop already in `TextInput`, `TextArea` and `NumberInput`.

### 💥 Breaking Changes

* The `fmtPercent` and `percentRenderer` methods will now multiply provided value by 100. This is
  consistent with the behavior of Excel's percentage formatting and matches the expectations of
  `ExportFormat.PCT`. Columns that were previously using `exportValue: v => v/100` as a workaround
  to the previous renderer behavior should remove this line of code.
* `DimensionChooserModel`'s `historyPreference` config has been renamed `preference`. It now
  supports saving both value and history to the same preference (existing history preferences will
  be handled).

[Commit Log](https://github.com/xh/hoist-react/compare/v24.2.0...v25.0.0)

## v24.2.0 - 2019-07-08

### 🎁 New Features

* `GridModel` accepts a new `colDefaults` configuration. Defaults provided via this object will be
  merged (deeply) into all column configs as they are instantiated.
* New `Panel.compactHeader` and `DockContainer.compactHeaders` props added to enable more compact
  and space efficient styling for headers in these components.
    * ⚠️ Note that as part of this change, internal panel header CSS class names changed slightly -
      apps that were targeting these internal selectors would need to adjust. See
      desktop/cmp/panel/impl/PanelHeader.scss for the relevant updates.
* A new `exportOptions.columns` option on `GridModel` replaces `exportOptions.includeHiddenCols`.
  The updated and more flexible config supports special strings 'VISIBLE' (default), 'ALL', and/or a
  list of specific colIds to include in an export.
    * To avoid immediate breaking changes, GridModel will log a warning on any remaining usages of
      `includeHiddenCols` but auto-set to `columns: 'ALL'` to maintain the same behavior.
* Added new preference `xhShowVersionBar` to allow more fine-grained control of when the Hoist
  version bar is showing. It defaults to `auto`, preserving the current behavior of always showing
  the footer to Hoist Admins while including it for non-admins *only* in non-production
  environments. The pref can alternatively be set to 'always' or 'never' on a per-user basis.

### 📚 Libraries

* @blueprintjs/core `3.16 -> 3.17`
* @blueprintjs/datetime `3.10 -> 3.11`
* mobx `5.10 -> 5.11`
* react-transition-group `2.8 -> 4.2`

[Commit Log](https://github.com/xh/hoist-react/compare/v24.1.1...v24.2.0)

## v24.1.1 - 2019-07-01

### 🐞 Bug Fixes

* Mobile column chooser internal layout/sizing fixed when used in certain secure mobile browsers.

[Commit Log](https://github.com/xh/hoist-react/compare/v24.1.0...v24.1.1)

## v24.1.0 - 2019-07-01

### 🎁 New Features

* `DateInput.enableClear` prop added to support built-in button to null-out a date input's value.

### 🐞 Bug Fixes

* The `Select` component now properly shows all options when the pick-list is re-shown after a
  change without first blurring the control. (Previously this interaction edge case would only show
  the option matching the current input value.) #1198
* Mobile mask component `onClick` callback prop restored - required to dismiss mobile menus when not
  tapping a menu option.
* When checking for a possible expired session within `XH.handleException()`, prompt for app login
  only for Ajax requests made to relative URLs (not e.g. remote APIs accessed via CORS). #1189

### ✨ Style

* Panel splitter collapse button more visible in dark theme. CSS vars to customize further fixed.
* The mobile app menu button has been moved to the right side of the top appBar, consistent with its
  placement in desktop apps.

### 📚 Libraries

* @blueprintjs/core `3.15 -> 3.16`
* @blueprintjs/datetime `3.9 -> 3.10`
* codemirror `5.47 -> 5.48`
* mobx `6.0 -> 6.1`

[Commit Log](https://github.com/xh/hoist-react/compare/v24.0.0...v24.1.0)

## v24.0.0 - 2019-06-24

### 🎁 New Features

#### Data

* A `StoreFilter` object has been introduced to the data API. This allows `Store` and
  `StoreFilterField` to support the ability to conditionally include all children when filtering
  hierarchical data stores, and could support additional filtering customizations in the future.
* `Store` now provides a `summaryRecord` property which can be used to expose aggregated data for
  the data it contains. The raw data for this record can be provided to `loadData()` and
  `updateData()` either via an explicit argument to these methods, or as the root node of the raw
  data provided (see `Store.loadRootAsSummary`).
* The `StoreFilterField` component accepts new optional `model` and `bind` props to allow control of
  its text value from an external model's observable.
* `pwd` is now a new supported type of `Field` in the `@xh/hoist/core/data` package.

#### Grid

* `GridModel` now supports a `showSummary` config which can be used to display its store's
  summaryRecord (see above) as either a pinned top or bottom row.
* `GridModel` also adds a `enableColumnPinning` config to enable/disable user-driven pinning. On
  desktop, if enabled, users can pin columns by dragging them to the left or right edges of the grid
  (the default ag-Grid gesture). Column pinned state is now also captured and maintained by the
  overall grid state system.
* The desktop column chooser now options in a non-modal popover when triggered from the standard
  `ColChooserButton` component. This offers a quicker and less disruptive alternative to the modal
  dialog (which is still used when launched from the grid context menu). In this popover mode,
  updates to columns are immediately reflected in the underlying grid.
* The mobile `ColChooser` has been improved significantly. It now renders displayed and available
  columns as two lists, allowing drag and drop between to update the visibility and ordering. It
  also provides an easy option to toggle pinning the first column.
* `DimensionChooser` now supports an optional empty / ungrouped configuration with a value of `[]`.
  See `DimensionChooserModel.enableClear` and `DimensionChooser.emptyText`.

#### Other Features

* Core `AutoRefreshService` added to trigger an app-wide data refresh on a configurable interval, if
  so enabled via a combination of soft-config and user preference. Auto-refresh relies on the use of
  the root `RefreshContextModel` and model-level `LoadSupport`.
* A new `LoadingIndicator` component is available as a more minimal / unobtrusive alternative to a
  modal mask. Typically configured via a new `Panel.loadingIndicator` prop, the indicator can be
  bound to a `PendingTaskModel` and will automatically show/hide a spinner and/or custom message in
  an overlay docked to the corner of the parent Panel.
* `DateInput` adds support for new `enablePicker` and `showPickerOnFocus` props, offering greater
  control over when the calendar picker is shown. The new default behaviour is to not show the
  picker on focus, instead showing it via a built-in button.
* Transitions have been disabled by default on desktop Dialog and Popover components (both are from
  the Blueprint library) and on the Hoist Mask component. This should result in a snappier user
  experience, especially when working on remote / virtual workstations. Any in-app customizations to
  disable or remove transitions can now be removed in favor of this toolkit-wide change.
* Added new `@bindable.ref` variant of the `@bindable` decorator.

### 💥 Breaking Changes

* Apps that defined and initialized their own `AutoRefreshService` service or functionality should
  leverage the new Hoist service if possible. Apps with a pre-existing custom service of the same
  name must either remove in favor of the new service or - if they have special requirements not
  covered by the Hoist implementation - rename their own service to avoid a naming conflict.
* The `StoreFilterField.onFilterChange` callback will now be passed a `StoreFilter`, rather than a
  function.
* `DateInput` now has a calendar button on the right side of the input which is 22 pixels square.
  Applications explicitly setting width or height on this component should ensure that they are
  providing enough space for it to display its contents without clipping.

### 🐞 Bug Fixes

* Performance for bulk grid selections has been greatly improved (#1157)
* Toolbars now specify a minimum height (or width when vertical) to avoid shrinking unexpectedly
  when they contain only labels or are entirely empty (but still desired to e.g. align UIs across
  multiple panels). Customize if needed via the new `--xh-tbar-min-size` CSS var.
* All Hoist Components that accept a `model` prop now have that properly documented in their
  prop-types.
* Admin Log Viewer no longer reverses its lines when not in tail mode.

### ⚙️ Technical

* The `AppSpec` config passed to `XH.renderApp()` now supports a `clientAppCode` value to compliment
  the existing `clientAppName`. Both values are now optional and defaulted from the project-wide
  `appCode` and `appName` values set via the project's Webpack config. (Note that `clientAppCode` is
  referenced by the new `AutoRefreshService` to support configurable auto-refresh intervals on a
  per-app basis.)

### 📚 Libraries

* ag-grid `20.0 -> 21.0`
* react-select `2.4 -> 3.0`
* mobx-react `5.4 -> 6.0.3`
* font-awesome `5.8 -> 5.9`
* react-beautiful-dnd `10.1.1 -> 11.0.4`

[Commit Log](https://github.com/xh/hoist-react/compare/v23.0.0...v24.0.0)

## v23.0.0 - 2019-05-30

### 🎁 New Features

* `GridModel` now accepts a config of `cellBorders`, similar to `rowBorders`
* `Panel.tbar` and `Panel.bbar` props now accept an array of Elements and will auto-generate a
  `Toolbar` to contain them, avoiding the need for the extra import of `toolbar()`.
* New functions `withDebug` and `withShortDebug` have been added to provide a terse syntax for
  adding debug messages that track the execution of specific blocks of code.
* `XH.toast()` now supports an optional `containerRef` argument that can be used for anchoring a
  toast within another component (desktop only). Can be used to display more targeted toasts within
  the relevant section of an application UI, as opposed to the edge of the screen.
* `ButtonGroupInput` accepts a new `enableClear` prop that allows the active / depressed button to
  be unselected by pressing it again - this sets the value of the input as a whole to `null`.
* Hoist Admins now always see the VersionBar in the footer.
* `Promise.track` now accepts an optional `omit` config that indicates when no tracking will be
  performed.
* `fmtNumber` now accepts an optional `prefix` config that prepends immediately before the number,
  but after the sign (`+`, `-`).
* New utility methods `forEachAsync()` and `whileAsync()` have been added to allow non-blocking
  execution of time-consuming loops.

### 💥 Breaking Changes

* The `AppOption.refreshRequired` config has been renamed to `reloadRequired` to better match the
  `XH.reloadApp()` method called to reload the entire app in the browser. Any options defined by an
  app that require it to be fully reloaded should have this renamed config set to `true`.
* The options dialog will now automatically trigger an app-wide data _refresh_ via
  `XH.refreshAppAsync()` if options have changed that don't require a _reload_.
* The `EventSupport` mixin has been removed. There are no known uses of it and it is in conflict
  with the overall reactive structure of the hoist-react API. If your app listens to the
  `appStateChanged`, `prefChange` or `prefsPushed` events you will need to adjust accordingly.

### 🐞 Bug Fixes

* `Select` will now let the user edit existing text in conditions where it is expected to be
  editable. #880
* The Admin "Config Differ" tool has been updated to reflect changes to `Record` made in v22. It is
  once again able to apply remote config values.
* A `Panel` with configs `resizable: true, collapsible: false` now renders with a splitter.
* A `Panel` with no `icon`, `title`, or `headerItems` will not render a blank header.
* `FileChooser.enableMulti` now behaves as one might expect -- true to allow multiple files in a
  single upload. Previous behavior (the ability to add multiple files to dropzone) is now controlled
  by `enableAddMulti`.

[Commit Log](https://github.com/xh/hoist-react/compare/v22.0.0...v23.0.0)

## v22.0.0 - 2019-04-29

### 🎁 New Features

* A new `DockContainer` component provides a user-friendly way to render multiple child components
  "docked" to its bottom edge. Each child view is rendered with a configurable header and controls
  to allow the user to expand it, collapse it, or optionally "pop it out" into a modal dialog.
* A new `AgGrid` component provides a much lighter Hoist wrapper around ag-Grid while maintaining
  consistent styling and layout support. This allows apps to use any features supported by ag-Grid
  without conflicting with functionality added by the core Hoist `Grid`.
    * Note that this lighter wrapper lacks a number of core Hoist features and integrations,
      including store support, grid state, enhanced column and renderer APIs, absolute value
      sorting, and more.
    * An associated `AgGridModel` provides access to to the ag-Grid APIs, minimal styling configs,
      and several utility methods for managing Grid state.
* Added `GridModel.groupSortFn` config to support custom group sorting (replaces any use of
  `agOptions.defaultGroupSortComparator`).
* The `Column.cellClass` and `Column.headerClass` configs now accept functions to dynamically
  generate custom classes based on the Record and/or Column being rendered.
* The `Record` object now provides an additional getter `Record.allChildren` to return all children
  of the record, irrespective of the current filter in place on the record's store. This supplements
  the existing `Record.children` getter, which returns only the children meeting the filter.

### 💥 Breaking Changes

* The class `LocalStore` has been renamed `Store`, and is now the main implementation and base class
  for Store Data. The extraneous abstract superclass `BaseStore` has been removed.
* `Store.dataLastUpdated` had been renamed `Store.lastUpdated` on the new class and is now a simple
  timestamp (ms) rather than a Javascript Date object.
* The constructor argument `Store.processRawData` now expects a function that *returns* a modified
  object with the necessary edits. This allows implementations to safely *clone* the raw data rather
  than mutating it.
* The method `Store.removeRecord` has been replaced with the method `Store.removeRecords`. This will
  facilitate efficient bulk deletes.

### ⚙️ Technical

* `Grid` now performs an important performance workaround when loading a new dataset that would
  result in the removal of a significant amount of existing records/rows. The underlying ag-Grid
  component has a serious bottleneck here (acknowledged as AG-2879 in their bug tracker). The Hoist
  grid wrapper will now detect when this is likely and proactively clear all data using a different
  API call before loading the new dataset.
* The implementations `Store`, `RecordSet`, and `Record` have been updated to more efficiently
  re-use existing record references when loading, updating, or filtering data in a store. This keeps
  the Record objects within a store as stable as possible, and allows additional optimizations by
  ag-Grid and its `deltaRowDataMode`.
* When loading raw data into store `Record`s, Hoist will now perform additional conversions based on
  the declared `Field.type`. The unused `Field.nullable` has been removed.
* `LocalStorageService` now uses both the `appCode` and current username for its namespace key,
  ensuring that e.g. local prefs/grid state are not overwritten across multiple app users on one OS
  profile, or when admin impersonation is active. The service will automatically perform a one-time
  migration of existing local state from the old namespace to the new. #674
* `elem` no longer skips `null` children in its calls to `React.createElement()`. These children may
  play the role of placeholders when using conditional rendering, and skipping them was causing
  React to trigger extra re-renders. This change further simplifies Hoist's element factory and
  removes an unnecessary divergence with the behavior of JSX.

### 🐞 Bug Fixes

* `Grid` exports retain sorting, including support for absolute value sorting. #1068
* Ensure `FormField`s are keyed with their model ID, so that React can properly account for dynamic
  changes to fields within a form. #1031
* Prompt for app refresh in (rare) case of mismatch between client and server-side session user.
  (This can happen during impersonation and is defended against in server-side code.) #675

[Commit Log](https://github.com/xh/hoist-react/compare/v21.0.2...v22.0.0)

## v21.0.2 - 2019-04-05

### 📚 Libraries

* Rollback ag-Grid to v20.0.0 after running into new performance issues with large datasets and
  `deltaRowDataMode`. Updates to tree filtering logic, also related to grid performance issues with
  filtered tree results returning much larger record counts.

## v21.0.0 - 2019-04-04

### 🎁 New Features

* `FetchService` fetch methods now accept a plain object as the `headers` argument. These headers
  will be merged with the default headers provided by FetchService.
* An app can also now specify default headers to be sent with every fetch request via
  `XH.fetchService.setDefaultHeaders()`. You can pass either a plain object, or a closure which
  returns one.
* `Grid` supports a new `onGridReady` prop, allowing apps to hook into the ag-Grid event callback
  without inadvertently short-circuiting the Grid's own internal handler.

### 💥 Breaking Changes

* The shortcut getter `FormModel.isNotValid` was deemed confusing and has been removed from the API.
  In most cases applications should use `!FormModel.isValid` instead; this expression will return
  `false` for the `Unknown` as well as the `NotValid` state. Applications that wish to explicitly
  test for the `NotValid` state should use the `validationState` getter.
* Multiple HoistInputs have changed their `onKeyPress` props to `onKeyDown`, including TextInput,
  NumberInput, TextArea & SearchInput. The `onKeyPress` event has been deprecated in general and has
  limitations on which keys will trigger the event to fire (i.e. it would not fire on an arrow
  keypress).
* FetchService's fetch methods no longer support `contentType` parameter. Instead, specify a custom
  content-type by setting a 'Content-Type' header using the `headers` parameter.
* FetchService's fetch methods no longer support `acceptJson` parameter. Instead, pass an {"Accept":
  "application/json"} header using the `headers` parameter.

### ✨ Style

* Black point + grid colors adjusted in dark theme to better blend with overall blue-gray tint.
* Mobile styles have been adjusted to increase the default font size and grid row height, in
  addition to a number of other smaller visual adjustments.

### 🐞 Bug Fixes

* Avoid throwing React error due to tab / routing interactions. Tab / routing / state support
  generally improved. (#1052)
* `GridModel.selectFirst()` improved to reliably select first visible record even when one or more
  groupBy levels active. (#1058)

### 📚 Libraries

* ag-Grid `~20.1 -> ~20.2` (fixes ag-grid sorting bug with treeMode)
* @blueprint/core `3.14 -> 3.15`
* @blueprint/datetime `3.7 -> 3.8`
* react-dropzone `10.0 -> 10.1`
* react-transition-group `2.6 -> 2.8`

[Commit Log](https://github.com/xh/hoist-react/compare/v20.2.1...v21.0.0)

## v20.2.1 - 2019-03-28

* Minor tweaks to grid styles - CSS var for pinned column borders, drop left/right padding on
  center-aligned grid cells.

[Commit Log](https://github.com/xh/hoist-react/compare/v20.2.0...v20.2.1)

## v20.2.0 - 2019-03-27

### 🎁 New Features

* `GridModel` exposes three new configs - `rowBorders`, `stripeRows`, and `showCellFocus` - to
  provide additional control over grid styling. The former `Grid` prop `showHover` has been
  converted to a `GridModel` config for symmetry with these other flags and more efficient
  re-rendering. Note that some grid-related CSS classes have also been modified to better conform to
  the BEM approach used elsewhere - this could be a breaking change for apps that keyed off of
  certain Hoist grid styles (not expected to be a common case).
* `Select` adds a `queryBuffer` prop to avoid over-eager calls to an async `queryFn`. This buffer is
  defaulted to 300ms to provide some out-of-the-box debouncing of keyboard input when an async query
  is provided. A longer value might be appropriate for slow / intensive queries to a remote API.

### 🐞 Bug Fixes

* A small `FormField.labelWidth` config value will now be respected, even if it is less than the
  default minWidth of 80px.
* Unnecessary re-renders of inactive tab panels now avoided.
* `Grid`'s filter will now be consistently applied to all tree grid records. Previously, the filter
  skipped deeply nested records under specific conditions.
* `Timer` no longer requires its `runFn` to be a promise, as it briefly (and unintentionally) did.
* Suppressed default browser resize handles on `textarea`.

[Commit Log](https://github.com/xh/hoist-react/compare/v20.1.1...v20.2.0)

## v20.1.1 - 2019-03-27

### 🐞 Bug Fixes

* Fix form field reset so that it will call computeValidationAsync even if revalidation is not
  triggered because the field's value did not change when reset.

[Commit Log](https://github.com/xh/hoist-react/compare/v20.1.0...v20.1.1)

## v20.1.0 - 2019-03-14

### 🎁 New Features

* Standard app options panel now includes a "Restore Defaults" button to clear all user preferences
  as well as any custom grid state, resetting the app to its default state for that user.

### 🐞 Bug Fixes

* Removed a delay from `HoistInput` blur handling, ensuring `noteBlurred()` is called as soon as the
  element loses focus. This should remove a class of bugs related to input values not flushing into
  their models quickly enough when `commitOnChange: false` and the user moves directly from an input
  to e.g. clicking a submit button. #1023
* Fix to Admin ConfigDiffer tool (missing decorator).

### ⚙️ Technical

* The `GridModel.store` config now accepts a plain object and will internally create a `LocalStore`.
  This store config can also be partially specified or even omitted entirely. GridModel will ensure
  that the store is auto-configured with all fields in configured grid columns, reducing the need
  for app code boilerplate (re)enumerating field names.
* `Timer` class reworked to allow its interval to be adjusted dynamically via `setInterval()`,
  without requiring the Timer to be re-created.

[Commit Log](https://github.com/xh/hoist-react/compare/v20.0.1...v20.1.0)

## v20.0.1 - 2019-03-08

### 🐞 Bug Fixes

* Ensure `RestStore` processes records in a standard way following a save/add operation (#1010).

[Commit Log](https://github.com/xh/hoist-react/compare/v20.0.0...v20.0.1)

## v20.0.0 - 2019-03-06

### 💥 Breaking Changes

* The `@LoadSupport` decorator has been substantially reworked and enhanced from its initial release
  in v19. It is no longer needed on the HoistComponent, but rather should be put directly on the
  owned HoistModel implementing the loading. IMPORTANT NOTE: all models should implement
  `doLoadAsync` rather than `loadAsync`. Please see `LoadSupport` for more information on this
  important change.
* `TabContainer` and `TabContainerModel` are now cross-platform. Apps should update their code to
  import both from `@xh/hoist/cmp/tab`.
* `TabContainer.switcherPosition` has been moved to `TabContainerModel`. Please note that changes to
  `switcherPosition` are not supported on mobile, where the switcher will always appear beneath the
  container.
* The `Label` component from `@xh/hoist/desktop/cmp/input` has been removed. Applications should
  consider using the basic html `label` element instead (or a `FormField` if applicable).
* The `LeftRightChooserModel` constructor no longer accepts a `leftSortBy` and `rightSortBy`
  property. The implementation of these properties was generally broken. Use `leftSorted` and
  `rightSorted` instead.

#### Mobile

* Mobile `Page` has changed - `Pages` are now wrappers around `Panels` that are designed to be used
  with a `NavigationModel` or `TabContainer`. `Page` accepts the same props as `Panel`, meaning uses
  of `loadModel` should be replaced with `mask`.
* The mobile `AppBar` title is static and defaults to the app name. If you want to display page
  titles, it is recommended to use the `title` prop on the `Page`.

### 🎁 New Features

* Enhancements to Model and Component data loading via `@LoadSupport` provides a stronger set of
  conventions and better support for distinguishing between initial loads / auto/background
  refreshes / user- driven refreshes. It also provides new patterns for ensuring application
  Services are refreshed as part of a reworked global refresh cycle.
* RestGridModel supports a new `cloneAction` to take an existing record and open the editor form in
  "add mode" with all editable fields pre-populated from the source record. The action calls
  `prepareCloneFn`, if defined on the RestGridModel, to perform any transform operations before
  rendering the form.
* Tabs in `TabContainerModel` now support an `icon` property on the desktop.
* Charts take a new optional `aspectRatio` prop.
* Added new `Column.headerTooltip` config.
* Added new method `markManaged` on `ManagedSupport`.
* Added new function decorator `debounced`.
* Added new function `applyMixin` providing support for structured creation of class decorators
  (mixins).

#### Mobile

* Column chooser support available for mobile Grids. Users can check/uncheck columns to add/remove
  them from a configurable grid and reorder the columns in the list via drag and drop. Pair
  `GridModel.enableColChooser` with a mobile `colChooserButton` to allow use.
* Added `DialogPage` to the mobile toolkit. These floating pages do not participate in navigation or
  routing, and are used for showing fullscreen views outside of the Navigator / TabContainer
  context.
* Added `Panel` to the mobile toolkit, which offers a header element with standardized styling,
  title, and icon, as well as support for top and bottom toolbars.
* The mobile `AppBar` has been updated to more closely match the desktop `AppBar`, adding `icon`,
  `leftItems`, `hideAppMenuButton` and `appMenuButtonProps` props.
* Added routing support to mobile.

### 🐞 Bug Fixes

* The HighCharts wrapper component properly resizes its chart.
* Mobile dimension chooser button properly handles overflow for longer labels.
* Sizing fixes for multi-line inputs such as textArea and jsonInput.
* NumberInput calls a `onKeyPress` prop if given.
* Layout fixes on several admin panels and detail popups.

### 📚 Libraries

* @blueprintjs/core `3.13 -> 3.14`
* @xh/hoist-dev-utils `3.5 -> 3.6`
* ag-Grid `~20.0 -> ~20.1`
* react-dropzone `~8.0 -> ~9.0`
* react-select `~2.3 -> ~2.4`
* router5 `~6.6 -> ~7.0`
* react `~16.7 -> ~16.8`

[Commit Log](https://github.com/xh/hoist-react/compare/v19.0.1...v20.0.0)

## v19.0.1 - 2019-02-12

### 🐞 Bug Fixes

* Additional updates and simplifications to `FormField` sizing of child `HoistInput` elements, for
  more reliable sizing and spacing filling behavior.

[Commit Log](https://github.com/xh/hoist-react/compare/v19.0.0...v19.0.1)

## v19.0.0 - 2019-02-08

### 🎁 New Features

* Added a new architecture for signaling the need to load / refresh new data across either the
  entire app or a section of the component hierarchy. This new system relies on React context to
  minimizes the need for explicit application wiring, and improves support for auto-refresh. See
  newly added decorator `@LoadSupport` and classes/components `RefreshContext`,
  `RefreshContextModel`, and `RefreshContextView` for more info.
* `TabContainerModel` and `TabModel` now support `refreshMode` and `renderMode` configs to allow
  better control over how inactive tabs are mounted/unmounted and how tabs handle refresh requests
  when hidden or (re)activated.
* Apps can implement `getAppOptions()` in their `AppModel` class to specify a set of app-wide
  options that should be editable via a new built-in Options dialog. This system includes built-in
  support for reading/writing options to preferences, or getting/setting their values via custom
  handlers. The toolkit handles the rendering of the dialog.
* Standard top-level app buttons - for actions such as launching the new Options dialog, switching
  themes, launching the admin client, and logging out - have been moved into a new menu accessible
  from the top-right corner of the app, leaving more space for app-specific controls in the AppBar.
* `RecordGridModel` now supports an enhanced `editors` configuration that exposes the full set of
  validation and display support from the Forms package.
* `HoistInput` sizing is now consistently implemented using `LayoutSupport`. All sizable
  `HoistInputs` now have default `width` to ensure a standard display out of the box. `JsonInput`
  and `TextArea` also have default `height`. These defaults can be overridden by declaring explicit
  `width` and `height` values, or unset by setting the prop to `null`.
* `HoistInputs` within `FormFields` will be automatically sized to fill the available space in the
  `FormField`. In these cases, it is advised to either give the `FormField` an explicit size or
  render it in a flex layout.

### 💥 Breaking Changes

* ag-Grid has been updated to v20.0.0. Most apps shouldn't require any changes - however, if you are
  using `agOptions` to set sorting, filtering or resizing properties, these may need to change:

  For the `Grid`, `agOptions.enableColResize`, `agOptions.enableSorting`
  and `agOptions.enableFilter`
  have been removed. You can replicate their effects by using `agOptions.defaultColDef`. For
  `Columns`, `suppressFilter` has been removed, an should be replaced with `filter: false`.

* `HoistAppModel.requestRefresh` and `TabContainerModel.requestRefresh` have been removed.
  Applications should use the new Refresh architecture described above instead.
* `tabRefreshMode` on TabContainer has been renamed `renderMode`.
* `TabModel.reloadOnShow` has been removed. Set the `refreshMode` property on TabContainerModel or
  TabModel to `TabRefreshMode.ON_SHOW_ALWAYS` instead.
* The mobile APIs for `TabContainerModel`, `TabModel`, and `RefreshButton` have been rewritten to
  more closely mirror the desktop API.
* The API for `RecordGridModel` editors has changed -- `type` is no longer supported. Use
  `fieldModel` and `formField` instead.
* `LocalStore.loadRawData` requires that all records presented to store have unique IDs specified.
  See `LocalStore.idSpec` for more information.

### 🐞 Bug Fixes

* SwitchInput and RadioInput now properly highlight validation errors in `minimal` mode.

### 📚 Libraries

* @blueprintjs/core `3.12 -> 3.13`
* ag-Grid `~19.1.4 -> ~20.0.0`

[Commit Log](https://github.com/xh/hoist-react/compare/v18.1.2...v19.0.0)

## v18.1.2 - 2019-01-30

### 🐞 Bug Fixes

* Grid integrations relying on column visibility (namely export, storeFilterField) now correctly
  consult updated column state from GridModel. #935
* Ensure `FieldModel.initialValue` is observable to ensure that computed dirty state (and any other
  derivations) are updated if it changes. #934
* Fixes to ensure Admin console log viewer more cleanly handles exceptions (e.g. attempting to
  auto-refresh on a log file that has been deleted).

[Commit Log](https://github.com/xh/hoist-react/compare/v18.1.1...v18.1.2)

## v18.1.1 - 2019-01-29

* Grid cell padding can be controlled via a new set of CSS vars and is reduced by default for grids
  in compact mode.
* The `addRecordAsync()` and `saveRecordAsync()` methods on `RestStore` return the updated record.

[Commit Log](https://github.com/xh/hoist-react/compare/v18.1.0...v18.1.1)

## v18.1.0 - 2019-01-28

### 🎁 New Features

* New `@managed` class field decorator can be used to mark a property as fully created/owned by its
  containing class (provided that class has installed the matching `@ManagedSupport` decorator).
    * The framework will automatically pass any `@managed` class members to `XH.safeDestroy()` on
      destroy/unmount to ensure their own `destroy()` lifecycle methods are called and any related
      resources are disposed of properly, notably MobX observables and reactions.
    * In practice, this should be used to decorate any properties on `HoistModel`, `HoistService`,
      or
      `HoistComponent` classes that hold a reference to a `HoistModel` created by that class. All of
      those core artifacts support the new decorator, `HoistModel` already provides a built-in
      `destroy()` method, and calling that method when an app is done with a Model is an important
      best practice that can now happen more reliably / easily.
* `FormModel.getData()` accepts a new single parameter `dirtyOnly` - pass true to get back only
  fields which have been modified.
* The mobile `Select` component indicates the current value with a ✅ in the drop-down list.
* Excel exports from tree grids now include the matching expand/collapse tree controls baked into
  generated Excel file.

### 🐞 Bug Fixes

* The `JsonInput` component now properly respects / indicates disabled state.

### 📚 Libraries

* Hoist-dev-utils `3.4.1 -> 3.5.0` - updated webpack and other build tool dependencies, as well as
  an improved eslint configuration.
* @blueprintjs/core `3.10 -> 3.12`
* @blueprintjs/datetime `3.5 -> 3.7`
* fontawesome `5.6 -> 5.7`
* mobx `5.8 -> 5.9`
* react-select `2.2 -> 2.3`
* Other patch updates

[Commit Log](https://github.com/xh/hoist-react/compare/v18.0.0...v18.1.0)

## v18.0.0 - 2019-01-15

### 🎁 New Features

* Form support has been substantially enhanced and restructured to provide both a cleaner API and
  new functionality:
    * `FormModel` and `FieldModel` are now concrete classes and provide the main entry point for
      specifying the contents of a form. The `Field` and `FieldSupport` decorators have been
      removed.
    * Fields and sub-forms may now be dynamically added to FormModel.
    * The validation state of a FormModel is now *immediately* available after construction and
      independent of the GUI. The triggering of the *display* of that state is now a separate
      process triggered by GUI actions such as blur.
    * `FormField` has been substantially reworked to support a read-only display and inherit common
      property settings from its containing `Form`.
    * `HoistInput` has been moved into the `input` package to clarify that these are lower level
      controls and independent of the Forms package.

* `RestGrid` now supports a `mask` prop. RestGrid loading is now masked by default.
* `Chart` component now supports a built-in zoom out gesture: click and drag from right-to-left on
  charts with x-axis zooming.
* `Select` now supports an `enableClear` prop to control the presence of an optional inline clear
  button.
* `Grid` components take `onCellClicked` and `onCellDoubleClicked` event handlers.
* A new desktop `FileChooser` wraps a preconfigured react-dropzone component to allow users to
  easily select files for upload or other client-side processing.

### 💥 Breaking Changes

* Major changes to Form (see above). `HoistInput` imports will also need to be adjusted to move from
  `form` to `input`.
* The name of the HoistInput `field` prop has been changed to `bind`. This change distinguishes the
  lower-level input package more clearly from the higher-level form package which uses it. It also
  more clearly relates the property to the associated `@bindable` annotation for models.
* A `Select` input with `enableMulti = true` will by default no longer show an inline x to clear the
  input value. Use the `enableClear` prop to re-enable.
* Column definitions are exported from the `grid` package. To ensure backwards compatibility,
  replace imports from `@xh/hoist/desktop/columns` with `@xh/hoist/desktop/cmp/grid`.

### 📚 Libraries

* React `~16.6.0 -> ~16.7.0`
* Patch version updates to multiple other dependencies.

[Commit Log](https://github.com/xh/hoist-react/compare/v17.0.0...v18.0.0)

## v17.0.0 - 2018-12-21

### 💥 Breaking Changes

* The implementation of the `model` property on `HoistComponent` has been substantially enhanced:
    * "Local" Models should now be specified on the Component class declaration by simply setting
      the
      `model` property, rather than the confusing `localModel` property.
    * HoistComponent now supports a static `modelClass` class property. If set, this property will
      allow a HoistComponent to auto-create a model internally when presented with a plain
      javascript object as its `model` prop. This is especially useful in cases like `Panel`
      and `TabContainer`, where apps often need to specify a model but do not require a reference to
      the model. Those usages can now skip importing and instantiating an instance of the
      component's model class themselves.
    * Hoist will now throw an Exception if an application attempts to changes the model on an
      existing HoistComponent instance or presents the wrong type of model to a HoistComponent where
      `modelClass` has been specified.

* `PanelSizingModel` has been renamed `PanelModel`. The class now also has the following new
  optional properties, all of which are `true` by default:
    * `showSplitter` - controls visibility of the splitter bar on the outside edge of the component.
    * `showSplitterCollapseButton` - controls visibility of the collapse button on the splitter bar.
    * `showHeaderCollapseButton` - controls visibility of a (new) collapse button in the header.

* The API methods for exporting grid data have changed and gained new features:
    * Grids must opt-in to export with the `GridModel.enableExport` config.
    * Exporting a `GridModel` is handled by the new `GridExportService`, which takes a collection of
      `exportOptions`. See `GridExportService.exportAsync` for available `exportOptions`.
    * All export entry points (`GridModel.exportAsync()`, `ExportButton` and the export context menu
      items) support `exportOptions`. Additionally, `GridModel` can be configured with default
      `exportOptions` in its config.

* The `buttonPosition` prop on `NumberInput` has been removed due to problems with the underlying
  implementation. Support for incrementing buttons on NumberInputs will be re-considered for future
  versions of Hoist.

### 🎁 New Features

* `TextInput` on desktop now supports an `enableClear` property to allow easy addition of a clear
  button at the right edge of the component.
* `TabContainer` enhancements:
    * An `omit` property can now be passed in the tab configs passed to the `TabContainerModel`
      constructor to conditionally exclude a tab from the container
    * Each `TabModel` can now be retrieved by id via the new `getTabById` method on
      `TabContainerModel`.
    * `TabModel.title` can now be changed at runtime.
    * `TabModel` now supports the following properties, which can be changed at runtime or set via
      the config:
        * `disabled` - applies a disabled style in the switcher and blocks navigation to the tab via
          user click, routing, or the API.
        * `excludeFromSwitcher` - removes the tab from the switcher, but the tab can still be
          navigated to programmatically or via routing.
* `MultiFieldRenderer` `multiFieldConfig` now supports a `delimiter` property to separate
  consecutive SubFields.
* `MultiFieldRenderer` SubFields now support a `position` property, to allow rendering in either the
  top or bottom row.
* `StoreCountLabel` now supports a new 'includeChildren' prop to control whether or not children
  records are included in the count. By default this is `false`.
* `Checkbox` now supports a `displayUnsetState` prop which may be used to display a visually
  distinct state for null values.
* `Select` now renders with a checkbox next to the selected item in its dropdown menu, instead of
  relying on highlighting. A new `hideSelectedOptionCheck` prop is available to disable.
* `RestGridModel` supports a `readonly` property.
* `DimensionChooser`, various `HoistInput` components, `Toolbar` and `ToolbarSeparator` have been
  added to the mobile component library.
* Additional environment enums for UAT and BCP, added to Hoist Core 5.4.0, are supported in the
  application footer.

### 🐞 Bug Fixes

* `NumberInput` will no longer immediately convert its shorthand value (e.g. "3m") into numeric form
  while the user remains focused on the input.
* Grid `actionCol` columns no longer render Button components for each action, relying instead on
  plain HTML / CSS markup for a significant performance improvement when there are many rows and/or
  actions per row.
* Grid exports more reliably include the appropriate file extension.
* `Select` will prevent an `<esc>` keypress from bubbling up to parent components only when its menu
  is open. (In that case, the component assumes escape was pressed to close its menu and captures
  the keypress, otherwise it should leave it alone and let it e.g. close a parent popover).

[Commit Log](https://github.com/xh/hoist-react/compare/v16.0.1...v17.0.0)

## v16.0.1 - 2018-12-12

### 🐞 Bug Fixes

* Fix to FeedbackForm allowing attempted submission with an empty message.

[Commit Log](https://github.com/xh/hoist-react/compare/v16.0.0...v16.0.1)

## v16.0.0

### 🎁 New Features

* Support for ComboBoxes and Dropdowns have been improved dramatically, via a new `Select` component
  based on react-select.
* The ag-Grid based `Grid` and `GridModel` are now available on both mobile and desktop. We have
  also added new support for multi-row/multi-field columns via the new `multiFieldRenderer` renderer
  function.
* The app initialization lifecycle has been restructured so that no App classes are constructed
  until Hoist is fully initialized.
* `Column` now supports an optional `rowHeight` property.
* `Button` now defaults to 'minimal' mode, providing a much lighter-weight visual look-and-feel to
  HoistApps. `Button` also implements `@LayoutSupport`.
* Grouping state is now saved by the grid state support on `GridModel`.
* The Hoist `DimChooser` component has been ported to hoist-react.
* `fetchService` now supports an `autoAbortKey` in its fetch methods. This can be used to
  automatically cancel obsolete requests that have been superseded by more recent variants.
* Support for new `clickableLabel` property on `FormField`.
* `RestForm` now supports a read-only view.
* Hoist now supports automatic tracking of app/page load times.

### 💥 Breaking Changes

* The new location for the cross-platform grid component is `@xh/hoist/cmp/grid`. The `columns`
  package has also moved under a new sub-package in this location.
* Hoist top-level App Structure has changed in order to improve consistency of the Model-View
  conventions, to improve the accessibility of services, and to support the improvements in app
  initialization mentioned above:
    - `XH.renderApp` now takes a new `AppSpec` configuration.
    - `XH.app` is now `XH.appModel`.
    - All services are installed directly on `XH`.
    - `@HoistApp` is now `@HoistAppModel`
* `RecordAction` has been substantially refactored and improved. These are now typically immutable
  and may be shared.
    - `prepareFn` has been replaced with a `displayFn`.
    - `actionFn` and `displayFn` now take a single object as their parameter.
* The `hide` property on `Column` has been changed to `hidden`.
* The `ColChooserButton` has been moved from the incorrect location `@xh/hoist/cmp/grid` to
  `@xh/hoist/desktop/cmp/button`. This is a desktop-only component. Apps will have to adjust these
  imports.
* `withDefaultTrue` and `withDefaultFalse` in `@xh/hoist/utils/js` have been removed. Use
  `withDefault` instead.
* `CheckBox` has been renamed `Checkbox`

### ⚙️ Technical

* ag-Grid has been upgraded to v19.1
* mobx has been upgraded to v5.6
* React has been upgraded to v16.6
* Allow browsers with proper support for Proxy (e.g Edge) to access Hoist Applications.

### 🐞 Bug Fixes

* Extensive. See full change list below.

[Commit Log](https://github.com/xh/hoist-react/compare/v15.1.2...v16.0.0)

## v15.1.2

🛠 Hotfix release to MultiSelect to cap the maximum number of options rendered by the drop-down
list. Note, this component is being replaced in Hoist v16 by the react-select library.

[Commit Log](https://github.com/xh/hoist-react/compare/v15.1.1...v15.1.2)

## v15.1.1

### 🐞 Bug Fixes

* Fix to minimal validation mode for FormField disrupting input focus.
* Fix to JsonInput disrupting input focus.

### ⚙️ Technical

* Support added for TLBR-style notation when specifying margin/padding via layoutSupport - e.g. box(
  {margin: '10 20 5 5'}).
* Tweak to lockout panel message when the user has no roles.

[Commit Log](https://github.com/xh/hoist-react/compare/v15.1.0...v15.1.1)

## v15.1.0

### 🎁 New Features

* The FormField component takes a new minimal prop to display validation errors with a tooltip only
  as opposed to an inline message string. This can be used to help reduce shifting / jumping form
  layouts as required.
* The admin-only user impersonation toolbar will now accept new/unknown users, to support certain
  SSO application implementations that can create users on the fly.

### ⚙️ Technical

* Error reporting to server w/ custom user messages is disabled if the user is not known to the
  client (edge case with errors early in app lifecycle, prior to successful authentication).

[Commit Log](https://github.com/xh/hoist-react/compare/v15.0.0...v15.1.0)

## v15.0.0

### 💥 Breaking Changes

* This update does not require any application client code changes, but does require updating the
  Hoist Core Grails plugin to >= 5.0. Hoist Core changes to how application roles are loaded and
  users are authenticated required minor changes to how JS clients bootstrap themselves and load
  user data.
* The Hoist Core HoistImplController has also been renamed to XhController, again requiring Hoist
  React adjustments to call the updated /xh/ paths for these (implementation) endpoints. Again, no
  app updates required beyond taking the latest Hoist Core plugin.

[Commit Log](https://github.com/xh/hoist-react/compare/v14.2.0...v15.0.0)

## v14.2.0

### 🎁 New Features

* Upgraded hoist-dev-utils to 3.0.3. Client builds now use the latest Webpack 4 and Babel 7 for
  noticeably faster builds and recompiles during CI and at development time.
* GridModel now has a top-level agColumnApi property to provide a direct handle on the ag-Grid
  Column API object.

### ⚙️ Technical

* Support for column groups strengthened with the addition of a dedicated ColumnGroup sibling class
  to Column. This includes additional internal refactoring to reduce unnecessary cloning of Column
  configurations and provide a more managed path for Column updates. Public APIs did not change.
  (#694)

### 📚 Libraries

* Blueprint Core `3.6.1 -> 3.7.0`
* Blueprint Datetime `3.2.0 -> 3.3.0`
* Fontawesome `5.3.x -> 5.4.x`
* MobX `5.1.2 -> 5.5.0`
* Router5 `6.5.0 -> 6.6.0`

[Commit Log](https://github.com/xh/hoist-react/compare/v14.1.3...v14.2.0)

## v14.1.3

### 🐞 Bug Fixes

* Ensure JsonInput reacts properly to value changes.

### ⚙️ Technical

* Block user pinning/unpinning in Grid via drag-and-drop - pending further work via #687.
* Support "now" as special token for dateIs min/max validation rules.
* Tweak grouped grid row background color.

[Commit Log](https://github.com/xh/hoist-react/compare/v14.1.1...v14.1.3)

## v14.1.1

### 🐞 Bug Fixes

* Fixes GridModel support for row-level grouping at same time as column grouping.

[Commit Log](https://github.com/xh/hoist-react/compare/v14.1.0...v14.1.1)

## v14.1.0

### 🎁 New Features

* GridModel now supports multiple levels of row grouping. Pass the public setGroupBy() method an
  array of string column IDs, or a falsey value / empty array to ungroup. Note that the public and
  observable groupBy property on GridModel will now always be an array, even if the grid is not
  grouped or has only a single level of grouping.
* GridModel exposes public expandAll() and collapseAll() methods for grouped / tree grids, and
  StoreContextMenu supports a new "expandCollapseAll" string token to insert context menu items.
  These are added to the default menu, but auto-hide when the grid is not in a grouped state.
* The Grid component provides a new onKeyDown prop, which takes a callback and will fire on any
  keypress targeted within the Grid. Note such a handler is not provided directly by ag-Grid.
* The Column class supports pinned as a top-level config. Supports passing true to pin to the left.

### 🐞 Bug Fixes

* Updates to Grid column widths made via ag-Grid's "autosize to fit" API are properly persisted to
  grid state.

[Commit Log](https://github.com/xh/hoist-react/compare/v14.0.0...v14.1.0)

## v14.0.0

* Along with numerous bug fixes, v14 brings with it a number of important enhancements for grids,
  including support for tree display, 'action' columns, and absolute value sorting. It also includes
  some new controls and improvement to focus display.

### 💥 Breaking Changes

* The signatures of the Column.elementRenderer and Column.renderer have been changed to be
  consistent with each other, and more extensible. Each takes two arguments -- the value to be
  rendered, and a single bundle of metadata.
* StoreContextMenuAction has been renamed to RecordAction. Its action property has been renamed to
  actionFn for consistency and clarity.
* LocalStore : The method LocalStore.processRawData no longer takes an array of all records, but
  instead takes just a single record. Applications that need to operate on all raw records in bulk
  should do so before presenting them to LocalStore. Also, LocalStores template methods for override
  have also changed substantially, and sub-classes that rely on these methods will need to be
  adjusted accordingly.

### 🎁 New Features

#### Grid

* The Store API now supports hierarchical datasets. Applications need to simply provide raw data for
  records with a "children" property containing the raw data for their children.
* Grid supports a 'TreeGrid' mode. To show a tree grid, bind the GridModel to a store containing
  hierarchical data (as above), set treeMode: true on the GridModel, and specify a column to display
  the tree controls (isTreeColumn: true)
* Grid supports absolute sorting for numerical columns. Specify absSort: true on your column config
  to enable. Clicking the grid header will now cycle through ASC > DESC > DESC (abs) sort modes.
* Grid supports an 'Actions' column for one-click record actions. See cmp/desktop/columns/actionCol.
* A new showHover prop on the desktop Grid component will highlight the hovered row with default
  styling. A new GridModel.rowClassFn callback was added to support per-row custom classes based on
  record data.
* A new ExportFormat.LONG_TEXT format has been added, along with a new Column.exportWidth config.
  This supports exporting columns that contain long text (e.g. notes) as multi-line cells within
  Excel.

#### Other Components

* RadioInput and ButtonGroupInput have been added to the desktop/cmp/form package.
* DateInput now has support for entering and displaying time values.
* NumberInput displays its unformatted value when focused.
* Focused components are now better highlighted, with additional CSS vars provided to customize as
  needed.

### 🐞 Bug Fixes

* Calls to GridModel.setGroupBy() work properly not only on the first, but also all subsequent calls
  (#644).
* Background / style issues resolved on several input components in dark theme (#657).
* Grid context menus appear properly over other floating components.

### 📚 Libraries

* React `16.5.1 -> 16.5.2`
* router5 `6.4.2 -> 6.5.0`
* CodeMirror, Highcharts, and MobX patch updates

[Commit Log](https://github.com/xh/hoist-react/compare/v13.0.0...v14.0.0)

## v13.0.0

🍀Lucky v13 brings with it a number of enhancements for forms and validation, grouped column support
in the core Grid API, a fully wrapped MultiSelect component, decorator syntax adjustments, and a
number of other fixes and enhancements.

It also includes contributions from new ExHI team members Arjun and Brendan. 🎉

### 💥 Breaking Changes

* The core `@HoistComponent`, `@HoistService`, and `@HoistModel` decorators are **no longer
  parameterized**, meaning that trailing `()` should be removed after each usage. (#586)
* The little-used `hoistComponentFactory()` method was also removed as a further simplification
  (#587).
* The `HoistField` superclass has been renamed to `HoistInput` and the various **desktop form
  control components have been renamed** to match (55afb8f). Apps using these components (which will
  likely be most apps) will need to adapt to the new names.
    * This was done to better distinguish between the input components and the upgraded Field
      concept on model classes (see below).

### 🎁 New Features

⭐️ **Forms and Fields** have been a major focus of attention, with support for structured data
fields added to Models via the `@FieldSupport` and `@field()` decorators.

* Models annotated with `@FieldSupport` can decorate member properties with `@field()`, making those
  properties observable and settable (with a generated `setXXX()` method).
* The `@field()` decorators themselves can be passed an optional display label string as well as
  zero or more *validation rules* to define required constraints on the value of the field.
* A set of predefined constraints is provided within the toolkit within the `/field/` package.
* Models using `FieldSupport` should be sure to call the `initFields()` method installed by the
  decorator within their constructor. This method can be called without arguments to generally
  initialize the field system, or it can be passed an object of field names to initial/default
  values, which will set those values on the model class properties and provide change/dirty
  detection and the ability to "reset" a form.
* A new `FormField` UI component can be used to wrap input components within a form. The `FormField`
  wrapper can accept the source model and field name, and will apply those to its child input. It
  leverages the Field model to automatically display a label, indicate required fields, and print
  validation error messages. This new component should be the building-block for most non-trivial
  forms within an application.

Other enhancements include:

* **Grid columns can be grouped**, with support for grouping added to the grid state management
  system, column chooser, and export manager (#565). To define a column group, nest column
  definitions passed to `GridModel.columns` within a wrapper object of the
  form `{headerName: 'My group', children: [...]}`.

(Note these release notes are incomplete for this version.)

[Commit Log](https://github.com/xh/hoist-react/compare/v12.1.2...v13.0.0)

## v12.1.2

### 🐞 Bug Fixes

* Fix casing on functions generated by `@settable` decorator
  (35c7daa209a4205cb011583ebf8372319716deba).

[Commit Log](https://github.com/xh/hoist-react/compare/v12.1.1...v12.1.2)

## v12.1.1

### 🐞 Bug Fixes

* Avoid passing unknown HoistField component props down to Blueprint select/checkbox controls.

### 📚 Libraries

* Rollback update of `@blueprintjs/select` package `3.1.0 -> 3.0.0` - this included breaking API
  changes and will be revisited in #558.

[Commit Log](https://github.com/xh/hoist-react/compare/v12.1.0...v12.1.1)

## v12.1.0

### 🎁 New Features

* New `@bindable` and `@settable` decorators added for MobX support. Decorating a class member
  property with `@bindable` makes it a MobX `@observable` and auto-generates a setter method on the
  class wrapped in a MobX `@action`.
* A `fontAwesomeIcon` element factory is exported for use with other FA icons not enumerated by the
  `Icon` class.
* CSS variables added to control desktop Blueprint form control margins. These remain defaulted to
  zero, but now within CSS with support for variable overrides. A Blueprint library update also
  brought some changes to certain field-related alignment and style properties. Review any form
  controls within apps to ensure they remain aligned as desired
  (8275719e66b4677ec5c68a56ccc6aa3055283457 and df667b75d41d12dba96cbd206f5736886cb2ac20).

### 🐞 Bug Fixes

* Grid cells are fully refreshed on a data update, ensuring cell renderers that rely on data other
  than their primary display field are updated (#550).
* Grid auto-sizing is run after a data update, ensuring flex columns resize to adjust for possible
  scrollbar visibility changes (#553).
* Dropdown fields can be instantiated with fewer required properties set (#541).

### 📚 Libraries

* Blueprint `3.0.1 -> 3.4.0`
* FontAwesome `5.2.0 -> 5.3.0`
* CodeMirror `5.39.2 -> 5.40.0`
* MobX `5.0.3 -> 5.1.0`
* router5 `6.3.0 -> 6.4.2`
* React `16.4.1 -> 16.4.2`

[Commit Log](https://github.com/xh/hoist-react/compare/v12.0.0...v12.1.0)

## v12.0.0

Hoist React v12 is a relatively large release, with multiple refactorings around grid columns,
`elemFactory` support, classNames, and a re-organization of classes and exports within `utils`.

### 💥 Breaking Changes

#### ⭐️ Grid Columns

**A new `Column` class describes a top-level API for columns and their supported options** and is
intended to be a cross-platform layer on top of ag-Grid and TBD mobile grid implementations.

* The desktop `GridModel` class now accepts a collection of `Column` configuration objects to define
  its available columns.
* Columns may be configured with `flex: true` to cause them to stretch all available horizontal
  space within a grid, sharing it equally with any other flex columns. However note that this should
  be used sparingly, as flex columns have some deliberate limitations to ensure stable and
  consistent behavior. Most noticeably, they cannot be resized directly by users. Often, a best
  practice will be to insert an `emptyFlexCol` configuration as the last column in a grid - this
  will avoid messy-looking gaps in the layout while not requiring a data-driven column be flexed.
* User customizations to column widths are now saved if the GridModel has been configured with a
  `stateModel` key or model instance - see `GridStateModel`.
* Columns accept a `renderer` config to format text or HTML-based output. This is a callback that is
  provided the value, the row-level record, and a metadata object with the column's `colId`. An
  `elementRenderer` config is also available for cells that should render a Component.
* An `agOptions` config key continues to provide a way to pass arbitrary options to the underlying
  ag-Grid instance (for desktop implementations). This is considered an "escape hatch" and should be
  used with care, but can provide a bridge to required ag-Grid features as the Hoist-level API
  continues to develop.
* The "factory pattern" for Column templates / defaults has been removed, replaced by a simpler
  approach that recommends exporting simple configuration partials and spreading them into
  instance-specific column configs.
* See 0798f6bb20092c59659cf888aeaf9ecb01db52a6 for primary commit.

#### ⭐️ Element Factory, LayoutSupport, BaseClassName

Hoist provides core support for creating components via a factory pattern, powered by the `elem()`
and `elemFactory()` methods. This approach remains the recommended way to instantiate component
elements, but was **simplified and streamlined**.

* The rarely used `itemSpec` argument was removed (this previously applied defaults to child items).
* Developers can now also use JSX to instantiate all Hoist-provided components while still taking
  advantage of auto-handling for layout-related properties provided by the `LayoutSupport` mixin.
    * HoistComponents should now spread **`...this.getLayoutProps()`** into their outermost rendered
      child to enable promotion of layout properties.
* All HoistComponents can now specify a **baseClassName** on their component class and should pass
  `className: this.getClassName()` down to their outermost rendered child. This allows components to
  cleanly layer on a base CSS class name with any instance-specific classes.
* See 8342d3870102ee9bda4d11774019c4928866f256 for primary commit.

#### ⭐️ Panel resizing / collapsing

**The `Panel` component now takes a `sizingModel` prop to control and encapsulate newly built-in
resizing and collapsing behavior** (#534).

* See the `PanelSizingModel` class for configurable details, including continued support for saving
  sizing / collapsed state as a user preference.
* **The standalone `Resizable` component was removed** in favor of the improved support built into
  Panel directly.

#### Other

* Two promise-related models have been combined into **a new, more powerful `PendingTaskModel`**,
  and the `LoadMask` component has been removed and consolidated into `Mask`
  (d00a5c6e8fc1e0e89c2ce3eef5f3e14cb842f3c8).
    * `Panel` now exposes a single `mask` prop that can take either a configured `mask` element or a
      simple boolean to display/remove a default mask.
* **Classes within the `utils` package have been re-organized** into more standardized and scalable
  namespaces. Imports of these classes will need to be adjusted.

### 🎁 New Features

* **The desktop Grid component now offers a `compact` mode** with configurable styling to display
  significantly more data with reduced padding and font sizes.
* The top-level `AppBar` refresh button now provides a default implementation, calling a new
  abstract `requestRefresh()` method on `HoistApp`.
* The grid column chooser can now be configured to display its column groups as initially collapsed,
  for especially large collections of columns.
* A new `XH.restoreDefaultsAsync()` method provides a centralized way to wipe out user-specific
  preferences or customizations (#508).
* Additional Blueprint `MultiSelect`, `Tag`, and `FormGroup` controls re-exported.

### 🐞 Bug Fixes

* Some components were unintentionally not exporting their Component class directly, blocking JSX
  usage. All components now export their class.
* Multiple fixes to `DayField` (#531).
* JsonField now responds properly when switching from light to dark theme (#507).
* Context menus properly filter out duplicated separators (#518).

[Commit Log](https://github.com/xh/hoist-react/compare/v11.0.0...v12.0.0)

## v11.0.0

### 💥 Breaking Changes

* **Blueprint has been upgraded to the latest 3.x release.** The primary breaking change here is the
  renaming of all `pt-` CSS classes to use a new `bp3-` prefix. Any in-app usages of the BP
  selectors will need to be updated. See the
  [Blueprint "What's New" page](http://blueprintjs.com/docs/#blueprint/whats-new-3.0).
* **FontAwesome has been upgraded to the latest 5.2 release.** Only the icons enumerated in the
  Hoist `Icon` class are now registered via the FA `library.add()` method for inclusion in bundled
  code, resulting in a significant reduction in bundle size. Apps wishing to use other FA icons not
  included by Hoist must import and register them - see the
  [FA React Readme](https://github.com/FortAwesome/react-fontawesome/blob/master/README.md) for
  details.
* **The `mobx-decorators` dependency has been removed** due to lack of official support for the
  latest MobX update, as well as limited usage within the toolkit. This package was primarily
  providing the optional `@setter` decorator, which should now be replaced as needed by dedicated
  `@action` setter methods (19cbf86138499bda959303e602a6d58f6e95cb40).

### 🎁 Enhancements

* `HoistComponent` now provides a `getClassNames()` method that will merge any `baseCls` CSS class
  names specified on the component with any instance-specific classes passed in via props (#252).
    * Components that wish to declare and support a `baseCls` should use this method to generate and
      apply a combined list of classes to their outermost rendered elements (see `Grid`).
    * Base class names have been added for relevant Hoist-provided components - e.g. `.xh-panel` and
      `.xh-grid`. These will be appended to any instance class names specified within applications
      and be available as public CSS selectors.
* Relevant `HoistField` components support inline `leftIcon` and `rightElement` props. `DayField`
  adds support for `minDay / maxDay` props.
* Styling for the built-in ag-Grid loading overlay has been simplified and improved (#401).
* Grid column definitions can now specify an `excludeFromExport` config to drop them from
  server-generated Excel/CSV exports (#485).

### 🐞 Bug Fixes

* Grid data loading and selection reactions have been hardened and better coordinated to prevent
  throwing when attempting to set a selection before data has been loaded (#484).

### 📚 Libraries

* Blueprint `2.x -> 3.x`
* FontAwesome `5.0.x -> 5.2.x`
* CodeMirror `5.37.0 -> 5.39.2`
* router5 `6.2.4 -> 6.3.0`

[Commit Log](https://github.com/xh/hoist-react/compare/v10.0.1...v11.0.0)

## v10.0.1

### 🐞 Bug Fixes

* Grid `export` context menu token now defaults to server-side 'exportExcel' export.
    * Specify the `exportLocal` token to return a menu item for local ag-Grid export.
* Columns with `field === null` skipped for server-side export (considered spacer / structural
  columns).

## v10.0.0

### 💥 Breaking Changes

* **Access to the router API has changed** with the `XH` global now exposing `router` and
  `routerState` properties and a `navigate()` method directly.
* `ToastManager` has been deprecated. Use `XH.toast` instead.
* `Message` is no longer a public class (and its API has changed). Use `XH.message/confirm/alert`
  instead.
* Export API has changed. The Built-in grid export now uses more powerful server-side support. To
  continue to use local AG based export, call method `GridModel.localExport()`. Built-in export
  needs to be enabled with the new property on `GridModel.enableExport`. See `GridModel` for more
  details.

### 🎁 Enhancements

* New Mobile controls and `AppContainer` provided services (impersonation, about, and version bars).
* Full-featured server-side Excel export for grids.

### 🐞 Bug Fixes

* Prevent automatic zooming upon input focus on mobile devices (#476).
* Clear the selection when showing the context menu for a record which is not already selected
  (#469).
* Fix to make lockout script readable by Compatibility Mode down to IE5.

### 📚 Libraries

* MobX `4.2.x -> 5.0.x`

[Commit Log](https://github.com/xh/hoist-react/compare/v9.0.0...v10.0.0)

## v9.0.0

### 💥 Breaking Changes

* **Hoist-provided mixins (decorators) have been refactored to be more granular and have been broken
  out of `HoistComponent`.**
    * New discrete mixins now exist for `LayoutSupport` and `ContextMenuSupport` - these should be
      added directly to components that require the functionality they add for auto-handling of
      layout-related props and support for showing right-click menus. The corresponding options on
      `HoistComponent` that used to enable them have been removed.
    * For consistency, we have also renamed `EventTarget -> EventSupport` and `Reactive ->
      ReactiveSupport` mixins. These both continue to be auto-applied to HoistModel and HoistService
      classes, and ReactiveSupport enabled by default in HoistComponent.
* **The Context menu API has changed.** The `ContextMenuSupport` mixin now specifies an abstract
  `getContextMenuItems()` method for component implementation (replacing the previous
  `renderContextMenu()` method). See the new [`ContextMenuItem` class for what these items support,
  as well as several static default items that can be used.
    * The top-level `AppContainer` no longer provides a default context menu, instead allowing the
      browser's own context menu to show unless an app / component author has implemented custom
      context-menu handling at any level of their component hierarchy.

### 🐞 Bug Fixes

* TabContainer active tab can become out of sync with the router state (#451)
    * ⚠️ Note this also involved a change to the `TabContainerModel` API - `activateTab()` is now
      the public method to set the active tab and ensure both the tab and the route land in the
      correct state.
* Remove unintended focused cell borders that came back with the prior ag-Grid upgrade.

[Commit Log](https://github.com/xh/hoist-react/compare/v8.0.0...v9.0.0)

## v8.0.0

Hoist React v8 brings a big set of improvements and fixes, some API and package re-organizations,
and ag-Grid upgrade, and more. 🚀

### 💥 Breaking Changes

* **Component package directories have been re-organized** to provide better symmetry between
  pre-existing "desktop" components and a new set of mobile-first component. Current desktop
  applications should replace imports from `@xh/hoist/cmp/xxx` with `@xh/hoist/desktop/cmp/xxx`.
    * Important exceptions include several classes within `@xh/hoist/cmp/layout/`, which remain
      cross-platform.
    * `Panel` and `Resizable` components have moved to their own packages in
      `@xh/hoist/desktop/cmp/panel` and `@xh/hoist/desktop/cmp/resizable`.
* **Multiple changes and improvements made to tab-related APIs and components.**
    * The `TabContainerModel` constructor API has changed, notably `children` -> `tabs`, `useRoutes`
      ->
      `route` (to specify a starting route as a string) and `switcherPosition` has moved from a
      model config to a prop on the `TabContainer` component.
    * `TabPane` and `TabPaneModel` have been renamed `Tab` and `TabModel`, respectively, with
      several related renames.
* **Application entry-point classes decorated with `@HoistApp` must implement the new getter method
  `containerClass()`** to specify the platform specific component used to wrap the app's
  `componentClass`.
    * This will typically be `@xh/hoist/[desktop|mobile]/AppContainer` depending on platform.

### 🎁 New Features

* **Tab-related APIs re-worked and improved**, including streamlined support for routing, a new
  `tabRenderMode` config on `TabContainerModel`, and better naming throughout.
* **Ag-grid updated to latest v18.x** - now using native flex for overall grid layout and sizing
  controls, along with multiple other vendor improvements.
* Additional `XH` API methods exposed for control of / integration with Router5.
* The core `@HoistComponent` decorated now installs a new `isDisplayed` getter to report on
  component visibility, taking into account the visibility of its ancestors in the component tree.
* Mobile and Desktop app package / component structure made more symmetrical (#444).
* Initial versions of multiple new mobile components added to the toolkit.
* Support added for **`IdleService` - automatic app suspension on inactivity** (#427).
* Hoist wrapper added for the low-level Blueprint **button component** - provides future hooks into
  button customizations and avoids direct BP import (#406).
* Built-in support for collecting user feedback via a dedicated dialog, convenient XH methods and
  default appBar button (#379).
* New `XH.isDevelopmentMode` constant added, true when running in local Webpack dev-server mode.
* CSS variables have been added to customize and standardize the Blueprint "intent" based styling,
  with defaults adjusted to be less distracting (#420).

### 🐞 Bug Fixes

* Preference-related events have been standardized and bugs resolved related to pushAsync() and the
  `prefChange` event (ee93290).
* Admin log viewer auto-refreshes in tail-mode (#330).
* Distracting grid "loading" overlay removed (#401).
* Clipboard button ("click-to-copy" functionality) restored (#442).

[Commit Log](https://github.com/xh/hoist-react/compare/v7.2.0...v8.0.0)

## v7.2.0

### 🎁 New Features

+ Admin console grids now outfitted with column choosers and grid state. #375
+ Additional components for Onsen UI mobile development.

### 🐞 Bug Fixes

+ Multiple improvements to the Admin console config differ. #380 #381 #392

[Commit Log](https://github.com/xh/hoist-react/compare/v7.1.0...v7.2.0)

## v7.1.0

### 🎁 New Features

* Additional kit components added for Onsen UI mobile development.

### 🐞 Bug Fixes

* Dropdown fields no longer default to `commitOnChange: true` - avoiding unexpected commits of
  type-ahead query values for the comboboxes.
* Exceptions thrown from FetchService more accurately report the remote host when unreachable, along
  with some additional enhancements to fetch exception reporting for clarity.

[Commit Log](https://github.com/xh/hoist-react/compare/v7.0.0...v7.1.0)

## v7.0.0

### 💥 Breaking Changes

* **Restructuring of core `App` concept** with change to new `@HoistApp` decorator and conventions
  around defining `App.js` and `AppComponent.js` files as core app entry points. `XH.app` now
  installed to provide access to singleton instance of primary app class. See #387.

### 🎁 New Features

* **Added `AppBar` component** to help further standardize a pattern for top-level application
  headers.
* **Added `SwitchField` and `SliderField`** form field components.
* **Kit package added for Onsen UI** - base component library for mobile development.
* **Preferences get a group field for better organization**, parity with AppConfigs. (Requires
  hoist-core 3.1.x.)

### 🐞 Bug Fixes

* Improvements to `Grid` component's interaction with underlying ag-Grid instance, avoiding extra
  renderings and unwanted loss of state. 03de0ae7

[Commit Log](https://github.com/xh/hoist-react/compare/v6.0.0...v7.0.0)

## v6.0.0

### 💥 Breaking Changes

* API for `MessageModel` has changed as part of the feature addition noted below, with `alert()` and
  `confirm()` replaced by `show()` and new `XH` convenience methods making the need for direct calls
  rare.
* `TabContainerModel` no longer takes an `orientation` prop, replaced by the more flexible
  `switcherPosition` as noted below.

### 🎁 New Features

* **Initial version of grid state** now available, supporting easy persistence of user grid column
  selections and sorting. The `GridModel` constructor now takes a `stateModel` argument, which in
  its simplest form is a string `xhStateId` used to persist grid state to local storage. See the
  `GridStateModel` class for implementation details. #331
* The **Message API** has been improved and simplified, with new `XH.confirm()` and `XH.alert()`
  methods providing an easy way to show pop-up alerts without needing to manually construct or
  maintain a `MessageModel`. #349
* **`TabContainer` components can now be controlled with a remote `TabSwitcher`** that does not need
  to be directly docked to the container itself. Specify `switcherPosition:none` on the
  `TabContainerModel` to suppress showing the switching affordance on the tabs themselves and
  instantiate a `TabSwitcher` bound to the same model to control a tabset from elsewhere in the
  component hierarchy. In particular, this enabled top-level application tab navigation to move up
  into the top toolbar, saving vertical space in the layout. #368
* `DataViewModel` supports an `emptyText` config.

### 🐞 Bugfixes

* Dropdown fields no longer fire multiple commit messages, and no longer commit partial entries
  under some circumstances. #353 and #354
* Grids resizing fixed when shrinking the containing component. #357

[Commit Log](https://github.com/xh/hoist-react/compare/v5.0.0...v6.0.0)

## v5.0.0

### 💥 Breaking Changes

* **Multi environment configs have been unwound** See these release notes/instructions for how to
  migrate: https://github.com/xh/hoist-core/releases/tag/release-3.0.0
* **Breaking change to context menus in dataviews and grids not using the default context menu:**
  StoreContextMenu no longer takes an array of items as an argument to its constructor. Instead it
  takes a configuration object with an ‘items’ key that will point to any current implementation’s
  array of items. This object can also contain an optional gridModel argument which is intended to
  support StoreContextMenuItems that may now be specified as known ‘hoist tokens’, currently limited
  to a ‘colChooser’ token.

### 🎁 New Features

* Config differ presents inline view, easier to read diffs now.
* Print Icon added!

### 🐞 Bugfixes

* Update processFailedLoad to loadData into gridModel store, Fixes #337
* Fix regression to ErrorTracking. Make errorTrackingService safer/simpler to call at any point in
  life-cycle.
* Fix broken LocalStore state.
* Tweak flex prop for charts. Side by side charts in a flexbox now auto-size themselves! Fixes #342
* Provide token parsing for storeContextMenus. Context menus are all grown up! Fixes #300

## v4.0.1

### 🐞 Bugfixes

* DataView now properly re-renders its items when properties on their records change (and the ID
  does not)

## v4.0.0

### 💥 Breaking Changes

* **The `GridModel` selection API has been reworked for clarity.** These models formerly exposed
  their selectionModel as `grid.selection` - now that getter returns the selected records. A new
  `selectedRecord` getter is also available to return a single selection, and new string shortcut
  options are available when configuring GridModel selection behavior.
* **Grid components can now take an `agOptions` prop** to pass directly to the underlying ag-grid
  component, as well as an `onRowDoubleClicked` handler function.
  16be2bfa10e5aab4ce8e7e2e20f8569979dd70d1

### 🎁 New Features

* Additional core components have been updated with built-in `layoutSupport`, allowing developers to
  set width/height/flex and other layout properties directly as top-level props for key comps such
  as Grid, DataView, and Chart. These special props are processed via `elemFactory` into a
  `layoutConfig` prop that is now passed down to the underlying wrapper div for these components.
  081fb1f3a2246a4ff624ab123c6df36c1474ed4b

### 🐞 Bugfixes

* Log viewer tail mode now working properly for long log files - #325

## v3.0.1

### 🐞 Bugfixes

* FetchService throws a dedicated exception when the server is unreachable, fixes a confusing
  failure case detailed in #315

## v3.0.0

### 💥 Breaking Changes

* **An application's `AppModel` class must now implement a new `checkAccess()` method.** This method
  is passed the current user, and the appModel should determine if that user should see the UI and
  return an object with a `hasAccess` boolean and an optional `message` string. For a return with
  `hasAccess: false`, the framework will render a lockout panel instead of the primary UI.
  974c1def99059f11528c476f04e0d8c8a0811804
    * Note that this is only a secondary level of "security" designed to avoid showing an
      unauthorized user a confusing / non-functional UI. The server or any other third-party data
      sources must always be the actual enforcer of access to data or other operations.
* **We updated the APIs for core MobX helper methods added to component/model/service classes.** In
  particular, `addReaction()` was updated to take a more declarative / clear config object.
  8169123a4a8be6940b747e816cba40bd10fa164e
    * See Reactive.js - the mixin that provides this functionality.

### 🎁 New Features

* Built-in client-side lockout support, as per above.

### 🐞 Bugfixes

* None

------------------------------------------

Copyright © 2022 Extremely Heavy Industries Inc. - all rights reserved

------------------------------------------

📫☎️🌎 info@xh.io | https://xh.io/contact<|MERGE_RESOLUTION|>--- conflicted
+++ resolved
@@ -9,19 +9,14 @@
 ### 🐞 Bug Fixes
 
 * Fix issue where `ModalSupport` would trigger `MobX` memo warning in console.
-<<<<<<< HEAD
 * Fix issues with `ModalSupport` implementation in `CodeInput`.
+* Fix `Grid` rendering glitches when used inside `Panel` with `ModalSupport`.
+* Fix incorrect text color on desktop toasts with a warning intent.
 
 ### 💥 Breaking Changes
 
 * `CodeInput` is now rendered within an additional `div` element.  Unlikely to cause issues, unless
   using targeted styling of this component.
-
-
-=======
-* Fix `Grid` rendering glitches when used inside `Panel` with `ModalSupport`.
-* Fix incorrect text color on desktop toasts with a warning intent.
->>>>>>> 0d5a2177
 
 ## v50.1.1 - 2022-07-29
 
