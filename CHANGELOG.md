--- conflicted
+++ resolved
@@ -36,17 +36,14 @@
       references to your custom app service).
     * Referencing app-level services via `XH` is still supported for JS apps, and for debug access
       on the console.
-<<<<<<< HEAD
+* The `@bindable` annotation has been enhanced to produce a native javascript setter for its
+   property as well as the `setXXX()` method it currently produces.  This provides a more typescript
+   friendly way to set properties in a mobx action, and should be the favored method going forward.
+   The use of the `setXXX()` method will continue to be supported for backward compatibility.
 * Hoist Components will now automatically remount if the model passed to them (via context or props)
   is changed during the lifetime of the component.  This allows applications to swap out higher level
   models, without needing to manually force the remounting of related components with an explicit
   `key` setting, i.e.  `key: model.xhId`.
-=======
-* The `@bindable` annotation has been enhanced to produce a native javascript setter for its
-   property as well as the `setXXX()` method it currently produces.  This provides a more typescript
-   friendly way to set properties in a mobx action, and should be the favored method going forward.
-   The use of the `setXXX()` method will continue to be supported for backward compatibility.
->>>>>>> a403d80e
 
 ### 💥 Breaking Changes
 
