--- conflicted
+++ resolved
@@ -12,25 +12,19 @@
 * Updated grid column filters to apply on `Enter` / dismiss on `Esc` and tweaked the filter popup
   toolbar for clarity.
 * Improvements to View Management:
-   ** Allow users to create 'Global' views directly in 'Save/Save As' Dialog.
-   ** Support for the 'isDefaultPinned' attribute on global views has been removed.  All global
-      views will be pinned by default.  This feature was deemed too confusing, and not useful in
-      practice.  App maintainers should ensure that all global views are appropriate and well
-      organized enough to be shown immediately to new users in the view menu.
+  ** Allow users to create 'Global' views directly in 'Save/Save As' Dialog.
+  ** Support for the 'isDefaultPinned' attribute on global views has been removed.  All global
+  views will be pinned by default.  This feature was deemed too confusing, and not useful in
+  practice.  App maintainers should ensure that all global views are appropriate and well
+  organized enough to be shown immediately to new users in the view menu.
 
 ### 🐞 Bug Fixes
 
 * Handled an edge-case `ViewManager` bug where `enableDefault` changed to `false` after some user
   state had already been persisted w/users pointed at in-code default view. The manager now calls
   its configured `initialViewSpec` function as expected in this case.
-<<<<<<< HEAD
-
-* `XH.restoreDefaultsAsync` will now clear basic view state.  Views themselves will be preserved.
-  Requires hoist-core v31.2
-=======
 * `XH.restoreDefaultsAsync` will now clear basic ViewManager state, notably last active view. User
   views themselves will be preserved. Requires `hoist-core >= 31.2`.
->>>>>>> 99264e3c
 
 ### ⚙️ Technical
 
