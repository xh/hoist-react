# Changelog

## v48.0.0-SNAPSHOT- unreleased

### 🎁 New Features

* Configs passed to `XH.message()` and variants support a new `cancelAlign` property. Customize
  to "left" to render Cancel and Confirm actions separated by a filler.
* Added `GridModel.restoreDefaultsFn`, an optional function allowing apps to extend
  `GridModel.restoreDefaultsAsync()` to additionally reset app-specific state.
* Added `AppSpec.lockoutPanel`, allowing apps to specify a custom component.
* Added support for "sync with system" as a theme option.

### 🐞 Bug Fixes

* Fix column auto-sizing when `headerName` is/returns an element

<<<<<<< HEAD
### 💥 Breaking Changes

* Update required to `hoist-dev-utils` v6, which updates the Hoist build toolchain to the latest
  Webpack v5 and updates a number of supporting libraries from that project. At the application
  level, a few minor tweaks will be required:
  * Imports from `package.json` no longer support default export - you must import the entire json
    as an object. This is most likely to be relevant in `Bootstrap.js`.
  * The syntax form passing variables to `yarn` scripts in your package.json has changed:
    * e.g. `webpack --env.prodBuild` > `webpack --env prodBuild`
  * If you have a mobile app, you must provide a wider range of favicons for display on devices.
    See https://github.com/xh/hoist-dev-utils/#favicons for more details.

### 📚 Libraries

* @xh/hoist-dev-utils `5.13.0 -> 6.0.0`
=======
### 📚 Libraries

* @blueprintjs/core `3.53 -> 3.54`
* @blueprintjs/datetime `3.23 -> 3.24`
>>>>>>> 39cb3194

## v47.0.1 - 2022-03-06

[Commit Log](https://github.com/xh/hoist-react/compare/v47.0.0...v47.0.1)

### 🐞 Bug Fixes

* Fix to mobile `ColChooser` error re. internal model handling.

## v47.0.0 - 2022-03-04

### 🎁 New Features

* Version 47 provides new features to simplify the wiring of models to each other and the components
  they render. In particular, it formalizes the existing concept of "linked" HoistModels - models
  created by Hoist via the `creates` directive or the `useLocalModel` hook - and provides them with
  the following new features:
    - an observable `componentProps` property with access to the props of their rendered component.
    - a `lookupModel()` method and a `@lookup` decorator that can be used to acquire references to
      other HoistModels that are ancestors of the model in the component hierarchy.
    - new `onLinked()` and `afterLinked()` lifecycle methods, called when the model's associated
      component is first rendered.
* As before, linked models are auto-loaded and registered for refreshes within the `RefreshContext`
  they reside in, as well as destroyed when their linked component is unmounted. Also note that the
  new features described above are all "opt-in" and should be fully backward compatible with
  existing application code.
* Hoist will now more clearly alert if a model specified via the `uses()` directive cannot be
  resolved. A new `optional` config (default false) supports components with optional models.
* New support in Cube views for aggregators that depend on rows in the data set other than their
  direct children. See new property `Aggregator.dependOnChildrenOnly` and new `AggregationContext`
  argument passed to `Aggregator.aggregate()` and `Aggregator.replace()`
* Clarified internal CSS classes and styling for `FormField`.
    * ⚠️ Note that as part of this change, the `xh-form-field-fill` class name is no longer in use.
      Apps should check for any styles for that class and replace with `.xh-form-field-inner--flex`.

### 🐞 Bug Fixes

* Fixed an issue where the menu would flash open and closed when clicking on the `FilterChooser`
  favorites button.

### 💥 Breaking Changes

* Dashboard widgets no longer receive the `viewModel` prop. Access to the `DashViewModel` within a
  widget should be obtained using either the lookup decorator (i.e. `@lookup(DashViewModel)`)
  or the `lookupModel()` method.

### 📚 Libraries

* @blueprintjs/core `3.52 -> 3.53`

[Commit Log](https://github.com/xh/hoist-react/compare/v46.1.2...v47.0.0)

## v46.1.2 - 2022-02-18

### 🐞 Bug Fixes

* Fixed an issue where column autosize can reset column order under certain circumstances.

[Commit Log](https://github.com/xh/hoist-react/compare/v46.1.1...v46.1.2)

## v46.1.1 - 2022-02-15

### 🐞 Bug Fixes

* Prevent `onClick` for disabled mobile `Buttons`.

[Commit Log](https://github.com/xh/hoist-react/compare/v46.1.0...v46.1.1)

## v46.1.0 - 2022-02-07

### Technical

* This release modifies our workaround to handle the ag-Grid v26 changes to cast all of their node
  ids to strings. The initial approach in v46.0.0 - matching the ag-Grid behavior by casting all
  `StoreRecord` ids to strings - was deemed too problematic for applications and has been reverted.
  Numerical ids in Store are once again fully supported.
* To accommodate the ag-Grid changes, applications that are using ag-Grid APIs (e.g.
  `agApi.getNode()`) should be sure to use the new property `StoreRecord.agId` to locate and compare
  records. We expect such usages to be rare in application code.

### 🎁 New Features

* `XH.showFeedbackDialog()` now takes an optional message to pre-populate within the dialog.
* Admins can now force suspension of individual client apps from the Server > WebSockets tab.
  Intended to e.g. force an app to stop refreshing an expensive query or polling an endpoint removed
  in a new release. Requires websockets to be enabled on both server and client.
* `FormField`s no longer need to specify a child input, and will simply render their readonly
  version if no child is specified. This simplifies the common use-case of fields/forms that are
  always readonly.

### 🐞 Bug Fixes

* `FormField` no longer throw if given a child that did not have `propTypes`.

[Commit Log](https://github.com/xh/hoist-react/compare/v46.0.0...v46.1.0)

## v46.0.0 - 2022-01-25

### 🎁 New Features

* `ExceptionHandler` provides a collection of overridable static properties, allowing you to set
  app-wide default behaviour for exception handling.
* `XH.handleException()` takes new `alertType` option to render error alerts via the familiar
  `dialog` or new `toast` UI.
* `XH.toast()` takes new `actionButtonProps` option to render an action button within a toast.
* New `GridModel.highlightRowOnClick` config adds a temporary highlight class to grid rows on user
  click/tap. Intended to improve UI feedback - especially on mobile, where it's enabled by default.
* New `GridModel.isInEditingMode` observable tracks inline editing start/stop with a built-in
  debounce, avoiding rapid cycling when e.g. tabbing between cells.
* `NumberInput` now supports a new `scaleFactor` prop which will be applied when converting between
  the internal and external values.
* `FilterChooser` now displays more minimal field name suggestions when first focused, as well as a
  new, configurable usage hint (`FilterChooserModel.introHelpText`) above those suggestions.

### 💥 Breaking Changes

* Hoist now requires ag-Grid v26.2.0 or higher - update your ag-Grid dependency in your app's
  `package.json` file. See the [ag-Grid Changelog](https://www.ag-grid.com/changelog) for details.
* `StoreRecord.id` must now be a String. Integers IDs were previously supported, but will be cast
  Strings during record creation.
    * Apps using numeric record IDs for internal or server-side APIs will need to be reviewed and
      updated to handle/convert string values.
    * This change was necessitated by a change to Ag-Grid, which now also requires String IDs for
      its row node APIs.
* `LocalDate` methods `toString()`, `toJSON()`, `valueOf()`, and `isoString()` now all return the
  standard ISO format `YYYY-MM-DD`, consistent with built-in `Date.toISOString()`. Prior versions
  returned`YYYYMMDD`.
* The `stringifyErrorSafely` function has been moved from the `@xh/hoist/exception` package to a
  public method on `XH.exceptionHandler`. (No/little impact expected on app code.)

### 🐞 Bug Fixes

* Fix to incorrect viewport orientation reporting due to laggy mobile resize events and DOM APIs.

[Commit Log](https://github.com/xh/hoist-react/compare/v45.0.2...v46.0.0)

## v45.0.2 - 2022-01-13

### 🎁 New Features

* `FilterChooser` has new `menuWidth` prop, allowing you to specify as width for the dropdown menu
  that is different from the control.

### 🐞 Bug Fixes

* Fixed cache clearing method on Admin Console's Server > Services tab.
* Several fixes to behavior of `GridAutosizeMode.MANAGED`

[Commit Log](https://github.com/xh/hoist-react/compare/v45.0.1...v45.0.2)

## v45.0.1 - 2022-01-07

### 🐞 Bug Fixes

* Fixed a minor bug preventing Hoist apps from running on mobile Blackberry Access (Android)
  browsers

### ⚙️ Technical

* New flag `Store.experimental.castIdToString`

[Commit Log](https://github.com/xh/hoist-react/compare/v45.0.0...v45.0.1)

## v45.0.0 - 2022-01-05

### 🎁 New Features

* Grid filters configured with `GridFilterFieldSpec.enableValues` offer autocomplete suggestions
  for 'Equals' and 'Not Equals' filters.
* `GridFilterFieldSpec` has new `values` and `forceSelection` configs.
* `FilterChooser` displays a list of fields configured for filtering to improve the usability /
  discoverability of the control. Enabled by default, but can be disabled via
  new `suggestFieldsWhenEmpty` model config.
* `TreeMap` uses lightest shading for zero heat, reserving grey for nil.
* New property `Store.reuseRecords` controls if records should be reused across loads based on
  sharing identical (by reference) raw data. NOTE - this behavior was previously always enabled, but
  can be problematic under certain conditions and is not necessary for most applications. Apps with
  large datasets that want to continue to use this caching should set this flag explicitly.
* Grid column filters tweaked with several improvements to usability and styling.
* `LocalDate.get()` now supports both 'YYYY-MM-DD' and 'YYYYMMDD' inputs.
* Mobile `Button` has new `intent`, `minimal` and `outlined` props.

### 💥 Breaking Changes

* `FilterChooserFieldSpec.suggestValues` has been renamed `enableValues`, and now only accepts a
  boolean.
* `Column.exportFormat`, `Column.exportWidth` and the `ExportFormat` enum have been renamed
  `Column.excelFormat`, `Column.excelWidth` and `ExcelFormat` respectively.
* `Store.reuseRecords` must now be explicitly set on Stores with large datasets that wish to cache
  records by raw data identity (see above).
* `Record` class renamed to `StoreRecord` in anticipation of upcoming changes to JavaScript standard
  and to improve compatibility with TypeScript.
    * Not expected to have much or any impact on application code, except potentially JSDoc typings.
* Mobile `Button` no longer supports `modifier` prop. Use `minimal` and `outlined` instead.
* The following deprecated APIs were removed:
    * GridModel.selection
    * GridModel.selectedRecordId
    * StoreSelectionModel.records
    * StoreSelectionModel.ids
    * StoreSelectionModel.singleRecord
    * StoreSelectionModel.selectedRecordId
    * DataViewModel.selection
    * DataViewModel.selectedRecordId
    * RestGridModel.selection
    * LogUtils.withShortDebug
    * Promise.start

### 🐞 Bug Fixes

* `DashContainer` overflow menu still displays when the optional menu button is enabled.
* Charts in fullscreen mode now exit fullscreen mode gracefully before re-rendering.

### 📚 Libraries

* @popperjs/core `2.10 -> 2.11`
* codemirror `5.63 -> 6.65`
* http-status-codes `2.1 -> 2.2`
* prop-types `15.7 -> 15.8`
* store2 `2.12 -> 2.13`
* ua-parser-js `0.7 -> 1.0.2` (re-enables auto-patch updates)

[Commit Log](https://github.com/xh/hoist-react/compare/v44.3.0...v45.0.0)

## v44.3.0 - 2021-12-15

### 🐞 Bug Fixes

* Fixes issue with columns failing to resize on first try.
* Fixes issue preventing use of context menus on iPad.

### 📚 Libraries

* @blueprintjs/core `3.51 -> 3.52`

* [Commit Log](https://github.com/xh/hoist-react/compare/v44.2.0...v44.3.0)

## v44.2.0 - 2021-12-07

### 🎁 New Features

* Desktop inline grid editor `Select` now commits the value immediately on selection.
* `DashContainerModel` now supports an observable `showMenuButton` config which will display a
  button in the stack header for showing the context menu
* Added `GridAutosizeMode.MANAGED` to autosize Grid columns on data or `sizingMode` changes, unless
  the user has manually modified their column widths.
* Copying from Grids to the clipboard will now use the value provided by the `exportValue`
  property on the column.
* Refresh application hotkey is now built into hoist's global hotkeys (shift + r).
* Non-SSO applications will now automatically reload when a request fails due to session timeout.
* New utility methods `withInfo` and `logInfo` provide variants of the existing `withDebug` and
  `logDebug` methods, but log at the more verbose `console.log` level.

### 🐞 Bug Fixes

* Desktop panel splitter can now be dragged over an `iframe` and reliably resize the panel.
* Ensure scrollbar does not appear on multi-select in toolbar when not needed.
* `XH.isPortrait` property fixed so that it no longer changes due to the appearance of the mobile
  keyboard.

[Commit Log](https://github.com/xh/hoist-react/compare/v44.1.0...v44.2.0)

## v44.1.0 - 2021-11-08

### 🎁 New Features

* Changes to App Options are now tracked in the admin activity tab.
* New Server > Environment tab added to Admin Console to display UI server environment variables and
  JVM system properties. (Requires `hoist-core >= 10.1` to enable this optional feature.)
* Provided observable getters `XH.viewportSize`, `XH.isPortrait` and `XH.isLandscape` to allow apps
  to react to changes in viewport size and orientation.

### 🐞 Bug Fixes

* Desktop inline grid editor `DateInput` now reliably shows its date picker pop-up aligned with the
  grid cell under edit.
* Desktop `Select.hideDropdownIndicator` now defaults to `true` on tablet devices due to UX bugs
  with the select library component and touch devices.
* Ensure `Column.autosizeBufferPx` is respected if provided.

### ✨ Style

* New `--xh-menu-item` CSS vars added, with tweaks to default desktop menu styling.
* Highlight background color added to mobile menu items while pressed.

[Commit Log](https://github.com/xh/hoist-react/compare/v44.0.0...v44.1.0)

## v44.0.0 - 2021-10-26

⚠ NOTE - apps must update to `hoist-core >= 10.0.0` when taking this hoist-react update.

### 🎁 New Features

* TileFrame now supports new `onLayoutChange` callback prop.

### 🐞 Bug Fixes

* Field Filters in data package now act only on the `committed` value of the record. This stabilizes
  filtering behavior in editable grids.
* `JsonBlobService.updateAsync()` now supports data modifications with `null` values.
* Fixes an issue with Alert Banner not broadcasting to all users.
* Selected option in `Select` now scrolls into view on menu open.

### 💥 Breaking Changes

* Update required to `hoist-core >= 10.0.0` due to changes in `JsonBlobService` APIs and the
  addition of new, dedicated endpoints for Alert Banner management.

[Commit Log](https://github.com/xh/hoist-react/compare/v43.2.0...v44.0.0)

## v43.2.0 - 2021-10-14

### 🎁 New Features

* Admins can now configure an app-wide alert banner via a new tab in the Hoist Admin console.
  Intended to alert users about planned maintenance / downtime, known problems with data or upstream
  systems, and other similar use cases.
* Minor re-org of the Hoist Admin console tabs. Panels relating primarily to server-side features
  (including logging) are now grouped under a top-level "Server" tab. Configs have moved under
  "General" with the new Alert Banner feature.

### 🐞 Bug Fixes

* Always enforce a minimal `wait()` within `GridModel.autosizeAsync()` to ensure that the Grid has
  reacted to any data changes and ag-Grid accurately reports on expanded rows to measure.

[Commit Log](https://github.com/xh/hoist-react/compare/v43.1.0...v43.2.0)

## v43.1.0 - 2021-10-04

### 🎁 New Features

* The Admin Console log viewer now supports downloading log files.
    * Note apps must update to `hoist-core >= v10.0` to enable this feature.
    * Core upgrade is _not_ a general requirement of this Hoist React release.
* The `field` key in the constructor for `Column` will now accept an Object with field defaults, as
  an alternative to the field name. This form allows the auto-construction of fully-defined `Field`
  objects from the column specification.

### 🐞 Bug Fixes

* `GridModel` no longer mutates any `selModel` or `colChooser` config objects provided to its
  constructor, resolving an edge-case bug where re-using the same object for either of these configs
  across multiple GridModel instances (e.g. as a shared set of defaults) would break.
* Grid autosizing tweaked to improve size estimation for indented tree rows and on mobile.

### 📚 Libraries

* @blueprintjs/core `3.50 -> 3.51`

[Commit Log](https://github.com/xh/hoist-react/compare/v43.0.2...v43.1.0)

## v43.0.2 - 2021-10-04

### 🐞 Bug Fixes

* Fix (important) to ensure static preload spinner loaded from the intended path.
    * Please also update to latest `hoist-dev-utils >= 5.11.1` if possible.
    * Avoids issue where loading an app on a nested route could trigger double-loading of app
      assets.

[Commit Log](https://github.com/xh/hoist-react/compare/v43.0.1...v43.0.2)

## v43.0.1 - 2021-10-04

### 🎁 New Features

* New `GridFindField` component that enables users to search through a Grid and select rows that
  match the entered search term, _without_ applying any filtering. Especially useful for grids with
  aggregations or other logic that preclude client-side filtering of the data.
* Tree grid rows can be expanded / collapsed by clicking anywhere on the row. The new
  `GridModel.clicksToExpand` config can be used to control how many clicks will toggle the row.
  Defaults to double-click for desktop, and single tap for mobile - set to 0 to disable entirely.
* Added `GridModel.onCellContextMenu` handler. Note that for mobile (phone) apps, this handler fires
  on the "long press" (aka "tap and hold") gesture. This means it can be used as an alternate event
  for actions like drilling into a record detail, especially for parent rows on tree grids, where
  single tap will by default expand/collapse the node.
* In the `@xh/hoist/desktop/grid` package, `CheckboxEditor` has been renamed `BooleanEditor`. This
  new component supports a `quickToggle` prop which allows for more streamlined inline editing of
  boolean values.
* `LoadSpec` now supports a new `meta` property. Use this property to pass app-specific metadata
  through the `LoadSupport` loading and refresh lifecycle.
* A spinner is now shown while the app downloads and parses its javascript - most noticeable when
  loading a new (uncached) version, especially on a slower mobile connection. (Requires
  `@xh/hoist-dev-utils` v5.11 or greater to enable.)
* Log Levels now include information on when the custom config was last updated and by whom.
    * Note apps must update their server-side to `hoist-core v10.0` or greater to persist the date
      and username associated with the config (although this is _not_ a general or hard requirement
      for taking this version of hoist-react).

### ⚙️ Technical

* Removed `DEFAULT_SORTING_ORDER` static from `Column` class in favor of three new preset constants:
  `ASC_FIRST`, `DESC_FIRST`, and `ABS_DESC_FIRST`. Hoist will now default sorting order on columns
  based on field type. Sorting order can still be manually set via `Column.sortingOrder`.

### 🐞 Bug Fixes

* The ag-grid grid property `stopEditingWhenCellsLoseFocus` is now enabled by default to ensure
  values are committed to the Store if the user clicks somewhere outside the grid while editing a
  cell.
* Triggering inline editing of text or select editor cells by typing characters will no longer lose
  the first character pressed.

### ✨ Style

* New `TreeStyle.COLORS` and `TreeStyle.COLORS_AND_BORDERS` tree grid styles have been added. Use
  the `--xh-grid-tree-group-color-level-*` CSS vars to customize colors as needed.
* `TreeStyle.HIGHLIGHTS` and `TreeStyle.HIGHLIGHTS_AND_BORDERS` now highlight row nodes on a
  gradient according to their depth.
* Default colors for masks and dialog backdrops have been adjusted, with less obtrusive colors used
  for masks via `--xh-mask-bg` and a darker `--xh-backdrop-bg` var now used behind dialogs.
* Mobile-specific styles and CSS vars for panel and dialog title background have been tweaked to use
  desktop defaults, and mobile dialogs now respect `--xh-popup-*` vars as expected.

### 💥 Breaking Changes

* In the `@xh/hoist/desktop/grid` package, `CheckboxEditor` has been renamed `BooleanEditor`.

### ⚙️ Technical

* The `xhLastReadChangelog` preference will not save SNAPSHOT versions to ensure the user continues
  to see the 'What's New?' notification for non-SNAPSHOT releases.

### 📚 Libraries

* @blueprintjs/core `3.49 -> 3.50`
* codemirror `5.62 -> 5.63`

[Commit Log](https://github.com/xh/hoist-react/compare/v42.6.0...v43.0.1)

## v42.6.0 - 2021-09-17

### 🎁 New Features

* New `Column.autosizeBufferPx` config applies column-specific autosize buffer and overrides
  `GridAutosizeOptions.bufferPx`.
* `Select` input now supports new `maxMenuHeight` prop.

### 🐞 Bug Fixes

* Fixes issue with incorrect Grid auto-sizing for Grids with certain row and cell styles.
* Grid sizing mode styles no longer conflict with custom use of `groupUseEntireRow: false` within
  `agOptions`.
* Fixes an issue on iOS where `NumberInput` would incorrectly bring up a text keyboard.

### ✨ Style

* Reduced default Grid header and group row heights to minimize their use of vertical space,
  especially at larger sizing modes. As before, apps can override via the `AgGrid.HEADER_HEIGHTS`
  and `AgGrid.GROUP_ROW_HEIGHTS` static properties. The reduction in height does not apply to group
  rows that do not use the entire width of the row.
* Restyled Grid header rows with `--xh-grid-bg` and `--xh-text-color-muted` for a more minimal look
  overall. As before, use the `--xh-grid-header-*` CSS vars to customize if needed.

[Commit Log](https://github.com/xh/hoist-react/compare/v42.5.0...v42.6.0)

## v42.5.0 - 2021-09-10

### 🎁 New Features

* Provide applications with the ability to override default logic for "restore defaults". This
  allows complex and device-specific sub-apps to perform more targeted and complete clearing of user
  state. See new overridable method `HoistAppModel.restoreDefaultsAsync` for more information.

### 🐞 Bug Fixes

* Improved coverage of Fetch `abort` errors.
* The in-app changelog will no longer prompt the user with the "What's New" button if category-based
  filtering results in a version without any release notes.

### ✨ Style

* New CSS vars added to support easier customization of desktop Tab font/size/color. Tabs now
  respect standard `--xh-font-size` by default.

### 📚 Libraries

* @blueprintjs/core `3.48 -> 3.49`
* @popperjs/core `2.9 -> 2.10`

[Commit Log](https://github.com/xh/hoist-react/compare/v42.4.0...v42.5.0)

## v42.4.0 - 2021-09-03

### 🎁 New Features

* New `GridFilterModel.commitOnChange` config (default `true`) applies updated filters as soon as
  they are changed within the pop-up menu. Set to `false` for large datasets or whenever filtering
  is a more intensive operation.
* Mobile `Select` input now supports async `queryFn` prop for parity with desktop.
* `TreeMapModel` now supports new `maxLabels` config for improved performance.

### ✨ Style

* Hoist's default font is now [Inter](https://rsms.me/inter/), shipped and bundled via the
  `inter-ui` npm package. Inter is a modern, open-source font that leverages optical sizing to
  ensure maximum readability, even at very small sizes (e.g. `sizingMode: 'tiny'`). It's also a
  "variable" font, meaning it supports any weights from 1-1000 with a single font file download.
* Default Grid header heights have been reduced for a more compact display and greater
  differentiation between header and data rows. As before, apps can customize the pixel heights used
  by overwriting the `AgGrid.HEADER_HEIGHTS` static, typically within `Bootstrap.js`.

### ⚙️ Technical

* Mobile pull-to-refresh/swipe-to-go-back gestures now disabled over charts to avoid disrupting
  their own swipe-based zooming and panning features.

[Commit Log](https://github.com/xh/hoist-react/compare/v42.2.0...v42.4.0)

## v42.2.0 - 2021-08-27

### 🎁 New Features

* Charts now hide scrollbar, rangeSelector, navigator, and export buttons and show axis labels when
  printing or exporting images.

[Commit Log](https://github.com/xh/hoist-react/compare/v42.1.1...v42.2.0)

## v42.1.1 - 2021-08-20

* Update new `XH.sizingMode` support to store distinct values for the selected sizing mode on
  desktop, tablet, and mobile (phone) platforms.
* Additional configuration supported for newly-introduced `AppOption` preset components.

### 📚 Libraries

* @blueprintjs/core `3.47 -> 3.48`

[Commit Log](https://github.com/xh/hoist-react/compare/v42.1.0...v42.1.1)

## v42.1.0 - 2021-08-19

### 🎁 New Features

* Added observable `XH.sizingMode` to govern app-wide `sizingMode`. `GridModel`s will bind to this
  `sizingMode` by default. Apps that have already implemented custom solutions around a centralized
  `sizingMode` should endeavor to unwind in favor of this.
    * ⚠ NOTE - this change requires a new application preference be defined - `xhSizingMode`. This
      should be a JSON pref, with a suggested default value of `{}`.
* Added `GridAutosizeMode.ON_SIZING_MODE_CHANGE` to autosize Grid columns whenever
  `GridModel.sizingMode` changes - it is now the default `GridAutosizeOptions.mode`.
* Added a library of reusable `AppOption` preset components, including `ThemeAppOption`,
  `SizingModeAppOption` and `AutoRefreshAppOptions`. Apps that have implemented custom `AppOption`
  controls to manage these Hoist-provided options should consider migrating to these defaults.
* `Icon` factories now support `intent`.
* `TreeMapModel` and `SplitTreeMapModel` now supports a `theme` config, accepting the strings
  'light' or 'dark'. Leave it undefined to use the global theme.
* Various usability improvements and simplifications to `GroupingChooser`.

### 🐞 Bug Fixes

* Fixed an issue preventing `FormField` labels from rendering if `fieldDefaults` was undefined.

### ✨ Style

* New `Badge.compact` prop sets size to half that of parent element when true (default false). The
  `position` prop has been removed in favor of customizing placement of the component.

[Commit Log](https://github.com/xh/hoist-react/compare/v42.0.0...v42.1.0)

## v42.0.0 - 2021-08-13

### 🎁 New Features

* Column-level filtering is now officially supported for desktop grids!
    * New `GridModel.filterModel` config accepts a config object to customize filtering options, or
      `true` to enable grid-based filtering with defaults.
    * New `Column.filterable` config enables a customized header menu with filtering options. The
      new control offers two tabs - a "Values" tab for an enumerated "set-type" filter and a "
      Custom" tab to support more complex queries with multiple clauses.
* New `TaskObserver` replaces existing `PendingTaskModel`, providing improved support for joining
  and masking multiple asynchronous tasks.
* Mobile `NavigatorModel` provides a new 'pull down' gesture to trigger an app-wide data refresh.
  This gesture is enabled by default, but can be disabled via the `pullDownToRefresh` flag.
* `RecordAction` now supports a `className` config.
* `Chart` provides a default context menu with its standard menu button actions, including a new
  'Copy to Clipboard' action.

### 💥 Breaking Changes

* `FilterChooserModel.sourceStore` and `FilterChooserModel.targetStore` have been renamed
  `FilterChooserModel.valueSource` and `FilterChooserModel.bind` respectively. Furthermore, both
  configs now support either a `Store` or a cube `View`. This is to provide a common API with the
  new `GridFilterModel` filtering described above.
* `GridModel.setFilter()` and `DataViewModel.setFilter()` have been removed. Either configure your
  grid with a `GridFilterModel`, or set the filter on the underlying `Store` instead.
* `FunctionFilter` now requires a `key` property.
* `PendingTaskModel` has been replaced by the new `TaskObserver` in `@xh/hoist/core`.
    * ⚠ NOTE - `TaskObserver` instances should be created via the provided static factory methods
      and
      _not_ directly via the `new` keyword. `TaskObserver.trackLast()` can be used as a drop-in
      replacement for `new PendingTaskModel()`.
* The `model` prop on `LoadingIndicator` and `Mask` has been replaced with `bind`. Provide one or
  more `TaskObserver`s to this prop.

### ⚙️ Technical

* `GridModel` has a new `selectedIds` getter to get the IDs of currently selected records. To
  provide consistency across models, the following getters have been deprecated and renamed:
    + `selectedRecordId` has been renamed `selectedId` in `GridModel`, `StoreSelectionModel`, and
      `DataViewModel`
    + `selection` has been renamed `selectedRecords` in `GridModel`, `DataViewModel`, and
      `RestGridModel`
    + `singleRecord`, `records`, and `ids` have been renamed `selectedRecord`, `selectedRecords`,
      and
      `selectedIds`, respectively, in `StoreSelectionModel`

### ✨ Style

* Higher contrast on grid context menus for improved legibility.

[Commit Log](https://github.com/xh/hoist-react/compare/v41.3.0...v42.0.0)

## v41.3.0 - 2021-08-09

### 🎁 New Features

* New `Cube` aggregators `ChildCountAggregator` and `LeafCountAggregator`.
* Mobile `NavigatorModel` provides a new "swipe" gesture to go back in the page stack. This is
  enabled by default, but may be turned off via the new `swipeToGoBack` prop.
* Client error reports now include the full URL for additional troubleshooting context.
    * Note apps must update their server-side to `hoist-core v9.3` or greater to persist URLs with
      error reports (although this is _not_ a general or hard requirement for taking this version of
      hoist-react).

[Commit Log](https://github.com/xh/hoist-react/compare/v41.2.0...v41.3.0)

## v41.2.0 - 2021-07-30

### 🎁 New Features

* New `GridModel.rowClassRules` and `Column.cellClassRules` configs added. Previously apps needed to
  use `agOptions` to dynamically apply and remove CSS classes using either of these options - now
  they are fully supported by Hoist.
    * ⚠ Note that, to avoid conflicts with internal usages of these configs, Hoist will check and
      throw if either is passed via `agOptions`. Apps only need to move their configs to the new
      location - the shape of the rules object does *not* need to change.
* New `GridAutosizeOptions.includeCollapsedChildren` config controls whether values from collapsed
  (i.e. hidden) child records should be measured when computing column sizes. Default of `false`
  improves autosize performance for large tree grids and should generally match user expectations
  around WYSIWYG autosizing.
* New `GridModel.beginEditAsync()` and `endEditAsync()` APIs added to start/stop inline editing.
    * ⚠ Note that - in a minor breaking change - the function form of the `Column.editable` config
      is no longer passed an `agParams` argument, as editing might now begin and need to be
      evaluated outside the context of an AG-Grid event.
* New `GridModel.clicksToEdit` config controls the number of clicks required to trigger
  inline-editing of a grid cell. Default remains 2 (double click ).
* Timeouts are now configurable on grid exports via a new `exportOptions.timeout` config.
* Toasts may now be dismissed programmatically - use the new `ToastModel` returned by the
  `XH.toast()` API and its variants.
* `Form` supports setting readonlyRenderer in `fieldDefaults` prop.
* New utility hook `useCached` provides a more flexible variant of `React.useCallback`.

### 🐞 Bug Fixes

* Inline grid editing supports passing of JSX editor components.
* `GridExportService` catches any exceptions thrown during export preparation and warns the user
  that something went wrong.
* GridModel with 'disabled' selection no longer shows "ghost" selection when using keyboard.
* Tree grids now style "parent" rows consistently with highlights/borders if requested, even for
  mixed-depth trees where some rows have children at a given level and others do not.

### ⚙️ Technical

* `FetchService` will now actively `abort()` fetch requests that it is abandoning due to its own
  `timeout` option. This allows the browser to release the associated resources associated with
  these requests.
* The `start()` function in `@xh/hoist/promise` has been deprecated. Use `wait()` instead, which can
  now be called without any args to establish a Promise chain and/or introduce a minimal amount of
  asynchronousity.
* ⚠ Note that the raw `AgGrid` component no longer enhances the native keyboard handling provided by
  ag-Grid. All Hoist key handling customizations are now limited to `Grid`. If you wish to provide
  custom handling in a raw `AgGrid` component, see the example here:
  https://www.ag-grid.com/javascript-grid/row-selection/#example-selection-with-keyboard-arrow-keys

### ✨ Style

* The red and green color values applied in dark mode have been lightened for improved legibility.
* The default `colorSpec` config for number formatters has changed to use new dedicated CSS classes
  and variables.
* New/renamed CSS vars `--xh-grid-selected-row-bg` and `--xh-grid-selected-row-text-color` now used
  to style selected grid rows.
    * ⚠ Note the `--xh-grid-bg-highlight` CSS var has been removed.
* New `.xh-cell--editable` CSS class applied to cells with inline editing enabled.
    * ⚠ Grid CSS class `.xh-invalid-cell` has been renamed to `.xh-cell--invalid` for consistency -
      any app style overrides should update to this new classname.

### 📚 Libraries

* core-js `3.15 -> 3.16`

[Commit Log](https://github.com/xh/hoist-react/compare/v41.1.0...v41.2.0)

## v41.1.0 - 2021-07-23

### 🎁 New Features

* Button to expand / collapse all rows within a tree grid now added by default to the primary tree
  column header. (New `Column.headerHasExpandCollapse` property provided to disable.)
* New `@logWithDebug` annotation provides easy timed logging of method execution (via `withDebug`).
* New `AppSpec.disableXssProtection` config allows default disabling of Field-level XSS protection
  across the app. Intended for secure, internal apps with tight performance tolerances.
* `Constraint` callbacks are now provided with a `record` property when validating Store data and a
  `fieldModel` property when validating Form data.
* New `Badge` component allows a styled badge to be placed inline with text/title, e.g. to show a
  counter or status indicator within a tab title or menu item.
* Updated `TreeMap` color scheme, with a dedicated set of colors for dark mode.
* New XH convenience methods `successToast()`, `warningToast()`, and `dangerToast()` show toast
  alerts with matching intents and appropriate icons.
    * ⚠ Note that the default `XH.toast()` call now shows a toast with the primary (blue) intent and
      no icon. Previously toasts displayed by default with a success (green) intent and checkmark.
* GridModel provides a public API method `setColumnState` for taking a previously saved copy of
  gridModel.columnState and applying it back to a GridModel in one call.

### 🐞 Bug Fixes

* Fixed an issue preventing export of very large (>100k rows) grids.
* Fixed an issue where updating summary data in a Store without also updating other data would not
  update the bound grid.
* Intent styles now properly applied to minimal buttons within `Panel.headerItems`.
* Improved `GridModel` async selection methods to ensure they do not wait forever if grid does not
  mount.
* Fixed an issue preventing dragging the chart navigator range in a dialog.

### ⚙️ Technical

* New `Exception.timeout()` util to throw exceptions explicitly marked as timeouts, used by
  `Promise.timeout` extension.
* `withShortDebug` has been deprecated. Use `withDebug` instead, which has the identical behavior.
  This API simplification mirrors a recent change to `hoist-core`.

### ✨ Style

* If the first child of a `Placeholder` component is a Hoist icon, it will not automatically be
  styled to 4x size with reduced opacity. (See new Toolbox example under the "Other" tab.)

### 📚 Libraries

* @blueprintjs/core `3.46 -> 3.47`
* dompurify `2.2 -> 2.3`

[Commit Log](https://github.com/xh/hoist-react/compare/v41.0.0...v41.1.0)

## v41.0.0 - 2021-07-01

### 🎁 New Features

* Inline editing of Grid/Record data is now officially supported:
    + New `Column.editor` config accepts an editor component to enable managed editing of the cells
      in that column. New `CheckboxEditor`, `DateEditor`, `NumberEditor`, `SelectEditor`
      , `TextAreaEditor`
      and `TextEditor` components wrap their corresponding HoistInputs with the required hook-based
      API and can be passed to this new config directly.
    + `Store` now contains built-in support for validation of its uncommitted records. To enable,
      specify the new `rules` property on the `Field`s in your `Store`. Note that these rules and
      constraints use the same API as the forms package, and rules and constraints may be shared
      between the `data` and `form` packages freely.
    + `GridModel` will automatically display editors and record validation messages as the user
      moves between cells and records. The new `GridModel.fullRowEditing` config controls whether
      editors are displayed for the focused cell only or for the entire row.
* All Hoist Components now support a `modelRef` prop. Supply a ref to this prop in order to gain a
  pointer to a Component's backing `HoistModel`.
* `DateInput` has been improved to allow more flexible parsing of user input with multiple formats.
  See the new prop `DateInput.parseStrings`.
* New `Column.sortValue` config takes an alternate field name (as a string) to sort the column by
  that field's value, or a function to produce a custom cell-level value for comparison. The values
  produced by this property will be also passed to any custom comparator, if one is defined.
* New `GridModel.hideEmptyTextBeforeLoad` config prevents showing the `emptyText` until the store
  has been loaded at least once. Apps that depend on showing `emptyText` before first load should
  set this property to `false`.
* `ExpandCollapseButton` now works for grouped grids in addition to tree grids.
* `FieldModel.initialValue` config now accepts functions, allowing for just-in-time initialization
  of Form data (e.g. to pre-populate a Date field with the current time).
* `TreeMapModel` and `SplitTreeMapModel` now support a `maxHeat` config, which can be used to
  provide a stable absolute maximum brightness (positive or negative) within the entire TreeMap.
* `ErrorMessage` will now automatically look for an `error` property on its primary context model.
* `fmtNumber()` supports new flags `withCommas` and `omitFourDigitComma` to customize the treatment
  of commas in number displays.
* `isValidJson` function added to form validation constraints.
* New `Select.enableFullscreen` prop added to the mobile component. Set to true (default on phones)
  to render the input in a full-screen modal when focused, ensuring there is enough room for the
  on-screen keyboard.

### 💥 Breaking Changes

* Removed support for class-based Hoist Components via the `@HoistComponent` decorator (deprecated
  in v38). Use functional components created via the `hoistCmp()` factory instead.
* Removed `DimensionChooser` (deprecated in v37). Use `GroupingChooser` instead.
* Changed the behavior of `FormModel.init()` to always re-initialize *all* fields. (Previously, it
  would only initialize fields explicitly passed via its single argument). We believe that this is
  more in line with developer expectations and will allow the removal of app workarounds to force a
  reset of all values. Most apps using FormModel should not need to change, but please review and
  test any usages of this particular method.
* Replaced the `Grid`, `DataView`, and `RestGrid` props below with new configurable fields on
  `GridModel`, `DataViewModel`, and `RestGridModel`, respectively. This further consolidates grid
  options into the model layer, allowing for more consistent application code and developer
  discovery.
    + `onKeyDown`
    + `onRowClicked`
    + `onRowDoubleClicked`
    + `onCellClicked`
    + `onCellDoubleClicked`
* Renamed the confusing and ambiguous property name `labelAlign` in several components:
    + `FormField`: `labelAlign` has been renamed to `labelTextAlign`
    + `SwitchInput`, `RadioInput`, and `Checkbox`: `labelAlign` has been renamed `labelSide`.
* Renamed all CSS variables beginning with `--navbar` to start with `--appbar`, matching the Hoist
  component name.
* Removed `TreeMapModel.colorMode` value 'balanced'. Use the new `maxHeat` config to prevent outlier
  values from dominating the color range of the TreeMap.
* The classes `Rule` and `ValidationState` and all constraint functions (e.g. `required`,
  `validEmail`, `numberIs`, etc.) have been moved from the `cmp\form` package to the `data` package.
* Hoist grids now require ag-Grid v25.3.0 or higher - update your ag-Grid dependency in your app's
  `package.json` file. See the [ag-Grid Changelog](https://www.ag-grid.com/ag-grid-changelog/) for
  details.
* Hoist charts now require Highcharts v9.1.0 or higher - update your Highcharts dependency in your
  app's `package.json` file. See the
  [Highcharts Changelog](https://www.highcharts.com/changelog/#highcharts-stock) for details.

### 🐞 Bug Fixes

* Fixed disable behavior for Hoist-provided button components using popover.
* Fixed default disabling of autocomplete within `TextInput`.
* Squelched console warning re. precision/stepSize emitted by Blueprint-based `numberInput`.

### ⚙️ Technical

* Improved exception serialization to better handle `LocalDate` and similar custom JS classes.
* Re-exported Blueprint `EditableText` component (w/elemFactory wrapper) from `kit/blueprint`.

### 📚 Libraries

* @blueprintjs/core `3.44 -> 3.46`
* codemirror `5.60 -> 5.62`
* core-js `3.10 -> 3.15`
* filesize `6.2 -> 6.4`
* mobx `6.1 -> 6.3`
* react-windowed-select `3.0 -> 3.1`

[Commit Log](https://github.com/xh/hoist-react/compare/v40.0.0...v41.0.0)

## v40.0.0 - 2021-04-22

⚠ Please ensure your `@xh/hoist-dev-utils` dependency is >= v5.7.0. This is required to support the
new changelog feature described below. Even if you are not yet using the feature, you must update
your dev-utils dependency for your project to build.

### 🎁 New Features

* Added support for displaying an in-app changelog (release notes) to the user. See the new
  `ChangelogService` for details and instructions on how to enable.
* Added `XH.showBanner()` to display a configurable banner across the top of viewport, as another
  non-modal alternative for attention-getting application alerts.
* New method `XH.showException()` uses Hoist's built-in exception display to show exceptions that
  have already been handled directly by application code. Use as an alternative to
  `XH.handleException()`.
* `XH.track()` supports a new `oncePerSession` option. This flag can be set by applications to avoid
  duplicate tracking messages for certain types of activity.
* Mobile `NavigatorModel` now supports a `track` flag to automatically track user page views,
  equivalent to the existing `track` flag on `TabContainerModel`. Both implementations now use the
  new `oncePerSession` flag to avoid duplicate messages as a user browses within a session.
* New `Spinner` component returns a simple img-based spinner as an animated PNG, available in two
  sizes. Used for the platform-specific `Mask` and `LoadingIndicator` components. Replaces previous
  SVG-based implementations to mitigate rendering performance issues over remote connections.

### 💥 Breaking Changes

* `Store` now creates a shared object to hold the default values for every `Field` and uses this
  object as the prototype for the `data` property of every `Record` instance.
    * Only non-default values are explicitly written to `Record.data`, making for a more efficient
      representation of default values and improving the performance of `Record` change detection.
    * Note this means that `Record.data` *no longer* contains keys for *all* fields as
      `own-enumerable` properties.
    * Applications requiring a full enumeration of all values should call the
      new `Record.getValues()`
      method, which returns a new and fully populated object suitable for spreading or cloning.
    * This behavior was previously available via `Store.experimental.shareDefaults` but is now
      always enabled.
* For API consistency with the new `showBanner()` util, the `actionFn` prop for the recently-added
  `ErrorMessage` component has been deprecated. Specify as an `onClick` handler within the
  component's `actionButtonProps` prop instead.
* The `GridModel.experimental.externalSort` flag has been promoted from an experiment to a
  fully-supported config. Default remains `false`, but apps that were using this flag must now pass
  it directly: `new GridModel({externalSort: true, ...})`.
* Hoist re-exports and wrappers for the Blueprint `Spinner` and Onsen `ProgressCircular` components
  have been removed, in favor of the new Hoist `Spinner` component mentioned above.
* Min version for `@xh/hoist-dev-utils` is now v5.7.0, as per above.

### 🐞 Bug Fixes

* Formatters in the `@xh/hoist/format` package no longer modify their options argument.
* `TileFrame` edge-case bug fixed where the appearance of an internal scrollbar could thrash layout
  calculations.
* XSS protection (dompurify processing) disabled on selected REST editor grids within the Hoist
  Admin console. Avoids content within configs and JSON blobs being unintentionally mangled.

### ⚙️ Technical

* Improvements to exception serialization, especially for any raw javascript `Error` thrown by
  client-side code.

### ✨ Style

* Buttons nested inline within desktop input components (e.g. clear buttons) tweaked to avoid
  odd-looking background highlight on hover.
* Background highlight color of minimal/outlined buttons tweaked for dark theme.
* `CodeInput` respects standard XH theme vars for its background-color and (monospace) font family.
  Its built-in toolbar has also been made compact and slightly re-organized.

### 📚 Libraries

* @blueprintjs/core `3.41 -> 3.44`
* @blueprintjs/datetime `3.21 -> 3.23`
* classnames `2.2 -> 2.3`
* codemirror `5.59 -> 5.60`
* core-js `3.9 -> 3.10`
* filesize `6.1 -> 6.2`
* qs `6.9 -> 6.10`
* react-beautiful-dnd `13.0 -> 13.1`
* react-select `4.2 -> 4.3`

[Commit Log](https://github.com/xh/hoist-react/compare/v39.0.1...v40.0.0)

## v39.0.1 - 2021-03-24

### 🐞 Bug Fixes

* Fixes regression preventing the loading of the Activity Tab in the Hoist Admin console.
* Fixes icon alignment in `DateInput`.

[Commit Log](https://github.com/xh/hoist-react/compare/v39.0.0...v39.0.1)

## v39.0.0 - 2021-03-23

### 🎁 New Features

#### Components + Props

* New `TileFrame` layout component renders a collection of child items using a layout that balances
  filling the available space against maintaining tile width / height ratio.
* Desktop `Toolbar` accepts new `compact` prop. Set to `true` to render the toolbar with reduced
  height and font-size.
* New `StoreFilterField` prop `autoApply` allows developers to more easily use `StoreFilterField` in
  conjunction with other filters or custom logic. Set to `false` and specify an `onFilterChange`
  callback to take full control of filter application.
* New `RestGrid` prop `formClassName` allows custom CSS class to be applied to its managed
  `RestForm` dialog.

#### Models + Configs

* New property `selectedRecordId` on `StoreSelectionModel`, `GridModel`, and `DataViewModel`.
  Observe this instead of `selectedRecord` when you wish to track only the `id` of the selected
  record and not changes to its data.
* `TreeMapModel.colorMode` config supports new value `wash`, which retains the positive and negative
  color while ignoring the intensity of the heat value.
* New method `ChartModel.updateHighchartsConfig()` provides a more convenient API for changing a
  chart's configuration post-construction.
* New `Column.omit` config supports conditionally excluding a column from its `GridModel`.

#### Services + Utils

* New method `FetchService.setDefaultTimeout()`.
* New convenience getter `LocalDate.isToday`.
* `HoistBase.addReaction()` now accepts convenient string values for its `equals` flag.

### 💥 Breaking Changes

* The method `HoistAppModel.preAuthInitAsync()` has been renamed to `preAuthAsync()` and should now
  be defined as `static` within apps that implement it to run custom pre-authentication routines.
    * This change allows Hoist to defer construction of the `AppModel` until Hoist itself has been
      initialized, and also better reflects the special status of this function and when it is
      called in the Hoist lifecycle.
* Hoist grids now require ag-Grid v25.1.0 or higher - update your ag-Grid dependency in your app's
  `package.json` file. See the [ag-Grid Changelog](https://www.ag-grid.com/ag-grid-changelog/) for
  details.

### ⚙️ Technical

* Improvements to behavior/performance of apps in hidden/inactive browser tabs. See the
  [page visibility API reference](https://developer.mozilla.org/en-US/docs/Web/API/Page_Visibility_API)
  for details. Now, when the browser tab is hidden:
    * Auto-refresh is suspended.
    * The `forEachAsync()` and `whileAsync()` utils run synchronously, without inserting waits that
      would be overly throttled by the browser.
* Updates to support compatibility with agGrid 25.1.0.
* Improved serialization of `LoadSpec` instances within error report stacktraces.

### 📚 Libraries

* @blueprintjs/core `3.39 -> 3.41`
* @blueprintjs/datetime `3.20 -> 3.21`
* @popperjs/core `2.8 -> 2.9`
* core-js `3.8 -> 3.9`
* react-select `4.1 -> 4.2`

[Commit Log](https://github.com/xh/hoist-react/compare/v38.3.0...v39.0.0)

## v38.3.0 - 2021-03-03

### 🎁 New Features

* New `Store.freezeData` and `Store.idEncodesTreePath` configs added as performance optimizations
  when loading very large data sets (50k+ rows).
* New `ColChooserModel.autosizeOnCommit` config triggers an autosize run whenever the chooser is
  closed. (Defaulted to true on mobile.)

[Commit Log](https://github.com/xh/hoist-react/compare/v38.2.0...v38.3.0)

## v38.2.0 - 2021-03-01

### 🐞 Bug Fixes

* Fix to edge-case where `Grid` would lose its selection if set on the model prior to the component
  mounting and ag-Grid full rendering.
* Fix to prevent unintended triggering of app auto-refresh immediately after init.

### ⚙️ Technical

* New config `Cube.fieldDefaults` - matches same config added to `Store` in prior release.
* App auto-refresh interval keys off of last *completed* refresh cycle if there is one. Avoids
  over-eager refresh when cycle is fast relative to the time it takes to do the refresh.
* New experimental property `Store.experimental.shareDefaults`. If true, `Record.data` will be
  created with default values for all fields stored on a prototype, with only non-default values
  stored on `data` directly. This can yield major performance improvements for stores with sparsely
  populated records (i.e. many records with default values). Note that when set, the `data` property
  on `Record` will no longer contain keys for *all* fields as `own-enumerable` properties. This may
  be a breaking change for some applications.

[Commit Log](https://github.com/xh/hoist-react/compare/v38.1.1...v38.2.0)

## v38.1.1 - 2021-02-26

### ⚙️ Technical

* New config `Store.fieldDefaults` supports defaulting config options for all `Field` instances
  created by a `Store`.

[Commit Log](https://github.com/xh/hoist-react/compare/v38.1.0...v38.1.1)

## v38.1.0 - 2021-02-24

⚠ Please ensure your `@xh/hoist-dev-utils` dependency is >= v5.6.0. This is required to successfully
resolve and bundle transitive dependencies of the upgraded `react-select` library.

### 🐞 Bug Fixes

* A collapsible `Panel` will now restore its user specified-size when re-opened. Previously the
  panel would be reset to the default size.
* `Store.lastLoaded` property now initialized to `null`. Previously this property had been set to
  the construction time of the Store.
* Tweak to `Grid` style rules to ensure sufficient specificity of rules related to indenting child
  rows within tree grids.
* Improvements to parsing of `Field`s of type 'int': we now correctly parse values presented in
  exponential notation and coerce `NaN` values to `null`.

### 🎁 New Features

* `GridModel` has new async variants of existing methods: `selectFirstAsync`, `selectAsync`, and
  `ensureSelectionVisibleAsync`. These methods build-in the necessary waiting for the underlying
  grid implementation to be ready and fully rendered to ensure reliable selection. In addition, the
  first two methods will internally call the third. The existing non-async counterparts for these
  methods have been deprecated.
* GridModel has a new convenience method `preSelectFirstAsync` for initializing the selection in
  grids, without disturbing any existing selection.
* Added new `Store.loadTreeData` config (default `true`) to enable or disable building of nested
  Records when the raw data elements being loaded have a `children` property.
* Cube `View` now detects and properly handles streaming updates to source data that include changes
  to row dimensions as well as measures.*
* `DataViewModel.itemHeight` can now be a function that returns a pixel height.
* The `LoadSpec` object passed to `doLoadAsync()` is now a defined class with additional properties
  `isStale`, `isObsolete` and `loadNumber`. Use these properties to abandon out-of-order
  asynchronous returns from the server.
    * 💥 NOTE that calls to `loadAsync()` no longer accept a plain object for their `loadSpec`
      parameter. Application code such as `fooModel.loadAsync({isRefresh: true})` should be updated
      to use the wrapper APIs provided by `LoadSupport` - e.g. `fooModel.refreshAsync()`. (This was
      already the best practice, but is now enforced.)
* New `autoHeight` property on grid `Column`. When set the grid will increase the row height
  dynamically to accommodate cell content in this column.

### 📚 Libraries

* @blueprintjs/core `3.38 -> 3.39`
* react-select `3.1 -> 4.1`
* react-windowed-select `2.0 -> 3.0`

[Commit Log](https://github.com/xh/hoist-react/compare/v38.0.0...v38.1.0)

## v38.0.0 - 2021-02-04

Hoist v38 includes major refactoring to streamline core classes, bring the toolkit into closer
alignment with the latest developments in Javascript, React, and MobX, and allow us to more easily
provide documentation and additional features. Most notably, we have removed the use of class based
decorators, in favor of a simpler inheritance-based approach to defining models and services.

* We are introducing a new root superclass `HoistBase` which provides many of the syntax
  enhancements and conventions used throughout Hoist for persistence, resource management, and
  reactivity.
* New base classes of `HoistModel` and `HoistService` replace the existing class decorators
  `@HoistModel` and `@HoistService`. Application models and services should now `extend` these base
  classes instead of applying the (now removed) decorators. For your application's `AppModel`,
  extend the new `HoistAppModel` superclass.
* We have also removed the need for the explicit `@LoadSupport` annotation on these classes. The
  presence of a defined `doLoadAsync()` method is now sufficient to allow classes extending
  `HoistModel` and `HoistService` to participate in the loading and refreshing lifecycle as before.
* We have deprecated support for class-based Components via the `@HoistComponent` class decorator.
  To continue to use this decorator, please import it from the `@xh\hoist\deprecated` package.
  Please note that we plan to remove `@HoistComponent` in a future version.
* Due to changes in MobX v6.0.1, all classes that host observable fields and actions will now also
  need to provide a constructor containing a call to `makeObservable(this)`. This change will
  require updates to most `HoistModel` and `HoistService` classes. See
  [this article from MobX](https://michel.codes/blogs/mobx6) for more on this change and the
  motivation behind it.

### 🎁 New Features

* New utility method `getOrCreate` for easy caching of properties on objects.
* The `Menu` system on mobile has been reworked to be more consistent with desktop. A new
  `MenuButton` component has been added to the mobile framework, which renders a `Menu` of
  `MenuItems` next to the `MenuButton`. This change also includes the removal of `AppMenuModel` (see
  Breaking Changes).
* Added `ExpandCollapseButton` to the mobile toolkit, to expand / collapse all rows in a tree grid.
* Added `Popover` to the mobile toolkit, a component to display floating content next to a target
  element. Its API is based on the Blueprint `Popover` component used on desktop.
* `StoreFilterField` now matches the rendered string values for `date` and `localDate` fields when
  linked to a properly configured `GridModel`.
* `GroupingChooser` gets several minor usability improvements + clearer support for an empty /
  ungrouped state, when so enabled.

### 💥 Breaking Changes

* All `HoistModel` and `HoistService` classes must be adjusted as described above.
* `@HoistComponent` has been deprecated and moved to `@xh\hoist\deprecated`
* Hoist grids now require ag-Grid v25.0.1 or higher - if your app uses ag-Grid, update your ag-Grid
  dependency in your app's `package.json` file.
* The `uses()` function (called within `hoistComponent()` factory configs for model context lookups)
  and the `useContextModel()` function no longer accept class names as strings. Pass the class
  itself (or superclass) of the model you wish to select for your component. `Uses` will throw if
  given any string other than "*", making the need for any updates clear in that case.
* The `Ref` class, deprecated in v26, has now been removed. Use `createObservableRef` instead.
* `AppMenuModel` has been removed. The `AppMenuButton` is now configured via
  `AppBar.appMenuButtonProps`. As with desktop, menu items can be added with
  `AppBar.appMenuButtonProps.extraItems[]`

### ⚙️ Technical

* We have removed the experimental flags `useTransactions`, and `deltaSort` from `GridModel`. The
  former has been the default behavior for Hoist for several releases, and the latter is obsolete.

### 📚 Libraries

* @blueprintjs/core `3.36 -> 3.38`
* codemirror `5.58 -> 5.59`
* mobx `5.15 -> 6.1`
* mobx-react `6.3 -> 7.1`

[Commit Log](https://github.com/xh/hoist-react/compare/v37.2.0...v38.0.0)

## v37.2.0 - 2021-01-22

### 🎁 New Features

* New `ErrorMessage` component for standard "inline" rendering of Errors and Exceptions, with retry
  support.
* `Cube` now supports an `omitFn` to allow apps to remove unwanted, single-node children.

[Commit Log](https://github.com/xh/hoist-react/compare/v37.1.0...v37.2.0)

## v37.1.0 - 2021-01-20

### 🎁 New Features

* Columns in `ColChooser` can now be filtered by their `chooserGroup`.
* `Cube` now supports a `bucketSpecFn` config which allows dynamic bucketing and aggregation of
  rows.

### 🐞 Bug Fixes

* Fix issue where a `View` would create a root row even if there were no leaf rows.
* Fixed regression in `LeftRightChooser` not displaying description callout.

[Commit Log](https://github.com/xh/hoist-react/compare/v37.0.0...v37.1.0)

## v37.0.0 - 2020-12-15

### 🎁 New Features

* New `GroupingChooser` component provides a new interface for selecting a list of fields
  (dimensions) for grouping APIs, offering drag-and-drop reordering and persisted favorites.
    * This is intended as a complete replacement for the existing `DimensionChooser`. That component
      should be considered deprecated and will be removed in future releases.
* New props added to `TabSwitcher`:
    * `enableOverflow` shows tabs that would normally overflow their container in a drop down menu.
    * `tabWidth`, `tabMinWidth` & `tabMaxWidth` allow flexible configuration of tab sizes within the
      switcher.
* `TabModel` now supports a bindable `tooltip`, which can be used to render strings or elements
  while hovering over tabs.
* New `Placeholder` component provides a thin wrapper around `Box` with standardized, muted styling.
* New `StoreFilterField.matchMode` prop allows customizing match to `start`, `startWord`, or `any`.
* `Select` now implements enhanced typeahead filtering of options. The default filtering is now
  based on a case-insensitive match of word starts in the label. (Previously it was based on a match
  _anywhere_ in the label _or_ value.) To customize this behavior, applications should use the new
  `filterFn` prop.
* New Admin Console Monitor > Memory tab added to view snapshots of JVM memory usage. (Requires
  Hoist Core v8.7 or greater.)
* `FormModel` and `FieldModel` gain support for Focus Management.
* New `boundInput` getter on `FieldModel` to facilitate imperative access to controls, when needed.
  This getter will return the new `HoistInputModel` interface, which support basic DOM access as
  well as standard methods for `focus()`, `blur()`, and `select()`.
* New `GridModel` config `lockColumnGroups` to allow controlling whether child columns can be moved
  outside their parent group. Defaults to `true` to maintain existing behavior.

### 💥 Breaking Changes

* New `TabContainerModel` config `switcher` replaces `switcherPosition` to allow for more flexible
  configuration of the default `TabSwitcher`.
    * Use `switcher: true` to retain default behavior.
    * Use `switcher: false` to not include a TabSwitcher. (previously `switcherPosition: 'none'`)
    * Use `switcher: {...}` to provide customisation props for the `TabSwitcher`. See `TabSwitcher`
      documentation for more information.
* The `HoistInput` base class has been removed. This change marks the completion of our efforts to
  remove all internal uses of React class-based Components in Hoist. The following adjustments are
  required:
    * Application components extending `HoistInput` should use the `useHoistInputModel` hook
      instead.
    * Applications getting refs to `HoistInputs` should be aware that these refs now return a ref to
      a
      `HoistInputModel`. In order to get the DOM element associated with the component use the new
      `domEl` property of that model rather than the`HoistComponent.getDOMNode()` method.
* Hoist grids now require ag-Grid v24.1.0 or higher - update your ag-Grid dependency in your app's
  `package.json` file. ag-Grid v24.1.0
  [lists 5 breaking changes](https://www.ag-grid.com/ag-grid-changelog/), including the two called
  out below. *Note that these cautions apply only to direct use of the ag-Grid APIs* - if your app
  is using the Hoist `Grid` and `GridModel` exclusively, there should be no need to adjust code
  around columns or grid state, as the related Hoist classes have been updated to handle these
  changes.
    * AG-4291 - Reactive Columns - the state pattern for ag-grid wrapper has changed as a result of
      this change. If your app made heavy use of saving/loading grid state, please test carefully
      after upgrade.
    * AG-1959 - Aggregation - Add additional parameters to the Custom Aggregation methods. If your
      app implements custom aggregations, they might need to be updated.

### 🔒 Security

* The data package `Field` class now sanitizes all String values during parsing, using the DOMPurify
  library to defend against XSS attacks and other issues with malformed HTML or scripting content
  loaded into `Record`s and rendered by `Grid` or other data-driven components. Please contact XH if
  you find any reason to disable this protection, or observe any unintended side effects of this
  additional processing.

### 🐞 Bug Fixes

* Fix issue where grid row striping inadvertently disabled by default for non-tree grids.
* Fix issue where grid empty text cleared on autosize.

### ✨ Style

* Default `Chart` themes reworked in both light and dark modes to better match overall Hoist theme.

### ⚙️ Technical

* Note that the included Onsen fork has been replaced with the latest Onsen release. Apps should not
  need to make any changes.
* `Cube.info` is now directly observable.
* `@managed` and `markManaged` have been enhanced to allow for the cleanup of arrays of objects as
  well as objects. This matches the existing array support in `XH.safeDestroy()`.

### 📚 Libraries

* @xh/onsenui `~0.1.2` -> onsenui `~2.11.1`
* @xh/react-onsenui `~0.1.2` -> react-onsenui `~1.11.3`
* @blueprintjs/core `3.35 -> 3.36`
* @blueprintjs/datetime `3.19 -> 3.20`
* clipboard-copy `3.1 -> 4.0`
* core-js `3.6 -> 3.8`
* dompurify `added @ 2.2`
* react `16.13 -> 17.0`
* semver `added @ 7.3`

[Commit Log](https://github.com/xh/hoist-react/compare/v36.6.1...v37.0.0)

## v36.6.1 - 2020-11-06

### 🐞 Bug Fixes

* Fix issue where grid row striping would be turned off by default for non-tree grids

[Commit Log](https://github.com/xh/hoist-react/compare/v36.6.0...v36.6.1)

## v36.6.0 - 2020-10-28

### 🎁 New Features

* New `GridModel.treeStyle` config enables more distinctive styling of tree grids, with optional
  background highlighting and ledger-line style borders on group rows.
    * ⚠ By default, tree grids will now have highlighted group rows (but no group borders). Set
      `treeStyle: 'none'` on any `GridModel` instances where you do _not_ want the new default
      style.
* New `DashContainerModel.extraMenuItems` config supports custom app menu items in Dashboards
* An "About" item has been added to the default app menu.
* The default `TabSwitcher` now supports scrolling, and will show overflowing tabs in a drop down
  menu.

### 🐞 Bug Fixes

* Ensure that `Button`s with `active: true` set directly (outside of a `ButtonGroupInput`) get the
  correct active/pressed styling.
* Fixed regression in `Column.tooltip` function displaying escaped HTML characters.
* Fixed issue where the utility method `calcActionColWidth` was not correctly incorporating the
  padding in the returned value.

### ⚙️ Technical

* Includes technical updates to `JsonBlob` archiving. This change requires an update to `hoist-core`
  `v8.6.1` or later, and modifications to the `xh_json_blob` table. See the
  [hoist-core changelog](https://github.com/xh/hoist-core/blob/develop/CHANGELOG.md) for further
  details.

### 📚 Libraries

* @blueprintjs/core `3.33 -> 3.35`

[Commit Log](https://github.com/xh/hoist-react/compare/v36.5.0...v36.6.0)

## v36.5.0 - 2020-10-16

### 🐞 Bug Fixes

* Fix text and hover+active background colors for header tool buttons in light theme.

### ⚙️ Technical

* Install a default simple string renderer on all columns. This provides consistency in column
  rendering, and fixes some additional issues with alignment and rendering of Grid columns
  introduced by the change to flexbox-based styling in grid cells.
* Support (optional) logout action in SSO applications.

### 📚 Libraries

* @blueprintjs/core `3.31 -> 3.33`
* @blueprintjs/datetime `3.18 -> 3.19`
* @fortawesome/fontawesome-pro `5.14 -> 5.15`
* moment `2.24 -> 2.29`
* numbro `2.2 -> 2.3`

[Commit Log](https://github.com/xh/hoist-react/compare/v36.4.0...v36.5.0)

## v36.4.0 - 2020-10-09

### 🎁 New Features

* `TabContainerModel` supports dynamically adding and removing tabs via new public methods.
* `Select` supports a new `menuWidth` prop to control the width of the dropdown.

### 🐞 Bug Fixes

* Fixed v36.3.0 regression re. horizontal alignment of Grid columns.

[Commit Log](https://github.com/xh/hoist-react/compare/v36.3.0...v36.4.0)

## v36.3.0 - 2020-10-07

### 💥 Breaking Changes

* The following CSS variables are no longer in use:
    + `--xh-grid-line-height`
    + `--xh-grid-line-height-px`
    + `--xh-grid-large-line-height`
    + `--xh-grid-large-line-height-px`
    + `--xh-grid-compact-line-height`
    + `--xh-grid-compact-line-height-px`
    + `--xh-grid-tiny-line-height`
    + `--xh-grid-tiny-line-height-px`

### ⚙️ Technical

* We have improved and simplified the vertical centering of content within Grid cells using
  flexbox-based styling, rather than the CSS variables above.

### 🎁 New Features

* `Select` now supports `hideSelectedOptions` and `closeMenuOnSelect` props.
* `XH.message()` and its variants (`XH.prompt(), XH.confirm(), XH.alert()`) all support an optional
  new config `messageKey`. This key can be used by applications to prevent popping up the same
  dialog repeatedly. Hoist will only show the last message posted for any given key.
* Misc. Improvements to organization of admin client tabs.

### 🐞 Bug Fixes

* Fixed issue with sporadic failures reading grid state using `legacyStateKey`.
* Fixed regression to the display of `autoFocus` buttons; focus rectangle restored.

[Commit Log](https://github.com/xh/hoist-react/compare/v36.2.1...v36.3.0)

## v36.2.1 - 2020-10-01

### 🐞 Bug Fixes

* Fixed issue in `LocalDate.previousWeekday()` which did not correctly handle Sunday dates.
* Fixed regression in `Grid` column header rendering for non-string headerNames.

[Commit Log](https://github.com/xh/hoist-react/compare/v36.2.0...v36.2.1)

## v36.2.0 - 2020-09-25

### 💥 Breaking Changes

* New `GridModel` config `colChooserModel` replaces `enableColChooser` to allow for more flexible
  configuration of the grid `colChooser`
    * Use `colChooserModel: true` to retain default behavior.
    * See documentation on `GridModel.ColChooserModelConfig` for more information.
* The `Grid` `hideHeaders` prop has been converted to a field on `AgGridModel` and `GridModel`. All
  grid options of this type are now on the model hierarchy, allowing consistent application code and
  developer discovery.

### 🎁 New Features

* Provides new `CustomProvider` for applications that want to use the Persistence API, but need to
  provide their own storage implementation.
* Added `restoreDefaults` action to default context menu for `GridModel`.
* Added `restoreDefaultsWarning` config to `GridModel`.
* `FormModel` has a new convenience method `setValues` for putting data into one or more fields in
  the form.
* Admin Preference and Config panels now support bulk regrouping actions.

### 🐞 Bug Fixes

* Fixed an error in implementation of `@managed` preventing proper cleanup of resources.
* Fixed a regression introduced in v36.1.0 in `FilterChooser`: Restore support for `disabled` prop.

[Commit Log](https://github.com/xh/hoist-react/compare/v36.1.0...v36.2.0)

## v36.1.0 - 2020-09-22

⚠ NOTE - apps should update to `hoist-core >= 8.3.0` when taking this hoist-react update. This is
required to support both the new `JsonBlobService` and updates to the Admin Activity and Client
Error tracking tabs described below.

### 🎁 New Features

* Added new `JsonBlobService` for saving and updating named chunks of arbitrary JSON data.
* `GridModelPersistOptions` now supports a `legacyStateKey` property. This key will identify the
  pre-v35 location for grid state, and can be used by applications to provide a more flexible
  migration of user grid state after an upgrade to Hoist v35.0.0 or greater. The value of this
  property will continue to default to 'key', preserving the existing upgrade behavior of the
  initial v35 release.
* The Admin Config and Pref diff tools now support pasting in a config for comparison instead of
  loading one from a remote server (useful for deployments where the remote config cannot be
  accessed via an XHR call).
* The `ClipboardButton.getCopyText` prop now supports async functions.
* The `Select` input supports a new `leftIcon` prop.
* `RestGrid` now supports bulk delete when multiple rows are selected.
* `RestGrid`'s `actionWarning` messages may now be specified as functions.

### 🐞 Bug Fixes

* Fixed several cases where `selectOnFocus` prop on `Select` was not working.
* `FilterChooser` auto-suggest values sourced from the *unfiltered* records on `sourceStore`.
* `RestForm` editors will now source their default label from the corresponding `Field.displayName`
  property. Previously an undocumented `label` config could be provided with each editor object -
  this has been removed.
* Improved time zone handling in the Admin Console "Activity Tracking" and "Client Errors" tabs.
    * Users will now see consistent bucketing of activity into an "App Day" that corresponds to the
      LocalDate when the event occurred in the application's timezone.
    * This day will be reported consistently regardless of the time zones of the local browser or
      deployment server.
* Resetting Grid columns to their default state (e.g. via the Column Chooser) retains enhancements
  applied from matching Store fields.
* Desktop `DateInput` now handles out-of-bounds dates without throwing exception during rendering.
* Dragging a grid column with an element-based header no longer displays `[object Object]` in the
  draggable placeholder.

### 📚 Libraries

* codemirror `5.57 -> 5.58`

[Commit Log](https://github.com/xh/hoist-react/compare/v36.0.0...v36.1.0)

## v36.0.0 - 2020-09-04

### 🎁 New Features

#### Data Filtering

We have enhanced support for filtering data in Hoist Grids, Stores, and Cubes with an upgraded
`Filter` API and a new `FilterChooser` component. This bundle of enhancements includes:

* A new `@xh/hoist/data/filter` package to support the creation of composable filters, including the
  following new classes:
    * `FieldFilter` - filters by comparing the value of a given field to one or more given candidate
      values using one of several supported operators.
    * `FunctionFilter` - filters via a custom function specified by the developer.
    * `CompoundFilter` - combines multiple filters (including other nested CompoundFilters) via an
      AND or OR operator.
* A new `FilterChooser` UI component that integrates tightly with these data package classes to
  provide a user and developer friendly autocomplete-enabled UI for filtering data based on
  dimensions (e.g. trader = jdoe, assetClass != Equities), metrics (e.g. P&L > 1m), or any
  combination thereof.
* Updates to `Store`, `StoreFilterField`, and `cube/Query` to use the new Filter API.
* A new `setFilter()` convenience method to `Grid` and `DataView`.

To get the most out of the new Filtering capabilities, developers are encouraged to add or expand
the configs for any relevant `Store.fields` to include both their `type` and a `displayName`. Many
applications might not have Field configs specified at all for their Stores, instead relying on
Store's ability to infer its Fields from Grid Column definitions.

We are looking to gradually invert this relationship, so that core information about an app's
business objects and their properties is configured once at the `data/Field` level and then made
available to related APIs and components such as grids, filters, and forms. See note in New Features
below regarding related updates to `GridModel.columns` config processing.

#### Grid

* Added new `GridModel.setColumnVisible()` method, along with `showColumn()` and `hideColumn()`
  convenience methods. Can replace calls to `applyColumnStateChanges()` when all you need to do is
  show or hide a single column.
* Elided Grid column headers now show the full `headerName` value in a tooltip.
* Grid column definitions now accept a new `displayName` config as the recommended entry point for
  defining a friendly user-facing label for a Column.
    * If the GridModel's Store has configured a `displayName` for the linked data field, the column
      will default to use that (if not otherwise specified).
    * If specified or sourced from a Field, `displayName` will be used as the default value for the
      pre-existing `headerName` and `chooserName` configs.
* Grid columns backed by a Store Field of type `number` or `int` will be right-aligned by default.
* Added new `GridModel.showGroupRowCounts` config to allow easy hiding of group row member counts
  within each full-width group row. Default is `true`, maintaining current behavior of showing the
  counts for each group.

#### Other

* Added new `AppSpec.showBrowserContextMenu` config to control whether the browser's default context
  menu will be shown if no app-specific context menu (e.g. from a grid) would be triggered.
    * ⚠ Note this new config defaults to `false`, meaning the browser context menu will *not* be
      available. Developers should set to true for apps that expect/depend on the built-in menu.
* `LocalDate` has gained several new static factories: `tomorrow()`, `yesterday()`,
  `[start/end]OfMonth()`, and `[start/end]OfYear()`.
* A new `@computeOnce` decorator allows for lazy computation and caching of the results of decorated
  class methods or getters. Used in `LocalDate` and intended for similar immutable, long-lived
  objects that can benefit from such caching.
* `CodeInput` and `JsonInput` get new `enableSearch` and `showToolbar` props. Enabling search
  provides an simple inline find feature for searching the input's contents.
* The Admin console's Monitor Status tab displays more clearly when there are no active monitors.

### 💥 Breaking Changes

* Renamed the `data/Field.label` property to `displayName`.
* Changed the `DimensionChooserModel.dimensions` config to require objects of the
  form `{name, displayName, isLeafDimension}` when provided as an `Object[]`.
    * Previously these objects were expected to be of the form `{value, label, isLeaf}`.
    * Note however that this same config can now be passed the `dimensions` directly from a
      configured
      `Cube` instead, which is the recommended approach and should DRY up dimension definitions for
      typical use cases.
* Changes required due to the new filter API:
    * The classes `StoreFilter` and `ValueFilter` have been removed and replaced by `FunctionFilter`
      and `FieldFilter`, respectively. In most cases apps will need to make minimal or no changes.
    * The `filters/setFilters` property on `Query` has been changed to `filter/setFilter`. In most
      case apps should not need to change anything other than the name of this property - the new
      property will continue to support array representations of multiple filters.
    * `Store` has gained a new property `filterIncludesChildren` to replace the functionality
      previously provided by `StoreFilter.includesChildren`.
    * `StoreFilterField.filterOptions` has been removed. Set `filterIncludesChildren` directly on
      the store instead.

### ✨ Style

* CSS variables for "intents" - most commonly used on buttons - have been reworked to use HSL color
  values and support several standard variations of lightness and transparency.
    * Developers are encouraged to customize intents by setting the individual HSL vars provided for
      each intent (e.g. `--intent-primary-h` to adjust the primary hue) and/or the different levels
      of lightness (e.g. `--intent-primary-l3` to adjust the default lightness).
    * ⚠ Uses of the prior intent var overrides such as `--intent-primary` will no longer work. It is
      possible to set directly via `--xh-intent-primary`, but components such as buttons will still
      use the default intent shades for variations such as hover and pressed states. Again, review
      and customize the HSL vars if required.
* Desktop `Button` styles and classes have been rationalized and reworked to allow for more
  consistent and direct styling of buttons in all their many permutations (standard/minimal/outlined
  styles * default/hovered/pressed/disabled states * light/dark themes).
    * Customized intent colors will now also be applied to outlined and minimal buttons.
    * Dedicated classes are now applied to desktop buttons based on their style and state.
      Developers can key off of these classes directly if required.

### 🐞 Bug Fixes

* Fixed `Column.tooltipElement` so that it can work if a `headerTooltip` is also specified on the
  same column.
* Fixed issue where certain values (e.g. `%`) would break in `Column.tooltipElement`.
* Fixed issue where newly loaded records in `Store` were not being frozen as promised by the API.

### 📚 Libraries

* @blueprintjs/core `3.30 -> 3.31`
* codemirror `5.56 -> 5.57`
* http-status-codes `1.4 -> 2.1`
* mobx-react `6.2 -> 6.3`
* store2 `2.11 -> 2.12`

[Commit Log](https://github.com/xh/hoist-react/compare/v35.2.1...v36.0.0)

## v35.2.1 - 2020-07-31

### 🐞 Bug Fixes

* A Grid's docked summary row is now properly cleared when its bound Store is cleared.
* Additional SVG paths added to `requiredBlueprintIcons.js` to bring back calendar scroll icons on
  the DatePicker component.
* Colors specified via the `--xh-intent-` CSS vars have been removed from minimal / outlined desktop
  `Button` components because of incompatibility with `ButtonGroupInput` component. Fix to address
  issue forthcoming. (This reverts the change made in 35.2.0 below.)

[Commit Log](https://github.com/xh/hoist-react/compare/v35.2.0...v35.2.1)

## v35.2.0 - 2020-07-21

### 🎁 New Features

* `TabContainerModel` now supports a `persistWith` config to persist the active tab.
* `TabContainerModel` now supports a `emptyText` config to display when TabContainer gets rendered
  with no children.

### ⚙️ Technical

* Supports smaller bundle sizes via a greatly reduced set of BlueprintJS icons. (Requires apps to be
  built with `@xh/hoist-dev-utils` v5.2 or greater to take advantage of this optimization.)

### 🐞 Bug Fixes

* Colors specified via the `--xh-intent-` CSS vars are now applied to minimal / outlined desktop
  `Button` components. Previously they fell through to use default Blueprint colors in these modes.
* Code input correctly handles dynamically toggling readonly/disabled state.

### 📚 Libraries

* @fortawesome/fontawesome-pro `5.13 -> 5.14`
* codemirror `5.55 -> 5.56`

[Commit Log](https://github.com/xh/hoist-react/compare/v35.1.1...v35.2.0)

## v35.1.1 - 2020-07-17

### 📚 Libraries

* @blueprintjs/core `3.29 -> 3.30`

[Commit Log](https://github.com/xh/hoist-react/compare/v35.1.0...v35.1.1)

## v35.1.0 - 2020-07-16

### 🎁 New Features

* Extend existing environment diff tool to preferences. Now, both configs and preferences may be
  diffed across servers. This feature will require an update of hoist-core to a version 8.1.0 or
  greater.
* `ExportOptions.columns` provided to `GridModel` can now be specified as a function, allowing for
  full control of columns to export, including their sort order.

### 🐞 Bug Fixes

* `GridModel`s export feature was previously excluding summary rows. These are now included.
* Fixed problems with coloring and shading algorithm in `TreeMap`.
* Fixed problems with sort order of exports in `GridModel`.
* Ensure that preferences are written to server, even if set right before navigating away from page.
* Prevent situation where a spurious exception can be sent to server when application is unloaded
  while waiting on a fetch request.

[Commit Log](https://github.com/xh/hoist-react/compare/v35.0.1...v35.1.0)

## v35.0.1 - 2020-07-02

### 🐞 Bug Fixes

* Column headers no longer allocate space for a sort arrow icon when the column has an active
  `GridSorter` in the special state of `sort: null`.
* Grid auto-sizing better accounts for margins on sort arrow icons.

[Commit Log](https://github.com/xh/hoist-react/compare/v35.0.0...v35.0.1)

## v35.0.0 - 2020-06-29

### ⚖️ Licensing Change

As of this release, Hoist is [now licensed](LICENSE.md) under the popular and permissive
[Apache 2.0 open source license](https://www.apache.org/licenses/LICENSE-2.0). Previously, Hoist was
"source available" via our public GitHub repository but still covered by a proprietary license.

We are making this change to align Hoist's licensing with our ongoing commitment to openness,
transparency and ease-of-use, and to clarify and emphasize the suitability of Hoist for use within a
wide variety of enterprise software projects. For any questions regarding this change, please
[contact us](https://xh.io/contact/).

### 🎁 New Features

* Added a new Persistence API to provide a more flexible yet consistent approach to saving state for
  Components, Models, and Services to different persistent locations such as Hoist Preferences,
  browser local storage, and Hoist Dashboard views.
    * The primary entry points for this API are the new `@PersistSupport` and `@persist`
      annotations.
      `@persist` can be added to any observable property on a `@PersistSupport` to make it
      automatically synchronize with a `PersistenceProvider`. Both `HoistModel` and `HoistService`
      are decorated with `@PersistSupport`.
    * This is designed to replace any app-specific code previously added to synchronize fields and
      their values to Preferences via ad-hoc initializers and reactions.
    * This same API is now used to handle state persistence for `GridStateModel`, `PanelModel`,
      `DimensionChooserModel`, and `DashContainerModel` - configurable via the new `persistWith`
      option on those classes.
* `FetchService` now installs a default timeout of 30 seconds for all requests. This can be disabled
  by setting timeout to `null`. Fetch Timeout Exceptions have also been improved to include the same
  information as other standard exceptions thrown by this service.
    * 💥 Apps that were relying on the lack of a built-in timeout for long-running requests should
      ensure they configure such calls with a longer or null timeout.
* `Store` gets new `clearFilter()` and `recordIsFiltered()` helper functions.
* The Admin console's Activity Tracking tab has been significantly upgraded to allow admins to
  better analyze both built-in and custom tracking data generated by their application. Its sibling
  Client Errors tab has also been updated with a docked detail panel.
* `CodeInput` gets new `showCopyButton` prop - set to true to provide an inline action button to
  copy the editor contents to the clipboard.
* Hoist config `xhEnableMonitoring` can be used to enable/disable the Admin monitor tab and its
  associated server-side jobs

### 💥 Breaking Changes

* Applications should update to `hoist-core` v8.0.1 or above, required to support the upgraded Admin
  Activity Tracking tab. Contact XH for assistance with this update.
* The option `PanelModel.prefName` has been removed in favor of `persistWith`. Existing user state
  will be transferred to the new format, assuming a `PersistenceProvider` of type 'pref' referring
  to the same preference is used (e.g. `persistWith: {prefKey: 'my-panel-model-prefName'}`.
* The option `GridModel.stateModel` has been removed in favor of `persistWith`. Existing user state
  will be transferred to the new format, assuming a `PersistenceProvider` of type 'localStorage'
  referring to the same key is used (e.g. `persistWith: {localStorageKey: 'my-grid-state-id'}`.
    * Use the new `GridModel.persistOptions` config for finer control over what grid state is
      persisted (replacement for stateModel configs to disable persistence of column
      state/sorting/grouping).
* The options `DimensionChooserModel.preference` and `DimensionChooserModel.historyPreference` have
  been removed in favor of `persistWith`.
* `AppSpec.idleDetectionEnabled` has been removed. App-specific Idle detection is now enabled via
  the new `xhIdleConfig` config. The old `xhIdleTimeoutMins` has also been deprecated.
* `AppSpec.idleDialogClass` has been renamed `AppSpec.idlePanel`. If specified, it should be a
  full-screen component.
* `PinPad` and `PinPadModel` have been moved to `@xh/hoist/cmp/pinpad`, and is now available for use
  with both standard and mobile toolkits.
* Third-party dependencies updated to properly reflect application-level licensing requirements.
  Applications must now import and provide their licensed version of ag-Grid, and Highcharts to
  Hoist. See file `Bootstrap.js` in Toolbox for an example.

### 🐞 Bug Fixes

* Sorting special columns generated by custom ag-Grid configurations (e.g. auto-group columns) no
  longer throws with an error.
* The `deepFreeze()` util - used to freeze data in `Record` instances - now only attempts to freeze
  a whitelist of object types that are known to be safely freezable. Custom application classes and
  other potentially-problematic objects (such as `moment` instances) are no longer frozen when
  loaded into `Record` fields.

### 📚 Libraries

Note that certain licensed third-party dependencies have been removed as direct dependencies of this
project, as per note in Breaking Changes above.

* @xh/hoist-dev-utils `4.x -> 5.x` - apps should also update to the latest 5.x release of dev-utils.
  Although license and dependency changes triggered a new major version of this dev dependency, no
  application-level changes should be required.
* @blueprintjs/core `3.28 -> 3.29`
* codemirror `5.54 -> 5.55`
* react-select `3.0 -> 3.1`

### 📚 Optional Libraries

* ag-Grid `23.0.2` > `23.2.0` (See Toolbox app for example on this upgrade)
* Highcharts `8.0.4 -> 8.1.1`

[Commit Log](https://github.com/xh/hoist-react/compare/v34.0.0...v35.0.0)

## v34.0.0 - 2020-05-26

### 🎁 New Features

* Hoist's enhanced autosizing is now enabled on all grids by default. See `GridModel` and
  `GridAutosizeService` for more details.
* New flags `XH.isPhone`, `XH.isTablet`, and `XH.isDesktop` available for device-specific switching.
  Corresponding `.xh-phone`, `.xh-tablet`, and `.xh-desktop` CSS classes are added to the document
  `body`. These flags and classes are set based on the detected device, as per its user-agent.
    * One of the two higher-level CSS classes `.xh-standard` or `.xh-mobile` will also be applied
      based on an app's use of the primary (desktop-centric) components vs mobile components - as
      declared by its `AppSpec.isMobileApp` - regardless of the detected device.
    * These changes provide more natural support for use cases such as apps that are built with
      standard components yet target/support tablet users.
* New method `Record.get()` provides an alternative API for checked data access.
* The mobile `Select` component supports the `enableFilter` and `enableCreate` props.
* `DashContainerModel` supports new `layoutLocked`, `contentLocked` and `renameLocked` modes.
* `DimensionChooser` now has the ability to persist its value and history separately.
* Enhance Hoist Admin's Activity Tracking tab.
* Enhance Hoist Admin's Client Error tab.

### 💥 Breaking Changes

* `emptyFlexCol` has been removed from the Hoist API and should simply be removed from all client
  applications. Improvements to agGrid's default rendering of empty space have made it obsolete.
* `isMobile` property on `XH` and `AppSpec` has been renamed to `isMobileApp`. All apps will need to
  update their (required) use of this flag in the app specifications within their
  `/client-app/src/apps` directory.
* The `xh-desktop` class should no longer be used to indicate a non-mobile toolkit based app. For
  this purpose, use `xh-standard` instead.

### 🐞 Bug Fixes

* Fix to Average Aggregators when used with hierarchical data.
* Fixes to Context Menu handling on `Panel` to allow better handling of `[]` and `null`.

### 📚 Libraries

* @blueprintjs/core `3.26 -> 3.28`
* @blueprintjs/datetime `3.16 -> 3.18`
* codemirror `5.53 -> 5.54`
* react-transition-group `4.3 -> 4.4`

[Commit Log](https://github.com/xh/hoist-react/compare/v33.3.0...v34.0.0)

## v33.3.0 - 2020-05-08

### ⚙️ Technical

* Additional updates to experimental autosize feature: standardization of naming, better masking
  control, and API fixes. Added new property `autosizeOptions` on `GridModel` and main entry point
  is now named `GridModel.autosizeAsync()`.

### 🐞 Bug Fixes

* `Column.hideable` will now be respected by ag-grid column drag and drop
  [#1900](https://github.com/xh/hoist-react/issues/1900)
* Fixed an issue where dragging a column would cause it to be sorted unintentionally.

[Commit Log](https://github.com/xh/hoist-react/compare/v33.2.0...v33.3.0)

## v33.2.0 - 2020-05-07

### 🎁 New Features

* Virtual column rendering has been disabled by default, as it offered a minimal performance benefit
  for most grids while compromising autosizing. See new `GridModel.useVirtualColumns` config, which
  can be set to `true` to re-enable this behavior if required.
* Any `GridModel` can now be reset to its code-prescribed defaults via the column chooser reset
  button. Previously, resetting to defaults was only possible for grids that persisted their state
  with a `GridModel.stateModel` config.

### 🐞 Bug Fixes

* Fixed several issues with new grid auto-sizing feature.
* Fixed issues with and generally improved expand/collapse column alignment in tree grids.
    * 💥 Note that this improvement introduced a minor breaking change for apps that have customized
      tree indentation via the removed `--grid-tree-indent-px` CSS var. Use `--grid-tree-indent`
      instead. Note the new var is specified in em units to scale well across grid sizing modes.

### ⚙️ Technical

* Note that the included version of Onsen has been replaced with a fork that includes updates for
  react 16.13. Apps should not need to make any changes.

### 📚 Libraries

* react `~16.8 -> ~16.13`
* onsenui `~16.8` -> @xh/onsenui `~16.13`
* react-onsenui `~16.8` -> @xh/react-onsenui `~16.13`

[Commit Log](https://github.com/xh/hoist-react/compare/v33.1.0...33.2.0)

## v33.1.0 - 2020-05-05

### 🎁 New Features

* Added smart auto-resizing of columns in `GridModel` Unlike ag-Grid's native auto-resizing support,
  Hoist's auto-resizing will also take into account collapsed rows, off-screen cells that are not
  currently rendered in the DOM, and summary rows. See the new `GridAutosizeService` for details.
    * This feature is currently marked as 'experimental' and must be enabled by passing a special
      config to the `GridModel` constructor of the form `experimental: {useHoistAutosize: true}`. In
      future versions of Hoist, we expect to make it the default behavior.
* `GridModel.autoSizeColumns()` has been renamed `GridModel.autosizeColumns()`, with lowercase 's'.
  Similarly, the `autoSizeColumns` context menu token has been renamed `autosizeColumns`.

### 🐞 Bug Fixes

* Fixed a regression with `StoreFilterField` introduced in v33.0.1.

[Commit Log](https://github.com/xh/hoist-react/compare/v33.0.2...33.1.0)

## v33.0.2 - 2020-05-01

### 🎁 New Features

* Add Hoist Cube Aggregators: `AverageAggregator` and `AverageStrictAggregator`
* `ColAutosizeButton` has been added to desktop and mobile

### 🐞 Bug Fixes

* Fixed mobile menus to constrain to the bottom of the viewport, scrolling if necessary.
  [#1862](https://github.com/xh/hoist-react/issues/1862)
* Tightened up mobile tree grid, fixed issues in mobile column chooser.
* Fixed a bug with reloading hierarchical data in `Store`.
  [#1871](https://github.com/xh/hoist-react/issues/1871)

[Commit Log](https://github.com/xh/hoist-react/compare/v33.0.1...33.0.2)

## v33.0.1 - 2020-04-29

### 🎁 New Features

* `StoreFieldField` supports dot-separated field names in a bound `GridModel`, meaning it will now
  match on columns with fields such as `address.city`.

* `Toolbar.enableOverflowMenu` now defaults to `false`. This was determined safer and more
  appropriate due to issues with the underlying Blueprint implementation, and the need to configure
  it carefully.

### 🐞 Bug Fixes

* Fixed an important bug with state management in `StoreFilterField`. See
  https://github.com/xh/hoist-react/issues/1854

* Fixed the default sort order for grids. ABS DESC should be first when present.

### 📚 Libraries

* @blueprintjs/core `3.25 -> 3.26`
* codemirror `5.52 -> 5.53`

[Commit Log](https://github.com/xh/hoist-react/compare/v33.0.0...v33.0.1)

## v33.0.0 - 2020-04-22

### 🎁 New Features

* The object returned by the `data` property on `Record` now includes the record `id`. This will
  allow for convenient access of the id with the other field values on the record.
* The `Timer` class has been enhanced and further standardized with its Hoist Core counterpart:
    * Both the `interval` and `timeout` arguments may be specified as functions, or config keys
      allowing for dynamic lookup and reconfiguration.
    * Added `intervalUnits` and `timeoutUnits` arguments.
    * `delay` can now be specified as a boolean for greater convenience.

### 💥 Breaking Changes

* We have consolidated the import location for several packages, removing unintended nested index
  files and 'sub-packages'. In particular, the following locations now provide a single index file
  for import for all of their public contents: `@xh/hoist/core`, `@xh/hoist/data`,
  `@xh/hoist/cmp/grid`, and `@xh/hoist/desktop/cmp/grid`. Applications may need to update import
  statements that referred to index files nested within these directories.
* Removed the unnecessary and confusing `values` getter on `BaseFieldModel`. This getter was not
  intended for public use and was intended for the framework's internal implementation only.
* `ColumnGroup.align` has been renamed to `ColumnGroup.headerAlign`. This avoids confusion with the
  `Column` API, where `align` refers to the alignment of cell contents within the column.

### 🐞 Bug Fixes

* Exceptions will no longer overwrite the currently shown exception in the exception dialog if the
  currently shown exception requires reloading the application.
  [#1834](https://github.com/xh/hoist-react/issues/1834)

### ⚙️ Technical

* Note that the Mobx React bindings have been updated to 6.2, and we have enabled the recommended
  "observer batching" feature as per
  [the mobx-react docs](https://github.com/mobxjs/mobx-react-lite/#observer-batching).

### 📚 Libraries

* @blueprintjs/core `3.24 -> 3.25`
* @blueprintjs/datetime `3.15 -> 3.16`
* mobx-react `6.1 -> 6.2`

[Commit Log](https://github.com/xh/hoist-react/compare/v32.0.4...v33.0.0)

## v32.0.5 - 2020-07-14

### 🐞 Bug Fixes

* Fixes a regression in which grid exports were no longer sorting rows properly.

[Commit Log](https://github.com/xh/hoist-react/compare/v32.0.4...v32.0.5)

## v32.0.4 - 2020-04-09

### 🐞 Bug Fixes

* Fixes a regression with the alignment of `ColumnGroup` headers.
* Fixes a bug with 'Copy Cell' context menu item for certain columns displaying the Record ID.
* Quiets console logging of 'routine' exceptions to 'debug' instead of 'log'.

[Commit Log](https://github.com/xh/hoist-react/compare/v32.0.3...v32.0.4)

## v32.0.3 - 2020-04-06

### 🐞 Bug Fixes

* Suppresses a console warning from ag-Grid for `GridModel`s that do not specify an `emptyText`.

[Commit Log](https://github.com/xh/hoist-react/compare/v32.0.2...v32.0.3)

## v32.0.2 - 2020-04-03

⚠ Note that this release includes a *new major version of ag-Grid*. Please consult the
[ag-Grid Changelog](https://www.ag-grid.com/ag-grid-changelog/) for versions 22-23 to review
possible breaking changes to any direct/custom use of ag-Grid APIs and props within applications.

### 🎁 New Features

* GridModel `groupSortFn` now accepts `null` to turn off sorting of group rows.
* `DockViewModel` now supports optional `width`, `height` and `collapsedWidth` configs.
* The `appMenuButton.extraItems` prop now accepts `MenuItem` configs (as before) but also React
  elements and the special string token '-' (shortcut to render a `MenuDivider`).
* Grid column `flex` param will now accept numbers, with available space divided between flex
  columns in proportion to their `flex` value.
* `Column` now supports a `sortingOrder` config to allow control of the sorting options that will be
  cycled through when the user clicks on the header.
* `PanelModel` now supports setting a `refreshMode` to control how collapsed panels respond to
  refresh requests.

### 💥 Breaking Changes

* The internal DOM structure of desktop `Panel` has changed to always include an inner frame with
  class `.xh-panel__content`. You may need to update styling that targets the inner structure of
  `Panel` via `.xh-panel`.
* The hooks `useOnResize()` and `useOnVisibleChange()` no longer take a `ref` argument. Use
  `composeRefs` to combine the ref that they return with any ref you wish to compose them with.
* The callback for `useOnResize()` will now receive an object representing the locations and
  dimensions of the element's content box. (Previously it incorrectly received an array of
  `ResizeObserver` entries that had to be de-referenced)
* `PanelModel.collapsedRenderMode` has been renamed to `PanelModel.renderMode`, to be more
  consistent with other Hoist APIs such as `TabContainer`, `DashContainer`, and `DockContainer`.

### 🐞 Bug Fixes

* Checkboxes in grid rows in Tiny sizing mode have been styled to fit correctly within the row.
* `GridStateModel` no longer saves/restores the width of non-resizable columns.
  [#1718](https://github.com/xh/hoist-react/issues/1718)
* Fixed an issue with the hooks useOnResize and useOnVisibleChange. In certain conditions these
  hooks would not be called. [#1808](https://github.com/xh/hoist-react/issues/1808)
* Inputs that accept a rightElement prop will now properly display an Icon passed as that element.
  [#1803](https://github.com/xh/hoist-react/issues/1803)

### ⚙️ Technical

* Flex columns now use the built-in ag-Grid flex functionality.

### 📚 Libraries

* ag-grid-community `removed @ 21.2`
* ag-grid-enterprise `21.2` replaced with @ag-grid-enterprise/all-modules `23.0`
* ag-grid-react `21.2` replaced with @ag-grid-community/react `23.0`
* @fortawesome/* `5.12 -> 5.13`
* codemirror `5.51 -> 5.52`
* filesize `6.0 -> 6.1`
* numbro `2.1 -> 2.2`
* react-beautiful-dnd `12.0 -> 13.0`
* store2 `2.10 -> 2.11`
* compose-react-refs `NEW 1.0.4`

[Commit Log](https://github.com/xh/hoist-react/compare/v31.0.0...v32.0.2)

## v31.0.0 - 2020-03-16

### 🎁 New Features

* The mobile `Navigator` / `NavigatorModel` API has been improved and made consistent with other
  Hoist content container APIs such as `TabContainer`, `DashContainer`, and `DockContainer`.
    * `NavigatorModel` and `PageModel` now support setting a `RenderMode` and `RefreshMode` to
      control how inactive pages are mounted/unmounted and how they respond to refresh requests.
    * `Navigator` pages are no longer required to to return `Page` components - they can now return
      any suitable component.
* `DockContainerModel` and `DockViewModel` also now support `refreshMode` and `renderMode` configs.
* `Column` now auto-sizes when double-clicking / double-tapping its header.
* `Toolbar` will now collapse overflowing items into a drop down menu. (Supported for horizontal
  toolbars only at this time.)
* Added new `xhEnableLogViewer` config (default `true`) to enable or disable the Admin Log Viewer.

#### 🎨 Icons

* Added `Icon.icon()` factory method as a new common entry point for creating new FontAwesome based
  icons in Hoist. It should typically be used instead of using the `FontAwesomeIcon` component
  directly.
* Also added a new `Icon.fileIcon()` factory. This method take a filename and returns an appropriate
  icon based on its extension.
* All Icon factories can now accept an `asHtml` parameter, as an alternative to calling the helper
  function `convertIconToSVG()` on the element. Use this to render icons as raw html where needed
  (e.g. grid renderers).
* Icons rendered as html will now preserve their styling, tooltips, and size.

### 💥 Breaking Changes

* The application's primary `HoistApplicationModel` is now instantiated and installed as
  `XH.appModel` earlier within the application initialization sequence, with construction happening
  prior to the init of the XH identity, config, and preference services.
    * This allows for a new `preAuthInitAsync()` lifecycle method to be called on the model before
      auth has completed, but could be a breaking change for appModel code that relied on these
      services for field initialization or in its constructor.
    * Such code should be moved to the core `initAsync()` method instead, which continues to be
      called after all XH-level services are initialized and ready.
* Mobile apps may need to adjust to the following updates to `NavigatorModel` and related APIs:
    * `NavigatorModel`'s `routes` constructor parameter has been renamed `pages`.
    * `NavigatorModel`'s observable `pages[]` has been renamed `stack[]`.
    * `NavigatorPageModel` has been renamed `PageModel`. Apps do not usually create `PageModels`
      directly, so this change is unlikely to require code updates.
    * `Page` has been removed from the mobile toolkit. Components that previously returned a `Page`
      for inclusion in a `Navigator` or `TabContainer` can now return any component. It is
      recommended you replace `Page` with `Panel` where appropriate.
* Icon enhancements described above removed the following public methods:
    * The `fontAwesomeIcon()` factory function (used to render icons not already enumerated by
      Hoist)
      has been replaced by the improved `Icon.icon()` factory - e.g. `fontAwesomeIcon({icon: ['far',
      'alicorn']}) -> Icon.icon({iconName: 'alicorn'})`.
    * The `convertIconToSvg()` utility method has been replaced by the new `asHtml` parameter on
      icon factory functions. If you need to convert an existing icon element,
      use `convertIconToHtml()`.
* `Toolbar` items should be provided as direct children. Wrapping Toolbar items in container
  components can result in unexpected item overflow.

### 🐞 Bug Fixes

* The `fmtDate()` utility now properly accepts, parses, and formats a string value input as
  documented.
* Mobile `PinPad` input responsiveness improved on certain browsers to avoid lag.

### ⚙️ Technical

* New lifecycle methods `preAuthInitAsync()` and `logoutAsync()` added to the `HoistAppModel`
  decorator (aka the primary `XH.appModel`).

[Commit Log](https://github.com/xh/hoist-react/compare/v30.1.0...v31.0.0)

## v30.1.0 - 2020-03-04

### 🐞 Bug Fixes

* Ensure `WebSocketService.connected` remains false until `channelKey` assigned and received from
  server.
* When empty, `DashContainer` now displays a user-friendly prompt to add an initial view.

### ⚙️ Technical

* Form validation enhanced to improve handling of asynchronous validation. Individual rules and
  constraints are now re-evaluated in parallel, allowing for improved asynchronous validation.
* `Select` will now default to selecting contents on focus if in filter or creatable mode.

[Commit Log](https://github.com/xh/hoist-react/compare/v30.0.0...30.1.0)

## v30.0.0 - 2020-02-29

### 🎁 New Features

* `GridModel` and `DataViewModel` now support `groupRowHeight`, `groupRowRenderer` and
  `groupRowElementRenderer` configs. Grouping is new in general to `DataViewModel`, which now takes
  a `groupBy` config.
    * `DataViewModel` allows for settable and multiple groupings and sorters.
    * `DataViewModel` also now supports additional configs from the underlying `GridModel` that make
      sense in a `DataView` context, such as `showHover` and `rowBorders`.
* `TabContainerModel` now accepts a `track` property (default false) for easily tracking tab views
  via Hoist's built-in activity tracking.
* The browser document title is now set to match `AppSpec.clientAppName` - helpful for projects with
  multiple javascript client apps.
* `StoreFilterField` accepts all other config options from `TextInput` (e.g. `disabled`).
* Clicking on a summary row in `Grid` now clears its record selection.
* The `@LoadSupport` decorator now provides an additional observable property `lastException`. The
  decorator also now logs load execution times and failures to `console.debug` automatically.
* Support for mobile `Panel.scrollable` prop made more robust with re-implementation of inner
  content element. Note this change included a tweak to some CSS class names for mobile `Panel`
  internals that could require adjustments if directly targeted by app stylesheets.
* Added new `useOnVisibleChange` hook.
* Columns now support a `headerAlign` config to allow headers to be aligned differently from column
  contents.

### 💥 Breaking Changes

* `Toolbar` items must be provided as direct children. Wrapping Toolbar items in container
  components can result in unexpected item overflow.
* `DataView.rowCls` prop removed, replaced by new `DataViewModel.rowClassFn` config for more
  flexibility and better symmetry with `GridModel`.
* `DataViewModel.itemRenderer` renamed to `DataViewModel.elementRenderer`
* `DataView` styling has been updated to avoid applying several unwanted styles from `Grid`. Note
  that apps might rely on these styles (intentionally or not) for their `itemRenderer` components
  and appearance and will need to adjust.
* Several CSS variables related to buttons have been renamed for consistency, and button style rules
  have been adjusted to ensure they take effect reliably across desktop and mobile buttons
  ([#1568](https://github.com/xh/hoist-react/pull/1568)).
* The optional `TreeMapModel.highchartsConfig` object will now be recursively merged with the
  top-level config generated by the Hoist model and component, where previously it was spread onto
  the generated config. This could cause a change in behavior for apps using this config to
  customize map instances, but provides more flexibility for e.g. customizing the `series`.
* The signature of `useOnResize` hook has been modified slightly for API consistency and clarity.
  Options are now passed in a configuration object.

### 🐞 Bug Fixes

* Fixed an issue where charts that are rendered while invisible would have the incorrect size.
  [#1703](https://github.com/xh/hoist-react/issues/1703)
* Fixed an issue where zeroes entered by the user in `PinPad` would be displayed as blanks.
* Fixed `fontAwesomeIcon` elem factory component to always include the default 'fa-fw' className.
  Previously, it was overridden if a `className` prop was provided.
* Fixed an issue where ConfigDiffer would always warn about deletions, even when there weren't any.
  [#1652](https://github.com/xh/hoist-react/issues/1652)
* `TextInput` will now set its value to `null` when all text is deleted and the clear icon will
  automatically hide.
* Fixed an issue where multiple buttons in a `ButtonGroupInput` could be shown as active
  simultaneously. [#1592](https://github.com/xh/hoist-react/issues/1592)
* `StoreFilterField` will again match on `Record.id` if bound to a Store or a GridModel with the
  `id` column visible. [#1697](https://github.com/xh/hoist-react/issues/1697)
* A number of fixes have been applied to `RelativeTimeStamp` and `getRelativeTimestamp`, especially
  around its handling of 'equal' or 'epsilon equal' times. Remove unintended leading whitespace from
  `getRelativeTimestamp`.

### ⚙️ Technical

* The `addReaction` and `addAutorun` methods (added to Hoist models, components, and services by the
  `ReactiveSupport` mixin) now support a configurable `debounce` argument. In many cases, this is
  preferable to the built-in MobX `delay` argument, which only provides throttling and not true
  debouncing.
* New `ChartModel.highchart` property provides a reference to the underlying HighChart component.

### 📚 Libraries

* @blueprintjs/core `3.23 -> 3.24`
* react-dates `21.7 -> 21.8`
* react-beautiful-dnd `11.0 -> 12.2`

[Commit Log](https://github.com/xh/hoist-react/compare/v29.1.0...v30.0.0)

## v29.1.0 - 2020-02-07

### 🎁 New Features

#### Grid

* The `compact` config on `GridModel` has been deprecated in favor of the more powerful `sizingMode`
  which supports the values 'large', 'standard', 'compact', or 'tiny'.
    * Each new mode has its own set of CSS variables for applications to override as needed.
    * Header and row heights are configurable for each via the `HEADER_HEIGHTS` and `ROW_HEIGHTS`
      static properties of the `AgGrid` component. These objects can be modified on init by
      applications that wish to customize the default row heights globally.
    * 💥 Note that these height config objects were previously exported as constants from AgGrid.js.
      This would be a breaking change for any apps that imported the old objects directly (
      considered unlikely).
* `GridModel` now exposes an `autoSizeColumns` method, and the Grid context menu now contains an
  `Autosize Columns` option by default.
* `Column` and `ColumnGroup` now support React elements for `headerName`.

#### Data

* The `Store` constructor now accepts a `data` argument to load data at initialization.
* The `xh/hoist/data/cube` package has been modified substantially to better integrate with the core
  data package and support observable "Views". See documentation on `Cube` for more information.

#### Other

* Added a `PinPad` component for streamlined handling of PIN entry on mobile devices.
* `FormField` now takes `tooltipPosition` and `tooltipBoundary` props for customizing minimal
  validation tooltip.
* `RecordAction.actionFn` parameters now include a `buttonEl` property containing the button element
  when used in an action column.
* Mobile Navigator component now takes an `animation` prop which can be set to 'slide' (default),
  'lift', 'fade', or 'none'. These values are passed to the underlying onsenNavigator component.
  ([#1641](https://github.com/xh/hoist-react/pull/1641))
* `AppOption` configs now accept an `omit` property for conditionally excluding options.

### 🐞 Bug Fixes

* Unselectable grid rows are now skipped during up/down keyboard navigation.
* Fix local quick filtering in `LeftRightChooser` (v29 regression).
* Fix `SplitTreeMap` - the default filtering once again splits the map across positive and negative
  values as intended (v29 regression).

### ⚙️ Technical

* `FormFields` now check that they are contained in a Hoist `Form`.

### 📚 Libraries

* @blueprintjs/core `3.22 -> 3.23`
* codemirror `5.50 -> 5.51`
* react-dates `21.5 -> 21.7`

[Commit Log](https://github.com/xh/hoist-react/compare/v29.0.0...v29.1.0)

## v29.0.0 - 2020-01-24

### 🗄️ Data Package Changes

Several changes have been made to data package (`Store` and `Record`) APIs for loading, updating,
and modifying data. They include some breaking changes, but pave the way for upcoming enhancements
to fully support inline grid editing and other new features.

Store now tracks the "committed" state of its records, which represents the data as it was loaded
(typically from the server) via `loadData()` or `updateData()`. Records are now immutable and
frozen, so they cannot be changed directly, but Store offers a new `modifyRecords()` API to apply
local modifications to data in a tracked and managed way. (Store creates new records internally to
hold both this modified data and the original, "committed" data.) This additional state tracking
allows developers to query Stores for modified or added records (e.g. to flush back to the server
and persist) as well as call new methods to revert changes (e.g. to undo a block of changes that the
user wishes to discard).

Note the following more specific changes to these related classes:

#### Record

* 💥 Record data properties are now nested within a `data` object on Record instances and are no
  longer available as top-level properties on the Record itself.
    * Calls to access data such as `rec.quantity` must be modified to `rec.data.quantity`.
    * When accessing multiple properties, destructuring provides an efficient syntax -
      e.g. `const {quantity, price} = rec.data;`.
* 💥 Records are now immutable and cannot be modified by applications directly.
    * This is a breaking change, but should only affect apps with custom inline grid editing
      implementations or similar code that modifies individual record values.
    * Calls to change data such as `rec.quantity = 100` must now be made through the Record's Store,
      e.g. `store.modifyData({id: 41, quantity: 100})`
* Record gains new getters for inspecting its state, including: `isAdd`, `isModified`, and
  `isCommitted`.

#### Store

* 💥 `noteDataUpdated()` has been removed, as out-of-band modifications to Store Records are no
  longer possible.
* 💥 Store's `idSpec` function is now called with the raw record data - previously it was passed
  source data after it had been run through the store's optional `processRawData` function. (This is
  unlikely to have a practical impact on most apps, but is included here for completeness.)
* `Store.updateData()` now accepts a flat list of raw data to process into Record additions and
  updates. Previously developers needed to call this method with an object containing add, update,
  and/or remove keys mapped to arrays. Now Store will produce an object of this shape automatically.
* `Store.refreshFilter()` method has been added to allow applications to rebuild the filtered data
  set if some application state has changed (apart from the store's data itself) which would affect
  the store filter.
* Store gains new methods for manipulating its Records and data, including `addRecords()`,
  `removeRecords()`, `modifyRecords()`, `revertRecords()`, and `revert()`. New getters have been
  added for `addedRecords`, `removedRecords`, `modifiedRecords`, and `isModified`.

#### Column

* Columns have been enhanced for provide basic support for inline-editing of record data. Further
  inline editing support enhancements are planned for upcoming Hoist releases.
* `Column.getValueFn` config added to retrieve the cell value for a Record field. The default
  implementation pulls the value from the Record's new `data` property (see above). Apps that
  specify custom `valueGetter` callbacks via `Column.agOptions` should now implement their custom
  logic in this new config.
* `Column.setValueFn` config added to support modifying the Column field's value on the underlying
  Record. The default implementation calls the new `Store.modifyRecords()` API and should be
  sufficient for the majority of cases.
* `Column.editable` config added to indicate if a column/cell should be inline-editable.

### 🎁 New Features

* Added keyboard support to ag-Grid context menus.
* Added `GridModel.setEmptyText()` to allow updates to placeholder text after initial construction.
* Added `GridModel.ensureSelectionVisible()` to scroll the currently selected row into view.
* When a `TreeMap` is bound to a `GridModel`, the grid will now respond to map selection changes by
  scrolling to ensure the selected grid row is visible.
* Added a `Column.tooltipElement` config to support fully customizable tooltip components.
* Added a `useOnResize` hook, which runs a function when a component is resized.
* Exposed an `inputRef` prop on numberInput, textArea, and textInput
* `PanelModel` now accepts a `maxSize` config.
* `RelativeTimeStamp` now support a `relativeTo` option, allowing it to display the difference
  between a timestamp and another reference time other than now. Both the component and the
  `getRelativeTimestamp()` helper function now leverage moment.js for their underlying
  implementation.
* A new `Clock` component displays the time, either local to the browser or for a configurable
  timezone.
* `LeftRightChooser` gets a new `showCounts` option to print the number of items on each side.
* `Select` inputs support a new property `enableWindowed` (desktop platform only) to improve
  rendering performance with large lists of options.
* `Select` inputs support grouped options. To use, add an attribute `options` containing an array of
  sub-options.
* `FetchService` methods support a new `timeout` option. This config chains `Promise.timeout()` to
  the promises returned by the service.
* Added alpha version of `DashContainer` for building dynamic, draggable dashboard-style layouts.
  Please note: the API for this component is subject to change - use at your own risk!
* `Select` now allows the use of objects as values.
* Added a new `xhEnableImpersonation` config to enable or disable the ability of Hoist Admins to
  impersonate other users. Note that this defaults to `false`. Apps will need to set this config to
  continue using impersonation. (Note that an update to hoist-core 6.4+ is required for this config
  to be enforced on the server.)
* `FormField` now supports a `requiredIndicator` to customize how required fields are displayed.
* Application build tags are now included in version update checks, primarily to prompt dev/QA users
  to refresh when running SNAPSHOT versions. (Note that an update to hoist-core 6.4+ is required for
  the server to emit build tag for comparison.)
* `CodeInput` component added to provide general `HoistInput` support around the CodeMirror code
  editor. The pre-existing `JsonInput` has been converted to a wrapper around this class.
* `JsonInput` now supports an `autoFocus` prop.
* `Select` now supports a `hideDropdownIndicator` prop.
* `useOnResize` hook will now ignore visibility changes, i.e. a component resizing to a size of 0.
* `DimensionChooser` now supports a `popoverPosition` prop.
* `AppBar.appMenuButtonPosition` prop added to configure the App Menu on the left or the right, and
  `AppMenuButton` now accepts and applies any `Button` props to customize.
* New `--xh-grid-tree-indent-px` CSS variable added to allow control over the amount of indentation
  applied to tree grid child nodes.

### 💥 Breaking Changes

* `GridModel.contextMenuFn` config replaced with a `contextMenu` parameter. The new parameter will
  allow context menus to be specified with a simple array in addition to the function specification
  currently supported.
* `GridModel.defaultContextMenuTokens` config renamed to `defaultContextMenu`.
* `Chart` and `ChartModel` have been moved from `desktop/cmp/charts` to `cmp/charts`.
* `StoreFilterField` has been moved from `desktop/cmp/store` to `cmp/store`.
* The options `nowEpsilon` and `nowString` on `RelativeTimestamp` have been renamed to `epsilon` and
  `equalString`, respectively.
* `TabRenderMode` and `TabRefreshMode` have been renamed to `RenderMode` and `RefreshMode` and moved
  to the `core` package. These enumerations are now used in the APIs for `Panel`, `TabContainer`,
  and `DashContainer`.
* `DockViewModel` now requires a function, or a HoistComponent as its `content` param. It has always
  been documented this way, but a bug in the original implementation had it accepting an actual
  element rather than a function. As now implemented, the form of the `content` param is consistent
  across `TabModel`, `DockViewModel`, and `DashViewSpec`.
* `JsonInput.showActionButtons` prop replaced with more specific `showFormatButton` and
  `showFullscreenButton` props.
* The `DataView.itemHeight` prop has been moved to `DataViewModel` where it can now be changed
  dynamically by applications.
* Desktop `AppBar.appMenuButtonOptions` prop renamed to `appMenuButtonProps` for consistency.

### 🐞 Bug Fixes

* Fixed issue where JsonInput was not receiving its `model` from context
  ([#1456](https://github.com/xh/hoist-react/issues/1456))
* Fixed issue where TreeMap would not be initialized if the TreeMapModel was created after the
  GridModel data was loaded ([#1471](https://github.com/xh/hoist-react/issues/1471))
* Fixed issue where export would create malformed file with dynamic header names
* Fixed issue where exported tree grids would have incorrect aggregate data
  ([#1447](https://github.com/xh/hoist-react/issues/1447))
* Fixed issue where resizable Panels could grow larger than desired
  ([#1498](https://github.com/xh/hoist-react/issues/1498))
* Changed RestGrid to only display export button if export is enabled
  ([#1490](https://github.com/xh/hoist-react/issues/1490))
* Fixed errors when grouping rows in Grids with `groupUseEntireRow` turned off
  ([#1520](https://github.com/xh/hoist-react/issues/1520))
* Fixed problem where charts were resized when being hidden
  ([#1528](https://github.com/xh/hoist-react/issues/1528))
* Fixed problem where charts were needlessly re-rendered, hurting performance and losing some state
  ([#1505](https://github.com/xh/hoist-react/issues/1505))
* Removed padding from Select option wrapper elements which was making it difficult for custom
  option renderers to control the padding ([1571](https://github.com/xh/hoist-react/issues/1571))
* Fixed issues with inconsistent indentation for tree grid nodes under certain conditions
  ([#1546](https://github.com/xh/hoist-react/issues/1546))
* Fixed autoFocus on NumberInput.

### 📚 Libraries

* @blueprintjs/core `3.19 -> 3.22`
* @blueprintjs/datetime `3.14 -> 3.15`
* @fortawesome/fontawesome-pro `5.11 -> 5.12`
* codemirror `5.49 -> 5.50`
* core-js `3.3 -> 3.6`
* fast-deep-equal `2.0 -> 3.1`
* filesize `5.0 -> 6.0`
* highcharts 7.2 -> 8.0`
* mobx `5.14 -> 5.15`
* react-dates `21.3 -> 21.5`
* react-dropzone `10.1 -> 10.2`
* react-windowed-select `added @ 2.0.1`

[Commit Log](https://github.com/xh/hoist-react/compare/v28.2.0...v29.0.0)

## v28.2.0 - 2019-11-08

### 🎁 New Features

* Added a `DateInput` component to the mobile toolkit. Its API supports many of the same options as
  its desktop analog with the exception of `timePrecision`, which is not yet supported.
* Added `minSize` to panelModel. A resizable panel can now be prevented from resizing to a size
  smaller than minSize. ([#1431](https://github.com/xh/hoist-react/issues/1431))

### 🐞 Bug Fixes

* Made `itemHeight` a required prop for `DataView`. This avoids an issue where agGrid went into an
  infinite loop if this value was not set.
* Fixed a problem with `RestStore` behavior when `dataRoot` changed from its default value.

[Commit Log](https://github.com/xh/hoist-react/compare/v28.1.1...v28.2.0)

## v28.1.1 - 2019-10-23

### 🐞 Bug Fixes

* Fixes a bug with default model context being set incorrectly within context inside of `Panel`.

[Commit Log](https://github.com/xh/hoist-react/compare/v28.1.0...v28.1.1)

## v28.1.0 - 2019-10-18

### 🎁 New Features

* `DateInput` supports a new `strictInputParsing` prop to enforce strict parsing of keyed-in entries
  by the underlying moment library. The default value is false, maintained the existing behavior
  where [moment will do its best](https://momentjs.com/guides/#/parsing/) to parse an entered date
  string that doesn't exactly match the specified format
* Any `DateInput` values entered that exceed any specified max/minDate will now be reset to null,
  instead of being set to the boundary date (which was surprising and potentially much less obvious
  to a user that their input had been adjusted automatically).
* `Column` and `ColumnGroup` now accept a function for `headerName`. The header will be
  automatically re-rendered when any observable properties referenced by the `headerName` function
  are modified.
* `ColumnGroup` now accepts an `align` config for setting the header text alignment
* The flag `toContext` for `uses` and `creates` has been replaced with a new flag `publishMode` that
  provides more granular control over how models are published and looked up via context. Components
  can specify `ModelPublishMode.LIMITED` to make their model available for contained components
  without it becoming the default model or exposing its sub-models.

### 🐞 Bug Fixes

* Tree columns can now specify `renderer` or `elementRenderer` configs without breaking the standard
  ag-Grid group cell renderer auto-applied to tree columns (#1397).
* Use of a custom `Column.comparator` function will no longer break agGrid-provided column header
  filter menus (#1400).
* The MS Edge browser does not return a standard Promise from `async` functions, so the the return
  of those functions did not previously have the required Hoist extensions installed on its
  prototype. Edge "native" Promises are now also polyfilled / extended as required. (#1411).
* Async `Select` combobox queries are now properly debounced as per the `queryBuffer` prop (#1416).

### ⚙️ Technical

* Grid column group headers now use a custom React component instead of the default ag-Grid column
  header, resulting in a different DOM structure and CSS classes. Existing CSS overrides of the
  ag-Grid column group headers may need to be updated to work with the new structure/classes.
* We have configured `stylelint` to enforce greater consistency in our stylesheets within this
  project. The initial linting run resulted in a large number of updates to our SASS files, almost
  exclusively whitespace changes. No functional changes are intended/expected. We have also enabled
  hooks to run both JS and style linting on pre-commit. Neither of these updates directly affects
  applications, but the same tools could be configured for apps if desired.

### 📚 Libraries

* core-js `3.2 -> 3.3`
* filesize `4.2 -> 5.0`
* http-status-codes `added @ 1.3`

[Commit Log](https://github.com/xh/hoist-react/compare/v28.0.0...v28.1.0)

## v28.0.0 - 2019-10-07

_"The one with the hooks."_

**Hoist now fully supports React functional components and hooks.** The new `hoistComponent`
function is now the recommended method for defining new components and their corresponding element
factories. See that (within HoistComponentFunctional.js) and the new `useLocalModel()` and
`useContextModel()` hooks (within [core/hooks](core/hooks)) for more information.

Along with the performance benefits and the ability to use React hooks, Hoist functional components
are designed to read and write their models via context. This allows a much less verbose
specification of component element trees.

Note that **Class-based Components remain fully supported** (by both Hoist and React) using the
familiar `@HoistComponent` decorator, but transitioning to functional components within Hoist apps
is now strongly encouraged. In particular note that Class-based Components will *not* be able to
leverage the context for model support discussed above.

### 🎁 New Features

* Resizable panels now default to not redrawing their content when resized until the resize bar is
  dropped. This offers an improved user experience for most situations, especially when layouts are
  complex. To re-enable the previous dynamic behavior, set `PanelModel.resizeWhileDragging: true`.
* The default text input shown by `XH.prompt()` now has `selectOnFocus: true` and will confirm the
  user's entry on an `<enter>` keypress (same as clicking 'OK').
* `stringExcludes` function added to form validation constraints. This allows an input value to
  block specific characters or strings, e.g. no slash "/" in a textInput for a filename.
* `constrainAll` function added to form validation constraints. This takes another constraint as its
  only argument, and applies that constraint to an array of values, rather than just to one value.
  This is useful for applying a constraint to inputs that produce arrays, such as tag pickers.
* `DateInput` now accepts LocalDates as `value`, `minDate` and `maxDate` props.
* `RelativeTimestamp` now accepts a `bind` prop to specify a model field name from which it can pull
  its timestamp. The model itself can either be passed as a prop or (better) sourced automatically
  from the parent context. Developers are encouraged to take this change to minimize re-renders of
  parent components (which often contain grids and other intensive layouts).
* `Record` now has properties and methods for accessing and iterating over children, descendants,
  and ancestors
* `Store` now has methods for retrieving the descendants and ancestors of a given Record

### 💥 Breaking Changes

* **Apps must update their dev dependencies** to the latest `@xh/hoist-dev-utils` package: v4.0+.
  This updates the versions of Babel / Webpack used in builds to their latest / current versions and
  swaps to the updated Babel recommendation of `core-js` for polyfills.
* The `allSettled` function in `@xh/promise` has been removed. Applications using this method should
  use the ECMA standard (stage-2) `Promise.allSettled` instead. This method is now fully available
  in Hoist via bundled polyfills. Note that the standard method returns an array of objects of the
  form `{status: [rejected|fulfilled], ...}`, rather than `{state: [rejected|fulfilled], ...}`.
* The `containerRef` argument for `XH.toast()` should now be a DOM element. Component instances are
  no longer supported types for this value. This is required to support functional Components
  throughout the toolkit.
* Apps that need to prevent a `StoreFilterField` from binding to a `GridModel` in context, need to
  set the `store` or `gridModel` property explicitly to null.
* The Blueprint non-standard decorators `ContextMenuTarget` and `HotkeysTarget` are no longer
  supported. Use the new hooks `useContextMenu()` and `useHotkeys()` instead. For convenience, this
  functionality has also been made available directly on `Panel` via the `contextMenu` and `hotkeys`
  props.
* `DataView` and `DataViewModel` have been moved from `/desktop/cmp/dataview` to the cross-platform
  package `/cmp/dataview`.
* `isReactElement` has been removed. Applications should use the native React API method
  `React.isValidElement` instead.

### ⚙️ Technical

* `createObservableRef()` is now available in `@xh/hoist/utils/react` package. Use this function for
  creating refs that are functionally equivalent to refs created with `React.createRef()`, yet fully
  observable. With this change the `Ref` class in the same package is now obsolete.
* Hoist now establishes a proper react "error boundary" around all application code. This means that
  errors throw when rendering will be caught and displayed in the standard Hoist exception dialog,
  and stack traces for rendering errors should be significantly less verbose.
* Not a Hoist feature, exactly, but the latest version of `@xh/hoist-dev-utils` (see below) enables
  support for the `optional chaining` (aka null safe) and `nullish coalescing` operators via their
  Babel proposal plugins. Developers are encouraged to make good use of the new syntax below:
    * conditional-chaining: `let foo = bar?.baz?.qux;`
    * nullish coalescing: `let foo = bar ?? 'someDefaultValue';`

### 🐞 Bug Fixes

* Date picker month and year controls will now work properly in `localDate` mode. (Previously would
  reset to underlying value.)
* Individual `Buttons` within a `ButtonGroupInput` will accept a disabled prop while continuing to
  respect the overall `ButtonGroupInput`'s disabled prop.
* Raised z-index level of AG-Grid tooltip to ensure tooltips for AG-Grid context menu items appear
  above the context menu.

### 📚 Libraries

* @blueprintjs/core `3.18 -> 3.19`
* @blueprintjs/datetime `3.12 -> 3.14`
* @fortawesome/fontawesome-pro `5.10 -> 5.11`
* @xh/hoist-dev-utils `3.8 -> 4.3` (multiple transitive updates to build tooling)
* ag-grid `21.1 -> 21.2`
* highcharts `7.1 -> 7.2`
* mobx `5.13 -> 5.14`
* react-transition-group `4.2 -> 4.3`
* rsvp (removed)
* store2 `2.9 -> 2.10`

[Commit Log](https://github.com/xh/hoist-react/compare/v27.1.0...v28.0.0)

## v27.1.0 - 2019-09-05

### 🎁 New Features

* `Column.exportFormat` can now be a function, which supports setting Excel formats on a per-cell
  (vs. entire column) basis by returning a conditional `exportFormat` based upon the value and / or
  record.
    * ⚠️ Note that per-cell formatting _requires_ that apps update their server to use hoist-core
      v6.3.0+ to work, although earlier versions of hoist-core _are_ backwards compatible with the
      pre-existing, column-level export formatting.
* `DataViewModel` now supports a `sortBy` config. Accepts the same inputs as `GridModel.sortBy`,
  with the caveat that only a single-level sort is supported at this time.

[Commit Log](https://github.com/xh/hoist-react/compare/v27.0.1...v27.1.0)

## v27.0.1 - 2019-08-26

### 🐞 Bug Fixes

* Fix to `Store.clear()` and `GridModel.clear()`, which delegates to the same (#1324).

[Commit Log](https://github.com/xh/hoist-react/compare/v27.0.0...v27.0.1)

## v27.0.0 - 2019-08-23

### 🎁 New Features

* A new `LocalDate` class has been added to the toolkit. This class provides client-side support for
  "business" or "calendar" days that do not have a time component. It is an immutable class that
  supports '==', '<' and '>', as well as a number of convenient manipulation functions. Support for
  the `LocalDate` class has also been added throughout the toolkit, including:
    * `Field.type` now supports an additional `localDate` option for automatic conversion of server
      data to this type when loading into a `Store`.
    * `fetchService` is aware of this class and will automatically serialize all instances of it for
      posting to the server. ⚠ NOTE that along with this change, `fetchService` and its methods such
      as `XH.fetchJson()` will now serialize regular JS Date objects as ms timestamps when provided
      in params. Previously Dates were serialized in their default `toString()` format. This would
      be a breaking change for an app that relied on that default Date serialization, but it was
      made for increased symmetry with how Hoist JSON-serializes Dates and LocalDates on the
      server-side.
    * `DateInput` can now be used to seamlessly bind to a `LocalDate` as well as a `Date`. See its
      new prop of `valueType` which can be set to `localDate` or `date` (default).
    * A new `localDateCol` config has been added to the `@xh/hoist/grid/columns` package with
      standardized rendering and formatting.
* New `TreeMap` and `SplitTreeMap` components added, to render hierarchical data in a configurable
  TreeMap visualization based on the Highcharts library. Supports optional binding to a GridModel,
  which syncs selection and expand / collapse state.
* `Column` gets a new `highlightOnChange` config. If true, the grid will highlight the cell on each
  change by flashing its background. (Currently this is a simple on/off config - future iterations
  could support a function variant or other options to customize the flash effect based on the
  old/new values.) A new CSS var `--xh-grid-cell-change-bg-highlight` can be used to customize the
  color used, app-wide or scoped to a particular grid selector. Note that columns must *not* specify
  `rendererIsComplex` (see below) if they wish to enable the new highlight flag.

### 💥 Breaking Changes

* The updating of `Store` data has been reworked to provide a simpler and more powerful API that
  allows for the applications of additions, deletions, and updates in a single transaction:
    * The signature of `Store.updateData()` has been substantially changed, and is now the main
      entry point for all updates.
    * `Store.removeRecords()` has been removed. Use `Store.updateData()` instead.
    * `Store.addData()` has been removed. Use `Store.updateData()` instead.
* `Column` takes an additional property `rendererIsComplex`. Application must set this flag to
  `true` to indicate if a column renderer uses values other than its own bound field. This change
  provides an efficiency boost by allowing ag-Grid to use its default change detection instead of
  forcing a cell refresh on any change.

### ⚙️ Technical

* `Grid` will now update the underlying ag-Grid using ag-Grid transactions rather than relying on
  agGrid `deltaRowMode`. This is intended to provide the best possible grid performance and
  generally streamline the use of the ag-Grid Api.

### 🐞 Bug Fixes

* Panel resize events are now properly throttled, avoiding extreme lagginess when resizing panels
  that contain complex components such as big grids.
* Workaround for issues with the mobile Onsen toolkit throwing errors while resetting page stack.
* Dialogs call `doCancel()` handler if cancelled via `<esc>` keypress.

### 📚 Libraries

* @xh/hoist-dev-utils `3.7 -> 3.8`
* qs `6.7 -> 6.8`
* store2 `2.8 -> 2.9`

[Commit Log](https://github.com/xh/hoist-react/compare/v26.0.1...v27.0.0)

## v26.0.1 - 2019-08-07

### 🎁 New Features

* **WebSocket support** has been added in the form of `XH.webSocketService` to establish and
  maintain a managed websocket connection with the Hoist UI server. This is implemented on the
  client via the native `WebSocket` object supported by modern browsers and relies on the
  corresponding service and management endpoints added to Hoist Core v6.1.
    * Apps must declare `webSocketsEnabled: true` in their `AppSpec` configuration to enable this
      overall functionality on the client.
    * Apps can then subscribe via the new service to updates on a requested topic and will receive
      any inbound messages for that topic via a callback.
    * The service will monitor the socket connection with a regular heartbeat and attempt to
      re-establish if dropped.
    * A new admin console snap-in provides an overview of connected websocket clients.
* The `XH.message()` and related methods such as `XH.alert()` now support more flexible
  `confirmProps` and `cancelProps` configs, each of which will be passed to their respective button
  and merged with suitable defaults. Allows use of the new `autoFocus` prop with these preconfigured
  dialogs.
    * By default, `XH.alert()` and `XH.confirm()` will auto focus the confirm button for user
      convenience.
    * The previous text/intent configs have been deprecated and the message methods will log a
      console warning if they are used (although it will continue to respect them to aid
      transitioning to the new configs).
* `GridModel` now supports a `copyCell` context menu action. See `StoreContextMenu` for more
  details.
* New `GridCountLabel` component provides an alternative to existing `StoreCountLabel`, outputting
  both overall record count and current selection count in a configurable way.
* The `Button` component accepts an `autoFocus` prop to attempt to focus on render.
* The `Checkbox` component accepts an `autoFocus` prop to attempt to focus on render.

### 💥 Breaking Changes

* `StoreCountLabel` has been moved from `/desktop/cmp/store` to the cross-platform package
  `/cmp/store`. Its `gridModel` prop has also been removed - usages with grids should likely switch
  to the new `GridCountLabel` component, noted above and imported from `/cmp/grid`.
* The API for `ClipboardButton` and `ClipboardMenuItem` has been simplified, and made implementation
  independent. Specify a single `getCopyText` function rather than the `clipboardSpec`.
  (`clipboardSpec` is an artifact from the removed `clipboard` library).
* The `XH.prompt()` and `XH.message()` input config has been updated to work as documented, with any
  initial/default value for the input sourced from `input.initialValue`. Was previously sourced from
  `input.value` (#1298).
* ChartModel `config` has been deprecated. Please use `highchartsConfig` instead.

### 🐞 Bug Fixes

* The `Select.selectOnFocus` prop is now respected when used in tandem with `enableCreate` and/or
  `queryFn` props.
* `DateInput` popup _will_ now close when input is blurred but will _not_ immediately close when
  `enableTextInput` is `false` and a month or year is clicked (#1293).
* Buttons within a grid `actionCol` now render properly in compact mode, without clipping/overflow.

### ⚙️ Technical

* `AgGridModel` will now throw an exception if any of its methods which depend on ag-Grid state are
  called before the grid has been fully initialized (ag-Grid onGridReady event has fired).
  Applications can check the new `isReady` property on `AgGridModel` before calling such methods
  to️️ verify the grid is fully initialized.

### 📚 Libraries

* @blueprintjs/core `3.17 -> 3.18`
* @blueprintjs/datetime `3.11 -> 3.12`
* @fortawesome/fontawesome `5.9 -> 5.10`
* ag-grid `21.0.1 -> 21.1.1`
* store2 `2.7 -> 2.8`
* The `clipboard` library has been replaced with the simpler `clipboard-copy` library.

[Commit Log](https://github.com/xh/hoist-react/compare/v25.2.0...v26.0.1)

## v25.2.0 - 2019-07-25

### 🎁 New Features

* `RecordAction` supports a new `secondaryText` property. When used for a Grid context menu item,
  this text appears on the right side of the menu item, usually used for displaying the shortcut key
  associated with an action.

### 🐞 Bug Fixes

* Fixed issue with loopy behavior when using `Select.selectOnFocus` and changing focus
  simultaneously with keyboard and mouse.

[Commit Log](https://github.com/xh/hoist-react/compare/v25.1.0...v25.2.0)

## v25.1.0 - 2019-07-23

### 🎁 New Features

* `JsonInput` includes buttons for toggling showing in a full-screen dialog window. Also added a
  convenience button to auto-format `JsonInput's` content.
* `DateInput` supports a new `enableTextInput` prop. When this property is set to false, `DateInput`
  will be entirely driven by the provided date picker. Additionally, `DateInput` styles have been
  improved for its various modes to more clearly convey its functionality.
* `ExportButton` will auto-disable itself if bound to an empty `GridModel`. This helper button will
  now also throw a console warning (to alert the developer) if `gridModel.enableExport != true`.

### ⚙️ Technical

* Classes decorated with `@LoadSupport` will now throw an exception out of their provided
  `loadAsync()` method if called with a parameter that's not a plain object (i.e. param is clearly
  not a `LoadSpec`). Note this might be a breaking change, in so far as it introduces additional
  validation around this pre-existing API requirement.
* Requirements for the `colorSpec` option passed to Hoist number formatters have been relaxed to
  allow partial definitions such that, for example, only negative values may receive the CSS class
  specified, without having to account for positive value styling.

### 🐞 Bug Fixes

* `RestFormModel` now submits dirty fields only when editing a record, as intended (#1245).
* `FormField` will no longer override the disabled prop of its child input if true (#1262).

### 📚 Libraries

* mobx `5.11 -> 5.13`
* Misc. patch-level updates

[Commit Log](https://github.com/xh/hoist-react/compare/v25.0.0...v25.1.0)

## v25.0.0 - 2019-07-16

### 🎁 New Features

* `Column` accepts a new `comparator` callback to customize how column cell values are sorted by the
  grid.
* Added `XH.prompt()` to show a simple message popup with a built-in, configurable HoistInput. When
  submitted by the user, its callback or resolved promise will include the input's value.
* `Select` accepts a new `selectOnFocus` prop. The behaviour is analogous to the `selectOnFocus`
  prop already in `TextInput`, `TextArea` and `NumberInput`.

### 💥 Breaking Changes

* The `fmtPercent` and `percentRenderer` methods will now multiply provided value by 100. This is
  consistent with the behavior of Excel's percentage formatting and matches the expectations of
  `ExportFormat.PCT`. Columns that were previously using `exportValue: v => v/100` as a workaround
  to the previous renderer behavior should remove this line of code.
* `DimensionChooserModel`'s `historyPreference` config has been renamed `preference`. It now
  supports saving both value and history to the same preference (existing history preferences will
  be handled).

[Commit Log](https://github.com/xh/hoist-react/compare/v24.2.0...v25.0.0)

## v24.2.0 - 2019-07-08

### 🎁 New Features

* `GridModel` accepts a new `colDefaults` configuration. Defaults provided via this object will be
  merged (deeply) into all column configs as they are instantiated.
* New `Panel.compactHeader` and `DockContainer.compactHeaders` props added to enable more compact
  and space efficient styling for headers in these components.
    * ⚠️ Note that as part of this change, internal panel header CSS class names changed slightly -
      apps that were targeting these internal selectors would need to adjust. See
      desktop/cmp/panel/impl/PanelHeader.scss for the relevant updates.
* A new `exportOptions.columns` option on `GridModel` replaces `exportOptions.includeHiddenCols`.
  The updated and more flexible config supports special strings 'VISIBLE' (default), 'ALL', and/or a
  list of specific colIds to include in an export.
    * To avoid immediate breaking changes, GridModel will log a warning on any remaining usages of
      `includeHiddenCols` but auto-set to `columns: 'ALL'` to maintain the same behavior.
* Added new preference `xhShowVersionBar` to allow more fine-grained control of when the Hoist
  version bar is showing. It defaults to `auto`, preserving the current behavior of always showing
  the footer to Hoist Admins while including it for non-admins *only* in non-production
  environments. The pref can alternatively be set to 'always' or 'never' on a per-user basis.

### 📚 Libraries

* @blueprintjs/core `3.16 -> 3.17`
* @blueprintjs/datetime `3.10 -> 3.11`
* mobx `5.10 -> 5.11`
* react-transition-group `2.8 -> 4.2`

[Commit Log](https://github.com/xh/hoist-react/compare/v24.1.1...v24.2.0)

## v24.1.1 - 2019-07-01

### 🐞 Bug Fixes

* Mobile column chooser internal layout/sizing fixed when used in certain secure mobile browsers.

[Commit Log](https://github.com/xh/hoist-react/compare/v24.1.0...v24.1.1)

## v24.1.0 - 2019-07-01

### 🎁 New Features

* `DateInput.enableClear` prop added to support built-in button to null-out a date input's value.

### 🐞 Bug Fixes

* The `Select` component now properly shows all options when the pick-list is re-shown after a
  change without first blurring the control. (Previously this interaction edge case would only show
  the option matching the current input value.) #1198
* Mobile mask component `onClick` callback prop restored - required to dismiss mobile menus when not
  tapping a menu option.
* When checking for a possible expired session within `XH.handleException()`, prompt for app login
  only for Ajax requests made to relative URLs (not e.g. remote APIs accessed via CORS). #1189

### ✨ Style

* Panel splitter collapse button more visible in dark theme. CSS vars to customize further fixed.
* The mobile app menu button has been moved to the right side of the top appBar, consistent with its
  placement in desktop apps.

### 📚 Libraries

* @blueprintjs/core `3.15 -> 3.16`
* @blueprintjs/datetime `3.9 -> 3.10`
* codemirror `5.47 -> 5.48`
* mobx `6.0 -> 6.1`

[Commit Log](https://github.com/xh/hoist-react/compare/v24.0.0...v24.1.0)

## v24.0.0 - 2019-06-24

### 🎁 New Features

#### Data

* A `StoreFilter` object has been introduced to the data API. This allows `Store` and
  `StoreFilterField` to support the ability to conditionally include all children when filtering
  hierarchical data stores, and could support additional filtering customizations in the future.
* `Store` now provides a `summaryRecord` property which can be used to expose aggregated data for
  the data it contains. The raw data for this record can be provided to `loadData()` and
  `updateData()` either via an explicit argument to these methods, or as the root node of the raw
  data provided (see `Store.loadRootAsSummary`).
* The `StoreFilterField` component accepts new optional `model` and `bind` props to allow control of
  its text value from an external model's observable.
* `pwd` is now a new supported type of `Field` in the `@xh/hoist/core/data` package.

#### Grid

* `GridModel` now supports a `showSummary` config which can be used to display its store's
  summaryRecord (see above) as either a pinned top or bottom row.
* `GridModel` also adds a `enableColumnPinning` config to enable/disable user-driven pinning. On
  desktop, if enabled, users can pin columns by dragging them to the left or right edges of the grid
  (the default ag-Grid gesture). Column pinned state is now also captured and maintained by the
  overall grid state system.
* The desktop column chooser now options in a non-modal popover when triggered from the standard
  `ColChooserButton` component. This offers a quicker and less disruptive alternative to the modal
  dialog (which is still used when launched from the grid context menu). In this popover mode,
  updates to columns are immediately reflected in the underlying grid.
* The mobile `ColChooser` has been improved significantly. It now renders displayed and available
  columns as two lists, allowing drag and drop between to update the visibility and ordering. It
  also provides an easy option to toggle pinning the first column.
* `DimensionChooser` now supports an optional empty / ungrouped configuration with a value of `[]`.
  See `DimensionChooserModel.enableClear` and `DimensionChooser.emptyText`.

#### Other Features

* Core `AutoRefreshService` added to trigger an app-wide data refresh on a configurable interval, if
  so enabled via a combination of soft-config and user preference. Auto-refresh relies on the use of
  the root `RefreshContextModel` and model-level `LoadSupport`.
* A new `LoadingIndicator` component is available as a more minimal / unobtrusive alternative to a
  modal mask. Typically configured via a new `Panel.loadingIndicator` prop, the indicator can be
  bound to a `PendingTaskModel` and will automatically show/hide a spinner and/or custom message in
  an overlay docked to the corner of the parent Panel.
* `DateInput` adds support for new `enablePicker` and `showPickerOnFocus` props, offering greater
  control over when the calendar picker is shown. The new default behaviour is to not show the
  picker on focus, instead showing it via a built-in button.
* Transitions have been disabled by default on desktop Dialog and Popover components (both are from
  the Blueprint library) and on the Hoist Mask component. This should result in a snappier user
  experience, especially when working on remote / virtual workstations. Any in-app customizations to
  disable or remove transitions can now be removed in favor of this toolkit-wide change.
* Added new `@bindable.ref` variant of the `@bindable` decorator.

### 💥 Breaking Changes

* Apps that defined and initialized their own `AutoRefreshService` service or functionality should
  leverage the new Hoist service if possible. Apps with a pre-existing custom service of the same
  name must either remove in favor of the new service or - if they have special requirements not
  covered by the Hoist implementation - rename their own service to avoid a naming conflict.
* The `StoreFilterField.onFilterChange` callback will now be passed a `StoreFilter`, rather than a
  function.
* `DateInput` now has a calendar button on the right side of the input which is 22 pixels square.
  Applications explicitly setting width or height on this component should ensure that they are
  providing enough space for it to display its contents without clipping.

### 🐞 Bug Fixes

* Performance for bulk grid selections has been greatly improved (#1157)
* Toolbars now specify a minimum height (or width when vertical) to avoid shrinking unexpectedly
  when they contain only labels or are entirely empty (but still desired to e.g. align UIs across
  multiple panels). Customize if needed via the new `--xh-tbar-min-size` CSS var.
* All Hoist Components that accept a `model` prop now have that properly documented in their
  prop-types.
* Admin Log Viewer no longer reverses its lines when not in tail mode.

### ⚙️ Technical

* The `AppSpec` config passed to `XH.renderApp()` now supports a `clientAppCode` value to compliment
  the existing `clientAppName`. Both values are now optional and defaulted from the project-wide
  `appCode` and `appName` values set via the project's Webpack config. (Note that `clientAppCode` is
  referenced by the new `AutoRefreshService` to support configurable auto-refresh intervals on a
  per-app basis.)

### 📚 Libraries

* ag-grid `20.0 -> 21.0`
* react-select `2.4 -> 3.0`
* mobx-react `5.4 -> 6.0.3`
* font-awesome `5.8 -> 5.9`
* react-beautiful-dnd `10.1.1 -> 11.0.4`

[Commit Log](https://github.com/xh/hoist-react/compare/v23.0.0...v24.0.0)

## v23.0.0 - 2019-05-30

### 🎁 New Features

* `GridModel` now accepts a config of `cellBorders`, similar to `rowBorders`
* `Panel.tbar` and `Panel.bbar` props now accept an array of Elements and will auto-generate a
  `Toolbar` to contain them, avoiding the need for the extra import of `toolbar()`.
* New functions `withDebug` and `withShortDebug` have been added to provide a terse syntax for
  adding debug messages that track the execution of specific blocks of code.
* `XH.toast()` now supports an optional `containerRef` argument that can be used for anchoring a
  toast within another component (desktop only). Can be used to display more targeted toasts within
  the relevant section of an application UI, as opposed to the edge of the screen.
* `ButtonGroupInput` accepts a new `enableClear` prop that allows the active / depressed button to
  be unselected by pressing it again - this sets the value of the input as a whole to `null`.
* Hoist Admins now always see the VersionBar in the footer.
* `Promise.track` now accepts an optional `omit` config that indicates when no tracking will be
  performed.
* `fmtNumber` now accepts an optional `prefix` config that prepends immediately before the number,
  but after the sign (`+`, `-`).
* New utility methods `forEachAsync()` and `whileAsync()` have been added to allow non-blocking
  execution of time-consuming loops.

### 💥 Breaking Changes

* The `AppOption.refreshRequired` config has been renamed to `reloadRequired` to better match the
  `XH.reloadApp()` method called to reload the entire app in the browser. Any options defined by an
  app that require it to be fully reloaded should have this renamed config set to `true`.
* The options dialog will now automatically trigger an app-wide data _refresh_ via
  `XH.refreshAppAsync()` if options have changed that don't require a _reload_.
* The `EventSupport` mixin has been removed. There are no known uses of it and it is in conflict
  with the overall reactive structure of the hoist-react API. If your app listens to the
  `appStateChanged`, `prefChange` or `prefsPushed` events you will need to adjust accordingly.

### 🐞 Bug Fixes

* `Select` will now let the user edit existing text in conditions where it is expected to be
  editable. #880
* The Admin "Config Differ" tool has been updated to reflect changes to `Record` made in v22. It is
  once again able to apply remote config values.
* A `Panel` with configs `resizable: true, collapsible: false` now renders with a splitter.
* A `Panel` with no `icon`, `title`, or `headerItems` will not render a blank header.
* `FileChooser.enableMulti` now behaves as one might expect -- true to allow multiple files in a
  single upload. Previous behavior (the ability to add multiple files to dropzone) is now controlled
  by `enableAddMulti`.

[Commit Log](https://github.com/xh/hoist-react/compare/v22.0.0...v23.0.0)

## v22.0.0 - 2019-04-29

### 🎁 New Features

* A new `DockContainer` component provides a user-friendly way to render multiple child components
  "docked" to its bottom edge. Each child view is rendered with a configurable header and controls
  to allow the user to expand it, collapse it, or optionally "pop it out" into a modal dialog.
* A new `AgGrid` component provides a much lighter Hoist wrapper around ag-Grid while maintaining
  consistent styling and layout support. This allows apps to use any features supported by ag-Grid
  without conflicting with functionality added by the core Hoist `Grid`.
    * Note that this lighter wrapper lacks a number of core Hoist features and integrations,
      including store support, grid state, enhanced column and renderer APIs, absolute value
      sorting, and more.
    * An associated `AgGridModel` provides access to to the ag-Grid APIs, minimal styling configs,
      and several utility methods for managing Grid state.
* Added `GridModel.groupSortFn` config to support custom group sorting (replaces any use of
  `agOptions.defaultGroupSortComparator`).
* The `Column.cellClass` and `Column.headerClass` configs now accept functions to dynamically
  generate custom classes based on the Record and/or Column being rendered.
* The `Record` object now provides an additional getter `Record.allChildren` to return all children
  of the record, irrespective of the current filter in place on the record's store. This supplements
  the existing `Record.children` getter, which returns only the children meeting the filter.

### 💥 Breaking Changes

* The class `LocalStore` has been renamed `Store`, and is now the main implementation and base class
  for Store Data. The extraneous abstract superclass `BaseStore` has been removed.
* `Store.dataLastUpdated` had been renamed `Store.lastUpdated` on the new class and is now a simple
  timestamp (ms) rather than a Javascript Date object.
* The constructor argument `Store.processRawData` now expects a function that *returns* a modified
  object with the necessary edits. This allows implementations to safely *clone* the raw data rather
  than mutating it.
* The method `Store.removeRecord` has been replaced with the method `Store.removeRecords`. This will
  facilitate efficient bulk deletes.

### ⚙️ Technical

* `Grid` now performs an important performance workaround when loading a new dataset that would
  result in the removal of a significant amount of existing records/rows. The underlying ag-Grid
  component has a serious bottleneck here (acknowledged as AG-2879 in their bug tracker). The Hoist
  grid wrapper will now detect when this is likely and proactively clear all data using a different
  API call before loading the new dataset.
* The implementations `Store`, `RecordSet`, and `Record` have been updated to more efficiently
  re-use existing record references when loading, updating, or filtering data in a store. This keeps
  the Record objects within a store as stable as possible, and allows additional optimizations by
  ag-Grid and its `deltaRowDataMode`.
* When loading raw data into store `Record`s, Hoist will now perform additional conversions based on
  the declared `Field.type`. The unused `Field.nullable` has been removed.
* `LocalStorageService` now uses both the `appCode` and current username for its namespace key,
  ensuring that e.g. local prefs/grid state are not overwritten across multiple app users on one OS
  profile, or when admin impersonation is active. The service will automatically perform a one-time
  migration of existing local state from the old namespace to the new. #674
* `elem` no longer skips `null` children in its calls to `React.createElement()`. These children may
  play the role of placeholders when using conditional rendering, and skipping them was causing
  React to trigger extra re-renders. This change further simplifies Hoist's element factory and
  removes an unnecessary divergence with the behavior of JSX.

### 🐞 Bug Fixes

* `Grid` exports retain sorting, including support for absolute value sorting. #1068
* Ensure `FormField`s are keyed with their model ID, so that React can properly account for dynamic
  changes to fields within a form. #1031
* Prompt for app refresh in (rare) case of mismatch between client and server-side session user.
  (This can happen during impersonation and is defended against in server-side code.) #675

[Commit Log](https://github.com/xh/hoist-react/compare/v21.0.2...v22.0.0)

## v21.0.2 - 2019-04-05

### 📚 Libraries

* Rollback ag-Grid to v20.0.0 after running into new performance issues with large datasets and
  `deltaRowDataMode`. Updates to tree filtering logic, also related to grid performance issues with
  filtered tree results returning much larger record counts.

## v21.0.0 - 2019-04-04

### 🎁 New Features

* `FetchService` fetch methods now accept a plain object as the `headers` argument. These headers
  will be merged with the default headers provided by FetchService.
* An app can also now specify default headers to be sent with every fetch request via
  `XH.fetchService.setDefaultHeaders()`. You can pass either a plain object, or a closure which
  returns one.
* `Grid` supports a new `onGridReady` prop, allowing apps to hook into the ag-Grid event callback
  without inadvertently short-circuiting the Grid's own internal handler.

### 💥 Breaking Changes

* The shortcut getter `FormModel.isNotValid` was deemed confusing and has been removed from the API.
  In most cases applications should use `!FormModel.isValid` instead; this expression will return
  `false` for the `Unknown` as well as the `NotValid` state. Applications that wish to explicitly
  test for the `NotValid` state should use the `validationState` getter.
* Multiple HoistInputs have changed their `onKeyPress` props to `onKeyDown`, including TextInput,
  NumberInput, TextArea & SearchInput. The `onKeyPress` event has been deprecated in general and has
  limitations on which keys will trigger the event to fire (i.e. it would not fire on an arrow
  keypress).
* FetchService's fetch methods no longer support `contentType` parameter. Instead, specify a custom
  content-type by setting a 'Content-Type' header using the `headers` parameter.
* FetchService's fetch methods no longer support `acceptJson` parameter. Instead, pass an {"Accept":
  "application/json"} header using the `headers` parameter.

### ✨ Style

* Black point + grid colors adjusted in dark theme to better blend with overall blue-gray tint.
* Mobile styles have been adjusted to increase the default font size and grid row height, in
  addition to a number of other smaller visual adjustments.

### 🐞 Bug Fixes

* Avoid throwing React error due to tab / routing interactions. Tab / routing / state support
  generally improved. (#1052)
* `GridModel.selectFirst()` improved to reliably select first visible record even when one or more
  groupBy levels active. (#1058)

### 📚 Libraries

* ag-Grid `~20.1 -> ~20.2` (fixes ag-grid sorting bug with treeMode)
* @blueprint/core `3.14 -> 3.15`
* @blueprint/datetime `3.7 -> 3.8`
* react-dropzone `10.0 -> 10.1`
* react-transition-group `2.6 -> 2.8`

[Commit Log](https://github.com/xh/hoist-react/compare/v20.2.1...v21.0.0)

## v20.2.1 - 2019-03-28

* Minor tweaks to grid styles - CSS var for pinned column borders, drop left/right padding on
  center-aligned grid cells.

[Commit Log](https://github.com/xh/hoist-react/compare/v20.2.0...v20.2.1)

## v20.2.0 - 2019-03-27

### 🎁 New Features

* `GridModel` exposes three new configs - `rowBorders`, `stripeRows`, and `showCellFocus` - to
  provide additional control over grid styling. The former `Grid` prop `showHover` has been
  converted to a `GridModel` config for symmetry with these other flags and more efficient
  re-rendering. Note that some grid-related CSS classes have also been modified to better conform to
  the BEM approach used elsewhere - this could be a breaking change for apps that keyed off of
  certain Hoist grid styles (not expected to be a common case).
* `Select` adds a `queryBuffer` prop to avoid over-eager calls to an async `queryFn`. This buffer is
  defaulted to 300ms to provide some out-of-the-box debouncing of keyboard input when an async query
  is provided. A longer value might be appropriate for slow / intensive queries to a remote API.

### 🐞 Bug Fixes

* A small `FormField.labelWidth` config value will now be respected, even if it is less than the
  default minWidth of 80px.
* Unnecessary re-renders of inactive tab panels now avoided.
* `Grid`'s filter will now be consistently applied to all tree grid records. Previously, the filter
  skipped deeply nested records under specific conditions.
* `Timer` no longer requires its `runFn` to be a promise, as it briefly (and unintentionally) did.
* Suppressed default browser resize handles on `textarea`.

[Commit Log](https://github.com/xh/hoist-react/compare/v20.1.1...v20.2.0)

## v20.1.1 - 2019-03-27

### 🐞 Bug Fixes

* Fix form field reset so that it will call computeValidationAsync even if revalidation is not
  triggered because the field's value did not change when reset.

[Commit Log](https://github.com/xh/hoist-react/compare/v20.1.0...v20.1.1)

## v20.1.0 - 2019-03-14

### 🎁 New Features

* Standard app options panel now includes a "Restore Defaults" button to clear all user preferences
  as well as any custom grid state, resetting the app to its default state for that user.

### 🐞 Bug Fixes

* Removed a delay from `HoistInput` blur handling, ensuring `noteBlurred()` is called as soon as the
  element loses focus. This should remove a class of bugs related to input values not flushing into
  their models quickly enough when `commitOnChange: false` and the user moves directly from an input
  to e.g. clicking a submit button. #1023
* Fix to Admin ConfigDiffer tool (missing decorator).

### ⚙️ Technical

* The `GridModel.store` config now accepts a plain object and will internally create a `LocalStore`.
  This store config can also be partially specified or even omitted entirely. GridModel will ensure
  that the store is auto-configured with all fields in configured grid columns, reducing the need
  for app code boilerplate (re)enumerating field names.
* `Timer` class reworked to allow its interval to be adjusted dynamically via `setInterval()`,
  without requiring the Timer to be re-created.

[Commit Log](https://github.com/xh/hoist-react/compare/v20.0.1...v20.1.0)

## v20.0.1 - 2019-03-08

### 🐞 Bug Fixes

* Ensure `RestStore` processes records in a standard way following a save/add operation (#1010).

[Commit Log](https://github.com/xh/hoist-react/compare/v20.0.0...v20.0.1)

## v20.0.0 - 2019-03-06

### 💥 Breaking Changes

* The `@LoadSupport` decorator has been substantially reworked and enhanced from its initial release
  in v19. It is no longer needed on the HoistComponent, but rather should be put directly on the
  owned HoistModel implementing the loading. IMPORTANT NOTE: all models should implement
  `doLoadAsync` rather than `loadAsync`. Please see `LoadSupport` for more information on this
  important change.
* `TabContainer` and `TabContainerModel` are now cross-platform. Apps should update their code to
  import both from `@xh/hoist/cmp/tab`.
* `TabContainer.switcherPosition` has been moved to `TabContainerModel`. Please note that changes to
  `switcherPosition` are not supported on mobile, where the switcher will always appear beneath the
  container.
* The `Label` component from `@xh/hoist/desktop/cmp/input` has been removed. Applications should
  consider using the basic html `label` element instead (or a `FormField` if applicable).
* The `LeftRightChooserModel` constructor no longer accepts a `leftSortBy` and `rightSortBy`
  property. The implementation of these properties was generally broken. Use `leftSorted` and
  `rightSorted` instead.

#### Mobile

* Mobile `Page` has changed - `Pages` are now wrappers around `Panels` that are designed to be used
  with a `NavigationModel` or `TabContainer`. `Page` accepts the same props as `Panel`, meaning uses
  of `loadModel` should be replaced with `mask`.
* The mobile `AppBar` title is static and defaults to the app name. If you want to display page
  titles, it is recommended to use the `title` prop on the `Page`.

### 🎁 New Features

* Enhancements to Model and Component data loading via `@LoadSupport` provides a stronger set of
  conventions and better support for distinguishing between initial loads / auto/background
  refreshes / user- driven refreshes. It also provides new patterns for ensuring application
  Services are refreshed as part of a reworked global refresh cycle.
* RestGridModel supports a new `cloneAction` to take an existing record and open the editor form in
  "add mode" with all editable fields pre-populated from the source record. The action calls
  `prepareCloneFn`, if defined on the RestGridModel, to perform any transform operations before
  rendering the form.
* Tabs in `TabContainerModel` now support an `icon` property on the desktop.
* Charts take a new optional `aspectRatio` prop.
* Added new `Column.headerTooltip` config.
* Added new method `markManaged` on `ManagedSupport`.
* Added new function decorator `debounced`.
* Added new function `applyMixin` providing support for structured creation of class decorators
  (mixins).

#### Mobile

* Column chooser support available for mobile Grids. Users can check/uncheck columns to add/remove
  them from a configurable grid and reorder the columns in the list via drag and drop. Pair
  `GridModel.enableColChooser` with a mobile `colChooserButton` to allow use.
* Added `DialogPage` to the mobile toolkit. These floating pages do not participate in navigation or
  routing, and are used for showing fullscreen views outside of the Navigator / TabContainer
  context.
* Added `Panel` to the mobile toolkit, which offers a header element with standardized styling,
  title, and icon, as well as support for top and bottom toolbars.
* The mobile `AppBar` has been updated to more closely match the desktop `AppBar`, adding `icon`,
  `leftItems`, `hideAppMenuButton` and `appMenuButtonProps` props.
* Added routing support to mobile.

### 🐞 Bug Fixes

* The HighCharts wrapper component properly resizes its chart.
* Mobile dimension chooser button properly handles overflow for longer labels.
* Sizing fixes for multi-line inputs such as textArea and jsonInput.
* NumberInput calls a `onKeyPress` prop if given.
* Layout fixes on several admin panels and detail popups.

### 📚 Libraries

* @blueprintjs/core `3.13 -> 3.14`
* @xh/hoist-dev-utils `3.5 -> 3.6`
* ag-Grid `~20.0 -> ~20.1`
* react-dropzone `~8.0 -> ~9.0`
* react-select `~2.3 -> ~2.4`
* router5 `~6.6 -> ~7.0`
* react `~16.7 -> ~16.8`

[Commit Log](https://github.com/xh/hoist-react/compare/v19.0.1...v20.0.0)

## v19.0.1 - 2019-02-12

### 🐞 Bug Fixes

* Additional updates and simplifications to `FormField` sizing of child `HoistInput` elements, for
  more reliable sizing and spacing filling behavior.

[Commit Log](https://github.com/xh/hoist-react/compare/v19.0.0...v19.0.1)

## v19.0.0 - 2019-02-08

### 🎁 New Features

* Added a new architecture for signaling the need to load / refresh new data across either the
  entire app or a section of the component hierarchy. This new system relies on React context to
  minimizes the need for explicit application wiring, and improves support for auto-refresh. See
  newly added decorator `@LoadSupport` and classes/components `RefreshContext`,
  `RefreshContextModel`, and `RefreshContextView` for more info.
* `TabContainerModel` and `TabModel` now support `refreshMode` and `renderMode` configs to allow
  better control over how inactive tabs are mounted/unmounted and how tabs handle refresh requests
  when hidden or (re)activated.
* Apps can implement `getAppOptions()` in their `AppModel` class to specify a set of app-wide
  options that should be editable via a new built-in Options dialog. This system includes built-in
  support for reading/writing options to preferences, or getting/setting their values via custom
  handlers. The toolkit handles the rendering of the dialog.
* Standard top-level app buttons - for actions such as launching the new Options dialog, switching
  themes, launching the admin client, and logging out - have been moved into a new menu accessible
  from the top-right corner of the app, leaving more space for app-specific controls in the AppBar.
* `RecordGridModel` now supports an enhanced `editors` configuration that exposes the full set of
  validation and display support from the Forms package.
* `HoistInput` sizing is now consistently implemented using `LayoutSupport`. All sizable
  `HoistInputs` now have default `width` to ensure a standard display out of the box. `JsonInput`
  and `TextArea` also have default `height`. These defaults can be overridden by declaring explicit
  `width` and `height` values, or unset by setting the prop to `null`.
* `HoistInputs` within `FormFields` will be automatically sized to fill the available space in the
  `FormField`. In these cases, it is advised to either give the `FormField` an explicit size or
  render it in a flex layout.

### 💥 Breaking Changes

* ag-Grid has been updated to v20.0.0. Most apps shouldn't require any changes - however, if you are
  using `agOptions` to set sorting, filtering or resizing properties, these may need to change:

  For the `Grid`, `agOptions.enableColResize`, `agOptions.enableSorting`
  and `agOptions.enableFilter`
  have been removed. You can replicate their effects by using `agOptions.defaultColDef`. For
  `Columns`, `suppressFilter` has been removed, an should be replaced with `filter: false`.

* `HoistAppModel.requestRefresh` and `TabContainerModel.requestRefresh` have been removed.
  Applications should use the new Refresh architecture described above instead.
* `tabRefreshMode` on TabContainer has been renamed `renderMode`.
* `TabModel.reloadOnShow` has been removed. Set the `refreshMode` property on TabContainerModel or
  TabModel to `TabRefreshMode.ON_SHOW_ALWAYS` instead.
* The mobile APIs for `TabContainerModel`, `TabModel`, and `RefreshButton` have been rewritten to
  more closely mirror the desktop API.
* The API for `RecordGridModel` editors has changed -- `type` is no longer supported. Use
  `fieldModel` and `formField` instead.
* `LocalStore.loadRawData` requires that all records presented to store have unique IDs specified.
  See `LocalStore.idSpec` for more information.

### 🐞 Bug Fixes

* SwitchInput and RadioInput now properly highlight validation errors in `minimal` mode.

### 📚 Libraries

* @blueprintjs/core `3.12 -> 3.13`
* ag-Grid `~19.1.4 -> ~20.0.0`

[Commit Log](https://github.com/xh/hoist-react/compare/v18.1.2...v19.0.0)

## v18.1.2 - 2019-01-30

### 🐞 Bug Fixes

* Grid integrations relying on column visibility (namely export, storeFilterField) now correctly
  consult updated column state from GridModel. #935
* Ensure `FieldModel.initialValue` is observable to ensure that computed dirty state (and any other
  derivations) are updated if it changes. #934
* Fixes to ensure Admin console log viewer more cleanly handles exceptions (e.g. attempting to
  auto-refresh on a log file that has been deleted).

[Commit Log](https://github.com/xh/hoist-react/compare/v18.1.1...v18.1.2)

## v18.1.1 - 2019-01-29

* Grid cell padding can be controlled via a new set of CSS vars and is reduced by default for grids
  in compact mode.
* The `addRecordAsync()` and `saveRecordAsync()` methods on `RestStore` return the updated record.

[Commit Log](https://github.com/xh/hoist-react/compare/v18.1.0...v18.1.1)

## v18.1.0 - 2019-01-28

### 🎁 New Features

* New `@managed` class field decorator can be used to mark a property as fully created/owned by its
  containing class (provided that class has installed the matching `@ManagedSupport` decorator).
    * The framework will automatically pass any `@managed` class members to `XH.safeDestroy()` on
      destroy/unmount to ensure their own `destroy()` lifecycle methods are called and any related
      resources are disposed of properly, notably MobX observables and reactions.
    * In practice, this should be used to decorate any properties on `HoistModel`, `HoistService`,
      or
      `HoistComponent` classes that hold a reference to a `HoistModel` created by that class. All of
      those core artifacts support the new decorator, `HoistModel` already provides a built-in
      `destroy()` method, and calling that method when an app is done with a Model is an important
      best practice that can now happen more reliably / easily.
* `FormModel.getData()` accepts a new single parameter `dirtyOnly` - pass true to get back only
  fields which have been modified.
* The mobile `Select` component indicates the current value with a ✅ in the drop-down list.
* Excel exports from tree grids now include the matching expand/collapse tree controls baked into
  generated Excel file.

### 🐞 Bug Fixes

* The `JsonInput` component now properly respects / indicates disabled state.

### 📚 Libraries

* Hoist-dev-utils `3.4.1 -> 3.5.0` - updated webpack and other build tool dependencies, as well as
  an improved eslint configuration.
* @blueprintjs/core `3.10 -> 3.12`
* @blueprintjs/datetime `3.5 -> 3.7`
* fontawesome `5.6 -> 5.7`
* mobx `5.8 -> 5.9`
* react-select `2.2 -> 2.3`
* Other patch updates

[Commit Log](https://github.com/xh/hoist-react/compare/v18.0.0...v18.1.0)

## v18.0.0 - 2019-01-15

### 🎁 New Features

* Form support has been substantially enhanced and restructured to provide both a cleaner API and
  new functionality:
    * `FormModel` and `FieldModel` are now concrete classes and provide the main entry point for
      specifying the contents of a form. The `Field` and `FieldSupport` decorators have been
      removed.
    * Fields and sub-forms may now be dynamically added to FormModel.
    * The validation state of a FormModel is now *immediately* available after construction and
      independent of the GUI. The triggering of the *display* of that state is now a separate
      process triggered by GUI actions such as blur.
    * `FormField` has been substantially reworked to support a read-only display and inherit common
      property settings from its containing `Form`.
    * `HoistInput` has been moved into the `input` package to clarify that these are lower level
      controls and independent of the Forms package.

* `RestGrid` now supports a `mask` prop. RestGrid loading is now masked by default.
* `Chart` component now supports a built-in zoom out gesture: click and drag from right-to-left on
  charts with x-axis zooming.
* `Select` now supports an `enableClear` prop to control the presence of an optional inline clear
  button.
* `Grid` components take `onCellClicked` and `onCellDoubleClicked` event handlers.
* A new desktop `FileChooser` wraps a preconfigured react-dropzone component to allow users to
  easily select files for upload or other client-side processing.

### 💥 Breaking Changes

* Major changes to Form (see above). `HoistInput` imports will also need to be adjusted to move from
  `form` to `input`.
* The name of the HoistInput `field` prop has been changed to `bind`. This change distinguishes the
  lower-level input package more clearly from the higher-level form package which uses it. It also
  more clearly relates the property to the associated `@bindable` annotation for models.
* A `Select` input with `enableMulti = true` will by default no longer show an inline x to clear the
  input value. Use the `enableClear` prop to re-enable.
* Column definitions are exported from the `grid` package. To ensure backwards compatibility,
  replace imports from `@xh/hoist/desktop/columns` with `@xh/hoist/desktop/cmp/grid`.

### 📚 Libraries

* React `~16.6.0 -> ~16.7.0`
* Patch version updates to multiple other dependencies.

[Commit Log](https://github.com/xh/hoist-react/compare/v17.0.0...v18.0.0)

## v17.0.0 - 2018-12-21

### 💥 Breaking Changes

* The implementation of the `model` property on `HoistComponent` has been substantially enhanced:
    * "Local" Models should now be specified on the Component class declaration by simply setting
      the
      `model` property, rather than the confusing `localModel` property.
    * HoistComponent now supports a static `modelClass` class property. If set, this property will
      allow a HoistComponent to auto-create a model internally when presented with a plain
      javascript object as its `model` prop. This is especially useful in cases like `Panel`
      and `TabContainer`, where apps often need to specify a model but do not require a reference to
      the model. Those usages can now skip importing and instantiating an instance of the
      component's model class themselves.
    * Hoist will now throw an Exception if an application attempts to changes the model on an
      existing HoistComponent instance or presents the wrong type of model to a HoistComponent where
      `modelClass` has been specified.

* `PanelSizingModel` has been renamed `PanelModel`. The class now also has the following new
  optional properties, all of which are `true` by default:
    * `showSplitter` - controls visibility of the splitter bar on the outside edge of the component.
    * `showSplitterCollapseButton` - controls visibility of the collapse button on the splitter bar.
    * `showHeaderCollapseButton` - controls visibility of a (new) collapse button in the header.

* The API methods for exporting grid data have changed and gained new features:
    * Grids must opt-in to export with the `GridModel.enableExport` config.
    * Exporting a `GridModel` is handled by the new `GridExportService`, which takes a collection of
      `exportOptions`. See `GridExportService.exportAsync` for available `exportOptions`.
    * All export entry points (`GridModel.exportAsync()`, `ExportButton` and the export context menu
      items) support `exportOptions`. Additionally, `GridModel` can be configured with default
      `exportOptions` in its config.

* The `buttonPosition` prop on `NumberInput` has been removed due to problems with the underlying
  implementation. Support for incrementing buttons on NumberInputs will be re-considered for future
  versions of Hoist.

### 🎁 New Features

* `TextInput` on desktop now supports an `enableClear` property to allow easy addition of a clear
  button at the right edge of the component.
* `TabContainer` enhancements:
    * An `omit` property can now be passed in the tab configs passed to the `TabContainerModel`
      constructor to conditionally exclude a tab from the container
    * Each `TabModel` can now be retrieved by id via the new `getTabById` method on
      `TabContainerModel`.
    * `TabModel.title` can now be changed at runtime.
    * `TabModel` now supports the following properties, which can be changed at runtime or set via
      the config:
        * `disabled` - applies a disabled style in the switcher and blocks navigation to the tab via
          user click, routing, or the API.
        * `excludeFromSwitcher` - removes the tab from the switcher, but the tab can still be
          navigated to programmatically or via routing.
* `MultiFieldRenderer` `multiFieldConfig` now supports a `delimiter` property to separate
  consecutive SubFields.
* `MultiFieldRenderer` SubFields now support a `position` property, to allow rendering in either the
  top or bottom row.
* `StoreCountLabel` now supports a new 'includeChildren' prop to control whether or not children
  records are included in the count. By default this is `false`.
* `Checkbox` now supports a `displayUnsetState` prop which may be used to display a visually
  distinct state for null values.
* `Select` now renders with a checkbox next to the selected item in its dropdown menu, instead of
  relying on highlighting. A new `hideSelectedOptionCheck` prop is available to disable.
* `RestGridModel` supports a `readonly` property.
* `DimensionChooser`, various `HoistInput` components, `Toolbar` and `ToolbarSeparator` have been
  added to the mobile component library.
* Additional environment enums for UAT and BCP, added to Hoist Core 5.4.0, are supported in the
  application footer.

### 🐞 Bug Fixes

* `NumberInput` will no longer immediately convert its shorthand value (e.g. "3m") into numeric form
  while the user remains focused on the input.
* Grid `actionCol` columns no longer render Button components for each action, relying instead on
  plain HTML / CSS markup for a significant performance improvement when there are many rows and/or
  actions per row.
* Grid exports more reliably include the appropriate file extension.
* `Select` will prevent an `<esc>` keypress from bubbling up to parent components only when its menu
  is open. (In that case, the component assumes escape was pressed to close its menu and captures
  the keypress, otherwise it should leave it alone and let it e.g. close a parent popover).

[Commit Log](https://github.com/xh/hoist-react/compare/v16.0.1...v17.0.0)

## v16.0.1 - 2018-12-12

### 🐞 Bug Fixes

* Fix to FeedbackForm allowing attempted submission with an empty message.

[Commit Log](https://github.com/xh/hoist-react/compare/v16.0.0...v16.0.1)

## v16.0.0

### 🎁 New Features

* Support for ComboBoxes and Dropdowns have been improved dramatically, via a new `Select` component
  based on react-select.
* The ag-Grid based `Grid` and `GridModel` are now available on both mobile and desktop. We have
  also added new support for multi-row/multi-field columns via the new `multiFieldRenderer` renderer
  function.
* The app initialization lifecycle has been restructured so that no App classes are constructed
  until Hoist is fully initialized.
* `Column` now supports an optional `rowHeight` property.
* `Button` now defaults to 'minimal' mode, providing a much lighter-weight visual look-and-feel to
  HoistApps. `Button` also implements `@LayoutSupport`.
* Grouping state is now saved by the grid state support on `GridModel`.
* The Hoist `DimChooser` component has been ported to hoist-react.
* `fetchService` now supports an `autoAbortKey` in its fetch methods. This can be used to
  automatically cancel obsolete requests that have been superseded by more recent variants.
* Support for new `clickableLabel` property on `FormField`.
* `RestForm` now supports a read-only view.
* Hoist now supports automatic tracking of app/page load times.

### 💥 Breaking Changes

* The new location for the cross-platform grid component is `@xh/hoist/cmp/grid`. The `columns`
  package has also moved under a new sub-package in this location.
* Hoist top-level App Structure has changed in order to improve consistency of the Model-View
  conventions, to improve the accessibility of services, and to support the improvements in app
  initialization mentioned above:
    - `XH.renderApp` now takes a new `AppSpec` configuration.
    - `XH.app` is now `XH.appModel`.
    - All services are installed directly on `XH`.
    - `@HoistApp` is now `@HoistAppModel`
* `RecordAction` has been substantially refactored and improved. These are now typically immutable
  and may be shared.
    - `prepareFn` has been replaced with a `displayFn`.
    - `actionFn` and `displayFn` now take a single object as their parameter.
* The `hide` property on `Column` has been changed to `hidden`.
* The `ColChooserButton` has been moved from the incorrect location `@xh/hoist/cmp/grid` to
  `@xh/hoist/desktop/cmp/button`. This is a desktop-only component. Apps will have to adjust these
  imports.
* `withDefaultTrue` and `withDefaultFalse` in `@xh/hoist/utils/js` have been removed. Use
  `withDefault` instead.
* `CheckBox` has been renamed `Checkbox`

### ⚙️ Technical

* ag-Grid has been upgraded to v19.1
* mobx has been upgraded to v5.6
* React has been upgraded to v16.6
* Allow browsers with proper support for Proxy (e.g Edge) to access Hoist Applications.

### 🐞 Bug Fixes

* Extensive. See full change list below.

[Commit Log](https://github.com/xh/hoist-react/compare/v15.1.2...v16.0.0)

## v15.1.2

🛠 Hotfix release to MultiSelect to cap the maximum number of options rendered by the drop-down
list. Note, this component is being replaced in Hoist v16 by the react-select library.

[Commit Log](https://github.com/xh/hoist-react/compare/v15.1.1...v15.1.2)

## v15.1.1

### 🐞 Bug Fixes

* Fix to minimal validation mode for FormField disrupting input focus.
* Fix to JsonInput disrupting input focus.

### ⚙️ Technical

* Support added for TLBR-style notation when specifying margin/padding via layoutSupport - e.g. box(
  {margin: '10 20 5 5'}).
* Tweak to lockout panel message when the user has no roles.

[Commit Log](https://github.com/xh/hoist-react/compare/v15.1.0...v15.1.1)

## v15.1.0

### 🎁 New Features

* The FormField component takes a new minimal prop to display validation errors with a tooltip only
  as opposed to an inline message string. This can be used to help reduce shifting / jumping form
  layouts as required.
* The admin-only user impersonation toolbar will now accept new/unknown users, to support certain
  SSO application implementations that can create users on the fly.

### ⚙️ Technical

* Error reporting to server w/ custom user messages is disabled if the user is not known to the
  client (edge case with errors early in app lifecycle, prior to successful authentication).

[Commit Log](https://github.com/xh/hoist-react/compare/v15.0.0...v15.1.0)

## v15.0.0

### 💥 Breaking Changes

* This update does not require any application client code changes, but does require updating the
  Hoist Core Grails plugin to >= 5.0. Hoist Core changes to how application roles are loaded and
  users are authenticated required minor changes to how JS clients bootstrap themselves and load
  user data.
* The Hoist Core HoistImplController has also been renamed to XhController, again requiring Hoist
  React adjustments to call the updated /xh/ paths for these (implementation) endpoints. Again, no
  app updates required beyond taking the latest Hoist Core plugin.

[Commit Log](https://github.com/xh/hoist-react/compare/v14.2.0...v15.0.0)

## v14.2.0

### 🎁 New Features

* Upgraded hoist-dev-utils to 3.0.3. Client builds now use the latest Webpack 4 and Babel 7 for
  noticeably faster builds and recompiles during CI and at development time.
* GridModel now has a top-level agColumnApi property to provide a direct handle on the ag-Grid
  Column API object.

### ⚙️ Technical

* Support for column groups strengthened with the addition of a dedicated ColumnGroup sibling class
  to Column. This includes additional internal refactoring to reduce unnecessary cloning of Column
  configurations and provide a more managed path for Column updates. Public APIs did not change.
  (#694)

### 📚 Libraries

* Blueprint Core `3.6.1 -> 3.7.0`
* Blueprint Datetime `3.2.0 -> 3.3.0`
* Fontawesome `5.3.x -> 5.4.x`
* MobX `5.1.2 -> 5.5.0`
* Router5 `6.5.0 -> 6.6.0`

[Commit Log](https://github.com/xh/hoist-react/compare/v14.1.3...v14.2.0)

## v14.1.3

### 🐞 Bug Fixes

* Ensure JsonInput reacts properly to value changes.

### ⚙️ Technical

* Block user pinning/unpinning in Grid via drag-and-drop - pending further work via #687.
* Support "now" as special token for dateIs min/max validation rules.
* Tweak grouped grid row background color.

[Commit Log](https://github.com/xh/hoist-react/compare/v14.1.1...v14.1.3)

## v14.1.1

### 🐞 Bug Fixes

* Fixes GridModel support for row-level grouping at same time as column grouping.

[Commit Log](https://github.com/xh/hoist-react/compare/v14.1.0...v14.1.1)

## v14.1.0

### 🎁 New Features

* GridModel now supports multiple levels of row grouping. Pass the public setGroupBy() method an
  array of string column IDs, or a falsey value / empty array to ungroup. Note that the public and
  observable groupBy property on GridModel will now always be an array, even if the grid is not
  grouped or has only a single level of grouping.
* GridModel exposes public expandAll() and collapseAll() methods for grouped / tree grids, and
  StoreContextMenu supports a new "expandCollapseAll" string token to insert context menu items.
  These are added to the default menu, but auto-hide when the grid is not in a grouped state.
* The Grid component provides a new onKeyDown prop, which takes a callback and will fire on any
  keypress targeted within the Grid. Note such a handler is not provided directly by ag-Grid.
* The Column class supports pinned as a top-level config. Supports passing true to pin to the left.

### 🐞 Bug Fixes

* Updates to Grid column widths made via ag-Grid's "autosize to fit" API are properly persisted to
  grid state.

[Commit Log](https://github.com/xh/hoist-react/compare/v14.0.0...v14.1.0)

## v14.0.0

* Along with numerous bug fixes, v14 brings with it a number of important enhancements for grids,
  including support for tree display, 'action' columns, and absolute value sorting. It also includes
  some new controls and improvement to focus display.

### 💥 Breaking Changes

* The signatures of the Column.elementRenderer and Column.renderer have been changed to be
  consistent with each other, and more extensible. Each takes two arguments -- the value to be
  rendered, and a single bundle of metadata.
* StoreContextMenuAction has been renamed to RecordAction. Its action property has been renamed to
  actionFn for consistency and clarity.
* LocalStore : The method LocalStore.processRawData no longer takes an array of all records, but
  instead takes just a single record. Applications that need to operate on all raw records in bulk
  should do so before presenting them to LocalStore. Also, LocalStores template methods for override
  have also changed substantially, and sub-classes that rely on these methods will need to be
  adjusted accordingly.

### 🎁 New Features

#### Grid

* The Store API now supports hierarchical datasets. Applications need to simply provide raw data for
  records with a "children" property containing the raw data for their children.
* Grid supports a 'TreeGrid' mode. To show a tree grid, bind the GridModel to a store containing
  hierarchical data (as above), set treeMode: true on the GridModel, and specify a column to display
  the tree controls (isTreeColumn: true)
* Grid supports absolute sorting for numerical columns. Specify absSort: true on your column config
  to enable. Clicking the grid header will now cycle through ASC > DESC > DESC (abs) sort modes.
* Grid supports an 'Actions' column for one-click record actions. See cmp/desktop/columns/actionCol.
* A new showHover prop on the desktop Grid component will highlight the hovered row with default
  styling. A new GridModel.rowClassFn callback was added to support per-row custom classes based on
  record data.
* A new ExportFormat.LONG_TEXT format has been added, along with a new Column.exportWidth config.
  This supports exporting columns that contain long text (e.g. notes) as multi-line cells within
  Excel.

#### Other Components

* RadioInput and ButtonGroupInput have been added to the desktop/cmp/form package.
* DateInput now has support for entering and displaying time values.
* NumberInput displays its unformatted value when focused.
* Focused components are now better highlighted, with additional CSS vars provided to customize as
  needed.

### 🐞 Bug Fixes

* Calls to GridModel.setGroupBy() work properly not only on the first, but also all subsequent calls
  (#644).
* Background / style issues resolved on several input components in dark theme (#657).
* Grid context menus appear properly over other floating components.

### 📚 Libraries

* React `16.5.1 -> 16.5.2`
* router5 `6.4.2 -> 6.5.0`
* CodeMirror, Highcharts, and MobX patch updates

[Commit Log](https://github.com/xh/hoist-react/compare/v13.0.0...v14.0.0)

## v13.0.0

🍀Lucky v13 brings with it a number of enhancements for forms and validation, grouped column support
in the core Grid API, a fully wrapped MultiSelect component, decorator syntax adjustments, and a
number of other fixes and enhancements.

It also includes contributions from new ExHI team members Arjun and Brendan. 🎉

### 💥 Breaking Changes

* The core `@HoistComponent`, `@HoistService`, and `@HoistModel` decorators are **no longer
  parameterized**, meaning that trailing `()` should be removed after each usage. (#586)
* The little-used `hoistComponentFactory()` method was also removed as a further simplification
  (#587).
* The `HoistField` superclass has been renamed to `HoistInput` and the various **desktop form
  control components have been renamed** to match (55afb8f). Apps using these components (which will
  likely be most apps) will need to adapt to the new names.
    * This was done to better distinguish between the input components and the upgraded Field
      concept on model classes (see below).

### 🎁 New Features

⭐️ **Forms and Fields** have been a major focus of attention, with support for structured data
fields added to Models via the `@FieldSupport` and `@field()` decorators.

* Models annotated with `@FieldSupport` can decorate member properties with `@field()`, making those
  properties observable and settable (with a generated `setXXX()` method).
* The `@field()` decorators themselves can be passed an optional display label string as well as
  zero or more *validation rules* to define required constraints on the value of the field.
* A set of predefined constraints is provided within the toolkit within the `/field/` package.
* Models using `FieldSupport` should be sure to call the `initFields()` method installed by the
  decorator within their constructor. This method can be called without arguments to generally
  initialize the field system, or it can be passed an object of field names to initial/default
  values, which will set those values on the model class properties and provide change/dirty
  detection and the ability to "reset" a form.
* A new `FormField` UI component can be used to wrap input components within a form. The `FormField`
  wrapper can accept the source model and field name, and will apply those to its child input. It
  leverages the Field model to automatically display a label, indicate required fields, and print
  validation error messages. This new component should be the building-block for most non-trivial
  forms within an application.

Other enhancements include:

* **Grid columns can be grouped**, with support for grouping added to the grid state management
  system, column chooser, and export manager (#565). To define a column group, nest column
  definitions passed to `GridModel.columns` within a wrapper object of the
  form `{headerName: 'My group', children: [...]}`.

(Note these release notes are incomplete for this version.)

[Commit Log](https://github.com/xh/hoist-react/compare/v12.1.2...v13.0.0)

## v12.1.2

### 🐞 Bug Fixes

* Fix casing on functions generated by `@settable` decorator
  (35c7daa209a4205cb011583ebf8372319716deba).

[Commit Log](https://github.com/xh/hoist-react/compare/v12.1.1...v12.1.2)

## v12.1.1

### 🐞 Bug Fixes

* Avoid passing unknown HoistField component props down to Blueprint select/checkbox controls.

### 📚 Libraries

* Rollback update of `@blueprintjs/select` package `3.1.0 -> 3.0.0` - this included breaking API
  changes and will be revisited in #558.

[Commit Log](https://github.com/xh/hoist-react/compare/v12.1.0...v12.1.1)

## v12.1.0

### 🎁 New Features

* New `@bindable` and `@settable` decorators added for MobX support. Decorating a class member
  property with `@bindable` makes it a MobX `@observable` and auto-generates a setter method on the
  class wrapped in a MobX `@action`.
* A `fontAwesomeIcon` element factory is exported for use with other FA icons not enumerated by the
  `Icon` class.
* CSS variables added to control desktop Blueprint form control margins. These remain defaulted to
  zero, but now within CSS with support for variable overrides. A Blueprint library update also
  brought some changes to certain field-related alignment and style properties. Review any form
  controls within apps to ensure they remain aligned as desired
  (8275719e66b4677ec5c68a56ccc6aa3055283457 and df667b75d41d12dba96cbd206f5736886cb2ac20).

### 🐞 Bug Fixes

* Grid cells are fully refreshed on a data update, ensuring cell renderers that rely on data other
  than their primary display field are updated (#550).
* Grid auto-sizing is run after a data update, ensuring flex columns resize to adjust for possible
  scrollbar visibility changes (#553).
* Dropdown fields can be instantiated with fewer required properties set (#541).

### 📚 Libraries

* Blueprint `3.0.1 -> 3.4.0`
* FontAwesome `5.2.0 -> 5.3.0`
* CodeMirror `5.39.2 -> 5.40.0`
* MobX `5.0.3 -> 5.1.0`
* router5 `6.3.0 -> 6.4.2`
* React `16.4.1 -> 16.4.2`

[Commit Log](https://github.com/xh/hoist-react/compare/v12.0.0...v12.1.0)

## v12.0.0

Hoist React v12 is a relatively large release, with multiple refactorings around grid columns,
`elemFactory` support, classNames, and a re-organization of classes and exports within `utils`.

### 💥 Breaking Changes

#### ⭐️ Grid Columns

**A new `Column` class describes a top-level API for columns and their supported options** and is
intended to be a cross-platform layer on top of ag-Grid and TBD mobile grid implementations.

* The desktop `GridModel` class now accepts a collection of `Column` configuration objects to define
  its available columns.
* Columns may be configured with `flex: true` to cause them to stretch all available horizontal
  space within a grid, sharing it equally with any other flex columns. However note that this should
  be used sparingly, as flex columns have some deliberate limitations to ensure stable and
  consistent behavior. Most noticeably, they cannot be resized directly by users. Often, a best
  practice will be to insert an `emptyFlexCol` configuration as the last column in a grid - this
  will avoid messy-looking gaps in the layout while not requiring a data-driven column be flexed.
* User customizations to column widths are now saved if the GridModel has been configured with a
  `stateModel` key or model instance - see `GridStateModel`.
* Columns accept a `renderer` config to format text or HTML-based output. This is a callback that is
  provided the value, the row-level record, and a metadata object with the column's `colId`. An
  `elementRenderer` config is also available for cells that should render a Component.
* An `agOptions` config key continues to provide a way to pass arbitrary options to the underlying
  ag-Grid instance (for desktop implementations). This is considered an "escape hatch" and should be
  used with care, but can provide a bridge to required ag-Grid features as the Hoist-level API
  continues to develop.
* The "factory pattern" for Column templates / defaults has been removed, replaced by a simpler
  approach that recommends exporting simple configuration partials and spreading them into
  instance-specific column configs.
* See 0798f6bb20092c59659cf888aeaf9ecb01db52a6 for primary commit.

#### ⭐️ Element Factory, LayoutSupport, BaseClassName

Hoist provides core support for creating components via a factory pattern, powered by the `elem()`
and `elemFactory()` methods. This approach remains the recommended way to instantiate component
elements, but was **simplified and streamlined**.

* The rarely used `itemSpec` argument was removed (this previously applied defaults to child items).
* Developers can now also use JSX to instantiate all Hoist-provided components while still taking
  advantage of auto-handling for layout-related properties provided by the `LayoutSupport` mixin.
    * HoistComponents should now spread **`...this.getLayoutProps()`** into their outermost rendered
      child to enable promotion of layout properties.
* All HoistComponents can now specify a **baseClassName** on their component class and should pass
  `className: this.getClassName()` down to their outermost rendered child. This allows components to
  cleanly layer on a base CSS class name with any instance-specific classes.
* See 8342d3870102ee9bda4d11774019c4928866f256 for primary commit.

#### ⭐️ Panel resizing / collapsing

**The `Panel` component now takes a `sizingModel` prop to control and encapsulate newly built-in
resizing and collapsing behavior** (#534).

* See the `PanelSizingModel` class for configurable details, including continued support for saving
  sizing / collapsed state as a user preference.
* **The standalone `Resizable` component was removed** in favor of the improved support built into
  Panel directly.

#### Other

* Two promise-related models have been combined into **a new, more powerful `PendingTaskModel`**,
  and the `LoadMask` component has been removed and consolidated into `Mask`
  (d00a5c6e8fc1e0e89c2ce3eef5f3e14cb842f3c8).
    * `Panel` now exposes a single `mask` prop that can take either a configured `mask` element or a
      simple boolean to display/remove a default mask.
* **Classes within the `utils` package have been re-organized** into more standardized and scalable
  namespaces. Imports of these classes will need to be adjusted.

### 🎁 New Features

* **The desktop Grid component now offers a `compact` mode** with configurable styling to display
  significantly more data with reduced padding and font sizes.
* The top-level `AppBar` refresh button now provides a default implementation, calling a new
  abstract `requestRefresh()` method on `HoistApp`.
* The grid column chooser can now be configured to display its column groups as initially collapsed,
  for especially large collections of columns.
* A new `XH.restoreDefaultsAsync()` method provides a centralized way to wipe out user-specific
  preferences or customizations (#508).
* Additional Blueprint `MultiSelect`, `Tag`, and `FormGroup` controls re-exported.

### 🐞 Bug Fixes

* Some components were unintentionally not exporting their Component class directly, blocking JSX
  usage. All components now export their class.
* Multiple fixes to `DayField` (#531).
* JsonField now responds properly when switching from light to dark theme (#507).
* Context menus properly filter out duplicated separators (#518).

[Commit Log](https://github.com/xh/hoist-react/compare/v11.0.0...v12.0.0)

## v11.0.0

### 💥 Breaking Changes

* **Blueprint has been upgraded to the latest 3.x release.** The primary breaking change here is the
  renaming of all `pt-` CSS classes to use a new `bp3-` prefix. Any in-app usages of the BP
  selectors will need to be updated. See the
  [Blueprint "What's New" page](http://blueprintjs.com/docs/#blueprint/whats-new-3.0).
* **FontAwesome has been upgraded to the latest 5.2 release.** Only the icons enumerated in the
  Hoist `Icon` class are now registered via the FA `library.add()` method for inclusion in bundled
  code, resulting in a significant reduction in bundle size. Apps wishing to use other FA icons not
  included by Hoist must import and register them - see the
  [FA React Readme](https://github.com/FortAwesome/react-fontawesome/blob/master/README.md) for
  details.
* **The `mobx-decorators` dependency has been removed** due to lack of official support for the
  latest MobX update, as well as limited usage within the toolkit. This package was primarily
  providing the optional `@setter` decorator, which should now be replaced as needed by dedicated
  `@action` setter methods (19cbf86138499bda959303e602a6d58f6e95cb40).

### 🎁 Enhancements

* `HoistComponent` now provides a `getClassNames()` method that will merge any `baseCls` CSS class
  names specified on the component with any instance-specific classes passed in via props (#252).
    * Components that wish to declare and support a `baseCls` should use this method to generate and
      apply a combined list of classes to their outermost rendered elements (see `Grid`).
    * Base class names have been added for relevant Hoist-provided components - e.g. `.xh-panel` and
      `.xh-grid`. These will be appended to any instance class names specified within applications
      and be available as public CSS selectors.
* Relevant `HoistField` components support inline `leftIcon` and `rightElement` props. `DayField`
  adds support for `minDay / maxDay` props.
* Styling for the built-in ag-Grid loading overlay has been simplified and improved (#401).
* Grid column definitions can now specify an `excludeFromExport` config to drop them from
  server-generated Excel/CSV exports (#485).

### 🐞 Bug Fixes

* Grid data loading and selection reactions have been hardened and better coordinated to prevent
  throwing when attempting to set a selection before data has been loaded (#484).

### 📚 Libraries

* Blueprint `2.x -> 3.x`
* FontAwesome `5.0.x -> 5.2.x`
* CodeMirror `5.37.0 -> 5.39.2`
* router5 `6.2.4 -> 6.3.0`

[Commit Log](https://github.com/xh/hoist-react/compare/v10.0.1...v11.0.0)

## v10.0.1

### 🐞 Bug Fixes

* Grid `export` context menu token now defaults to server-side 'exportExcel' export.
    * Specify the `exportLocal` token to return a menu item for local ag-Grid export.
* Columns with `field === null` skipped for server-side export (considered spacer / structural
  columns).

## v10.0.0

### 💥 Breaking Changes

* **Access to the router API has changed** with the `XH` global now exposing `router` and
  `routerState` properties and a `navigate()` method directly.
* `ToastManager` has been deprecated. Use `XH.toast` instead.
* `Message` is no longer a public class (and its API has changed). Use `XH.message/confirm/alert`
  instead.
* Export API has changed. The Built-in grid export now uses more powerful server-side support. To
  continue to use local AG based export, call method `GridModel.localExport()`. Built-in export
  needs to be enabled with the new property on `GridModel.enableExport`. See `GridModel` for more
  details.

### 🎁 Enhancements

* New Mobile controls and `AppContainer` provided services (impersonation, about, and version bars).
* Full-featured server-side Excel export for grids.

### 🐞 Bug Fixes

* Prevent automatic zooming upon input focus on mobile devices (#476).
* Clear the selection when showing the context menu for a record which is not already selected
  (#469).
* Fix to make lockout script readable by Compatibility Mode down to IE5.

### 📚 Libraries

* MobX `4.2.x -> 5.0.x`

[Commit Log](https://github.com/xh/hoist-react/compare/v9.0.0...v10.0.0)

## v9.0.0

### 💥 Breaking Changes

* **Hoist-provided mixins (decorators) have been refactored to be more granular and have been broken
  out of `HoistComponent`.**
    * New discrete mixins now exist for `LayoutSupport` and `ContextMenuSupport` - these should be
      added directly to components that require the functionality they add for auto-handling of
      layout-related props and support for showing right-click menus. The corresponding options on
      `HoistComponent` that used to enable them have been removed.
    * For consistency, we have also renamed `EventTarget -> EventSupport` and `Reactive ->
      ReactiveSupport` mixins. These both continue to be auto-applied to HoistModel and HoistService
      classes, and ReactiveSupport enabled by default in HoistComponent.
* **The Context menu API has changed.** The `ContextMenuSupport` mixin now specifies an abstract
  `getContextMenuItems()` method for component implementation (replacing the previous
  `renderContextMenu()` method). See the new [`ContextMenuItem` class for what these items support,
  as well as several static default items that can be used.
    * The top-level `AppContainer` no longer provides a default context menu, instead allowing the
      browser's own context menu to show unless an app / component author has implemented custom
      context-menu handling at any level of their component hierarchy.

### 🐞 Bug Fixes

* TabContainer active tab can become out of sync with the router state (#451)
    * ⚠️ Note this also involved a change to the `TabContainerModel` API - `activateTab()` is now
      the public method to set the active tab and ensure both the tab and the route land in the
      correct state.
* Remove unintended focused cell borders that came back with the prior ag-Grid upgrade.

[Commit Log](https://github.com/xh/hoist-react/compare/v8.0.0...v9.0.0)

## v8.0.0

Hoist React v8 brings a big set of improvements and fixes, some API and package re-organizations,
and ag-Grid upgrade, and more. 🚀

### 💥 Breaking Changes

* **Component package directories have been re-organized** to provide better symmetry between
  pre-existing "desktop" components and a new set of mobile-first component. Current desktop
  applications should replace imports from `@xh/hoist/cmp/xxx` with `@xh/hoist/desktop/cmp/xxx`.
    * Important exceptions include several classes within `@xh/hoist/cmp/layout/`, which remain
      cross-platform.
    * `Panel` and `Resizable` components have moved to their own packages in
      `@xh/hoist/desktop/cmp/panel` and `@xh/hoist/desktop/cmp/resizable`.
* **Multiple changes and improvements made to tab-related APIs and components.**
    * The `TabContainerModel` constructor API has changed, notably `children` -> `tabs`, `useRoutes`
      ->
      `route` (to specify a starting route as a string) and `switcherPosition` has moved from a
      model config to a prop on the `TabContainer` component.
    * `TabPane` and `TabPaneModel` have been renamed `Tab` and `TabModel`, respectively, with
      several related renames.
* **Application entry-point classes decorated with `@HoistApp` must implement the new getter method
  `containerClass()`** to specify the platform specific component used to wrap the app's
  `componentClass`.
    * This will typically be `@xh/hoist/[desktop|mobile]/AppContainer` depending on platform.

### 🎁 New Features

* **Tab-related APIs re-worked and improved**, including streamlined support for routing, a new
  `tabRenderMode` config on `TabContainerModel`, and better naming throughout.
* **Ag-grid updated to latest v18.x** - now using native flex for overall grid layout and sizing
  controls, along with multiple other vendor improvements.
* Additional `XH` API methods exposed for control of / integration with Router5.
* The core `@HoistComponent` decorated now installs a new `isDisplayed` getter to report on
  component visibility, taking into account the visibility of its ancestors in the component tree.
* Mobile and Desktop app package / component structure made more symmetrical (#444).
* Initial versions of multiple new mobile components added to the toolkit.
* Support added for **`IdleService` - automatic app suspension on inactivity** (#427).
* Hoist wrapper added for the low-level Blueprint **button component** - provides future hooks into
  button customizations and avoids direct BP import (#406).
* Built-in support for collecting user feedback via a dedicated dialog, convenient XH methods and
  default appBar button (#379).
* New `XH.isDevelopmentMode` constant added, true when running in local Webpack dev-server mode.
* CSS variables have been added to customize and standardize the Blueprint "intent" based styling,
  with defaults adjusted to be less distracting (#420).

### 🐞 Bug Fixes

* Preference-related events have been standardized and bugs resolved related to pushAsync() and the
  `prefChange` event (ee93290).
* Admin log viewer auto-refreshes in tail-mode (#330).
* Distracting grid "loading" overlay removed (#401).
* Clipboard button ("click-to-copy" functionality) restored (#442).

[Commit Log](https://github.com/xh/hoist-react/compare/v7.2.0...v8.0.0)

## v7.2.0

### 🎁 New Features

+ Admin console grids now outfitted with column choosers and grid state. #375
+ Additional components for Onsen UI mobile development.

### 🐞 Bug Fixes

+ Multiple improvements to the Admin console config differ. #380 #381 #392

[Commit Log](https://github.com/xh/hoist-react/compare/v7.1.0...v7.2.0)

## v7.1.0

### 🎁 New Features

* Additional kit components added for Onsen UI mobile development.

### 🐞 Bug Fixes

* Dropdown fields no longer default to `commitOnChange: true` - avoiding unexpected commits of
  type-ahead query values for the comboboxes.
* Exceptions thrown from FetchService more accurately report the remote host when unreachable, along
  with some additional enhancements to fetch exception reporting for clarity.

[Commit Log](https://github.com/xh/hoist-react/compare/v7.0.0...v7.1.0)

## v7.0.0

### 💥 Breaking Changes

* **Restructuring of core `App` concept** with change to new `@HoistApp` decorator and conventions
  around defining `App.js` and `AppComponent.js` files as core app entry points. `XH.app` now
  installed to provide access to singleton instance of primary app class. See #387.

### 🎁 New Features

* **Added `AppBar` component** to help further standardize a pattern for top-level application
  headers.
* **Added `SwitchField` and `SliderField`** form field components.
* **Kit package added for Onsen UI** - base component library for mobile development.
* **Preferences get a group field for better organization**, parity with AppConfigs. (Requires
  hoist-core 3.1.x.)

### 🐞 Bug Fixes

* Improvements to `Grid` component's interaction with underlying ag-Grid instance, avoiding extra
  renderings and unwanted loss of state. 03de0ae7

[Commit Log](https://github.com/xh/hoist-react/compare/v6.0.0...v7.0.0)

## v6.0.0

### 💥 Breaking Changes

* API for `MessageModel` has changed as part of the feature addition noted below, with `alert()` and
  `confirm()` replaced by `show()` and new `XH` convenience methods making the need for direct calls
  rare.
* `TabContainerModel` no longer takes an `orientation` prop, replaced by the more flexible
  `switcherPosition` as noted below.

### 🎁 New Features

* **Initial version of grid state** now available, supporting easy persistence of user grid column
  selections and sorting. The `GridModel` constructor now takes a `stateModel` argument, which in
  its simplest form is a string `xhStateId` used to persist grid state to local storage. See the
  `GridStateModel` class for implementation details. #331
* The **Message API** has been improved and simplified, with new `XH.confirm()` and `XH.alert()`
  methods providing an easy way to show pop-up alerts without needing to manually construct or
  maintain a `MessageModel`. #349
* **`TabContainer` components can now be controlled with a remote `TabSwitcher`** that does not need
  to be directly docked to the container itself. Specify `switcherPosition:none` on the
  `TabContainerModel` to suppress showing the switching affordance on the tabs themselves and
  instantiate a `TabSwitcher` bound to the same model to control a tabset from elsewhere in the
  component hierarchy. In particular, this enabled top-level application tab navigation to move up
  into the top toolbar, saving vertical space in the layout. #368
* `DataViewModel` supports an `emptyText` config.

### 🐞 Bugfixes

* Dropdown fields no longer fire multiple commit messages, and no longer commit partial entries
  under some circumstances. #353 and #354
* Grids resizing fixed when shrinking the containing component. #357

[Commit Log](https://github.com/xh/hoist-react/compare/v5.0.0...v6.0.0)

## v5.0.0

### 💥 Breaking Changes

* **Multi environment configs have been unwound** See these release notes/instructions for how to
  migrate: https://github.com/xh/hoist-core/releases/tag/release-3.0.0
* **Breaking change to context menus in dataviews and grids not using the default context menu:**
  StoreContextMenu no longer takes an array of items as an argument to its constructor. Instead it
  takes a configuration object with an ‘items’ key that will point to any current implementation’s
  array of items. This object can also contain an optional gridModel argument which is intended to
  support StoreContextMenuItems that may now be specified as known ‘hoist tokens’, currently limited
  to a ‘colChooser’ token.

### 🎁 New Features

* Config differ presents inline view, easier to read diffs now.
* Print Icon added!

### 🐞 Bugfixes

* Update processFailedLoad to loadData into gridModel store, Fixes #337
* Fix regression to ErrorTracking. Make errorTrackingService safer/simpler to call at any point in
  life-cycle.
* Fix broken LocalStore state.
* Tweak flex prop for charts. Side by side charts in a flexbox now auto-size themselves! Fixes #342
* Provide token parsing for storeContextMenus. Context menus are all grown up! Fixes #300

## v4.0.1

### 🐞 Bugfixes

* DataView now properly re-renders its items when properties on their records change (and the ID
  does not)

## v4.0.0

### 💥 Breaking Changes

* **The `GridModel` selection API has been reworked for clarity.** These models formerly exposed
  their selectionModel as `grid.selection` - now that getter returns the selected records. A new
  `selectedRecord` getter is also available to return a single selection, and new string shortcut
  options are available when configuring GridModel selection behavior.
* **Grid components can now take an `agOptions` prop** to pass directly to the underlying ag-grid
  component, as well as an `onRowDoubleClicked` handler function.
  16be2bfa10e5aab4ce8e7e2e20f8569979dd70d1

### 🎁 New Features

* Additional core components have been updated with built-in `layoutSupport`, allowing developers to
  set width/height/flex and other layout properties directly as top-level props for key comps such
  as Grid, DataView, and Chart. These special props are processed via `elemFactory` into a
  `layoutConfig` prop that is now passed down to the underlying wrapper div for these components.
  081fb1f3a2246a4ff624ab123c6df36c1474ed4b

### 🐞 Bugfixes

* Log viewer tail mode now working properly for long log files - #325

## v3.0.1

### 🐞 Bugfixes

* FetchService throws a dedicated exception when the server is unreachable, fixes a confusing
  failure case detailed in #315

## v3.0.0

### 💥 Breaking Changes

* **An application's `AppModel` class must now implement a new `checkAccess()` method.** This method
  is passed the current user, and the appModel should determine if that user should see the UI and
  return an object with a `hasAccess` boolean and an optional `message` string. For a return with
  `hasAccess: false`, the framework will render a lockout panel instead of the primary UI.
  974c1def99059f11528c476f04e0d8c8a0811804
    * Note that this is only a secondary level of "security" designed to avoid showing an
      unauthorized user a confusing / non-functional UI. The server or any other third-party data
      sources must always be the actual enforcer of access to data or other operations.
* **We updated the APIs for core MobX helper methods added to component/model/service classes.** In
  particular, `addReaction()` was updated to take a more declarative / clear config object.
  8169123a4a8be6940b747e816cba40bd10fa164e
    * See Reactive.js - the mixin that provides this functionality.

### 🎁 New Features

* Built-in client-side lockout support, as per above.

### 🐞 Bugfixes

* None

------------------------------------------

Copyright © 2021 Extremely Heavy Industries Inc. - all rights reserved

------------------------------------------

📫☎️🌎 info@xh.io | https://xh.io/contact<|MERGE_RESOLUTION|>--- conflicted
+++ resolved
@@ -15,7 +15,6 @@
 
 * Fix column auto-sizing when `headerName` is/returns an element
 
-<<<<<<< HEAD
 ### 💥 Breaking Changes
 
 * Update required to `hoist-dev-utils` v6, which updates the Hoist build toolchain to the latest
@@ -31,12 +30,8 @@
 ### 📚 Libraries
 
 * @xh/hoist-dev-utils `5.13.0 -> 6.0.0`
-=======
-### 📚 Libraries
-
 * @blueprintjs/core `3.53 -> 3.54`
 * @blueprintjs/datetime `3.23 -> 3.24`
->>>>>>> 39cb3194
 
 ## v47.0.1 - 2022-03-06
 
