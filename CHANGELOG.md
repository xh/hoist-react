# Changelog

## v46.0.0-SNAPSHOT - unreleased

### 🎁 New Features

* `ExceptionHandler` provides a collection of overwritable static properties, allowing you to set
  app-wide default behaviour for exception handling.
<<<<<<< HEAD
* `XH.handleException()` has new `alertType` option, enabling you to show as either `dialog`
  or `toast`.
* `XH.toast()` takes new `actionButtonProps` option, for showing an action button within the toast.
* `GridModel` has new `highlightRowOnClick` option, which highlights a row when the user clicks or
  taps on the row.
=======
* `XH.handleException()` takes new `alertType` option to render error alerts via the familiar
  `dialog` or new `toast` UI.
* `XH.toast()` takes new `actionButtonProps` option to render an action button within a toast.
* New `GridModel.highlightRowOnClick` config adds a temporary highlight class to grid rows on user
  click/tap. Intended to improve UI feedback - especially on mobile, where it's enabled by default.
* New `GridModel.isInEditingMode` observable tracks inline editing start/stop with a built-in
  debounce, avoiding rapid cycling when e.g. tabbing between cells.
* `NumberInput` now supports a new `scaleFactor` prop which will be applied when converting between
  the internal and external values.
>>>>>>> b2a716e0

### 💥 Breaking Changes

* Hoist now requires ag-Grid v26.2.0 or higher - update your ag-Grid dependency in your app's
  `package.json` file. See the [ag-Grid Changelog](https://www.ag-grid.com/changelog) for details.
* `StoreRecord.id` must now be a String. Integers IDs were previously supported, but will be cast
  Strings during record creation.
    * Apps using numeric record IDs for internal or server-side APIs will need to be reviewed and
      updated to handle/convert string values.
    * This change was necessitated by a change to Ag-Grid, which now also requires String IDs for
      its row node APIs.
* `LocalDate` methods `toString()`, `toJSON()`, `valueOf()`, and `isoString()` now all return the
<<<<<<< HEAD
  standard ISO format: `YYYY-MM-DD`. (Prior versions returned`YYYYMMDD`). This is consistent with
  the built-in javascript `Date.toISOString()`
* The `stringifyErrorSafely` function has been moved from the `@xh/hoist/exception` package to a
  public method on `XH.exceptionHandler`.
    * Not expected to have much or any impact on application code.

### 🐞 Bug Fixes

* Fix to incorrect viewport orientation reporting due to laggy mobile resize events and DOM APIs.

### ⚙️ Technical

* New flag `GridModel.isInEditingMode`
* Record ids in `Store` must now always be strings (previously integers were also supported.) If the
  id produced by `Store.idSpec` is not a string, it will be cast to one. This may effect
  applications that submit these ids back to the server.
* Hoist grids now require ag-Grid v26.2.0 or higher - update your ag-Grid dependency in your app's
  `package.json` file. See the [ag-Grid Changelog](https://www.ag-grid.com/changelog) for details.
=======
  standard ISO format `YYYY-MM-DD`, consistent with built-in `Date.toISOString()`. Prior versions
  returned`YYYYMMDD`.
* The `stringifyErrorSafely` function has been moved from the `@xh/hoist/exception` package to a
  public method on `XH.exceptionHandler`. (No/little impact expected on app code.)
>>>>>>> b2a716e0

## v45.0.2 - 2022-01-13

### 🎁 New Features

* `FilterChooser` has new `menuWidth` prop, allowing you to specify as width for the dropdown menu
  that is different from the control.

### 🐞 Bug Fixes

* Fixed cache clearing method on Admin Console's Server > Services tab.
* Several fixes to behavior of `GridAutosizeMode.MANAGED`

[Commit Log](https://github.com/xh/hoist-react/compare/v45.0.1...v45.0.2)

## v45.0.1 - 2022-01-07

### 🐞 Bug Fixes

* Fixed a minor bug preventing Hoist apps from running on mobile Blackberry Access (Android)
  browsers

### ⚙️ Technical

* New flag `Store.experimental.castIdToString`

[Commit Log](https://github.com/xh/hoist-react/compare/v45.0.0...v45.0.1)

## v45.0.0 - 2022-01-05

### 🎁 New Features

* Grid filters configured with `GridFilterFieldSpec.enableValues` offer autocomplete suggestions
  for 'Equals' and 'Not Equals' filters.
* `GridFilterFieldSpec` has new `values` and `forceSelection` configs.
* `FilterChooser` displays a list of fields configured for filtering to improve the usability /
  discoverability of the control. Enabled by default, but can be disabled via
  new `suggestFieldsWhenEmpty` model config.
* `TreeMap` uses lightest shading for zero heat, reserving grey for nil.
* New property `Store.reuseRecords` controls if records should be reused across loads based on
  sharing identical (by reference) raw data. NOTE - this behavior was previously always enabled, but
  can be problematic under certain conditions and is not necessary for most applications. Apps with
  large datasets that want to continue to use this caching should set this flag explicitly.
* Grid column filters tweaked with several improvements to usability and styling.
* `LocalDate.get()` now supports both 'YYYY-MM-DD' and 'YYYYMMDD' inputs.
* Mobile `Button` has new `intent`, `minimal` and `outlined` props.

### 💥 Breaking Changes

* `FilterChooserFieldSpec.suggestValues` has been renamed `enableValues`, and now only accepts a
  boolean.
* `Column.exportFormat`, `Column.exportWidth` and the `ExportFormat` enum have been renamed
  `Column.excelFormat`, `Column.excelWidth` and `ExcelFormat` respectively.
* `Store.reuseRecords` must now be explicitly set on Stores with large datasets that wish to cache
  records by raw data identity (see above).
* `Record` class renamed to `StoreRecord` in anticipation of upcoming changes to JavaScript standard
  and to improve compatibility with TypeScript.
    * Not expected to have much or any impact on application code, except potentially JSDoc typings.
* Mobile `Button` no longer supports `modifier` prop. Use `minimal` and `outlined` instead.
* The following deprecated APIs were removed:
    * GridModel.selection
    * GridModel.selectedRecordId
    * StoreSelectionModel.records
    * StoreSelectionModel.ids
    * StoreSelectionModel.singleRecord
    * StoreSelectionModel.selectedRecordId
    * DataViewModel.selection
    * DataViewModel.selectedRecordId
    * RestGridModel.selection
    * LogUtils.withShortDebug
    * Promise.start

### 🐞 Bug Fixes

* `DashContainer` overflow menu still displays when the optional menu button is enabled.
* Charts in fullscreen mode now exit fullscreen mode gracefully before re-rendering.

### 📚 Libraries

* @popperjs/core `2.10 -> 2.11`
* codemirror `5.63 -> 6.65`
* http-status-codes `2.1 -> 2.2`
* prop-types `15.7 -> 15.8`
* store2 `2.12 -> 2.13`
* ua-parser-js `0.7 -> 1.0.2` (re-enables auto-patch updates)

[Commit Log](https://github.com/xh/hoist-react/compare/v44.3.0...v45.0.0)

## v44.3.0 - 2021-12-15

### 🐞 Bug Fixes

* Fixes issue with columns failing to resize on first try.
* Fixes issue preventing use of context menus on iPad.

### 📚 Libraries

* @blueprintjs/core `3.51 -> 3.52`

* [Commit Log](https://github.com/xh/hoist-react/compare/v44.2.0...v44.3.0)

## v44.2.0 - 2021-12-07

### 🎁 New Features

* Desktop inline grid editor `Select` now commits the value immediately on selection.
* `DashContainerModel` now supports an observable `showMenuButton` config which will display a
  button in the stack header for showing the context menu
* Added `GridAutosizeMode.MANAGED` to autosize Grid columns on data or `sizingMode` changes, unless
  the user has manually modified their column widths.
* Copying from Grids to the clipboard will now use the value provided by the `exportValue`
  property on the column.
* Refresh application hotkey is now built into hoist's global hotkeys (shift + r).
* Non-SSO applications will now automatically reload when a request fails due to session timeout.
* New utility methods `withInfo` and `logInfo` provide variants of the existing `withDebug` and
  `logDebug` methods, but log at the more verbose `console.log` level.

### 🐞 Bug Fixes

* Desktop panel splitter can now be dragged over an `iframe` and reliably resize the panel.
* Ensure scrollbar does not appear on multi-select in toolbar when not needed.
* `XH.isPortrait` property fixed so that it no longer changes due to the appearance of the mobile
  keyboard.

[Commit Log](https://github.com/xh/hoist-react/compare/v44.1.0...v44.2.0)

## v44.1.0 - 2021-11-08

### 🎁 New Features

* Changes to App Options are now tracked in the admin activity tab.
* New Server > Environment tab added to Admin Console to display UI server environment variables and
  JVM system properties. (Requires `hoist-core >= 10.1` to enable this optional feature.)
* Provided observable getters `XH.viewportSize`, `XH.isPortrait` and `XH.isLandscape` to allow apps
  to react to changes in viewport size and orientation.

### 🐞 Bug Fixes

* Desktop inline grid editor `DateInput` now reliably shows its date picker pop-up aligned with the
  grid cell under edit.
* Desktop `Select.hideDropdownIndicator` now defaults to `true` on tablet devices due to UX bugs
  with the select library component and touch devices.
* Ensure `Column.autosizeBufferPx` is respected if provided.

### ✨ Style

* New `--xh-menu-item` CSS vars added, with tweaks to default desktop menu styling.
* Highlight background color added to mobile menu items while pressed.

[Commit Log](https://github.com/xh/hoist-react/compare/v44.0.0...v44.1.0)

## v44.0.0 - 2021-10-26

⚠ NOTE - apps must update to `hoist-core >= 10.0.0` when taking this hoist-react update.

### 🎁 New Features

* TileFrame now supports new `onLayoutChange` callback prop.

### 🐞 Bug Fixes

* Field Filters in data package now act only on the `committed` value of the record. This stabilizes
  filtering behavior in editable grids.
* `JsonBlobService.updateAsync()` now supports data modifications with `null` values.
* Fixes an issue with Alert Banner not broadcasting to all users.
* Selected option in `Select` now scrolls into view on menu open.

### 💥 Breaking Changes

* Update required to `hoist-core >= 10.0.0` due to changes in `JsonBlobService` APIs and the
  addition of new, dedicated endpoints for Alert Banner management.

[Commit Log](https://github.com/xh/hoist-react/compare/v43.2.0...v44.0.0)

## v43.2.0 - 2021-10-14

### 🎁 New Features

* Admins can now configure an app-wide alert banner via a new tab in the Hoist Admin console.
  Intended to alert users about planned maintenance / downtime, known problems with data or upstream
  systems, and other similar use cases.
* Minor re-org of the Hoist Admin console tabs. Panels relating primarily to server-side features
  (including logging) are now grouped under a top-level "Server" tab. Configs have moved under
  "General" with the new Alert Banner feature.

### 🐞 Bug Fixes

* Always enforce a minimal `wait()` within `GridModel.autosizeAsync()` to ensure that the Grid has
  reacted to any data changes and ag-Grid accurately reports on expanded rows to measure.

[Commit Log](https://github.com/xh/hoist-react/compare/v43.1.0...v43.2.0)

## v43.1.0 - 2021-10-04

### 🎁 New Features

* The Admin Console log viewer now supports downloading log files.
    * Note apps must update to `hoist-core >= v10.0` to enable this feature.
    * Core upgrade is _not_ a general requirement of this Hoist React release.
* The `field` key in the constructor for `Column` will now accept an Object with field defaults, as
  an alternative to the field name. This form allows the auto-construction of fully-defined `Field`
  objects from the column specification.

### 🐞 Bug Fixes

* `GridModel` no longer mutates any `selModel` or `colChooser` config objects provided to its
  constructor, resolving an edge-case bug where re-using the same object for either of these configs
  across multiple GridModel instances (e.g. as a shared set of defaults) would break.
* Grid autosizing tweaked to improve size estimation for indented tree rows and on mobile.

### 📚 Libraries

* @blueprintjs/core `3.50 -> 3.51`

[Commit Log](https://github.com/xh/hoist-react/compare/v43.0.2...v43.1.0)

## v43.0.2 - 2021-10-04

### 🐞 Bug Fixes

* Fix (important) to ensure static preload spinner loaded from the intended path.
    * Please also update to latest `hoist-dev-utils >= 5.11.1` if possible.
    * Avoids issue where loading an app on a nested route could trigger double-loading of app
      assets.

[Commit Log](https://github.com/xh/hoist-react/compare/v43.0.1...v43.0.2)

## v43.0.1 - 2021-10-04

### 🎁 New Features

* New `GridFindField` component that enables users to search through a Grid and select rows that
  match the entered search term, _without_ applying any filtering. Especially useful for grids with
  aggregations or other logic that preclude client-side filtering of the data.
* Tree grid rows can be expanded / collapsed by clicking anywhere on the row. The new
  `GridModel.clicksToExpand` config can be used to control how many clicks will toggle the row.
  Defaults to double-click for desktop, and single tap for mobile - set to 0 to disable entirely.
* Added `GridModel.onCellContextMenu` handler. Note that for mobile (phone) apps, this handler fires
  on the "long press" (aka "tap and hold") gesture. This means it can be used as an alternate event
  for actions like drilling into a record detail, especially for parent rows on tree grids, where
  single tap will by default expand/collapse the node.
* In the `@xh/hoist/desktop/grid` package, `CheckboxEditor` has been renamed `BooleanEditor`. This
  new component supports a `quickToggle` prop which allows for more streamlined inline editing of
  boolean values.
* `LoadSpec` now supports a new `meta` property. Use this property to pass app-specific metadata
  through the `LoadSupport` loading and refresh lifecycle.
* A spinner is now shown while the app downloads and parses its javascript - most noticeable when
  loading a new (uncached) version, especially on a slower mobile connection. (Requires
  `@xh/hoist-dev-utils` v5.11 or greater to enable.)
* Log Levels now include information on when the custom config was last updated and by whom.
    * Note apps must update their server-side to `hoist-core v10.0` or greater to persist the date
      and username associated with the config (although this is _not_ a general or hard requirement
      for taking this version of hoist-react).

### ⚙️ Technical

* Removed `DEFAULT_SORTING_ORDER` static from `Column` class in favor of three new preset constants:
  `ASC_FIRST`, `DESC_FIRST`, and `ABS_DESC_FIRST`. Hoist will now default sorting order on columns
  based on field type. Sorting order can still be manually set via `Column.sortingOrder`.

### 🐞 Bug Fixes

* The ag-grid grid property `stopEditingWhenCellsLoseFocus` is now enabled by default to ensure
  values are committed to the Store if the user clicks somewhere outside the grid while editing a
  cell.
* Triggering inline editing of text or select editor cells by typing characters will no longer lose
  the first character pressed.

### ✨ Style

* New `TreeStyle.COLORS` and `TreeStyle.COLORS_AND_BORDERS` tree grid styles have been added. Use
  the `--xh-grid-tree-group-color-level-*` CSS vars to customize colors as needed.
* `TreeStyle.HIGHLIGHTS` and `TreeStyle.HIGHLIGHTS_AND_BORDERS` now highlight row nodes on a
  gradient according to their depth.
* Default colors for masks and dialog backdrops have been adjusted, with less obtrusive colors used
  for masks via `--xh-mask-bg` and a darker `--xh-backdrop-bg` var now used behind dialogs.
* Mobile-specific styles and CSS vars for panel and dialog title background have been tweaked to use
  desktop defaults, and mobile dialogs now respect `--xh-popup-*` vars as expected.

### 💥 Breaking Changes

* In the `@xh/hoist/desktop/grid` package, `CheckboxEditor` has been renamed `BooleanEditor`.

### ⚙️ Technical

* The `xhLastReadChangelog` preference will not save SNAPSHOT versions to ensure the user continues
  to see the 'What's New?' notification for non-SNAPSHOT releases.

### 📚 Libraries

* @blueprintjs/core `3.49 -> 3.50`
* codemirror `5.62 -> 5.63`

[Commit Log](https://github.com/xh/hoist-react/compare/v42.6.0...v43.0.1)

## v42.6.0 - 2021-09-17

### 🎁 New Features

* New `Column.autosizeBufferPx` config applies column-specific autosize buffer and overrides
  `GridAutosizeOptions.bufferPx`.
* `Select` input now supports new `maxMenuHeight` prop.

### 🐞 Bug Fixes

* Fixes issue with incorrect Grid auto-sizing for Grids with certain row and cell styles.
* Grid sizing mode styles no longer conflict with custom use of `groupUseEntireRow: false` within
  `agOptions`.
* Fixes an issue on iOS where `NumberInput` would incorrectly bring up a text keyboard.

### ✨ Style

* Reduced default Grid header and group row heights to minimize their use of vertical space,
  especially at larger sizing modes. As before, apps can override via the `AgGrid.HEADER_HEIGHTS`
  and `AgGrid.GROUP_ROW_HEIGHTS` static properties. The reduction in height does not apply to group
  rows that do not use the entire width of the row.
* Restyled Grid header rows with `--xh-grid-bg` and `--xh-text-color-muted` for a more minimal look
  overall. As before, use the `--xh-grid-header-*` CSS vars to customize if needed.

[Commit Log](https://github.com/xh/hoist-react/compare/v42.5.0...v42.6.0)

## v42.5.0 - 2021-09-10

### 🎁 New Features

* Provide applications with the ability to override default logic for "restore defaults". This
  allows complex and device-specific sub-apps to perform more targeted and complete clearing of user
  state. See new overridable method `HoistAppModel.restoreDefaultsAsync` for more information.

### 🐞 Bug Fixes

* Improved coverage of Fetch `abort` errors.
* The in-app changelog will no longer prompt the user with the "What's New" button if category-based
  filtering results in a version without any release notes.

### ✨ Style

* New CSS vars added to support easier customization of desktop Tab font/size/color. Tabs now
  respect standard `--xh-font-size` by default.

### 📚 Libraries

* @blueprintjs/core `3.48 -> 3.49`
* @popperjs/core `2.9 -> 2.10`

[Commit Log](https://github.com/xh/hoist-react/compare/v42.4.0...v42.5.0)

## v42.4.0 - 2021-09-03

### 🎁 New Features

* New `GridFilterModel.commitOnChange` config (default `true`) applies updated filters as soon as
  they are changed within the pop-up menu. Set to `false` for large datasets or whenever filtering
  is a more intensive operation.
* Mobile `Select` input now supports async `queryFn` prop for parity with desktop.
* `TreeMapModel` now supports new `maxLabels` config for improved performance.

### ✨ Style

* Hoist's default font is now [Inter](https://rsms.me/inter/), shipped and bundled via the
  `inter-ui` npm package. Inter is a modern, open-source font that leverages optical sizing to
  ensure maximum readability, even at very small sizes (e.g. `sizingMode: 'tiny'`). It's also a
  "variable" font, meaning it supports any weights from 1-1000 with a single font file download.
* Default Grid header heights have been reduced for a more compact display and greater
  differentiation between header and data rows. As before, apps can customize the pixel heights used
  by overwriting the `AgGrid.HEADER_HEIGHTS` static, typically within `Bootstrap.js`.

### ⚙️ Technical

* Mobile pull-to-refresh/swipe-to-go-back gestures now disabled over charts to avoid disrupting
  their own swipe-based zooming and panning features.

[Commit Log](https://github.com/xh/hoist-react/compare/v42.2.0...v42.4.0)

## v42.2.0 - 2021-08-27

### 🎁 New Features

* Charts now hide scrollbar, rangeSelector, navigator, and export buttons and show axis labels when
  printing or exporting images.

[Commit Log](https://github.com/xh/hoist-react/compare/v42.1.1...v42.2.0)

## v42.1.1 - 2021-08-20

* Update new `XH.sizingMode` support to store distinct values for the selected sizing mode on
  desktop, tablet, and mobile (phone) platforms.
* Additional configuration supported for newly-introduced `AppOption` preset components.

### 📚 Libraries

* @blueprintjs/core `3.47 -> 3.48`

[Commit Log](https://github.com/xh/hoist-react/compare/v42.1.0...v42.1.1)

## v42.1.0 - 2021-08-19

### 🎁 New Features

* Added observable `XH.sizingMode` to govern app-wide `sizingMode`. `GridModel`s will bind to this
  `sizingMode` by default. Apps that have already implemented custom solutions around a centralized
  `sizingMode` should endeavor to unwind in favor of this.
    * ⚠ NOTE - this change requires a new application preference be defined - `xhSizingMode`. This
      should be a JSON pref, with a suggested default value of `{}`.
* Added `GridAutosizeMode.ON_SIZING_MODE_CHANGE` to autosize Grid columns whenever
  `GridModel.sizingMode` changes - it is now the default `GridAutosizeOptions.mode`.
* Added a library of reusable `AppOption` preset components, including `ThemeAppOption`,
  `SizingModeAppOption` and `AutoRefreshAppOptions`. Apps that have implemented custom `AppOption`
  controls to manage these Hoist-provided options should consider migrating to these defaults.
* `Icon` factories now support `intent`.
* `TreeMapModel` and `SplitTreeMapModel` now supports a `theme` config, accepting the strings
  'light' or 'dark'. Leave it undefined to use the global theme.
* Various usability improvements and simplifications to `GroupingChooser`.

### 🐞 Bug Fixes

* Fixed an issue preventing `FormField` labels from rendering if `fieldDefaults` was undefined.

### ✨ Style

* New `Badge.compact` prop sets size to half that of parent element when true (default false). The
  `position` prop has been removed in favor of customizing placement of the component.

[Commit Log](https://github.com/xh/hoist-react/compare/v42.0.0...v42.1.0)

## v42.0.0 - 2021-08-13

### 🎁 New Features

* Column-level filtering is now officially supported for desktop grids!
    * New `GridModel.filterModel` config accepts a config object to customize filtering options, or
      `true` to enable grid-based filtering with defaults.
    * New `Column.filterable` config enables a customized header menu with filtering options. The
      new control offers two tabs - a "Values" tab for an enumerated "set-type" filter and a "
      Custom" tab to support more complex queries with multiple clauses.
* New `TaskObserver` replaces existing `PendingTaskModel`, providing improved support for joining
  and masking multiple asynchronous tasks.
* Mobile `NavigatorModel` provides a new 'pull down' gesture to trigger an app-wide data refresh.
  This gesture is enabled by default, but can be disabled via the `pullDownToRefresh` flag.
* `RecordAction` now supports a `className` config.
* `Chart` provides a default context menu with its standard menu button actions, including a new
  'Copy to Clipboard' action.

### 💥 Breaking Changes

* `FilterChooserModel.sourceStore` and `FilterChooserModel.targetStore` have been renamed
  `FilterChooserModel.valueSource` and `FilterChooserModel.bind` respectively. Furthermore, both
  configs now support either a `Store` or a cube `View`. This is to provide a common API with the
  new `GridFilterModel` filtering described above.
* `GridModel.setFilter()` and `DataViewModel.setFilter()` have been removed. Either configure your
  grid with a `GridFilterModel`, or set the filter on the underlying `Store` instead.
* `FunctionFilter` now requires a `key` property.
* `PendingTaskModel` has been replaced by the new `TaskObserver` in `@xh/hoist/core`.
    * ⚠ NOTE - `TaskObserver` instances should be created via the provided static factory methods
      and
      _not_ directly via the `new` keyword. `TaskObserver.trackLast()` can be used as a drop-in
      replacement for `new PendingTaskModel()`.
* The `model` prop on `LoadingIndicator` and `Mask` has been replaced with `bind`. Provide one or
  more `TaskObserver`s to this prop.

### ⚙️ Technical

* `GridModel` has a new `selectedIds` getter to get the IDs of currently selected records. To
  provide consistency across models, the following getters have been deprecated and renamed:
    + `selectedRecordId` has been renamed `selectedId` in `GridModel`, `StoreSelectionModel`, and
      `DataViewModel`
    + `selection` has been renamed `selectedRecords` in `GridModel`, `DataViewModel`, and
      `RestGridModel`
    + `singleRecord`, `records`, and `ids` have been renamed `selectedRecord`, `selectedRecords`,
      and
      `selectedIds`, respectively, in `StoreSelectionModel`

### ✨ Style

* Higher contrast on grid context menus for improved legibility.

[Commit Log](https://github.com/xh/hoist-react/compare/v41.3.0...v42.0.0)

## v41.3.0 - 2021-08-09

### 🎁 New Features

* New `Cube` aggregators `ChildCountAggregator` and `LeafCountAggregator`.
* Mobile `NavigatorModel` provides a new "swipe" gesture to go back in the page stack. This is
  enabled by default, but may be turned off via the new `swipeToGoBack` prop.
* Client error reports now include the full URL for additional troubleshooting context.
    * Note apps must update their server-side to `hoist-core v9.3` or greater to persist URLs with
      error reports (although this is _not_ a general or hard requirement for taking this version of
      hoist-react).

[Commit Log](https://github.com/xh/hoist-react/compare/v41.2.0...v41.3.0)

## v41.2.0 - 2021-07-30

### 🎁 New Features

* New `GridModel.rowClassRules` and `Column.cellClassRules` configs added. Previously apps needed to
  use `agOptions` to dynamically apply and remove CSS classes using either of these options - now
  they are fully supported by Hoist.
    * ⚠ Note that, to avoid conflicts with internal usages of these configs, Hoist will check and
      throw if either is passed via `agOptions`. Apps only need to move their configs to the new
      location - the shape of the rules object does *not* need to change.
* New `GridAutosizeOptions.includeCollapsedChildren` config controls whether values from collapsed
  (i.e. hidden) child records should be measured when computing column sizes. Default of `false`
  improves autosize performance for large tree grids and should generally match user expectations
  around WYSIWYG autosizing.
* New `GridModel.beginEditAsync()` and `endEditAsync()` APIs added to start/stop inline editing.
    * ⚠ Note that - in a minor breaking change - the function form of the `Column.editable` config
      is no longer passed an `agParams` argument, as editing might now begin and need to be
      evaluated outside the context of an AG-Grid event.
* New `GridModel.clicksToEdit` config controls the number of clicks required to trigger
  inline-editing of a grid cell. Default remains 2 (double click ).
* Timeouts are now configurable on grid exports via a new `exportOptions.timeout` config.
* Toasts may now be dismissed programmatically - use the new `ToastModel` returned by the
  `XH.toast()` API and its variants.
* `Form` supports setting readonlyRenderer in `fieldDefaults` prop.
* New utility hook `useCached` provides a more flexible variant of `React.useCallback`.

### 🐞 Bug Fixes

* Inline grid editing supports passing of JSX editor components.
* `GridExportService` catches any exceptions thrown during export preparation and warns the user
  that something went wrong.
* GridModel with 'disabled' selection no longer shows "ghost" selection when using keyboard.
* Tree grids now style "parent" rows consistently with highlights/borders if requested, even for
  mixed-depth trees where some rows have children at a given level and others do not.

### ⚙️ Technical

* `FetchService` will now actively `abort()` fetch requests that it is abandoning due to its own
  `timeout` option. This allows the browser to release the associated resources associated with
  these requests.
* The `start()` function in `@xh/hoist/promise` has been deprecated. Use `wait()` instead, which can
  now be called without any args to establish a Promise chain and/or introduce a minimal amount of
  asynchronousity.
* ⚠ Note that the raw `AgGrid` component no longer enhances the native keyboard handling provided by
  ag-Grid. All Hoist key handling customizations are now limited to `Grid`. If you wish to provide
  custom handling in a raw `AgGrid` component, see the example here:
  https://www.ag-grid.com/javascript-grid/row-selection/#example-selection-with-keyboard-arrow-keys

### ✨ Style

* The red and green color values applied in dark mode have been lightened for improved legibility.
* The default `colorSpec` config for number formatters has changed to use new dedicated CSS classes
  and variables.
* New/renamed CSS vars `--xh-grid-selected-row-bg` and `--xh-grid-selected-row-text-color` now used
  to style selected grid rows.
    * ⚠ Note the `--xh-grid-bg-highlight` CSS var has been removed.
* New `.xh-cell--editable` CSS class applied to cells with inline editing enabled.
    * ⚠ Grid CSS class `.xh-invalid-cell` has been renamed to `.xh-cell--invalid` for consistency -
      any app style overrides should update to this new classname.

### 📚 Libraries

* core-js `3.15 -> 3.16`

[Commit Log](https://github.com/xh/hoist-react/compare/v41.1.0...v41.2.0)

## v41.1.0 - 2021-07-23

### 🎁 New Features

* Button to expand / collapse all rows within a tree grid now added by default to the primary tree
  column header. (New `Column.headerHasExpandCollapse` property provided to disable.)
* New `@logWithDebug` annotation provides easy timed logging of method execution (via `withDebug`).
* New `AppSpec.disableXssProtection` config allows default disabling of Field-level XSS protection
  across the app. Intended for secure, internal apps with tight performance tolerances.
* `Constraint` callbacks are now provided with a `record` property when validating Store data and a
  `fieldModel` property when validating Form data.
* New `Badge` component allows a styled badge to be placed inline with text/title, e.g. to show a
  counter or status indicator within a tab title or menu item.
* Updated `TreeMap` color scheme, with a dedicated set of colors for dark mode.
* New XH convenience methods `successToast()`, `warningToast()`, and `dangerToast()` show toast
  alerts with matching intents and appropriate icons.
    * ⚠ Note that the default `XH.toast()` call now shows a toast with the primary (blue) intent and
      no icon. Previously toasts displayed by default with a success (green) intent and checkmark.
* GridModel provides a public API method `setColumnState` for taking a previously saved copy of
  gridModel.columnState and applying it back to a GridModel in one call.

### 🐞 Bug Fixes

* Fixed an issue preventing export of very large (>100k rows) grids.
* Fixed an issue where updating summary data in a Store without also updating other data would not
  update the bound grid.
* Intent styles now properly applied to minimal buttons within `Panel.headerItems`.
* Improved `GridModel` async selection methods to ensure they do not wait forever if grid does not
  mount.
* Fixed an issue preventing dragging the chart navigator range in a dialog.

### ⚙️ Technical

* New `Exception.timeout()` util to throw exceptions explicitly marked as timeouts, used by
  `Promise.timeout` extension.
* `withShortDebug` has been deprecated. Use `withDebug` instead, which has the identical behavior.
  This API simplification mirrors a recent change to `hoist-core`.

### ✨ Style

* If the first child of a `Placeholder` component is a Hoist icon, it will not automatically be
  styled to 4x size with reduced opacity. (See new Toolbox example under the "Other" tab.)

### 📚 Libraries

* @blueprintjs/core `3.46 -> 3.47`
* dompurify `2.2 -> 2.3`

[Commit Log](https://github.com/xh/hoist-react/compare/v41.0.0...v41.1.0)

## v41.0.0 - 2021-07-01

### 🎁 New Features

* Inline editing of Grid/Record data is now officially supported:
    + New `Column.editor` config accepts an editor component to enable managed editing of the cells
      in that column. New `CheckboxEditor`, `DateEditor`, `NumberEditor`, `SelectEditor`
      , `TextAreaEditor`
      and `TextEditor` components wrap their corresponding HoistInputs with the required hook-based
      API and can be passed to this new config directly.
    + `Store` now contains built-in support for validation of its uncommitted records. To enable,
      specify the new `rules` property on the `Field`s in your `Store`. Note that these rules and
      constraints use the same API as the forms package, and rules and constraints may be shared
      between the `data` and `form` packages freely.
    + `GridModel` will automatically display editors and record validation messages as the user
      moves between cells and records. The new `GridModel.fullRowEditing` config controls whether
      editors are displayed for the focused cell only or for the entire row.
* All Hoist Components now support a `modelRef` prop. Supply a ref to this prop in order to gain a
  pointer to a Component's backing `HoistModel`.
* `DateInput` has been improved to allow more flexible parsing of user input with multiple formats.
  See the new prop `DateInput.parseStrings`.
* New `Column.sortValue` config takes an alternate field name (as a string) to sort the column by
  that field's value, or a function to produce a custom cell-level value for comparison. The values
  produced by this property will be also passed to any custom comparator, if one is defined.
* New `GridModel.hideEmptyTextBeforeLoad` config prevents showing the `emptyText` until the store
  has been loaded at least once. Apps that depend on showing `emptyText` before first load should
  set this property to `false`.
* `ExpandCollapseButton` now works for grouped grids in addition to tree grids.
* `FieldModel.initialValue` config now accepts functions, allowing for just-in-time initialization
  of Form data (e.g. to pre-populate a Date field with the current time).
* `TreeMapModel` and `SplitTreeMapModel` now support a `maxHeat` config, which can be used to
  provide a stable absolute maximum brightness (positive or negative) within the entire TreeMap.
* `ErrorMessage` will now automatically look for an `error` property on its primary context model.
* `fmtNumber()` supports new flags `withCommas` and `omitFourDigitComma` to customize the treatment
  of commas in number displays.
* `isValidJson` function added to form validation constraints.
* New `Select.enableFullscreen` prop added to the mobile component. Set to true (default on phones)
  to render the input in a full-screen modal when focused, ensuring there is enough room for the
  on-screen keyboard.

### 💥 Breaking Changes

* Removed support for class-based Hoist Components via the `@HoistComponent` decorator (deprecated
  in v38). Use functional components created via the `hoistCmp()` factory instead.
* Removed `DimensionChooser` (deprecated in v37). Use `GroupingChooser` instead.
* Changed the behavior of `FormModel.init()` to always re-initialize *all* fields. (Previously, it
  would only initialize fields explicitly passed via its single argument). We believe that this is
  more in line with developer expectations and will allow the removal of app workarounds to force a
  reset of all values. Most apps using FormModel should not need to change, but please review and
  test any usages of this particular method.
* Replaced the `Grid`, `DataView`, and `RestGrid` props below with new configurable fields on
  `GridModel`, `DataViewModel`, and `RestGridModel`, respectively. This further consolidates grid
  options into the model layer, allowing for more consistent application code and developer
  discovery.
    + `onKeyDown`
    + `onRowClicked`
    + `onRowDoubleClicked`
    + `onCellClicked`
    + `onCellDoubleClicked`
* Renamed the confusing and ambiguous property name `labelAlign` in several components:
    + `FormField`: `labelAlign` has been renamed to `labelTextAlign`
    + `SwitchInput`, `RadioInput`, and `Checkbox`: `labelAlign` has been renamed `labelSide`.
* Renamed all CSS variables beginning with `--navbar` to start with `--appbar`, matching the Hoist
  component name.
* Removed `TreeMapModel.colorMode` value 'balanced'. Use the new `maxHeat` config to prevent outlier
  values from dominating the color range of the TreeMap.
* The classes `Rule` and `ValidationState` and all constraint functions (e.g. `required`,
  `validEmail`, `numberIs`, etc.) have been moved from the `cmp\form` package to the `data` package.
* Hoist grids now require ag-Grid v25.3.0 or higher - update your ag-Grid dependency in your app's
  `package.json` file. See the [ag-Grid Changelog](https://www.ag-grid.com/ag-grid-changelog/) for
  details.
* Hoist charts now require Highcharts v9.1.0 or higher - update your Highcharts dependency in your
  app's `package.json` file. See the
  [Highcharts Changelog](https://www.highcharts.com/changelog/#highcharts-stock) for details.

### 🐞 Bug Fixes

* Fixed disable behavior for Hoist-provided button components using popover.
* Fixed default disabling of autocomplete within `TextInput`.
* Squelched console warning re. precision/stepSize emitted by Blueprint-based `numberInput`.

### ⚙️ Technical

* Improved exception serialization to better handle `LocalDate` and similar custom JS classes.
* Re-exported Blueprint `EditableText` component (w/elemFactory wrapper) from `kit/blueprint`.

### 📚 Libraries

* @blueprintjs/core `3.44 -> 3.46`
* codemirror `5.60 -> 5.62`
* core-js `3.10 -> 3.15`
* filesize `6.2 -> 6.4`
* mobx `6.1 -> 6.3`
* react-windowed-select `3.0 -> 3.1`

[Commit Log](https://github.com/xh/hoist-react/compare/v40.0.0...v41.0.0)

## v40.0.0 - 2021-04-22

⚠ Please ensure your `@xh/hoist-dev-utils` dependency is >= v5.7.0. This is required to support the
new changelog feature described below. Even if you are not yet using the feature, you must update
your dev-utils dependency for your project to build.

### 🎁 New Features

* Added support for displaying an in-app changelog (release notes) to the user. See the new
  `ChangelogService` for details and instructions on how to enable.
* Added `XH.showBanner()` to display a configurable banner across the top of viewport, as another
  non-modal alternative for attention-getting application alerts.
* New method `XH.showException()` uses Hoist's built-in exception display to show exceptions that
  have already been handled directly by application code. Use as an alternative to
  `XH.handleException()`.
* `XH.track()` supports a new `oncePerSession` option. This flag can be set by applications to avoid
  duplicate tracking messages for certain types of activity.
* Mobile `NavigatorModel` now supports a `track` flag to automatically track user page views,
  equivalent to the existing `track` flag on `TabContainerModel`. Both implementations now use the
  new `oncePerSession` flag to avoid duplicate messages as a user browses within a session.
* New `Spinner` component returns a simple img-based spinner as an animated PNG, available in two
  sizes. Used for the platform-specific `Mask` and `LoadingIndicator` components. Replaces previous
  SVG-based implementations to mitigate rendering performance issues over remote connections.

### 💥 Breaking Changes

* `Store` now creates a shared object to hold the default values for every `Field` and uses this
  object as the prototype for the `data` property of every `Record` instance.
    * Only non-default values are explicitly written to `Record.data`, making for a more efficient
      representation of default values and improving the performance of `Record` change detection.
    * Note this means that `Record.data` *no longer* contains keys for *all* fields as
      `own-enumerable` properties.
    * Applications requiring a full enumeration of all values should call the
      new `Record.getValues()`
      method, which returns a new and fully populated object suitable for spreading or cloning.
    * This behavior was previously available via `Store.experimental.shareDefaults` but is now
      always enabled.
* For API consistency with the new `showBanner()` util, the `actionFn` prop for the recently-added
  `ErrorMessage` component has been deprecated. Specify as an `onClick` handler within the
  component's `actionButtonProps` prop instead.
* The `GridModel.experimental.externalSort` flag has been promoted from an experiment to a
  fully-supported config. Default remains `false`, but apps that were using this flag must now pass
  it directly: `new GridModel({externalSort: true, ...})`.
* Hoist re-exports and wrappers for the Blueprint `Spinner` and Onsen `ProgressCircular` components
  have been removed, in favor of the new Hoist `Spinner` component mentioned above.
* Min version for `@xh/hoist-dev-utils` is now v5.7.0, as per above.

### 🐞 Bug Fixes

* Formatters in the `@xh/hoist/format` package no longer modify their options argument.
* `TileFrame` edge-case bug fixed where the appearance of an internal scrollbar could thrash layout
  calculations.
* XSS protection (dompurify processing) disabled on selected REST editor grids within the Hoist
  Admin console. Avoids content within configs and JSON blobs being unintentionally mangled.

### ⚙️ Technical

* Improvements to exception serialization, especially for any raw javascript `Error` thrown by
  client-side code.

### ✨ Style

* Buttons nested inline within desktop input components (e.g. clear buttons) tweaked to avoid
  odd-looking background highlight on hover.
* Background highlight color of minimal/outlined buttons tweaked for dark theme.
* `CodeInput` respects standard XH theme vars for its background-color and (monospace) font family.
  Its built-in toolbar has also been made compact and slightly re-organized.

### 📚 Libraries

* @blueprintjs/core `3.41 -> 3.44`
* @blueprintjs/datetime `3.21 -> 3.23`
* classnames `2.2 -> 2.3`
* codemirror `5.59 -> 5.60`
* core-js `3.9 -> 3.10`
* filesize `6.1 -> 6.2`
* qs `6.9 -> 6.10`
* react-beautiful-dnd `13.0 -> 13.1`
* react-select `4.2 -> 4.3`

[Commit Log](https://github.com/xh/hoist-react/compare/v39.0.1...v40.0.0)

## v39.0.1 - 2021-03-24

### 🐞 Bug Fixes

* Fixes regression preventing the loading of the Activity Tab in the Hoist Admin console.
* Fixes icon alignment in `DateInput`.

[Commit Log](https://github.com/xh/hoist-react/compare/v39.0.0...v39.0.1)

## v39.0.0 - 2021-03-23

### 🎁 New Features

#### Components + Props

* New `TileFrame` layout component renders a collection of child items using a layout that balances
  filling the available space against maintaining tile width / height ratio.
* Desktop `Toolbar` accepts new `compact` prop. Set to `true` to render the toolbar with reduced
  height and font-size.
* New `StoreFilterField` prop `autoApply` allows developers to more easily use `StoreFilterField` in
  conjunction with other filters or custom logic. Set to `false` and specify an `onFilterChange`
  callback to take full control of filter application.
* New `RestGrid` prop `formClassName` allows custom CSS class to be applied to its managed
  `RestForm` dialog.

#### Models + Configs

* New property `selectedRecordId` on `StoreSelectionModel`, `GridModel`, and `DataViewModel`.
  Observe this instead of `selectedRecord` when you wish to track only the `id` of the selected
  record and not changes to its data.
* `TreeMapModel.colorMode` config supports new value `wash`, which retains the positive and negative
  color while ignoring the intensity of the heat value.
* New method `ChartModel.updateHighchartsConfig()` provides a more convenient API for changing a
  chart's configuration post-construction.
* New `Column.omit` config supports conditionally excluding a column from its `GridModel`.

#### Services + Utils

* New method `FetchService.setDefaultTimeout()`.
* New convenience getter `LocalDate.isToday`.
* `HoistBase.addReaction()` now accepts convenient string values for its `equals` flag.

### 💥 Breaking Changes

* The method `HoistAppModel.preAuthInitAsync()` has been renamed to `preAuthAsync()` and should now
  be defined as `static` within apps that implement it to run custom pre-authentication routines.
    * This change allows Hoist to defer construction of the `AppModel` until Hoist itself has been
      initialized, and also better reflects the special status of this function and when it is
      called in the Hoist lifecycle.
* Hoist grids now require ag-Grid v25.1.0 or higher - update your ag-Grid dependency in your app's
  `package.json` file. See the [ag-Grid Changelog](https://www.ag-grid.com/ag-grid-changelog/) for
  details.

### ⚙️ Technical

* Improvements to behavior/performance of apps in hidden/inactive browser tabs. See the
  [page visibility API reference](https://developer.mozilla.org/en-US/docs/Web/API/Page_Visibility_API)
  for details. Now, when the browser tab is hidden:
    * Auto-refresh is suspended.
    * The `forEachAsync()` and `whileAsync()` utils run synchronously, without inserting waits that
      would be overly throttled by the browser.
* Updates to support compatibility with agGrid 25.1.0.
* Improved serialization of `LoadSpec` instances within error report stacktraces.

### 📚 Libraries

* @blueprintjs/core `3.39 -> 3.41`
* @blueprintjs/datetime `3.20 -> 3.21`
* @popperjs/core `2.8 -> 2.9`
* core-js `3.8 -> 3.9`
* react-select `4.1 -> 4.2`

[Commit Log](https://github.com/xh/hoist-react/compare/v38.3.0...v39.0.0)

## v38.3.0 - 2021-03-03

### 🎁 New Features

* New `Store.freezeData` and `Store.idEncodesTreePath` configs added as performance optimizations
  when loading very large data sets (50k+ rows).
* New `ColChooserModel.autosizeOnCommit` config triggers an autosize run whenever the chooser is
  closed. (Defaulted to true on mobile.)

[Commit Log](https://github.com/xh/hoist-react/compare/v38.2.0...v38.3.0)

## v38.2.0 - 2021-03-01

### 🐞 Bug Fixes

* Fix to edge-case where `Grid` would lose its selection if set on the model prior to the component
  mounting and ag-Grid full rendering.
* Fix to prevent unintended triggering of app auto-refresh immediately after init.

### ⚙️ Technical

* New config `Cube.fieldDefaults` - matches same config added to `Store` in prior release.
* App auto-refresh interval keys off of last *completed* refresh cycle if there is one. Avoids
  over-eager refresh when cycle is fast relative to the time it takes to do the refresh.
* New experimental property `Store.experimental.shareDefaults`. If true, `Record.data` will be
  created with default values for all fields stored on a prototype, with only non-default values
  stored on `data` directly. This can yield major performance improvements for stores with sparsely
  populated records (i.e. many records with default values). Note that when set, the `data` property
  on `Record` will no longer contain keys for *all* fields as `own-enumerable` properties. This may
  be a breaking change for some applications.

[Commit Log](https://github.com/xh/hoist-react/compare/v38.1.1...v38.2.0)

## v38.1.1 - 2021-02-26

### ⚙️ Technical

* New config `Store.fieldDefaults` supports defaulting config options for all `Field` instances
  created by a `Store`.

[Commit Log](https://github.com/xh/hoist-react/compare/v38.1.0...v38.1.1)

## v38.1.0 - 2021-02-24

⚠ Please ensure your `@xh/hoist-dev-utils` dependency is >= v5.6.0. This is required to successfully
resolve and bundle transitive dependencies of the upgraded `react-select` library.

### 🐞 Bug Fixes

* A collapsible `Panel` will now restore its user specified-size when re-opened. Previously the
  panel would be reset to the default size.
* `Store.lastLoaded` property now initialized to `null`. Previously this property had been set to
  the construction time of the Store.
* Tweak to `Grid` style rules to ensure sufficient specificity of rules related to indenting child
  rows within tree grids.
* Improvements to parsing of `Field`s of type 'int': we now correctly parse values presented in
  exponential notation and coerce `NaN` values to `null`.

### 🎁 New Features

* `GridModel` has new async variants of existing methods: `selectFirstAsync`, `selectAsync`, and
  `ensureSelectionVisibleAsync`. These methods build-in the necessary waiting for the underlying
  grid implementation to be ready and fully rendered to ensure reliable selection. In addition, the
  first two methods will internally call the third. The existing non-async counterparts for these
  methods have been deprecated.
* GridModel has a new convenience method `preSelectFirstAsync` for initializing the selection in
  grids, without disturbing any existing selection.
* Added new `Store.loadTreeData` config (default `true`) to enable or disable building of nested
  Records when the raw data elements being loaded have a `children` property.
* Cube `View` now detects and properly handles streaming updates to source data that include changes
  to row dimensions as well as measures.*
* `DataViewModel.itemHeight` can now be a function that returns a pixel height.
* The `LoadSpec` object passed to `doLoadAsync()` is now a defined class with additional properties
  `isStale`, `isObsolete` and `loadNumber`. Use these properties to abandon out-of-order
  asynchronous returns from the server.
    * 💥 NOTE that calls to `loadAsync()` no longer accept a plain object for their `loadSpec`
      parameter. Application code such as `fooModel.loadAsync({isRefresh: true})` should be updated
      to use the wrapper APIs provided by `LoadSupport` - e.g. `fooModel.refreshAsync()`. (This was
      already the best practice, but is now enforced.)
* New `autoHeight` property on grid `Column`. When set the grid will increase the row height
  dynamically to accommodate cell content in this column.

### 📚 Libraries

* @blueprintjs/core `3.38 -> 3.39`
* react-select `3.1 -> 4.1`
* react-windowed-select `2.0 -> 3.0`

[Commit Log](https://github.com/xh/hoist-react/compare/v38.0.0...v38.1.0)

## v38.0.0 - 2021-02-04

Hoist v38 includes major refactoring to streamline core classes, bring the toolkit into closer
alignment with the latest developments in Javascript, React, and MobX, and allow us to more easily
provide documentation and additional features. Most notably, we have removed the use of class based
decorators, in favor of a simpler inheritance-based approach to defining models and services.

* We are introducing a new root superclass `HoistBase` which provides many of the syntax
  enhancements and conventions used throughout Hoist for persistence, resource management, and
  reactivity.
* New base classes of `HoistModel` and `HoistService` replace the existing class decorators
  `@HoistModel` and `@HoistService`. Application models and services should now `extend` these base
  classes instead of applying the (now removed) decorators. For your application's `AppModel`,
  extend the new `HoistAppModel` superclass.
* We have also removed the need for the explicit `@LoadSupport` annotation on these classes. The
  presence of a defined `doLoadAsync()` method is now sufficient to allow classes extending
  `HoistModel` and `HoistService` to participate in the loading and refreshing lifecycle as before.
* We have deprecated support for class-based Components via the `@HoistComponent` class decorator.
  To continue to use this decorator, please import it from the `@xh\hoist\deprecated` package.
  Please note that we plan to remove `@HoistComponent` in a future version.
* Due to changes in MobX v6.0.1, all classes that host observable fields and actions will now also
  need to provide a constructor containing a call to `makeObservable(this)`. This change will
  require updates to most `HoistModel` and `HoistService` classes. See
  [this article from MobX](https://michel.codes/blogs/mobx6) for more on this change and the
  motivation behind it.

### 🎁 New Features

* New utility method `getOrCreate` for easy caching of properties on objects.
* The `Menu` system on mobile has been reworked to be more consistent with desktop. A new
  `MenuButton` component has been added to the mobile framework, which renders a `Menu` of
  `MenuItems` next to the `MenuButton`. This change also includes the removal of `AppMenuModel` (see
  Breaking Changes).
* Added `ExpandCollapseButton` to the mobile toolkit, to expand / collapse all rows in a tree grid.
* Added `Popover` to the mobile toolkit, a component to display floating content next to a target
  element. Its API is based on the Blueprint `Popover` component used on desktop.
* `StoreFilterField` now matches the rendered string values for `date` and `localDate` fields when
  linked to a properly configured `GridModel`.
* `GroupingChooser` gets several minor usability improvements + clearer support for an empty /
  ungrouped state, when so enabled.

### 💥 Breaking Changes

* All `HoistModel` and `HoistService` classes must be adjusted as described above.
* `@HoistComponent` has been deprecated and moved to `@xh\hoist\deprecated`
* Hoist grids now require ag-Grid v25.0.1 or higher - if your app uses ag-Grid, update your ag-Grid
  dependency in your app's `package.json` file.
* The `uses()` function (called within `hoistComponent()` factory configs for model context lookups)
  and the `useContextModel()` function no longer accept class names as strings. Pass the class
  itself (or superclass) of the model you wish to select for your component. `Uses` will throw if
  given any string other than "*", making the need for any updates clear in that case.
* The `Ref` class, deprecated in v26, has now been removed. Use `createObservableRef` instead.
* `AppMenuModel` has been removed. The `AppMenuButton` is now configured via
  `AppBar.appMenuButtonProps`. As with desktop, menu items can be added with
  `AppBar.appMenuButtonProps.extraItems[]`

### ⚙️ Technical

* We have removed the experimental flags `useTransactions`, and `deltaSort` from `GridModel`. The
  former has been the default behavior for Hoist for several releases, and the latter is obsolete.

### 📚 Libraries

* @blueprintjs/core `3.36 -> 3.38`
* codemirror `5.58 -> 5.59`
* mobx `5.15 -> 6.1`
* mobx-react `6.3 -> 7.1`

[Commit Log](https://github.com/xh/hoist-react/compare/v37.2.0...v38.0.0)

## v37.2.0 - 2021-01-22

### 🎁 New Features

* New `ErrorMessage` component for standard "inline" rendering of Errors and Exceptions, with retry
  support.
* `Cube` now supports an `omitFn` to allow apps to remove unwanted, single-node children.

[Commit Log](https://github.com/xh/hoist-react/compare/v37.1.0...v37.2.0)

## v37.1.0 - 2021-01-20

### 🎁 New Features

* Columns in `ColChooser` can now be filtered by their `chooserGroup`.
* `Cube` now supports a `bucketSpecFn` config which allows dynamic bucketing and aggregation of
  rows.

### 🐞 Bug Fixes

* Fix issue where a `View` would create a root row even if there were no leaf rows.
* Fixed regression in `LeftRightChooser` not displaying description callout.

[Commit Log](https://github.com/xh/hoist-react/compare/v37.0.0...v37.1.0)

## v37.0.0 - 2020-12-15

### 🎁 New Features

* New `GroupingChooser` component provides a new interface for selecting a list of fields
  (dimensions) for grouping APIs, offering drag-and-drop reordering and persisted favorites.
    * This is intended as a complete replacement for the existing `DimensionChooser`. That component
      should be considered deprecated and will be removed in future releases.
* New props added to `TabSwitcher`:
    * `enableOverflow` shows tabs that would normally overflow their container in a drop down menu.
    * `tabWidth`, `tabMinWidth` & `tabMaxWidth` allow flexible configuration of tab sizes within the
      switcher.
* `TabModel` now supports a bindable `tooltip`, which can be used to render strings or elements
  while hovering over tabs.
* New `Placeholder` component provides a thin wrapper around `Box` with standardized, muted styling.
* New `StoreFilterField.matchMode` prop allows customizing match to `start`, `startWord`, or `any`.
* `Select` now implements enhanced typeahead filtering of options. The default filtering is now
  based on a case-insensitive match of word starts in the label. (Previously it was based on a match
  _anywhere_ in the label _or_ value.) To customize this behavior, applications should use the new
  `filterFn` prop.
* New Admin Console Monitor > Memory tab added to view snapshots of JVM memory usage. (Requires
  Hoist Core v8.7 or greater.)
* `FormModel` and `FieldModel` gain support for Focus Management.
* New `boundInput` getter on `FieldModel` to facilitate imperative access to controls, when needed.
  This getter will return the new `HoistInputModel` interface, which support basic DOM access as
  well as standard methods for `focus()`, `blur()`, and `select()`.
* New `GridModel` config `lockColumnGroups` to allow controlling whether child columns can be moved
  outside their parent group. Defaults to `true` to maintain existing behavior.

### 💥 Breaking Changes

* New `TabContainerModel` config `switcher` replaces `switcherPosition` to allow for more flexible
  configuration of the default `TabSwitcher`.
    * Use `switcher: true` to retain default behavior.
    * Use `switcher: false` to not include a TabSwitcher. (previously `switcherPosition: 'none'`)
    * Use `switcher: {...}` to provide customisation props for the `TabSwitcher`. See `TabSwitcher`
      documentation for more information.
* The `HoistInput` base class has been removed. This change marks the completion of our efforts to
  remove all internal uses of React class-based Components in Hoist. The following adjustments are
  required:
    * Application components extending `HoistInput` should use the `useHoistInputModel` hook
      instead.
    * Applications getting refs to `HoistInputs` should be aware that these refs now return a ref to
      a
      `HoistInputModel`. In order to get the DOM element associated with the component use the new
      `domEl` property of that model rather than the`HoistComponent.getDOMNode()` method.
* Hoist grids now require ag-Grid v24.1.0 or higher - update your ag-Grid dependency in your app's
  `package.json` file. ag-Grid v24.1.0
  [lists 5 breaking changes](https://www.ag-grid.com/ag-grid-changelog/), including the two called
  out below. *Note that these cautions apply only to direct use of the ag-Grid APIs* - if your app
  is using the Hoist `Grid` and `GridModel` exclusively, there should be no need to adjust code
  around columns or grid state, as the related Hoist classes have been updated to handle these
  changes.
    * AG-4291 - Reactive Columns - the state pattern for ag-grid wrapper has changed as a result of
      this change. If your app made heavy use of saving/loading grid state, please test carefully
      after upgrade.
    * AG-1959 - Aggregation - Add additional parameters to the Custom Aggregation methods. If your
      app implements custom aggregations, they might need to be updated.

### 🔒 Security

* The data package `Field` class now sanitizes all String values during parsing, using the DOMPurify
  library to defend against XSS attacks and other issues with malformed HTML or scripting content
  loaded into `Record`s and rendered by `Grid` or other data-driven components. Please contact XH if
  you find any reason to disable this protection, or observe any unintended side effects of this
  additional processing.

### 🐞 Bug Fixes

* Fix issue where grid row striping inadvertently disabled by default for non-tree grids.
* Fix issue where grid empty text cleared on autosize.

### ✨ Style

* Default `Chart` themes reworked in both light and dark modes to better match overall Hoist theme.

### ⚙️ Technical

* Note that the included Onsen fork has been replaced with the latest Onsen release. Apps should not
  need to make any changes.
* `Cube.info` is now directly observable.
* `@managed` and `markManaged` have been enhanced to allow for the cleanup of arrays of objects as
  well as objects. This matches the existing array support in `XH.safeDestroy()`.

### 📚 Libraries

* @xh/onsenui `~0.1.2` -> onsenui `~2.11.1`
* @xh/react-onsenui `~0.1.2` -> react-onsenui `~1.11.3`
* @blueprintjs/core `3.35 -> 3.36`
* @blueprintjs/datetime `3.19 -> 3.20`
* clipboard-copy `3.1 -> 4.0`
* core-js `3.6 -> 3.8`
* dompurify `added @ 2.2`
* react `16.13 -> 17.0`
* semver `added @ 7.3`

[Commit Log](https://github.com/xh/hoist-react/compare/v36.6.1...v37.0.0)

## v36.6.1 - 2020-11-06

### 🐞 Bug Fixes

* Fix issue where grid row striping would be turned off by default for non-tree grids

[Commit Log](https://github.com/xh/hoist-react/compare/v36.6.0...v36.6.1)

## v36.6.0 - 2020-10-28

### 🎁 New Features

* New `GridModel.treeStyle` config enables more distinctive styling of tree grids, with optional
  background highlighting and ledger-line style borders on group rows.
    * ⚠ By default, tree grids will now have highlighted group rows (but no group borders). Set
      `treeStyle: 'none'` on any `GridModel` instances where you do _not_ want the new default
      style.
* New `DashContainerModel.extraMenuItems` config supports custom app menu items in Dashboards
* An "About" item has been added to the default app menu.
* The default `TabSwitcher` now supports scrolling, and will show overflowing tabs in a drop down
  menu.

### 🐞 Bug Fixes

* Ensure that `Button`s with `active: true` set directly (outside of a `ButtonGroupInput`) get the
  correct active/pressed styling.
* Fixed regression in `Column.tooltip` function displaying escaped HTML characters.
* Fixed issue where the utility method `calcActionColWidth` was not correctly incorporating the
  padding in the returned value.

### ⚙️ Technical

* Includes technical updates to `JsonBlob` archiving. This change requires an update to `hoist-core`
  `v8.6.1` or later, and modifications to the `xh_json_blob` table. See the
  [hoist-core changelog](https://github.com/xh/hoist-core/blob/develop/CHANGELOG.md) for further
  details.

### 📚 Libraries

* @blueprintjs/core `3.33 -> 3.35`

[Commit Log](https://github.com/xh/hoist-react/compare/v36.5.0...v36.6.0)

## v36.5.0 - 2020-10-16

### 🐞 Bug Fixes

* Fix text and hover+active background colors for header tool buttons in light theme.

### ⚙️ Technical

* Install a default simple string renderer on all columns. This provides consistency in column
  rendering, and fixes some additional issues with alignment and rendering of Grid columns
  introduced by the change to flexbox-based styling in grid cells.
* Support (optional) logout action in SSO applications.

### 📚 Libraries

* @blueprintjs/core `3.31 -> 3.33`
* @blueprintjs/datetime `3.18 -> 3.19`
* @fortawesome/fontawesome-pro `5.14 -> 5.15`
* moment `2.24 -> 2.29`
* numbro `2.2 -> 2.3`

[Commit Log](https://github.com/xh/hoist-react/compare/v36.4.0...v36.5.0)

## v36.4.0 - 2020-10-09

### 🎁 New Features

* `TabContainerModel` supports dynamically adding and removing tabs via new public methods.
* `Select` supports a new `menuWidth` prop to control the width of the dropdown.

### 🐞 Bug Fixes

* Fixed v36.3.0 regression re. horizontal alignment of Grid columns.

[Commit Log](https://github.com/xh/hoist-react/compare/v36.3.0...v36.4.0)

## v36.3.0 - 2020-10-07

### 💥 Breaking Changes

* The following CSS variables are no longer in use:
    + `--xh-grid-line-height`
    + `--xh-grid-line-height-px`
    + `--xh-grid-large-line-height`
    + `--xh-grid-large-line-height-px`
    + `--xh-grid-compact-line-height`
    + `--xh-grid-compact-line-height-px`
    + `--xh-grid-tiny-line-height`
    + `--xh-grid-tiny-line-height-px`

### ⚙️ Technical

* We have improved and simplified the vertical centering of content within Grid cells using
  flexbox-based styling, rather than the CSS variables above.

### 🎁 New Features

* `Select` now supports `hideSelectedOptions` and `closeMenuOnSelect` props.
* `XH.message()` and its variants (`XH.prompt(), XH.confirm(), XH.alert()`) all support an optional
  new config `messageKey`. This key can be used by applications to prevent popping up the same
  dialog repeatedly. Hoist will only show the last message posted for any given key.
* Misc. Improvements to organization of admin client tabs.

### 🐞 Bug Fixes

* Fixed issue with sporadic failures reading grid state using `legacyStateKey`.
* Fixed regression to the display of `autoFocus` buttons; focus rectangle restored.

[Commit Log](https://github.com/xh/hoist-react/compare/v36.2.1...v36.3.0)

## v36.2.1 - 2020-10-01

### 🐞 Bug Fixes

* Fixed issue in `LocalDate.previousWeekday()` which did not correctly handle Sunday dates.
* Fixed regression in `Grid` column header rendering for non-string headerNames.

[Commit Log](https://github.com/xh/hoist-react/compare/v36.2.0...v36.2.1)

## v36.2.0 - 2020-09-25

### 💥 Breaking Changes

* New `GridModel` config `colChooserModel` replaces `enableColChooser` to allow for more flexible
  configuration of the grid `colChooser`
    * Use `colChooserModel: true` to retain default behavior.
    * See documentation on `GridModel.ColChooserModelConfig` for more information.
* The `Grid` `hideHeaders` prop has been converted to a field on `AgGridModel` and `GridModel`. All
  grid options of this type are now on the model hierarchy, allowing consistent application code and
  developer discovery.

### 🎁 New Features

* Provides new `CustomProvider` for applications that want to use the Persistence API, but need to
  provide their own storage implementation.
* Added `restoreDefaults` action to default context menu for `GridModel`.
* Added `restoreDefaultsWarning` config to `GridModel`.
* `FormModel` has a new convenience method `setValues` for putting data into one or more fields in
  the form.
* Admin Preference and Config panels now support bulk regrouping actions.

### 🐞 Bug Fixes

* Fixed an error in implementation of `@managed` preventing proper cleanup of resources.
* Fixed a regression introduced in v36.1.0 in `FilterChooser`: Restore support for `disabled` prop.

[Commit Log](https://github.com/xh/hoist-react/compare/v36.1.0...v36.2.0)

## v36.1.0 - 2020-09-22

⚠ NOTE - apps should update to `hoist-core >= 8.3.0` when taking this hoist-react update. This is
required to support both the new `JsonBlobService` and updates to the Admin Activity and Client
Error tracking tabs described below.

### 🎁 New Features

* Added new `JsonBlobService` for saving and updating named chunks of arbitrary JSON data.
* `GridModelPersistOptions` now supports a `legacyStateKey` property. This key will identify the
  pre-v35 location for grid state, and can be used by applications to provide a more flexible
  migration of user grid state after an upgrade to Hoist v35.0.0 or greater. The value of this
  property will continue to default to 'key', preserving the existing upgrade behavior of the
  initial v35 release.
* The Admin Config and Pref diff tools now support pasting in a config for comparison instead of
  loading one from a remote server (useful for deployments where the remote config cannot be
  accessed via an XHR call).
* The `ClipboardButton.getCopyText` prop now supports async functions.
* The `Select` input supports a new `leftIcon` prop.
* `RestGrid` now supports bulk delete when multiple rows are selected.
* `RestGrid`'s `actionWarning` messages may now be specified as functions.

### 🐞 Bug Fixes

* Fixed several cases where `selectOnFocus` prop on `Select` was not working.
* `FilterChooser` auto-suggest values sourced from the *unfiltered* records on `sourceStore`.
* `RestForm` editors will now source their default label from the corresponding `Field.displayName`
  property. Previously an undocumented `label` config could be provided with each editor object -
  this has been removed.
* Improved time zone handling in the Admin Console "Activity Tracking" and "Client Errors" tabs.
    * Users will now see consistent bucketing of activity into an "App Day" that corresponds to the
      LocalDate when the event occurred in the application's timezone.
    * This day will be reported consistently regardless of the time zones of the local browser or
      deployment server.
* Resetting Grid columns to their default state (e.g. via the Column Chooser) retains enhancements
  applied from matching Store fields.
* Desktop `DateInput` now handles out-of-bounds dates without throwing exception during rendering.
* Dragging a grid column with an element-based header no longer displays `[object Object]` in the
  draggable placeholder.

### 📚 Libraries

* codemirror `5.57 -> 5.58`

[Commit Log](https://github.com/xh/hoist-react/compare/v36.0.0...v36.1.0)

## v36.0.0 - 2020-09-04

### 🎁 New Features

#### Data Filtering

We have enhanced support for filtering data in Hoist Grids, Stores, and Cubes with an upgraded
`Filter` API and a new `FilterChooser` component. This bundle of enhancements includes:

* A new `@xh/hoist/data/filter` package to support the creation of composable filters, including the
  following new classes:
    * `FieldFilter` - filters by comparing the value of a given field to one or more given candidate
      values using one of several supported operators.
    * `FunctionFilter` - filters via a custom function specified by the developer.
    * `CompoundFilter` - combines multiple filters (including other nested CompoundFilters) via an
      AND or OR operator.
* A new `FilterChooser` UI component that integrates tightly with these data package classes to
  provide a user and developer friendly autocomplete-enabled UI for filtering data based on
  dimensions (e.g. trader = jdoe, assetClass != Equities), metrics (e.g. P&L > 1m), or any
  combination thereof.
* Updates to `Store`, `StoreFilterField`, and `cube/Query` to use the new Filter API.
* A new `setFilter()` convenience method to `Grid` and `DataView`.

To get the most out of the new Filtering capabilities, developers are encouraged to add or expand
the configs for any relevant `Store.fields` to include both their `type` and a `displayName`. Many
applications might not have Field configs specified at all for their Stores, instead relying on
Store's ability to infer its Fields from Grid Column definitions.

We are looking to gradually invert this relationship, so that core information about an app's
business objects and their properties is configured once at the `data/Field` level and then made
available to related APIs and components such as grids, filters, and forms. See note in New Features
below regarding related updates to `GridModel.columns` config processing.

#### Grid

* Added new `GridModel.setColumnVisible()` method, along with `showColumn()` and `hideColumn()`
  convenience methods. Can replace calls to `applyColumnStateChanges()` when all you need to do is
  show or hide a single column.
* Elided Grid column headers now show the full `headerName` value in a tooltip.
* Grid column definitions now accept a new `displayName` config as the recommended entry point for
  defining a friendly user-facing label for a Column.
    * If the GridModel's Store has configured a `displayName` for the linked data field, the column
      will default to use that (if not otherwise specified).
    * If specified or sourced from a Field, `displayName` will be used as the default value for the
      pre-existing `headerName` and `chooserName` configs.
* Grid columns backed by a Store Field of type `number` or `int` will be right-aligned by default.
* Added new `GridModel.showGroupRowCounts` config to allow easy hiding of group row member counts
  within each full-width group row. Default is `true`, maintaining current behavior of showing the
  counts for each group.

#### Other

* Added new `AppSpec.showBrowserContextMenu` config to control whether the browser's default context
  menu will be shown if no app-specific context menu (e.g. from a grid) would be triggered.
    * ⚠ Note this new config defaults to `false`, meaning the browser context menu will *not* be
      available. Developers should set to true for apps that expect/depend on the built-in menu.
* `LocalDate` has gained several new static factories: `tomorrow()`, `yesterday()`,
  `[start/end]OfMonth()`, and `[start/end]OfYear()`.
* A new `@computeOnce` decorator allows for lazy computation and caching of the results of decorated
  class methods or getters. Used in `LocalDate` and intended for similar immutable, long-lived
  objects that can benefit from such caching.
* `CodeInput` and `JsonInput` get new `enableSearch` and `showToolbar` props. Enabling search
  provides an simple inline find feature for searching the input's contents.
* The Admin console's Monitor Status tab displays more clearly when there are no active monitors.

### 💥 Breaking Changes

* Renamed the `data/Field.label` property to `displayName`.
* Changed the `DimensionChooserModel.dimensions` config to require objects of the
  form `{name, displayName, isLeafDimension}` when provided as an `Object[]`.
    * Previously these objects were expected to be of the form `{value, label, isLeaf}`.
    * Note however that this same config can now be passed the `dimensions` directly from a
      configured
      `Cube` instead, which is the recommended approach and should DRY up dimension definitions for
      typical use cases.
* Changes required due to the new filter API:
    * The classes `StoreFilter` and `ValueFilter` have been removed and replaced by `FunctionFilter`
      and `FieldFilter`, respectively. In most cases apps will need to make minimal or no changes.
    * The `filters/setFilters` property on `Query` has been changed to `filter/setFilter`. In most
      case apps should not need to change anything other than the name of this property - the new
      property will continue to support array representations of multiple filters.
    * `Store` has gained a new property `filterIncludesChildren` to replace the functionality
      previously provided by `StoreFilter.includesChildren`.
    * `StoreFilterField.filterOptions` has been removed. Set `filterIncludesChildren` directly on
      the store instead.

### ✨ Style

* CSS variables for "intents" - most commonly used on buttons - have been reworked to use HSL color
  values and support several standard variations of lightness and transparency.
    * Developers are encouraged to customize intents by setting the individual HSL vars provided for
      each intent (e.g. `--intent-primary-h` to adjust the primary hue) and/or the different levels
      of lightness (e.g. `--intent-primary-l3` to adjust the default lightness).
    * ⚠ Uses of the prior intent var overrides such as `--intent-primary` will no longer work. It is
      possible to set directly via `--xh-intent-primary`, but components such as buttons will still
      use the default intent shades for variations such as hover and pressed states. Again, review
      and customize the HSL vars if required.
* Desktop `Button` styles and classes have been rationalized and reworked to allow for more
  consistent and direct styling of buttons in all their many permutations (standard/minimal/outlined
  styles * default/hovered/pressed/disabled states * light/dark themes).
    * Customized intent colors will now also be applied to outlined and minimal buttons.
    * Dedicated classes are now applied to desktop buttons based on their style and state.
      Developers can key off of these classes directly if required.

### 🐞 Bug Fixes

* Fixed `Column.tooltipElement` so that it can work if a `headerTooltip` is also specified on the
  same column.
* Fixed issue where certain values (e.g. `%`) would break in `Column.tooltipElement`.
* Fixed issue where newly loaded records in `Store` were not being frozen as promised by the API.

### 📚 Libraries

* @blueprintjs/core `3.30 -> 3.31`
* codemirror `5.56 -> 5.57`
* http-status-codes `1.4 -> 2.1`
* mobx-react `6.2 -> 6.3`
* store2 `2.11 -> 2.12`

[Commit Log](https://github.com/xh/hoist-react/compare/v35.2.1...v36.0.0)

## v35.2.1 - 2020-07-31

### 🐞 Bug Fixes

* A Grid's docked summary row is now properly cleared when its bound Store is cleared.
* Additional SVG paths added to `requiredBlueprintIcons.js` to bring back calendar scroll icons on
  the DatePicker component.
* Colors specified via the `--xh-intent-` CSS vars have been removed from minimal / outlined desktop
  `Button` components because of incompatibility with `ButtonGroupInput` component. Fix to address
  issue forthcoming. (This reverts the change made in 35.2.0 below.)

[Commit Log](https://github.com/xh/hoist-react/compare/v35.2.0...v35.2.1)

## v35.2.0 - 2020-07-21

### 🎁 New Features

* `TabContainerModel` now supports a `persistWith` config to persist the active tab.
* `TabContainerModel` now supports a `emptyText` config to display when TabContainer gets rendered
  with no children.

### ⚙️ Technical

* Supports smaller bundle sizes via a greatly reduced set of BlueprintJS icons. (Requires apps to be
  built with `@xh/hoist-dev-utils` v5.2 or greater to take advantage of this optimization.)

### 🐞 Bug Fixes

* Colors specified via the `--xh-intent-` CSS vars are now applied to minimal / outlined desktop
  `Button` components. Previously they fell through to use default Blueprint colors in these modes.
* Code input correctly handles dynamically toggling readonly/disabled state.

### 📚 Libraries

* @fortawesome/fontawesome-pro `5.13 -> 5.14`
* codemirror `5.55 -> 5.56`

[Commit Log](https://github.com/xh/hoist-react/compare/v35.1.1...v35.2.0)

## v35.1.1 - 2020-07-17

### 📚 Libraries

* @blueprintjs/core `3.29 -> 3.30`

[Commit Log](https://github.com/xh/hoist-react/compare/v35.1.0...v35.1.1)

## v35.1.0 - 2020-07-16

### 🎁 New Features

* Extend existing environment diff tool to preferences. Now, both configs and preferences may be
  diffed across servers. This feature will require an update of hoist-core to a version 8.1.0 or
  greater.
* `ExportOptions.columns` provided to `GridModel` can now be specified as a function, allowing for
  full control of columns to export, including their sort order.

### 🐞 Bug Fixes

* `GridModel`s export feature was previously excluding summary rows. These are now included.
* Fixed problems with coloring and shading algorithm in `TreeMap`.
* Fixed problems with sort order of exports in `GridModel`.
* Ensure that preferences are written to server, even if set right before navigating away from page.
* Prevent situation where a spurious exception can be sent to server when application is unloaded
  while waiting on a fetch request.

[Commit Log](https://github.com/xh/hoist-react/compare/v35.0.1...v35.1.0)

## v35.0.1 - 2020-07-02

### 🐞 Bug Fixes

* Column headers no longer allocate space for a sort arrow icon when the column has an active
  `GridSorter` in the special state of `sort: null`.
* Grid auto-sizing better accounts for margins on sort arrow icons.

[Commit Log](https://github.com/xh/hoist-react/compare/v35.0.0...v35.0.1)

## v35.0.0 - 2020-06-29

### ⚖️ Licensing Change

As of this release, Hoist is [now licensed](LICENSE.md) under the popular and permissive
[Apache 2.0 open source license](https://www.apache.org/licenses/LICENSE-2.0). Previously, Hoist was
"source available" via our public GitHub repository but still covered by a proprietary license.

We are making this change to align Hoist's licensing with our ongoing commitment to openness,
transparency and ease-of-use, and to clarify and emphasize the suitability of Hoist for use within a
wide variety of enterprise software projects. For any questions regarding this change, please
[contact us](https://xh.io/contact/).

### 🎁 New Features

* Added a new Persistence API to provide a more flexible yet consistent approach to saving state for
  Components, Models, and Services to different persistent locations such as Hoist Preferences,
  browser local storage, and Hoist Dashboard views.
    * The primary entry points for this API are the new `@PersistSupport` and `@persist`
      annotations.
      `@persist` can be added to any observable property on a `@PersistSupport` to make it
      automatically synchronize with a `PersistenceProvider`. Both `HoistModel` and `HoistService`
      are decorated with `@PersistSupport`.
    * This is designed to replace any app-specific code previously added to synchronize fields and
      their values to Preferences via ad-hoc initializers and reactions.
    * This same API is now used to handle state persistence for `GridStateModel`, `PanelModel`,
      `DimensionChooserModel`, and `DashContainerModel` - configurable via the new `persistWith`
      option on those classes.
* `FetchService` now installs a default timeout of 30 seconds for all requests. This can be disabled
  by setting timeout to `null`. Fetch Timeout Exceptions have also been improved to include the same
  information as other standard exceptions thrown by this service.
    * 💥 Apps that were relying on the lack of a built-in timeout for long-running requests should
      ensure they configure such calls with a longer or null timeout.
* `Store` gets new `clearFilter()` and `recordIsFiltered()` helper functions.
* The Admin console's Activity Tracking tab has been significantly upgraded to allow admins to
  better analyze both built-in and custom tracking data generated by their application. Its sibling
  Client Errors tab has also been updated with a docked detail panel.
* `CodeInput` gets new `showCopyButton` prop - set to true to provide an inline action button to
  copy the editor contents to the clipboard.
* Hoist config `xhEnableMonitoring` can be used to enable/disable the Admin monitor tab and its
  associated server-side jobs

### 💥 Breaking Changes

* Applications should update to `hoist-core` v8.0.1 or above, required to support the upgraded Admin
  Activity Tracking tab. Contact XH for assistance with this update.
* The option `PanelModel.prefName` has been removed in favor of `persistWith`. Existing user state
  will be transferred to the new format, assuming a `PersistenceProvider` of type 'pref' referring
  to the same preference is used (e.g. `persistWith: {prefKey: 'my-panel-model-prefName'}`.
* The option `GridModel.stateModel` has been removed in favor of `persistWith`. Existing user state
  will be transferred to the new format, assuming a `PersistenceProvider` of type 'localStorage'
  referring to the same key is used (e.g. `persistWith: {localStorageKey: 'my-grid-state-id'}`.
    * Use the new `GridModel.persistOptions` config for finer control over what grid state is
      persisted (replacement for stateModel configs to disable persistence of column
      state/sorting/grouping).
* The options `DimensionChooserModel.preference` and `DimensionChooserModel.historyPreference` have
  been removed in favor of `persistWith`.
* `AppSpec.idleDetectionEnabled` has been removed. App-specific Idle detection is now enabled via
  the new `xhIdleConfig` config. The old `xhIdleTimeoutMins` has also been deprecated.
* `AppSpec.idleDialogClass` has been renamed `AppSpec.idlePanel`. If specified, it should be a
  full-screen component.
* `PinPad` and `PinPadModel` have been moved to `@xh/hoist/cmp/pinpad`, and is now available for use
  with both standard and mobile toolkits.
* Third-party dependencies updated to properly reflect application-level licensing requirements.
  Applications must now import and provide their licensed version of ag-Grid, and Highcharts to
  Hoist. See file `Bootstrap.js` in Toolbox for an example.

### 🐞 Bug Fixes

* Sorting special columns generated by custom ag-Grid configurations (e.g. auto-group columns) no
  longer throws with an error.
* The `deepFreeze()` util - used to freeze data in `Record` instances - now only attempts to freeze
  a whitelist of object types that are known to be safely freezable. Custom application classes and
  other potentially-problematic objects (such as `moment` instances) are no longer frozen when
  loaded into `Record` fields.

### 📚 Libraries

Note that certain licensed third-party dependencies have been removed as direct dependencies of this
project, as per note in Breaking Changes above.

* @xh/hoist-dev-utils `4.x -> 5.x` - apps should also update to the latest 5.x release of dev-utils.
  Although license and dependency changes triggered a new major version of this dev dependency, no
  application-level changes should be required.
* @blueprintjs/core `3.28 -> 3.29`
* codemirror `5.54 -> 5.55`
* react-select `3.0 -> 3.1`

### 📚 Optional Libraries

* ag-Grid `23.0.2` > `23.2.0` (See Toolbox app for example on this upgrade)
* Highcharts `8.0.4 -> 8.1.1`

[Commit Log](https://github.com/xh/hoist-react/compare/v34.0.0...v35.0.0)

## v34.0.0 - 2020-05-26

### 🎁 New Features

* Hoist's enhanced autosizing is now enabled on all grids by default. See `GridModel` and
  `GridAutosizeService` for more details.
* New flags `XH.isPhone`, `XH.isTablet`, and `XH.isDesktop` available for device-specific switching.
  Corresponding `.xh-phone`, `.xh-tablet`, and `.xh-desktop` CSS classes are added to the document
  `body`. These flags and classes are set based on the detected device, as per its user-agent.
    * One of the two higher-level CSS classes `.xh-standard` or `.xh-mobile` will also be applied
      based on an app's use of the primary (desktop-centric) components vs mobile components - as
      declared by its `AppSpec.isMobileApp` - regardless of the detected device.
    * These changes provide more natural support for use cases such as apps that are built with
      standard components yet target/support tablet users.
* New method `Record.get()` provides an alternative API for checked data access.
* The mobile `Select` component supports the `enableFilter` and `enableCreate` props.
* `DashContainerModel` supports new `layoutLocked`, `contentLocked` and `renameLocked` modes.
* `DimensionChooser` now has the ability to persist its value and history separately.
* Enhance Hoist Admin's Activity Tracking tab.
* Enhance Hoist Admin's Client Error tab.

### 💥 Breaking Changes

* `emptyFlexCol` has been removed from the Hoist API and should simply be removed from all client
  applications. Improvements to agGrid's default rendering of empty space have made it obsolete.
* `isMobile` property on `XH` and `AppSpec` has been renamed to `isMobileApp`. All apps will need to
  update their (required) use of this flag in the app specifications within their
  `/client-app/src/apps` directory.
* The `xh-desktop` class should no longer be used to indicate a non-mobile toolkit based app. For
  this purpose, use `xh-standard` instead.

### 🐞 Bug Fixes

* Fix to Average Aggregators when used with hierarchical data.
* Fixes to Context Menu handling on `Panel` to allow better handling of `[]` and `null`.

### 📚 Libraries

* @blueprintjs/core `3.26 -> 3.28`
* @blueprintjs/datetime `3.16 -> 3.18`
* codemirror `5.53 -> 5.54`
* react-transition-group `4.3 -> 4.4`

[Commit Log](https://github.com/xh/hoist-react/compare/v33.3.0...v34.0.0)

## v33.3.0 - 2020-05-08

### ⚙️ Technical

* Additional updates to experimental autosize feature: standardization of naming, better masking
  control, and API fixes. Added new property `autosizeOptions` on `GridModel` and main entry point
  is now named `GridModel.autosizeAsync()`.

### 🐞 Bug Fixes

* `Column.hideable` will now be respected by ag-grid column drag and drop
  [#1900](https://github.com/xh/hoist-react/issues/1900)
* Fixed an issue where dragging a column would cause it to be sorted unintentionally.

[Commit Log](https://github.com/xh/hoist-react/compare/v33.2.0...v33.3.0)

## v33.2.0 - 2020-05-07

### 🎁 New Features

* Virtual column rendering has been disabled by default, as it offered a minimal performance benefit
  for most grids while compromising autosizing. See new `GridModel.useVirtualColumns` config, which
  can be set to `true` to re-enable this behavior if required.
* Any `GridModel` can now be reset to its code-prescribed defaults via the column chooser reset
  button. Previously, resetting to defaults was only possible for grids that persisted their state
  with a `GridModel.stateModel` config.

### 🐞 Bug Fixes

* Fixed several issues with new grid auto-sizing feature.
* Fixed issues with and generally improved expand/collapse column alignment in tree grids.
    * 💥 Note that this improvement introduced a minor breaking change for apps that have customized
      tree indentation via the removed `--grid-tree-indent-px` CSS var. Use `--grid-tree-indent`
      instead. Note the new var is specified in em units to scale well across grid sizing modes.

### ⚙️ Technical

* Note that the included version of Onsen has been replaced with a fork that includes updates for
  react 16.13. Apps should not need to make any changes.

### 📚 Libraries

* react `~16.8 -> ~16.13`
* onsenui `~16.8` -> @xh/onsenui `~16.13`
* react-onsenui `~16.8` -> @xh/react-onsenui `~16.13`

[Commit Log](https://github.com/xh/hoist-react/compare/v33.1.0...33.2.0)

## v33.1.0 - 2020-05-05

### 🎁 New Features

* Added smart auto-resizing of columns in `GridModel` Unlike ag-Grid's native auto-resizing support,
  Hoist's auto-resizing will also take into account collapsed rows, off-screen cells that are not
  currently rendered in the DOM, and summary rows. See the new `GridAutosizeService` for details.
    * This feature is currently marked as 'experimental' and must be enabled by passing a special
      config to the `GridModel` constructor of the form `experimental: {useHoistAutosize: true}`. In
      future versions of Hoist, we expect to make it the default behavior.
* `GridModel.autoSizeColumns()` has been renamed `GridModel.autosizeColumns()`, with lowercase 's'.
  Similarly, the `autoSizeColumns` context menu token has been renamed `autosizeColumns`.

### 🐞 Bug Fixes

* Fixed a regression with `StoreFilterField` introduced in v33.0.1.

[Commit Log](https://github.com/xh/hoist-react/compare/v33.0.2...33.1.0)

## v33.0.2 - 2020-05-01

### 🎁 New Features

* Add Hoist Cube Aggregators: `AverageAggregator` and `AverageStrictAggregator`
* `ColAutosizeButton` has been added to desktop and mobile

### 🐞 Bug Fixes

* Fixed mobile menus to constrain to the bottom of the viewport, scrolling if necessary.
  [#1862](https://github.com/xh/hoist-react/issues/1862)
* Tightened up mobile tree grid, fixed issues in mobile column chooser.
* Fixed a bug with reloading hierarchical data in `Store`.
  [#1871](https://github.com/xh/hoist-react/issues/1871)

[Commit Log](https://github.com/xh/hoist-react/compare/v33.0.1...33.0.2)

## v33.0.1 - 2020-04-29

### 🎁 New Features

* `StoreFieldField` supports dot-separated field names in a bound `GridModel`, meaning it will now
  match on columns with fields such as `address.city`.

* `Toolbar.enableOverflowMenu` now defaults to `false`. This was determined safer and more
  appropriate due to issues with the underlying Blueprint implementation, and the need to configure
  it carefully.

### 🐞 Bug Fixes

* Fixed an important bug with state management in `StoreFilterField`. See
  https://github.com/xh/hoist-react/issues/1854

* Fixed the default sort order for grids. ABS DESC should be first when present.

### 📚 Libraries

* @blueprintjs/core `3.25 -> 3.26`
* codemirror `5.52 -> 5.53`

[Commit Log](https://github.com/xh/hoist-react/compare/v33.0.0...v33.0.1)

## v33.0.0 - 2020-04-22

### 🎁 New Features

* The object returned by the `data` property on `Record` now includes the record `id`. This will
  allow for convenient access of the id with the other field values on the record.
* The `Timer` class has been enhanced and further standardized with its Hoist Core counterpart:
    * Both the `interval` and `timeout` arguments may be specified as functions, or config keys
      allowing for dynamic lookup and reconfiguration.
    * Added `intervalUnits` and `timeoutUnits` arguments.
    * `delay` can now be specified as a boolean for greater convenience.

### 💥 Breaking Changes

* We have consolidated the import location for several packages, removing unintended nested index
  files and 'sub-packages'. In particular, the following locations now provide a single index file
  for import for all of their public contents: `@xh/hoist/core`, `@xh/hoist/data`,
  `@xh/hoist/cmp/grid`, and `@xh/hoist/desktop/cmp/grid`. Applications may need to update import
  statements that referred to index files nested within these directories.
* Removed the unnecessary and confusing `values` getter on `BaseFieldModel`. This getter was not
  intended for public use and was intended for the framework's internal implementation only.
* `ColumnGroup.align` has been renamed to `ColumnGroup.headerAlign`. This avoids confusion with the
  `Column` API, where `align` refers to the alignment of cell contents within the column.

### 🐞 Bug Fixes

* Exceptions will no longer overwrite the currently shown exception in the exception dialog if the
  currently shown exception requires reloading the application.
  [#1834](https://github.com/xh/hoist-react/issues/1834)

### ⚙️ Technical

* Note that the Mobx React bindings have been updated to 6.2, and we have enabled the recommended
  "observer batching" feature as per
  [the mobx-react docs](https://github.com/mobxjs/mobx-react-lite/#observer-batching).

### 📚 Libraries

* @blueprintjs/core `3.24 -> 3.25`
* @blueprintjs/datetime `3.15 -> 3.16`
* mobx-react `6.1 -> 6.2`

[Commit Log](https://github.com/xh/hoist-react/compare/v32.0.4...v33.0.0)

## v32.0.5 - 2020-07-14

### 🐞 Bug Fixes

* Fixes a regression in which grid exports were no longer sorting rows properly.

[Commit Log](https://github.com/xh/hoist-react/compare/v32.0.4...v32.0.5)

## v32.0.4 - 2020-04-09

### 🐞 Bug Fixes

* Fixes a regression with the alignment of `ColumnGroup` headers.
* Fixes a bug with 'Copy Cell' context menu item for certain columns displaying the Record ID.
* Quiets console logging of 'routine' exceptions to 'debug' instead of 'log'.

[Commit Log](https://github.com/xh/hoist-react/compare/v32.0.3...v32.0.4)

## v32.0.3 - 2020-04-06

### 🐞 Bug Fixes

* Suppresses a console warning from ag-Grid for `GridModel`s that do not specify an `emptyText`.

[Commit Log](https://github.com/xh/hoist-react/compare/v32.0.2...v32.0.3)

## v32.0.2 - 2020-04-03

⚠ Note that this release includes a *new major version of ag-Grid*. Please consult the
[ag-Grid Changelog](https://www.ag-grid.com/ag-grid-changelog/) for versions 22-23 to review
possible breaking changes to any direct/custom use of ag-Grid APIs and props within applications.

### 🎁 New Features

* GridModel `groupSortFn` now accepts `null` to turn off sorting of group rows.
* `DockViewModel` now supports optional `width`, `height` and `collapsedWidth` configs.
* The `appMenuButton.extraItems` prop now accepts `MenuItem` configs (as before) but also React
  elements and the special string token '-' (shortcut to render a `MenuDivider`).
* Grid column `flex` param will now accept numbers, with available space divided between flex
  columns in proportion to their `flex` value.
* `Column` now supports a `sortingOrder` config to allow control of the sorting options that will be
  cycled through when the user clicks on the header.
* `PanelModel` now supports setting a `refreshMode` to control how collapsed panels respond to
  refresh requests.

### 💥 Breaking Changes

* The internal DOM structure of desktop `Panel` has changed to always include an inner frame with
  class `.xh-panel__content`. You may need to update styling that targets the inner structure of
  `Panel` via `.xh-panel`.
* The hooks `useOnResize()` and `useOnVisibleChange()` no longer take a `ref` argument. Use
  `composeRefs` to combine the ref that they return with any ref you wish to compose them with.
* The callback for `useOnResize()` will now receive an object representing the locations and
  dimensions of the element's content box. (Previously it incorrectly received an array of
  `ResizeObserver` entries that had to be de-referenced)
* `PanelModel.collapsedRenderMode` has been renamed to `PanelModel.renderMode`, to be more
  consistent with other Hoist APIs such as `TabContainer`, `DashContainer`, and `DockContainer`.

### 🐞 Bug Fixes

* Checkboxes in grid rows in Tiny sizing mode have been styled to fit correctly within the row.
* `GridStateModel` no longer saves/restores the width of non-resizable columns.
  [#1718](https://github.com/xh/hoist-react/issues/1718)
* Fixed an issue with the hooks useOnResize and useOnVisibleChange. In certain conditions these
  hooks would not be called. [#1808](https://github.com/xh/hoist-react/issues/1808)
* Inputs that accept a rightElement prop will now properly display an Icon passed as that element.
  [#1803](https://github.com/xh/hoist-react/issues/1803)

### ⚙️ Technical

* Flex columns now use the built-in ag-Grid flex functionality.

### 📚 Libraries

* ag-grid-community `removed @ 21.2`
* ag-grid-enterprise `21.2` replaced with @ag-grid-enterprise/all-modules `23.0`
* ag-grid-react `21.2` replaced with @ag-grid-community/react `23.0`
* @fortawesome/* `5.12 -> 5.13`
* codemirror `5.51 -> 5.52`
* filesize `6.0 -> 6.1`
* numbro `2.1 -> 2.2`
* react-beautiful-dnd `12.0 -> 13.0`
* store2 `2.10 -> 2.11`
* compose-react-refs `NEW 1.0.4`

[Commit Log](https://github.com/xh/hoist-react/compare/v31.0.0...v32.0.2)

## v31.0.0 - 2020-03-16

### 🎁 New Features

* The mobile `Navigator` / `NavigatorModel` API has been improved and made consistent with other
  Hoist content container APIs such as `TabContainer`, `DashContainer`, and `DockContainer`.
    * `NavigatorModel` and `PageModel` now support setting a `RenderMode` and `RefreshMode` to
      control how inactive pages are mounted/unmounted and how they respond to refresh requests.
    * `Navigator` pages are no longer required to to return `Page` components - they can now return
      any suitable component.
* `DockContainerModel` and `DockViewModel` also now support `refreshMode` and `renderMode` configs.
* `Column` now auto-sizes when double-clicking / double-tapping its header.
* `Toolbar` will now collapse overflowing items into a drop down menu. (Supported for horizontal
  toolbars only at this time.)
* Added new `xhEnableLogViewer` config (default `true`) to enable or disable the Admin Log Viewer.

#### 🎨 Icons

* Added `Icon.icon()` factory method as a new common entry point for creating new FontAwesome based
  icons in Hoist. It should typically be used instead of using the `FontAwesomeIcon` component
  directly.
* Also added a new `Icon.fileIcon()` factory. This method take a filename and returns an appropriate
  icon based on its extension.
* All Icon factories can now accept an `asHtml` parameter, as an alternative to calling the helper
  function `convertIconToSVG()` on the element. Use this to render icons as raw html where needed
  (e.g. grid renderers).
* Icons rendered as html will now preserve their styling, tooltips, and size.

### 💥 Breaking Changes

* The application's primary `HoistApplicationModel` is now instantiated and installed as
  `XH.appModel` earlier within the application initialization sequence, with construction happening
  prior to the init of the XH identity, config, and preference services.
    * This allows for a new `preAuthInitAsync()` lifecycle method to be called on the model before
      auth has completed, but could be a breaking change for appModel code that relied on these
      services for field initialization or in its constructor.
    * Such code should be moved to the core `initAsync()` method instead, which continues to be
      called after all XH-level services are initialized and ready.
* Mobile apps may need to adjust to the following updates to `NavigatorModel` and related APIs:
    * `NavigatorModel`'s `routes` constructor parameter has been renamed `pages`.
    * `NavigatorModel`'s observable `pages[]` has been renamed `stack[]`.
    * `NavigatorPageModel` has been renamed `PageModel`. Apps do not usually create `PageModels`
      directly, so this change is unlikely to require code updates.
    * `Page` has been removed from the mobile toolkit. Components that previously returned a `Page`
      for inclusion in a `Navigator` or `TabContainer` can now return any component. It is
      recommended you replace `Page` with `Panel` where appropriate.
* Icon enhancements described above removed the following public methods:
    * The `fontAwesomeIcon()` factory function (used to render icons not already enumerated by
      Hoist)
      has been replaced by the improved `Icon.icon()` factory - e.g. `fontAwesomeIcon({icon: ['far',
      'alicorn']}) -> Icon.icon({iconName: 'alicorn'})`.
    * The `convertIconToSvg()` utility method has been replaced by the new `asHtml` parameter on
      icon factory functions. If you need to convert an existing icon element,
      use `convertIconToHtml()`.
* `Toolbar` items should be provided as direct children. Wrapping Toolbar items in container
  components can result in unexpected item overflow.

### 🐞 Bug Fixes

* The `fmtDate()` utility now properly accepts, parses, and formats a string value input as
  documented.
* Mobile `PinPad` input responsiveness improved on certain browsers to avoid lag.

### ⚙️ Technical

* New lifecycle methods `preAuthInitAsync()` and `logoutAsync()` added to the `HoistAppModel`
  decorator (aka the primary `XH.appModel`).

[Commit Log](https://github.com/xh/hoist-react/compare/v30.1.0...v31.0.0)

## v30.1.0 - 2020-03-04

### 🐞 Bug Fixes

* Ensure `WebSocketService.connected` remains false until `channelKey` assigned and received from
  server.
* When empty, `DashContainer` now displays a user-friendly prompt to add an initial view.

### ⚙️ Technical

* Form validation enhanced to improve handling of asynchronous validation. Individual rules and
  constraints are now re-evaluated in parallel, allowing for improved asynchronous validation.
* `Select` will now default to selecting contents on focus if in filter or creatable mode.

[Commit Log](https://github.com/xh/hoist-react/compare/v30.0.0...30.1.0)

## v30.0.0 - 2020-02-29

### 🎁 New Features

* `GridModel` and `DataViewModel` now support `groupRowHeight`, `groupRowRenderer` and
  `groupRowElementRenderer` configs. Grouping is new in general to `DataViewModel`, which now takes
  a `groupBy` config.
    * `DataViewModel` allows for settable and multiple groupings and sorters.
    * `DataViewModel` also now supports additional configs from the underlying `GridModel` that make
      sense in a `DataView` context, such as `showHover` and `rowBorders`.
* `TabContainerModel` now accepts a `track` property (default false) for easily tracking tab views
  via Hoist's built-in activity tracking.
* The browser document title is now set to match `AppSpec.clientAppName` - helpful for projects with
  multiple javascript client apps.
* `StoreFilterField` accepts all other config options from `TextInput` (e.g. `disabled`).
* Clicking on a summary row in `Grid` now clears its record selection.
* The `@LoadSupport` decorator now provides an additional observable property `lastException`. The
  decorator also now logs load execution times and failures to `console.debug` automatically.
* Support for mobile `Panel.scrollable` prop made more robust with re-implementation of inner
  content element. Note this change included a tweak to some CSS class names for mobile `Panel`
  internals that could require adjustments if directly targeted by app stylesheets.
* Added new `useOnVisibleChange` hook.
* Columns now support a `headerAlign` config to allow headers to be aligned differently from column
  contents.

### 💥 Breaking Changes

* `Toolbar` items must be provided as direct children. Wrapping Toolbar items in container
  components can result in unexpected item overflow.
* `DataView.rowCls` prop removed, replaced by new `DataViewModel.rowClassFn` config for more
  flexibility and better symmetry with `GridModel`.
* `DataViewModel.itemRenderer` renamed to `DataViewModel.elementRenderer`
* `DataView` styling has been updated to avoid applying several unwanted styles from `Grid`. Note
  that apps might rely on these styles (intentionally or not) for their `itemRenderer` components
  and appearance and will need to adjust.
* Several CSS variables related to buttons have been renamed for consistency, and button style rules
  have been adjusted to ensure they take effect reliably across desktop and mobile buttons
  ([#1568](https://github.com/xh/hoist-react/pull/1568)).
* The optional `TreeMapModel.highchartsConfig` object will now be recursively merged with the
  top-level config generated by the Hoist model and component, where previously it was spread onto
  the generated config. This could cause a change in behavior for apps using this config to
  customize map instances, but provides more flexibility for e.g. customizing the `series`.
* The signature of `useOnResize` hook has been modified slightly for API consistency and clarity.
  Options are now passed in a configuration object.

### 🐞 Bug Fixes

* Fixed an issue where charts that are rendered while invisible would have the incorrect size.
  [#1703](https://github.com/xh/hoist-react/issues/1703)
* Fixed an issue where zeroes entered by the user in `PinPad` would be displayed as blanks.
* Fixed `fontAwesomeIcon` elem factory component to always include the default 'fa-fw' className.
  Previously, it was overridden if a `className` prop was provided.
* Fixed an issue where ConfigDiffer would always warn about deletions, even when there weren't any.
  [#1652](https://github.com/xh/hoist-react/issues/1652)
* `TextInput` will now set its value to `null` when all text is deleted and the clear icon will
  automatically hide.
* Fixed an issue where multiple buttons in a `ButtonGroupInput` could be shown as active
  simultaneously. [#1592](https://github.com/xh/hoist-react/issues/1592)
* `StoreFilterField` will again match on `Record.id` if bound to a Store or a GridModel with the
  `id` column visible. [#1697](https://github.com/xh/hoist-react/issues/1697)
* A number of fixes have been applied to `RelativeTimeStamp` and `getRelativeTimestamp`, especially
  around its handling of 'equal' or 'epsilon equal' times. Remove unintended leading whitespace from
  `getRelativeTimestamp`.

### ⚙️ Technical

* The `addReaction` and `addAutorun` methods (added to Hoist models, components, and services by the
  `ReactiveSupport` mixin) now support a configurable `debounce` argument. In many cases, this is
  preferable to the built-in MobX `delay` argument, which only provides throttling and not true
  debouncing.
* New `ChartModel.highchart` property provides a reference to the underlying HighChart component.

### 📚 Libraries

* @blueprintjs/core `3.23 -> 3.24`
* react-dates `21.7 -> 21.8`
* react-beautiful-dnd `11.0 -> 12.2`

[Commit Log](https://github.com/xh/hoist-react/compare/v29.1.0...v30.0.0)

## v29.1.0 - 2020-02-07

### 🎁 New Features

#### Grid

* The `compact` config on `GridModel` has been deprecated in favor of the more powerful `sizingMode`
  which supports the values 'large', 'standard', 'compact', or 'tiny'.
    * Each new mode has its own set of CSS variables for applications to override as needed.
    * Header and row heights are configurable for each via the `HEADER_HEIGHTS` and `ROW_HEIGHTS`
      static properties of the `AgGrid` component. These objects can be modified on init by
      applications that wish to customize the default row heights globally.
    * 💥 Note that these height config objects were previously exported as constants from AgGrid.js.
      This would be a breaking change for any apps that imported the old objects directly (
      considered unlikely).
* `GridModel` now exposes an `autoSizeColumns` method, and the Grid context menu now contains an
  `Autosize Columns` option by default.
* `Column` and `ColumnGroup` now support React elements for `headerName`.

#### Data

* The `Store` constructor now accepts a `data` argument to load data at initialization.
* The `xh/hoist/data/cube` package has been modified substantially to better integrate with the core
  data package and support observable "Views". See documentation on `Cube` for more information.

#### Other

* Added a `PinPad` component for streamlined handling of PIN entry on mobile devices.
* `FormField` now takes `tooltipPosition` and `tooltipBoundary` props for customizing minimal
  validation tooltip.
* `RecordAction.actionFn` parameters now include a `buttonEl` property containing the button element
  when used in an action column.
* Mobile Navigator component now takes an `animation` prop which can be set to 'slide' (default),
  'lift', 'fade', or 'none'. These values are passed to the underlying onsenNavigator component.
  ([#1641](https://github.com/xh/hoist-react/pull/1641))
* `AppOption` configs now accept an `omit` property for conditionally excluding options.

### 🐞 Bug Fixes

* Unselectable grid rows are now skipped during up/down keyboard navigation.
* Fix local quick filtering in `LeftRightChooser` (v29 regression).
* Fix `SplitTreeMap` - the default filtering once again splits the map across positive and negative
  values as intended (v29 regression).

### ⚙️ Technical

* `FormFields` now check that they are contained in a Hoist `Form`.

### 📚 Libraries

* @blueprintjs/core `3.22 -> 3.23`
* codemirror `5.50 -> 5.51`
* react-dates `21.5 -> 21.7`

[Commit Log](https://github.com/xh/hoist-react/compare/v29.0.0...v29.1.0)

## v29.0.0 - 2020-01-24

### 🗄️ Data Package Changes

Several changes have been made to data package (`Store` and `Record`) APIs for loading, updating,
and modifying data. They include some breaking changes, but pave the way for upcoming enhancements
to fully support inline grid editing and other new features.

Store now tracks the "committed" state of its records, which represents the data as it was loaded
(typically from the server) via `loadData()` or `updateData()`. Records are now immutable and
frozen, so they cannot be changed directly, but Store offers a new `modifyRecords()` API to apply
local modifications to data in a tracked and managed way. (Store creates new records internally to
hold both this modified data and the original, "committed" data.) This additional state tracking
allows developers to query Stores for modified or added records (e.g. to flush back to the server
and persist) as well as call new methods to revert changes (e.g. to undo a block of changes that the
user wishes to discard).

Note the following more specific changes to these related classes:

#### Record

* 💥 Record data properties are now nested within a `data` object on Record instances and are no
  longer available as top-level properties on the Record itself.
    * Calls to access data such as `rec.quantity` must be modified to `rec.data.quantity`.
    * When accessing multiple properties, destructuring provides an efficient syntax -
      e.g. `const {quantity, price} = rec.data;`.
* 💥 Records are now immutable and cannot be modified by applications directly.
    * This is a breaking change, but should only affect apps with custom inline grid editing
      implementations or similar code that modifies individual record values.
    * Calls to change data such as `rec.quantity = 100` must now be made through the Record's Store,
      e.g. `store.modifyData({id: 41, quantity: 100})`
* Record gains new getters for inspecting its state, including: `isAdd`, `isModified`, and
  `isCommitted`.

#### Store

* 💥 `noteDataUpdated()` has been removed, as out-of-band modifications to Store Records are no
  longer possible.
* 💥 Store's `idSpec` function is now called with the raw record data - previously it was passed
  source data after it had been run through the store's optional `processRawData` function. (This is
  unlikely to have a practical impact on most apps, but is included here for completeness.)
* `Store.updateData()` now accepts a flat list of raw data to process into Record additions and
  updates. Previously developers needed to call this method with an object containing add, update,
  and/or remove keys mapped to arrays. Now Store will produce an object of this shape automatically.
* `Store.refreshFilter()` method has been added to allow applications to rebuild the filtered data
  set if some application state has changed (apart from the store's data itself) which would affect
  the store filter.
* Store gains new methods for manipulating its Records and data, including `addRecords()`,
  `removeRecords()`, `modifyRecords()`, `revertRecords()`, and `revert()`. New getters have been
  added for `addedRecords`, `removedRecords`, `modifiedRecords`, and `isModified`.

#### Column

* Columns have been enhanced for provide basic support for inline-editing of record data. Further
  inline editing support enhancements are planned for upcoming Hoist releases.
* `Column.getValueFn` config added to retrieve the cell value for a Record field. The default
  implementation pulls the value from the Record's new `data` property (see above). Apps that
  specify custom `valueGetter` callbacks via `Column.agOptions` should now implement their custom
  logic in this new config.
* `Column.setValueFn` config added to support modifying the Column field's value on the underlying
  Record. The default implementation calls the new `Store.modifyRecords()` API and should be
  sufficient for the majority of cases.
* `Column.editable` config added to indicate if a column/cell should be inline-editable.

### 🎁 New Features

* Added keyboard support to ag-Grid context menus.
* Added `GridModel.setEmptyText()` to allow updates to placeholder text after initial construction.
* Added `GridModel.ensureSelectionVisible()` to scroll the currently selected row into view.
* When a `TreeMap` is bound to a `GridModel`, the grid will now respond to map selection changes by
  scrolling to ensure the selected grid row is visible.
* Added a `Column.tooltipElement` config to support fully customizable tooltip components.
* Added a `useOnResize` hook, which runs a function when a component is resized.
* Exposed an `inputRef` prop on numberInput, textArea, and textInput
* `PanelModel` now accepts a `maxSize` config.
* `RelativeTimeStamp` now support a `relativeTo` option, allowing it to display the difference
  between a timestamp and another reference time other than now. Both the component and the
  `getRelativeTimestamp()` helper function now leverage moment.js for their underlying
  implementation.
* A new `Clock` component displays the time, either local to the browser or for a configurable
  timezone.
* `LeftRightChooser` gets a new `showCounts` option to print the number of items on each side.
* `Select` inputs support a new property `enableWindowed` (desktop platform only) to improve
  rendering performance with large lists of options.
* `Select` inputs support grouped options. To use, add an attribute `options` containing an array of
  sub-options.
* `FetchService` methods support a new `timeout` option. This config chains `Promise.timeout()` to
  the promises returned by the service.
* Added alpha version of `DashContainer` for building dynamic, draggable dashboard-style layouts.
  Please note: the API for this component is subject to change - use at your own risk!
* `Select` now allows the use of objects as values.
* Added a new `xhEnableImpersonation` config to enable or disable the ability of Hoist Admins to
  impersonate other users. Note that this defaults to `false`. Apps will need to set this config to
  continue using impersonation. (Note that an update to hoist-core 6.4+ is required for this config
  to be enforced on the server.)
* `FormField` now supports a `requiredIndicator` to customize how required fields are displayed.
* Application build tags are now included in version update checks, primarily to prompt dev/QA users
  to refresh when running SNAPSHOT versions. (Note that an update to hoist-core 6.4+ is required for
  the server to emit build tag for comparison.)
* `CodeInput` component added to provide general `HoistInput` support around the CodeMirror code
  editor. The pre-existing `JsonInput` has been converted to a wrapper around this class.
* `JsonInput` now supports an `autoFocus` prop.
* `Select` now supports a `hideDropdownIndicator` prop.
* `useOnResize` hook will now ignore visibility changes, i.e. a component resizing to a size of 0.
* `DimensionChooser` now supports a `popoverPosition` prop.
* `AppBar.appMenuButtonPosition` prop added to configure the App Menu on the left or the right, and
  `AppMenuButton` now accepts and applies any `Button` props to customize.
* New `--xh-grid-tree-indent-px` CSS variable added to allow control over the amount of indentation
  applied to tree grid child nodes.

### 💥 Breaking Changes

* `GridModel.contextMenuFn` config replaced with a `contextMenu` parameter. The new parameter will
  allow context menus to be specified with a simple array in addition to the function specification
  currently supported.
* `GridModel.defaultContextMenuTokens` config renamed to `defaultContextMenu`.
* `Chart` and `ChartModel` have been moved from `desktop/cmp/charts` to `cmp/charts`.
* `StoreFilterField` has been moved from `desktop/cmp/store` to `cmp/store`.
* The options `nowEpsilon` and `nowString` on `RelativeTimestamp` have been renamed to `epsilon` and
  `equalString`, respectively.
* `TabRenderMode` and `TabRefreshMode` have been renamed to `RenderMode` and `RefreshMode` and moved
  to the `core` package. These enumerations are now used in the APIs for `Panel`, `TabContainer`,
  and `DashContainer`.
* `DockViewModel` now requires a function, or a HoistComponent as its `content` param. It has always
  been documented this way, but a bug in the original implementation had it accepting an actual
  element rather than a function. As now implemented, the form of the `content` param is consistent
  across `TabModel`, `DockViewModel`, and `DashViewSpec`.
* `JsonInput.showActionButtons` prop replaced with more specific `showFormatButton` and
  `showFullscreenButton` props.
* The `DataView.itemHeight` prop has been moved to `DataViewModel` where it can now be changed
  dynamically by applications.
* Desktop `AppBar.appMenuButtonOptions` prop renamed to `appMenuButtonProps` for consistency.

### 🐞 Bug Fixes

* Fixed issue where JsonInput was not receiving its `model` from context
  ([#1456](https://github.com/xh/hoist-react/issues/1456))
* Fixed issue where TreeMap would not be initialized if the TreeMapModel was created after the
  GridModel data was loaded ([#1471](https://github.com/xh/hoist-react/issues/1471))
* Fixed issue where export would create malformed file with dynamic header names
* Fixed issue where exported tree grids would have incorrect aggregate data
  ([#1447](https://github.com/xh/hoist-react/issues/1447))
* Fixed issue where resizable Panels could grow larger than desired
  ([#1498](https://github.com/xh/hoist-react/issues/1498))
* Changed RestGrid to only display export button if export is enabled
  ([#1490](https://github.com/xh/hoist-react/issues/1490))
* Fixed errors when grouping rows in Grids with `groupUseEntireRow` turned off
  ([#1520](https://github.com/xh/hoist-react/issues/1520))
* Fixed problem where charts were resized when being hidden
  ([#1528](https://github.com/xh/hoist-react/issues/1528))
* Fixed problem where charts were needlessly re-rendered, hurting performance and losing some state
  ([#1505](https://github.com/xh/hoist-react/issues/1505))
* Removed padding from Select option wrapper elements which was making it difficult for custom
  option renderers to control the padding ([1571](https://github.com/xh/hoist-react/issues/1571))
* Fixed issues with inconsistent indentation for tree grid nodes under certain conditions
  ([#1546](https://github.com/xh/hoist-react/issues/1546))
* Fixed autoFocus on NumberInput.

### 📚 Libraries

* @blueprintjs/core `3.19 -> 3.22`
* @blueprintjs/datetime `3.14 -> 3.15`
* @fortawesome/fontawesome-pro `5.11 -> 5.12`
* codemirror `5.49 -> 5.50`
* core-js `3.3 -> 3.6`
* fast-deep-equal `2.0 -> 3.1`
* filesize `5.0 -> 6.0`
* highcharts 7.2 -> 8.0`
* mobx `5.14 -> 5.15`
* react-dates `21.3 -> 21.5`
* react-dropzone `10.1 -> 10.2`
* react-windowed-select `added @ 2.0.1`

[Commit Log](https://github.com/xh/hoist-react/compare/v28.2.0...v29.0.0)

## v28.2.0 - 2019-11-08

### 🎁 New Features

* Added a `DateInput` component to the mobile toolkit. Its API supports many of the same options as
  its desktop analog with the exception of `timePrecision`, which is not yet supported.
* Added `minSize` to panelModel. A resizable panel can now be prevented from resizing to a size
  smaller than minSize. ([#1431](https://github.com/xh/hoist-react/issues/1431))

### 🐞 Bug Fixes

* Made `itemHeight` a required prop for `DataView`. This avoids an issue where agGrid went into an
  infinite loop if this value was not set.
* Fixed a problem with `RestStore` behavior when `dataRoot` changed from its default value.

[Commit Log](https://github.com/xh/hoist-react/compare/v28.1.1...v28.2.0)

## v28.1.1 - 2019-10-23

### 🐞 Bug Fixes

* Fixes a bug with default model context being set incorrectly within context inside of `Panel`.

[Commit Log](https://github.com/xh/hoist-react/compare/v28.1.0...v28.1.1)

## v28.1.0 - 2019-10-18

### 🎁 New Features

* `DateInput` supports a new `strictInputParsing` prop to enforce strict parsing of keyed-in entries
  by the underlying moment library. The default value is false, maintained the existing behavior
  where [moment will do its best](https://momentjs.com/guides/#/parsing/) to parse an entered date
  string that doesn't exactly match the specified format
* Any `DateInput` values entered that exceed any specified max/minDate will now be reset to null,
  instead of being set to the boundary date (which was surprising and potentially much less obvious
  to a user that their input had been adjusted automatically).
* `Column` and `ColumnGroup` now accept a function for `headerName`. The header will be
  automatically re-rendered when any observable properties referenced by the `headerName` function
  are modified.
* `ColumnGroup` now accepts an `align` config for setting the header text alignment
* The flag `toContext` for `uses` and `creates` has been replaced with a new flag `publishMode` that
  provides more granular control over how models are published and looked up via context. Components
  can specify `ModelPublishMode.LIMITED` to make their model available for contained components
  without it becoming the default model or exposing its sub-models.

### 🐞 Bug Fixes

* Tree columns can now specify `renderer` or `elementRenderer` configs without breaking the standard
  ag-Grid group cell renderer auto-applied to tree columns (#1397).
* Use of a custom `Column.comparator` function will no longer break agGrid-provided column header
  filter menus (#1400).
* The MS Edge browser does not return a standard Promise from `async` functions, so the the return
  of those functions did not previously have the required Hoist extensions installed on its
  prototype. Edge "native" Promises are now also polyfilled / extended as required. (#1411).
* Async `Select` combobox queries are now properly debounced as per the `queryBuffer` prop (#1416).

### ⚙️ Technical

* Grid column group headers now use a custom React component instead of the default ag-Grid column
  header, resulting in a different DOM structure and CSS classes. Existing CSS overrides of the
  ag-Grid column group headers may need to be updated to work with the new structure/classes.
* We have configured `stylelint` to enforce greater consistency in our stylesheets within this
  project. The initial linting run resulted in a large number of updates to our SASS files, almost
  exclusively whitespace changes. No functional changes are intended/expected. We have also enabled
  hooks to run both JS and style linting on pre-commit. Neither of these updates directly affects
  applications, but the same tools could be configured for apps if desired.

### 📚 Libraries

* core-js `3.2 -> 3.3`
* filesize `4.2 -> 5.0`
* http-status-codes `added @ 1.3`

[Commit Log](https://github.com/xh/hoist-react/compare/v28.0.0...v28.1.0)

## v28.0.0 - 2019-10-07

_"The one with the hooks."_

**Hoist now fully supports React functional components and hooks.** The new `hoistComponent`
function is now the recommended method for defining new components and their corresponding element
factories. See that (within HoistComponentFunctional.js) and the new `useLocalModel()` and
`useContextModel()` hooks (within [core/hooks](core/hooks)) for more information.

Along with the performance benefits and the ability to use React hooks, Hoist functional components
are designed to read and write their models via context. This allows a much less verbose
specification of component element trees.

Note that **Class-based Components remain fully supported** (by both Hoist and React) using the
familiar `@HoistComponent` decorator, but transitioning to functional components within Hoist apps
is now strongly encouraged. In particular note that Class-based Components will *not* be able to
leverage the context for model support discussed above.

### 🎁 New Features

* Resizable panels now default to not redrawing their content when resized until the resize bar is
  dropped. This offers an improved user experience for most situations, especially when layouts are
  complex. To re-enable the previous dynamic behavior, set `PanelModel.resizeWhileDragging: true`.
* The default text input shown by `XH.prompt()` now has `selectOnFocus: true` and will confirm the
  user's entry on an `<enter>` keypress (same as clicking 'OK').
* `stringExcludes` function added to form validation constraints. This allows an input value to
  block specific characters or strings, e.g. no slash "/" in a textInput for a filename.
* `constrainAll` function added to form validation constraints. This takes another constraint as its
  only argument, and applies that constraint to an array of values, rather than just to one value.
  This is useful for applying a constraint to inputs that produce arrays, such as tag pickers.
* `DateInput` now accepts LocalDates as `value`, `minDate` and `maxDate` props.
* `RelativeTimestamp` now accepts a `bind` prop to specify a model field name from which it can pull
  its timestamp. The model itself can either be passed as a prop or (better) sourced automatically
  from the parent context. Developers are encouraged to take this change to minimize re-renders of
  parent components (which often contain grids and other intensive layouts).
* `Record` now has properties and methods for accessing and iterating over children, descendants,
  and ancestors
* `Store` now has methods for retrieving the descendants and ancestors of a given Record

### 💥 Breaking Changes

* **Apps must update their dev dependencies** to the latest `@xh/hoist-dev-utils` package: v4.0+.
  This updates the versions of Babel / Webpack used in builds to their latest / current versions and
  swaps to the updated Babel recommendation of `core-js` for polyfills.
* The `allSettled` function in `@xh/promise` has been removed. Applications using this method should
  use the ECMA standard (stage-2) `Promise.allSettled` instead. This method is now fully available
  in Hoist via bundled polyfills. Note that the standard method returns an array of objects of the
  form `{status: [rejected|fulfilled], ...}`, rather than `{state: [rejected|fulfilled], ...}`.
* The `containerRef` argument for `XH.toast()` should now be a DOM element. Component instances are
  no longer supported types for this value. This is required to support functional Components
  throughout the toolkit.
* Apps that need to prevent a `StoreFilterField` from binding to a `GridModel` in context, need to
  set the `store` or `gridModel` property explicitly to null.
* The Blueprint non-standard decorators `ContextMenuTarget` and `HotkeysTarget` are no longer
  supported. Use the new hooks `useContextMenu()` and `useHotkeys()` instead. For convenience, this
  functionality has also been made available directly on `Panel` via the `contextMenu` and `hotkeys`
  props.
* `DataView` and `DataViewModel` have been moved from `/desktop/cmp/dataview` to the cross-platform
  package `/cmp/dataview`.
* `isReactElement` has been removed. Applications should use the native React API method
  `React.isValidElement` instead.

### ⚙️ Technical

* `createObservableRef()` is now available in `@xh/hoist/utils/react` package. Use this function for
  creating refs that are functionally equivalent to refs created with `React.createRef()`, yet fully
  observable. With this change the `Ref` class in the same package is now obsolete.
* Hoist now establishes a proper react "error boundary" around all application code. This means that
  errors throw when rendering will be caught and displayed in the standard Hoist exception dialog,
  and stack traces for rendering errors should be significantly less verbose.
* Not a Hoist feature, exactly, but the latest version of `@xh/hoist-dev-utils` (see below) enables
  support for the `optional chaining` (aka null safe) and `nullish coalescing` operators via their
  Babel proposal plugins. Developers are encouraged to make good use of the new syntax below:
    * conditional-chaining: `let foo = bar?.baz?.qux;`
    * nullish coalescing: `let foo = bar ?? 'someDefaultValue';`

### 🐞 Bug Fixes

* Date picker month and year controls will now work properly in `localDate` mode. (Previously would
  reset to underlying value.)
* Individual `Buttons` within a `ButtonGroupInput` will accept a disabled prop while continuing to
  respect the overall `ButtonGroupInput`'s disabled prop.
* Raised z-index level of AG-Grid tooltip to ensure tooltips for AG-Grid context menu items appear
  above the context menu.

### 📚 Libraries

* @blueprintjs/core `3.18 -> 3.19`
* @blueprintjs/datetime `3.12 -> 3.14`
* @fortawesome/fontawesome-pro `5.10 -> 5.11`
* @xh/hoist-dev-utils `3.8 -> 4.3` (multiple transitive updates to build tooling)
* ag-grid `21.1 -> 21.2`
* highcharts `7.1 -> 7.2`
* mobx `5.13 -> 5.14`
* react-transition-group `4.2 -> 4.3`
* rsvp (removed)
* store2 `2.9 -> 2.10`

[Commit Log](https://github.com/xh/hoist-react/compare/v27.1.0...v28.0.0)

## v27.1.0 - 2019-09-05

### 🎁 New Features

* `Column.exportFormat` can now be a function, which supports setting Excel formats on a per-cell
  (vs. entire column) basis by returning a conditional `exportFormat` based upon the value and / or
  record.
    * ⚠️ Note that per-cell formatting _requires_ that apps update their server to use hoist-core
      v6.3.0+ to work, although earlier versions of hoist-core _are_ backwards compatible with the
      pre-existing, column-level export formatting.
* `DataViewModel` now supports a `sortBy` config. Accepts the same inputs as `GridModel.sortBy`,
  with the caveat that only a single-level sort is supported at this time.

[Commit Log](https://github.com/xh/hoist-react/compare/v27.0.1...v27.1.0)

## v27.0.1 - 2019-08-26

### 🐞 Bug Fixes

* Fix to `Store.clear()` and `GridModel.clear()`, which delegates to the same (#1324).

[Commit Log](https://github.com/xh/hoist-react/compare/v27.0.0...v27.0.1)

## v27.0.0 - 2019-08-23

### 🎁 New Features

* A new `LocalDate` class has been added to the toolkit. This class provides client-side support for
  "business" or "calendar" days that do not have a time component. It is an immutable class that
  supports '==', '<' and '>', as well as a number of convenient manipulation functions. Support for
  the `LocalDate` class has also been added throughout the toolkit, including:
    * `Field.type` now supports an additional `localDate` option for automatic conversion of server
      data to this type when loading into a `Store`.
    * `fetchService` is aware of this class and will automatically serialize all instances of it for
      posting to the server. ⚠ NOTE that along with this change, `fetchService` and its methods such
      as `XH.fetchJson()` will now serialize regular JS Date objects as ms timestamps when provided
      in params. Previously Dates were serialized in their default `toString()` format. This would
      be a breaking change for an app that relied on that default Date serialization, but it was
      made for increased symmetry with how Hoist JSON-serializes Dates and LocalDates on the
      server-side.
    * `DateInput` can now be used to seamlessly bind to a `LocalDate` as well as a `Date`. See its
      new prop of `valueType` which can be set to `localDate` or `date` (default).
    * A new `localDateCol` config has been added to the `@xh/hoist/grid/columns` package with
      standardized rendering and formatting.
* New `TreeMap` and `SplitTreeMap` components added, to render hierarchical data in a configurable
  TreeMap visualization based on the Highcharts library. Supports optional binding to a GridModel,
  which syncs selection and expand / collapse state.
* `Column` gets a new `highlightOnChange` config. If true, the grid will highlight the cell on each
  change by flashing its background. (Currently this is a simple on/off config - future iterations
  could support a function variant or other options to customize the flash effect based on the
  old/new values.) A new CSS var `--xh-grid-cell-change-bg-highlight` can be used to customize the
  color used, app-wide or scoped to a particular grid selector. Note that columns must *not* specify
  `rendererIsComplex` (see below) if they wish to enable the new highlight flag.

### 💥 Breaking Changes

* The updating of `Store` data has been reworked to provide a simpler and more powerful API that
  allows for the applications of additions, deletions, and updates in a single transaction:
    * The signature of `Store.updateData()` has been substantially changed, and is now the main
      entry point for all updates.
    * `Store.removeRecords()` has been removed. Use `Store.updateData()` instead.
    * `Store.addData()` has been removed. Use `Store.updateData()` instead.
* `Column` takes an additional property `rendererIsComplex`. Application must set this flag to
  `true` to indicate if a column renderer uses values other than its own bound field. This change
  provides an efficiency boost by allowing ag-Grid to use its default change detection instead of
  forcing a cell refresh on any change.

### ⚙️ Technical

* `Grid` will now update the underlying ag-Grid using ag-Grid transactions rather than relying on
  agGrid `deltaRowMode`. This is intended to provide the best possible grid performance and
  generally streamline the use of the ag-Grid Api.

### 🐞 Bug Fixes

* Panel resize events are now properly throttled, avoiding extreme lagginess when resizing panels
  that contain complex components such as big grids.
* Workaround for issues with the mobile Onsen toolkit throwing errors while resetting page stack.
* Dialogs call `doCancel()` handler if cancelled via `<esc>` keypress.

### 📚 Libraries

* @xh/hoist-dev-utils `3.7 -> 3.8`
* qs `6.7 -> 6.8`
* store2 `2.8 -> 2.9`

[Commit Log](https://github.com/xh/hoist-react/compare/v26.0.1...v27.0.0)

## v26.0.1 - 2019-08-07

### 🎁 New Features

* **WebSocket support** has been added in the form of `XH.webSocketService` to establish and
  maintain a managed websocket connection with the Hoist UI server. This is implemented on the
  client via the native `WebSocket` object supported by modern browsers and relies on the
  corresponding service and management endpoints added to Hoist Core v6.1.
    * Apps must declare `webSocketsEnabled: true` in their `AppSpec` configuration to enable this
      overall functionality on the client.
    * Apps can then subscribe via the new service to updates on a requested topic and will receive
      any inbound messages for that topic via a callback.
    * The service will monitor the socket connection with a regular heartbeat and attempt to
      re-establish if dropped.
    * A new admin console snap-in provides an overview of connected websocket clients.
* The `XH.message()` and related methods such as `XH.alert()` now support more flexible
  `confirmProps` and `cancelProps` configs, each of which will be passed to their respective button
  and merged with suitable defaults. Allows use of the new `autoFocus` prop with these preconfigured
  dialogs.
    * By default, `XH.alert()` and `XH.confirm()` will auto focus the confirm button for user
      convenience.
    * The previous text/intent configs have been deprecated and the message methods will log a
      console warning if they are used (although it will continue to respect them to aid
      transitioning to the new configs).
* `GridModel` now supports a `copyCell` context menu action. See `StoreContextMenu` for more
  details.
* New `GridCountLabel` component provides an alternative to existing `StoreCountLabel`, outputting
  both overall record count and current selection count in a configurable way.
* The `Button` component accepts an `autoFocus` prop to attempt to focus on render.
* The `Checkbox` component accepts an `autoFocus` prop to attempt to focus on render.

### 💥 Breaking Changes

* `StoreCountLabel` has been moved from `/desktop/cmp/store` to the cross-platform package
  `/cmp/store`. Its `gridModel` prop has also been removed - usages with grids should likely switch
  to the new `GridCountLabel` component, noted above and imported from `/cmp/grid`.
* The API for `ClipboardButton` and `ClipboardMenuItem` has been simplified, and made implementation
  independent. Specify a single `getCopyText` function rather than the `clipboardSpec`.
  (`clipboardSpec` is an artifact from the removed `clipboard` library).
* The `XH.prompt()` and `XH.message()` input config has been updated to work as documented, with any
  initial/default value for the input sourced from `input.initialValue`. Was previously sourced from
  `input.value` (#1298).
* ChartModel `config` has been deprecated. Please use `highchartsConfig` instead.

### 🐞 Bug Fixes

* The `Select.selectOnFocus` prop is now respected when used in tandem with `enableCreate` and/or
  `queryFn` props.
* `DateInput` popup _will_ now close when input is blurred but will _not_ immediately close when
  `enableTextInput` is `false` and a month or year is clicked (#1293).
* Buttons within a grid `actionCol` now render properly in compact mode, without clipping/overflow.

### ⚙️ Technical

* `AgGridModel` will now throw an exception if any of its methods which depend on ag-Grid state are
  called before the grid has been fully initialized (ag-Grid onGridReady event has fired).
  Applications can check the new `isReady` property on `AgGridModel` before calling such methods
  to️️ verify the grid is fully initialized.

### 📚 Libraries

* @blueprintjs/core `3.17 -> 3.18`
* @blueprintjs/datetime `3.11 -> 3.12`
* @fortawesome/fontawesome `5.9 -> 5.10`
* ag-grid `21.0.1 -> 21.1.1`
* store2 `2.7 -> 2.8`
* The `clipboard` library has been replaced with the simpler `clipboard-copy` library.

[Commit Log](https://github.com/xh/hoist-react/compare/v25.2.0...v26.0.1)

## v25.2.0 - 2019-07-25

### 🎁 New Features

* `RecordAction` supports a new `secondaryText` property. When used for a Grid context menu item,
  this text appears on the right side of the menu item, usually used for displaying the shortcut key
  associated with an action.

### 🐞 Bug Fixes

* Fixed issue with loopy behavior when using `Select.selectOnFocus` and changing focus
  simultaneously with keyboard and mouse.

[Commit Log](https://github.com/xh/hoist-react/compare/v25.1.0...v25.2.0)

## v25.1.0 - 2019-07-23

### 🎁 New Features

* `JsonInput` includes buttons for toggling showing in a full-screen dialog window. Also added a
  convenience button to auto-format `JsonInput's` content.
* `DateInput` supports a new `enableTextInput` prop. When this property is set to false, `DateInput`
  will be entirely driven by the provided date picker. Additionally, `DateInput` styles have been
  improved for its various modes to more clearly convey its functionality.
* `ExportButton` will auto-disable itself if bound to an empty `GridModel`. This helper button will
  now also throw a console warning (to alert the developer) if `gridModel.enableExport != true`.

### ⚙️ Technical

* Classes decorated with `@LoadSupport` will now throw an exception out of their provided
  `loadAsync()` method if called with a parameter that's not a plain object (i.e. param is clearly
  not a `LoadSpec`). Note this might be a breaking change, in so far as it introduces additional
  validation around this pre-existing API requirement.
* Requirements for the `colorSpec` option passed to Hoist number formatters have been relaxed to
  allow partial definitions such that, for example, only negative values may receive the CSS class
  specified, without having to account for positive value styling.

### 🐞 Bug Fixes

* `RestFormModel` now submits dirty fields only when editing a record, as intended (#1245).
* `FormField` will no longer override the disabled prop of its child input if true (#1262).

### 📚 Libraries

* mobx `5.11 -> 5.13`
* Misc. patch-level updates

[Commit Log](https://github.com/xh/hoist-react/compare/v25.0.0...v25.1.0)

## v25.0.0 - 2019-07-16

### 🎁 New Features

* `Column` accepts a new `comparator` callback to customize how column cell values are sorted by the
  grid.
* Added `XH.prompt()` to show a simple message popup with a built-in, configurable HoistInput. When
  submitted by the user, its callback or resolved promise will include the input's value.
* `Select` accepts a new `selectOnFocus` prop. The behaviour is analogous to the `selectOnFocus`
  prop already in `TextInput`, `TextArea` and `NumberInput`.

### 💥 Breaking Changes

* The `fmtPercent` and `percentRenderer` methods will now multiply provided value by 100. This is
  consistent with the behavior of Excel's percentage formatting and matches the expectations of
  `ExportFormat.PCT`. Columns that were previously using `exportValue: v => v/100` as a workaround
  to the previous renderer behavior should remove this line of code.
* `DimensionChooserModel`'s `historyPreference` config has been renamed `preference`. It now
  supports saving both value and history to the same preference (existing history preferences will
  be handled).

[Commit Log](https://github.com/xh/hoist-react/compare/v24.2.0...v25.0.0)

## v24.2.0 - 2019-07-08

### 🎁 New Features

* `GridModel` accepts a new `colDefaults` configuration. Defaults provided via this object will be
  merged (deeply) into all column configs as they are instantiated.
* New `Panel.compactHeader` and `DockContainer.compactHeaders` props added to enable more compact
  and space efficient styling for headers in these components.
    * ⚠️ Note that as part of this change, internal panel header CSS class names changed slightly -
      apps that were targeting these internal selectors would need to adjust. See
      desktop/cmp/panel/impl/PanelHeader.scss for the relevant updates.
* A new `exportOptions.columns` option on `GridModel` replaces `exportOptions.includeHiddenCols`.
  The updated and more flexible config supports special strings 'VISIBLE' (default), 'ALL', and/or a
  list of specific colIds to include in an export.
    * To avoid immediate breaking changes, GridModel will log a warning on any remaining usages of
      `includeHiddenCols` but auto-set to `columns: 'ALL'` to maintain the same behavior.
* Added new preference `xhShowVersionBar` to allow more fine-grained control of when the Hoist
  version bar is showing. It defaults to `auto`, preserving the current behavior of always showing
  the footer to Hoist Admins while including it for non-admins *only* in non-production
  environments. The pref can alternatively be set to 'always' or 'never' on a per-user basis.

### 📚 Libraries

* @blueprintjs/core `3.16 -> 3.17`
* @blueprintjs/datetime `3.10 -> 3.11`
* mobx `5.10 -> 5.11`
* react-transition-group `2.8 -> 4.2`

[Commit Log](https://github.com/xh/hoist-react/compare/v24.1.1...v24.2.0)

## v24.1.1 - 2019-07-01

### 🐞 Bug Fixes

* Mobile column chooser internal layout/sizing fixed when used in certain secure mobile browsers.

[Commit Log](https://github.com/xh/hoist-react/compare/v24.1.0...v24.1.1)

## v24.1.0 - 2019-07-01

### 🎁 New Features

* `DateInput.enableClear` prop added to support built-in button to null-out a date input's value.

### 🐞 Bug Fixes

* The `Select` component now properly shows all options when the pick-list is re-shown after a
  change without first blurring the control. (Previously this interaction edge case would only show
  the option matching the current input value.) #1198
* Mobile mask component `onClick` callback prop restored - required to dismiss mobile menus when not
  tapping a menu option.
* When checking for a possible expired session within `XH.handleException()`, prompt for app login
  only for Ajax requests made to relative URLs (not e.g. remote APIs accessed via CORS). #1189

### ✨ Style

* Panel splitter collapse button more visible in dark theme. CSS vars to customize further fixed.
* The mobile app menu button has been moved to the right side of the top appBar, consistent with its
  placement in desktop apps.

### 📚 Libraries

* @blueprintjs/core `3.15 -> 3.16`
* @blueprintjs/datetime `3.9 -> 3.10`
* codemirror `5.47 -> 5.48`
* mobx `6.0 -> 6.1`

[Commit Log](https://github.com/xh/hoist-react/compare/v24.0.0...v24.1.0)

## v24.0.0 - 2019-06-24

### 🎁 New Features

#### Data

* A `StoreFilter` object has been introduced to the data API. This allows `Store` and
  `StoreFilterField` to support the ability to conditionally include all children when filtering
  hierarchical data stores, and could support additional filtering customizations in the future.
* `Store` now provides a `summaryRecord` property which can be used to expose aggregated data for
  the data it contains. The raw data for this record can be provided to `loadData()` and
  `updateData()` either via an explicit argument to these methods, or as the root node of the raw
  data provided (see `Store.loadRootAsSummary`).
* The `StoreFilterField` component accepts new optional `model` and `bind` props to allow control of
  its text value from an external model's observable.
* `pwd` is now a new supported type of `Field` in the `@xh/hoist/core/data` package.

#### Grid

* `GridModel` now supports a `showSummary` config which can be used to display its store's
  summaryRecord (see above) as either a pinned top or bottom row.
* `GridModel` also adds a `enableColumnPinning` config to enable/disable user-driven pinning. On
  desktop, if enabled, users can pin columns by dragging them to the left or right edges of the grid
  (the default ag-Grid gesture). Column pinned state is now also captured and maintained by the
  overall grid state system.
* The desktop column chooser now options in a non-modal popover when triggered from the standard
  `ColChooserButton` component. This offers a quicker and less disruptive alternative to the modal
  dialog (which is still used when launched from the grid context menu). In this popover mode,
  updates to columns are immediately reflected in the underlying grid.
* The mobile `ColChooser` has been improved significantly. It now renders displayed and available
  columns as two lists, allowing drag and drop between to update the visibility and ordering. It
  also provides an easy option to toggle pinning the first column.
* `DimensionChooser` now supports an optional empty / ungrouped configuration with a value of `[]`.
  See `DimensionChooserModel.enableClear` and `DimensionChooser.emptyText`.

#### Other Features

* Core `AutoRefreshService` added to trigger an app-wide data refresh on a configurable interval, if
  so enabled via a combination of soft-config and user preference. Auto-refresh relies on the use of
  the root `RefreshContextModel` and model-level `LoadSupport`.
* A new `LoadingIndicator` component is available as a more minimal / unobtrusive alternative to a
  modal mask. Typically configured via a new `Panel.loadingIndicator` prop, the indicator can be
  bound to a `PendingTaskModel` and will automatically show/hide a spinner and/or custom message in
  an overlay docked to the corner of the parent Panel.
* `DateInput` adds support for new `enablePicker` and `showPickerOnFocus` props, offering greater
  control over when the calendar picker is shown. The new default behaviour is to not show the
  picker on focus, instead showing it via a built-in button.
* Transitions have been disabled by default on desktop Dialog and Popover components (both are from
  the Blueprint library) and on the Hoist Mask component. This should result in a snappier user
  experience, especially when working on remote / virtual workstations. Any in-app customizations to
  disable or remove transitions can now be removed in favor of this toolkit-wide change.
* Added new `@bindable.ref` variant of the `@bindable` decorator.

### 💥 Breaking Changes

* Apps that defined and initialized their own `AutoRefreshService` service or functionality should
  leverage the new Hoist service if possible. Apps with a pre-existing custom service of the same
  name must either remove in favor of the new service or - if they have special requirements not
  covered by the Hoist implementation - rename their own service to avoid a naming conflict.
* The `StoreFilterField.onFilterChange` callback will now be passed a `StoreFilter`, rather than a
  function.
* `DateInput` now has a calendar button on the right side of the input which is 22 pixels square.
  Applications explicitly setting width or height on this component should ensure that they are
  providing enough space for it to display its contents without clipping.

### 🐞 Bug Fixes

* Performance for bulk grid selections has been greatly improved (#1157)
* Toolbars now specify a minimum height (or width when vertical) to avoid shrinking unexpectedly
  when they contain only labels or are entirely empty (but still desired to e.g. align UIs across
  multiple panels). Customize if needed via the new `--xh-tbar-min-size` CSS var.
* All Hoist Components that accept a `model` prop now have that properly documented in their
  prop-types.
* Admin Log Viewer no longer reverses its lines when not in tail mode.

### ⚙️ Technical

* The `AppSpec` config passed to `XH.renderApp()` now supports a `clientAppCode` value to compliment
  the existing `clientAppName`. Both values are now optional and defaulted from the project-wide
  `appCode` and `appName` values set via the project's Webpack config. (Note that `clientAppCode` is
  referenced by the new `AutoRefreshService` to support configurable auto-refresh intervals on a
  per-app basis.)

### 📚 Libraries

* ag-grid `20.0 -> 21.0`
* react-select `2.4 -> 3.0`
* mobx-react `5.4 -> 6.0.3`
* font-awesome `5.8 -> 5.9`
* react-beautiful-dnd `10.1.1 -> 11.0.4`

[Commit Log](https://github.com/xh/hoist-react/compare/v23.0.0...v24.0.0)

## v23.0.0 - 2019-05-30

### 🎁 New Features

* `GridModel` now accepts a config of `cellBorders`, similar to `rowBorders`
* `Panel.tbar` and `Panel.bbar` props now accept an array of Elements and will auto-generate a
  `Toolbar` to contain them, avoiding the need for the extra import of `toolbar()`.
* New functions `withDebug` and `withShortDebug` have been added to provide a terse syntax for
  adding debug messages that track the execution of specific blocks of code.
* `XH.toast()` now supports an optional `containerRef` argument that can be used for anchoring a
  toast within another component (desktop only). Can be used to display more targeted toasts within
  the relevant section of an application UI, as opposed to the edge of the screen.
* `ButtonGroupInput` accepts a new `enableClear` prop that allows the active / depressed button to
  be unselected by pressing it again - this sets the value of the input as a whole to `null`.
* Hoist Admins now always see the VersionBar in the footer.
* `Promise.track` now accepts an optional `omit` config that indicates when no tracking will be
  performed.
* `fmtNumber` now accepts an optional `prefix` config that prepends immediately before the number,
  but after the sign (`+`, `-`).
* New utility methods `forEachAsync()` and `whileAsync()` have been added to allow non-blocking
  execution of time-consuming loops.

### 💥 Breaking Changes

* The `AppOption.refreshRequired` config has been renamed to `reloadRequired` to better match the
  `XH.reloadApp()` method called to reload the entire app in the browser. Any options defined by an
  app that require it to be fully reloaded should have this renamed config set to `true`.
* The options dialog will now automatically trigger an app-wide data _refresh_ via
  `XH.refreshAppAsync()` if options have changed that don't require a _reload_.
* The `EventSupport` mixin has been removed. There are no known uses of it and it is in conflict
  with the overall reactive structure of the hoist-react API. If your app listens to the
  `appStateChanged`, `prefChange` or `prefsPushed` events you will need to adjust accordingly.

### 🐞 Bug Fixes

* `Select` will now let the user edit existing text in conditions where it is expected to be
  editable. #880
* The Admin "Config Differ" tool has been updated to reflect changes to `Record` made in v22. It is
  once again able to apply remote config values.
* A `Panel` with configs `resizable: true, collapsible: false` now renders with a splitter.
* A `Panel` with no `icon`, `title`, or `headerItems` will not render a blank header.
* `FileChooser.enableMulti` now behaves as one might expect -- true to allow multiple files in a
  single upload. Previous behavior (the ability to add multiple files to dropzone) is now controlled
  by `enableAddMulti`.

[Commit Log](https://github.com/xh/hoist-react/compare/v22.0.0...v23.0.0)

## v22.0.0 - 2019-04-29

### 🎁 New Features

* A new `DockContainer` component provides a user-friendly way to render multiple child components
  "docked" to its bottom edge. Each child view is rendered with a configurable header and controls
  to allow the user to expand it, collapse it, or optionally "pop it out" into a modal dialog.
* A new `AgGrid` component provides a much lighter Hoist wrapper around ag-Grid while maintaining
  consistent styling and layout support. This allows apps to use any features supported by ag-Grid
  without conflicting with functionality added by the core Hoist `Grid`.
    * Note that this lighter wrapper lacks a number of core Hoist features and integrations,
      including store support, grid state, enhanced column and renderer APIs, absolute value
      sorting, and more.
    * An associated `AgGridModel` provides access to to the ag-Grid APIs, minimal styling configs,
      and several utility methods for managing Grid state.
* Added `GridModel.groupSortFn` config to support custom group sorting (replaces any use of
  `agOptions.defaultGroupSortComparator`).
* The `Column.cellClass` and `Column.headerClass` configs now accept functions to dynamically
  generate custom classes based on the Record and/or Column being rendered.
* The `Record` object now provides an additional getter `Record.allChildren` to return all children
  of the record, irrespective of the current filter in place on the record's store. This supplements
  the existing `Record.children` getter, which returns only the children meeting the filter.

### 💥 Breaking Changes

* The class `LocalStore` has been renamed `Store`, and is now the main implementation and base class
  for Store Data. The extraneous abstract superclass `BaseStore` has been removed.
* `Store.dataLastUpdated` had been renamed `Store.lastUpdated` on the new class and is now a simple
  timestamp (ms) rather than a Javascript Date object.
* The constructor argument `Store.processRawData` now expects a function that *returns* a modified
  object with the necessary edits. This allows implementations to safely *clone* the raw data rather
  than mutating it.
* The method `Store.removeRecord` has been replaced with the method `Store.removeRecords`. This will
  facilitate efficient bulk deletes.

### ⚙️ Technical

* `Grid` now performs an important performance workaround when loading a new dataset that would
  result in the removal of a significant amount of existing records/rows. The underlying ag-Grid
  component has a serious bottleneck here (acknowledged as AG-2879 in their bug tracker). The Hoist
  grid wrapper will now detect when this is likely and proactively clear all data using a different
  API call before loading the new dataset.
* The implementations `Store`, `RecordSet`, and `Record` have been updated to more efficiently
  re-use existing record references when loading, updating, or filtering data in a store. This keeps
  the Record objects within a store as stable as possible, and allows additional optimizations by
  ag-Grid and its `deltaRowDataMode`.
* When loading raw data into store `Record`s, Hoist will now perform additional conversions based on
  the declared `Field.type`. The unused `Field.nullable` has been removed.
* `LocalStorageService` now uses both the `appCode` and current username for its namespace key,
  ensuring that e.g. local prefs/grid state are not overwritten across multiple app users on one OS
  profile, or when admin impersonation is active. The service will automatically perform a one-time
  migration of existing local state from the old namespace to the new. #674
* `elem` no longer skips `null` children in its calls to `React.createElement()`. These children may
  play the role of placeholders when using conditional rendering, and skipping them was causing
  React to trigger extra re-renders. This change further simplifies Hoist's element factory and
  removes an unnecessary divergence with the behavior of JSX.

### 🐞 Bug Fixes

* `Grid` exports retain sorting, including support for absolute value sorting. #1068
* Ensure `FormField`s are keyed with their model ID, so that React can properly account for dynamic
  changes to fields within a form. #1031
* Prompt for app refresh in (rare) case of mismatch between client and server-side session user.
  (This can happen during impersonation and is defended against in server-side code.) #675

[Commit Log](https://github.com/xh/hoist-react/compare/v21.0.2...v22.0.0)

## v21.0.2 - 2019-04-05

### 📚 Libraries

* Rollback ag-Grid to v20.0.0 after running into new performance issues with large datasets and
  `deltaRowDataMode`. Updates to tree filtering logic, also related to grid performance issues with
  filtered tree results returning much larger record counts.

## v21.0.0 - 2019-04-04

### 🎁 New Features

* `FetchService` fetch methods now accept a plain object as the `headers` argument. These headers
  will be merged with the default headers provided by FetchService.
* An app can also now specify default headers to be sent with every fetch request via
  `XH.fetchService.setDefaultHeaders()`. You can pass either a plain object, or a closure which
  returns one.
* `Grid` supports a new `onGridReady` prop, allowing apps to hook into the ag-Grid event callback
  without inadvertently short-circuiting the Grid's own internal handler.

### 💥 Breaking Changes

* The shortcut getter `FormModel.isNotValid` was deemed confusing and has been removed from the API.
  In most cases applications should use `!FormModel.isValid` instead; this expression will return
  `false` for the `Unknown` as well as the `NotValid` state. Applications that wish to explicitly
  test for the `NotValid` state should use the `validationState` getter.
* Multiple HoistInputs have changed their `onKeyPress` props to `onKeyDown`, including TextInput,
  NumberInput, TextArea & SearchInput. The `onKeyPress` event has been deprecated in general and has
  limitations on which keys will trigger the event to fire (i.e. it would not fire on an arrow
  keypress).
* FetchService's fetch methods no longer support `contentType` parameter. Instead, specify a custom
  content-type by setting a 'Content-Type' header using the `headers` parameter.
* FetchService's fetch methods no longer support `acceptJson` parameter. Instead, pass an {"Accept":
  "application/json"} header using the `headers` parameter.

### ✨ Style

* Black point + grid colors adjusted in dark theme to better blend with overall blue-gray tint.
* Mobile styles have been adjusted to increase the default font size and grid row height, in
  addition to a number of other smaller visual adjustments.

### 🐞 Bug Fixes

* Avoid throwing React error due to tab / routing interactions. Tab / routing / state support
  generally improved. (#1052)
* `GridModel.selectFirst()` improved to reliably select first visible record even when one or more
  groupBy levels active. (#1058)

### 📚 Libraries

* ag-Grid `~20.1 -> ~20.2` (fixes ag-grid sorting bug with treeMode)
* @blueprint/core `3.14 -> 3.15`
* @blueprint/datetime `3.7 -> 3.8`
* react-dropzone `10.0 -> 10.1`
* react-transition-group `2.6 -> 2.8`

[Commit Log](https://github.com/xh/hoist-react/compare/v20.2.1...v21.0.0)

## v20.2.1 - 2019-03-28

* Minor tweaks to grid styles - CSS var for pinned column borders, drop left/right padding on
  center-aligned grid cells.

[Commit Log](https://github.com/xh/hoist-react/compare/v20.2.0...v20.2.1)

## v20.2.0 - 2019-03-27

### 🎁 New Features

* `GridModel` exposes three new configs - `rowBorders`, `stripeRows`, and `showCellFocus` - to
  provide additional control over grid styling. The former `Grid` prop `showHover` has been
  converted to a `GridModel` config for symmetry with these other flags and more efficient
  re-rendering. Note that some grid-related CSS classes have also been modified to better conform to
  the BEM approach used elsewhere - this could be a breaking change for apps that keyed off of
  certain Hoist grid styles (not expected to be a common case).
* `Select` adds a `queryBuffer` prop to avoid over-eager calls to an async `queryFn`. This buffer is
  defaulted to 300ms to provide some out-of-the-box debouncing of keyboard input when an async query
  is provided. A longer value might be appropriate for slow / intensive queries to a remote API.

### 🐞 Bug Fixes

* A small `FormField.labelWidth` config value will now be respected, even if it is less than the
  default minWidth of 80px.
* Unnecessary re-renders of inactive tab panels now avoided.
* `Grid`'s filter will now be consistently applied to all tree grid records. Previously, the filter
  skipped deeply nested records under specific conditions.
* `Timer` no longer requires its `runFn` to be a promise, as it briefly (and unintentionally) did.
* Suppressed default browser resize handles on `textarea`.

[Commit Log](https://github.com/xh/hoist-react/compare/v20.1.1...v20.2.0)

## v20.1.1 - 2019-03-27

### 🐞 Bug Fixes

* Fix form field reset so that it will call computeValidationAsync even if revalidation is not
  triggered because the field's value did not change when reset.

[Commit Log](https://github.com/xh/hoist-react/compare/v20.1.0...v20.1.1)

## v20.1.0 - 2019-03-14

### 🎁 New Features

* Standard app options panel now includes a "Restore Defaults" button to clear all user preferences
  as well as any custom grid state, resetting the app to its default state for that user.

### 🐞 Bug Fixes

* Removed a delay from `HoistInput` blur handling, ensuring `noteBlurred()` is called as soon as the
  element loses focus. This should remove a class of bugs related to input values not flushing into
  their models quickly enough when `commitOnChange: false` and the user moves directly from an input
  to e.g. clicking a submit button. #1023
* Fix to Admin ConfigDiffer tool (missing decorator).

### ⚙️ Technical

* The `GridModel.store` config now accepts a plain object and will internally create a `LocalStore`.
  This store config can also be partially specified or even omitted entirely. GridModel will ensure
  that the store is auto-configured with all fields in configured grid columns, reducing the need
  for app code boilerplate (re)enumerating field names.
* `Timer` class reworked to allow its interval to be adjusted dynamically via `setInterval()`,
  without requiring the Timer to be re-created.

[Commit Log](https://github.com/xh/hoist-react/compare/v20.0.1...v20.1.0)

## v20.0.1 - 2019-03-08

### 🐞 Bug Fixes

* Ensure `RestStore` processes records in a standard way following a save/add operation (#1010).

[Commit Log](https://github.com/xh/hoist-react/compare/v20.0.0...v20.0.1)

## v20.0.0 - 2019-03-06

### 💥 Breaking Changes

* The `@LoadSupport` decorator has been substantially reworked and enhanced from its initial release
  in v19. It is no longer needed on the HoistComponent, but rather should be put directly on the
  owned HoistModel implementing the loading. IMPORTANT NOTE: all models should implement
  `doLoadAsync` rather than `loadAsync`. Please see `LoadSupport` for more information on this
  important change.
* `TabContainer` and `TabContainerModel` are now cross-platform. Apps should update their code to
  import both from `@xh/hoist/cmp/tab`.
* `TabContainer.switcherPosition` has been moved to `TabContainerModel`. Please note that changes to
  `switcherPosition` are not supported on mobile, where the switcher will always appear beneath the
  container.
* The `Label` component from `@xh/hoist/desktop/cmp/input` has been removed. Applications should
  consider using the basic html `label` element instead (or a `FormField` if applicable).
* The `LeftRightChooserModel` constructor no longer accepts a `leftSortBy` and `rightSortBy`
  property. The implementation of these properties was generally broken. Use `leftSorted` and
  `rightSorted` instead.

#### Mobile

* Mobile `Page` has changed - `Pages` are now wrappers around `Panels` that are designed to be used
  with a `NavigationModel` or `TabContainer`. `Page` accepts the same props as `Panel`, meaning uses
  of `loadModel` should be replaced with `mask`.
* The mobile `AppBar` title is static and defaults to the app name. If you want to display page
  titles, it is recommended to use the `title` prop on the `Page`.

### 🎁 New Features

* Enhancements to Model and Component data loading via `@LoadSupport` provides a stronger set of
  conventions and better support for distinguishing between initial loads / auto/background
  refreshes / user- driven refreshes. It also provides new patterns for ensuring application
  Services are refreshed as part of a reworked global refresh cycle.
* RestGridModel supports a new `cloneAction` to take an existing record and open the editor form in
  "add mode" with all editable fields pre-populated from the source record. The action calls
  `prepareCloneFn`, if defined on the RestGridModel, to perform any transform operations before
  rendering the form.
* Tabs in `TabContainerModel` now support an `icon` property on the desktop.
* Charts take a new optional `aspectRatio` prop.
* Added new `Column.headerTooltip` config.
* Added new method `markManaged` on `ManagedSupport`.
* Added new function decorator `debounced`.
* Added new function `applyMixin` providing support for structured creation of class decorators
  (mixins).

#### Mobile

* Column chooser support available for mobile Grids. Users can check/uncheck columns to add/remove
  them from a configurable grid and reorder the columns in the list via drag and drop. Pair
  `GridModel.enableColChooser` with a mobile `colChooserButton` to allow use.
* Added `DialogPage` to the mobile toolkit. These floating pages do not participate in navigation or
  routing, and are used for showing fullscreen views outside of the Navigator / TabContainer
  context.
* Added `Panel` to the mobile toolkit, which offers a header element with standardized styling,
  title, and icon, as well as support for top and bottom toolbars.
* The mobile `AppBar` has been updated to more closely match the desktop `AppBar`, adding `icon`,
  `leftItems`, `hideAppMenuButton` and `appMenuButtonProps` props.
* Added routing support to mobile.

### 🐞 Bug Fixes

* The HighCharts wrapper component properly resizes its chart.
* Mobile dimension chooser button properly handles overflow for longer labels.
* Sizing fixes for multi-line inputs such as textArea and jsonInput.
* NumberInput calls a `onKeyPress` prop if given.
* Layout fixes on several admin panels and detail popups.

### 📚 Libraries

* @blueprintjs/core `3.13 -> 3.14`
* @xh/hoist-dev-utils `3.5 -> 3.6`
* ag-Grid `~20.0 -> ~20.1`
* react-dropzone `~8.0 -> ~9.0`
* react-select `~2.3 -> ~2.4`
* router5 `~6.6 -> ~7.0`
* react `~16.7 -> ~16.8`

[Commit Log](https://github.com/xh/hoist-react/compare/v19.0.1...v20.0.0)

## v19.0.1 - 2019-02-12

### 🐞 Bug Fixes

* Additional updates and simplifications to `FormField` sizing of child `HoistInput` elements, for
  more reliable sizing and spacing filling behavior.

[Commit Log](https://github.com/xh/hoist-react/compare/v19.0.0...v19.0.1)

## v19.0.0 - 2019-02-08

### 🎁 New Features

* Added a new architecture for signaling the need to load / refresh new data across either the
  entire app or a section of the component hierarchy. This new system relies on React context to
  minimizes the need for explicit application wiring, and improves support for auto-refresh. See
  newly added decorator `@LoadSupport` and classes/components `RefreshContext`,
  `RefreshContextModel`, and `RefreshContextView` for more info.
* `TabContainerModel` and `TabModel` now support `refreshMode` and `renderMode` configs to allow
  better control over how inactive tabs are mounted/unmounted and how tabs handle refresh requests
  when hidden or (re)activated.
* Apps can implement `getAppOptions()` in their `AppModel` class to specify a set of app-wide
  options that should be editable via a new built-in Options dialog. This system includes built-in
  support for reading/writing options to preferences, or getting/setting their values via custom
  handlers. The toolkit handles the rendering of the dialog.
* Standard top-level app buttons - for actions such as launching the new Options dialog, switching
  themes, launching the admin client, and logging out - have been moved into a new menu accessible
  from the top-right corner of the app, leaving more space for app-specific controls in the AppBar.
* `RecordGridModel` now supports an enhanced `editors` configuration that exposes the full set of
  validation and display support from the Forms package.
* `HoistInput` sizing is now consistently implemented using `LayoutSupport`. All sizable
  `HoistInputs` now have default `width` to ensure a standard display out of the box. `JsonInput`
  and `TextArea` also have default `height`. These defaults can be overridden by declaring explicit
  `width` and `height` values, or unset by setting the prop to `null`.
* `HoistInputs` within `FormFields` will be automatically sized to fill the available space in the
  `FormField`. In these cases, it is advised to either give the `FormField` an explicit size or
  render it in a flex layout.

### 💥 Breaking Changes

* ag-Grid has been updated to v20.0.0. Most apps shouldn't require any changes - however, if you are
  using `agOptions` to set sorting, filtering or resizing properties, these may need to change:

  For the `Grid`, `agOptions.enableColResize`, `agOptions.enableSorting`
  and `agOptions.enableFilter`
  have been removed. You can replicate their effects by using `agOptions.defaultColDef`. For
  `Columns`, `suppressFilter` has been removed, an should be replaced with `filter: false`.

* `HoistAppModel.requestRefresh` and `TabContainerModel.requestRefresh` have been removed.
  Applications should use the new Refresh architecture described above instead.
* `tabRefreshMode` on TabContainer has been renamed `renderMode`.
* `TabModel.reloadOnShow` has been removed. Set the `refreshMode` property on TabContainerModel or
  TabModel to `TabRefreshMode.ON_SHOW_ALWAYS` instead.
* The mobile APIs for `TabContainerModel`, `TabModel`, and `RefreshButton` have been rewritten to
  more closely mirror the desktop API.
* The API for `RecordGridModel` editors has changed -- `type` is no longer supported. Use
  `fieldModel` and `formField` instead.
* `LocalStore.loadRawData` requires that all records presented to store have unique IDs specified.
  See `LocalStore.idSpec` for more information.

### 🐞 Bug Fixes

* SwitchInput and RadioInput now properly highlight validation errors in `minimal` mode.

### 📚 Libraries

* @blueprintjs/core `3.12 -> 3.13`
* ag-Grid `~19.1.4 -> ~20.0.0`

[Commit Log](https://github.com/xh/hoist-react/compare/v18.1.2...v19.0.0)

## v18.1.2 - 2019-01-30

### 🐞 Bug Fixes

* Grid integrations relying on column visibility (namely export, storeFilterField) now correctly
  consult updated column state from GridModel. #935
* Ensure `FieldModel.initialValue` is observable to ensure that computed dirty state (and any other
  derivations) are updated if it changes. #934
* Fixes to ensure Admin console log viewer more cleanly handles exceptions (e.g. attempting to
  auto-refresh on a log file that has been deleted).

[Commit Log](https://github.com/xh/hoist-react/compare/v18.1.1...v18.1.2)

## v18.1.1 - 2019-01-29

* Grid cell padding can be controlled via a new set of CSS vars and is reduced by default for grids
  in compact mode.
* The `addRecordAsync()` and `saveRecordAsync()` methods on `RestStore` return the updated record.

[Commit Log](https://github.com/xh/hoist-react/compare/v18.1.0...v18.1.1)

## v18.1.0 - 2019-01-28

### 🎁 New Features

* New `@managed` class field decorator can be used to mark a property as fully created/owned by its
  containing class (provided that class has installed the matching `@ManagedSupport` decorator).
    * The framework will automatically pass any `@managed` class members to `XH.safeDestroy()` on
      destroy/unmount to ensure their own `destroy()` lifecycle methods are called and any related
      resources are disposed of properly, notably MobX observables and reactions.
    * In practice, this should be used to decorate any properties on `HoistModel`, `HoistService`,
      or
      `HoistComponent` classes that hold a reference to a `HoistModel` created by that class. All of
      those core artifacts support the new decorator, `HoistModel` already provides a built-in
      `destroy()` method, and calling that method when an app is done with a Model is an important
      best practice that can now happen more reliably / easily.
* `FormModel.getData()` accepts a new single parameter `dirtyOnly` - pass true to get back only
  fields which have been modified.
* The mobile `Select` component indicates the current value with a ✅ in the drop-down list.
* Excel exports from tree grids now include the matching expand/collapse tree controls baked into
  generated Excel file.

### 🐞 Bug Fixes

* The `JsonInput` component now properly respects / indicates disabled state.

### 📚 Libraries

* Hoist-dev-utils `3.4.1 -> 3.5.0` - updated webpack and other build tool dependencies, as well as
  an improved eslint configuration.
* @blueprintjs/core `3.10 -> 3.12`
* @blueprintjs/datetime `3.5 -> 3.7`
* fontawesome `5.6 -> 5.7`
* mobx `5.8 -> 5.9`
* react-select `2.2 -> 2.3`
* Other patch updates

[Commit Log](https://github.com/xh/hoist-react/compare/v18.0.0...v18.1.0)

## v18.0.0 - 2019-01-15

### 🎁 New Features

* Form support has been substantially enhanced and restructured to provide both a cleaner API and
  new functionality:
    * `FormModel` and `FieldModel` are now concrete classes and provide the main entry point for
      specifying the contents of a form. The `Field` and `FieldSupport` decorators have been
      removed.
    * Fields and sub-forms may now be dynamically added to FormModel.
    * The validation state of a FormModel is now *immediately* available after construction and
      independent of the GUI. The triggering of the *display* of that state is now a separate
      process triggered by GUI actions such as blur.
    * `FormField` has been substantially reworked to support a read-only display and inherit common
      property settings from its containing `Form`.
    * `HoistInput` has been moved into the `input` package to clarify that these are lower level
      controls and independent of the Forms package.

* `RestGrid` now supports a `mask` prop. RestGrid loading is now masked by default.
* `Chart` component now supports a built-in zoom out gesture: click and drag from right-to-left on
  charts with x-axis zooming.
* `Select` now supports an `enableClear` prop to control the presence of an optional inline clear
  button.
* `Grid` components take `onCellClicked` and `onCellDoubleClicked` event handlers.
* A new desktop `FileChooser` wraps a preconfigured react-dropzone component to allow users to
  easily select files for upload or other client-side processing.

### 💥 Breaking Changes

* Major changes to Form (see above). `HoistInput` imports will also need to be adjusted to move from
  `form` to `input`.
* The name of the HoistInput `field` prop has been changed to `bind`. This change distinguishes the
  lower-level input package more clearly from the higher-level form package which uses it. It also
  more clearly relates the property to the associated `@bindable` annotation for models.
* A `Select` input with `enableMulti = true` will by default no longer show an inline x to clear the
  input value. Use the `enableClear` prop to re-enable.
* Column definitions are exported from the `grid` package. To ensure backwards compatibility,
  replace imports from `@xh/hoist/desktop/columns` with `@xh/hoist/desktop/cmp/grid`.

### 📚 Libraries

* React `~16.6.0 -> ~16.7.0`
* Patch version updates to multiple other dependencies.

[Commit Log](https://github.com/xh/hoist-react/compare/v17.0.0...v18.0.0)

## v17.0.0 - 2018-12-21

### 💥 Breaking Changes

* The implementation of the `model` property on `HoistComponent` has been substantially enhanced:
    * "Local" Models should now be specified on the Component class declaration by simply setting
      the
      `model` property, rather than the confusing `localModel` property.
    * HoistComponent now supports a static `modelClass` class property. If set, this property will
      allow a HoistComponent to auto-create a model internally when presented with a plain
      javascript object as its `model` prop. This is especially useful in cases like `Panel`
      and `TabContainer`, where apps often need to specify a model but do not require a reference to
      the model. Those usages can now skip importing and instantiating an instance of the
      component's model class themselves.
    * Hoist will now throw an Exception if an application attempts to changes the model on an
      existing HoistComponent instance or presents the wrong type of model to a HoistComponent where
      `modelClass` has been specified.

* `PanelSizingModel` has been renamed `PanelModel`. The class now also has the following new
  optional properties, all of which are `true` by default:
    * `showSplitter` - controls visibility of the splitter bar on the outside edge of the component.
    * `showSplitterCollapseButton` - controls visibility of the collapse button on the splitter bar.
    * `showHeaderCollapseButton` - controls visibility of a (new) collapse button in the header.

* The API methods for exporting grid data have changed and gained new features:
    * Grids must opt-in to export with the `GridModel.enableExport` config.
    * Exporting a `GridModel` is handled by the new `GridExportService`, which takes a collection of
      `exportOptions`. See `GridExportService.exportAsync` for available `exportOptions`.
    * All export entry points (`GridModel.exportAsync()`, `ExportButton` and the export context menu
      items) support `exportOptions`. Additionally, `GridModel` can be configured with default
      `exportOptions` in its config.

* The `buttonPosition` prop on `NumberInput` has been removed due to problems with the underlying
  implementation. Support for incrementing buttons on NumberInputs will be re-considered for future
  versions of Hoist.

### 🎁 New Features

* `TextInput` on desktop now supports an `enableClear` property to allow easy addition of a clear
  button at the right edge of the component.
* `TabContainer` enhancements:
    * An `omit` property can now be passed in the tab configs passed to the `TabContainerModel`
      constructor to conditionally exclude a tab from the container
    * Each `TabModel` can now be retrieved by id via the new `getTabById` method on
      `TabContainerModel`.
    * `TabModel.title` can now be changed at runtime.
    * `TabModel` now supports the following properties, which can be changed at runtime or set via
      the config:
        * `disabled` - applies a disabled style in the switcher and blocks navigation to the tab via
          user click, routing, or the API.
        * `excludeFromSwitcher` - removes the tab from the switcher, but the tab can still be
          navigated to programmatically or via routing.
* `MultiFieldRenderer` `multiFieldConfig` now supports a `delimiter` property to separate
  consecutive SubFields.
* `MultiFieldRenderer` SubFields now support a `position` property, to allow rendering in either the
  top or bottom row.
* `StoreCountLabel` now supports a new 'includeChildren' prop to control whether or not children
  records are included in the count. By default this is `false`.
* `Checkbox` now supports a `displayUnsetState` prop which may be used to display a visually
  distinct state for null values.
* `Select` now renders with a checkbox next to the selected item in its dropdown menu, instead of
  relying on highlighting. A new `hideSelectedOptionCheck` prop is available to disable.
* `RestGridModel` supports a `readonly` property.
* `DimensionChooser`, various `HoistInput` components, `Toolbar` and `ToolbarSeparator` have been
  added to the mobile component library.
* Additional environment enums for UAT and BCP, added to Hoist Core 5.4.0, are supported in the
  application footer.

### 🐞 Bug Fixes

* `NumberInput` will no longer immediately convert its shorthand value (e.g. "3m") into numeric form
  while the user remains focused on the input.
* Grid `actionCol` columns no longer render Button components for each action, relying instead on
  plain HTML / CSS markup for a significant performance improvement when there are many rows and/or
  actions per row.
* Grid exports more reliably include the appropriate file extension.
* `Select` will prevent an `<esc>` keypress from bubbling up to parent components only when its menu
  is open. (In that case, the component assumes escape was pressed to close its menu and captures
  the keypress, otherwise it should leave it alone and let it e.g. close a parent popover).

[Commit Log](https://github.com/xh/hoist-react/compare/v16.0.1...v17.0.0)

## v16.0.1 - 2018-12-12

### 🐞 Bug Fixes

* Fix to FeedbackForm allowing attempted submission with an empty message.

[Commit Log](https://github.com/xh/hoist-react/compare/v16.0.0...v16.0.1)

## v16.0.0

### 🎁 New Features

* Support for ComboBoxes and Dropdowns have been improved dramatically, via a new `Select` component
  based on react-select.
* The ag-Grid based `Grid` and `GridModel` are now available on both mobile and desktop. We have
  also added new support for multi-row/multi-field columns via the new `multiFieldRenderer` renderer
  function.
* The app initialization lifecycle has been restructured so that no App classes are constructed
  until Hoist is fully initialized.
* `Column` now supports an optional `rowHeight` property.
* `Button` now defaults to 'minimal' mode, providing a much lighter-weight visual look-and-feel to
  HoistApps. `Button` also implements `@LayoutSupport`.
* Grouping state is now saved by the grid state support on `GridModel`.
* The Hoist `DimChooser` component has been ported to hoist-react.
* `fetchService` now supports an `autoAbortKey` in its fetch methods. This can be used to
  automatically cancel obsolete requests that have been superseded by more recent variants.
* Support for new `clickableLabel` property on `FormField`.
* `RestForm` now supports a read-only view.
* Hoist now supports automatic tracking of app/page load times.

### 💥 Breaking Changes

* The new location for the cross-platform grid component is `@xh/hoist/cmp/grid`. The `columns`
  package has also moved under a new sub-package in this location.
* Hoist top-level App Structure has changed in order to improve consistency of the Model-View
  conventions, to improve the accessibility of services, and to support the improvements in app
  initialization mentioned above:
    - `XH.renderApp` now takes a new `AppSpec` configuration.
    - `XH.app` is now `XH.appModel`.
    - All services are installed directly on `XH`.
    - `@HoistApp` is now `@HoistAppModel`
* `RecordAction` has been substantially refactored and improved. These are now typically immutable
  and may be shared.
    - `prepareFn` has been replaced with a `displayFn`.
    - `actionFn` and `displayFn` now take a single object as their parameter.
* The `hide` property on `Column` has been changed to `hidden`.
* The `ColChooserButton` has been moved from the incorrect location `@xh/hoist/cmp/grid` to
  `@xh/hoist/desktop/cmp/button`. This is a desktop-only component. Apps will have to adjust these
  imports.
* `withDefaultTrue` and `withDefaultFalse` in `@xh/hoist/utils/js` have been removed. Use
  `withDefault` instead.
* `CheckBox` has been renamed `Checkbox`

### ⚙️ Technical

* ag-Grid has been upgraded to v19.1
* mobx has been upgraded to v5.6
* React has been upgraded to v16.6
* Allow browsers with proper support for Proxy (e.g Edge) to access Hoist Applications.

### 🐞 Bug Fixes

* Extensive. See full change list below.

[Commit Log](https://github.com/xh/hoist-react/compare/v15.1.2...v16.0.0)

## v15.1.2

🛠 Hotfix release to MultiSelect to cap the maximum number of options rendered by the drop-down
list. Note, this component is being replaced in Hoist v16 by the react-select library.

[Commit Log](https://github.com/xh/hoist-react/compare/v15.1.1...v15.1.2)

## v15.1.1

### 🐞 Bug Fixes

* Fix to minimal validation mode for FormField disrupting input focus.
* Fix to JsonInput disrupting input focus.

### ⚙️ Technical

* Support added for TLBR-style notation when specifying margin/padding via layoutSupport - e.g. box(
  {margin: '10 20 5 5'}).
* Tweak to lockout panel message when the user has no roles.

[Commit Log](https://github.com/xh/hoist-react/compare/v15.1.0...v15.1.1)

## v15.1.0

### 🎁 New Features

* The FormField component takes a new minimal prop to display validation errors with a tooltip only
  as opposed to an inline message string. This can be used to help reduce shifting / jumping form
  layouts as required.
* The admin-only user impersonation toolbar will now accept new/unknown users, to support certain
  SSO application implementations that can create users on the fly.

### ⚙️ Technical

* Error reporting to server w/ custom user messages is disabled if the user is not known to the
  client (edge case with errors early in app lifecycle, prior to successful authentication).

[Commit Log](https://github.com/xh/hoist-react/compare/v15.0.0...v15.1.0)

## v15.0.0

### 💥 Breaking Changes

* This update does not require any application client code changes, but does require updating the
  Hoist Core Grails plugin to >= 5.0. Hoist Core changes to how application roles are loaded and
  users are authenticated required minor changes to how JS clients bootstrap themselves and load
  user data.
* The Hoist Core HoistImplController has also been renamed to XhController, again requiring Hoist
  React adjustments to call the updated /xh/ paths for these (implementation) endpoints. Again, no
  app updates required beyond taking the latest Hoist Core plugin.

[Commit Log](https://github.com/xh/hoist-react/compare/v14.2.0...v15.0.0)

## v14.2.0

### 🎁 New Features

* Upgraded hoist-dev-utils to 3.0.3. Client builds now use the latest Webpack 4 and Babel 7 for
  noticeably faster builds and recompiles during CI and at development time.
* GridModel now has a top-level agColumnApi property to provide a direct handle on the ag-Grid
  Column API object.

### ⚙️ Technical

* Support for column groups strengthened with the addition of a dedicated ColumnGroup sibling class
  to Column. This includes additional internal refactoring to reduce unnecessary cloning of Column
  configurations and provide a more managed path for Column updates. Public APIs did not change.
  (#694)

### 📚 Libraries

* Blueprint Core `3.6.1 -> 3.7.0`
* Blueprint Datetime `3.2.0 -> 3.3.0`
* Fontawesome `5.3.x -> 5.4.x`
* MobX `5.1.2 -> 5.5.0`
* Router5 `6.5.0 -> 6.6.0`

[Commit Log](https://github.com/xh/hoist-react/compare/v14.1.3...v14.2.0)

## v14.1.3

### 🐞 Bug Fixes

* Ensure JsonInput reacts properly to value changes.

### ⚙️ Technical

* Block user pinning/unpinning in Grid via drag-and-drop - pending further work via #687.
* Support "now" as special token for dateIs min/max validation rules.
* Tweak grouped grid row background color.

[Commit Log](https://github.com/xh/hoist-react/compare/v14.1.1...v14.1.3)

## v14.1.1

### 🐞 Bug Fixes

* Fixes GridModel support for row-level grouping at same time as column grouping.

[Commit Log](https://github.com/xh/hoist-react/compare/v14.1.0...v14.1.1)

## v14.1.0

### 🎁 New Features

* GridModel now supports multiple levels of row grouping. Pass the public setGroupBy() method an
  array of string column IDs, or a falsey value / empty array to ungroup. Note that the public and
  observable groupBy property on GridModel will now always be an array, even if the grid is not
  grouped or has only a single level of grouping.
* GridModel exposes public expandAll() and collapseAll() methods for grouped / tree grids, and
  StoreContextMenu supports a new "expandCollapseAll" string token to insert context menu items.
  These are added to the default menu, but auto-hide when the grid is not in a grouped state.
* The Grid component provides a new onKeyDown prop, which takes a callback and will fire on any
  keypress targeted within the Grid. Note such a handler is not provided directly by ag-Grid.
* The Column class supports pinned as a top-level config. Supports passing true to pin to the left.

### 🐞 Bug Fixes

* Updates to Grid column widths made via ag-Grid's "autosize to fit" API are properly persisted to
  grid state.

[Commit Log](https://github.com/xh/hoist-react/compare/v14.0.0...v14.1.0)

## v14.0.0

* Along with numerous bug fixes, v14 brings with it a number of important enhancements for grids,
  including support for tree display, 'action' columns, and absolute value sorting. It also includes
  some new controls and improvement to focus display.

### 💥 Breaking Changes

* The signatures of the Column.elementRenderer and Column.renderer have been changed to be
  consistent with each other, and more extensible. Each takes two arguments -- the value to be
  rendered, and a single bundle of metadata.
* StoreContextMenuAction has been renamed to RecordAction. Its action property has been renamed to
  actionFn for consistency and clarity.
* LocalStore : The method LocalStore.processRawData no longer takes an array of all records, but
  instead takes just a single record. Applications that need to operate on all raw records in bulk
  should do so before presenting them to LocalStore. Also, LocalStores template methods for override
  have also changed substantially, and sub-classes that rely on these methods will need to be
  adjusted accordingly.

### 🎁 New Features

#### Grid

* The Store API now supports hierarchical datasets. Applications need to simply provide raw data for
  records with a "children" property containing the raw data for their children.
* Grid supports a 'TreeGrid' mode. To show a tree grid, bind the GridModel to a store containing
  hierarchical data (as above), set treeMode: true on the GridModel, and specify a column to display
  the tree controls (isTreeColumn: true)
* Grid supports absolute sorting for numerical columns. Specify absSort: true on your column config
  to enable. Clicking the grid header will now cycle through ASC > DESC > DESC (abs) sort modes.
* Grid supports an 'Actions' column for one-click record actions. See cmp/desktop/columns/actionCol.
* A new showHover prop on the desktop Grid component will highlight the hovered row with default
  styling. A new GridModel.rowClassFn callback was added to support per-row custom classes based on
  record data.
* A new ExportFormat.LONG_TEXT format has been added, along with a new Column.exportWidth config.
  This supports exporting columns that contain long text (e.g. notes) as multi-line cells within
  Excel.

#### Other Components

* RadioInput and ButtonGroupInput have been added to the desktop/cmp/form package.
* DateInput now has support for entering and displaying time values.
* NumberInput displays its unformatted value when focused.
* Focused components are now better highlighted, with additional CSS vars provided to customize as
  needed.

### 🐞 Bug Fixes

* Calls to GridModel.setGroupBy() work properly not only on the first, but also all subsequent calls
  (#644).
* Background / style issues resolved on several input components in dark theme (#657).
* Grid context menus appear properly over other floating components.

### 📚 Libraries

* React `16.5.1 -> 16.5.2`
* router5 `6.4.2 -> 6.5.0`
* CodeMirror, Highcharts, and MobX patch updates

[Commit Log](https://github.com/xh/hoist-react/compare/v13.0.0...v14.0.0)

## v13.0.0

🍀Lucky v13 brings with it a number of enhancements for forms and validation, grouped column support
in the core Grid API, a fully wrapped MultiSelect component, decorator syntax adjustments, and a
number of other fixes and enhancements.

It also includes contributions from new ExHI team members Arjun and Brendan. 🎉

### 💥 Breaking Changes

* The core `@HoistComponent`, `@HoistService`, and `@HoistModel` decorators are **no longer
  parameterized**, meaning that trailing `()` should be removed after each usage. (#586)
* The little-used `hoistComponentFactory()` method was also removed as a further simplification
  (#587).
* The `HoistField` superclass has been renamed to `HoistInput` and the various **desktop form
  control components have been renamed** to match (55afb8f). Apps using these components (which will
  likely be most apps) will need to adapt to the new names.
    * This was done to better distinguish between the input components and the upgraded Field
      concept on model classes (see below).

### 🎁 New Features

⭐️ **Forms and Fields** have been a major focus of attention, with support for structured data
fields added to Models via the `@FieldSupport` and `@field()` decorators.

* Models annotated with `@FieldSupport` can decorate member properties with `@field()`, making those
  properties observable and settable (with a generated `setXXX()` method).
* The `@field()` decorators themselves can be passed an optional display label string as well as
  zero or more *validation rules* to define required constraints on the value of the field.
* A set of predefined constraints is provided within the toolkit within the `/field/` package.
* Models using `FieldSupport` should be sure to call the `initFields()` method installed by the
  decorator within their constructor. This method can be called without arguments to generally
  initialize the field system, or it can be passed an object of field names to initial/default
  values, which will set those values on the model class properties and provide change/dirty
  detection and the ability to "reset" a form.
* A new `FormField` UI component can be used to wrap input components within a form. The `FormField`
  wrapper can accept the source model and field name, and will apply those to its child input. It
  leverages the Field model to automatically display a label, indicate required fields, and print
  validation error messages. This new component should be the building-block for most non-trivial
  forms within an application.

Other enhancements include:

* **Grid columns can be grouped**, with support for grouping added to the grid state management
  system, column chooser, and export manager (#565). To define a column group, nest column
  definitions passed to `GridModel.columns` within a wrapper object of the
  form `{headerName: 'My group', children: [...]}`.

(Note these release notes are incomplete for this version.)

[Commit Log](https://github.com/xh/hoist-react/compare/v12.1.2...v13.0.0)

## v12.1.2

### 🐞 Bug Fixes

* Fix casing on functions generated by `@settable` decorator
  (35c7daa209a4205cb011583ebf8372319716deba).

[Commit Log](https://github.com/xh/hoist-react/compare/v12.1.1...v12.1.2)

## v12.1.1

### 🐞 Bug Fixes

* Avoid passing unknown HoistField component props down to Blueprint select/checkbox controls.

### 📚 Libraries

* Rollback update of `@blueprintjs/select` package `3.1.0 -> 3.0.0` - this included breaking API
  changes and will be revisited in #558.

[Commit Log](https://github.com/xh/hoist-react/compare/v12.1.0...v12.1.1)

## v12.1.0

### 🎁 New Features

* New `@bindable` and `@settable` decorators added for MobX support. Decorating a class member
  property with `@bindable` makes it a MobX `@observable` and auto-generates a setter method on the
  class wrapped in a MobX `@action`.
* A `fontAwesomeIcon` element factory is exported for use with other FA icons not enumerated by the
  `Icon` class.
* CSS variables added to control desktop Blueprint form control margins. These remain defaulted to
  zero, but now within CSS with support for variable overrides. A Blueprint library update also
  brought some changes to certain field-related alignment and style properties. Review any form
  controls within apps to ensure they remain aligned as desired
  (8275719e66b4677ec5c68a56ccc6aa3055283457 and df667b75d41d12dba96cbd206f5736886cb2ac20).

### 🐞 Bug Fixes

* Grid cells are fully refreshed on a data update, ensuring cell renderers that rely on data other
  than their primary display field are updated (#550).
* Grid auto-sizing is run after a data update, ensuring flex columns resize to adjust for possible
  scrollbar visibility changes (#553).
* Dropdown fields can be instantiated with fewer required properties set (#541).

### 📚 Libraries

* Blueprint `3.0.1 -> 3.4.0`
* FontAwesome `5.2.0 -> 5.3.0`
* CodeMirror `5.39.2 -> 5.40.0`
* MobX `5.0.3 -> 5.1.0`
* router5 `6.3.0 -> 6.4.2`
* React `16.4.1 -> 16.4.2`

[Commit Log](https://github.com/xh/hoist-react/compare/v12.0.0...v12.1.0)

## v12.0.0

Hoist React v12 is a relatively large release, with multiple refactorings around grid columns,
`elemFactory` support, classNames, and a re-organization of classes and exports within `utils`.

### 💥 Breaking Changes

#### ⭐️ Grid Columns

**A new `Column` class describes a top-level API for columns and their supported options** and is
intended to be a cross-platform layer on top of ag-Grid and TBD mobile grid implementations.

* The desktop `GridModel` class now accepts a collection of `Column` configuration objects to define
  its available columns.
* Columns may be configured with `flex: true` to cause them to stretch all available horizontal
  space within a grid, sharing it equally with any other flex columns. However note that this should
  be used sparingly, as flex columns have some deliberate limitations to ensure stable and
  consistent behavior. Most noticeably, they cannot be resized directly by users. Often, a best
  practice will be to insert an `emptyFlexCol` configuration as the last column in a grid - this
  will avoid messy-looking gaps in the layout while not requiring a data-driven column be flexed.
* User customizations to column widths are now saved if the GridModel has been configured with a
  `stateModel` key or model instance - see `GridStateModel`.
* Columns accept a `renderer` config to format text or HTML-based output. This is a callback that is
  provided the value, the row-level record, and a metadata object with the column's `colId`. An
  `elementRenderer` config is also available for cells that should render a Component.
* An `agOptions` config key continues to provide a way to pass arbitrary options to the underlying
  ag-Grid instance (for desktop implementations). This is considered an "escape hatch" and should be
  used with care, but can provide a bridge to required ag-Grid features as the Hoist-level API
  continues to develop.
* The "factory pattern" for Column templates / defaults has been removed, replaced by a simpler
  approach that recommends exporting simple configuration partials and spreading them into
  instance-specific column configs.
* See 0798f6bb20092c59659cf888aeaf9ecb01db52a6 for primary commit.

#### ⭐️ Element Factory, LayoutSupport, BaseClassName

Hoist provides core support for creating components via a factory pattern, powered by the `elem()`
and `elemFactory()` methods. This approach remains the recommended way to instantiate component
elements, but was **simplified and streamlined**.

* The rarely used `itemSpec` argument was removed (this previously applied defaults to child items).
* Developers can now also use JSX to instantiate all Hoist-provided components while still taking
  advantage of auto-handling for layout-related properties provided by the `LayoutSupport` mixin.
    * HoistComponents should now spread **`...this.getLayoutProps()`** into their outermost rendered
      child to enable promotion of layout properties.
* All HoistComponents can now specify a **baseClassName** on their component class and should pass
  `className: this.getClassName()` down to their outermost rendered child. This allows components to
  cleanly layer on a base CSS class name with any instance-specific classes.
* See 8342d3870102ee9bda4d11774019c4928866f256 for primary commit.

#### ⭐️ Panel resizing / collapsing

**The `Panel` component now takes a `sizingModel` prop to control and encapsulate newly built-in
resizing and collapsing behavior** (#534).

* See the `PanelSizingModel` class for configurable details, including continued support for saving
  sizing / collapsed state as a user preference.
* **The standalone `Resizable` component was removed** in favor of the improved support built into
  Panel directly.

#### Other

* Two promise-related models have been combined into **a new, more powerful `PendingTaskModel`**,
  and the `LoadMask` component has been removed and consolidated into `Mask`
  (d00a5c6e8fc1e0e89c2ce3eef5f3e14cb842f3c8).
    * `Panel` now exposes a single `mask` prop that can take either a configured `mask` element or a
      simple boolean to display/remove a default mask.
* **Classes within the `utils` package have been re-organized** into more standardized and scalable
  namespaces. Imports of these classes will need to be adjusted.

### 🎁 New Features

* **The desktop Grid component now offers a `compact` mode** with configurable styling to display
  significantly more data with reduced padding and font sizes.
* The top-level `AppBar` refresh button now provides a default implementation, calling a new
  abstract `requestRefresh()` method on `HoistApp`.
* The grid column chooser can now be configured to display its column groups as initially collapsed,
  for especially large collections of columns.
* A new `XH.restoreDefaultsAsync()` method provides a centralized way to wipe out user-specific
  preferences or customizations (#508).
* Additional Blueprint `MultiSelect`, `Tag`, and `FormGroup` controls re-exported.

### 🐞 Bug Fixes

* Some components were unintentionally not exporting their Component class directly, blocking JSX
  usage. All components now export their class.
* Multiple fixes to `DayField` (#531).
* JsonField now responds properly when switching from light to dark theme (#507).
* Context menus properly filter out duplicated separators (#518).

[Commit Log](https://github.com/xh/hoist-react/compare/v11.0.0...v12.0.0)

## v11.0.0

### 💥 Breaking Changes

* **Blueprint has been upgraded to the latest 3.x release.** The primary breaking change here is the
  renaming of all `pt-` CSS classes to use a new `bp3-` prefix. Any in-app usages of the BP
  selectors will need to be updated. See the
  [Blueprint "What's New" page](http://blueprintjs.com/docs/#blueprint/whats-new-3.0).
* **FontAwesome has been upgraded to the latest 5.2 release.** Only the icons enumerated in the
  Hoist `Icon` class are now registered via the FA `library.add()` method for inclusion in bundled
  code, resulting in a significant reduction in bundle size. Apps wishing to use other FA icons not
  included by Hoist must import and register them - see the
  [FA React Readme](https://github.com/FortAwesome/react-fontawesome/blob/master/README.md) for
  details.
* **The `mobx-decorators` dependency has been removed** due to lack of official support for the
  latest MobX update, as well as limited usage within the toolkit. This package was primarily
  providing the optional `@setter` decorator, which should now be replaced as needed by dedicated
  `@action` setter methods (19cbf86138499bda959303e602a6d58f6e95cb40).

### 🎁 Enhancements

* `HoistComponent` now provides a `getClassNames()` method that will merge any `baseCls` CSS class
  names specified on the component with any instance-specific classes passed in via props (#252).
    * Components that wish to declare and support a `baseCls` should use this method to generate and
      apply a combined list of classes to their outermost rendered elements (see `Grid`).
    * Base class names have been added for relevant Hoist-provided components - e.g. `.xh-panel` and
      `.xh-grid`. These will be appended to any instance class names specified within applications
      and be available as public CSS selectors.
* Relevant `HoistField` components support inline `leftIcon` and `rightElement` props. `DayField`
  adds support for `minDay / maxDay` props.
* Styling for the built-in ag-Grid loading overlay has been simplified and improved (#401).
* Grid column definitions can now specify an `excludeFromExport` config to drop them from
  server-generated Excel/CSV exports (#485).

### 🐞 Bug Fixes

* Grid data loading and selection reactions have been hardened and better coordinated to prevent
  throwing when attempting to set a selection before data has been loaded (#484).

### 📚 Libraries

* Blueprint `2.x -> 3.x`
* FontAwesome `5.0.x -> 5.2.x`
* CodeMirror `5.37.0 -> 5.39.2`
* router5 `6.2.4 -> 6.3.0`

[Commit Log](https://github.com/xh/hoist-react/compare/v10.0.1...v11.0.0)

## v10.0.1

### 🐞 Bug Fixes

* Grid `export` context menu token now defaults to server-side 'exportExcel' export.
    * Specify the `exportLocal` token to return a menu item for local ag-Grid export.
* Columns with `field === null` skipped for server-side export (considered spacer / structural
  columns).

## v10.0.0

### 💥 Breaking Changes

* **Access to the router API has changed** with the `XH` global now exposing `router` and
  `routerState` properties and a `navigate()` method directly.
* `ToastManager` has been deprecated. Use `XH.toast` instead.
* `Message` is no longer a public class (and its API has changed). Use `XH.message/confirm/alert`
  instead.
* Export API has changed. The Built-in grid export now uses more powerful server-side support. To
  continue to use local AG based export, call method `GridModel.localExport()`. Built-in export
  needs to be enabled with the new property on `GridModel.enableExport`. See `GridModel` for more
  details.

### 🎁 Enhancements

* New Mobile controls and `AppContainer` provided services (impersonation, about, and version bars).
* Full-featured server-side Excel export for grids.

### 🐞 Bug Fixes

* Prevent automatic zooming upon input focus on mobile devices (#476).
* Clear the selection when showing the context menu for a record which is not already selected
  (#469).
* Fix to make lockout script readable by Compatibility Mode down to IE5.

### 📚 Libraries

* MobX `4.2.x -> 5.0.x`

[Commit Log](https://github.com/xh/hoist-react/compare/v9.0.0...v10.0.0)

## v9.0.0

### 💥 Breaking Changes

* **Hoist-provided mixins (decorators) have been refactored to be more granular and have been broken
  out of `HoistComponent`.**
    * New discrete mixins now exist for `LayoutSupport` and `ContextMenuSupport` - these should be
      added directly to components that require the functionality they add for auto-handling of
      layout-related props and support for showing right-click menus. The corresponding options on
      `HoistComponent` that used to enable them have been removed.
    * For consistency, we have also renamed `EventTarget -> EventSupport` and `Reactive ->
      ReactiveSupport` mixins. These both continue to be auto-applied to HoistModel and HoistService
      classes, and ReactiveSupport enabled by default in HoistComponent.
* **The Context menu API has changed.** The `ContextMenuSupport` mixin now specifies an abstract
  `getContextMenuItems()` method for component implementation (replacing the previous
  `renderContextMenu()` method). See the new [`ContextMenuItem` class for what these items support,
  as well as several static default items that can be used.
    * The top-level `AppContainer` no longer provides a default context menu, instead allowing the
      browser's own context menu to show unless an app / component author has implemented custom
      context-menu handling at any level of their component hierarchy.

### 🐞 Bug Fixes

* TabContainer active tab can become out of sync with the router state (#451)
    * ⚠️ Note this also involved a change to the `TabContainerModel` API - `activateTab()` is now
      the public method to set the active tab and ensure both the tab and the route land in the
      correct state.
* Remove unintended focused cell borders that came back with the prior ag-Grid upgrade.

[Commit Log](https://github.com/xh/hoist-react/compare/v8.0.0...v9.0.0)

## v8.0.0

Hoist React v8 brings a big set of improvements and fixes, some API and package re-organizations,
and ag-Grid upgrade, and more. 🚀

### 💥 Breaking Changes

* **Component package directories have been re-organized** to provide better symmetry between
  pre-existing "desktop" components and a new set of mobile-first component. Current desktop
  applications should replace imports from `@xh/hoist/cmp/xxx` with `@xh/hoist/desktop/cmp/xxx`.
    * Important exceptions include several classes within `@xh/hoist/cmp/layout/`, which remain
      cross-platform.
    * `Panel` and `Resizable` components have moved to their own packages in
      `@xh/hoist/desktop/cmp/panel` and `@xh/hoist/desktop/cmp/resizable`.
* **Multiple changes and improvements made to tab-related APIs and components.**
    * The `TabContainerModel` constructor API has changed, notably `children` -> `tabs`, `useRoutes`
      ->
      `route` (to specify a starting route as a string) and `switcherPosition` has moved from a
      model config to a prop on the `TabContainer` component.
    * `TabPane` and `TabPaneModel` have been renamed `Tab` and `TabModel`, respectively, with
      several related renames.
* **Application entry-point classes decorated with `@HoistApp` must implement the new getter method
  `containerClass()`** to specify the platform specific component used to wrap the app's
  `componentClass`.
    * This will typically be `@xh/hoist/[desktop|mobile]/AppContainer` depending on platform.

### 🎁 New Features

* **Tab-related APIs re-worked and improved**, including streamlined support for routing, a new
  `tabRenderMode` config on `TabContainerModel`, and better naming throughout.
* **Ag-grid updated to latest v18.x** - now using native flex for overall grid layout and sizing
  controls, along with multiple other vendor improvements.
* Additional `XH` API methods exposed for control of / integration with Router5.
* The core `@HoistComponent` decorated now installs a new `isDisplayed` getter to report on
  component visibility, taking into account the visibility of its ancestors in the component tree.
* Mobile and Desktop app package / component structure made more symmetrical (#444).
* Initial versions of multiple new mobile components added to the toolkit.
* Support added for **`IdleService` - automatic app suspension on inactivity** (#427).
* Hoist wrapper added for the low-level Blueprint **button component** - provides future hooks into
  button customizations and avoids direct BP import (#406).
* Built-in support for collecting user feedback via a dedicated dialog, convenient XH methods and
  default appBar button (#379).
* New `XH.isDevelopmentMode` constant added, true when running in local Webpack dev-server mode.
* CSS variables have been added to customize and standardize the Blueprint "intent" based styling,
  with defaults adjusted to be less distracting (#420).

### 🐞 Bug Fixes

* Preference-related events have been standardized and bugs resolved related to pushAsync() and the
  `prefChange` event (ee93290).
* Admin log viewer auto-refreshes in tail-mode (#330).
* Distracting grid "loading" overlay removed (#401).
* Clipboard button ("click-to-copy" functionality) restored (#442).

[Commit Log](https://github.com/xh/hoist-react/compare/v7.2.0...v8.0.0)

## v7.2.0

### 🎁 New Features

+ Admin console grids now outfitted with column choosers and grid state. #375
+ Additional components for Onsen UI mobile development.

### 🐞 Bug Fixes

+ Multiple improvements to the Admin console config differ. #380 #381 #392

[Commit Log](https://github.com/xh/hoist-react/compare/v7.1.0...v7.2.0)

## v7.1.0

### 🎁 New Features

* Additional kit components added for Onsen UI mobile development.

### 🐞 Bug Fixes

* Dropdown fields no longer default to `commitOnChange: true` - avoiding unexpected commits of
  type-ahead query values for the comboboxes.
* Exceptions thrown from FetchService more accurately report the remote host when unreachable, along
  with some additional enhancements to fetch exception reporting for clarity.

[Commit Log](https://github.com/xh/hoist-react/compare/v7.0.0...v7.1.0)

## v7.0.0

### 💥 Breaking Changes

* **Restructuring of core `App` concept** with change to new `@HoistApp` decorator and conventions
  around defining `App.js` and `AppComponent.js` files as core app entry points. `XH.app` now
  installed to provide access to singleton instance of primary app class. See #387.

### 🎁 New Features

* **Added `AppBar` component** to help further standardize a pattern for top-level application
  headers.
* **Added `SwitchField` and `SliderField`** form field components.
* **Kit package added for Onsen UI** - base component library for mobile development.
* **Preferences get a group field for better organization**, parity with AppConfigs. (Requires
  hoist-core 3.1.x.)

### 🐞 Bug Fixes

* Improvements to `Grid` component's interaction with underlying ag-Grid instance, avoiding extra
  renderings and unwanted loss of state. 03de0ae7

[Commit Log](https://github.com/xh/hoist-react/compare/v6.0.0...v7.0.0)

## v6.0.0

### 💥 Breaking Changes

* API for `MessageModel` has changed as part of the feature addition noted below, with `alert()` and
  `confirm()` replaced by `show()` and new `XH` convenience methods making the need for direct calls
  rare.
* `TabContainerModel` no longer takes an `orientation` prop, replaced by the more flexible
  `switcherPosition` as noted below.

### 🎁 New Features

* **Initial version of grid state** now available, supporting easy persistence of user grid column
  selections and sorting. The `GridModel` constructor now takes a `stateModel` argument, which in
  its simplest form is a string `xhStateId` used to persist grid state to local storage. See the
  `GridStateModel` class for implementation details. #331
* The **Message API** has been improved and simplified, with new `XH.confirm()` and `XH.alert()`
  methods providing an easy way to show pop-up alerts without needing to manually construct or
  maintain a `MessageModel`. #349
* **`TabContainer` components can now be controlled with a remote `TabSwitcher`** that does not need
  to be directly docked to the container itself. Specify `switcherPosition:none` on the
  `TabContainerModel` to suppress showing the switching affordance on the tabs themselves and
  instantiate a `TabSwitcher` bound to the same model to control a tabset from elsewhere in the
  component hierarchy. In particular, this enabled top-level application tab navigation to move up
  into the top toolbar, saving vertical space in the layout. #368
* `DataViewModel` supports an `emptyText` config.

### 🐞 Bugfixes

* Dropdown fields no longer fire multiple commit messages, and no longer commit partial entries
  under some circumstances. #353 and #354
* Grids resizing fixed when shrinking the containing component. #357

[Commit Log](https://github.com/xh/hoist-react/compare/v5.0.0...v6.0.0)

## v5.0.0

### 💥 Breaking Changes

* **Multi environment configs have been unwound** See these release notes/instructions for how to
  migrate: https://github.com/xh/hoist-core/releases/tag/release-3.0.0
* **Breaking change to context menus in dataviews and grids not using the default context menu:**
  StoreContextMenu no longer takes an array of items as an argument to its constructor. Instead it
  takes a configuration object with an ‘items’ key that will point to any current implementation’s
  array of items. This object can also contain an optional gridModel argument which is intended to
  support StoreContextMenuItems that may now be specified as known ‘hoist tokens’, currently limited
  to a ‘colChooser’ token.

### 🎁 New Features

* Config differ presents inline view, easier to read diffs now.
* Print Icon added!

### 🐞 Bugfixes

* Update processFailedLoad to loadData into gridModel store, Fixes #337
* Fix regression to ErrorTracking. Make errorTrackingService safer/simpler to call at any point in
  life-cycle.
* Fix broken LocalStore state.
* Tweak flex prop for charts. Side by side charts in a flexbox now auto-size themselves! Fixes #342
* Provide token parsing for storeContextMenus. Context menus are all grown up! Fixes #300

## v4.0.1

### 🐞 Bugfixes

* DataView now properly re-renders its items when properties on their records change (and the ID
  does not)

## v4.0.0

### 💥 Breaking Changes

* **The `GridModel` selection API has been reworked for clarity.** These models formerly exposed
  their selectionModel as `grid.selection` - now that getter returns the selected records. A new
  `selectedRecord` getter is also available to return a single selection, and new string shortcut
  options are available when configuring GridModel selection behavior.
* **Grid components can now take an `agOptions` prop** to pass directly to the underlying ag-grid
  component, as well as an `onRowDoubleClicked` handler function.
  16be2bfa10e5aab4ce8e7e2e20f8569979dd70d1

### 🎁 New Features

* Additional core components have been updated with built-in `layoutSupport`, allowing developers to
  set width/height/flex and other layout properties directly as top-level props for key comps such
  as Grid, DataView, and Chart. These special props are processed via `elemFactory` into a
  `layoutConfig` prop that is now passed down to the underlying wrapper div for these components.
  081fb1f3a2246a4ff624ab123c6df36c1474ed4b

### 🐞 Bugfixes

* Log viewer tail mode now working properly for long log files - #325

## v3.0.1

### 🐞 Bugfixes

* FetchService throws a dedicated exception when the server is unreachable, fixes a confusing
  failure case detailed in #315

## v3.0.0

### 💥 Breaking Changes

* **An application's `AppModel` class must now implement a new `checkAccess()` method.** This method
  is passed the current user, and the appModel should determine if that user should see the UI and
  return an object with a `hasAccess` boolean and an optional `message` string. For a return with
  `hasAccess: false`, the framework will render a lockout panel instead of the primary UI.
  974c1def99059f11528c476f04e0d8c8a0811804
    * Note that this is only a secondary level of "security" designed to avoid showing an
      unauthorized user a confusing / non-functional UI. The server or any other third-party data
      sources must always be the actual enforcer of access to data or other operations.
* **We updated the APIs for core MobX helper methods added to component/model/service classes.** In
  particular, `addReaction()` was updated to take a more declarative / clear config object.
  8169123a4a8be6940b747e816cba40bd10fa164e
    * See Reactive.js - the mixin that provides this functionality.

### 🎁 New Features

* Built-in client-side lockout support, as per above.

### 🐞 Bugfixes

* None

------------------------------------------

Copyright © 2021 Extremely Heavy Industries Inc. - all rights reserved

------------------------------------------

📫☎️🌎 info@xh.io | https://xh.io/contact<|MERGE_RESOLUTION|>--- conflicted
+++ resolved
@@ -6,13 +6,6 @@
 
 * `ExceptionHandler` provides a collection of overwritable static properties, allowing you to set
   app-wide default behaviour for exception handling.
-<<<<<<< HEAD
-* `XH.handleException()` has new `alertType` option, enabling you to show as either `dialog`
-  or `toast`.
-* `XH.toast()` takes new `actionButtonProps` option, for showing an action button within the toast.
-* `GridModel` has new `highlightRowOnClick` option, which highlights a row when the user clicks or
-  taps on the row.
-=======
 * `XH.handleException()` takes new `alertType` option to render error alerts via the familiar
   `dialog` or new `toast` UI.
 * `XH.toast()` takes new `actionButtonProps` option to render an action button within a toast.
@@ -22,7 +15,6 @@
   debounce, avoiding rapid cycling when e.g. tabbing between cells.
 * `NumberInput` now supports a new `scaleFactor` prop which will be applied when converting between
   the internal and external values.
->>>>>>> b2a716e0
 
 ### 💥 Breaking Changes
 
@@ -35,31 +27,14 @@
     * This change was necessitated by a change to Ag-Grid, which now also requires String IDs for
       its row node APIs.
 * `LocalDate` methods `toString()`, `toJSON()`, `valueOf()`, and `isoString()` now all return the
-<<<<<<< HEAD
-  standard ISO format: `YYYY-MM-DD`. (Prior versions returned`YYYYMMDD`). This is consistent with
-  the built-in javascript `Date.toISOString()`
-* The `stringifyErrorSafely` function has been moved from the `@xh/hoist/exception` package to a
-  public method on `XH.exceptionHandler`.
-    * Not expected to have much or any impact on application code.
-
-### 🐞 Bug Fixes
-
-* Fix to incorrect viewport orientation reporting due to laggy mobile resize events and DOM APIs.
-
-### ⚙️ Technical
-
-* New flag `GridModel.isInEditingMode`
-* Record ids in `Store` must now always be strings (previously integers were also supported.) If the
-  id produced by `Store.idSpec` is not a string, it will be cast to one. This may effect
-  applications that submit these ids back to the server.
-* Hoist grids now require ag-Grid v26.2.0 or higher - update your ag-Grid dependency in your app's
-  `package.json` file. See the [ag-Grid Changelog](https://www.ag-grid.com/changelog) for details.
-=======
   standard ISO format `YYYY-MM-DD`, consistent with built-in `Date.toISOString()`. Prior versions
   returned`YYYYMMDD`.
 * The `stringifyErrorSafely` function has been moved from the `@xh/hoist/exception` package to a
   public method on `XH.exceptionHandler`. (No/little impact expected on app code.)
->>>>>>> b2a716e0
+
+### 🐞 Bug Fixes
+
+* Fix to incorrect viewport orientation reporting due to laggy mobile resize events and DOM APIs.
 
 ## v45.0.2 - 2022-01-13
 
