# Changelog

## 76.0.0-SNAPSHOT - unreleased

### 💥 Breaking Changes (upgrade difficulty: 🟢 LOW - upgrade to Hoist Core, change to Tab constructor)
*  The constructor for `TabModel` has changed to take its owning container as a second argument.
   (Most applications do not create `TabModels` directly, but it is possible.)

### 🎁 New Features

* Added new `extraConfirmText`, `extraConfirmLabel` properties to `MessageOptions`. Use this option
  to require the specified text to be re-typed by a user when confirming a potentially destructive
  or disruptive action.
* Updated grid column filters to apply on `Enter` / dismiss on `Esc` and tweaked the filter popup
  toolbar for clarity.
* Added new ability to specify nested tab containers in a single declarative config.  Apps may now
  provide a spec for a nested tab container directly to the `TabConfig.content` property.
* Improvements to View Management:
  ** Allow users to create 'Global' views directly in 'Save/Save As' Dialog.
  ** Simplify presentation/edit of view visibility to new "Visibility" control
  ** Support for the 'isDefaultPinned' attribute on global views has been removed.  All global
  views will be pinned by default.  This feature was deemed too confusing, and not useful in
  practice.  App maintainers should ensure that all global views are appropriate and well
  organized enough to be shown immediately to new users in the view menu.
<<<<<<< HEAD
* Added new `DynamicTabSwitcher` component, a more user-customizable version of `TabSwitcher` that
  allows for dynamic addition, removal, and drag-and-drop reordering of tabs with the ability to
  persist "favorited" tab state across sessions.
=======
* New constraint rule: `validEmails` - to validate one or more email addresses in an input field.
>>>>>>> 1aa0e85e

### 🐞 Bug Fixes

* Handled an edge-case `ViewManager` bug where `enableDefault` changed to `false` after some user
  state had already been persisted w/users pointed at in-code default view. The manager now calls
  its configured `initialViewSpec` function as expected in this case.
* Updated `XH.restoreDefaultsAsync` to clear basic view state, including the user's last selected
  view. Views themselves will be preserved. Requires `hoist-core >= 32.0`.

### ⚙️ Technical

* Added `XH.logLevel` to define a minimum logging severity threshold for Hoist's client-side logging
  utilities. Defaulted to 'info' to prevent possible memory and performance impacts of verbose
  logging on 'debug'. Change at runtime via new `XH.setLogLevel()` when troubleshooting. See
  `LogUtils.ts` for more info.
* Added control to trigger browser GC from app footer. Useful for troubleshooting memory issues.
  Requires running chromium-based browser via e.g. `start chrome --js-flags="--expose-gc`.

### ⚙️ Typescript API Adjustments

* Corrected `ColChooserConfig` `width` and `height` types.

## 75.0.1 - 2025-08-11

### 🎁 New Features

* Added new `GridModel.expandLevel` config to control the expansion state of tree/grouped grids.
    * Replaces the use of the `agOptions.groupDefaultExpanded` on the component.
    * The most recently expanded level is persistable with other grid state.
    * The default grid context menu now supports a new item to allow users to expand/collapse out to
      a specific level/depth. Set `GridModel.levelLabels` to activate this feature.
    * A new `ExpandToLevelButton` menu component is also available for both desktop and mobile.
      Provides easier discoverability on desktop and supports this feature on mobile, where we
      don't have context menus.
* Enhanced `FilterChooser` to better handle filters with different `op`s on the same field.
    * Multiple "inclusive" ops (e.g. `=`, `like`) will be OR'ed together.
    * Multiple "exclusive" ops (e.g. `!=`, `not like`) will be AND'ed together.
    * Range ops (e.g. `<`, `>` ) use a heuristic to avoid creating a filter that could never match.
    * This behavior is consistent with current behavior and user intuition and should maximize the
      ability to create useful queries using this component.
* Deprecated the `RelativeTimestamp.options` prop - all the same options are now top-level props.
* Added new `GroupingChooserModel.sortDimensions` config. Set to `false` to respect the order in
  which `dimensions` are provided to the model.
* Added new `ClipboardButton.errorMessage` prop to customize or suppress a toast alert if the copy
  operation fails. Set to `false` to fail silently (the behavior prior to this change).
* Added new `Cube.modifyRecordsAsync` for modifying individual field values in a local uncommitted
  state. Additionally enhanced `Store.modifyRecords` to return a `StoreChangeLog` of updates.
* Cube Views now emit data objects of type `ViewRowData`, rather than an anonymous `PlainObject`.
  This new object supports several documented properties, including a useful `cubeLeaves` property,
  which can be activated via the `Query.provideLeaves` property.

### 🐞 Bug Fixes

* Fixed bugs where `Store.modifyRecords`, `Store.revertRecords` and `Store.revert` were not properly
  handling changes to `SummaryRecords`.
* Fixed minor `DashCanvas` issues with `allowAdd: false`, ensuring it does not block additions made
  via `loadState()` and hiding the `Add` context menu item in views as intended.
* Updated `DashCanvas` CSS to set `position: relative;`, ensuring that the empty state overlay is
  positioned as intended and does not extend beyond the canvas.
* Improved the core `useContextModel` hook to make it reactive to a change of an (observable)
  resolved model. Previously this value was cached on first render.
* Fixed framework components that bind to grids (e.g. `ColChooserButton`, `ColAutosizeButton`,
  `GridFindField`), ensuring they automatically rebind to a new observable `GridModel` via context.

### ⚙️ Technical

* WebSockets are now enabled by default for client apps, as they have been on the server since Hoist
  Core v20.2. Maintaining a WebSocket connection back to the Hoist server enables useful Admin
  Console functionality and is recommended, but clients that must disable WebSockets can do so via
  `AppSpec.disableWebSockets`. Note `AppSpec.webSocketsEnabled` is deprecated and can be removed.
* Hoist now sets a reference to an app's singleton `AuthModel` on a static `instance` property of
  the app-specified class. App developers can declare a typed static `instance` property on their
  model class and use it to access the singleton with its proper type, vs. `XH.authModel`.
    * The `XH.authModel` property is still set and available - this is a non-breaking change.
    * This approach was already (and continues to be) used for services and the `AppModel`
      singleton.

### 💥 Breaking Changes (upgrade difficulty: 🟢 LOW - removing deprecations)

* Removed deprecated `LoadSupport.isLoadSupport`
* Removed deprecated `FileChooserModel.removeAllFiles`
* Removed deprecated `FetchService.setDefaultHeaders`
* Removed deprecated `FetchService.setDefaultTimeout`
* Removed deprecated `IdentityService.logoutAsync`
* Change to the row objects returned by `View`: the undocumented `_meta` and `buckets` properties
  have been removed. Use the documented properties on the new `ViewRowData` class instead.

### ✨ Styles

* Upgraded the version of Hoist's default Inter UI font to a new major version, now v4.1. Note
  that this brings slight differences to the font's appearance, including tweaks to internal
  spacing and letterforms for tabular numbers. The name of the font face has also changed, from
  `Inter Var` to `InterVariable`. The default value of the `--xh-font-family` CSS variable has been
  updated to match, making this change transparent for most applications.

### 📚 Libraries

* @auth0/auth0-spa-js `2.1 → 2.3`
* @azure/msal-browser `4.12 → 4.16`
* filesize `6.4 → 11.0`
* inter-ui `3.19 → 4.1`
* mobx-react-lite `4.0 → 4.1`
* qs `6.13 → 6.14`
* react-markdown `9.0 → 10.1`
* regenerator-runtime `0.13 → 0.14`
* semver `7.6 → 7.7`
* short-unique-id `5.2 → 5.3`
* ua-parser-js `1.0 → 2.0`

## v74.1.2 - 2025-07-03

### 🐞 Bug Fixes

* Fixed `GroupingChooser` layout issue, visible only when favorites are disabled.

## v74.1.1 - 2025-07-02

### 🎁 New Features

* Further refinements to the `GroupingChooser` desktop UI.
    * Added new props `favoritesSide` and `favoritesTitle`.
    * Deprecated `popoverTitle` prop - use `editorTitle` instead.
    * Moved "Save as Favorite" button to a new compact toolbar within the popover.

### 🐞 Bug Fixes

* Fixed a bug where `TrackService` was not properly verifying that tracked `data` was below the
  configured `maxDataLength` limit.

## v74.1.0 - 2025-06-30

### 🎁 New Features

* Updated the `GroupingChooser` UI to use a single popover for both updating the value and
  selecting/managing favorite groupings (if enabled).
    * Adjusted `GroupingChooserModel` API and some CSS class names and testIds of `GroupingChooser`
      internals, although those changes are very unlikely to require app-level adjustments.
    * Adjusted/removed (rarely used) desktop and mobile `GroupingChooser` props related to popover
      sizing and titling.
    * Updated the mobile UI to use a full-screen dialog, similar to `ColumnChooser`.
* Added props to `ViewManager` to customize icons used for different types of views, and modified
  default icons for Global and Shared views.
* Added `ViewManager.extraMenuItems` prop to allow insertion of custom, app-specific items into the
  component's standard menu.

## v74.0.0 - 2025-06-11

### 💥 Breaking Changes (upgrade difficulty: 🟢 LOW - minor changes to ViewManagerModel, ChartModel)

* Removed `ViewManagerModel.settleTime`. Now set via individual `PersistOptions.settleTime` instead.
* ️Removed `ChartModel.showContextMenu`. Use a setting of `false` for the new
  `ChartModel.contextMenu` property instead.

### 🎁 New Features

* Added `ViewManagerModel.preserveUnsavedChanges` flag to opt-out of that behaviour.
* Added `PersistOptions.settleTime` to configure time to wait for state to settle before persisting.
* Support for grid column level `onCellClicked` events.
* General improvements to `MenuItem` api
    * New `MenuContext` object now sent as 2nd arg to `actionFn` and `prepareFn`.
    * New `ChartModel.contextMenu` property provides a fully customizable context menu for charts.

### 🐞 Bug Fixes

* Improved `ViewManagerModel.settleTime` by delegating to individual `PersistenceProviders`.
* Fixed bug where grid column state could become unintentionally dirty when columns were hidden.
* Improved `WebsocketService` heartbeat detection to auto-reconnect when the socket reports as open
  and heartbeats can be sent, but no heartbeat acknowledgements are being received from the server.
* Restored zoom out with mouse right-to-left drag on Charts.

## v73.0.1 - 2025-05-19

### 🐞 Bug Fixes

* Fixed a minor issue with Admin Console Role Management.

## v73.0.0 - 2025-05-16

### 💥 Breaking Changes (upgrade difficulty: 🟢 LOW - upgrade to Hoist Core)

* Requires `hoist-core >= 31` with new APIs to support the consolidated Admin Console "Clients"
  tab and new properties on `TrackLog`.
* Apps with a custom `AppModel` for their admin app that extends `@xh/hoist/admin/AppModel` must
  ensure they call `super.initAsync()` within their override of that lifecycle method, if
  applicable. This did not previously have any effect, but is required now for the superclass to
  initialize a new `ViewManagerModel`.
    * [Here is where Toolbox makes that call](https://github.com/xh/toolbox/blob/f15a8018ce36c2ae998b45724b48a16320b88e49/client-app/src/admin/AppModel.ts#L12).
* Requires call to `makeObservable(this)` in model constructors with `@bindable`. Note that there
  is a new dev-only runtime check on `HoistBase` to warn if this call has not been made.

### 🎁 New Features

* Updated and improved Grid column based filtering to better match the behavior of Excel.
    * `GridFilterModel.commitOnChage` now `false` by default
    * Added ability to append terms to active filter *only* when `commitOnChage:false`
* Added new `PopoverFilterChooser` component - wraps `FilterChooser` in a `Popover` to allow it to
  expand vertically when used in a `Toolbar` or other space-constrained, single-line layout.
* Enhanced OAuth clients with a new `reloginEnabled` config. Set to true to allow the client to do a
  potentially interactive popup login mid-session to re-establish auth if its refresh token has
  expired or been invalidated. Strongly recommended for all OAuth usages.
* Significantly upgraded the Admin Console "User Activity" tab:
    * Consolidated client error reports and user feedback into Activity Tracking.
    * Added support for custom views via `ViewManager`.
    * New ability to promote data in `data` block to grids for aggregation, reporting and charting.
    * Enhanced track messages with new `tabId` and `loadId` properties, to disambiguate activity for
      users across multiple browser tabs + loads of the app.
* Added a new Admin Console "Clients" tab - a consolidated view of all websocket-connected clients
  across all instances in the cluster, with integrated activity detail viewer.
* Updated `FormModel` to support `persistWith` for storing and recalling its values, including
  developer options to persist only a subset of fields.
* Added new `XH.openWindow()` util to ensure that new windows/tabs are opened without an unintended
  `opener` relationship with the original window.

### 🐞 Bug Fixes

* Fixed drag-and-drop usability issues with the mobile `ColChooser`.
* Made `GridModel.defaultGroupSortFn` null-safe and improved type signature.
* Disabled `dashCanvasAddViewButton` if there are no `menuItems` to show.
* Hardened `@bindable` and `@persist` to handle lifecycle-related bugs. Note that previously
  `@bindable` would work even if `makeObservable()` was not called, but this is no longer the case.
  Please ensure you call `makeObservable(this)` in your model's constructor when using `@bindable`!
* Improved client `WebSocketService` heartbeat to check that it has been receiving inbound messages
  from the server, not just successfully sending outbound heartbeats.

### ⚙️ Technical

* Updated the background version checking performed by `EnvironmentService` to use the app version
  and build information baked into the client build when comparing against the latest values from
  the server. Previously the versions loaded from the server on init were used as the baseline.
    * The two versions *should* be the same, but in cases where a browser "restores" a tab and
      re-inits an app without reloading the code itself, the upgrade check would miss the fact that
      the client remained on an older version.
    * ⚠️ NOTE that a misconfigured build - where the client version is not set to the same value
      as the server - would result in a false positive for an upgrade. The two should always match.
* Calls to `Promise.track()` that are rejected with an exception will be tracked with new
  severity level of `TrackSeverity.ERROR`.

### ⚙️ Typescript API Adjustments

* Corrected `GridGroupSortFn` param types.
* Corrected `StoreCountLabelProps` interface.
* Corrected `textAlign` type across several `HoistInput` prop interfaces.

### 📚 Libraries

* @azure/msal-browser `4.8 → 4.12`

Note that all of the below are `devDependencies`, so they will not directly affect your application
build. That said, we *strongly* recommend taking these same changes into your app if you can.

* @xh/hoist-dev-utils `10.x → 11.x`
* eslint `8.x → 9.x`
    * Apps making this update must also rename their `.eslintrc` file to `eslint.config.js`. See the
      configuration found in Toolbox's `eslint.config.js` as your new baseline.
* eslint-config-prettier `9.x → 10.x`
* typescript `5.1 → 5.8`

## v72.5.1 - 2025-04-15

### 🐞 Bug Fixes

* Allow the display of very long log lines in Admin log viewer.

## v72.5.0 - 2025-04-14

### 🎁 New Features

* Added option from the Admin Console > Websockets tab to request a client health report from any
  connected clients.
* Enabled telemetry reporting from `WebSocketService`.
* Updated `MenuItem.actionFn()` to receive the click event as an additional argument.
* Support for reporting App Build, Tab Id, and Load Id in websocket admin page.

## v72.4.0 - 2025-04-09

### 🎁 New Features

* Added new methods for formatting timestamps within JSON objects. See `withFormattedTimestamps`
  and `timestampReplacer` in the `@xh/hoist/format` package.
* Added new `ViewManagerConfig.viewMenuItemFn` option to support custom rendering of pinned views in
  the drop-down menu.

### ⚙️ Technical

* Added dedicated `ClientHealthService` for managing client health report. Additional enhancements
  to health report to include information about web sockets, idle time, and page state.

## v72.3.0 - 2025-04-08

### 🎁 New Features

* Added support for posting a "Client Health Report" track message on a configurable interval. This
  message will include basic client information, and can be extended to include any other desired
  data via `XH.clientHealthService.addSource()`. Enable by updating your app's
  `xhActivityTrackingConfig` to include `clientHealthReport: {intervalMins: XXXX}`.
* Enabled opt-in support for telemetry in `MsalClient`, leveraging hooks built-in to MSAL to collect
  timing and success/failure count for all events emitted by the library.
* Added the reported client app version as a column in the Admin Console WebSockets tab.

### 🐞 Bug Fixes

* Improved fetch request tracking to include time spent loading headers as specified by application.

### 📚 Libraries

* @azure/msal-browser `3.28 → 4.8`

## v72.2.0 - 2025-03-13

### 🎁 New Features

* Modified `TabContainerModel` to make more methods `protected`, improving extensibility for
  advanced use-cases.
* Enhanced `XH.reloadApp` with new argument to clear query parameters before loading.
* Enhanced exception handling in `FetchService` to capture messages returned as raw strings, or
  without explicit names.
* Added dedicated columns to the Admin Console "Client Errors" tab for error names and messages.
* `BaseOAuthClient` has been enhanced to allow `lazy` loading of Access Tokens, and also made more
  robust such that Access Tokens that fail to load will never prevent the client from
  initialization.

### 🐞 Bug Fixes

* Prevented native browser context menu from showing on `DashCanvas` surfaces and obscuring the
  `DashCanvas` custom context menu.

## v72.1.0 - 2025-02-13

### 🎁 New Features

* Introduced a new "JSON Search" feature to the Hoist Admin Console, accessible from the Config,
  User Preference, and JSON Blob tabs. Supports searching JSON values stored within these objects
  to filter and match data using JSON Path expressions.
    * ⚠️Requires `hoist-core >= 28.1` with new APIs for this (optional) feature to function.
* Added new getters `StoreRecord.isDirty`, `Store.dirtyRecords`, and `Store.isDirty` to provide a
  more consistent API in the data package. The pre-existing `isModified` getters are retained as
  aliases, with the same semantics.

### 🐞 Bug Fixes

* Tuned mobile swipe handling to prevent horizontal swipes on a scrolling grid view from triggering
  the Navigator's back gesture.
* Prevented the Admin Console Roles grid from losing its expand/collapse/scroll state on refresh.
* Fixed bug when merging `PersistOptions` with conflicting implicit provider types.
* Fixed bug where explicit `persistGrouping` options were not being respected by `GridModel`.

## v72.0.0 - 2025-01-27

### 💥 Breaking Changes (upgrade difficulty: 🟢 TRIVIAL - minor changes to mobile nav)

* Mobile `Navigator` no longer supports `animation` prop, and `NavigatorModel` no longer supports
  `swipeToGoBack`. Both of these properties are now managed internally by the `Navigator` component.

### 🎁 New Features

* Mobile `Navigator` has been rebuilt to support smooth swipe-based navigation. The API remains
  largely the same, notwithstanding the minor breaking changes detailed above.

### 🐞 Bug Fixes

* Fixed `ViewManagerModel` unique name validation.
* Fixed `GridModel.restoreDefaultsAsync()` to restore any default filter, rather than simply
  clearing it.
* Improved suboptimal column state synchronization between `GridModel` and AG Grid.

### ⚙️ Technical

* Added support for providing custom `PersistenceProvider` implementations to `PersistOptions`.

### ⚙️ Typescript API Adjustments

* Improved signature of `HoistBase.markPersist`.

## v71.0.0 - 2025-01-08

### 💥 Breaking Changes (upgrade difficulty: 🟠 MEDIUM - Hoist core update, import adjustments)

* Requires `hoist-core >= 27.0` with new APIs to support `ViewManager` and enhanced cluster state
  monitoring in the Admin Console.
* `ErrorMessage` is now cross-platform - update imports from `@xh/hoist/desktop/cmp/error`
  or `@xh/hoist/mobile/cmp/error` to `@xh/hoist/cmp/error`.
* `Mask` is now cross-platform - update imports from `@xh/hoist/desktop/cmp/mask` or
  `@xh/hoist/mobile/cmp/mask` to `@xh/hoist/cmp/mask`.
* `LoadingIndicator` is now cross-platform - update imports from
  `@xh/hoist/desktop/cmp/loadingindicator` or `@xh/hoist/mobile/cmp/loadingindicator` to
  `@xh/hoist/cmp/loadingindicator`.
* `TreeMap` and `SplitTreeMap` are now cross-platform and can be used in mobile applications.
  Update imports from `@xh/hoist/desktop/cmp/treemap` to `@xh/hoist/cmp/treemap`.
* Renamed `RefreshButton.model` prop to `target` for clarity and consistency.

### 🎁 New Features

* Major improvements to the `ViewManager` component, including:
    * A clearer, better organized management dialog.
    * Support for persisting a view's pending value, to avoid users losing changes when e.g. an app
      goes into idle mode and requires a page refresh to restore.
    * Improved handling of delete / update collisions.
    * New `ViewManagerModel.settleTime` config, to allow persisted components such as dashboards to
      fully resolve their rendered state before capturing a baseline for dirty checks.
* Added `SessionStorageService` and associated persistence provider to support saving tab-local
  data across reloads. Exact analog to `LocalStorageService`, but scoped to lifetime of current tab.
* Added `AuthZeroClientConfig.audience` config to support improved flow for Auth0 OAuth clients that
  request access tokens. Specify your access token audience here to allow the client to fetch both
  ID and access tokens in a single request and to use refresh tokens to maintain access without
  relying on third-party cookies.
* Updated sorting on grouped grids to place ungrouped items at the bottom.
* Improved `DashCanvas` views to support resizing from left/top edges in addition to right/bottom.
* Added functional form of `FetchService.autoGenCorrelationIds` for per-request behavior.
* Added a new `Cluster›Objects` tab in Admin Console to support comparing state across the cluster
  and alerting of any persistent state inconsistencies.

### 🐞 Bug Fixes

* Fixed sizing and position of mobile `TabContainer` switcher, particularly when the switcher is
  positioned with `top` orientation.
* Fixed styling of `ButtonGroup` in vertical orientations.
* Improved handling of calls to `DashContainerModel.loadStateAsync()` when the component has yet
  to be rendered. Requested state updates are no longer dropped, and will be applied as soon as the
  component is ready to do so.

### ⚙️ Technical

* Added explicit `devDependencies` and `resolutions` blocks for `@types/react[-dom]` at v18.x.
* Added workaround for problematic use of SASS-syntax-in-CSS shipped by `react-dates`. This began
  throwing "This function isn't allowed in plain CSS" with latest version of sass/sass-loader.

### ⚙️ Typescript API Adjustments

* Improved accuracy of `IconProps` interface, with use of the `IconName` and `IconPrefix` types
  provided by FontAwesome.
* Improved accuracy of `PersistOptions.type` enum.
* Corrected the type of `ColumnSpec.editor`.

### 📚 Libraries

* @azure/msal-browser `3.27 → 3.28`
* dompurify `3.1 → 3.2`
* react-grid-layout `1.4 → 1.5`

## v70.0.0 - 2024-11-15

### 💥 Breaking Changes (upgrade difficulty: 🟢 LOW - changes to advanced persistence APIs)

* Upgraded the `PersistenceProvider` API as noted in `New Features`. Could require updates in apps
  with advanced direct usages of this API (uncommon).
* Updated `GridModel` persistence to omit the widths of autosized columns from its persisted state.
  This helps to keep persisted state more stable, avoiding spurious diffs due to autosize updates.
  Note this can result in more visible column resizing for large grids without in-code default
  widths. Please let XH know if this is a noticeable annoyance for your app.
* Removed the following persistence-related model classes, properties, and methods:
    * `GridPersistenceModel` and `ZoneGridPersistenceModel`
    * `GridModel|ZoneGridModel.persistenceModel`
    * `GridModel.autosizeState`
    * `Column.manuallySized`
    * `GroupingChooserModel|FilterChooserModel.persistValue`
    * `DashModel|GroupingChooserModel|FilterChooserModel|PanelModel|TabContainerModel.provider`
    * `PersistenceProvider.clearRaw()`
* Renamed `ZoneGridModelPersistOptions.persistMappings`, adding the trailing `s` for consistency.
* Changed signature of `JsonBlobService.listAsync()` to inline `loadSpec` with all other args in a
  single options object.
* Changed signature of `waitFor()` to take its optional `interval` and `timeout` arguments in a
  single options object.

### 🎁 New Features

* Introduced a new `ViewManager` component and backing model to support user-driven management of
  persisted component state - e.g. saved grid views.
    * Bundled with a desktop-only menu button based component, but designed to be extensible.
    * Bindable to any persistable component with `persistWith: {viewManagerModel: myViewManager}`.
    * Detects changes to any bound components and syncs them back to saved views, with support for
      an autosave option or user-driven saving with a clear "dirty" indicator.
    * Saves persisted state back to the server using Hoist Core `JSONBlob`s for storage.
    * Includes a simple sharing model - if enabled for all or some users, allows those users to
      publish saved views to everyone else in the application.
    * Users can rename views, nest them into folders, and mark them as favorites for quick access.
* Generally enhanced Hoist's persistence-related APIs:
    * Added new `Persistable` interface to formalize the contract for objects that can be persisted.
    * `PersistenceProvider` now targets a `Persistable` and is responsible for setting persisted
      state on its bound `Persistable` when the provider is constructed and persisting state from
      its bound `Persistable` when changes are detected.
    * In its constructor, `PersistenceProvider` also stores the initial state of its bound
      `Persistable` and clears its persisted state when structurally equal to the initial state.
* Updated persistable components to support specifying distinct `PersistOptions` for individual
  bits of persisted state. E.g. you can now configure a `GroupingChooserModel` used within a
  dashboard widget to persist its value to that particular widget's `DashViewModel` while saving the
  user's favorites to a global preference.

### ⚙️ Typescript API Adjustments

* Tightened `FilterChooserFilterLike` union type to remove the generic `Filter` type, as filter
  chooser supports only `FieldFilter` and `CompoundFilter`.
* Improved `HoistBase.markPersist()` signature to ensure the provided property name is a known key
  of the model.
* Expanded the `JsonBlob` interface to include additional properties present on all blobs.
* Corrected `DashViewSpec.title` to be optional - it can be defaulted from the `id`.
* Corrected the return type for `SelectProps.loadingMessageFn` and `noOptionsMessageFn` to return
  `ReactNode` vs `string`. The component supports rendering richer content via these options.

## 69.1.0 - 2024-11-07

### 🐞 Bug Fixes

* Updated minimum required version of FontAwesome to 6.6, as required by the `fileXml()` icon added
  in the prior Hoist release. The previous spec for FA dependencies allowed apps to upgrade to 6.6,
  but did not enforce it, which could result in a build error due to an unresolved import.

### ⚙️ Technical

* Deprecated `FileChooserModel.removeAllFiles()`, replaced with `clear()` for brevity/consistency.
* Improved timeout error message thrown by `FetchService` to format the timeout interval in seconds
  where possible.

### 📚 Libraries

* @azure/msal-browser `3.23 → 3.27`
* @fortawesome/fontawesome-pro `6.2 → 6.6`
* qs `6.12 → 6.13`
* store2 `2.13 → 2.14`

## 69.0.0 - 2024-10-17

### 💥 Breaking Changes (upgrade difficulty: 🟢 LOW - Hoist core update)

* Requires `hoist-core >= 24` to support batch upload of activity tracking logs to server and
  new memory monitoring persistence.
* Replaced `AppState.INITIALIZING` with finer-grained states (not expected to impact most apps).

### 🎁 New Features

* Optimized activity tracking to batch its calls to the server, reducing network overhead.
* Enhanced data posted with the built-in "Loaded App" entry to include a new `timings` block that
  breaks down the overall initial load time into more discrete phases.
* Added an optional refresh button to `RestGrid`s toolbar.
* Updated the nested search input within Grid column filters to match candidate values on `any` vs
  `startsWith`. (Note that this does not change how grid filters are applied, only how users can
  search for values to select/deselect.)
* Support for persisting of memory monitoring results

### ⚙️ Typescript API Adjustments

* Improved typing of `HoistBase.addReaction` to flow types returned by the `track` closure through
  to the `run` closure that receives them.
    * Note that apps might need to adjust their reaction signatures slightly to accommodate the more
      accurate typing, specifically if they are tracking an array of values, destructuring those
      values in their `run` closure, and passing them on to typed APIs. Look out for `tsc` warnings.

### ✨ Styles

* Reset the `--xh-popup-bg` background color to match the primary `--xh-bg` color by default.

### 🐞 Bug Fixes

* Fixed broken `Panel` resizing in Safari. (Other browsers were not affected.)

## 68.1.0 - 2024-09-27

### 🎁 New Features

* `Markdown` now supports a `reactMarkdownOptions` prop to allow passing React Markdown
  props to the underlying `reactMarkdown` instance.

### ⚙️ Technical

* Misc. Improvements to Cluster Tab in Admin Panel.

## 68.0.0 - 2024-09-18

### 💥 Breaking Changes (upgrade difficulty: 🟢 LOW - Hoist Core update)

* Requires `hoist-core >= 22.0` for consolidated polling of Alert Banner updates (see below).

### 🎁 New Features

* Added expand/collapse affordance in the left column header of ZoneGrids in tree mode.

### ⚙️ Technical

* Updated Admin Console's Cluster tab to refresh more frequently.
* Consolidated the polling check for Alert Banner updates into existing `EnvironmentService`
  polling, avoiding an extra request and improving alert banner responsiveness.

### ⚙️ Typescript API Adjustments

* Corrected types of enhanced `Promise` methods.

### 📚 Libraries

* @azure/msal-browser `3.17 → 3.23`
* mobx  `6.9.1 -> 6.13.2`,
* mobx-react-lite  `3.4.3 -> 4.0.7`,

## 67.0.0 - 2024-09-03

### 💥 Breaking Changes (upgrade difficulty: 🟢 LOW - Hoist Core update)

* Requires `hoist-core >= 21.0`.

### 🎁 New Features

* Added support for Correlation IDs across fetch requests and error / activity tracking:
    * New `FetchService` members: `autoGenCorrelationIds`, `genCorrelationId` and
      `correlationIdHeaderKey` to support generation and inclusion of Correlation IDs on outbound
      request headers.
    * Correlation IDs are assigned via:
        * `FetchOptions.correlationId` - specify an ID to be used on a particular request or `true`
          to use a UUID generated by Hoist (see `FetchService.genCorrelationId()`).
        * `TrackOptions.correlationId` - specify an ID for a tracked activity, if not using the
          new `FetchOptions.track` API (see below).
    * If set on a fetch request, Correlation IDs are passed through to downstream error reporting
      and are available for review in the Admin Console.
* Added `FetchOptions.track` as streamlined syntax to track a request via Hoist activity tracking.
  Prefer this option (vs. a chained `.track()` call) to relay the request's `correlationId` and
  `loadSpec` automatically.
* Added `FetchOptions.asJson` to instruct `FetchService` to decode an HTTP response as JSON.
  Note that `FetchService` methods suffixed with `Json` will set this property automatically.
* Added global interceptors on `FetchService`. See `FetchService.addInterceptor()`.
* `GridModel` will now accept `contextMenu: false` to omit context menus.
* Added bindable `AppContainerModel.intializingLoadMaskMessage` to allow apps to customize the
  load mask message shown during app initialization.
* Enhanced `select` component with new `emptyValue` prop, allowing for a custom value to be returned
  when the control is empty (vs `null`). Expected usage is `[]` when `enableMulti:true`.
* Added `GroupingChooserModel.setDimensions()` API, to support updating available dimensions on an
  already constructed `GroupingChooserModel`.

### 🐞 Bug Fixes

* Fixed Admin Console bug where a role with a dot in its name could not be deleted.
* Fixed inline `SelectEditor` to ensure new value is flushed before grid editing stops.
* `WebSocketService` now attempts to establish a new connection when app's server instance changes.

### ✨ Styles

* Added CSS variables to support customization of `Badge` component styling.

### 📚 Libraries

* short-unique-id `added @ 5.2`

## 66.1.1 - 2024-08-01

### 🐞 Bug Fixes

* `HoistException` now correctly passes an exception message to its underlying `Error` instance.
* Fixed `GridModel.cellBorders` to apply top and bottom cell borders, as expected.
* Fix to new `mergeDeep` method.

## 66.1.0 - 2024-07-31

### 🎁 New Features

* Enhanced `markdown` component to support the underlying `components` prop from `react-markdown`.
  Use this prop to customize markdown rendering.
* New `mergeDeep` method provided in `@xh/hoist/utils/js` as an alternative to `lodash.merge`,
  without lodash's surprising deep-merging of array-based properties.
* Enhanced Roles Admin UI to support bulk category reassignment.
* Enhanced the number formatters' `zeroPad` option to take an integer in addition to true/false, for
  finer-grained control over padding length.

### 🐞 Bug Fixes

* Fixed `Record.descendants` and `Record.allDescendants` getters that were incorrectly returning the
  parent record itself. Now only the descendants are returned, as expected.
    * ⚠️ Note that apps relying on the previous behavior will need to adjust to account for the
      parent record no longer being included. (Tree grids with custom parent/child checkbox
      selection are one example of a component that might be affected by this change.)
* Fixed `Grid` regression where pinned columns were automatically un-pinned when the viewport became
  too small to accommodate them.
* Fixed bug where `Grid` context-menus would lose focus when rendered inside `Overlay` components.

### ⚙️ Typescript API Adjustments

* ⚠️ Please ensure you update your app to `hoist-dev-utils >= v9.0.1` - this ensures you have a
  recent version of `type-fest` as a dev dependency, required to compile some recent Hoist
  typescript changes.
* The `NumberFormatOptions.precision` arg has been more strictly typed to `Precision`, a new type
  exported from `@xh/hoist/format`. (It was previously `number`.) Apps might require minor
  adjustments - e.g. typing shared format configs as `NumberFormatOptions` to satisfy the compiler.

### ⚙️ Technical

* Enhanced beta `MsalClient` and `AuthZeroClient` OAuth implementations to support passing
  app-specific configs directly into the constructors of their underlying client implementation.

## 66.0.2 - 2024-07-17

### 🐞 Bug Fixes

* Improved redirect handling within beta `MsalClient` to use Hoist-provided blank URL (an empty,
  static page) for all iFrame-based "silent" token requests, as per MS recommendations. Intended to
  avoid potential race conditions triggered by redirecting to the base app URL in these cases.
* Fixed bug where `ContextMenu` items could be improperly positioned.
    * ⚠️ Note that `MenuItems` inside a desktop `ContextMenu` are now rendered in a portal, outside
      the normal component hierarchy, to ensures that menu items are positioned properly relative to
      their parent. It should not affect most apps, but could impact menu style customizations that
      rely on specific CSS selectors targeting the previous DOM structure.

## 66.0.1 - 2024-07-10

### 🐞 Bug Fixes

* Fixed bug where inline grid edit of `NumberInput` was lost after quick navigation.

## 66.0.0 - 2024-07-09

### 💥 Breaking Changes (upgrade difficulty: 🟢 LOW - minor adjustments to client-side auth)

* New `HoistAuthModel` exposes the client-side authentication lifecycle via a newly consolidated,
  overridable API. This new API provides more easy customization of auth across all client-side
  apps by being easily overrideable and specified via the `AppSpec` passed to `XH.renderApp()`.
    * In most cases, upgrading should be a simple matter of moving code from `HoistAppModel` methods
      `preAuthInitAsync()` and `logoutAsync()` (removed by this change) to new `HoistAuthModel`
      methods `completeAuthAsync()` and `logoutAsync()`.

### 🎁 New Features

* Added option to `XH.reloadApp()` to reload specific app path.
* Added `headerTooltip` prop to `ColumnGroup`.

### 🐞 Bug Fixes

* Updated `.xh-viewport` sizing styles and mobile `dialog` sizing to use `dvw/dvh` instead of prior
  `svw/svh` - resolves edge case mobile issue where redirects back from an OAuth flow could leave
  an unexpected gap across the bottom of the screen. Includes fallback for secure client browsers
  that don't support dynamic viewport units.
* Updated mobile `TabContainer` to flex properly within flexbox containers.
* Fixed timing issue with missing validation for records added immediately to a new `Store`.
* Fixed CSS bug in which date picker dates wrapped when `dateEditor` used in a grid in a dialog.

## 65.0.0 - 2024-06-26

### 💥 Breaking Changes (upgrade difficulty: 🟢 TRIVIAL - dependencies only)

* Requires update to `hoist-dev-utils >= v9.0.0` with updated handling of static/public assets.
  This should be a drop-in change for applications.
* iOS < 16.4 is no longer supported, due to the use of complex RegExes in GFM parsing.

### 🎁 New Features

* Enhanced `markdown` component to support GitHub Flavored Markdown (GFM) syntax.

### ✨ Styles

* Refactored CSS classnames applied to the primary application (☰) menu on desktop and mobile.
  On both platforms the button itself now has an `xh-app-menu-button` class, the popover has
  `xh-app-menu-popover`, and the menu itself has `xh-app-menu`.

### ⚙️ Technical

* Improved popup behavior of (beta) `MsalClient` - uses recommended `blank.html`.
* Added new convenience method `XH.renderAdminApp()` - consider replacing the call within your
  project's `src/apps/admin.ts` file with this new method and removing any duplicate config values
  if the defaults introduced here are suitable for your application's Hoist Admin console.
* Prop types for components passed to `elementFactory` and `createElement` are now inferred from the
  component itself where possible.

### 📚 Libraries

* @xh/hoist-dev-utils `8.x → 9.x`
* react-markdown `8.0 → 9.0`
* remark-breaks `3.0 → 4.0`
* remark-gfm `4.0`

## 64.0.5 - 2024-06-14

### 🐞 Bug Fixes

* Added a workaround for a mobile-only bug where Safari auto-zooms on orientation change if the user
  had previously zoomed the page themselves.

### ⚙️ Technical

* Improved logout behavior of (beta) `MsalClient`.

### 📚 Libraries

* @azure/msal-browser `3.14 → 3.17`

## 64.0.4 - 2024-06-05

### ⚙️ Typescript API Adjustments

* Improved `ref` typing in JSX.

## 64.0.3 - 2024-05-31

### 🐞 Bug Fixes

* Restored previous suppression of Blueprint animations on popovers and tooltips. These had been
  unintentionally (re)enabled in v63 and are now turned off again.

### ⚙️ Technical

* Adjusted (beta) APIs of OAuth-related `BaseOAuthClient`, `MsalClient`, and `AuthZeroClient`.

## 64.0.2 - 2024-05-23

### ⚙️ Technical

* Adjusted (beta) API of `BaseOAuthClient`.
* Improved `FetchService.addDefaultHeaders()` to support async functions.

## 64.0.1 - 2024-05-19

### ⚙️ Technical

* Adjusted (beta) API of `BaseOAuthClient` and its approach to loading ID tokens.

## 64.0.0 - 2024-05-17

### 💥 Breaking Changes (upgrade difficulty: 🟠 MEDIUM - major Hoist Core + AG Grid updates)

#### Hoist Core v20 with Multi-Instance Support

Requires update to `hoist-core >= 20.0.0` with multi-instance support.

* See the Hoist Core changelog for details on this major upgrade to Hoist's back-end capabilities.
* Client-side application changes should be minimal or non-existent, but the Hoist Admin Console has
  been updated extensively to support management of multiple instances within a cluster.

#### AG Grid v31

Requires update to `@ag-grid >= 31.x`, a new major AG Grid release with its own breaking changes.
See AG's [What's New](https://blog.ag-grid.com/whats-new-in-ag-grid-31/)
and [Upgrade Guide](https://www.ag-grid.com/javascript-data-grid/upgrading-to-ag-grid-31/?ref=blog.ag-grid.com)
for more details.

* AG Grid removed `ColumnApi`, consolidating most of its methods to `GridApi`. Corresponding Hoist
  update removes `GridModel.agColumnApi` - review and migrate usages to `GridModel.agApi` as
  appropriate.
* Many methods on `agApi` are replaced with `agApi.updateGridOptions({property: value})`. Review
  your app for any direct usages of the underlying AG API that might need to change.
* All apps will need to update their `@ag-grid` dependencies within `package.json` and make a minor
  update to their `Bootstrap` registration as per
  this [Toolbox example](https://github.com/xh/toolbox/pull/709/files/5626e21d778e1fc72f9735d2d8f011513e1ac9c6#diff-304055320a29f66ea1255446ba8f13e0f3f1b13643bcea0c0466aa60e9288a8f).
    * `Grid` and `AgGrid` components default to `reactiveCustomComponents: true`. If your app has
      custom tooltips or editors, you should confirm that they still work with this setting. (It
      will be the default in agGrid v32.)
    * For custom editors, you will have to convert them from "imperative" to "reactive". If this is
      not possible, you can set `reactiveCustomComponents: false` in your `GridModel` to continue
      using the old "imperative" mode, but note that this will preclude the use of upgraded Hoist
      editors in that same grid instance. (See the links below for AG docs on this change.)
    * For custom tooltips, note AG-Grid's deprecation of `getReactContainerClasses`.
    * Consult the AG Grid docs for more information:
        * [Updated docs on Custom Components](https://ag-grid.com/react-data-grid/cell-editors/#custom-components)
        * [Migrating from Imperative to Reactive components](https://ag-grid.com/react-data-grid/upgrading-to-ag-grid-31-1/#migrating-custom-components-to-use-reactivecustomcomponents-option)
        * [React-related deprecations](https://ag-grid.com/react-data-grid/upgrading-to-ag-grid-31-1/#react)

#### Other Breaking Changes

* Removed support for passing a plain object to the `model` prop of Hoist Components (previously
  deprecated back in v58). Use the `modelConfig` prop instead.
* Removed the `multiFieldRenderer` utility function. This has been made internal and renamed
  to `zoneGridRenderer` for exclusive use by the `ZoneGrid` component.
* Updated CSS variables related to the `ZoneGrid` component - vars formerly prefixed
  by `--xh-grid-multifield` are now prefixed by `--xh-zone-grid`, several vars have been added, and
  some defaults have changed.
* Removed obsolete `AppSpec.isSSO` property in favor of two new properties `AppSpec.enableLogout`
  and `AppSpec.enableLoginForm`. This should have no effect on the vast majority of apps which had
  `isSSO` set to `true`. For apps where `isSSO` was set to `false`, the new flags should be
  used to more clearly indicate the desired auth behavior.

### 🎁 New Features

* Improved mobile viewport handling to ensure that both standard pages and full screen dialogs
  respect "safe area" boundaries, avoiding overlap with system UI elements such as the iOS task
  switcher at the bottom of the screen. Also set background letterboxing color (to black) when
  in landscape mode for a more resolved-looking layout.
* Improved the inline grid `selectEditor` to commit its value to the backing record as soon as an
  option is selected, rather than waiting for the user to click away from the cell.
* Improved the display of Role details in the Admin Console. The detail panel for the selected role
  now includes a sub-tab listing all other roles inherited by the selected role, something that
  was previously accessible only via the linked graph visualization.
* Added new `checkboxRenderer` for rendering booleans with a checkbox input look and feel.
* Added new mobile `checkboxButton`, an alternate input component for toggling boolean values.
* Added beta version of a new Hoist `security` package, providing built-in support for OAuth flows.
  See `BaseOAuthClient`, `MsalClient`, and `AuthZeroClient` for more information. Please note that
  package is being released as a *beta* and is subject to change before final release.

### ✨ Styles

* Default mobile font size has been increased to 16px, both for better overall legibility and also
  specifically for input elements to avoid triggering Safari's auto-zoom behavior on focus.
    * Added new mobile-only CSS vars to allow for more granular control over font sizes:
        * `--xh-mobile-input-font-size`
        * `--xh-mobile-input-label-font-size`
        * `--xh-mobile-input-height-px`
    * Increased height of mobile toolbars to better accommodate larger nested inputs.
    * Grid font sizes have not changed, but other application layouts might need to be adjusted to
      ensure labels and other text elements fit as intended.
* Mobile App Options dialog has been updated to use a full-screen `DialogPanel` to provide a more
  native feel and better accommodate longer lists of app options.

### 🐞 Bug Fixes

* Fixed poor truncation / clipping behavior of the primary (right-side) metric in `ZoneGrid`. Values
  that do not fit within the available width of the cell will now truncate their right edge and
  display an ellipsis to indicate they have been clipped.
* Improved `RestGridModel.actionWarning` behavior to suppress any warning when the provided function
  returns a falsy value.
* Fixed mobile `Toast` intent styling.

### ⚙️ Technical

* NumberEditor no longer activates on keypress of letter characters.
* Removed initial `ping` call `FetchService` init.
* Deprecated `FetchService.setDefaultHeaders` and replaced with new `addDefaultHeaders` method to
  support independent additions of default headers from multiple sources in an application.

### 📚 Libraries

* @ag-grid `30.x → 31.x`
* @auth0/auth0-spa-js `added @ 2.1`
* @azure/msal-browser `added @ 3.14`
* dompurify `3.0 → 3.1`
* jwt-decode `added @ 4.0`
* moment `2.29 → 2.30`
* numbro `2.4 → 2.5`
* qs `6.11 → 6.12`
* semver `7.5 → 7.6`

## 63.1.1 - 2024-04-26

### 🐞 Bug Fixes

* Fixed over-eager error handler installed on window during preflight app initialization. This can
  catch errors thrown by browser extensions unrelated to the app itself, which should not block
  startup. Make opt-in via special query param `catchPreflightError=true`.

## 63.1.0 - 2024-04-23

### 🎁 New Features

* `Store` now supports multiple `summaryRecords`, displayed if so configured as multiple pinned
  rows within a bound grid.

## 63.0.3 - 2024-04-16

### 🐞 Bug Fixes

* Ensure all required styles imported for Blueprint datetime components.

## 63.0.2 - 2024-04-16

### 🐞 Bug Fixes

* Fixed `GroupingChooser` items appearing in incorrect location while dragging to re-order.
* Removed extraneous internal padding override to Blueprint menu styles. Fixes overhang of menu
  divider borders and avoids possible triggering of horizontal scrollbars.

## 63.0.1 - 2024-04-05

### 🐞 Bug Fixes

* Recently added fields now fully available in Admin Console Activity Tracking + Client Errors.

## 63.0.0 - 2024-04-04

### 💥 Breaking Changes (upgrade difficulty: 🟠 MEDIUM - for apps with styling overrides or direct use of Blueprint components)

* Requires `hoist-core >= v19.0.0` to support improvements to activity / client error tracking.

#### Blueprint 4 to 5 Migration

This release includes Blueprint 5, a major version update of that library with breaking changes.
While most of these have been addressed by the Hoist integration layer, developers importing
Blueprint components directly should review
the [Blueprint 5 migration guide](https://github.com/palantir/blueprint/wiki/Blueprint-5.0) for
details.

There are some common breaking changes that most/many apps will need to address:

* CSS rules with the `bp4-` prefix should be updated to use the `bp5-` prefix.
* Popovers
    * For `popover` and `tooltip` components, replace `target` with `item` if using elementFactory.
      If using JSX, replace `target` prop with a child element. Also applies to the
      mobile `popover`.
    * Popovers no longer have a popover-wrapper element - remove/replace any CSS rules
      targeting `bp4-popover-wrapper`.
    * All components which render popovers now depend
      on [`popper.js v2.x`](https://popper.js.org/docs/v2/). Complex customizations to popovers may
      need to be reworked.
    * A breaking change to `Popover` in BP5 was splitting the `boundary` prop into `rootBoundary`
      and `boundary`:
      Popovers were frequently set up with `boundary: 'viewport'`, which is no longer valid since
      "viewport" can be assigned to the `rootBoundary` but not to the `boundary`.
      However, viewport is the DEFAULT value for `rootBoundary`
      per [popper.js docs](https://popper.js.org/docs/v2/utils/detect-overflow/#boundary),
      so `boundary: 'viewport'` should be safe to remove entirely.
        * [see Blueprint's Popover2 migration guide](https://github.com/palantir/blueprint/wiki/Popover2-migration)
        * [see Popover2's `boundary` &
          `rootBoundary` docs](https://popper.js.org/docs/v2/utils/detect-overflow/#boundary)
* Where applicable, the former `elementRef` prop has been replaced by the simpler, more
  straightforward `ref` prop using `React.forwardRef()` - e.g. Hoist's `button.elementRef` prop
  becomes just `ref`. Review your app for uses of `elementRef`.
* The static `ContextMenu.show()` method has been replaced with `showContextMenu()`, importable
  from `@xh/hoist/kit/blueprint`. The method signature has changed slightly.
* The exported `overlay` component now refers to Blueprint's `overlay2` component.
* The exported `datePicker` now refers to Blueprint's `datePicker3` component, which has been
  upgraded to use `react-day-picker` v8. If you are passing `dayPickerProps` to Hoist's `dateInput`,
  you may need to update your code to use the
  new [v8 `DatePickerProps`](https://react-day-picker.js.org/api/interfaces/DayPickerSingleProps).

### 🎁 New Features

* Upgraded Admin Console Activity and Client Error reporting modules to use server-side filtering
  for better support of large datasets, allowing for longer-range queries on filtered categories,
  messages, or users before bumping into configured row limits.
* Added new `MenuItem.className` prop.

### 🐞 Bug Fixes

* Fixed two `ZoneGrid` issues:
    * Internal column definitions were missing the essential `rendererIsComplex` flag and could fail
      to render in-place updates to existing record data.
    * Omitted columns are now properly filtered out.
* Fixed issue where `SplitTreeMap` would not properly render errors as intended.

### 📚 Libraries

* @blueprintjs/core `4.20 → 5.10`
* @blueprintjs/datetime `4.4` → @blueprintjs/datetime2 `2.3`

## 62.0.1 - 2024-03-28

### 🎁 New Features

* New method `clear()` added to `TaskObserver` api.

### 🐞 Bug Fixes

* Ensure application viewport is masked throughout the entire app initialization process.

## 62.0.0 - 2024-03-19

### 💥 Breaking Changes (upgrade difficulty: 🟢 TRIVIAL - dependencies only)

* Requires update to `hoist-dev-utils >= v8.0.0` with updated chunking and code-splitting strategy
  to create shorter bundle names.

### 🎁 New Features

* Added a "Reload App" option to the default mobile app menu.
* Improved perceived responsiveness when constructing a new 'FilterChooserModel' when backing data
  has many records and/or auto-suggest-enabled fields.

### 🐞 Bug Fixes

* Fixed the config differ dialog issue where long field values would cause the toolbar to get hidden
  and/or table columns to be overly wide due to content overflow.

## 61.0.0 - 2024-03-08

### 💥 Breaking Changes (upgrade difficulty: 🟢 TRIVIAL - dependencies only)

* Requires update to `hoist-dev-utils >= v7.2.0` to inject new `xhClientApps` constant.

### 🎁 New Features

* Enhanced Roles Admin UI for more streamlined role editing.
* Supports targeting alert banners to specific client apps.
* Improved logging and error logging of `method` and `headers` in `FetchService`:  Default
  values will now be included.
* Enhanced `XH.reloadApp` with cache-buster.

### 🐞 Bug Fixes

* `FilterChooser` now correctly round-trips `Date` and `LocalDate` values. Previously it emitted
  these as strings, with incorrect results when using the generated filter's test function directly.
* Fixed bug where a discarded browser tab could re-init an app to an obsolete (cached) version.

## 60.2.0 - 2024-02-16

### 🎁 New Features

* The Admin Console now indicates if a Config value is being overridden by an instance config or
  environment variable with a corresponding name.
    * Config overrides now available in `hoist-core >= v18.4`. See the Hoist Core release notes for
      additional details on this new feature. The Hoist Core update is required for this feature,
      but is not a hard requirement for this Hoist React release in general.
* `RestGridEditor` now supports an `omit` flag to hide a field from the editor dialog.
* `FormField.readonlyRenderer` is now passed the backing `FieldModel` as a second argument.

### ⚙️ Typescript API Adjustments

* `FilterChooserModel.value` and related signatures are now typed with a new `FilterChooserFilter`
  type, a union of `CompoundFilter | FieldFilter` - the two concrete filter implementations
  supported by this control.

### 📚 Libraries

* classnames `2.3 → 2.5`

## 60.1.1 - 2024-01-29

### ⚙️ Technical

* Improved unique constraint validation of Roles and Role Members in the Admin Console.

## 60.1.0 - 2024-01-18

### 🐞 Bug Fixes

* Fixed transparent background for popup inline editors.
* Exceptions that occur in custom `Grid` cell tooltips will now be caught and logged to console,
  rather than throwing the render of the entire component.

### ⚙️ Technical

* Improvements to exception handling during app initialization.

## 60.0.1 - 2024-01-16

### 🐞 Bug Fixes

* Fixed regression to `ZoneGrid`.

## 60.0.0 - 2024-01-12

### 💥 Breaking Changes (upgrade difficulty: 🟠 MEDIUM - depends on server-side Roles implementation)

* Requires `hoist-core >= v18`. Even if not using new Hoist provided Role Management, several Admin
  Console features have had deprecation support for older versions of Hoist Core removed.

### 🎁 New Features

* Introduced new Admin Console tools for enhanced Role Management available in `hoist-core >= v18`.
    * Hoist-core now supports an out-of-the-box, database-driven system for maintaining a
      hierarchical set of Roles associating and associating them with individual users.
    * New system supports app and plug-in specific integrations to AD and other enterprise systems.
    * Administration of the new system provided by a new admin UI tab provided here.
    * Consult XH and the
      [Hoist Core CHANGELOG](https://github.com/xh/hoist-core/blob/develop/CHANGELOG.md#1800---2024-01-12)
      for additional details and upgrade instructions.
* Added `labelRenderers` property to `ZoneGridModel`. This allows dynamic "data-specific" labeling
  of fields in `ZoneGrid`.

### ✨ Styles

* Added `xh-bg-intent-xxx` CSS classes, for intent-coloring the `background-color` of elements.

### 🐞 Bug Fixes

* Fixed bug where `ColumnGroup` did not properly support the `omit` flag.

## 59.5.1 - 2024-01-05

### 🐞 Bug Fixes

* Fixed `DateEditor` calendar popover not showing for non-pinned columns.

## 59.5.0 - 2023-12-11

### 🎁 New Features

* Added new `dialogWidth` and `dialogHeight` configs to `DockViewModel`.

### 🐞 Bug Fixes

* Fixed serialization of expand/collapse state within `AgGridModel`, which was badly broken and
  could trigger long browser hangs for grids with > 2 levels of nesting and numeric record IDs.
* Fixed `UniqueAggregator` to properly check equality for `Date` fields.
* Pinned `react-grid-layout@1.4.3` to avoid v1.4.4 bugs affecting `DashCanvas` interactions
  (see https://github.com/react-grid-layout/react-grid-layout/issues/1990).

## 59.4.0 - 2023-11-28

### 💥 Breaking Changes (upgrade difficulty: 🟢 LOW)

* The constructors for `ColumnGroup` no long accept arbitrary rest (e.g `...rest`)
  arguments for applying app-specific data to the object. Instead, use the new `appData` property.

### ⚙️ Technical

* Enhanced `LogUtils` to support logging objects (and any other non-string values). Also
  added new exports for `logWarn()` and `logError()` with the same standardized formatting.
* Added standardized `LogUtils` methods to `HoistBase`, for use within Hoist models and services.

### 🐞 Bug Fixes

* `ZoneGrid` will no longer render labels or delimiters for empty values.

### ⚙️ Typescript API Adjustments

* Updated type for `ReactionSpec.equals` to include already-supported string shorthands.

## 59.3.2 - 2023-11-21

### 🐞 Bug Fixes

* `ZoneGrid` will more gracefully handle state that has become out of sync with its mapper
  requirements.

## 59.3.1 - 2023-11-10

### 🐞 Bug Fixes

* Ensure an unauthorized response from a proxy service endpoint does not prompt the user to refresh
  and log in again on an SSO-enabled application.
* Revert change to `Panel` which affected where `className` was applied with `modalSupport` enabled

## 59.3.0 - 2023-11-09

### 🎁 New Features

* Improved Hoist support for automated testing via Playwright, Cypress, and similar tools:
    * Core Hoist components now accept an optional `testId` prop, to be rendered at an appropriate
      level of the DOM (within a `data-testid` HTML attribute). This can minimize the need to select
      components using criteria such as CSS classes or labels that are more likely to change and
      break tests.
    * When given a `testId`, certain composite components will generate and set "sub-testIds" on
      selected internal components. For example, a `TabContainer` will set a testId on each switcher
      button (derived from its tabId), and a `Form` will set testIds on nested `FormField`
      and `HoistInput` components (derived from their bound field names).
    * This release represents a first step in ongoing work to facilitate automated end-to-end
      testing of Hoist applications. Additional Hoist-specific utilities for writing tests in
      libraries such as Cypress and Playwright are coming soon.
* Added new `ZoneGrid` component, a highly specialized `Grid` that always displays its data with
  multi-line, full-width rows. Each row is broken into four zones (top/bottom and left/right),
  each of which can mapped by the user to render data from one or more fields.
    * Primarily intended for mobile, where horizontal scrolling can present usability issues, but
      also available on desktop, where it can serve as an easily user-configurable `DataView`.
* Added `Column.sortToBottom` to force specified values to sort the bottom, regardless of sort
  direction. Intended primarily to force null values to sort below all others.
* Upgraded the `RelativeTimestamp` component with a new `localDateMode` option to customize how
  near-term date/time differences are rendered with regards to calendar days.

### 🐞 Bug Fixes

* Fixed bug where interacting with a `Select` within a `Popover` can inadvertently cause the
  popover to close. If your app already has special handling in place to prevent this, you should
  be able to unwind it after upgrading.
* Improved the behavior of the clear button in `TextInput`. Clearing a field no longer drops focus,
  allowing the user to immediately begin typing in a new value.
* Fixed arguments passed to `ErrorMessageProps.actionFn` and `ErrorMessageProps.detailsFn`.
* Improved default error text in `ErrorMessage`.

### ⚙️ Technical

* Improved core `HoistComponent` performance by preventing unnecessary re-renderings triggered by
  spurious model lookup changes.
* New flag `GridModel.experimental.enableFullWidthScroll` enables scrollbars to span pinned columns.
    * Early test release behind the flag, expected to made the default behavior in next release.
* Renamed `XH.getActiveModels()` to `XH.getModels()` for clarity / consistency.
    * API change, but not expected to impact applications.
* Added `XH.getModel()` convenience method to return the first matching model.

## 59.2.0 - 2023-10-16

### 🎁 New Features

* New `DockViewConfig.onClose` hook invoked when a user attempts to remove a `DockContainer` view.
* Added `GridModel` APIs to lookup and show / hide entire column groups.
* Left / right borders are now rendered along `Grid` `ColumnGroup` edges by default, controllable
  with new `ColumnGroupSpec.borders` config.
* Enhanced the `CubeQuery` to support per-query post-processing functions
  with `Query.omitFn`, `Query.bucketSpecFn` and `Query.lockFn`. These properties default to their
  respective properties on `Cube`.

### 🐞 Bug Fixes

* `DashContainerModel` fixes:
    * Fix bug where `addView` would throw when adding a view to a row or column
    * Fix bug where `allowRemove` flag was dropped from state for containers
    * Fix bug in `DockContainer` where adding / removing views would cause other views to be
      remounted
* Fixed erroneous `GridModel` warning when using a tree column within a column group
* Fixed regression to alert banners. Resume allowing elements as messages.
* Fix `Grid` cell border styling inconsistencies.

### ⚙️ Typescript API Adjustments

* Added type for `ActionFnData.record`.

## 59.1.0 - 2023-09-20

### 🎁 New Features

* Introduced new `ErrorBoundary` component for finer-grained application handling of React Errors.
    * Hoist now wraps `Tab`, `DashCanvasView`, `DashContainerView`, `DockView`, and `Page` in an
      `ErrorBoundary`. This provides better isolation of application content, minimizing the chance
      that any individual component can crash the entire app.
    * A new `PanelModel.errorBoundary` prop allows developers to opt-in to an `ErrorBoundary`
      wrapper around the contents of any panel.
    * `ErrorMessage` component now provides an ability to show additional exception details.
* Added new `Markdown` component for rendering Markdown formatted strings as markup. This includes
  bundling `react-markdown` in Hoist.
    * If your app already uses `react-markdown` or similar, we recommend updating to use the
      new `Markdown` component exported by Hoist to benefit from future upgrades.
    * Admin-managed alert banners leverage the new markdown component to support bold, italics and
      links within alert messages.
* Improved and fixed up `Panel` headers, including:
    * Added new `Panel.headerClassName` prop for easier CSS manipulation of panel's header.
    * Improved `Panel.collapsedTitle` prop and added `Panel.collapsedIcon` prop. These two props now
      fully govern header display when collapsed.
* Improved styling for disabled `checkbox` inputs.

### ⚙️ Technical

* `XH.showException` has been deprecated. Use similar methods on `XH.exceptionHandler` instead.

### 📚 Libraries

* numbro `2.3 → 2.4`
* react-markdown `added @ 8.0`
* remark-breaks `added @ 3.0`

## 59.0.3 - 2023-08-25

### ⚙️ Technical

* New `XH.flags` property to govern experimental, hotfix, or otherwise provisional features.

* Provide temporary workaround to chromium bug effecting BigNumber. Enabled via flag
  `applyBigNumberWorkaround`. See https://github.com/MikeMcl/bignumber.js/issues/354.

## 59.0.2 - 2023-08-24

### 🐞 Bug Fixes

* Restored support for `Select.selectOnFocus` (had broken with upgrade to `react-select` in v59.0).
* Fixed `DateInput` bug caused by changes in Chrome v116 - clicking on inputs
  with `enableTextInput: false` now open the date picker popup as expected.
* Flex inner title element added to `Panel` headers in v59.0, and set `display:flex` on the new
  element itself. Restores previous flexbox container behavior (when not L/R collapsed) for apps
  that are providing custom components as titles.
* `DashCanvas` now properly updates its layout when shown if the browser window had been resized
  while the component was hidden (e.g. in an inactive tab).
* Reverted upgrade to `react-select` in v59.0.0 due to issues found with `selectEditor` / inline
  grid editing. We will revisit this upgrade in a future release.

### 📚 Libraries

* react-select `5.7 → 4.3`
* react-windowed-select `5.1 → 3.1`

## 59.0.1 - 2023-08-17

### 🎁 New Features

* Added new `Panel.collapsedTitle` prop to make it easier to display a different title when the
  panel is collapsed.

## 59.0.0 - 2023-08-17

### 💥 Breaking Changes (upgrade difficulty: 🟢 LOW)

* Apps must update their `typescript` dependency to v5.1. This should be a drop-in for most
  applications, or require only minor changes. Note that Hoist has not yet adopted the updated
  approach to decorators added in TS v5, maintaining compatibility with the "legacy" syntax.
* Apps that use and provide the `highcharts` library should be sure to update the version to v11.1.
  This should be a drop-in for most applications.
    * Visit https://www.highcharts.com/blog/changelog/ for specific changes.
* Apps must also update their `@xh/hoist-dev-utils` dependency to v7.0.0 or higher.
    * We recommend specifying this as `"@xh/hoist-dev-utils": "7.x"` in your `package.json` to
      automatically pick up future minor releases.
* `DataViewConfig` no longer directly supports `GridConfig` parameters - instead, nest `GridConfig`
  options you wish to set via the new `gridOptions` parameter. Please note that, as before, not
  all `GridConfig` options are supported by (or make sense for) the `DataView` component.

### 🎁 New Features

* New `GridAutosizeOptions.includeHiddenColumns` config controls whether hidden columns should
  also be included during the autosize process. Default of `false`. Useful when applications
  provide quick toggles between different column sets and would prefer to take the up-front cost of
  autosizing rather than doing it after the user loads a column set.
* New `NumberFormatOptions.strictZero` formatter config controls display of values that round to
  zero at the specified precision. Set to `false` to format those values as if they were *exactly*
  zero, triggering display of any `zeroDisplay` value and suppressing sign-based glyphs, '+/-'
  characters, and styling.
* New `DashModel.refreshContextModel` allows apps to programmatically refresh all widgets within
  a `DashCanvas` or `DashContainer`.
* New tab for monitoring JDBC connection pool stats added to the Admin Console. Apps
  with `hoist-core >= v17.2` will collect and display metrics for their primary datasource on a
  configurable frequency.
* `ButtonGroupInput` now allows `null` values for buttons as long as both `enableClear` and
  `enableMulti` are false.

### 🐞 Bug Fixes

* Fixed bug where a titled panel collapsed to either the left or right side of a layout could cause
  severe layout performance degradation (and even browser hangs) when resizing the browser window in
  the latest Chrome v115.
    * Note this required some adjustments to the internal DOM structure of `PanelHeader` - highly
      specific CSS selectors or visual tests may be affected.
* Fixed bug where `manuallySized` was not being set properly on column state.
* Fixed bug where mobile `Dialog` max height was not properly constrained to the viewport.
* Fixed bug where mobile `NumberInput` would clear when trying to enter decimals on certain devices.
* Suppressed extra top border on Grids with `hideHeaders: true`.

### ⚙️ Technical

* Suppressed dev-time console warnings thrown by Blueprint Toaster.

### 📚 Libraries

* mobx `6.8 → 6.9`
* semver `7.3 → 7.5`
* typescript `4.9 → 5.1`
* highcharts `10.3 → 11.1`
* react-select `4.3 → 5.7`
* react-windowed-select `3.1 → 5.1`

## 58.0.1 - 2023-07-13

### 🐞 Bug Fixes

* Fixed bug where `TabContainerModel` with routing enabled would drop route params when navigating
  between tabs.

## 58.0.0 - 2023-07-07

### 💥 Breaking Changes (upgrade difficulty: 🟢 LOW)

* The `Column.getValueFn` and `Column.renderer` functions will no longer be passed the `agParams`
  argument. This argument was not passed consistently by Hoist when calling these functions; and was
  specifically omitted during operations such as column sizing, tooltip generation and Grid content
  searching. We do not expect this argument was being used in practice by applications, but
  applications should ensure this is the case, and adjust these callbacks if necessary.

### 🎁 New Features

* Deprecated `xhAppVersionCheckEnabled` config in favor of object-based `xhAppVersionCheck`. Hoist
  will auto-migrate the existing value to this new config's `mode` flag. While backwards
  compatible with older versions of hoist-core, the new `forceReload` mode
  requires `hoist-core >= v16.4`.
* Enhanced `NumberFormatOptions.colorSpec` to accept CSS properties in addition to class names.
* Enhanced `TabSwitcher` to allow navigation using arrow keys when focused.
* Added new option `TrackOptions.logData` to provide support for logging application data in
  `TrackService.`  Requires `hoist-core >= v16.4`.
* New `XH.pageState` provides observable access to the current lifecycle state of the app, allowing
  apps to react to changes in page visibility and focus, as well as detecting when the browser has
  frozen a tab due to inactivity or navigation.

## 57.0.0 - 2023-06-20

### 💥 Breaking Changes (upgrade difficulty: 🟢 LOW)

* The deprecated `@settable` decorator has now been removed. Use `@bindable` instead.
* The deprecated class `@xh/hoist/admin/App` has been removed. Use `@xh/hoist/admin/AppComponent`
  instead.

### 🎁 New Features

* Enhanced Admin alert banners with the ability to save messages as presets. Useful for
  standardizing alert or downtime banners, where pre-approved language can be saved as a preset for
  later loaded into a banner by members of an application support team (
  requires `hoist-core >= v16.3.0`).
* Added bindable `readonly` property to `LeftRightChooserModel`.

### ⚙️ Technical

* Support the `HOIST_IMPERSONATOR` role introduced in hoist-core `v16.3.0`
* Hoist now supports and requires ag-Grid v30 or higher. This version includes critical
  performance improvements to scrolling without the problematic 'ResizeObserver' issues discussed
  below.

### 🐞 Bug Fixes

* Fixed a bug where Onsen components wrappers could not forward refs.
* Improved the exceptions thrown by fetchService when errors occur parsing response JSON.

## 56.6.0 - 2023-06-01

### 🎁 New Features

* New global property `AgGrid.DEFAULT_PROPS` to provide application wide defaults for any instances
  of `AgGrid` and `Grid` components.

### ⚙️ Technical

* The workaround of defaulting the AG Grid prop `suppressBrowserResizeObserver: true`, added in
  v56.3.0, has been removed. This workaround can cause sizing issues with flex columns and should
  not be needed once [the underlying issue](https://github.com/ag-grid/ag-grid/issues/6562) is fixed
  in an upcoming AG Grid release.
    * As of this release date, we recommend apps stay at AG Grid 29.2. This does not include the
      latest AG performance improvements, but avoids the sizing issues present in 29.3.5.
    * If you want to take the latest AG Grid 29.3.5, please re-enable
      the `suppressBrowserResizeObserver` flag with the new `DEFAULT_PROPS` static described
      above. Scan your app carefully for column sizing issues.

### 🐞 Bug Fixes

* Fixed broken change handler for mobile inputs that wrap around Onsen UI inputs, including
  `NumberInput`, `SearchInput`, and `TextInput`.

### 📚 Libraries

* @blueprintjs/core `^4.14 → ^4.20` (apps might have already updated to a newer minor version)

## 56.5.0 - 2023-05-26

### 🎁 New Features

* Added `regexOption` and `caseSensitive` props to the `LogDisplayModel`. (Case-sensitive search
  requires `hoist-core >= v16.2.0`).
* Added new `GroupingChooserModel.commitOnChange` config - enable to update the observable grouping
  value as the user adjusts their choices within the control. Default behavior is unchanged,
  requiring user to dismiss the popover to commit the new value.
* Added new `Select.enableTooltips` prop - enable for select inputs where the text of a
  selected value might be elided due to space constraints. The tooltip will display the full text.
* Enabled user-driven sorting for the list of available values within Grid column filters.
* Updated `CodeInput.showCopyButton` (copy-to-clipboard feature) default to true (enabled).

### ⚙️ Technical

* `DataView` now supports an `agOptions` prop to allow passing arbitrary AG Grid props to the
  underlying grid instance. (Always supported by `Grid`, now also supported by `DataView`.)

### 🐞 Bug Fixes

* Fixed layout bug where popovers triggered from a parent `Panel` with `modalSupport` active could
  render beneath that parent's own modal dialog.
* Fixed broken `CodeInput` copy-to-clipboard feature.

## v56.4.0 - 2023-05-10

### 🎁 New Features

* Ensure that non-committed values are also checked when filtering a store with a FieldFilter.
  This will maximize chances that records under edit will not disappear from user view due to
  active filters.

### 🐞 Bug Fixes

* Fix bug where Grid ColumnHeaders could throw when `groupDisplayType` was set to `singleColumn`.

### ⚙️ Technical

* Adjustment to core model lookup in Hoist components to better support automated testing.
  Components no longer strictly require rendering within an `AppContainer`.

### ⚙️ Typescript API Adjustments

* Improved return types for `FetchService` methods and corrected `FetchOptions` interface.

## v56.3.0 - 2023-05-08

### 🎁 New Features

* Added support for new `sortOrder` argument to `XH.showBanner()`. A default sort order is applied
  if unspecified, ensuring banners do not unexpectedly change order when refreshed.

### ⚙️ Typescript API Adjustments

* Improved the recommendation for the app `declare` statement within
  our [TypeScript migration docs](https://github.com/xh/hoist-react/blob/develop/docs/upgrade-to-typescript.md#bootstrapts--service-declarations).
    * See this [Toolbox commit](https://github.com/xh/toolbox/commit/8df642cf) for a small,
      recommended app-level change to improve autocompletion and usage checks within IntelliJ.
* Added generic support to `XH.message()` and `XH.prompt()` signatures with return type
  of `Promise<T | boolean>`.
* Moved declaration of optional `children` prop to base `HoistProps` interface - required for TSX
  support.

### ✨ Styles

* Removed `--xh-banner-height` CSS var.
    * Desktop banners are implemented via `Toolbar`, which correctly sets a min height.
    * Mobile banners now specify `min-height: 40px` via the `.xh-banner` class.
    * This change allows banners containing custom components to grow to fit their contents without
      requiring app-level CSS overrides.
* Added new `--xh-grid-filter-popover-[height|width]-px` CSS variables to support easier custom
  sizing for grid column header filter popovers.

### ⚙️ Technical

* Updated internal config defaults to support latest AG Grid v29.3.4+ with use of
  AG `suppressBrowserResizeObserver` config. Applications are encouraged to update to the latest AG
  Grid dependencies to take advantage of ongoing performance updates.

## v56.2.0 - 2023-04-28

### 🎁 New Features

* Added `DashContainerModel.margin` config to customize the width of the resize splitters
  between widgets.

### ⚙️ Technical

* Improve scrolling performance for `Grid` and `DataView` via internal configuration updates.

## v56.1.0 - 2023-04-14

### 🎁 New Features

* Display improved memory management diagnostics within Admin console Memory Monitor.
    * New metrics require optional-but-recommended update to `hoist-core >= v16.1.0`.

### 🐞 Bug Fixes

* Fixes bug with display/reporting of exceptions during app initialization sequence.

## v56.0.0 - 2023-03-29

### 💥 Breaking Changes (upgrade difficulty: 🟠 MEDIUM)

* Requires `hoist-core => v16`.
* Requires AG Grid v29.0.0 or higher - update your AG Grid dependency in your app's `package.json`
  file. See the [AG Grid Changelog](https://www.ag-grid.com/changelog) for details.
    * Add a dependency on `@ag-grid-community/styles` to import new dedicated styles package.
    * Imports of AG Grid CSS files within your app's `Bootstrap.ts` file will also need to be
      updated to import styles from their new location. The recommended imports are now:

```typescript
import '@ag-grid-community/styles/ag-grid.css';
import '@ag-grid-community/styles/ag-theme-balham.css';
```

* New `xhActivityTrackingConfig` soft-configuration entry places new limits on the size of
  any `data` objects passed to `XH.track()` calls.
    * Any track requests with data objects exceeding this length will be persisted, but without the
      requested data.
    * Activity tracking can also be disabled (completely) via this same config.
* "Local" preferences are no longer supported. Application should use `LocalStorageService` instead.
  With v56, the `local` flag on any preferences will be ignored, and all preferences will be saved
  on the server instead.
    * Note that Hoist will execute a one-time migration of any existing local preference values
      from the user's browser to the server on app load.
* Removed `Column.tooltipElement`. Use `tooltip` instead.
* Removed `fill` prop on `TextArea` and `NumberInput` component. Use `flex` instead.
* Removed previously deprecated `Button.modifier.outline` and `Button.modifier.quiet` (mobile only).
* Removed previously deprecated `AppMenuButton.extraItems.onClick`. Use `actionFn` instead.

### 🎁 New Features

* `PanelModel` now supports a `defaultSize` property specified in percentage as well as pixels
  (e.g. `defaultSize: '20%'` as well as `defaultSize: 200`).
* `DashCanvas` views can now be programmatically added with specified width and height dimensions.
* New `FetchService.abort()` API allows manually aborting a pending fetch request.
* Hoist exceptions have been enhanced and standardized, including new TypeScript types. The
  `Error.cause` property is now populated for wrapping exceptions.
* New `GridModel.headerMenuDisplay` config for limiting column header menu visibility to on hover.

### ⚙️ Typescript API Adjustments

* New Typescript types for all Hoist exceptions.
* Integration of AG Grid community types.

### ⚙️ Technical

* Hoist source code has been reformatted with Prettier.
* Admin Console modules that have been disabled via config are no longer hidden completely, but
  instead will render a placeholder pointing to the relevant config name.

### 📚 Libraries

* mobx `6.7 → 6.8`
* dompurify `2.4 → 3.0`

## v55.4.0 - 2023-03-23

### 💥 Breaking Changes

* Requires AG Grid v29.0.0 or higher - see release notes for v56.0.0 above.

### 🐞 Bug Fixes

* Addresses `AgGrid` v28 regression whereby changing column visibility via state breaks grid
  rendering when column groups are set via the `groupId` property.

## v55.3.2 - 2023-03-22

### 🐞 Bug Fixes

* Fixed issue where a filter on a `LocalDate` field created via `FilterChooser` would cause a
  grid column filter on the same field to fail to properly render when shown.

## v55.3.1 - 2023-03-14

### 🐞 Bug Fixes

* Revert native `structuredClone` to lodash `deepClone` throughout toolkit.

## v55.3.0 - 2023-03-03

### 🐞 Bug Fixes

* Grid column filters scroll their internal grid horizontally to avoid clipping longer values.
* Minor improvements to the same grid filter dialog's alignment and labelling.

### ⚙️ Technical

* Use native `structuredClone` instead of lodash `deepClone` throughout toolkit.

## v55.2.1 - 2023-02-24

### 🐞 Bug Fixes

* Fixed issue where a resizable `Panel` splitter could be rendered incorrectly while dragging.

## v55.2.0 - 2023-02-10

### 🎁 New Features

* `DashCanvas` enhancements:
    * Views now support minimum and maximum dimensions.
    * Views now expose an `allowDuplicate` flag for controlling the `Duplicate` menu item
      visibility.

### 🐞 Bug Fixes

* Fixed a bug with Cube views having dimensions containing non-string or `null` values. Rows grouped
  by these dimensions would report values for the dimension which were incorrectly stringified (e.g.
  `'null'` vs. `null` or `'5'` vs. `5`). This has been fixed. Note that the stringified value is
  still reported for the rows' `cubeLabel` value, and will be used for the purposes of grouping.

### ⚙️ Typescript API Adjustments

* Improved signatures of `RestStore` APIs.

## v55.1.0 - 2023-02-09

Version 55 is the first major update of the toolkit after our transition to Typescript. In addition
to a host of runtime fixes and features, it also contains a good number of important Typescript
typing adjustments, which are listed below. It also includes a helpful
[Typescript upgrade guide](https://github.com/xh/hoist-react/blob/develop/docs/upgrade-to-typescript.md).

### 🎁 New Features

* Grid exports can now be tracked in the admin activity tab by setting `exportOptions.track` to
  true (defaults to false).
* Miscellaneous performance improvements to the cube package.
* The implementation of the `Cube.omitFn` feature has been enhanced. This function will now be
  called on *all* non-leaf nodes, not just single child nodes. This allows for more flexible
  editing of the shape of the resulting hierarchical data emitted by cube views.

### 🐞 Bug Fixes

* Fixed: grid cell editors would drop a single character edit.
* Fixed: grid date input editor's popup did not position correctly in a grid with pinned columns.
* Fixed issue with `DashContainer` flashing its "empty" text briefly before loading.
* Several Hoist TypeScript types, interfaces, and signatures have been improved or corrected (typing
  changes only).
* Fix bug where a `className` provided to a `Panel` with `modalSupport` would be dropped when in a
  modal state. Note this necessitated an additional layer in the `Panel` DOM hierarchy. Highly
  specific CSS selectors may be affected.
* Fix bug where `TileFrame` would not pass through the keys of its children.

### 💥 Breaking Changes

* The semantics of `Cube.omitFn` have changed such that it will now be called on all aggregate
  nodes, not just nodes with a single child. Applications may need to adjust any implementation of
  this function accordingly.
* `hoistCmp.containerFactory` and `hoistCmp.withContainerFactory` are removed in favor of
  the basic `hoistCmp.factory` and `hoistCmp.withFactory` respectively. See typescript
  API adjustments below.

### ⚙️ Typescript API Adjustments

The following Typescript API were adjusted in v55.

* Removed the distinction between `StandardElementFactory` and `ContainerElementFactory`. This
  distinction was deemed to be unnecessary, and overcomplicated the understanding of Hoist.
  Applications should simply continue to use `ElementFactory` instead. `hoistCmp.containerFactory`
  and `hoistCmp.withContainerFactory` are also removed in favor of the basic `hoistCmp.factory` and
  `hoistCmp.withFactory` respectively.
* `HoistProps.modelConfig` now references the type declaration of `HoistModel.config`. See
  `PanelModel` and `TabContainerModel` for examples.
* The new `SelectOption` type has been made multi-platform and moved to `@xh/hoist/core`.

**Note** that we do not intend to make such extensive Typescript changes going forward post-v55.0.
These changes were deemed critical and worth adjusting in our first typescript update, and before
typescript has been widely adopted in production Hoist apps.

### ⚙️ Technical

* Hoist's `Icon` enumeration has been re-organized slightly to better separate icons that describe
  "what they look like" - e.g. `Icon.magnifyingGlass()` - from an expanded set of aliases that
  describe "how they are used" - e.g. `Icon.search()`.
    * This allows apps to override icon choices made within Hoist components in a more targeted way,
      e.g. by setting `Icon.columnMenu = Icon.ellipsisVertical`.
* All Hoist configurations that support `omit: boolean` now additionally support a "thunkable"
  callback of type `() => boolean`.
* `Grid` will only persist minimal user column state for hidden columns, to reduce user pref sizes.

### 📚 Libraries

* @blueprintjs/core `^4.12 → ^4.14`
* corejs `^3.26 → ^3.27`
* mobx `6.6 → 6.7`
* onsenui `2.11 → 2.12` (*see testing note below)
* react-onsenui `1.11 > 1.13`

### ✅ Testing Scope

* *Full regression testing recommended for _mobile_ apps.* While the upgrade from 2.11 to 2.12
  appears as a minor release, it was in fact a major update to the library.
  See [the Onsen release notes](https://github.com/OnsenUI/OnsenUI/releases/tag/2.12.0) for
  additional details. Note that Hoist has handled all changes required to its Onsen API calls,
  and there are no breaking changes to the Hoist mobile component APIs. As a result, mobile apps
  _might_ not need to change anything, but extra care in testing is still recommended.

## v54.0.0 - 2022-12-31

We are pleased to announce that Hoist React has been fully rewritten in TypeScript! ✨🚀

All core Hoist Components, Models, and other utilities now have TypeScript interfaces for their
public APIs, improving the developer ergonomics of the toolkit with much more accurate dev-time type
checking and intellisense. Developers now also have the option (but are not required) to write
application code using TypeScript.

Runtime support for TypeScript is provided by `@xh/hoist-dev-utils v6.1+`, which recognizes and
transpiles TypeScript files (`.ts|.tsx`) via the `@babel/plugin-transform-typescript` plugin.
Development-time support can be provided by the user's IDE (e.g. IntelliJ or VSCode, which both
provide strong TypeScript-based error checking and auto-completion).

The goal of this release is to be backward compatible with v53 to the greatest degree possible, and
most applications will run with minimal or no changes. However, some breaking changes were required
and can require application adjustments, as detailed below.

As always, please review our [Toolbox project](https://github.com/xh/toolbox/), which we've updated
to use TypeScript for its own app-level code.

### 🎁 New Features

* New TypeScript interface `HoistProps` and per-component extensions to specify props for all
  components. This replaces the use of the `PropTypes` library, which is no longer included.
* ~~Enhanced TypeScript-aware implementations of `ElementFactory`, including separate factories for
  standard components (`elementFactory`) and components that often take children only
  (`containerElementFactory`).~~
* The `@bindable` annotation has been enhanced to produce a native javascript setter for its
  property as well as the `setXXX()` method it currently produces. This provides a more typescript
  friendly way to set properties in a mobx action, and should be the favored method going forward.
  The use of the `setXXX()` method will continue to be supported for backward compatibility.
* References to singleton instances of services and the app model can now also be gained via the
  static `instance` property on the class name of the singleton - e.g. `MyAppModel.instance`.
  Referencing app-level services and the AppModel via `XH` is still fully supported and recommended.
* New utility function `waitFor` returns a promise that will resolve after a specified condition
  has been met, polling at a specified interval.
* Hoist Components will now automatically remount if the model passed to them (via context or props)
  is changed during the lifetime of the component. This allows applications to swap out models
  without needing to manually force the remounting of related components with an explicit
  `key` setting, i.e.  `key: model.xhId`.
* `fmtQuantity` function now takes two new flags `useMillions` and `useBillions`.

### 💥 Breaking Changes

* The constructors for `GridModel` and `Column` no long accept arbitrary rest (e.g `...rest`)
  arguments for applying app-specific data to the object. Instead, use the new `appData` property
  on these objects.
* ~~The `elemFactory` function has been removed. Applications calling this function should specify
  `elementFactory` (typically) or `containerElementFactory` instead.~~
    * ~~Most application components are defined using helper aliases `hoistCmp.factory`
      and `hoistCmp.withFactory` - these calls do _not_ need to change, unless your component
      needs to take a list of children directly (i.e. `someComponent(child1, child2)`).~~
    * ~~Update the definition of any such components to use `hoistCmp.containerFactory` instead.~~
    * ~~Where possible, favor the simpler, default factory for more streamlined type suggestions /
      error messages regarding your component's valid props.~~
* The use of the `model` prop to provide a config object for a model to be created on-the-fly
  is deprecated.
    * Use the new `modelConfig` prop when passing a *plain object config* -
      e.g. `someComp({modelConfig: {modelOpt: true}})`
    * Continue to use the `model` prop when passing an existing model *instance* -
      e.g. `someComp({model: someCompModel})`.
* PropTypes support has been removed in favor of the type script interfaces discussed above. Apps
  importing Hoist Proptypes instances should simply remove these compile-time references.

### 🐞 Bug Fixes

* Fix bug where dragging on any panel header which is a descendant of a `DashCanvasView` would move
  the `DashCanvasView`.
* Fix bug where `GridModel.ensureRecordsVisibleAsync` could fail to make collapsed nodes visible.
* Fix bug where `GridPersistenceModel` would not clean outdated column state.
* Fix animation bug when popping pages in the mobile navigator.

### ⚙️ Technical

* Update `preflight.js` to catch errors that occur on startup, before our in-app exception handling
  is initialized.

### 📚 Libraries

* @blueprintjs/core `4.11 → 4.12`
* @xh/hoist-dev-utils `6.0 → 6.1`
* typescript `added @ 4.9`
* highcharts `9.3 → 10.3`

### ✅ Testing Scope

* *Full regression testing recommended* - this is a major Hoist release and involved a significant
  amount of refactoring to the toolkit code. As such, we recommend a thorough regression test of any
  applications updating to this release from prior versions.

## v53.2.0 - 2022-11-15

### 🎁 New Features

* New methods `Store.errors`, `Store.errorCount`, and `StoreRecord.allErrors` provide convenient
  access to validation errors in the data package.
* New flag `Store.validationIsComplex` indicates whether *all* uncommitted records in a store should
  be revalidated when *any* record in the store is changed.
    * Defaults to `false`, which should be adequate for most use cases and can provide a significant
      performance boost in apps that bulk-insert 100s or 1000s of rows into editable grids.
    * Set to `true` for stores with validations that depend on other editable record values in the
      store (e.g. unique constraints), where a change to record X should cause another record Y to
      change its own validation status.

## v53.1.0 - 2022-11-03

### 🎁 New Features

* `PanelModel` now supports `modalSupport.defaultModal` option to allow rendering a Panel in an
  initially modal state.

### 🐞 Bug Fixes

* Fixed layout issues caused by top-level DOM elements created by `ModalSupport`
  and `ColumnWidthCalculator` (grid auto-sizing). Resolved occasional gaps between select inputs and
  their drop-down menus.
* Fix desktop styling bug where buttons inside a `Toast` could be rendered with a different color
  than the rest of the toast contents.
* Fix `GridModel` bug where `Store` would fail to recognize dot-separated field names as paths
  when provided as part of a field spec in object form.

### ⚙️ Technical

* Snap info (if available) from the `navigator.connection` global within the built-in call to track
  each application load.

## v53.0.0 - 2022-10-19

### 🎁 New Features

* The Hoist Admin Console is now accessible in a read-only capacity to users assigned the
  new `HOIST_ADMIN_READER` role.
* The pre-existing `HOIST_ADMIN` role inherits this new role, and is still required to take any
  actions that modify data.

### 💥 Breaking Changes

* Requires `hoist-core >= 14.4` to support the new `HOIST_ADMIN_READER` role described above. (Core
  upgrade _not_ required otherwise.)

## v52.0.2 - 2022-10-13

### 🐞 Bug Fixes

* Form field dirty checking now uses lodash `isEqual` to compare initial and current values,
  avoiding false positives with Array values.

## v52.0.1 - 2022-10-10

### 🎁 New Features

* New "Hoist Inspector" tool supports displaying and querying all of the Models, Services, and
  Stores within a running application.
    * Admin/dev-focused UI is built into all Desktop apps, activated via discrete new toggle in the
      bottom version bar (look for the 🔍 icon), or by running `XH.inspectorService.activate()`.
    * Selecting a model/service/store instance provides a quick view of its properties, including
      reactively updated observables. Useful for realtime troubleshooting of application state.
    * Includes auto-updated stats on total application model count and memory usage. Can aid in
      detecting and debugging memory leaks due to missing `@managed` annotations and other issues.
* New `DashCanvasViewModel.autoHeight` option fits the view's height to its rendered contents.
* New `DashCanvasAddViewButton` component supports adding views to `DashCanvas`.
* New `TabContainerModel.refreshContextModel` allows apps to programmatically load a `TabContainer`.
* `FilterChooserModel` now accepts shorthand inputs for numeric fields (e.g. "2m").
* Admin Console Config/Pref/Blob differ now displays the last updated time and user for each value.
* New observable `XH.environmentService.serverVersion` property, updated in the background via
  pre-existing `xhAppVersionCheckSecs` config. Note this does not replace or change the built-in
  upgrade prompt banner, but allows apps to take their own actions (e.g. reload immediately) when
  they detect an update on the server.

### 💥 Breaking Changes

* This release moves Hoist to **React v18**. Update your app's `package.json` to require the latest
  18.x versions of `react` and `react-dom`. Unless your app uses certain react-dom APIs directly, no
  other changes should be required.
* Removed deprecated method `XH.setDarkTheme()`. Use `XH.setTheme()` instead to select from our
  wide range of (two) theme options.

### 🐞 Bug Fixes

* `CompoundTaskObserver` improved to prioritize using specific messages from subtasks over the
  overall task message.
* Grid's built in context-menu option for filtering no longer shows `[object Object]` for columns
  that render React elements.
* `Store.updateData()` properly handles data in the `{rawData, parentId}` format, as documented.
* Disabled tabs now render with a muted text color on both light and dark themes, with
  new `--tab-disabled-text-color` CSS var added to customize.

### ⚙️ Technical

* `HoistComponents` no longer mutate the props object passed to them in React production mode. This
  was not causing noticeable application issues, but could result in a component's base CSS class
  being applied multiple times to its DOM element.
* `ModelSelector` used for model lookup and matching will now accept the class name of the model to
  match. Previously only a class reference could be provided.
* New check within service initialization to ensure that app service classes extend `HoistService`
  as required. (Has always been the expectation, but was not previously enforced.)
* `GridModel` will once again immediately sync data with its underlying AG Grid component. This
  reverses a v50.0.0 change that introduced a minimal debounce in order to work around an AG Grid
  rendering bug. The AG Grid bug has been resolved, and this workaround is no longer needed.
* `GridExportService` has improved support for columns of `FieldType.AUTO` and for columns with
  multiple data types and custom export functions. (`hoist-core >= 14.3` required for these
  particular improvements, but not for this Hoist React version in general.)
* The `trimToDepth` has been improved to return a depth-limited clone of its input that better
  handles nested arrays and passes through primitive inputs unchanged.

### 📚 Libraries

* @blueprintjs/core `4.6 → 4.11`
* @blueprintjs/datetime `4.3 → 4.4`
* @fortawesome `6.1 → 6.2`
* dompurify `2.3 → 2.4`
* react `17.0.1 → 18.2.0`
* react-dom `17.0.1 → 18.2.0`

## v51.0.0 - 2022-08-29

### 🎁 New Features

* `ButtonGroupInput` supports new `enableMulti` prop.
* `AboutDialog` can now display more dynamic custom properties.
* New option added to the Admin Activity Tracking chart to toggle on/off weekends when viewing a
  time series.
* The `filterText` field in `ColumnHeaderFilter` now gets autoFocused.

### 💥 Breaking Changes

* `CodeInput` is now rendered within an additional `div` element. Unlikely to cause issues, unless
  using targeted styling of this component.
* `xhAboutMenuConfigs` soft-config is no longer supported. To customize the `AboutDialog`, see
  `HoistAppModel.getAboutDialogItems()`

### 🐞 Bug Fixes

* Fixed issue where `ModalSupport` would trigger `MobX` memo warning in console.
* Fixed issues with `ModalSupport` implementation in `CodeInput`.
* Fixed `Grid` rendering glitches when used inside `Panel` with `ModalSupport`.
* Fixed incorrect text color on desktop toasts with a warning intent.
* Fixed potential for duplication of default Component `className` within list of CSS classes
  rendered into the DOM.
* Added missing `@computed` annotations to several `Store` getters that relay properties from
  its internal recordsets, including `maxDepth` and getters returning counts and empty status.
    * Avoids unnecessary internal render cycles within `Grid` when in tree mode.
    * Could require adjustments for apps that unintentionally relied on these observable getters
      triggering re-renders when records have changed in any way (but their output values have not).
* Hoist-supported menus will no longer filter out a `MenuDivider` if it has a `title`.
* The default `FormField` read-only renderer now supports line breaks.

### ⚙️ Technical

* The `addReaction()` and `addAutorun()` methods on `HoistBase` (i.e. models and services) now
  support passing multiple reactions in a single call and will ignore nullish inputs.

## v50.1.1 - 2022-07-29

### 🐞 Bug Fixes

* Fixed bug where components utilizing `ModalSupport` could render incorrectly when switching
  between inline and modal views.
* Improved behavior of `GridModel.whenReadyAsync()` to allow Grid more time to finish loading data.
  This improves the behavior of related methods `preSelectFirstAsync`, `selectFirstAsync`, and
  `ensureVisibleAsync`.
* `Grid` context menus are now disabled when a user is inline editing.
* An empty `DashCanvas` / `DashContainer` 'Add View' button now only displays a menu of available
  views, without unnecessarily nesting them inside an 'Add' submenu.
* Update `AppMenuButton` and `ContextMenu` to support Blueprint4 `menuItem`.

## v50.1.0 - 2022-07-21

### 🎁 New Features

* New `GridModel` method `ensureRecordsVisibleAsync` accepts one or more store records or IDs and
  scrolls to make them visible in the grid.

### 📚 Libraries

* @blueprintjs/core `4.5 → 4.6`
* qs `6.10 → 6.11`
* react-popper `2.2 → 2.3`

## v50.0.0 - 2022-07-12

### 🎁 New Features

* New `PanelModel.modalSupport` option allows the user to expand a panel into a configurable modal
  dialog - without developers needing to write custom dialog implementations and without triggering
  a remount/rerender of the panel's contents.
* FilterChooser field suggestions now search within multi-word field names.
* Autosize performance has been improved for very large grids.
* New `@abstract` decorator now available for enforcing abstract methods / getters.
* `MessageModel` now receives `dismissable` and `cancelOnDismiss` flags to control the behavior of a
  popup message when clicking the background or hitting the escape key.

### 💥 Breaking Changes

* Hoist now requires AG Grid v28.0.0 or higher - update your AG Grid dependency in your app's
  `package.json` file. See the [AG Grid Changelog](https://www.ag-grid.com/changelog) for details.
* The data reactions between `GridModel` and the underlying Ag-Grid is now minimally debounced. This
  avoids multiple data updates during a single event loop tick, which can corrupt Ag-Grid's
  underlying state in the latest versions of that library.
    * This change should not affect most apps, but code that queries grid state immediately after
      loading or filtering a grid (e.g. selection, row visibility, or expansion state) should be
      tested carefully and may require a call to `await whenReadyAsync()`.
    * Note that this method is already incorporated in to several public methods on `GridModel`,
      including `selectFirstAsync()` and `ensureSelectionVisibleAsync()`.
    * ⚠ NOTE - this change has been reverted as of v52 (see above).
* Blueprint has updated all of its CSS class names to use the `bp4-` prefix instead of the `bp3-`
  prefix. Any apps styling these classes directly may need to be adjusted. See
  https://github.com/palantir/blueprint/wiki/Blueprint-4.0 for more info.
* Both `Panel.title` and `Panel.icon` props must be null or undefined to avoid rendering
  a `PanelHeader`. Previously specifying any 'falsey' value for both (e.g. an empty string
  title) would omit the header.
* `XHClass` (top-level Singleton model for Hoist) no longer extends `HoistBase`
* `DockView` component has been moved into the desktop-specific package `@xh/hoist/desktop/cmp`.
  Users of this component will need to adjust their imports accordingly.
* Requires `hoist-core >= 14.0`. Excel file exporting defaults to using column FieldType.

### 🐞 Bug Fixes

* Fixed several issues introduced with Ag-Grid v27 where rows gaps and similar rendering issues
  could appear after operating on it programmatically (see breaking changes above).
* `ColumnHeaders` now properly respond to mouse events on tablets (e.g. when using a Bluetooth
  trackpad on an iPad).
* Fixed bug where `DashCanvasModel.removeView()` was not properly disposing of removed views
* Fixed exception dialog getting overwhelmed by large messages.
* Fixed exporting to Excel file erroneously coercing certain strings (like "1e10") into numbers.

### ⚙️ Technical

* Hoist will now throw if you import a desktop specific class to a mobile app or vice-versa.

### 📚 Libraries

* @blueprintjs `3.54 → 4.5`

[Commit Log](https://github.com/xh/hoist-react/compare/v49.2.0...v50.0.0)

## v49.2.0 - 2022-06-14

### 🎁 New Features

* New `@enumerable` decorator for making class members `enumerable`
* New `GridAutosizeOption` `renderedRowsOnly` supports more limited autosizing
  for very large grids.

### 🐞 Bug Fixes

* Fix `FilterChooser` looping between old values if updated too rapidly.
* Allow user to clear an unsupported `FilterChooser` value.
* Fix bug where `Panel` would throw when `headerItems = null`
* Fix column values filtering on `tags` fields if another filter is already present.
* Fix bug where `SwitchInput` `labelSide` would render inappropriately if within `compact` `toolbar`
* Fix bug where `SplitTreeMapModel.showSplitter` property wasn't being set in constructor

### 📚 Libraries

* mobx `6.5 → 6.6`

[Commit Log](https://github.com/xh/hoist-react/compare/v49.1.0...v49.2.0)

## v49.1.0 - 2022-06-03

### 🎁 New Features

* A `DashCanvasViewModel` now supports `headerItems` and `extraMenuItems`
* `Store` now supports a `tags` field type
* `FieldFilter` supports `includes` and `excludes` operators for `tags` fields

### 🐞 Bug Fixes

* Fix regression with `begins`, `ends`, and `not like` filters.
* Fix `DashCanvas` styling so drag-handles no longer cause horizontal scroll bar to appear
* Fix bug where `DashCanvas` would not resize appropriately on scrollbar visibility change

[Commit Log](https://github.com/xh/hoist-react/compare/v49.0.0...v49.1.0)

## v49.0.0 - 2022-05-24

### 🎁 New Features

* Improved desktop `NumberInput`:
    * Re-implemented `min` and `max` props to properly constrain the value entered and fix several
      bugs with the underlying Blueprint control.
    * Fixed the `precision` prop to be fully respected - values emitted by the input are now
      truncated to the specified precision, if set.
    * Added additional debouncing to keep the value more stable while a user is typing.
* Added new `getAppMenuButtonExtraItems()` extension point on `@xh/hoist/admin/AppModel` to allow
  customization of the Admin Console's app menu.
* Devs can now hide the Admin > General > Users tab by setting `hideUsersTab: true` within a new,
  optional `xhAdminAppConfig` soft-config.
* Added new `SplitTreeMapModel.showSplitter` config to insert a four pixel buffer between the
  component's nested maps. Useful for visualizations with both positive and negative heat values on
  each side, to keep the two sides clearly distinguished from each other.
* New `xhChangelogConfig.limitToRoles` soft-config allows the in-app changelog (aka release notes)
  to be gated to a subset of users based on their role.
* Add support for `Map` and `WeakMap` collections in `LangUtils.getOrCreate()`.
* Mobile `textInput` now accepts an `enableClear` property with a default value of false.

### 💥 Breaking Changes

* `GridModel.groupRowElementRenderer` and `DataViewModel.groupRowElementRenderer` have been removed,
  please use `groupRowRenderer` instead. It must now return a React Element rather than an HTML
  string (plain strings are also OK, but any formatting must be done via React).
* Model classes passed to `HoistComponents` or configured in their factory must now
  extend `HoistModel`. This has long been a core assumption, but was not previously enforced.
* Nested model instances stored at properties with a `_` prefix are now considered private and will
  not be auto-wired or returned by model lookups. This should not affect most apps, but will require
  minor changes for apps that were binding components to non-standard or "private" models.
* Hoist will now throw if `Store.summaryRecord` does not have a unique ID.

### 🐞 Bug Fixes

* Fixed a bug with Panel drag-to-resize within iframes on Windows.
* Worked around an Ag-Grid bug where the grid would render incorrectly on certain sorting changes,
  specifically for abs sort columns, leaving mis-aligned rows and gaps in the grid body layout.
* Fixed a bug in `SelectEditor` that would cause the grid to lose keyboard focus during editing.

### ⚙️ Technical

* Hoist now protects against custom Grid renderers that may throw by catching the error and printing
  an "#ERROR" placeholder token in the affected cell.
* `TreeMapModel.valueRenderer` and `heatRenderer` callbacks are now passed the `StoreRecord` as a
  second argument.
* Includes a new, additional `index-manifest.html` static file required for compatibility with the
  upcoming `hoist-dev-utils v6.0` release (but remains compatible with current/older dev-utils).

### 📚 Libraries

* mobx-react-lite `3.3 → 3.4`

[Commit Log](https://github.com/xh/hoist-react/compare/v48.0.1...v49.0.0)

## v48.0.1 - 2022-04-22

### 🐞 Bug Fixes

* Improve default rendering to call `toString()` on non-react elements returned by renderers.
* Fixed issue with `model` property missing from `Model.componentProps` under certain conditions.

[Commit Log](https://github.com/xh/hoist-react/compare/v48.0.0...v48.0.1)

## v48.0.0 - 2022-04-21

### 🎁 New Features

* A new `DashCanvas` layout component for creating scrollable dashboards that allow users to
  manually place and size their widgets using a grid-based layout. Note that this component is in
  beta and its API is subject to change.
* FontAwesome upgraded to v6. This includes redesigns of the majority of bundled icons - please
  check your app's icon usages carefully.
* Enhancements to admin log viewer. Log file metadata (size & last modified) available with
  optional upgrade to `hoist-core >= 13.2`.
* Mobile `Dialog` will scroll internally if taller than the screen.
* Configs passed to `XH.message()` and its variants now take an optional `className` to apply to the
  message dialog.
* `fmtQuantity` now displays values greater than one billion with `b` unit, similar to current
  handling of millions with `m`.

### 💥 Breaking Changes

* Hoist now requires AG Grid v27.2.0 or higher - update your AG Grid dependency in your app's
  `package.json` file. See the [AG Grid Changelog](https://www.ag-grid.com/changelog) for details.
  NOTE that AG Grid 27 includes a big breaking change to render cell contents via native React
  elements rather than HTML, along with other major API changes. To accommodate these changes, the
  following changes are required in Hoist apps:
    * `Column.renderer` must now return a React Element rather than an HTML string (plain strings
      are also OK, but any formatting must be done via React). Please review your app grids and
      update any custom renderers accordingly. `Column.elementRenderer` has been removed.
    * `DataViewModel.elementRenderer` has been renamed `DataViewModel.renderer`.
    * Formatter methods and renderers (e.g. `fmtNumber`, `numberRenderer`, etc.) now return React
      Elements by default. The `asElement` option to these functions has been removed. Use the
      new `asHtml` option to return an HTML string where required.
    * The `isPopup` argument to `useInlineEditorModel()` has been removed. If you want to display
      your inline editor in a popup, you must set the new flag `Column.editorIsPopup` to `true`.
* Deprecated message configs `confirmText`, `confirmIntent`, `cancelText`, `cancelIntent` have been
  removed.

### 🐞 Bug Fixes

* Set AG Grid's `suppressLastEmptyLineOnPaste` to true to work around a bug with Excel (Windows)
  that adds an empty line beneath the range pasted from the clipboard in editable grids.
* Fixes an issue where `NumberInput` would initially render blank values if `max` or `min` were
  set.
* Fixes an issue where tree maps would always show green for a `heatValue` of zero.

### 📚 Libraries

* @fortawesome/fontawesome-pro `5.14 → 6.1`
* mobx `6.3 → 6.5`
* mobx-react-lite `3.2 → 3.3`

[Commit Log](https://github.com/xh/hoist-react/compare/v47.1.2...v48.0.0)

## v47.1.2 - 2022-04-01

### 🐞 Bug Fixes

* `FieldFilter`'s check of `committedData` is now null safe. A record with no `committedData` will
  not be filtered out.

[Commit Log](https://github.com/xh/hoist-react/compare/v47.1.1...v47.1.2)

## v47.1.1 - 2022-03-26

### 🎁 New Features

* New "sync with system" theme option - sets the Hoist theme to light/dark based on the user's OS.
* Added `cancelAlign` config to `XH.message()` and variants. Customize to "left" to render
  Cancel and Confirm actions separated by a filler.
* Added `GridModel.restoreDefaultsFn`, an optional function called after `restoreDefaultsAsync`.
  Allows apps to run additional, app-specific logic after a grid has been reset (e.g. resetting
  other, related preferences or state not managed by `GridModel` directly).
* Added `AppSpec.lockoutPanel`, allowing apps to specify a custom component.

### 🐞 Bug Fixes

* Fixed column auto-sizing when `headerName` is/returns an element.
* Fixed bug where subforms were not properly registering as dirty.
* Fixed an issue where `Select` inputs would commit `null` whilst clearing the text input.
* Fixed `Clock` component bug introduced in v47 (configured timezone was not respected).

### 📚 Libraries

* @blueprintjs/core `3.53 → 3.54`
* @blueprintjs/datetime `3.23 → 3.24`

[Commit Log](https://github.com/xh/hoist-react/compare/v47.0.1...v47.1.1)

## v47.0.1 - 2022-03-06

### 🐞 Bug Fixes

* Fix to mobile `ColChooser` error re. internal model handling.

[Commit Log](https://github.com/xh/hoist-react/compare/v47.0.0...v47.0.1)

## v47.0.0 - 2022-03-04

### 🎁 New Features

* Version 47 provides new features to simplify the wiring of models to each other and the components
  they render. In particular, it formalizes the existing concept of "linked" HoistModels - models
  created by Hoist via the `creates` directive or the `useLocalModel` hook - and provides them with
  the following new features:
    - an observable `componentProps` property with access to the props of their rendered component.
    - a `lookupModel()` method and a `@lookup` decorator that can be used to acquire references to
      other HoistModels that are ancestors of the model in the component hierarchy.
    - new `onLinked()` and `afterLinked()` lifecycle methods, called when the model's associated
      component is first rendered.
* As before, linked models are auto-loaded and registered for refreshes within the `RefreshContext`
  they reside in, as well as destroyed when their linked component is unmounted. Also note that the
  new features described above are all "opt-in" and should be fully backward compatible with
  existing application code.
* Hoist will now more clearly alert if a model specified via the `uses()` directive cannot be
  resolved. A new `optional` config (default false) supports components with optional models.
* New support in Cube views for aggregators that depend on rows in the data set other than their
  direct children. See new property `Aggregator.dependOnChildrenOnly` and new `AggregationContext`
  argument passed to `Aggregator.aggregate()` and `Aggregator.replace()`
* Clarified internal CSS classes and styling for `FormField`.
    * ⚠️ Note that as part of this change, the `xh-form-field-fill` class name is no longer in use.
      Apps should check for any styles for that class and replace with `.xh-form-field-inner--flex`.

### 🐞 Bug Fixes

* Fixed an issue where the menu would flash open and closed when clicking on the `FilterChooser`
  favorites button.

### 💥 Breaking Changes

* Dashboard widgets no longer receive the `viewModel` prop. Access to the `DashViewModel` within a
  widget should be obtained using either the lookup decorator (i.e. `@lookup(DashViewModel)`)
  or the `lookupModel()` method.

### 📚 Libraries

* @blueprintjs/core `3.52 → 3.53`

[Commit Log](https://github.com/xh/hoist-react/compare/v46.1.2...v47.0.0)

## v46.1.2 - 2022-02-18

### 🐞 Bug Fixes

* Fixed an issue where column autosize can reset column order under certain circumstances.

[Commit Log](https://github.com/xh/hoist-react/compare/v46.1.1...v46.1.2)

## v46.1.1 - 2022-02-15

### 🐞 Bug Fixes

* Prevent `onClick` for disabled mobile `Buttons`.

[Commit Log](https://github.com/xh/hoist-react/compare/v46.1.0...v46.1.1)

## v46.1.0 - 2022-02-07

### Technical

* This release modifies our workaround to handle the AG Grid v26 changes to cast all of their node
  ids to strings. The initial approach in v46.0.0 - matching the AG Grid behavior by casting all
  `StoreRecord` ids to strings - was deemed too problematic for applications and has been reverted.
  Numerical ids in Store are once again fully supported.
* To accommodate the AG Grid changes, applications that are using AG Grid APIs (e.g.
  `agApi.getNode()`) should be sure to use the new property `StoreRecord.agId` to locate and compare
  records. We expect such usages to be rare in application code.

### 🎁 New Features

* `XH.showFeedbackDialog()` now takes an optional message to pre-populate within the dialog.
* Admins can now force suspension of individual client apps from the Server > WebSockets tab.
  Intended to e.g. force an app to stop refreshing an expensive query or polling an endpoint removed
  in a new release. Requires websockets to be enabled on both server and client.
* `FormField`s no longer need to specify a child input, and will simply render their readonly
  version if no child is specified. This simplifies the common use-case of fields/forms that are
  always readonly.

### 🐞 Bug Fixes

* `FormField` no longer throw if given a child that did not have `propTypes`.

[Commit Log](https://github.com/xh/hoist-react/compare/v46.0.0...v46.1.0)

## v46.0.0 - 2022-01-25

### 🎁 New Features

* `ExceptionHandler` provides a collection of overridable static properties, allowing you to set
  app-wide default behaviour for exception handling.
* `XH.handleException()` takes new `alertType` option to render error alerts via the familiar
  `dialog` or new `toast` UI.
* `XH.toast()` takes new `actionButtonProps` option to render an action button within a toast.
* New `GridModel.highlightRowOnClick` config adds a temporary highlight class to grid rows on user
  click/tap. Intended to improve UI feedback - especially on mobile, where it's enabled by default.
* New `GridModel.isInEditingMode` observable tracks inline editing start/stop with a built-in
  debounce, avoiding rapid cycling when e.g. tabbing between cells.
* `NumberInput` now supports a new `scaleFactor` prop which will be applied when converting between
  the internal and external values.
* `FilterChooser` now displays more minimal field name suggestions when first focused, as well as a
  new, configurable usage hint (`FilterChooserModel.introHelpText`) above those suggestions.

### 💥 Breaking Changes

* Hoist now requires AG Grid v26.2.0 or higher - update your AG Grid dependency in your app's
  `package.json` file. See the [AG Grid Changelog](https://www.ag-grid.com/changelog) for details.
* ~~`StoreRecord.id` must now be a String. Integers IDs were previously supported, but will be cast
  Strings during record creation.~~
    * ~~Apps using numeric record IDs for internal or server-side APIs will need to be reviewed and
      updated to handle/convert string values.~~
    * ~~This change was necessitated by a change to Ag-Grid, which now also requires String IDs for
      its row node APIs.~~
    * NOTE - the change above to require string IDs was unwound in v46.1.
* `LocalDate` methods `toString()`, `toJSON()`, `valueOf()`, and `isoString()` now all return the
  standard ISO format `YYYY-MM-DD`, consistent with built-in `Date.toISOString()`. Prior versions
  returned`YYYYMMDD`.
* The `stringifyErrorSafely` function has been moved from the `@xh/hoist/exception` package to a
  public method on `XH.exceptionHandler`. (No/little impact expected on app code.)

### 🐞 Bug Fixes

* Fix to incorrect viewport orientation reporting due to laggy mobile resize events and DOM APIs.

[Commit Log](https://github.com/xh/hoist-react/compare/v45.0.2...v46.0.0)

## v45.0.2 - 2022-01-13

### 🎁 New Features

* `FilterChooser` has new `menuWidth` prop, allowing you to specify as width for the dropdown menu
  that is different from the control.

### 🐞 Bug Fixes

* Fixed cache clearing method on Admin Console's Server > Services tab.
* Several fixes to behavior of `GridAutosizeMode.MANAGED`

[Commit Log](https://github.com/xh/hoist-react/compare/v45.0.1...v45.0.2)

## v45.0.1 - 2022-01-07

### 🐞 Bug Fixes

* Fixed a minor bug preventing Hoist apps from running on mobile Blackberry Access (Android)
  browsers

### ⚙️ Technical

* New flag `Store.experimental.castIdToString`

[Commit Log](https://github.com/xh/hoist-react/compare/v45.0.0...v45.0.1)

## v45.0.0 - 2022-01-05

### 🎁 New Features

* Grid filters configured with `GridFilterFieldSpec.enableValues` offer autocomplete suggestions
  for 'Equals' and 'Not Equals' filters.
* `GridFilterFieldSpec` has new `values` and `forceSelection` configs.
* `FilterChooser` displays a list of fields configured for filtering to improve the usability /
  discoverability of the control. Enabled by default, but can be disabled via
  new `suggestFieldsWhenEmpty` model config.
* `TreeMap` uses lightest shading for zero heat, reserving grey for nil.
* New property `Store.reuseRecords` controls if records should be reused across loads based on
  sharing identical (by reference) raw data. NOTE - this behavior was previously always enabled, but
  can be problematic under certain conditions and is not necessary for most applications. Apps with
  large datasets that want to continue to use this caching should set this flag explicitly.
* Grid column filters tweaked with several improvements to usability and styling.
* `LocalDate.get()` now supports both 'YYYY-MM-DD' and 'YYYYMMDD' inputs.
* Mobile `Button` has new `intent`, `minimal` and `outlined` props.

### 💥 Breaking Changes

* `FilterChooserFieldSpec.suggestValues` has been renamed `enableValues`, and now only accepts a
  boolean.
* `Column.exportFormat`, `Column.exportWidth` and the `ExportFormat` enum have been renamed
  `Column.excelFormat`, `Column.excelWidth` and `ExcelFormat` respectively.
* `Store.reuseRecords` must now be explicitly set on Stores with large datasets that wish to cache
  records by raw data identity (see above).
* `Record` class renamed to `StoreRecord` in anticipation of upcoming changes to JavaScript standard
  and to improve compatibility with TypeScript.
    * Not expected to have much or any impact on application code, except potentially JSDoc typings.
* Mobile `Button` no longer supports `modifier` prop. Use `minimal` and `outlined` instead.
* The following deprecated APIs were removed:
    * GridModel.selection
    * GridModel.selectedRecordId
    * StoreSelectionModel.records
    * StoreSelectionModel.ids
    * StoreSelectionModel.singleRecord
    * StoreSelectionModel.selectedRecordId
    * DataViewModel.selection
    * DataViewModel.selectedRecordId
    * RestGridModel.selection
    * LogUtils.withShortDebug
    * Promise.start

### 🐞 Bug Fixes

* `DashContainer` overflow menu still displays when the optional menu button is enabled.
* Charts in fullscreen mode now exit fullscreen mode gracefully before re-rendering.

### 📚 Libraries

* @popperjs/core `2.10 → 2.11`
* codemirror `5.63 → 6.65`
* http-status-codes `2.1 → 2.2`
* prop-types `15.7 → 15.8`
* store2 `2.12 → 2.13`
* ua-parser-js `0.7 → 1.0.2` (re-enables auto-patch updates)

[Commit Log](https://github.com/xh/hoist-react/compare/v44.3.0...v45.0.0)

## v44.3.0 - 2021-12-15

### 🐞 Bug Fixes

* Fixes issue with columns failing to resize on first try.
* Fixes issue preventing use of context menus on iPad.

### 📚 Libraries

* @blueprintjs/core `3.51 → 3.52`

* [Commit Log](https://github.com/xh/hoist-react/compare/v44.2.0...v44.3.0)

## v44.2.0 - 2021-12-07

### 🎁 New Features

* Desktop inline grid editor `Select` now commits the value immediately on selection.
* `DashContainerModel` now supports an observable `showMenuButton` config which will display a
  button in the stack header for showing the context menu
* Added `GridAutosizeMode.MANAGED` to autosize Grid columns on data or `sizingMode` changes, unless
  the user has manually modified their column widths.
* Copying from Grids to the clipboard will now use the value provided by the `exportValue`
  property on the column.
* Refresh application hotkey is now built into hoist's global hotkeys (shift + r).
* Non-SSO applications will now automatically reload when a request fails due to session timeout.
* New utility methods `withInfo` and `logInfo` provide variants of the existing `withDebug` and
  `logDebug` methods, but log at the more verbose `console.log` level.

### 🐞 Bug Fixes

* Desktop panel splitter can now be dragged over an `iframe` and reliably resize the panel.
* Ensure scrollbar does not appear on multi-select in toolbar when not needed.
* `XH.isPortrait` property fixed so that it no longer changes due to the appearance of the mobile
  keyboard.

[Commit Log](https://github.com/xh/hoist-react/compare/v44.1.0...v44.2.0)

## v44.1.0 - 2021-11-08

### 🎁 New Features

* Changes to App Options are now tracked in the admin activity tab.
* New Server > Environment tab added to Admin Console to display UI server environment variables and
  JVM system properties. (Requires `hoist-core >= 10.1` to enable this optional feature.)
* Provided observable getters `XH.viewportSize`, `XH.isPortrait` and `XH.isLandscape` to allow apps
  to react to changes in viewport size and orientation.

### 🐞 Bug Fixes

* Desktop inline grid editor `DateInput` now reliably shows its date picker pop-up aligned with the
  grid cell under edit.
* Desktop `Select.hideDropdownIndicator` now defaults to `true` on tablet devices due to UX bugs
  with the select library component and touch devices.
* Ensure `Column.autosizeBufferPx` is respected if provided.

### ✨ Styles

* New `--xh-menu-item` CSS vars added, with tweaks to default desktop menu styling.
* Highlight background color added to mobile menu items while pressed.

[Commit Log](https://github.com/xh/hoist-react/compare/v44.0.0...v44.1.0)

## v44.0.0 - 2021-10-26

⚠ NOTE - apps must update to `hoist-core >= 10.0.0` when taking this hoist-react update.

### 🎁 New Features

* TileFrame now supports new `onLayoutChange` callback prop.

### 🐞 Bug Fixes

* Field Filters in data package now act only on the `committed` value of the record. This stabilizes
  filtering behavior in editable grids.
* `JsonBlobService.updateAsync()` now supports data modifications with `null` values.
* Fixes an issue with Alert Banner not broadcasting to all users.
* Selected option in `Select` now scrolls into view on menu open.

### 💥 Breaking Changes

* Update required to `hoist-core >= 10.0.0` due to changes in `JsonBlobService` APIs and the
  addition of new, dedicated endpoints for Alert Banner management.

[Commit Log](https://github.com/xh/hoist-react/compare/v43.2.0...v44.0.0)

## v43.2.0 - 2021-10-14

### 🎁 New Features

* Admins can now configure an app-wide alert banner via a new tab in the Hoist Admin console.
  Intended to alert users about planned maintenance / downtime, known problems with data or upstream
  systems, and other similar use cases.
* Minor re-org of the Hoist Admin console tabs. Panels relating primarily to server-side features
  (including logging) are now grouped under a top-level "Server" tab. Configs have moved under
  "General" with the new Alert Banner feature.

### 🐞 Bug Fixes

* Always enforce a minimal `wait()` within `GridModel.autosizeAsync()` to ensure that the Grid has
  reacted to any data changes and AG Grid accurately reports on expanded rows to measure.

[Commit Log](https://github.com/xh/hoist-react/compare/v43.1.0...v43.2.0)

## v43.1.0 - 2021-10-04

### 🎁 New Features

* The Admin Console log viewer now supports downloading log files.
    * Note apps must update to `hoist-core >= v10.0` to enable this feature.
    * Core upgrade is _not_ a general requirement of this Hoist React release.
* The `field` key in the constructor for `Column` will now accept an Object with field defaults, as
  an alternative to the field name. This form allows the auto-construction of fully-defined `Field`
  objects from the column specification.

### 🐞 Bug Fixes

* `GridModel` no longer mutates any `selModel` or `colChooser` config objects provided to its
  constructor, resolving an edge-case bug where re-using the same object for either of these configs
  across multiple GridModel instances (e.g. as a shared set of defaults) would break.
* Grid autosizing tweaked to improve size estimation for indented tree rows and on mobile.

### 📚 Libraries

* @blueprintjs/core `3.50 → 3.51`

[Commit Log](https://github.com/xh/hoist-react/compare/v43.0.2...v43.1.0)

## v43.0.2 - 2021-10-04

### 🐞 Bug Fixes

* Fix (important) to ensure static preload spinner loaded from the intended path.
    * Please also update to latest `hoist-dev-utils >= 5.11.1` if possible.
    * Avoids issue where loading an app on a nested route could trigger double-loading of app
      assets.

[Commit Log](https://github.com/xh/hoist-react/compare/v43.0.1...v43.0.2)

## v43.0.1 - 2021-10-04

### 🎁 New Features

* New `GridFindField` component that enables users to search through a Grid and select rows that
  match the entered search term, _without_ applying any filtering. Especially useful for grids with
  aggregations or other logic that preclude client-side filtering of the data.
* Tree grid rows can be expanded / collapsed by clicking anywhere on the row. The new
  `GridModel.clicksToExpand` config can be used to control how many clicks will toggle the row.
  Defaults to double-click for desktop, and single tap for mobile - set to 0 to disable entirely.
* Added `GridModel.onCellContextMenu` handler. Note that for mobile (phone) apps, this handler fires
  on the "long press" (aka "tap and hold") gesture. This means it can be used as an alternate event
  for actions like drilling into a record detail, especially for parent rows on tree grids, where
  single tap will by default expand/collapse the node.
* In the `@xh/hoist/desktop/grid` package, `CheckboxEditor` has been renamed `BooleanEditor`. This
  new component supports a `quickToggle` prop which allows for more streamlined inline editing of
  boolean values.
* `LoadSpec` now supports a new `meta` property. Use this property to pass app-specific metadata
  through the `LoadSupport` loading and refresh lifecycle.
* A spinner is now shown while the app downloads and parses its javascript - most noticeable when
  loading a new (uncached) version, especially on a slower mobile connection. (Requires
  `@xh/hoist-dev-utils` v5.11 or greater to enable.)
* Log Levels now include information on when the custom config was last updated and by whom.
    * Note apps must update their server-side to `hoist-core v10.0` or greater to persist the date
      and username associated with the config (although this is _not_ a general or hard requirement
      for taking this version of hoist-react).

### ⚙️ Technical

* Removed `DEFAULT_SORTING_ORDER` static from `Column` class in favor of three new preset constants:
  `ASC_FIRST`, `DESC_FIRST`, and `ABS_DESC_FIRST`. Hoist will now default sorting order on columns
  based on field type. Sorting order can still be manually set via `Column.sortingOrder`.

### 🐞 Bug Fixes

* The ag-grid grid property `stopEditingWhenCellsLoseFocus` is now enabled by default to ensure
  values are committed to the Store if the user clicks somewhere outside the grid while editing a
  cell.
* Triggering inline editing of text or select editor cells by typing characters will no longer lose
  the first character pressed.

### ✨ Styles

* New `TreeStyle.COLORS` and `TreeStyle.COLORS_AND_BORDERS` tree grid styles have been added. Use
  the `--xh-grid-tree-group-color-level-*` CSS vars to customize colors as needed.
* `TreeStyle.HIGHLIGHTS` and `TreeStyle.HIGHLIGHTS_AND_BORDERS` now highlight row nodes on a
  gradient according to their depth.
* Default colors for masks and dialog backdrops have been adjusted, with less obtrusive colors used
  for masks via `--xh-mask-bg` and a darker `--xh-backdrop-bg` var now used behind dialogs.
* Mobile-specific styles and CSS vars for panel and dialog title background have been tweaked to use
  desktop defaults, and mobile dialogs now respect `--xh-popup-*` vars as expected.

### 💥 Breaking Changes

* In the `@xh/hoist/desktop/grid` package, `CheckboxEditor` has been renamed `BooleanEditor`.

### ⚙️ Technical

* The `xhLastReadChangelog` preference will not save SNAPSHOT versions to ensure the user continues
  to see the 'What's New?' notification for non-SNAPSHOT releases.

### 📚 Libraries

* @blueprintjs/core `3.49 → 3.50`
* codemirror `5.62 → 5.63`

[Commit Log](https://github.com/xh/hoist-react/compare/v42.6.0...v43.0.1)

## v42.6.0 - 2021-09-17

### 🎁 New Features

* New `Column.autosizeBufferPx` config applies column-specific autosize buffer and overrides
  `GridAutosizeOptions.bufferPx`.
* `Select` input now supports new `maxMenuHeight` prop.

### 🐞 Bug Fixes

* Fixes issue with incorrect Grid auto-sizing for Grids with certain row and cell styles.
* Grid sizing mode styles no longer conflict with custom use of `groupUseEntireRow: false` within
  `agOptions`.
* Fixes an issue on iOS where `NumberInput` would incorrectly bring up a text keyboard.

### ✨ Styles

* Reduced default Grid header and group row heights to minimize their use of vertical space,
  especially at larger sizing modes. As before, apps can override via the `AgGrid.HEADER_HEIGHTS`
  and `AgGrid.GROUP_ROW_HEIGHTS` static properties. The reduction in height does not apply to group
  rows that do not use the entire width of the row.
* Restyled Grid header rows with `--xh-grid-bg` and `--xh-text-color-muted` for a more minimal look
  overall. As before, use the `--xh-grid-header-*` CSS vars to customize if needed.

[Commit Log](https://github.com/xh/hoist-react/compare/v42.5.0...v42.6.0)

## v42.5.0 - 2021-09-10

### 🎁 New Features

* Provide applications with the ability to override default logic for "restore defaults". This
  allows complex and device-specific sub-apps to perform more targeted and complete clearing of user
  state. See new overridable method `HoistAppModel.restoreDefaultsAsync` for more information.

### 🐞 Bug Fixes

* Improved coverage of Fetch `abort` errors.
* The in-app changelog will no longer prompt the user with the "What's New" button if category-based
  filtering results in a version without any release notes.

### ✨ Styles

* New CSS vars added to support easier customization of desktop Tab font/size/color. Tabs now
  respect standard `--xh-font-size` by default.

### 📚 Libraries

* @blueprintjs/core `3.48 → 3.49`
* @popperjs/core `2.9 → 2.10`

[Commit Log](https://github.com/xh/hoist-react/compare/v42.4.0...v42.5.0)

## v42.4.0 - 2021-09-03

### 🎁 New Features

* New `GridFilterModel.commitOnChange` config (default `true`) applies updated filters as soon as
  they are changed within the pop-up menu. Set to `false` for large datasets or whenever filtering
  is a more intensive operation.
* Mobile `Select` input now supports async `queryFn` prop for parity with desktop.
* `TreeMapModel` now supports new `maxLabels` config for improved performance.

### ✨ Styles

* Hoist's default font is now [Inter](https://rsms.me/inter/), shipped and bundled via the
  `inter-ui` npm package. Inter is a modern, open-source font that leverages optical sizing to
  ensure maximum readability, even at very small sizes (e.g. `sizingMode: 'tiny'`). It's also a
  "variable" font, meaning it supports any weights from 1-1000 with a single font file download.
* Default Grid header heights have been reduced for a more compact display and greater
  differentiation between header and data rows. As before, apps can customize the pixel heights used
  by overwriting the `AgGrid.HEADER_HEIGHTS` static, typically within `Bootstrap.js`.

### ⚙️ Technical

* Mobile pull-to-refresh/swipe-to-go-back gestures now disabled over charts to avoid disrupting
  their own swipe-based zooming and panning features.

[Commit Log](https://github.com/xh/hoist-react/compare/v42.2.0...v42.4.0)

## v42.2.0 - 2021-08-27

### 🎁 New Features

* Charts now hide scrollbar, rangeSelector, navigator, and export buttons and show axis labels when
  printing or exporting images.

[Commit Log](https://github.com/xh/hoist-react/compare/v42.1.1...v42.2.0)

## v42.1.1 - 2021-08-20

* Update new `XH.sizingMode` support to store distinct values for the selected sizing mode on
  desktop, tablet, and mobile (phone) platforms.
* Additional configuration supported for newly-introduced `AppOption` preset components.

### 📚 Libraries

* @blueprintjs/core `3.47 → 3.48`

[Commit Log](https://github.com/xh/hoist-react/compare/v42.1.0...v42.1.1)

## v42.1.0 - 2021-08-19

### 🎁 New Features

* Added observable `XH.sizingMode` to govern app-wide `sizingMode`. `GridModel`s will bind to this
  `sizingMode` by default. Apps that have already implemented custom solutions around a centralized
  `sizingMode` should endeavor to unwind in favor of this.
    * ⚠ NOTE - this change requires a new application preference be defined - `xhSizingMode`. This
      should be a JSON pref, with a suggested default value of `{}`.
* Added `GridAutosizeMode.ON_SIZING_MODE_CHANGE` to autosize Grid columns whenever
  `GridModel.sizingMode` changes - it is now the default `GridAutosizeOptions.mode`.
* Added a library of reusable `AppOption` preset components, including `ThemeAppOption`,
  `SizingModeAppOption` and `AutoRefreshAppOptions`. Apps that have implemented custom `AppOption`
  controls to manage these Hoist-provided options should consider migrating to these defaults.
* `Icon` factories now support `intent`.
* `TreeMapModel` and `SplitTreeMapModel` now supports a `theme` config, accepting the strings
  'light' or 'dark'. Leave it undefined to use the global theme.
* Various usability improvements and simplifications to `GroupingChooser`.

### 🐞 Bug Fixes

* Fixed an issue preventing `FormField` labels from rendering if `fieldDefaults` was undefined.

### ✨ Styles

* New `Badge.compact` prop sets size to half that of parent element when true (default false). The
  `position` prop has been removed in favor of customizing placement of the component.

[Commit Log](https://github.com/xh/hoist-react/compare/v42.0.0...v42.1.0)

## v42.0.0 - 2021-08-13

### 🎁 New Features

* Column-level filtering is now officially supported for desktop grids!
    * New `GridModel.filterModel` config accepts a config object to customize filtering options, or
      `true` to enable grid-based filtering with defaults.
    * New `Column.filterable` config enables a customized header menu with filtering options. The
      new control offers two tabs - a "Values" tab for an enumerated "set-type" filter and a "
      Custom" tab to support more complex queries with multiple clauses.
* New `TaskObserver` replaces existing `PendingTaskModel`, providing improved support for joining
  and masking multiple asynchronous tasks.
* Mobile `NavigatorModel` provides a new 'pull down' gesture to trigger an app-wide data refresh.
  This gesture is enabled by default, but can be disabled via the `pullDownToRefresh` flag.
* `RecordAction` now supports a `className` config.
* `Chart` provides a default context menu with its standard menu button actions, including a new
  'Copy to Clipboard' action.

### 💥 Breaking Changes

* `FilterChooserModel.sourceStore` and `FilterChooserModel.targetStore` have been renamed
  `FilterChooserModel.valueSource` and `FilterChooserModel.bind` respectively. Furthermore, both
  configs now support either a `Store` or a cube `View`. This is to provide a common API with the
  new `GridFilterModel` filtering described above.
* `GridModel.setFilter()` and `DataViewModel.setFilter()` have been removed. Either configure your
  grid with a `GridFilterModel`, or set the filter on the underlying `Store` instead.
* `FunctionFilter` now requires a `key` property.
* `PendingTaskModel` has been replaced by the new `TaskObserver` in `@xh/hoist/core`.
    * ⚠ NOTE - `TaskObserver` instances should be created via the provided static factory methods
      and
      _not_ directly via the `new` keyword. `TaskObserver.trackLast()` can be used as a drop-in
      replacement for `new PendingTaskModel()`.
* The `model` prop on `LoadingIndicator` and `Mask` has been replaced with `bind`. Provide one or
  more `TaskObserver`s to this prop.

### ⚙️ Technical

* `GridModel` has a new `selectedIds` getter to get the IDs of currently selected records. To
  provide consistency across models, the following getters have been deprecated and renamed:
    + `selectedRecordId` has been renamed `selectedId` in `GridModel`, `StoreSelectionModel`, and
      `DataViewModel`
    + `selection` has been renamed `selectedRecords` in `GridModel`, `DataViewModel`, and
      `RestGridModel`
    + `singleRecord`, `records`, and `ids` have been renamed `selectedRecord`, `selectedRecords`,
      and
      `selectedIds`, respectively, in `StoreSelectionModel`

### ✨ Styles

* Higher contrast on grid context menus for improved legibility.

[Commit Log](https://github.com/xh/hoist-react/compare/v41.3.0...v42.0.0)

## v41.3.0 - 2021-08-09

### 🎁 New Features

* New `Cube` aggregators `ChildCountAggregator` and `LeafCountAggregator`.
* Mobile `NavigatorModel` provides a new "swipe" gesture to go back in the page stack. This is
  enabled by default, but may be turned off via the new `swipeToGoBack` prop.
* Client error reports now include the full URL for additional troubleshooting context.
    * Note apps must update their server-side to `hoist-core v9.3` or greater to persist URLs with
      error reports (although this is _not_ a general or hard requirement for taking this version of
      hoist-react).

[Commit Log](https://github.com/xh/hoist-react/compare/v41.2.0...v41.3.0)

## v41.2.0 - 2021-07-30

### 🎁 New Features

* New `GridModel.rowClassRules` and `Column.cellClassRules` configs added. Previously apps needed to
  use `agOptions` to dynamically apply and remove CSS classes using either of these options - now
  they are fully supported by Hoist.
    * ⚠ Note that, to avoid conflicts with internal usages of these configs, Hoist will check and
      throw if either is passed via `agOptions`. Apps only need to move their configs to the new
      location - the shape of the rules object does *not* need to change.
* New `GridAutosizeOptions.includeCollapsedChildren` config controls whether values from collapsed
  (i.e. hidden) child records should be measured when computing column sizes. Default of `false`
  improves autosize performance for large tree grids and should generally match user expectations
  around WYSIWYG autosizing.
* New `GridModel.beginEditAsync()` and `endEditAsync()` APIs added to start/stop inline editing.
    * ⚠ Note that - in a minor breaking change - the function form of the `Column.editable` config
      is no longer passed an `agParams` argument, as editing might now begin and need to be
      evaluated outside the context of an AG-Grid event.
* New `GridModel.clicksToEdit` config controls the number of clicks required to trigger
  inline-editing of a grid cell. Default remains 2 (double click ).
* Timeouts are now configurable on grid exports via a new `exportOptions.timeout` config.
* Toasts may now be dismissed programmatically - use the new `ToastModel` returned by the
  `XH.toast()` API and its variants.
* `Form` supports setting readonlyRenderer in `fieldDefaults` prop.
* New utility hook `useCached` provides a more flexible variant of `React.useCallback`.

### 🐞 Bug Fixes

* Inline grid editing supports passing of JSX editor components.
* `GridExportService` catches any exceptions thrown during export preparation and warns the user
  that something went wrong.
* GridModel with 'disabled' selection no longer shows "ghost" selection when using keyboard.
* Tree grids now style "parent" rows consistently with highlights/borders if requested, even for
  mixed-depth trees where some rows have children at a given level and others do not.

### ⚙️ Technical

* `FetchService` will now actively `abort()` fetch requests that it is abandoning due to its own
  `timeout` option. This allows the browser to release the associated resources associated with
  these requests.
* The `start()` function in `@xh/hoist/promise` has been deprecated. Use `wait()` instead, which can
  now be called without any args to establish a Promise chain and/or introduce a minimal amount of
  asynchronousity.
* ⚠ Note that the raw `AgGrid` component no longer enhances the native keyboard handling provided by
  AG Grid. All Hoist key handling customizations are now limited to `Grid`. If you wish to provide
  custom handling in a raw `AgGrid` component, see the example here:
  https://www.ag-grid.com/javascript-grid/row-selection/#example-selection-with-keyboard-arrow-keys

### ✨ Styles

* The red and green color values applied in dark mode have been lightened for improved legibility.
* The default `colorSpec` config for number formatters has changed to use new dedicated CSS classes
  and variables.
* New/renamed CSS vars `--xh-grid-selected-row-bg` and `--xh-grid-selected-row-text-color` now used
  to style selected grid rows.
    * ⚠ Note the `--xh-grid-bg-highlight` CSS var has been removed.
* New `.xh-cell--editable` CSS class applied to cells with inline editing enabled.
    * ⚠ Grid CSS class `.xh-invalid-cell` has been renamed to `.xh-cell--invalid` for consistency -
      any app style overrides should update to this new classname.

### 📚 Libraries

* core-js `3.15 → 3.16`

[Commit Log](https://github.com/xh/hoist-react/compare/v41.1.0...v41.2.0)

## v41.1.0 - 2021-07-23

### 🎁 New Features

* Button to expand / collapse all rows within a tree grid now added by default to the primary tree
  column header. (New `Column.headerHasExpandCollapse` property provided to disable.)
* New `@logWithDebug` annotation provides easy timed logging of method execution (via `withDebug`).
* New `AppSpec.disableXssProtection` config allows default disabling of Field-level XSS protection
  across the app. Intended for secure, internal apps with tight performance tolerances.
* `Constraint` callbacks are now provided with a `record` property when validating Store data and a
  `fieldModel` property when validating Form data.
* New `Badge` component allows a styled badge to be placed inline with text/title, e.g. to show a
  counter or status indicator within a tab title or menu item.
* Updated `TreeMap` color scheme, with a dedicated set of colors for dark mode.
* New XH convenience methods `successToast()`, `warningToast()`, and `dangerToast()` show toast
  alerts with matching intents and appropriate icons.
    * ⚠ Note that the default `XH.toast()` call now shows a toast with the primary (blue) intent and
      no icon. Previously toasts displayed by default with a success (green) intent and checkmark.
* GridModel provides a public API method `setColumnState` for taking a previously saved copy of
  gridModel.columnState and applying it back to a GridModel in one call.

### 🐞 Bug Fixes

* Fixed an issue preventing export of very large (>100k rows) grids.
* Fixed an issue where updating summary data in a Store without also updating other data would not
  update the bound grid.
* Intent styles now properly applied to minimal buttons within `Panel.headerItems`.
* Improved `GridModel` async selection methods to ensure they do not wait forever if grid does not
  mount.
* Fixed an issue preventing dragging the chart navigator range in a dialog.

### ⚙️ Technical

* New `Exception.timeout()` util to throw exceptions explicitly marked as timeouts, used by
  `Promise.timeout` extension.
* `withShortDebug` has been deprecated. Use `withDebug` instead, which has the identical behavior.
  This API simplification mirrors a recent change to `hoist-core`.

### ✨ Styles

* If the first child of a `Placeholder` component is a Hoist icon, it will not automatically be
  styled to 4x size with reduced opacity. (See new Toolbox example under the "Other" tab.)

### 📚 Libraries

* @blueprintjs/core `3.46 → 3.47`
* dompurify `2.2 → 2.3`

[Commit Log](https://github.com/xh/hoist-react/compare/v41.0.0...v41.1.0)

## v41.0.0 - 2021-07-01

### 🎁 New Features

* Inline editing of Grid/Record data is now officially supported:
    + New `Column.editor` config accepts an editor component to enable managed editing of the cells
      in that column. New `CheckboxEditor`, `DateEditor`, `NumberEditor`, `SelectEditor`
      , `TextAreaEditor`
      and `TextEditor` components wrap their corresponding HoistInputs with the required hook-based
      API and can be passed to this new config directly.
    + `Store` now contains built-in support for validation of its uncommitted records. To enable,
      specify the new `rules` property on the `Field`s in your `Store`. Note that these rules and
      constraints use the same API as the forms package, and rules and constraints may be shared
      between the `data` and `form` packages freely.
    + `GridModel` will automatically display editors and record validation messages as the user
      moves between cells and records. The new `GridModel.fullRowEditing` config controls whether
      editors are displayed for the focused cell only or for the entire row.
* All Hoist Components now support a `modelRef` prop. Supply a ref to this prop in order to gain a
  pointer to a Component's backing `HoistModel`.
* `DateInput` has been improved to allow more flexible parsing of user input with multiple formats.
  See the new prop `DateInput.parseStrings`.
* New `Column.sortValue` config takes an alternate field name (as a string) to sort the column by
  that field's value, or a function to produce a custom cell-level value for comparison. The values
  produced by this property will be also passed to any custom comparator, if one is defined.
* New `GridModel.hideEmptyTextBeforeLoad` config prevents showing the `emptyText` until the store
  has been loaded at least once. Apps that depend on showing `emptyText` before first load should
  set this property to `false`.
* `ExpandCollapseButton` now works for grouped grids in addition to tree grids.
* `FieldModel.initialValue` config now accepts functions, allowing for just-in-time initialization
  of Form data (e.g. to pre-populate a Date field with the current time).
* `TreeMapModel` and `SplitTreeMapModel` now support a `maxHeat` config, which can be used to
  provide a stable absolute maximum brightness (positive or negative) within the entire TreeMap.
* `ErrorMessage` will now automatically look for an `error` property on its primary context model.
* `fmtNumber()` supports new flags `withCommas` and `omitFourDigitComma` to customize the treatment
  of commas in number displays.
* `isValidJson` function added to form validation constraints.
* New `Select.enableFullscreen` prop added to the mobile component. Set to true (default on phones)
  to render the input in a full-screen modal when focused, ensuring there is enough room for the
  on-screen keyboard.

### 💥 Breaking Changes

* Removed support for class-based Hoist Components via the `@HoistComponent` decorator (deprecated
  in v38). Use functional components created via the `hoistCmp()` factory instead.
* Removed `DimensionChooser` (deprecated in v37). Use `GroupingChooser` instead.
* Changed the behavior of `FormModel.init()` to always re-initialize *all* fields. (Previously, it
  would only initialize fields explicitly passed via its single argument). We believe that this is
  more in line with developer expectations and will allow the removal of app workarounds to force a
  reset of all values. Most apps using FormModel should not need to change, but please review and
  test any usages of this particular method.
* Replaced the `Grid`, `DataView`, and `RestGrid` props below with new configurable fields on
  `GridModel`, `DataViewModel`, and `RestGridModel`, respectively. This further consolidates grid
  options into the model layer, allowing for more consistent application code and developer
  discovery.
    + `onKeyDown`
    + `onRowClicked`
    + `onRowDoubleClicked`
    + `onCellClicked`
    + `onCellDoubleClicked`
* Renamed the confusing and ambiguous property name `labelAlign` in several components:
    + `FormField`: `labelAlign` has been renamed to `labelTextAlign`
    + `SwitchInput`, `RadioInput`, and `Checkbox`: `labelAlign` has been renamed `labelSide`.
* Renamed all CSS variables beginning with `--navbar` to start with `--appbar`, matching the Hoist
  component name.
* Removed `TreeMapModel.colorMode` value 'balanced'. Use the new `maxHeat` config to prevent outlier
  values from dominating the color range of the TreeMap.
* The classes `Rule` and `ValidationState` and all constraint functions (e.g. `required`,
  `validEmail`, `numberIs`, etc.) have been moved from the `cmp\form` package to the `data` package.
* Hoist grids now require AG Grid v25.3.0 or higher - update your AG Grid dependency in your app's
  `package.json` file. See the [AG Grid Changelog](https://www.ag-grid.com/ag-grid-changelog/) for
  details.
* Hoist charts now require Highcharts v9.1.0 or higher - update your Highcharts dependency in your
  app's `package.json` file. See the
  [Highcharts Changelog](https://www.highcharts.com/changelog/#highcharts-stock) for details.

### 🐞 Bug Fixes

* Fixed disable behavior for Hoist-provided button components using popover.
* Fixed default disabling of autocomplete within `TextInput`.
* Squelched console warning re. precision/stepSize emitted by Blueprint-based `numberInput`.

### ⚙️ Technical

* Improved exception serialization to better handle `LocalDate` and similar custom JS classes.
* Re-exported Blueprint `EditableText` component (w/elemFactory wrapper) from `kit/blueprint`.

### 📚 Libraries

* @blueprintjs/core `3.44 → 3.46`
* codemirror `5.60 → 5.62`
* core-js `3.10 → 3.15`
* filesize `6.2 → 6.4`
* mobx `6.1 → 6.3`
* react-windowed-select `3.0 → 3.1`

[Commit Log](https://github.com/xh/hoist-react/compare/v40.0.0...v41.0.0)

## v40.0.0 - 2021-04-22

⚠ Please ensure your `@xh/hoist-dev-utils` dependency is >= v5.7.0. This is required to support the
new changelog feature described below. Even if you are not yet using the feature, you must update
your dev-utils dependency for your project to build.

### 🎁 New Features

* Added support for displaying an in-app changelog (release notes) to the user. See the new
  `ChangelogService` for details and instructions on how to enable.
* Added `XH.showBanner()` to display a configurable banner across the top of viewport, as another
  non-modal alternative for attention-getting application alerts.
* New method `XH.showException()` uses Hoist's built-in exception display to show exceptions that
  have already been handled directly by application code. Use as an alternative to
  `XH.handleException()`.
* `XH.track()` supports a new `oncePerSession` option. This flag can be set by applications to avoid
  duplicate tracking messages for certain types of activity.
* Mobile `NavigatorModel` now supports a `track` flag to automatically track user page views,
  equivalent to the existing `track` flag on `TabContainerModel`. Both implementations now use the
  new `oncePerSession` flag to avoid duplicate messages as a user browses within a session.
* New `Spinner` component returns a simple img-based spinner as an animated PNG, available in two
  sizes. Used for the platform-specific `Mask` and `LoadingIndicator` components. Replaces previous
  SVG-based implementations to mitigate rendering performance issues over remote connections.

### 💥 Breaking Changes

* `Store` now creates a shared object to hold the default values for every `Field` and uses this
  object as the prototype for the `data` property of every `Record` instance.
    * Only non-default values are explicitly written to `Record.data`, making for a more efficient
      representation of default values and improving the performance of `Record` change detection.
    * Note this means that `Record.data` *no longer* contains keys for *all* fields as
      `own-enumerable` properties.
    * Applications requiring a full enumeration of all values should call the
      new `Record.getValues()`
      method, which returns a new and fully populated object suitable for spreading or cloning.
    * This behavior was previously available via `Store.experimental.shareDefaults` but is now
      always enabled.
* For API consistency with the new `showBanner()` util, the `actionFn` prop for the recently-added
  `ErrorMessage` component has been deprecated. Specify as an `onClick` handler within the
  component's `actionButtonProps` prop instead.
* The `GridModel.experimental.externalSort` flag has been promoted from an experiment to a
  fully-supported config. Default remains `false`, but apps that were using this flag must now pass
  it directly: `new GridModel({externalSort: true, ...})`.
* Hoist re-exports and wrappers for the Blueprint `Spinner` and Onsen `ProgressCircular` components
  have been removed, in favor of the new Hoist `Spinner` component mentioned above.
* Min version for `@xh/hoist-dev-utils` is now v5.7.0, as per above.

### 🐞 Bug Fixes

* Formatters in the `@xh/hoist/format` package no longer modify their options argument.
* `TileFrame` edge-case bug fixed where the appearance of an internal scrollbar could thrash layout
  calculations.
* XSS protection (dompurify processing) disabled on selected REST editor grids within the Hoist
  Admin console. Avoids content within configs and JSON blobs being unintentionally mangled.

### ⚙️ Technical

* Improvements to exception serialization, especially for any raw javascript `Error` thrown by
  client-side code.

### ✨ Styles

* Buttons nested inline within desktop input components (e.g. clear buttons) tweaked to avoid
  odd-looking background highlight on hover.
* Background highlight color of minimal/outlined buttons tweaked for dark theme.
* `CodeInput` respects standard XH theme vars for its background-color and (monospace) font family.
  Its built-in toolbar has also been made compact and slightly re-organized.

### 📚 Libraries

* @blueprintjs/core `3.41 → 3.44`
* @blueprintjs/datetime `3.21 → 3.23`
* classnames `2.2 → 2.3`
* codemirror `5.59 → 5.60`
* core-js `3.9 → 3.10`
* filesize `6.1 → 6.2`
* qs `6.9 → 6.10`
* react-beautiful-dnd `13.0 → 13.1`
* react-select `4.2 → 4.3`

[Commit Log](https://github.com/xh/hoist-react/compare/v39.0.1...v40.0.0)

## v39.0.1 - 2021-03-24

### 🐞 Bug Fixes

* Fixes regression preventing the loading of the Activity Tab in the Hoist Admin console.
* Fixes icon alignment in `DateInput`.

[Commit Log](https://github.com/xh/hoist-react/compare/v39.0.0...v39.0.1)

## v39.0.0 - 2021-03-23

### 🎁 New Features

#### Components + Props

* New `TileFrame` layout component renders a collection of child items using a layout that balances
  filling the available space against maintaining tile width / height ratio.
* Desktop `Toolbar` accepts new `compact` prop. Set to `true` to render the toolbar with reduced
  height and font-size.
* New `StoreFilterField` prop `autoApply` allows developers to more easily use `StoreFilterField` in
  conjunction with other filters or custom logic. Set to `false` and specify an `onFilterChange`
  callback to take full control of filter application.
* New `RestGrid` prop `formClassName` allows custom CSS class to be applied to its managed
  `RestForm` dialog.

#### Models + Configs

* New property `selectedRecordId` on `StoreSelectionModel`, `GridModel`, and `DataViewModel`.
  Observe this instead of `selectedRecord` when you wish to track only the `id` of the selected
  record and not changes to its data.
* `TreeMapModel.colorMode` config supports new value `wash`, which retains the positive and negative
  color while ignoring the intensity of the heat value.
* New method `ChartModel.updateHighchartsConfig()` provides a more convenient API for changing a
  chart's configuration post-construction.
* New `Column.omit` config supports conditionally excluding a column from its `GridModel`.

#### Services + Utils

* New method `FetchService.setDefaultTimeout()`.
* New convenience getter `LocalDate.isToday`.
* `HoistBase.addReaction()` now accepts convenient string values for its `equals` flag.

### 💥 Breaking Changes

* The method `HoistAppModel.preAuthInitAsync()` has been renamed to `preAuthAsync()` and should now
  be defined as `static` within apps that implement it to run custom pre-authentication routines.
    * This change allows Hoist to defer construction of the `AppModel` until Hoist itself has been
      initialized, and also better reflects the special status of this function and when it is
      called in the Hoist lifecycle.
* Hoist grids now require AG Grid v25.1.0 or higher - update your AG Grid dependency in your app's
  `package.json` file. See the [AG Grid Changelog](https://www.ag-grid.com/ag-grid-changelog/) for
  details.

### ⚙️ Technical

* Improvements to behavior/performance of apps in hidden/inactive browser tabs. See the
  [page visibility API reference](https://developer.mozilla.org/en-US/docs/Web/API/Page_Visibility_API)
  for details. Now, when the browser tab is hidden:
    * Auto-refresh is suspended.
    * The `forEachAsync()` and `whileAsync()` utils run synchronously, without inserting waits that
      would be overly throttled by the browser.
* Updates to support compatibility with agGrid 25.1.0.
* Improved serialization of `LoadSpec` instances within error report stacktraces.

### 📚 Libraries

* @blueprintjs/core `3.39 → 3.41`
* @blueprintjs/datetime `3.20 → 3.21`
* @popperjs/core `2.8 → 2.9`
* core-js `3.8 → 3.9`
* react-select `4.1 → 4.2`

[Commit Log](https://github.com/xh/hoist-react/compare/v38.3.0...v39.0.0)

## v38.3.0 - 2021-03-03

### 🎁 New Features

* New `Store.freezeData` and `Store.idEncodesTreePath` configs added as performance optimizations
  when loading very large data sets (50k+ rows).
* New `ColChooserModel.autosizeOnCommit` config triggers an autosize run whenever the chooser is
  closed. (Defaulted to true on mobile.)

[Commit Log](https://github.com/xh/hoist-react/compare/v38.2.0...v38.3.0)

## v38.2.0 - 2021-03-01

### 🐞 Bug Fixes

* Fix to edge-case where `Grid` would lose its selection if set on the model prior to the component
  mounting and AG Grid full rendering.
* Fix to prevent unintended triggering of app auto-refresh immediately after init.

### ⚙️ Technical

* New config `Cube.fieldDefaults` - matches same config added to `Store` in prior release.
* App auto-refresh interval keys off of last *completed* refresh cycle if there is one. Avoids
  over-eager refresh when cycle is fast relative to the time it takes to do the refresh.
* New experimental property `Store.experimental.shareDefaults`. If true, `Record.data` will be
  created with default values for all fields stored on a prototype, with only non-default values
  stored on `data` directly. This can yield major performance improvements for stores with sparsely
  populated records (i.e. many records with default values). Note that when set, the `data` property
  on `Record` will no longer contain keys for *all* fields as `own-enumerable` properties. This may
  be a breaking change for some applications.

[Commit Log](https://github.com/xh/hoist-react/compare/v38.1.1...v38.2.0)

## v38.1.1 - 2021-02-26

### ⚙️ Technical

* New config `Store.fieldDefaults` supports defaulting config options for all `Field` instances
  created by a `Store`.

[Commit Log](https://github.com/xh/hoist-react/compare/v38.1.0...v38.1.1)

## v38.1.0 - 2021-02-24

⚠ Please ensure your `@xh/hoist-dev-utils` dependency is >= v5.6.0. This is required to successfully
resolve and bundle transitive dependencies of the upgraded `react-select` library.

### 🐞 Bug Fixes

* A collapsible `Panel` will now restore its user specified-size when re-opened. Previously the
  panel would be reset to the default size.
* `Store.lastLoaded` property now initialized to `null`. Previously this property had been set to
  the construction time of the Store.
* Tweak to `Grid` style rules to ensure sufficient specificity of rules related to indenting child
  rows within tree grids.
* Improvements to parsing of `Field`s of type 'int': we now correctly parse values presented in
  exponential notation and coerce `NaN` values to `null`.

### 🎁 New Features

* `GridModel` has new async variants of existing methods: `selectFirstAsync`, `selectAsync`, and
  `ensureSelectionVisibleAsync`. These methods build-in the necessary waiting for the underlying
  grid implementation to be ready and fully rendered to ensure reliable selection. In addition, the
  first two methods will internally call the third. The existing non-async counterparts for these
  methods have been deprecated.
* GridModel has a new convenience method `preSelectFirstAsync` for initializing the selection in
  grids, without disturbing any existing selection.
* Added new `Store.loadTreeData` config (default `true`) to enable or disable building of nested
  Records when the raw data elements being loaded have a `children` property.
* Cube `View` now detects and properly handles streaming updates to source data that include changes
  to row dimensions as well as measures.*
* `DataViewModel.itemHeight` can now be a function that returns a pixel height.
* The `LoadSpec` object passed to `doLoadAsync()` is now a defined class with additional properties
  `isStale`, `isObsolete` and `loadNumber`. Use these properties to abandon out-of-order
  asynchronous returns from the server.
    * 💥 NOTE that calls to `loadAsync()` no longer accept a plain object for their `loadSpec`
      parameter. Application code such as `fooModel.loadAsync({isRefresh: true})` should be updated
      to use the wrapper APIs provided by `LoadSupport` - e.g. `fooModel.refreshAsync()`. (This was
      already the best practice, but is now enforced.)
* New `autoHeight` property on grid `Column`. When set the grid will increase the row height
  dynamically to accommodate cell content in this column.

### 📚 Libraries

* @blueprintjs/core `3.38 → 3.39`
* react-select `3.1 → 4.1`
* react-windowed-select `2.0 → 3.0`

[Commit Log](https://github.com/xh/hoist-react/compare/v38.0.0...v38.1.0)

## v38.0.0 - 2021-02-04

Hoist v38 includes major refactoring to streamline core classes, bring the toolkit into closer
alignment with the latest developments in Javascript, React, and MobX, and allow us to more easily
provide documentation and additional features. Most notably, we have removed the use of class based
decorators, in favor of a simpler inheritance-based approach to defining models and services.

* We are introducing a new root superclass `HoistBase` which provides many of the syntax
  enhancements and conventions used throughout Hoist for persistence, resource management, and
  reactivity.
* New base classes of `HoistModel` and `HoistService` replace the existing class decorators
  `@HoistModel` and `@HoistService`. Application models and services should now `extend` these base
  classes instead of applying the (now removed) decorators. For your application's `AppModel`,
  extend the new `HoistAppModel` superclass.
* We have also removed the need for the explicit `@LoadSupport` annotation on these classes. The
  presence of a defined `doLoadAsync()` method is now sufficient to allow classes extending
  `HoistModel` and `HoistService` to participate in the loading and refreshing lifecycle as before.
* We have deprecated support for class-based Components via the `@HoistComponent` class decorator.
  To continue to use this decorator, please import it from the `@xh\hoist\deprecated` package.
  Please note that we plan to remove `@HoistComponent` in a future version.
* Due to changes in MobX v6.0.1, all classes that host observable fields and actions will now also
  need to provide a constructor containing a call to `makeObservable(this)`. This change will
  require updates to most `HoistModel` and `HoistService` classes. See
  [this article from MobX](https://michel.codes/blogs/mobx6) for more on this change and the
  motivation behind it.

### 🎁 New Features

* New utility method `getOrCreate` for easy caching of properties on objects.
* The `Menu` system on mobile has been reworked to be more consistent with desktop. A new
  `MenuButton` component has been added to the mobile framework, which renders a `Menu` of
  `MenuItems` next to the `MenuButton`. This change also includes the removal of `AppMenuModel` (see
  Breaking Changes).
* Added `ExpandCollapseButton` to the mobile toolkit, to expand / collapse all rows in a tree grid.
* Added `Popover` to the mobile toolkit, a component to display floating content next to a target
  element. Its API is based on the Blueprint `Popover` component used on desktop.
* `StoreFilterField` now matches the rendered string values for `date` and `localDate` fields when
  linked to a properly configured `GridModel`.
* `GroupingChooser` gets several minor usability improvements + clearer support for an empty /
  ungrouped state, when so enabled.

### 💥 Breaking Changes

* All `HoistModel` and `HoistService` classes must be adjusted as described above.
* `@HoistComponent` has been deprecated and moved to `@xh\hoist\deprecated`
* Hoist grids now require AG Grid v25.0.1 or higher - if your app uses AG Grid, update your AG Grid
  dependency in your app's `package.json` file.
* The `uses()` function (called within `hoistComponent()` factory configs for model context lookups)
  and the `useContextModel()` function no longer accept class names as strings. Pass the class
  itself (or superclass) of the model you wish to select for your component. `Uses` will throw if
  given any string other than "*", making the need for any updates clear in that case.
* The `Ref` class, deprecated in v26, has now been removed. Use `createObservableRef` instead.
* `AppMenuModel` has been removed. The `AppMenuButton` is now configured via
  `AppBar.appMenuButtonProps`. As with desktop, menu items can be added with
  `AppBar.appMenuButtonProps.extraItems[]`

### ⚙️ Technical

* We have removed the experimental flags `useTransactions`, and `deltaSort` from `GridModel`. The
  former has been the default behavior for Hoist for several releases, and the latter is obsolete.

### 📚 Libraries

* @blueprintjs/core `3.36 → 3.38`
* codemirror `5.58 → 5.59`
* mobx `5.15 → 6.1`
* mobx-react `6.3 → 7.1`

[Commit Log](https://github.com/xh/hoist-react/compare/v37.2.0...v38.0.0)

## v37.2.0 - 2021-01-22

### 🎁 New Features

* New `ErrorMessage` component for standard "inline" rendering of Errors and Exceptions, with retry
  support.
* `Cube` now supports an `omitFn` to allow apps to remove unwanted, single-node children.

[Commit Log](https://github.com/xh/hoist-react/compare/v37.1.0...v37.2.0)

## v37.1.0 - 2021-01-20

### 🎁 New Features

* Columns in `ColChooser` can now be filtered by their `chooserGroup`.
* `Cube` now supports a `bucketSpecFn` config which allows dynamic bucketing and aggregation of
  rows.

### 🐞 Bug Fixes

* Fix issue where a `View` would create a root row even if there were no leaf rows.
* Fixed regression in `LeftRightChooser` not displaying description callout.

[Commit Log](https://github.com/xh/hoist-react/compare/v37.0.0...v37.1.0)

## v37.0.0 - 2020-12-15

### 🎁 New Features

* New `GroupingChooser` component provides a new interface for selecting a list of fields
  (dimensions) for grouping APIs, offering drag-and-drop reordering and persisted favorites.
    * This is intended as a complete replacement for the existing `DimensionChooser`. That component
      should be considered deprecated and will be removed in future releases.
* New props added to `TabSwitcher`:
    * `enableOverflow` shows tabs that would normally overflow their container in a drop down menu.
    * `tabWidth`, `tabMinWidth` & `tabMaxWidth` allow flexible configuration of tab sizes within the
      switcher.
* `TabModel` now supports a bindable `tooltip`, which can be used to render strings or elements
  while hovering over tabs.
* New `Placeholder` component provides a thin wrapper around `Box` with standardized, muted styling.
* New `StoreFilterField.matchMode` prop allows customizing match to `start`, `startWord`, or `any`.
* `Select` now implements enhanced typeahead filtering of options. The default filtering is now
  based on a case-insensitive match of word starts in the label. (Previously it was based on a match
  _anywhere_ in the label _or_ value.) To customize this behavior, applications should use the new
  `filterFn` prop.
* New Admin Console Monitor > Memory tab added to view snapshots of JVM memory usage. (Requires
  Hoist Core v8.7 or greater.)
* `FormModel` and `FieldModel` gain support for Focus Management.
* New `boundInput` getter on `FieldModel` to facilitate imperative access to controls, when needed.
  This getter will return the new `HoistInputModel` interface, which support basic DOM access as
  well as standard methods for `focus()`, `blur()`, and `select()`.
* New `GridModel` config `lockColumnGroups` to allow controlling whether child columns can be moved
  outside their parent group. Defaults to `true` to maintain existing behavior.

### 💥 Breaking Changes

* New `TabContainerModel` config `switcher` replaces `switcherPosition` to allow for more flexible
  configuration of the default `TabSwitcher`.
    * Use `switcher: true` to retain default behavior.
    * Use `switcher: false` to not include a TabSwitcher. (previously `switcherPosition: 'none'`)
    * Use `switcher: {...}` to provide customisation props for the `TabSwitcher`. See `TabSwitcher`
      documentation for more information.
* The `HoistInput` base class has been removed. This change marks the completion of our efforts to
  remove all internal uses of React class-based Components in Hoist. The following adjustments are
  required:
    * Application components extending `HoistInput` should use the `useHoistInputModel` hook
      instead.
    * Applications getting refs to `HoistInputs` should be aware that these refs now return a ref to
      a
      `HoistInputModel`. In order to get the DOM element associated with the component use the new
      `domEl` property of that model rather than the`HoistComponent.getDOMNode()` method.
* Hoist grids now require AG Grid v24.1.0 or higher - update your AG Grid dependency in your app's
  `package.json` file. AG Grid v24.1.0
  [lists 5 breaking changes](https://www.ag-grid.com/ag-grid-changelog/), including the two called
  out below. *Note that these cautions apply only to direct use of the AG Grid APIs* - if your app
  is using the Hoist `Grid` and `GridModel` exclusively, there should be no need to adjust code
  around columns or grid state, as the related Hoist classes have been updated to handle these
  changes.
    * AG-4291 - Reactive Columns - the state pattern for ag-grid wrapper has changed as a result of
      this change. If your app made heavy use of saving/loading grid state, please test carefully
      after upgrade.
    * AG-1959 - Aggregation - Add additional parameters to the Custom Aggregation methods. If your
      app implements custom aggregations, they might need to be updated.

### 🔒 Security

* The data package `Field` class now sanitizes all String values during parsing, using the DOMPurify
  library to defend against XSS attacks and other issues with malformed HTML or scripting content
  loaded into `Record`s and rendered by `Grid` or other data-driven components. Please contact XH if
  you find any reason to disable this protection, or observe any unintended side effects of this
  additional processing.

### 🐞 Bug Fixes

* Fix issue where grid row striping inadvertently disabled by default for non-tree grids.
* Fix issue where grid empty text cleared on autosize.

### ✨ Styles

* Default `Chart` themes reworked in both light and dark modes to better match overall Hoist theme.

### ⚙️ Technical

* Note that the included Onsen fork has been replaced with the latest Onsen release. Apps should not
  need to make any changes.
* `Cube.info` is now directly observable.
* `@managed` and `markManaged` have been enhanced to allow for the cleanup of arrays of objects as
  well as objects. This matches the existing array support in `XH.safeDestroy()`.

### 📚 Libraries

* @xh/onsenui `~0.1.2` → onsenui `~2.11.1`
* @xh/react-onsenui `~0.1.2` → react-onsenui `~1.11.3`
* @blueprintjs/core `3.35 → 3.36`
* @blueprintjs/datetime `3.19 → 3.20`
* clipboard-copy `3.1 → 4.0`
* core-js `3.6 → 3.8`
* dompurify `added @ 2.2`
* react `16.13 → 17.0`
* semver `added @ 7.3`

[Commit Log](https://github.com/xh/hoist-react/compare/v36.6.1...v37.0.0)

## v36.6.1 - 2020-11-06

### 🐞 Bug Fixes

* Fix issue where grid row striping would be turned off by default for non-tree grids

[Commit Log](https://github.com/xh/hoist-react/compare/v36.6.0...v36.6.1)

## v36.6.0 - 2020-10-28

### 🎁 New Features

* New `GridModel.treeStyle` config enables more distinctive styling of tree grids, with optional
  background highlighting and ledger-line style borders on group rows.
    * ⚠ By default, tree grids will now have highlighted group rows (but no group borders). Set
      `treeStyle: 'none'` on any `GridModel` instances where you do _not_ want the new default
      style.
* New `DashContainerModel.extraMenuItems` config supports custom app menu items in Dashboards
* An "About" item has been added to the default app menu.
* The default `TabSwitcher` now supports scrolling, and will show overflowing tabs in a drop down
  menu.

### 🐞 Bug Fixes

* Ensure that `Button`s with `active: true` set directly (outside of a `ButtonGroupInput`) get the
  correct active/pressed styling.
* Fixed regression in `Column.tooltip` function displaying escaped HTML characters.
* Fixed issue where the utility method `calcActionColWidth` was not correctly incorporating the
  padding in the returned value.

### ⚙️ Technical

* Includes technical updates to `JsonBlob` archiving. This change requires an update to `hoist-core`
  `v8.6.1` or later, and modifications to the `xh_json_blob` table. See the
  [hoist-core changelog](https://github.com/xh/hoist-core/blob/develop/CHANGELOG.md) for further
  details.

### 📚 Libraries

* @blueprintjs/core `3.33 → 3.35`

[Commit Log](https://github.com/xh/hoist-react/compare/v36.5.0...v36.6.0)

## v36.5.0 - 2020-10-16

### 🐞 Bug Fixes

* Fix text and hover+active background colors for header tool buttons in light theme.

### ⚙️ Technical

* Install a default simple string renderer on all columns. This provides consistency in column
  rendering, and fixes some additional issues with alignment and rendering of Grid columns
  introduced by the change to flexbox-based styling in grid cells.
* Support (optional) logout action in SSO applications.

### 📚 Libraries

* @blueprintjs/core `3.31 → 3.33`
* @blueprintjs/datetime `3.18 → 3.19`
* @fortawesome/fontawesome-pro `5.14 → 5.15`
* moment `2.24 → 2.29`
* numbro `2.2 → 2.3`

[Commit Log](https://github.com/xh/hoist-react/compare/v36.4.0...v36.5.0)

## v36.4.0 - 2020-10-09

### 🎁 New Features

* `TabContainerModel` supports dynamically adding and removing tabs via new public methods.
* `Select` supports a new `menuWidth` prop to control the width of the dropdown.

### 🐞 Bug Fixes

* Fixed v36.3.0 regression re. horizontal alignment of Grid columns.

[Commit Log](https://github.com/xh/hoist-react/compare/v36.3.0...v36.4.0)

## v36.3.0 - 2020-10-07

### 💥 Breaking Changes

* The following CSS variables are no longer in use:
    + `--xh-grid-line-height`
    + `--xh-grid-line-height-px`
    + `--xh-grid-large-line-height`
    + `--xh-grid-large-line-height-px`
    + `--xh-grid-compact-line-height`
    + `--xh-grid-compact-line-height-px`
    + `--xh-grid-tiny-line-height`
    + `--xh-grid-tiny-line-height-px`

### ⚙️ Technical

* We have improved and simplified the vertical centering of content within Grid cells using
  flexbox-based styling, rather than the CSS variables above.

### 🎁 New Features

* `Select` now supports `hideSelectedOptions` and `closeMenuOnSelect` props.
* `XH.message()` and its variants (`XH.prompt(), XH.confirm(), XH.alert()`) all support an optional
  new config `messageKey`. This key can be used by applications to prevent popping up the same
  dialog repeatedly. Hoist will only show the last message posted for any given key.
* Misc. Improvements to organization of admin client tabs.

### 🐞 Bug Fixes

* Fixed issue with sporadic failures reading grid state using `legacyStateKey`.
* Fixed regression to the display of `autoFocus` buttons; focus rectangle restored.

[Commit Log](https://github.com/xh/hoist-react/compare/v36.2.1...v36.3.0)

## v36.2.1 - 2020-10-01

### 🐞 Bug Fixes

* Fixed issue in `LocalDate.previousWeekday()` which did not correctly handle Sunday dates.
* Fixed regression in `Grid` column header rendering for non-string headerNames.

[Commit Log](https://github.com/xh/hoist-react/compare/v36.2.0...v36.2.1)

## v36.2.0 - 2020-09-25

### 💥 Breaking Changes

* New `GridModel` config `colChooserModel` replaces `enableColChooser` to allow for more flexible
  configuration of the grid `colChooser`
    * Use `colChooserModel: true` to retain default behavior.
    * See documentation on `GridModel.ColChooserModelConfig` for more information.
* The `Grid` `hideHeaders` prop has been converted to a field on `AgGridModel` and `GridModel`. All
  grid options of this type are now on the model hierarchy, allowing consistent application code and
  developer discovery.

### 🎁 New Features

* Provides new `CustomProvider` for applications that want to use the Persistence API, but need to
  provide their own storage implementation.
* Added `restoreDefaults` action to default context menu for `GridModel`.
* Added `restoreDefaultsWarning` config to `GridModel`.
* `FormModel` has a new convenience method `setValues` for putting data into one or more fields in
  the form.
* Admin Preference and Config panels now support bulk regrouping actions.

### 🐞 Bug Fixes

* Fixed an error in implementation of `@managed` preventing proper cleanup of resources.
* Fixed a regression introduced in v36.1.0 in `FilterChooser`: Restore support for `disabled` prop.

[Commit Log](https://github.com/xh/hoist-react/compare/v36.1.0...v36.2.0)

## v36.1.0 - 2020-09-22

⚠ NOTE - apps should update to `hoist-core >= 8.3.0` when taking this hoist-react update. This is
required to support both the new `JsonBlobService` and updates to the Admin Activity and Client
Error tracking tabs described below.

### 🎁 New Features

* Added new `JsonBlobService` for saving and updating named chunks of arbitrary JSON data.
* `GridModelPersistOptions` now supports a `legacyStateKey` property. This key will identify the
  pre-v35 location for grid state, and can be used by applications to provide a more flexible
  migration of user grid state after an upgrade to Hoist v35.0.0 or greater. The value of this
  property will continue to default to 'key', preserving the existing upgrade behavior of the
  initial v35 release.
* The Admin Config and Pref diff tools now support pasting in a config for comparison instead of
  loading one from a remote server (useful for deployments where the remote config cannot be
  accessed via an XHR call).
* The `ClipboardButton.getCopyText` prop now supports async functions.
* The `Select` input supports a new `leftIcon` prop.
* `RestGrid` now supports bulk delete when multiple rows are selected.
* `RestGrid`'s `actionWarning` messages may now be specified as functions.

### 🐞 Bug Fixes

* Fixed several cases where `selectOnFocus` prop on `Select` was not working.
* `FilterChooser` auto-suggest values sourced from the *unfiltered* records on `sourceStore`.
* `RestForm` editors will now source their default label from the corresponding `Field.displayName`
  property. Previously an undocumented `label` config could be provided with each editor object -
  this has been removed.
* Improved time zone handling in the Admin Console "Activity Tracking" and "Client Errors" tabs.
    * Users will now see consistent bucketing of activity into an "App Day" that corresponds to the
      LocalDate when the event occurred in the application's timezone.
    * This day will be reported consistently regardless of the time zones of the local browser or
      deployment server.
* Resetting Grid columns to their default state (e.g. via the Column Chooser) retains enhancements
  applied from matching Store fields.
* Desktop `DateInput` now handles out-of-bounds dates without throwing exception during rendering.
* Dragging a grid column with an element-based header no longer displays `[object Object]` in the
  draggable placeholder.

### 📚 Libraries

* codemirror `5.57 → 5.58`

[Commit Log](https://github.com/xh/hoist-react/compare/v36.0.0...v36.1.0)

## v36.0.0 - 2020-09-04

### 🎁 New Features

#### Data Filtering

We have enhanced support for filtering data in Hoist Grids, Stores, and Cubes with an upgraded
`Filter` API and a new `FilterChooser` component. This bundle of enhancements includes:

* A new `@xh/hoist/data/filter` package to support the creation of composable filters, including the
  following new classes:
    * `FieldFilter` - filters by comparing the value of a given field to one or more given candidate
      values using one of several supported operators.
    * `FunctionFilter` - filters via a custom function specified by the developer.
    * `CompoundFilter` - combines multiple filters (including other nested CompoundFilters) via an
      AND or OR operator.
* A new `FilterChooser` UI component that integrates tightly with these data package classes to
  provide a user and developer friendly autocomplete-enabled UI for filtering data based on
  dimensions (e.g. trader = jdoe, assetClass != Equities), metrics (e.g. P&L > 1m), or any
  combination thereof.
* Updates to `Store`, `StoreFilterField`, and `cube/Query` to use the new Filter API.
* A new `setFilter()` convenience method to `Grid` and `DataView`.

To get the most out of the new Filtering capabilities, developers are encouraged to add or expand
the configs for any relevant `Store.fields` to include both their `type` and a `displayName`. Many
applications might not have Field configs specified at all for their Stores, instead relying on
Store's ability to infer its Fields from Grid Column definitions.

We are looking to gradually invert this relationship, so that core information about an app's
business objects and their properties is configured once at the `data/Field` level and then made
available to related APIs and components such as grids, filters, and forms. See note in New Features
below regarding related updates to `GridModel.columns` config processing.

#### Grid

* Added new `GridModel.setColumnVisible()` method, along with `showColumn()` and `hideColumn()`
  convenience methods. Can replace calls to `applyColumnStateChanges()` when all you need to do is
  show or hide a single column.
* Elided Grid column headers now show the full `headerName` value in a tooltip.
* Grid column definitions now accept a new `displayName` config as the recommended entry point for
  defining a friendly user-facing label for a Column.
    * If the GridModel's Store has configured a `displayName` for the linked data field, the column
      will default to use that (if not otherwise specified).
    * If specified or sourced from a Field, `displayName` will be used as the default value for the
      pre-existing `headerName` and `chooserName` configs.
* Grid columns backed by a Store Field of type `number` or `int` will be right-aligned by default.
* Added new `GridModel.showGroupRowCounts` config to allow easy hiding of group row member counts
  within each full-width group row. Default is `true`, maintaining current behavior of showing the
  counts for each group.

#### Other

* Added new `AppSpec.showBrowserContextMenu` config to control whether the browser's default context
  menu will be shown if no app-specific context menu (e.g. from a grid) would be triggered.
    * ⚠ Note this new config defaults to `false`, meaning the browser context menu will *not* be
      available. Developers should set to true for apps that expect/depend on the built-in menu.
* `LocalDate` has gained several new static factories: `tomorrow()`, `yesterday()`,
  `[start/end]OfMonth()`, and `[start/end]OfYear()`.
* A new `@computeOnce` decorator allows for lazy computation and caching of the results of decorated
  class methods or getters. Used in `LocalDate` and intended for similar immutable, long-lived
  objects that can benefit from such caching.
* `CodeInput` and `JsonInput` get new `enableSearch` and `showToolbar` props. Enabling search
  provides an simple inline find feature for searching the input's contents.
* The Admin console's Monitor Status tab displays more clearly when there are no active monitors.

### 💥 Breaking Changes

* Renamed the `data/Field.label` property to `displayName`.
* Changed the `DimensionChooserModel.dimensions` config to require objects of the
  form `{name, displayName, isLeafDimension}` when provided as an `Object[]`.
    * Previously these objects were expected to be of the form `{value, label, isLeaf}`.
    * Note however that this same config can now be passed the `dimensions` directly from a
      configured
      `Cube` instead, which is the recommended approach and should DRY up dimension definitions for
      typical use cases.
* Changes required due to the new filter API:
    * The classes `StoreFilter` and `ValueFilter` have been removed and replaced by `FunctionFilter`
      and `FieldFilter`, respectively. In most cases apps will need to make minimal or no changes.
    * The `filters/setFilters` property on `Query` has been changed to `filter/setFilter`. In most
      case apps should not need to change anything other than the name of this property - the new
      property will continue to support array representations of multiple filters.
    * `Store` has gained a new property `filterIncludesChildren` to replace the functionality
      previously provided by `StoreFilter.includesChildren`.
    * `StoreFilterField.filterOptions` has been removed. Set `filterIncludesChildren` directly on
      the store instead.

### ✨ Styles

* CSS variables for "intents" - most commonly used on buttons - have been reworked to use HSL color
  values and support several standard variations of lightness and transparency.
    * Developers are encouraged to customize intents by setting the individual HSL vars provided for
      each intent (e.g. `--intent-primary-h` to adjust the primary hue) and/or the different levels
      of lightness (e.g. `--intent-primary-l3` to adjust the default lightness).
    * ⚠ Uses of the prior intent var overrides such as `--intent-primary` will no longer work. It is
      possible to set directly via `--xh-intent-primary`, but components such as buttons will still
      use the default intent shades for variations such as hover and pressed states. Again, review
      and customize the HSL vars if required.
* Desktop `Button` styles and classes have been rationalized and reworked to allow for more
  consistent and direct styling of buttons in all their many permutations (standard/minimal/outlined
  styles * default/hovered/pressed/disabled states * light/dark themes).
    * Customized intent colors will now also be applied to outlined and minimal buttons.
    * Dedicated classes are now applied to desktop buttons based on their style and state.
      Developers can key off of these classes directly if required.

### 🐞 Bug Fixes

* Fixed `Column.tooltipElement` so that it can work if a `headerTooltip` is also specified on the
  same column.
* Fixed issue where certain values (e.g. `%`) would break in `Column.tooltipElement`.
* Fixed issue where newly loaded records in `Store` were not being frozen as promised by the API.

### 📚 Libraries

* @blueprintjs/core `3.30 → 3.31`
* codemirror `5.56 → 5.57`
* http-status-codes `1.4 → 2.1`
* mobx-react `6.2 → 6.3`
* store2 `2.11 → 2.12`

[Commit Log](https://github.com/xh/hoist-react/compare/v35.2.1...v36.0.0)

## v35.2.1 - 2020-07-31

### 🐞 Bug Fixes

* A Grid's docked summary row is now properly cleared when its bound Store is cleared.
* Additional SVG paths added to `requiredBlueprintIcons.js` to bring back calendar scroll icons on
  the DatePicker component.
* Colors specified via the `--xh-intent-` CSS vars have been removed from minimal / outlined desktop
  `Button` components because of incompatibility with `ButtonGroupInput` component. Fix to address
  issue forthcoming. (This reverts the change made in 35.2.0 below.)

[Commit Log](https://github.com/xh/hoist-react/compare/v35.2.0...v35.2.1)

## v35.2.0 - 2020-07-21

### 🎁 New Features

* `TabContainerModel` now supports a `persistWith` config to persist the active tab.
* `TabContainerModel` now supports a `emptyText` config to display when TabContainer gets rendered
  with no children.

### ⚙️ Technical

* Supports smaller bundle sizes via a greatly reduced set of BlueprintJS icons. (Requires apps to be
  built with `@xh/hoist-dev-utils` v5.2 or greater to take advantage of this optimization.)

### 🐞 Bug Fixes

* Colors specified via the `--xh-intent-` CSS vars are now applied to minimal / outlined desktop
  `Button` components. Previously they fell through to use default Blueprint colors in these modes.
* Code input correctly handles dynamically toggling readonly/disabled state.

### 📚 Libraries

* @fortawesome/fontawesome-pro `5.13 → 5.14`
* codemirror `5.55 → 5.56`

[Commit Log](https://github.com/xh/hoist-react/compare/v35.1.1...v35.2.0)

## v35.1.1 - 2020-07-17

### 📚 Libraries

* @blueprintjs/core `3.29 → 3.30`

[Commit Log](https://github.com/xh/hoist-react/compare/v35.1.0...v35.1.1)

## v35.1.0 - 2020-07-16

### 🎁 New Features

* Extend existing environment diff tool to preferences. Now, both configs and preferences may be
  diffed across servers. This feature will require an update of hoist-core to a version 8.1.0 or
  greater.
* `ExportOptions.columns` provided to `GridModel` can now be specified as a function, allowing for
  full control of columns to export, including their sort order.

### 🐞 Bug Fixes

* `GridModel`s export feature was previously excluding summary rows. These are now included.
* Fixed problems with coloring and shading algorithm in `TreeMap`.
* Fixed problems with sort order of exports in `GridModel`.
* Ensure that preferences are written to server, even if set right before navigating away from page.
* Prevent situation where a spurious exception can be sent to server when application is unloaded
  while waiting on a fetch request.

[Commit Log](https://github.com/xh/hoist-react/compare/v35.0.1...v35.1.0)

## v35.0.1 - 2020-07-02

### 🐞 Bug Fixes

* Column headers no longer allocate space for a sort arrow icon when the column has an active
  `GridSorter` in the special state of `sort: null`.
* Grid auto-sizing better accounts for margins on sort arrow icons.

[Commit Log](https://github.com/xh/hoist-react/compare/v35.0.0...v35.0.1)

## v35.0.0 - 2020-06-29

### ⚖️ Licensing Change

As of this release, Hoist is [now licensed](LICENSE.md) under the popular and permissive
[Apache 2.0 open source license](https://www.apache.org/licenses/LICENSE-2.0). Previously, Hoist was
"source available" via our public GitHub repository but still covered by a proprietary license.

We are making this change to align Hoist's licensing with our ongoing commitment to openness,
transparency and ease-of-use, and to clarify and emphasize the suitability of Hoist for use within a
wide variety of enterprise software projects. For any questions regarding this change, please
[contact us](https://xh.io/contact/).

### 🎁 New Features

* Added a new Persistence API to provide a more flexible yet consistent approach to saving state for
  Components, Models, and Services to different persistent locations such as Hoist Preferences,
  browser local storage, and Hoist Dashboard views.
    * The primary entry points for this API are the new `@PersistSupport` and `@persist`
      annotations.
      `@persist` can be added to any observable property on a `@PersistSupport` to make it
      automatically synchronize with a `PersistenceProvider`. Both `HoistModel` and `HoistService`
      are decorated with `@PersistSupport`.
    * This is designed to replace any app-specific code previously added to synchronize fields and
      their values to Preferences via ad-hoc initializers and reactions.
    * This same API is now used to handle state persistence for `GridStateModel`, `PanelModel`,
      `DimensionChooserModel`, and `DashContainerModel` - configurable via the new `persistWith`
      option on those classes.
* `FetchService` now installs a default timeout of 30 seconds for all requests. This can be disabled
  by setting timeout to `null`. Fetch Timeout Exceptions have also been improved to include the same
  information as other standard exceptions thrown by this service.
    * 💥 Apps that were relying on the lack of a built-in timeout for long-running requests should
      ensure they configure such calls with a longer or null timeout.
* `Store` gets new `clearFilter()` and `recordIsFiltered()` helper functions.
* The Admin console's Activity Tracking tab has been significantly upgraded to allow admins to
  better analyze both built-in and custom tracking data generated by their application. Its sibling
  Client Errors tab has also been updated with a docked detail panel.
* `CodeInput` gets new `showCopyButton` prop - set to true to provide an inline action button to
  copy the editor contents to the clipboard.
* Hoist config `xhEnableMonitoring` can be used to enable/disable the Admin monitor tab and its
  associated server-side jobs

### 💥 Breaking Changes

* Applications should update to `hoist-core` v8.0.1 or above, required to support the upgraded Admin
  Activity Tracking tab. Contact XH for assistance with this update.
* The option `PanelModel.prefName` has been removed in favor of `persistWith`. Existing user state
  will be transferred to the new format, assuming a `PersistenceProvider` of type 'pref' referring
  to the same preference is used (e.g. `persistWith: {prefKey: 'my-panel-model-prefName'}`.
* The option `GridModel.stateModel` has been removed in favor of `persistWith`. Existing user state
  will be transferred to the new format, assuming a `PersistenceProvider` of type 'localStorage'
  referring to the same key is used (e.g. `persistWith: {localStorageKey: 'my-grid-state-id'}`.
    * Use the new `GridModel.persistOptions` config for finer control over what grid state is
      persisted (replacement for stateModel configs to disable persistence of column
      state/sorting/grouping).
* The options `DimensionChooserModel.preference` and `DimensionChooserModel.historyPreference` have
  been removed in favor of `persistWith`.
* `AppSpec.idleDetectionEnabled` has been removed. App-specific Idle detection is now enabled via
  the new `xhIdleConfig` config. The old `xhIdleTimeoutMins` has also been deprecated.
* `AppSpec.idleDialogClass` has been renamed `AppSpec.idlePanel`. If specified, it should be a
  full-screen component.
* `PinPad` and `PinPadModel` have been moved to `@xh/hoist/cmp/pinpad`, and is now available for use
  with both standard and mobile toolkits.
* Third-party dependencies updated to properly reflect application-level licensing requirements.
  Applications must now import and provide their licensed version of AG Grid, and Highcharts to
  Hoist. See file `Bootstrap.js` in Toolbox for an example.

### 🐞 Bug Fixes

* Sorting special columns generated by custom AG Grid configurations (e.g. auto-group columns) no
  longer throws with an error.
* The `deepFreeze()` util - used to freeze data in `Record` instances - now only attempts to freeze
  a whitelist of object types that are known to be safely freezable. Custom application classes and
  other potentially-problematic objects (such as `moment` instances) are no longer frozen when
  loaded into `Record` fields.

### 📚 Libraries

Note that certain licensed third-party dependencies have been removed as direct dependencies of this
project, as per note in Breaking Changes above.

* @xh/hoist-dev-utils `4.x → 5.x` - apps should also update to the latest 5.x release of dev-utils.
  Although license and dependency changes triggered a new major version of this dev dependency, no
  application-level changes should be required.
* @blueprintjs/core `3.28 → 3.29`
* codemirror `5.54 → 5.55`
* react-select `3.0 → 3.1`

### 📚 Optional Libraries

* AG Grid `23.0.2` > `23.2.0` (See Toolbox app for example on this upgrade)
* Highcharts `8.0.4 → 8.1.1`

[Commit Log](https://github.com/xh/hoist-react/compare/v34.0.0...v35.0.0)

## v34.0.0 - 2020-05-26

### 🎁 New Features

* Hoist's enhanced autosizing is now enabled on all grids by default. See `GridModel` and
  `GridAutosizeService` for more details.
* New flags `XH.isPhone`, `XH.isTablet`, and `XH.isDesktop` available for device-specific switching.
  Corresponding `.xh-phone`, `.xh-tablet`, and `.xh-desktop` CSS classes are added to the document
  `body`. These flags and classes are set based on the detected device, as per its user-agent.
    * One of the two higher-level CSS classes `.xh-standard` or `.xh-mobile` will also be applied
      based on an app's use of the primary (desktop-centric) components vs mobile components - as
      declared by its `AppSpec.isMobileApp` - regardless of the detected device.
    * These changes provide more natural support for use cases such as apps that are built with
      standard components yet target/support tablet users.
* New method `Record.get()` provides an alternative API for checked data access.
* The mobile `Select` component supports the `enableFilter` and `enableCreate` props.
* `DashContainerModel` supports new `layoutLocked`, `contentLocked` and `renameLocked` modes.
* `DimensionChooser` now has the ability to persist its value and history separately.
* Enhance Hoist Admin's Activity Tracking tab.
* Enhance Hoist Admin's Client Error tab.

### 💥 Breaking Changes

* `emptyFlexCol` has been removed from the Hoist API and should simply be removed from all client
  applications. Improvements to agGrid's default rendering of empty space have made it obsolete.
* `isMobile` property on `XH` and `AppSpec` has been renamed to `isMobileApp`. All apps will need to
  update their (required) use of this flag in the app specifications within their
  `/client-app/src/apps` directory.
* The `xh-desktop` class should no longer be used to indicate a non-mobile toolkit based app. For
  this purpose, use `xh-standard` instead.

### 🐞 Bug Fixes

* Fix to Average Aggregators when used with hierarchical data.
* Fixes to Context Menu handling on `Panel` to allow better handling of `[]` and `null`.

### 📚 Libraries

* @blueprintjs/core `3.26 → 3.28`
* @blueprintjs/datetime `3.16 → 3.18`
* codemirror `5.53 → 5.54`
* react-transition-group `4.3 → 4.4`

[Commit Log](https://github.com/xh/hoist-react/compare/v33.3.0...v34.0.0)

## v33.3.0 - 2020-05-08

### ⚙️ Technical

* Additional updates to experimental autosize feature: standardization of naming, better masking
  control, and API fixes. Added new property `autosizeOptions` on `GridModel` and main entry point
  is now named `GridModel.autosizeAsync()`.

### 🐞 Bug Fixes

* `Column.hideable` will now be respected by ag-grid column drag and drop
  [#1900](https://github.com/xh/hoist-react/issues/1900)
* Fixed an issue where dragging a column would cause it to be sorted unintentionally.

[Commit Log](https://github.com/xh/hoist-react/compare/v33.2.0...v33.3.0)

## v33.2.0 - 2020-05-07

### 🎁 New Features

* Virtual column rendering has been disabled by default, as it offered a minimal performance benefit
  for most grids while compromising autosizing. See new `GridModel.useVirtualColumns` config, which
  can be set to `true` to re-enable this behavior if required.
* Any `GridModel` can now be reset to its code-prescribed defaults via the column chooser reset
  button. Previously, resetting to defaults was only possible for grids that persisted their state
  with a `GridModel.stateModel` config.

### 🐞 Bug Fixes

* Fixed several issues with new grid auto-sizing feature.
* Fixed issues with and generally improved expand/collapse column alignment in tree grids.
    * 💥 Note that this improvement introduced a minor breaking change for apps that have customized
      tree indentation via the removed `--grid-tree-indent-px` CSS var. Use `--grid-tree-indent`
      instead. Note the new var is specified in em units to scale well across grid sizing modes.

### ⚙️ Technical

* Note that the included version of Onsen has been replaced with a fork that includes updates for
  react 16.13. Apps should not need to make any changes.

### 📚 Libraries

* react `~16.8 → ~16.13`
* onsenui `~16.8` → @xh/onsenui `~16.13`
* react-onsenui `~16.8` → @xh/react-onsenui `~16.13`

[Commit Log](https://github.com/xh/hoist-react/compare/v33.1.0...33.2.0)

## v33.1.0 - 2020-05-05

### 🎁 New Features

* Added smart auto-resizing of columns in `GridModel` Unlike AG Grid's native auto-resizing support,
  Hoist's auto-resizing will also take into account collapsed rows, off-screen cells that are not
  currently rendered in the DOM, and summary rows. See the new `GridAutosizeService` for details.
    * This feature is currently marked as 'experimental' and must be enabled by passing a special
      config to the `GridModel` constructor of the form `experimental: {useHoistAutosize: true}`. In
      future versions of Hoist, we expect to make it the default behavior.
* `GridModel.autoSizeColumns()` has been renamed `GridModel.autosizeColumns()`, with lowercase 's'.
  Similarly, the `autoSizeColumns` context menu token has been renamed `autosizeColumns`.

### 🐞 Bug Fixes

* Fixed a regression with `StoreFilterField` introduced in v33.0.1.

[Commit Log](https://github.com/xh/hoist-react/compare/v33.0.2...33.1.0)

## v33.0.2 - 2020-05-01

### 🎁 New Features

* Add Hoist Cube Aggregators: `AverageAggregator` and `AverageStrictAggregator`
* `ColAutosizeButton` has been added to desktop and mobile

### 🐞 Bug Fixes

* Fixed mobile menus to constrain to the bottom of the viewport, scrolling if necessary.
  [#1862](https://github.com/xh/hoist-react/issues/1862)
* Tightened up mobile tree grid, fixed issues in mobile column chooser.
* Fixed a bug with reloading hierarchical data in `Store`.
  [#1871](https://github.com/xh/hoist-react/issues/1871)

[Commit Log](https://github.com/xh/hoist-react/compare/v33.0.1...33.0.2)

## v33.0.1 - 2020-04-29

### 🎁 New Features

* `StoreFieldField` supports dot-separated field names in a bound `GridModel`, meaning it will now
  match on columns with fields such as `address.city`.

* `Toolbar.enableOverflowMenu` now defaults to `false`. This was determined safer and more
  appropriate due to issues with the underlying Blueprint implementation, and the need to configure
  it carefully.

### 🐞 Bug Fixes

* Fixed an important bug with state management in `StoreFilterField`. See
  https://github.com/xh/hoist-react/issues/1854

* Fixed the default sort order for grids. ABS DESC should be first when present.

### 📚 Libraries

* @blueprintjs/core `3.25 → 3.26`
* codemirror `5.52 → 5.53`

[Commit Log](https://github.com/xh/hoist-react/compare/v33.0.0...v33.0.1)

## v33.0.0 - 2020-04-22

### 🎁 New Features

* The object returned by the `data` property on `Record` now includes the record `id`. This will
  allow for convenient access of the id with the other field values on the record.
* The `Timer` class has been enhanced and further standardized with its Hoist Core counterpart:
    * Both the `interval` and `timeout` arguments may be specified as functions, or config keys
      allowing for dynamic lookup and reconfiguration.
    * Added `intervalUnits` and `timeoutUnits` arguments.
    * `delay` can now be specified as a boolean for greater convenience.

### 💥 Breaking Changes

* We have consolidated the import location for several packages, removing unintended nested index
  files and 'sub-packages'. In particular, the following locations now provide a single index file
  for import for all of their public contents: `@xh/hoist/core`, `@xh/hoist/data`,
  `@xh/hoist/cmp/grid`, and `@xh/hoist/desktop/cmp/grid`. Applications may need to update import
  statements that referred to index files nested within these directories.
* Removed the unnecessary and confusing `values` getter on `BaseFieldModel`. This getter was not
  intended for public use and was intended for the framework's internal implementation only.
* `ColumnGroup.align` has been renamed to `ColumnGroup.headerAlign`. This avoids confusion with the
  `Column` API, where `align` refers to the alignment of cell contents within the column.

### 🐞 Bug Fixes

* Exceptions will no longer overwrite the currently shown exception in the exception dialog if the
  currently shown exception requires reloading the application.
  [#1834](https://github.com/xh/hoist-react/issues/1834)

### ⚙️ Technical

* Note that the Mobx React bindings have been updated to 6.2, and we have enabled the recommended
  "observer batching" feature as per
  [the mobx-react docs](https://github.com/mobxjs/mobx-react-lite/#observer-batching).

### 📚 Libraries

* @blueprintjs/core `3.24 → 3.25`
* @blueprintjs/datetime `3.15 → 3.16`
* mobx-react `6.1 → 6.2`

[Commit Log](https://github.com/xh/hoist-react/compare/v32.0.4...v33.0.0)

## v32.0.5 - 2020-07-14

### 🐞 Bug Fixes

* Fixes a regression in which grid exports were no longer sorting rows properly.

[Commit Log](https://github.com/xh/hoist-react/compare/v32.0.4...v32.0.5)

## v32.0.4 - 2020-04-09

### 🐞 Bug Fixes

* Fixes a regression with the alignment of `ColumnGroup` headers.
* Fixes a bug with 'Copy Cell' context menu item for certain columns displaying the Record ID.
* Quiets console logging of 'routine' exceptions to 'debug' instead of 'log'.

[Commit Log](https://github.com/xh/hoist-react/compare/v32.0.3...v32.0.4)

## v32.0.3 - 2020-04-06

### 🐞 Bug Fixes

* Suppresses a console warning from AG Grid for `GridModel`s that do not specify an `emptyText`.

[Commit Log](https://github.com/xh/hoist-react/compare/v32.0.2...v32.0.3)

## v32.0.2 - 2020-04-03

⚠ Note that this release includes a *new major version of AG Grid*. Please consult the
[AG Grid Changelog](https://www.ag-grid.com/ag-grid-changelog/) for versions 22-23 to review
possible breaking changes to any direct/custom use of AG Grid APIs and props within applications.

### 🎁 New Features

* GridModel `groupSortFn` now accepts `null` to turn off sorting of group rows.
* `DockViewModel` now supports optional `width`, `height` and `collapsedWidth` configs.
* The `appMenuButton.extraItems` prop now accepts `MenuItem` configs (as before) but also React
  elements and the special string token '-' (shortcut to render a `MenuDivider`).
* Grid column `flex` param will now accept numbers, with available space divided between flex
  columns in proportion to their `flex` value.
* `Column` now supports a `sortingOrder` config to allow control of the sorting options that will be
  cycled through when the user clicks on the header.
* `PanelModel` now supports setting a `refreshMode` to control how collapsed panels respond to
  refresh requests.

### 💥 Breaking Changes

* The internal DOM structure of desktop `Panel` has changed to always include an inner frame with
  class `.xh-panel__content`. You may need to update styling that targets the inner structure of
  `Panel` via `.xh-panel`.
* The hooks `useOnResize()` and `useOnVisibleChange()` no longer take a `ref` argument. Use
  `composeRefs` to combine the ref that they return with any ref you wish to compose them with.
* The callback for `useOnResize()` will now receive an object representing the locations and
  dimensions of the element's content box. (Previously it incorrectly received an array of
  `ResizeObserver` entries that had to be de-referenced)
* `PanelModel.collapsedRenderMode` has been renamed to `PanelModel.renderMode`, to be more
  consistent with other Hoist APIs such as `TabContainer`, `DashContainer`, and `DockContainer`.

### 🐞 Bug Fixes

* Checkboxes in grid rows in Tiny sizing mode have been styled to fit correctly within the row.
* `GridStateModel` no longer saves/restores the width of non-resizable columns.
  [#1718](https://github.com/xh/hoist-react/issues/1718)
* Fixed an issue with the hooks useOnResize and useOnVisibleChange. In certain conditions these
  hooks would not be called. [#1808](https://github.com/xh/hoist-react/issues/1808)
* Inputs that accept a rightElement prop will now properly display an Icon passed as that element.
  [#1803](https://github.com/xh/hoist-react/issues/1803)

### ⚙️ Technical

* Flex columns now use the built-in AG Grid flex functionality.

### 📚 Libraries

* ag-grid-community `removed @ 21.2`
* ag-grid-enterprise `21.2` replaced with @ag-grid-enterprise/all-modules `23.0`
* ag-grid-react `21.2` replaced with @ag-grid-community/react `23.0`
* @fortawesome/* `5.12 → 5.13`
* codemirror `5.51 → 5.52`
* filesize `6.0 → 6.1`
* numbro `2.1 → 2.2`
* react-beautiful-dnd `12.0 → 13.0`
* store2 `2.10 → 2.11`
* compose-react-refs `NEW 1.0.4`

[Commit Log](https://github.com/xh/hoist-react/compare/v31.0.0...v32.0.2)

## v31.0.0 - 2020-03-16

### 🎁 New Features

* The mobile `Navigator` / `NavigatorModel` API has been improved and made consistent with other
  Hoist content container APIs such as `TabContainer`, `DashContainer`, and `DockContainer`.
    * `NavigatorModel` and `PageModel` now support setting a `RenderMode` and `RefreshMode` to
      control how inactive pages are mounted/unmounted and how they respond to refresh requests.
    * `Navigator` pages are no longer required to to return `Page` components - they can now return
      any suitable component.
* `DockContainerModel` and `DockViewModel` also now support `refreshMode` and `renderMode` configs.
* `Column` now auto-sizes when double-clicking / double-tapping its header.
* `Toolbar` will now collapse overflowing items into a drop down menu. (Supported for horizontal
  toolbars only at this time.)
* Added new `xhEnableLogViewer` config (default `true`) to enable or disable the Admin Log Viewer.

#### 🎨 Icons

* Added `Icon.icon()` factory method as a new common entry point for creating new FontAwesome based
  icons in Hoist. It should typically be used instead of using the `FontAwesomeIcon` component
  directly.
* Also added a new `Icon.fileIcon()` factory. This method take a filename and returns an appropriate
  icon based on its extension.
* All Icon factories can now accept an `asHtml` parameter, as an alternative to calling the helper
  function `convertIconToSVG()` on the element. Use this to render icons as raw html where needed
  (e.g. grid renderers).
* Icons rendered as html will now preserve their styling, tooltips, and size.

### 💥 Breaking Changes

* The application's primary `HoistApplicationModel` is now instantiated and installed as
  `XH.appModel` earlier within the application initialization sequence, with construction happening
  prior to the init of the XH identity, config, and preference services.
    * This allows for a new `preAuthInitAsync()` lifecycle method to be called on the model before
      auth has completed, but could be a breaking change for appModel code that relied on these
      services for field initialization or in its constructor.
    * Such code should be moved to the core `initAsync()` method instead, which continues to be
      called after all XH-level services are initialized and ready.
* Mobile apps may need to adjust to the following updates to `NavigatorModel` and related APIs:
    * `NavigatorModel`'s `routes` constructor parameter has been renamed `pages`.
    * `NavigatorModel`'s observable `pages[]` has been renamed `stack[]`.
    * `NavigatorPageModel` has been renamed `PageModel`. Apps do not usually create `PageModels`
      directly, so this change is unlikely to require code updates.
    * `Page` has been removed from the mobile toolkit. Components that previously returned a `Page`
      for inclusion in a `Navigator` or `TabContainer` can now return any component. It is
      recommended you replace `Page` with `Panel` where appropriate.
* Icon enhancements described above removed the following public methods:
    * The `fontAwesomeIcon()` factory function (used to render icons not already enumerated by
      Hoist)
      has been replaced by the improved `Icon.icon()` factory - e.g. `fontAwesomeIcon({icon: ['far',
      'alicorn']}) → Icon.icon({iconName: 'alicorn'})`.
    * The `convertIconToSvg()` utility method has been replaced by the new `asHtml` parameter on
      icon factory functions. If you need to convert an existing icon element,
      use `convertIconToHtml()`.
* `Toolbar` items should be provided as direct children. Wrapping Toolbar items in container
  components can result in unexpected item overflow.

### 🐞 Bug Fixes

* The `fmtDate()` utility now properly accepts, parses, and formats a string value input as
  documented.
* Mobile `PinPad` input responsiveness improved on certain browsers to avoid lag.

### ⚙️ Technical

* New lifecycle methods `preAuthInitAsync()` and `logoutAsync()` added to the `HoistAppModel`
  decorator (aka the primary `XH.appModel`).

[Commit Log](https://github.com/xh/hoist-react/compare/v30.1.0...v31.0.0)

## v30.1.0 - 2020-03-04

### 🐞 Bug Fixes

* Ensure `WebSocketService.connected` remains false until `channelKey` assigned and received from
  server.
* When empty, `DashContainer` now displays a user-friendly prompt to add an initial view.

### ⚙️ Technical

* Form validation enhanced to improve handling of asynchronous validation. Individual rules and
  constraints are now re-evaluated in parallel, allowing for improved asynchronous validation.
* `Select` will now default to selecting contents on focus if in filter or creatable mode.

[Commit Log](https://github.com/xh/hoist-react/compare/v30.0.0...30.1.0)

## v30.0.0 - 2020-02-29

### 🎁 New Features

* `GridModel` and `DataViewModel` now support `groupRowHeight`, `groupRowRenderer` and
  `groupRowElementRenderer` configs. Grouping is new in general to `DataViewModel`, which now takes
  a `groupBy` config.
    * `DataViewModel` allows for settable and multiple groupings and sorters.
    * `DataViewModel` also now supports additional configs from the underlying `GridModel` that make
      sense in a `DataView` context, such as `showHover` and `rowBorders`.
* `TabContainerModel` now accepts a `track` property (default false) for easily tracking tab views
  via Hoist's built-in activity tracking.
* The browser document title is now set to match `AppSpec.clientAppName` - helpful for projects with
  multiple javascript client apps.
* `StoreFilterField` accepts all other config options from `TextInput` (e.g. `disabled`).
* Clicking on a summary row in `Grid` now clears its record selection.
* The `@LoadSupport` decorator now provides an additional observable property `lastException`. The
  decorator also now logs load execution times and failures to `console.debug` automatically.
* Support for mobile `Panel.scrollable` prop made more robust with re-implementation of inner
  content element. Note this change included a tweak to some CSS class names for mobile `Panel`
  internals that could require adjustments if directly targeted by app stylesheets.
* Added new `useOnVisibleChange` hook.
* Columns now support a `headerAlign` config to allow headers to be aligned differently from column
  contents.

### 💥 Breaking Changes

* `Toolbar` items must be provided as direct children. Wrapping Toolbar items in container
  components can result in unexpected item overflow.
* `DataView.rowCls` prop removed, replaced by new `DataViewModel.rowClassFn` config for more
  flexibility and better symmetry with `GridModel`.
* `DataViewModel.itemRenderer` renamed to `DataViewModel.elementRenderer`
* `DataView` styling has been updated to avoid applying several unwanted styles from `Grid`. Note
  that apps might rely on these styles (intentionally or not) for their `itemRenderer` components
  and appearance and will need to adjust.
* Several CSS variables related to buttons have been renamed for consistency, and button style rules
  have been adjusted to ensure they take effect reliably across desktop and mobile buttons
  ([#1568](https://github.com/xh/hoist-react/pull/1568)).
* The optional `TreeMapModel.highchartsConfig` object will now be recursively merged with the
  top-level config generated by the Hoist model and component, where previously it was spread onto
  the generated config. This could cause a change in behavior for apps using this config to
  customize map instances, but provides more flexibility for e.g. customizing the `series`.
* The signature of `useOnResize` hook has been modified slightly for API consistency and clarity.
  Options are now passed in a configuration object.

### 🐞 Bug Fixes

* Fixed an issue where charts that are rendered while invisible would have the incorrect size.
  [#1703](https://github.com/xh/hoist-react/issues/1703)
* Fixed an issue where zeroes entered by the user in `PinPad` would be displayed as blanks.
* Fixed `fontAwesomeIcon` elem factory component to always include the default 'fa-fw' className.
  Previously, it was overridden if a `className` prop was provided.
* Fixed an issue where ConfigDiffer would always warn about deletions, even when there weren't any.
  [#1652](https://github.com/xh/hoist-react/issues/1652)
* `TextInput` will now set its value to `null` when all text is deleted and the clear icon will
  automatically hide.
* Fixed an issue where multiple buttons in a `ButtonGroupInput` could be shown as active
  simultaneously. [#1592](https://github.com/xh/hoist-react/issues/1592)
* `StoreFilterField` will again match on `Record.id` if bound to a Store or a GridModel with the
  `id` column visible. [#1697](https://github.com/xh/hoist-react/issues/1697)
* A number of fixes have been applied to `RelativeTimeStamp` and `getRelativeTimestamp`, especially
  around its handling of 'equal' or 'epsilon equal' times. Remove unintended leading whitespace from
  `getRelativeTimestamp`.

### ⚙️ Technical

* The `addReaction` and `addAutorun` methods (added to Hoist models, components, and services by the
  `ReactiveSupport` mixin) now support a configurable `debounce` argument. In many cases, this is
  preferable to the built-in MobX `delay` argument, which only provides throttling and not true
  debouncing.
* New `ChartModel.highchart` property provides a reference to the underlying HighChart component.

### 📚 Libraries

* @blueprintjs/core `3.23 → 3.24`
* react-dates `21.7 → 21.8`
* react-beautiful-dnd `11.0 → 12.2`

[Commit Log](https://github.com/xh/hoist-react/compare/v29.1.0...v30.0.0)

## v29.1.0 - 2020-02-07

### 🎁 New Features

#### Grid

* The `compact` config on `GridModel` has been deprecated in favor of the more powerful `sizingMode`
  which supports the values 'large', 'standard', 'compact', or 'tiny'.
    * Each new mode has its own set of CSS variables for applications to override as needed.
    * Header and row heights are configurable for each via the `HEADER_HEIGHTS` and `ROW_HEIGHTS`
      static properties of the `AgGrid` component. These objects can be modified on init by
      applications that wish to customize the default row heights globally.
    * 💥 Note that these height config objects were previously exported as constants from AgGrid.js.
      This would be a breaking change for any apps that imported the old objects directly (
      considered unlikely).
* `GridModel` now exposes an `autoSizeColumns` method, and the Grid context menu now contains an
  `Autosize Columns` option by default.
* `Column` and `ColumnGroup` now support React elements for `headerName`.

#### Data

* The `Store` constructor now accepts a `data` argument to load data at initialization.
* The `xh/hoist/data/cube` package has been modified substantially to better integrate with the core
  data package and support observable "Views". See documentation on `Cube` for more information.

#### Other

* Added a `PinPad` component for streamlined handling of PIN entry on mobile devices.
* `FormField` now takes `tooltipPosition` and `tooltipBoundary` props for customizing minimal
  validation tooltip.
* `RecordAction.actionFn` parameters now include a `buttonEl` property containing the button element
  when used in an action column.
* Mobile Navigator component now takes an `animation` prop which can be set to 'slide' (default),
  'lift', 'fade', or 'none'. These values are passed to the underlying onsenNavigator component.
  ([#1641](https://github.com/xh/hoist-react/pull/1641))
* `AppOption` configs now accept an `omit` property for conditionally excluding options.

### 🐞 Bug Fixes

* Unselectable grid rows are now skipped during up/down keyboard navigation.
* Fix local quick filtering in `LeftRightChooser` (v29 regression).
* Fix `SplitTreeMap` - the default filtering once again splits the map across positive and negative
  values as intended (v29 regression).

### ⚙️ Technical

* `FormFields` now check that they are contained in a Hoist `Form`.

### 📚 Libraries

* @blueprintjs/core `3.22 → 3.23`
* codemirror `5.50 → 5.51`
* react-dates `21.5 → 21.7`

[Commit Log](https://github.com/xh/hoist-react/compare/v29.0.0...v29.1.0)

## v29.0.0 - 2020-01-24

### 🗄️ Data Package Changes

Several changes have been made to data package (`Store` and `Record`) APIs for loading, updating,
and modifying data. They include some breaking changes, but pave the way for upcoming enhancements
to fully support inline grid editing and other new features.

Store now tracks the "committed" state of its records, which represents the data as it was loaded
(typically from the server) via `loadData()` or `updateData()`. Records are now immutable and
frozen, so they cannot be changed directly, but Store offers a new `modifyRecords()` API to apply
local modifications to data in a tracked and managed way. (Store creates new records internally to
hold both this modified data and the original, "committed" data.) This additional state tracking
allows developers to query Stores for modified or added records (e.g. to flush back to the server
and persist) as well as call new methods to revert changes (e.g. to undo a block of changes that the
user wishes to discard).

Note the following more specific changes to these related classes:

#### Record

* 💥 Record data properties are now nested within a `data` object on Record instances and are no
  longer available as top-level properties on the Record itself.
    * Calls to access data such as `rec.quantity` must be modified to `rec.data.quantity`.
    * When accessing multiple properties, destructuring provides an efficient syntax -
      e.g. `const {quantity, price} = rec.data;`.
* 💥 Records are now immutable and cannot be modified by applications directly.
    * This is a breaking change, but should only affect apps with custom inline grid editing
      implementations or similar code that modifies individual record values.
    * Calls to change data such as `rec.quantity = 100` must now be made through the Record's Store,
      e.g. `store.modifyData({id: 41, quantity: 100})`
* Record gains new getters for inspecting its state, including: `isAdd`, `isModified`, and
  `isCommitted`.

#### Store

* 💥 `noteDataUpdated()` has been removed, as out-of-band modifications to Store Records are no
  longer possible.
* 💥 Store's `idSpec` function is now called with the raw record data - previously it was passed
  source data after it had been run through the store's optional `processRawData` function. (This is
  unlikely to have a practical impact on most apps, but is included here for completeness.)
* `Store.updateData()` now accepts a flat list of raw data to process into Record additions and
  updates. Previously developers needed to call this method with an object containing add, update,
  and/or remove keys mapped to arrays. Now Store will produce an object of this shape automatically.
* `Store.refreshFilter()` method has been added to allow applications to rebuild the filtered data
  set if some application state has changed (apart from the store's data itself) which would affect
  the store filter.
* Store gains new methods for manipulating its Records and data, including `addRecords()`,
  `removeRecords()`, `modifyRecords()`, `revertRecords()`, and `revert()`. New getters have been
  added for `addedRecords`, `removedRecords`, `modifiedRecords`, and `isModified`.

#### Column

* Columns have been enhanced for provide basic support for inline-editing of record data. Further
  inline editing support enhancements are planned for upcoming Hoist releases.
* `Column.getValueFn` config added to retrieve the cell value for a Record field. The default
  implementation pulls the value from the Record's new `data` property (see above). Apps that
  specify custom `valueGetter` callbacks via `Column.agOptions` should now implement their custom
  logic in this new config.
* `Column.setValueFn` config added to support modifying the Column field's value on the underlying
  Record. The default implementation calls the new `Store.modifyRecords()` API and should be
  sufficient for the majority of cases.
* `Column.editable` config added to indicate if a column/cell should be inline-editable.

### 🎁 New Features

* Added keyboard support to AG Grid context menus.
* Added `GridModel.setEmptyText()` to allow updates to placeholder text after initial construction.
* Added `GridModel.ensureSelectionVisible()` to scroll the currently selected row into view.
* When a `TreeMap` is bound to a `GridModel`, the grid will now respond to map selection changes by
  scrolling to ensure the selected grid row is visible.
* Added a `Column.tooltipElement` config to support fully customizable tooltip components.
* Added a `useOnResize` hook, which runs a function when a component is resized.
* Exposed an `inputRef` prop on numberInput, textArea, and textInput
* `PanelModel` now accepts a `maxSize` config.
* `RelativeTimeStamp` now support a `relativeTo` option, allowing it to display the difference
  between a timestamp and another reference time other than now. Both the component and the
  `getRelativeTimestamp()` helper function now leverage moment.js for their underlying
  implementation.
* A new `Clock` component displays the time, either local to the browser or for a configurable
  timezone.
* `LeftRightChooser` gets a new `showCounts` option to print the number of items on each side.
* `Select` inputs support a new property `enableWindowed` (desktop platform only) to improve
  rendering performance with large lists of options.
* `Select` inputs support grouped options. To use, add an attribute `options` containing an array of
  sub-options.
* `FetchService` methods support a new `timeout` option. This config chains `Promise.timeout()` to
  the promises returned by the service.
* Added alpha version of `DashContainer` for building dynamic, draggable dashboard-style layouts.
  Please note: the API for this component is subject to change - use at your own risk!
* `Select` now allows the use of objects as values.
* Added a new `xhEnableImpersonation` config to enable or disable the ability of Hoist Admins to
  impersonate other users. Note that this defaults to `false`. Apps will need to set this config to
  continue using impersonation. (Note that an update to hoist-core 6.4+ is required for this config
  to be enforced on the server.)
* `FormField` now supports a `requiredIndicator` to customize how required fields are displayed.
* Application build tags are now included in version update checks, primarily to prompt dev/QA users
  to refresh when running SNAPSHOT versions. (Note that an update to hoist-core 6.4+ is required for
  the server to emit build tag for comparison.)
* `CodeInput` component added to provide general `HoistInput` support around the CodeMirror code
  editor. The pre-existing `JsonInput` has been converted to a wrapper around this class.
* `JsonInput` now supports an `autoFocus` prop.
* `Select` now supports a `hideDropdownIndicator` prop.
* `useOnResize` hook will now ignore visibility changes, i.e. a component resizing to a size of 0.
* `DimensionChooser` now supports a `popoverPosition` prop.
* `AppBar.appMenuButtonPosition` prop added to configure the App Menu on the left or the right, and
  `AppMenuButton` now accepts and applies any `Button` props to customize.
* New `--xh-grid-tree-indent-px` CSS variable added to allow control over the amount of indentation
  applied to tree grid child nodes.

### 💥 Breaking Changes

* `GridModel.contextMenuFn` config replaced with a `contextMenu` parameter. The new parameter will
  allow context menus to be specified with a simple array in addition to the function specification
  currently supported.
* `GridModel.defaultContextMenuTokens` config renamed to `defaultContextMenu`.
* `Chart` and `ChartModel` have been moved from `desktop/cmp/charts` to `cmp/charts`.
* `StoreFilterField` has been moved from `desktop/cmp/store` to `cmp/store`.
* The options `nowEpsilon` and `nowString` on `RelativeTimestamp` have been renamed to `epsilon` and
  `equalString`, respectively.
* `TabRenderMode` and `TabRefreshMode` have been renamed to `RenderMode` and `RefreshMode` and moved
  to the `core` package. These enumerations are now used in the APIs for `Panel`, `TabContainer`,
  and `DashContainer`.
* `DockViewModel` now requires a function, or a HoistComponent as its `content` param. It has always
  been documented this way, but a bug in the original implementation had it accepting an actual
  element rather than a function. As now implemented, the form of the `content` param is consistent
  across `TabModel`, `DockViewModel`, and `DashViewSpec`.
* `JsonInput.showActionButtons` prop replaced with more specific `showFormatButton` and
  `showFullscreenButton` props.
* The `DataView.itemHeight` prop has been moved to `DataViewModel` where it can now be changed
  dynamically by applications.
* Desktop `AppBar.appMenuButtonOptions` prop renamed to `appMenuButtonProps` for consistency.

### 🐞 Bug Fixes

* Fixed issue where JsonInput was not receiving its `model` from context
  ([#1456](https://github.com/xh/hoist-react/issues/1456))
* Fixed issue where TreeMap would not be initialized if the TreeMapModel was created after the
  GridModel data was loaded ([#1471](https://github.com/xh/hoist-react/issues/1471))
* Fixed issue where export would create malformed file with dynamic header names
* Fixed issue where exported tree grids would have incorrect aggregate data
  ([#1447](https://github.com/xh/hoist-react/issues/1447))
* Fixed issue where resizable Panels could grow larger than desired
  ([#1498](https://github.com/xh/hoist-react/issues/1498))
* Changed RestGrid to only display export button if export is enabled
  ([#1490](https://github.com/xh/hoist-react/issues/1490))
* Fixed errors when grouping rows in Grids with `groupUseEntireRow` turned off
  ([#1520](https://github.com/xh/hoist-react/issues/1520))
* Fixed problem where charts were resized when being hidden
  ([#1528](https://github.com/xh/hoist-react/issues/1528))
* Fixed problem where charts were needlessly re-rendered, hurting performance and losing some state
  ([#1505](https://github.com/xh/hoist-react/issues/1505))
* Removed padding from Select option wrapper elements which was making it difficult for custom
  option renderers to control the padding ([1571](https://github.com/xh/hoist-react/issues/1571))
* Fixed issues with inconsistent indentation for tree grid nodes under certain conditions
  ([#1546](https://github.com/xh/hoist-react/issues/1546))
* Fixed autoFocus on NumberInput.

### 📚 Libraries

* @blueprintjs/core `3.19 → 3.22`
* @blueprintjs/datetime `3.14 → 3.15`
* @fortawesome/fontawesome-pro `5.11 → 5.12`
* codemirror `5.49 → 5.50`
* core-js `3.3 → 3.6`
* fast-deep-equal `2.0 → 3.1`
* filesize `5.0 → 6.0`
* highcharts 7.2 → 8.0`
* mobx `5.14 → 5.15`
* react-dates `21.3 → 21.5`
* react-dropzone `10.1 → 10.2`
* react-windowed-select `added @ 2.0.1`

[Commit Log](https://github.com/xh/hoist-react/compare/v28.2.0...v29.0.0)

## v28.2.0 - 2019-11-08

### 🎁 New Features

* Added a `DateInput` component to the mobile toolkit. Its API supports many of the same options as
  its desktop analog with the exception of `timePrecision`, which is not yet supported.
* Added `minSize` to panelModel. A resizable panel can now be prevented from resizing to a size
  smaller than minSize. ([#1431](https://github.com/xh/hoist-react/issues/1431))

### 🐞 Bug Fixes

* Made `itemHeight` a required prop for `DataView`. This avoids an issue where agGrid went into an
  infinite loop if this value was not set.
* Fixed a problem with `RestStore` behavior when `dataRoot` changed from its default value.

[Commit Log](https://github.com/xh/hoist-react/compare/v28.1.1...v28.2.0)

## v28.1.1 - 2019-10-23

### 🐞 Bug Fixes

* Fixes a bug with default model context being set incorrectly within context inside of `Panel`.

[Commit Log](https://github.com/xh/hoist-react/compare/v28.1.0...v28.1.1)

## v28.1.0 - 2019-10-18

### 🎁 New Features

* `DateInput` supports a new `strictInputParsing` prop to enforce strict parsing of keyed-in entries
  by the underlying moment library. The default value is false, maintained the existing behavior
  where [moment will do its best](https://momentjs.com/guides/#/parsing/) to parse an entered date
  string that doesn't exactly match the specified format
* Any `DateInput` values entered that exceed any specified max/minDate will now be reset to null,
  instead of being set to the boundary date (which was surprising and potentially much less obvious
  to a user that their input had been adjusted automatically).
* `Column` and `ColumnGroup` now accept a function for `headerName`. The header will be
  automatically re-rendered when any observable properties referenced by the `headerName` function
  are modified.
* `ColumnGroup` now accepts an `align` config for setting the header text alignment
* The flag `toContext` for `uses` and `creates` has been replaced with a new flag `publishMode` that
  provides more granular control over how models are published and looked up via context. Components
  can specify `ModelPublishMode.LIMITED` to make their model available for contained components
  without it becoming the default model or exposing its sub-models.

### 🐞 Bug Fixes

* Tree columns can now specify `renderer` or `elementRenderer` configs without breaking the standard
  AG Grid group cell renderer auto-applied to tree columns (#1397).
* Use of a custom `Column.comparator` function will no longer break agGrid-provided column header
  filter menus (#1400).
* The MS Edge browser does not return a standard Promise from `async` functions, so the the return
  of those functions did not previously have the required Hoist extensions installed on its
  prototype. Edge "native" Promises are now also polyfilled / extended as required. (#1411).
* Async `Select` combobox queries are now properly debounced as per the `queryBuffer` prop (#1416).

### ⚙️ Technical

* Grid column group headers now use a custom React component instead of the default AG Grid column
  header, resulting in a different DOM structure and CSS classes. Existing CSS overrides of the
  AG Grid column group headers may need to be updated to work with the new structure/classes.
* We have configured `stylelint` to enforce greater consistency in our stylesheets within this
  project. The initial linting run resulted in a large number of updates to our SASS files, almost
  exclusively whitespace changes. No functional changes are intended/expected. We have also enabled
  hooks to run both JS and style linting on pre-commit. Neither of these updates directly affects
  applications, but the same tools could be configured for apps if desired.

### 📚 Libraries

* core-js `3.2 → 3.3`
* filesize `4.2 → 5.0`
* http-status-codes `added @ 1.3`

[Commit Log](https://github.com/xh/hoist-react/compare/v28.0.0...v28.1.0)

## v28.0.0 - 2019-10-07

_"The one with the hooks."_

**Hoist now fully supports React functional components and hooks.** The new `hoistComponent`
function is now the recommended method for defining new components and their corresponding element
factories. See that (within HoistComponentFunctional.js) and the new `useLocalModel()` and
`useContextModel()` hooks (within [core/model](core/model)) for more information.

Along with the performance benefits and the ability to use React hooks, Hoist functional components
are designed to read and write their models via context. This allows a much less verbose
specification of component element trees.

Note that **Class-based Components remain fully supported** (by both Hoist and React) using the
familiar `@HoistComponent` decorator, but transitioning to functional components within Hoist apps
is now strongly encouraged. In particular note that Class-based Components will *not* be able to
leverage the context for model support discussed above.

### 🎁 New Features

* Resizable panels now default to not redrawing their content when resized until the resize bar is
  dropped. This offers an improved user experience for most situations, especially when layouts are
  complex. To re-enable the previous dynamic behavior, set `PanelModel.resizeWhileDragging: true`.
* The default text input shown by `XH.prompt()` now has `selectOnFocus: true` and will confirm the
  user's entry on an `<enter>` keypress (same as clicking 'OK').
* `stringExcludes` function added to form validation constraints. This allows an input value to
  block specific characters or strings, e.g. no slash "/" in a textInput for a filename.
* `constrainAll` function added to form validation constraints. This takes another constraint as its
  only argument, and applies that constraint to an array of values, rather than just to one value.
  This is useful for applying a constraint to inputs that produce arrays, such as tag pickers.
* `DateInput` now accepts LocalDates as `value`, `minDate` and `maxDate` props.
* `RelativeTimestamp` now accepts a `bind` prop to specify a model field name from which it can pull
  its timestamp. The model itself can either be passed as a prop or (better) sourced automatically
  from the parent context. Developers are encouraged to take this change to minimize re-renders of
  parent components (which often contain grids and other intensive layouts).
* `Record` now has properties and methods for accessing and iterating over children, descendants,
  and ancestors
* `Store` now has methods for retrieving the descendants and ancestors of a given Record

### 💥 Breaking Changes

* **Apps must update their dev dependencies** to the latest `@xh/hoist-dev-utils` package: v4.0+.
  This updates the versions of Babel / Webpack used in builds to their latest / current versions and
  swaps to the updated Babel recommendation of `core-js` for polyfills.
* The `allSettled` function in `@xh/promise` has been removed. Applications using this method should
  use the ECMA standard (stage-2) `Promise.allSettled` instead. This method is now fully available
  in Hoist via bundled polyfills. Note that the standard method returns an array of objects of the
  form `{status: [rejected|fulfilled], ...}`, rather than `{state: [rejected|fulfilled], ...}`.
* The `containerRef` argument for `XH.toast()` should now be a DOM element. Component instances are
  no longer supported types for this value. This is required to support functional Components
  throughout the toolkit.
* Apps that need to prevent a `StoreFilterField` from binding to a `GridModel` in context, need to
  set the `store` or `gridModel` property explicitly to null.
* The Blueprint non-standard decorators `ContextMenuTarget` and `HotkeysTarget` are no longer
  supported. Use the new hooks `useContextMenu()` and `useHotkeys()` instead. For convenience, this
  functionality has also been made available directly on `Panel` via the `contextMenu` and `hotkeys`
  props.
* `DataView` and `DataViewModel` have been moved from `/desktop/cmp/dataview` to the cross-platform
  package `/cmp/dataview`.
* `isReactElement` has been removed. Applications should use the native React API method
  `React.isValidElement` instead.

### ⚙️ Technical

* `createObservableRef()` is now available in `@xh/hoist/utils/react` package. Use this function for
  creating refs that are functionally equivalent to refs created with `React.createRef()`, yet fully
  observable. With this change the `Ref` class in the same package is now obsolete.
* Hoist now establishes a proper react "error boundary" around all application code. This means that
  errors throw when rendering will be caught and displayed in the standard Hoist exception dialog,
  and stack traces for rendering errors should be significantly less verbose.
* Not a Hoist feature, exactly, but the latest version of `@xh/hoist-dev-utils` (see below) enables
  support for the `optional chaining` (aka null safe) and `nullish coalescing` operators via their
  Babel proposal plugins. Developers are encouraged to make good use of the new syntax below:
    * conditional-chaining: `let foo = bar?.baz?.qux;`
    * nullish coalescing: `let foo = bar ?? 'someDefaultValue';`

### 🐞 Bug Fixes

* Date picker month and year controls will now work properly in `localDate` mode. (Previously would
  reset to underlying value.)
* Individual `Buttons` within a `ButtonGroupInput` will accept a disabled prop while continuing to
  respect the overall `ButtonGroupInput`'s disabled prop.
* Raised z-index level of AG-Grid tooltip to ensure tooltips for AG-Grid context menu items appear
  above the context menu.

### 📚 Libraries

* @blueprintjs/core `3.18 → 3.19`
* @blueprintjs/datetime `3.12 → 3.14`
* @fortawesome/fontawesome-pro `5.10 → 5.11`
* @xh/hoist-dev-utils `3.8 → 4.3` (multiple transitive updates to build tooling)
* ag-grid `21.1 → 21.2`
* highcharts `7.1 → 7.2`
* mobx `5.13 → 5.14`
* react-transition-group `4.2 → 4.3`
* rsvp (removed)
* store2 `2.9 → 2.10`

[Commit Log](https://github.com/xh/hoist-react/compare/v27.1.0...v28.0.0)

## v27.1.0 - 2019-09-05

### 🎁 New Features

* `Column.exportFormat` can now be a function, which supports setting Excel formats on a per-cell
  (vs. entire column) basis by returning a conditional `exportFormat` based upon the value and / or
  record.
    * ⚠️ Note that per-cell formatting _requires_ that apps update their server to use hoist-core
      v6.3.0+ to work, although earlier versions of hoist-core _are_ backwards compatible with the
      pre-existing, column-level export formatting.
* `DataViewModel` now supports a `sortBy` config. Accepts the same inputs as `GridModel.sortBy`,
  with the caveat that only a single-level sort is supported at this time.

[Commit Log](https://github.com/xh/hoist-react/compare/v27.0.1...v27.1.0)

## v27.0.1 - 2019-08-26

### 🐞 Bug Fixes

* Fix to `Store.clear()` and `GridModel.clear()`, which delegates to the same (#1324).

[Commit Log](https://github.com/xh/hoist-react/compare/v27.0.0...v27.0.1)

## v27.0.0 - 2019-08-23

### 🎁 New Features

* A new `LocalDate` class has been added to the toolkit. This class provides client-side support for
  "business" or "calendar" days that do not have a time component. It is an immutable class that
  supports '==', '<' and '>', as well as a number of convenient manipulation functions. Support for
  the `LocalDate` class has also been added throughout the toolkit, including:
    * `Field.type` now supports an additional `localDate` option for automatic conversion of server
      data to this type when loading into a `Store`.
    * `fetchService` is aware of this class and will automatically serialize all instances of it for
      posting to the server. ⚠ NOTE that along with this change, `fetchService` and its methods such
      as `XH.fetchJson()` will now serialize regular JS Date objects as ms timestamps when provided
      in params. Previously Dates were serialized in their default `toString()` format. This would
      be a breaking change for an app that relied on that default Date serialization, but it was
      made for increased symmetry with how Hoist JSON-serializes Dates and LocalDates on the
      server-side.
    * `DateInput` can now be used to seamlessly bind to a `LocalDate` as well as a `Date`. See its
      new prop of `valueType` which can be set to `localDate` or `date` (default).
    * A new `localDateCol` config has been added to the `@xh/hoist/grid/columns` package with
      standardized rendering and formatting.
* New `TreeMap` and `SplitTreeMap` components added, to render hierarchical data in a configurable
  TreeMap visualization based on the Highcharts library. Supports optional binding to a GridModel,
  which syncs selection and expand / collapse state.
* `Column` gets a new `highlightOnChange` config. If true, the grid will highlight the cell on each
  change by flashing its background. (Currently this is a simple on/off config - future iterations
  could support a function variant or other options to customize the flash effect based on the
  old/new values.) A new CSS var `--xh-grid-cell-change-bg-highlight` can be used to customize the
  color used, app-wide or scoped to a particular grid selector. Note that columns must *not* specify
  `rendererIsComplex` (see below) if they wish to enable the new highlight flag.

### 💥 Breaking Changes

* The updating of `Store` data has been reworked to provide a simpler and more powerful API that
  allows for the applications of additions, deletions, and updates in a single transaction:
    * The signature of `Store.updateData()` has been substantially changed, and is now the main
      entry point for all updates.
    * `Store.removeRecords()` has been removed. Use `Store.updateData()` instead.
    * `Store.addData()` has been removed. Use `Store.updateData()` instead.
* `Column` takes an additional property `rendererIsComplex`. Application must set this flag to
  `true` to indicate if a column renderer uses values other than its own bound field. This change
  provides an efficiency boost by allowing AG Grid to use its default change detection instead of
  forcing a cell refresh on any change.

### ⚙️ Technical

* `Grid` will now update the underlying AG Grid using AG Grid transactions rather than relying on
  agGrid `deltaRowMode`. This is intended to provide the best possible grid performance and
  generally streamline the use of the AG Grid Api.

### 🐞 Bug Fixes

* Panel resize events are now properly throttled, avoiding extreme lagginess when resizing panels
  that contain complex components such as big grids.
* Workaround for issues with the mobile Onsen toolkit throwing errors while resetting page stack.
* Dialogs call `doCancel()` handler if cancelled via `<esc>` keypress.

### 📚 Libraries

* @xh/hoist-dev-utils `3.7 → 3.8`
* qs `6.7 → 6.8`
* store2 `2.8 → 2.9`

[Commit Log](https://github.com/xh/hoist-react/compare/v26.0.1...v27.0.0)

## v26.0.1 - 2019-08-07

### 🎁 New Features

* **WebSocket support** has been added in the form of `XH.webSocketService` to establish and
  maintain a managed websocket connection with the Hoist UI server. This is implemented on the
  client via the native `WebSocket` object supported by modern browsers and relies on the
  corresponding service and management endpoints added to Hoist Core v6.1.
    * Apps must declare `webSocketsEnabled: true` in their `AppSpec` configuration to enable this
      overall functionality on the client.
    * Apps can then subscribe via the new service to updates on a requested topic and will receive
      any inbound messages for that topic via a callback.
    * The service will monitor the socket connection with a regular heartbeat and attempt to
      re-establish if dropped.
    * A new admin console snap-in provides an overview of connected websocket clients.
* The `XH.message()` and related methods such as `XH.alert()` now support more flexible
  `confirmProps` and `cancelProps` configs, each of which will be passed to their respective button
  and merged with suitable defaults. Allows use of the new `autoFocus` prop with these preconfigured
  dialogs.
    * By default, `XH.alert()` and `XH.confirm()` will auto focus the confirm button for user
      convenience.
    * The previous text/intent configs have been deprecated and the message methods will log a
      console warning if they are used (although it will continue to respect them to aid
      transitioning to the new configs).
* `GridModel` now supports a `copyCell` context menu action. See `StoreContextMenu` for more
  details.
* New `GridCountLabel` component provides an alternative to existing `StoreCountLabel`, outputting
  both overall record count and current selection count in a configurable way.
* The `Button` component accepts an `autoFocus` prop to attempt to focus on render.
* The `Checkbox` component accepts an `autoFocus` prop to attempt to focus on render.

### 💥 Breaking Changes

* `StoreCountLabel` has been moved from `/desktop/cmp/store` to the cross-platform package
  `/cmp/store`. Its `gridModel` prop has also been removed - usages with grids should likely switch
  to the new `GridCountLabel` component, noted above and imported from `/cmp/grid`.
* The API for `ClipboardButton` and `ClipboardMenuItem` has been simplified, and made implementation
  independent. Specify a single `getCopyText` function rather than the `clipboardSpec`.
  (`clipboardSpec` is an artifact from the removed `clipboard` library).
* The `XH.prompt()` and `XH.message()` input config has been updated to work as documented, with any
  initial/default value for the input sourced from `input.initialValue`. Was previously sourced from
  `input.value` (#1298).
* ChartModel `config` has been deprecated. Please use `highchartsConfig` instead.

### 🐞 Bug Fixes

* The `Select.selectOnFocus` prop is now respected when used in tandem with `enableCreate` and/or
  `queryFn` props.
* `DateInput` popup _will_ now close when input is blurred but will _not_ immediately close when
  `enableTextInput` is `false` and a month or year is clicked (#1293).
* Buttons within a grid `actionCol` now render properly in compact mode, without clipping/overflow.

### ⚙️ Technical

* `AgGridModel` will now throw an exception if any of its methods which depend on AG Grid state are
  called before the grid has been fully initialized (AG Grid onGridReady event has fired).
  Applications can check the new `isReady` property on `AgGridModel` before calling such methods
  to️️ verify the grid is fully initialized.

### 📚 Libraries

* @blueprintjs/core `3.17 → 3.18`
* @blueprintjs/datetime `3.11 → 3.12`
* @fortawesome/fontawesome `5.9 → 5.10`
* ag-grid `21.0.1 → 21.1.1`
* store2 `2.7 → 2.8`
* The `clipboard` library has been replaced with the simpler `clipboard-copy` library.

[Commit Log](https://github.com/xh/hoist-react/compare/v25.2.0...v26.0.1)

## v25.2.0 - 2019-07-25

### 🎁 New Features

* `RecordAction` supports a new `secondaryText` property. When used for a Grid context menu item,
  this text appears on the right side of the menu item, usually used for displaying the shortcut key
  associated with an action.

### 🐞 Bug Fixes

* Fixed issue with loopy behavior when using `Select.selectOnFocus` and changing focus
  simultaneously with keyboard and mouse.

[Commit Log](https://github.com/xh/hoist-react/compare/v25.1.0...v25.2.0)

## v25.1.0 - 2019-07-23

### 🎁 New Features

* `JsonInput` includes buttons for toggling showing in a full-screen dialog window. Also added a
  convenience button to auto-format `JsonInput's` content.
* `DateInput` supports a new `enableTextInput` prop. When this property is set to false, `DateInput`
  will be entirely driven by the provided date picker. Additionally, `DateInput` styles have been
  improved for its various modes to more clearly convey its functionality.
* `ExportButton` will auto-disable itself if bound to an empty `GridModel`. This helper button will
  now also throw a console warning (to alert the developer) if `gridModel.enableExport != true`.

### ⚙️ Technical

* Classes decorated with `@LoadSupport` will now throw an exception out of their provided
  `loadAsync()` method if called with a parameter that's not a plain object (i.e. param is clearly
  not a `LoadSpec`). Note this might be a breaking change, in so far as it introduces additional
  validation around this pre-existing API requirement.
* Requirements for the `colorSpec` option passed to Hoist number formatters have been relaxed to
  allow partial definitions such that, for example, only negative values may receive the CSS class
  specified, without having to account for positive value styling.

### 🐞 Bug Fixes

* `RestFormModel` now submits dirty fields only when editing a record, as intended (#1245).
* `FormField` will no longer override the disabled prop of its child input if true (#1262).

### 📚 Libraries

* mobx `5.11 → 5.13`
* Misc. patch-level updates

[Commit Log](https://github.com/xh/hoist-react/compare/v25.0.0...v25.1.0)

## v25.0.0 - 2019-07-16

### 🎁 New Features

* `Column` accepts a new `comparator` callback to customize how column cell values are sorted by the
  grid.
* Added `XH.prompt()` to show a simple message popup with a built-in, configurable HoistInput. When
  submitted by the user, its callback or resolved promise will include the input's value.
* `Select` accepts a new `selectOnFocus` prop. The behaviour is analogous to the `selectOnFocus`
  prop already in `TextInput`, `TextArea` and `NumberInput`.

### 💥 Breaking Changes

* The `fmtPercent` and `percentRenderer` methods will now multiply provided value by 100. This is
  consistent with the behavior of Excel's percentage formatting and matches the expectations of
  `ExportFormat.PCT`. Columns that were previously using `exportValue: v => v/100` as a workaround
  to the previous renderer behavior should remove this line of code.
* `DimensionChooserModel`'s `historyPreference` config has been renamed `preference`. It now
  supports saving both value and history to the same preference (existing history preferences will
  be handled).

[Commit Log](https://github.com/xh/hoist-react/compare/v24.2.0...v25.0.0)

## v24.2.0 - 2019-07-08

### 🎁 New Features

* `GridModel` accepts a new `colDefaults` configuration. Defaults provided via this object will be
  merged (deeply) into all column configs as they are instantiated.
* New `Panel.compactHeader` and `DockContainer.compactHeaders` props added to enable more compact
  and space efficient styling for headers in these components.
    * ⚠️ Note that as part of this change, internal panel header CSS class names changed slightly -
      apps that were targeting these internal selectors would need to adjust. See
      desktop/cmp/panel/impl/PanelHeader.scss for the relevant updates.
* A new `exportOptions.columns` option on `GridModel` replaces `exportOptions.includeHiddenCols`.
  The updated and more flexible config supports special strings 'VISIBLE' (default), 'ALL', and/or a
  list of specific colIds to include in an export.
    * To avoid immediate breaking changes, GridModel will log a warning on any remaining usages of
      `includeHiddenCols` but auto-set to `columns: 'ALL'` to maintain the same behavior.
* Added new preference `xhShowVersionBar` to allow more fine-grained control of when the Hoist
  version bar is showing. It defaults to `auto`, preserving the current behavior of always showing
  the footer to Hoist Admins while including it for non-admins *only* in non-production
  environments. The pref can alternatively be set to 'always' or 'never' on a per-user basis.

### 📚 Libraries

* @blueprintjs/core `3.16 → 3.17`
* @blueprintjs/datetime `3.10 → 3.11`
* mobx `5.10 → 5.11`
* react-transition-group `2.8 → 4.2`

[Commit Log](https://github.com/xh/hoist-react/compare/v24.1.1...v24.2.0)

## v24.1.1 - 2019-07-01

### 🐞 Bug Fixes

* Mobile column chooser internal layout/sizing fixed when used in certain secure mobile browsers.

[Commit Log](https://github.com/xh/hoist-react/compare/v24.1.0...v24.1.1)

## v24.1.0 - 2019-07-01

### 🎁 New Features

* `DateInput.enableClear` prop added to support built-in button to null-out a date input's value.

### 🐞 Bug Fixes

* The `Select` component now properly shows all options when the pick-list is re-shown after a
  change without first blurring the control. (Previously this interaction edge case would only show
  the option matching the current input value.) #1198
* Mobile mask component `onClick` callback prop restored - required to dismiss mobile menus when not
  tapping a menu option.
* When checking for a possible expired session within `XH.handleException()`, prompt for app login
  only for Ajax requests made to relative URLs (not e.g. remote APIs accessed via CORS). #1189

### ✨ Styles

* Panel splitter collapse button more visible in dark theme. CSS vars to customize further fixed.
* The mobile app menu button has been moved to the right side of the top appBar, consistent with its
  placement in desktop apps.

### 📚 Libraries

* @blueprintjs/core `3.15 → 3.16`
* @blueprintjs/datetime `3.9 → 3.10`
* codemirror `5.47 → 5.48`
* mobx `6.0 → 6.1`

[Commit Log](https://github.com/xh/hoist-react/compare/v24.0.0...v24.1.0)

## v24.0.0 - 2019-06-24

### 🎁 New Features

#### Data

* A `StoreFilter` object has been introduced to the data API. This allows `Store` and
  `StoreFilterField` to support the ability to conditionally include all children when filtering
  hierarchical data stores, and could support additional filtering customizations in the future.
* `Store` now provides a `summaryRecord` property which can be used to expose aggregated data for
  the data it contains. The raw data for this record can be provided to `loadData()` and
  `updateData()` either via an explicit argument to these methods, or as the root node of the raw
  data provided (see `Store.loadRootAsSummary`).
* The `StoreFilterField` component accepts new optional `model` and `bind` props to allow control of
  its text value from an external model's observable.
* `pwd` is now a new supported type of `Field` in the `@xh/hoist/core/data` package.

#### Grid

* `GridModel` now supports a `showSummary` config which can be used to display its store's
  summaryRecord (see above) as either a pinned top or bottom row.
* `GridModel` also adds a `enableColumnPinning` config to enable/disable user-driven pinning. On
  desktop, if enabled, users can pin columns by dragging them to the left or right edges of the grid
  (the default AG Grid gesture). Column pinned state is now also captured and maintained by the
  overall grid state system.
* The desktop column chooser now options in a non-modal popover when triggered from the standard
  `ColChooserButton` component. This offers a quicker and less disruptive alternative to the modal
  dialog (which is still used when launched from the grid context menu). In this popover mode,
  updates to columns are immediately reflected in the underlying grid.
* The mobile `ColChooser` has been improved significantly. It now renders displayed and available
  columns as two lists, allowing drag and drop between to update the visibility and ordering. It
  also provides an easy option to toggle pinning the first column.
* `DimensionChooser` now supports an optional empty / ungrouped configuration with a value of `[]`.
  See `DimensionChooserModel.enableClear` and `DimensionChooser.emptyText`.

#### Other Features

* Core `AutoRefreshService` added to trigger an app-wide data refresh on a configurable interval, if
  so enabled via a combination of soft-config and user preference. Auto-refresh relies on the use of
  the root `RefreshContextModel` and model-level `LoadSupport`.
* A new `LoadingIndicator` component is available as a more minimal / unobtrusive alternative to a
  modal mask. Typically configured via a new `Panel.loadingIndicator` prop, the indicator can be
  bound to a `PendingTaskModel` and will automatically show/hide a spinner and/or custom message in
  an overlay docked to the corner of the parent Panel.
* `DateInput` adds support for new `enablePicker` and `showPickerOnFocus` props, offering greater
  control over when the calendar picker is shown. The new default behaviour is to not show the
  picker on focus, instead showing it via a built-in button.
* Transitions have been disabled by default on desktop Dialog and Popover components (both are from
  the Blueprint library) and on the Hoist Mask component. This should result in a snappier user
  experience, especially when working on remote / virtual workstations. Any in-app customizations to
  disable or remove transitions can now be removed in favor of this toolkit-wide change.
* Added new `@bindable.ref` variant of the `@bindable` decorator.

### 💥 Breaking Changes

* Apps that defined and initialized their own `AutoRefreshService` service or functionality should
  leverage the new Hoist service if possible. Apps with a pre-existing custom service of the same
  name must either remove in favor of the new service or - if they have special requirements not
  covered by the Hoist implementation - rename their own service to avoid a naming conflict.
* The `StoreFilterField.onFilterChange` callback will now be passed a `StoreFilter`, rather than a
  function.
* `DateInput` now has a calendar button on the right side of the input which is 22 pixels square.
  Applications explicitly setting width or height on this component should ensure that they are
  providing enough space for it to display its contents without clipping.

### 🐞 Bug Fixes

* Performance for bulk grid selections has been greatly improved (#1157)
* Toolbars now specify a minimum height (or width when vertical) to avoid shrinking unexpectedly
  when they contain only labels or are entirely empty (but still desired to e.g. align UIs across
  multiple panels). Customize if needed via the new `--xh-tbar-min-size` CSS var.
* All Hoist Components that accept a `model` prop now have that properly documented in their
  prop-types.
* Admin Log Viewer no longer reverses its lines when not in tail mode.

### ⚙️ Technical

* The `AppSpec` config passed to `XH.renderApp()` now supports a `clientAppCode` value to compliment
  the existing `clientAppName`. Both values are now optional and defaulted from the project-wide
  `appCode` and `appName` values set via the project's Webpack config. (Note that `clientAppCode` is
  referenced by the new `AutoRefreshService` to support configurable auto-refresh intervals on a
  per-app basis.)

### 📚 Libraries

* ag-grid `20.0 → 21.0`
* react-select `2.4 → 3.0`
* mobx-react `5.4 → 6.0.3`
* font-awesome `5.8 → 5.9`
* react-beautiful-dnd `10.1.1 → 11.0.4`

[Commit Log](https://github.com/xh/hoist-react/compare/v23.0.0...v24.0.0)

## v23.0.0 - 2019-05-30

### 🎁 New Features

* `GridModel` now accepts a config of `cellBorders`, similar to `rowBorders`
* `Panel.tbar` and `Panel.bbar` props now accept an array of Elements and will auto-generate a
  `Toolbar` to contain them, avoiding the need for the extra import of `toolbar()`.
* New functions `withDebug` and `withShortDebug` have been added to provide a terse syntax for
  adding debug messages that track the execution of specific blocks of code.
* `XH.toast()` now supports an optional `containerRef` argument that can be used for anchoring a
  toast within another component (desktop only). Can be used to display more targeted toasts within
  the relevant section of an application UI, as opposed to the edge of the screen.
* `ButtonGroupInput` accepts a new `enableClear` prop that allows the active / depressed button to
  be unselected by pressing it again - this sets the value of the input as a whole to `null`.
* Hoist Admins now always see the VersionBar in the footer.
* `Promise.track` now accepts an optional `omit` config that indicates when no tracking will be
  performed.
* `fmtNumber` now accepts an optional `prefix` config that prepends immediately before the number,
  but after the sign (`+`, `-`).
* New utility methods `forEachAsync()` and `whileAsync()` have been added to allow non-blocking
  execution of time-consuming loops.

### 💥 Breaking Changes

* The `AppOption.refreshRequired` config has been renamed to `reloadRequired` to better match the
  `XH.reloadApp()` method called to reload the entire app in the browser. Any options defined by an
  app that require it to be fully reloaded should have this renamed config set to `true`.
* The options dialog will now automatically trigger an app-wide data _refresh_ via
  `XH.refreshAppAsync()` if options have changed that don't require a _reload_.
* The `EventSupport` mixin has been removed. There are no known uses of it and it is in conflict
  with the overall reactive structure of the hoist-react API. If your app listens to the
  `appStateChanged`, `prefChange` or `prefsPushed` events you will need to adjust accordingly.

### 🐞 Bug Fixes

* `Select` will now let the user edit existing text in conditions where it is expected to be
  editable. #880
* The Admin "Config Differ" tool has been updated to reflect changes to `Record` made in v22. It is
  once again able to apply remote config values.
* A `Panel` with configs `resizable: true, collapsible: false` now renders with a splitter.
* A `Panel` with no `icon`, `title`, or `headerItems` will not render a blank header.
* `FileChooser.enableMulti` now behaves as one might expect -- true to allow multiple files in a
  single upload. Previous behavior (the ability to add multiple files to dropzone) is now controlled
  by `enableAddMulti`.

[Commit Log](https://github.com/xh/hoist-react/compare/v22.0.0...v23.0.0)

## v22.0.0 - 2019-04-29

### 🎁 New Features

* A new `DockContainer` component provides a user-friendly way to render multiple child components
  "docked" to its bottom edge. Each child view is rendered with a configurable header and controls
  to allow the user to expand it, collapse it, or optionally "pop it out" into a modal dialog.
* A new `AgGrid` component provides a much lighter Hoist wrapper around AG Grid while maintaining
  consistent styling and layout support. This allows apps to use any features supported by AG Grid
  without conflicting with functionality added by the core Hoist `Grid`.
    * Note that this lighter wrapper lacks a number of core Hoist features and integrations,
      including store support, grid state, enhanced column and renderer APIs, absolute value
      sorting, and more.
    * An associated `AgGridModel` provides access to to the AG Grid APIs, minimal styling configs,
      and several utility methods for managing Grid state.
* Added `GridModel.groupSortFn` config to support custom group sorting (replaces any use of
  `agOptions.defaultGroupSortComparator`).
* The `Column.cellClass` and `Column.headerClass` configs now accept functions to dynamically
  generate custom classes based on the Record and/or Column being rendered.
* The `Record` object now provides an additional getter `Record.allChildren` to return all children
  of the record, irrespective of the current filter in place on the record's store. This supplements
  the existing `Record.children` getter, which returns only the children meeting the filter.

### 💥 Breaking Changes

* The class `LocalStore` has been renamed `Store`, and is now the main implementation and base class
  for Store Data. The extraneous abstract superclass `BaseStore` has been removed.
* `Store.dataLastUpdated` had been renamed `Store.lastUpdated` on the new class and is now a simple
  timestamp (ms) rather than a Javascript Date object.
* The constructor argument `Store.processRawData` now expects a function that *returns* a modified
  object with the necessary edits. This allows implementations to safely *clone* the raw data rather
  than mutating it.
* The method `Store.removeRecord` has been replaced with the method `Store.removeRecords`. This will
  facilitate efficient bulk deletes.

### ⚙️ Technical

* `Grid` now performs an important performance workaround when loading a new dataset that would
  result in the removal of a significant amount of existing records/rows. The underlying AG Grid
  component has a serious bottleneck here (acknowledged as AG-2879 in their bug tracker). The Hoist
  grid wrapper will now detect when this is likely and proactively clear all data using a different
  API call before loading the new dataset.
* The implementations `Store`, `RecordSet`, and `Record` have been updated to more efficiently
  re-use existing record references when loading, updating, or filtering data in a store. This keeps
  the Record objects within a store as stable as possible, and allows additional optimizations by
  AG Grid and its `deltaRowDataMode`.
* When loading raw data into store `Record`s, Hoist will now perform additional conversions based on
  the declared `Field.type`. The unused `Field.nullable` has been removed.
* `LocalStorageService` now uses both the `appCode` and current username for its namespace key,
  ensuring that e.g. local prefs/grid state are not overwritten across multiple app users on one OS
  profile, or when admin impersonation is active. The service will automatically perform a one-time
  migration of existing local state from the old namespace to the new. #674
* `elem` no longer skips `null` children in its calls to `React.createElement()`. These children may
  play the role of placeholders when using conditional rendering, and skipping them was causing
  React to trigger extra re-renders. This change further simplifies Hoist's element factory and
  removes an unnecessary divergence with the behavior of JSX.

### 🐞 Bug Fixes

* `Grid` exports retain sorting, including support for absolute value sorting. #1068
* Ensure `FormField`s are keyed with their model ID, so that React can properly account for dynamic
  changes to fields within a form. #1031
* Prompt for app refresh in (rare) case of mismatch between client and server-side session user.
  (This can happen during impersonation and is defended against in server-side code.) #675

[Commit Log](https://github.com/xh/hoist-react/compare/v21.0.2...v22.0.0)

## v21.0.2 - 2019-04-05

### 📚 Libraries

* Rollback AG Grid to v20.0.0 after running into new performance issues with large datasets and
  `deltaRowDataMode`. Updates to tree filtering logic, also related to grid performance issues with
  filtered tree results returning much larger record counts.

## v21.0.0 - 2019-04-04

### 🎁 New Features

* `FetchService` fetch methods now accept a plain object as the `headers` argument. These headers
  will be merged with the default headers provided by FetchService.
* An app can also now specify default headers to be sent with every fetch request via
  `XH.fetchService.setDefaultHeaders()`. You can pass either a plain object, or a closure which
  returns one.
* `Grid` supports a new `onGridReady` prop, allowing apps to hook into the AG Grid event callback
  without inadvertently short-circuiting the Grid's own internal handler.

### 💥 Breaking Changes

* The shortcut getter `FormModel.isNotValid` was deemed confusing and has been removed from the API.
  In most cases applications should use `!FormModel.isValid` instead; this expression will return
  `false` for the `Unknown` as well as the `NotValid` state. Applications that wish to explicitly
  test for the `NotValid` state should use the `validationState` getter.
* Multiple HoistInputs have changed their `onKeyPress` props to `onKeyDown`, including TextInput,
  NumberInput, TextArea & SearchInput. The `onKeyPress` event has been deprecated in general and has
  limitations on which keys will trigger the event to fire (i.e. it would not fire on an arrow
  keypress).
* FetchService's fetch methods no longer support `contentType` parameter. Instead, specify a custom
  content-type by setting a 'Content-Type' header using the `headers` parameter.
* FetchService's fetch methods no longer support `acceptJson` parameter. Instead, pass an {"Accept":
  "application/json"} header using the `headers` parameter.

### ✨ Styles

* Black point + grid colors adjusted in dark theme to better blend with overall blue-gray tint.
* Mobile styles have been adjusted to increase the default font size and grid row height, in
  addition to a number of other smaller visual adjustments.

### 🐞 Bug Fixes

* Avoid throwing React error due to tab / routing interactions. Tab / routing / state support
  generally improved. (#1052)
* `GridModel.selectFirst()` improved to reliably select first visible record even when one or more
  groupBy levels active. (#1058)

### 📚 Libraries

* AG Grid `~20.1 → ~20.2` (fixes ag-grid sorting bug with treeMode)
* @blueprint/core `3.14 → 3.15`
* @blueprint/datetime `3.7 → 3.8`
* react-dropzone `10.0 → 10.1`
* react-transition-group `2.6 → 2.8`

[Commit Log](https://github.com/xh/hoist-react/compare/v20.2.1...v21.0.0)

## v20.2.1 - 2019-03-28

* Minor tweaks to grid styles - CSS var for pinned column borders, drop left/right padding on
  center-aligned grid cells.

[Commit Log](https://github.com/xh/hoist-react/compare/v20.2.0...v20.2.1)

## v20.2.0 - 2019-03-27

### 🎁 New Features

* `GridModel` exposes three new configs - `rowBorders`, `stripeRows`, and `showCellFocus` - to
  provide additional control over grid styling. The former `Grid` prop `showHover` has been
  converted to a `GridModel` config for symmetry with these other flags and more efficient
  re-rendering. Note that some grid-related CSS classes have also been modified to better conform to
  the BEM approach used elsewhere - this could be a breaking change for apps that keyed off of
  certain Hoist grid styles (not expected to be a common case).
* `Select` adds a `queryBuffer` prop to avoid over-eager calls to an async `queryFn`. This buffer is
  defaulted to 300ms to provide some out-of-the-box debouncing of keyboard input when an async query
  is provided. A longer value might be appropriate for slow / intensive queries to a remote API.

### 🐞 Bug Fixes

* A small `FormField.labelWidth` config value will now be respected, even if it is less than the
  default minWidth of 80px.
* Unnecessary re-renders of inactive tab panels now avoided.
* `Grid`'s filter will now be consistently applied to all tree grid records. Previously, the filter
  skipped deeply nested records under specific conditions.
* `Timer` no longer requires its `runFn` to be a promise, as it briefly (and unintentionally) did.
* Suppressed default browser resize handles on `textarea`.

[Commit Log](https://github.com/xh/hoist-react/compare/v20.1.1...v20.2.0)

## v20.1.1 - 2019-03-27

### 🐞 Bug Fixes

* Fix form field reset so that it will call computeValidationAsync even if revalidation is not
  triggered because the field's value did not change when reset.

[Commit Log](https://github.com/xh/hoist-react/compare/v20.1.0...v20.1.1)

## v20.1.0 - 2019-03-14

### 🎁 New Features

* Standard app options panel now includes a "Restore Defaults" button to clear all user preferences
  as well as any custom grid state, resetting the app to its default state for that user.

### 🐞 Bug Fixes

* Removed a delay from `HoistInput` blur handling, ensuring `noteBlurred()` is called as soon as the
  element loses focus. This should remove a class of bugs related to input values not flushing into
  their models quickly enough when `commitOnChange: false` and the user moves directly from an input
  to e.g. clicking a submit button. #1023
* Fix to Admin ConfigDiffer tool (missing decorator).

### ⚙️ Technical

* The `GridModel.store` config now accepts a plain object and will internally create a `LocalStore`.
  This store config can also be partially specified or even omitted entirely. GridModel will ensure
  that the store is auto-configured with all fields in configured grid columns, reducing the need
  for app code boilerplate (re)enumerating field names.
* `Timer` class reworked to allow its interval to be adjusted dynamically via `setInterval()`,
  without requiring the Timer to be re-created.

[Commit Log](https://github.com/xh/hoist-react/compare/v20.0.1...v20.1.0)

## v20.0.1 - 2019-03-08

### 🐞 Bug Fixes

* Ensure `RestStore` processes records in a standard way following a save/add operation (#1010).

[Commit Log](https://github.com/xh/hoist-react/compare/v20.0.0...v20.0.1)

## v20.0.0 - 2019-03-06

### 💥 Breaking Changes

* The `@LoadSupport` decorator has been substantially reworked and enhanced from its initial release
  in v19. It is no longer needed on the HoistComponent, but rather should be put directly on the
  owned HoistModel implementing the loading. IMPORTANT NOTE: all models should implement
  `doLoadAsync` rather than `loadAsync`. Please see `LoadSupport` for more information on this
  important change.
* `TabContainer` and `TabContainerModel` are now cross-platform. Apps should update their code to
  import both from `@xh/hoist/cmp/tab`.
* `TabContainer.switcherPosition` has been moved to `TabContainerModel`. Please note that changes to
  `switcherPosition` are not supported on mobile, where the switcher will always appear beneath the
  container.
* The `Label` component from `@xh/hoist/desktop/cmp/input` has been removed. Applications should
  consider using the basic html `label` element instead (or a `FormField` if applicable).
* The `LeftRightChooserModel` constructor no longer accepts a `leftSortBy` and `rightSortBy`
  property. The implementation of these properties was generally broken. Use `leftSorted` and
  `rightSorted` instead.

#### Mobile

* Mobile `Page` has changed - `Pages` are now wrappers around `Panels` that are designed to be used
  with a `NavigationModel` or `TabContainer`. `Page` accepts the same props as `Panel`, meaning uses
  of `loadModel` should be replaced with `mask`.
* The mobile `AppBar` title is static and defaults to the app name. If you want to display page
  titles, it is recommended to use the `title` prop on the `Page`.

### 🎁 New Features

* Enhancements to Model and Component data loading via `@LoadSupport` provides a stronger set of
  conventions and better support for distinguishing between initial loads / auto/background
  refreshes / user- driven refreshes. It also provides new patterns for ensuring application
  Services are refreshed as part of a reworked global refresh cycle.
* RestGridModel supports a new `cloneAction` to take an existing record and open the editor form in
  "add mode" with all editable fields pre-populated from the source record. The action calls
  `prepareCloneFn`, if defined on the RestGridModel, to perform any transform operations before
  rendering the form.
* Tabs in `TabContainerModel` now support an `icon` property on the desktop.
* Charts take a new optional `aspectRatio` prop.
* Added new `Column.headerTooltip` config.
* Added new method `markManaged` on `ManagedSupport`.
* Added new function decorator `debounced`.
* Added new function `applyMixin` providing support for structured creation of class decorators
  (mixins).

#### Mobile

* Column chooser support available for mobile Grids. Users can check/uncheck columns to add/remove
  them from a configurable grid and reorder the columns in the list via drag and drop. Pair
  `GridModel.enableColChooser` with a mobile `colChooserButton` to allow use.
* Added `DialogPage` to the mobile toolkit. These floating pages do not participate in navigation or
  routing, and are used for showing fullscreen views outside of the Navigator / TabContainer
  context.
* Added `Panel` to the mobile toolkit, which offers a header element with standardized styling,
  title, and icon, as well as support for top and bottom toolbars.
* The mobile `AppBar` has been updated to more closely match the desktop `AppBar`, adding `icon`,
  `leftItems`, `hideAppMenuButton` and `appMenuButtonProps` props.
* Added routing support to mobile.

### 🐞 Bug Fixes

* The HighCharts wrapper component properly resizes its chart.
* Mobile dimension chooser button properly handles overflow for longer labels.
* Sizing fixes for multi-line inputs such as textArea and jsonInput.
* NumberInput calls a `onKeyPress` prop if given.
* Layout fixes on several admin panels and detail popups.

### 📚 Libraries

* @blueprintjs/core `3.13 → 3.14`
* @xh/hoist-dev-utils `3.5 → 3.6`
* ag-grid `~20.0 → ~20.1`
* react-dropzone `~8.0 → ~9.0`
* react-select `~2.3 → ~2.4`
* router5 `~6.6 → ~7.0`
* react `~16.7 → ~16.8`

[Commit Log](https://github.com/xh/hoist-react/compare/v19.0.1...v20.0.0)

## v19.0.1 - 2019-02-12

### 🐞 Bug Fixes

* Additional updates and simplifications to `FormField` sizing of child `HoistInput` elements, for
  more reliable sizing and spacing filling behavior.

[Commit Log](https://github.com/xh/hoist-react/compare/v19.0.0...v19.0.1)

## v19.0.0 - 2019-02-08

### 🎁 New Features

* Added a new architecture for signaling the need to load / refresh new data across either the
  entire app or a section of the component hierarchy. This new system relies on React context to
  minimizes the need for explicit application wiring, and improves support for auto-refresh. See
  newly added decorator `@LoadSupport` and classes/components `RefreshContext`,
  `RefreshContextModel`, and `RefreshContextView` for more info.
* `TabContainerModel` and `TabModel` now support `refreshMode` and `renderMode` configs to allow
  better control over how inactive tabs are mounted/unmounted and how tabs handle refresh requests
  when hidden or (re)activated.
* Apps can implement `getAppOptions()` in their `AppModel` class to specify a set of app-wide
  options that should be editable via a new built-in Options dialog. This system includes built-in
  support for reading/writing options to preferences, or getting/setting their values via custom
  handlers. The toolkit handles the rendering of the dialog.
* Standard top-level app buttons - for actions such as launching the new Options dialog, switching
  themes, launching the admin client, and logging out - have been moved into a new menu accessible
  from the top-right corner of the app, leaving more space for app-specific controls in the AppBar.
* `RecordGridModel` now supports an enhanced `editors` configuration that exposes the full set of
  validation and display support from the Forms package.
* `HoistInput` sizing is now consistently implemented using `LayoutSupport`. All sizable
  `HoistInputs` now have default `width` to ensure a standard display out of the box. `JsonInput`
  and `TextArea` also have default `height`. These defaults can be overridden by declaring explicit
  `width` and `height` values, or unset by setting the prop to `null`.
* `HoistInputs` within `FormFields` will be automatically sized to fill the available space in the
  `FormField`. In these cases, it is advised to either give the `FormField` an explicit size or
  render it in a flex layout.

### 💥 Breaking Changes

* AG Grid has been updated to v20.0.0. Most apps shouldn't require any changes - however, if you are
  using `agOptions` to set sorting, filtering or resizing properties, these may need to change:

  For the `Grid`, `agOptions.enableColResize`, `agOptions.enableSorting`
  and `agOptions.enableFilter`
  have been removed. You can replicate their effects by using `agOptions.defaultColDef`. For
  `Columns`, `suppressFilter` has been removed, an should be replaced with `filter: false`.

* `HoistAppModel.requestRefresh` and `TabContainerModel.requestRefresh` have been removed.
  Applications should use the new Refresh architecture described above instead.
* `tabRefreshMode` on TabContainer has been renamed `renderMode`.
* `TabModel.reloadOnShow` has been removed. Set the `refreshMode` property on TabContainerModel or
  TabModel to `TabRefreshMode.ON_SHOW_ALWAYS` instead.
* The mobile APIs for `TabContainerModel`, `TabModel`, and `RefreshButton` have been rewritten to
  more closely mirror the desktop API.
* The API for `RecordGridModel` editors has changed -- `type` is no longer supported. Use
  `fieldModel` and `formField` instead.
* `LocalStore.loadRawData` requires that all records presented to store have unique IDs specified.
  See `LocalStore.idSpec` for more information.

### 🐞 Bug Fixes

* SwitchInput and RadioInput now properly highlight validation errors in `minimal` mode.

### 📚 Libraries

* @blueprintjs/core `3.12 → 3.13`
* ag-grid `~19.1.4 → ~20.0.0`

[Commit Log](https://github.com/xh/hoist-react/compare/v18.1.2...v19.0.0)

## v18.1.2 - 2019-01-30

### 🐞 Bug Fixes

* Grid integrations relying on column visibility (namely export, storeFilterField) now correctly
  consult updated column state from GridModel. #935
* Ensure `FieldModel.initialValue` is observable to ensure that computed dirty state (and any other
  derivations) are updated if it changes. #934
* Fixes to ensure Admin console log viewer more cleanly handles exceptions (e.g. attempting to
  auto-refresh on a log file that has been deleted).

[Commit Log](https://github.com/xh/hoist-react/compare/v18.1.1...v18.1.2)

## v18.1.1 - 2019-01-29

* Grid cell padding can be controlled via a new set of CSS vars and is reduced by default for grids
  in compact mode.
* The `addRecordAsync()` and `saveRecordAsync()` methods on `RestStore` return the updated record.

[Commit Log](https://github.com/xh/hoist-react/compare/v18.1.0...v18.1.1)

## v18.1.0 - 2019-01-28

### 🎁 New Features

* New `@managed` class field decorator can be used to mark a property as fully created/owned by its
  containing class (provided that class has installed the matching `@ManagedSupport` decorator).
    * The framework will automatically pass any `@managed` class members to `XH.safeDestroy()` on
      destroy/unmount to ensure their own `destroy()` lifecycle methods are called and any related
      resources are disposed of properly, notably MobX observables and reactions.
    * In practice, this should be used to decorate any properties on `HoistModel`, `HoistService`,
      or
      `HoistComponent` classes that hold a reference to a `HoistModel` created by that class. All of
      those core artifacts support the new decorator, `HoistModel` already provides a built-in
      `destroy()` method, and calling that method when an app is done with a Model is an important
      best practice that can now happen more reliably / easily.
* `FormModel.getData()` accepts a new single parameter `dirtyOnly` - pass true to get back only
  fields which have been modified.
* The mobile `Select` component indicates the current value with a ✅ in the drop-down list.
* Excel exports from tree grids now include the matching expand/collapse tree controls baked into
  generated Excel file.

### 🐞 Bug Fixes

* The `JsonInput` component now properly respects / indicates disabled state.

### 📚 Libraries

* Hoist-dev-utils `3.4.1 → 3.5.0` - updated webpack and other build tool dependencies, as well as
  an improved eslint configuration.
* @blueprintjs/core `3.10 → 3.12`
* @blueprintjs/datetime `3.5 → 3.7`
* fontawesome `5.6 → 5.7`
* mobx `5.8 → 5.9`
* react-select `2.2 → 2.3`
* Other patch updates

[Commit Log](https://github.com/xh/hoist-react/compare/v18.0.0...v18.1.0)

## v18.0.0 - 2019-01-15

### 🎁 New Features

* Form support has been substantially enhanced and restructured to provide both a cleaner API and
  new functionality:
    * `FormModel` and `FieldModel` are now concrete classes and provide the main entry point for
      specifying the contents of a form. The `Field` and `FieldSupport` decorators have been
      removed.
    * Fields and sub-forms may now be dynamically added to FormModel.
    * The validation state of a FormModel is now *immediately* available after construction and
      independent of the GUI. The triggering of the *display* of that state is now a separate
      process triggered by GUI actions such as blur.
    * `FormField` has been substantially reworked to support a read-only display and inherit common
      property settings from its containing `Form`.
    * `HoistInput` has been moved into the `input` package to clarify that these are lower level
      controls and independent of the Forms package.

* `RestGrid` now supports a `mask` prop. RestGrid loading is now masked by default.
* `Chart` component now supports a built-in zoom out gesture: click and drag from right-to-left on
  charts with x-axis zooming.
* `Select` now supports an `enableClear` prop to control the presence of an optional inline clear
  button.
* `Grid` components take `onCellClicked` and `onCellDoubleClicked` event handlers.
* A new desktop `FileChooser` wraps a preconfigured react-dropzone component to allow users to
  easily select files for upload or other client-side processing.

### 💥 Breaking Changes

* Major changes to Form (see above). `HoistInput` imports will also need to be adjusted to move from
  `form` to `input`.
* The name of the HoistInput `field` prop has been changed to `bind`. This change distinguishes the
  lower-level input package more clearly from the higher-level form package which uses it. It also
  more clearly relates the property to the associated `@bindable` annotation for models.
* A `Select` input with `enableMulti = true` will by default no longer show an inline x to clear the
  input value. Use the `enableClear` prop to re-enable.
* Column definitions are exported from the `grid` package. To ensure backwards compatibility,
  replace imports from `@xh/hoist/desktop/columns` with `@xh/hoist/desktop/cmp/grid`.

### 📚 Libraries

* React `~16.6.0 → ~16.7.0`
* Patch version updates to multiple other dependencies.

[Commit Log](https://github.com/xh/hoist-react/compare/v17.0.0...v18.0.0)

## v17.0.0 - 2018-12-21

### 💥 Breaking Changes

* The implementation of the `model` property on `HoistComponent` has been substantially enhanced:
    * "Local" Models should now be specified on the Component class declaration by simply setting
      the
      `model` property, rather than the confusing `localModel` property.
    * HoistComponent now supports a static `modelClass` class property. If set, this property will
      allow a HoistComponent to auto-create a model internally when presented with a plain
      javascript object as its `model` prop. This is especially useful in cases like `Panel`
      and `TabContainer`, where apps often need to specify a model but do not require a reference to
      the model. Those usages can now skip importing and instantiating an instance of the
      component's model class themselves.
    * Hoist will now throw an Exception if an application attempts to changes the model on an
      existing HoistComponent instance or presents the wrong type of model to a HoistComponent where
      `modelClass` has been specified.

* `PanelSizingModel` has been renamed `PanelModel`. The class now also has the following new
  optional properties, all of which are `true` by default:
    * `showSplitter` - controls visibility of the splitter bar on the outside edge of the component.
    * `showSplitterCollapseButton` - controls visibility of the collapse button on the splitter bar.
    * `showHeaderCollapseButton` - controls visibility of a (new) collapse button in the header.

* The API methods for exporting grid data have changed and gained new features:
    * Grids must opt-in to export with the `GridModel.enableExport` config.
    * Exporting a `GridModel` is handled by the new `GridExportService`, which takes a collection of
      `exportOptions`. See `GridExportService.exportAsync` for available `exportOptions`.
    * All export entry points (`GridModel.exportAsync()`, `ExportButton` and the export context menu
      items) support `exportOptions`. Additionally, `GridModel` can be configured with default
      `exportOptions` in its config.

* The `buttonPosition` prop on `NumberInput` has been removed due to problems with the underlying
  implementation. Support for incrementing buttons on NumberInputs will be re-considered for future
  versions of Hoist.

### 🎁 New Features

* `TextInput` on desktop now supports an `enableClear` property to allow easy addition of a clear
  button at the right edge of the component.
* `TabContainer` enhancements:
    * An `omit` property can now be passed in the tab configs passed to the `TabContainerModel`
      constructor to conditionally exclude a tab from the container
    * Each `TabModel` can now be retrieved by id via the new `getTabById` method on
      `TabContainerModel`.
    * `TabModel.title` can now be changed at runtime.
    * `TabModel` now supports the following properties, which can be changed at runtime or set via
      the config:
        * `disabled` - applies a disabled style in the switcher and blocks navigation to the tab via
          user click, routing, or the API.
        * `excludeFromSwitcher` - removes the tab from the switcher, but the tab can still be
          navigated to programmatically or via routing.
* `MultiFieldRenderer` `multiFieldConfig` now supports a `delimiter` property to separate
  consecutive SubFields.
* `MultiFieldRenderer` SubFields now support a `position` property, to allow rendering in either the
  top or bottom row.
* `StoreCountLabel` now supports a new 'includeChildren' prop to control whether or not children
  records are included in the count. By default this is `false`.
* `Checkbox` now supports a `displayUnsetState` prop which may be used to display a visually
  distinct state for null values.
* `Select` now renders with a checkbox next to the selected item in its dropdown menu, instead of
  relying on highlighting. A new `hideSelectedOptionCheck` prop is available to disable.
* `RestGridModel` supports a `readonly` property.
* `DimensionChooser`, various `HoistInput` components, `Toolbar` and `ToolbarSeparator` have been
  added to the mobile component library.
* Additional environment enums for UAT and BCP, added to Hoist Core 5.4.0, are supported in the
  application footer.

### 🐞 Bug Fixes

* `NumberInput` will no longer immediately convert its shorthand value (e.g. "3m") into numeric form
  while the user remains focused on the input.
* Grid `actionCol` columns no longer render Button components for each action, relying instead on
  plain HTML / CSS markup for a significant performance improvement when there are many rows and/or
  actions per row.
* Grid exports more reliably include the appropriate file extension.
* `Select` will prevent an `<esc>` keypress from bubbling up to parent components only when its menu
  is open. (In that case, the component assumes escape was pressed to close its menu and captures
  the keypress, otherwise it should leave it alone and let it e.g. close a parent popover).

[Commit Log](https://github.com/xh/hoist-react/compare/v16.0.1...v17.0.0)

## v16.0.1 - 2018-12-12

### 🐞 Bug Fixes

* Fix to FeedbackForm allowing attempted submission with an empty message.

[Commit Log](https://github.com/xh/hoist-react/compare/v16.0.0...v16.0.1)

## v16.0.0

### 🎁 New Features

* Support for ComboBoxes and Dropdowns have been improved dramatically, via a new `Select` component
  based on react-select.
* The AG Grid based `Grid` and `GridModel` are now available on both mobile and desktop. We have
  also added new support for multi-row/multi-field columns via the new `multiFieldRenderer` renderer
  function.
* The app initialization lifecycle has been restructured so that no App classes are constructed
  until Hoist is fully initialized.
* `Column` now supports an optional `rowHeight` property.
* `Button` now defaults to 'minimal' mode, providing a much lighter-weight visual look-and-feel to
  HoistApps. `Button` also implements `@LayoutSupport`.
* Grouping state is now saved by the grid state support on `GridModel`.
* The Hoist `DimChooser` component has been ported to hoist-react.
* `fetchService` now supports an `autoAbortKey` in its fetch methods. This can be used to
  automatically cancel obsolete requests that have been superseded by more recent variants.
* Support for new `clickableLabel` property on `FormField`.
* `RestForm` now supports a read-only view.
* Hoist now supports automatic tracking of app/page load times.

### 💥 Breaking Changes

* The new location for the cross-platform grid component is `@xh/hoist/cmp/grid`. The `columns`
  package has also moved under a new sub-package in this location.
* Hoist top-level App Structure has changed in order to improve consistency of the Model-View
  conventions, to improve the accessibility of services, and to support the improvements in app
  initialization mentioned above:
    - `XH.renderApp` now takes a new `AppSpec` configuration.
    - `XH.app` is now `XH.appModel`.
    - All services are installed directly on `XH`.
    - `@HoistApp` is now `@HoistAppModel`
* `RecordAction` has been substantially refactored and improved. These are now typically immutable
  and may be shared.
    - `prepareFn` has been replaced with a `displayFn`.
    - `actionFn` and `displayFn` now take a single object as their parameter.
* The `hide` property on `Column` has been changed to `hidden`.
* The `ColChooserButton` has been moved from the incorrect location `@xh/hoist/cmp/grid` to
  `@xh/hoist/desktop/cmp/button`. This is a desktop-only component. Apps will have to adjust these
  imports.
* `withDefaultTrue` and `withDefaultFalse` in `@xh/hoist/utils/js` have been removed. Use
  `withDefault` instead.
* `CheckBox` has been renamed `Checkbox`

### ⚙️ Technical

* AG Grid has been upgraded to v19.1
* mobx has been upgraded to v5.6
* React has been upgraded to v16.6
* Allow browsers with proper support for Proxy (e.g Edge) to access Hoist Applications.

### 🐞 Bug Fixes

* Extensive. See full change list below.

[Commit Log](https://github.com/xh/hoist-react/compare/v15.1.2...v16.0.0)

## v15.1.2

🛠 Hotfix release to MultiSelect to cap the maximum number of options rendered by the drop-down
list. Note, this component is being replaced in Hoist v16 by the react-select library.

[Commit Log](https://github.com/xh/hoist-react/compare/v15.1.1...v15.1.2)

## v15.1.1

### 🐞 Bug Fixes

* Fix to minimal validation mode for FormField disrupting input focus.
* Fix to JsonInput disrupting input focus.

### ⚙️ Technical

* Support added for TLBR-style notation when specifying margin/padding via layoutSupport - e.g. box(
  {margin: '10 20 5 5'}).
* Tweak to lockout panel message when the user has no roles.

[Commit Log](https://github.com/xh/hoist-react/compare/v15.1.0...v15.1.1)

## v15.1.0

### 🎁 New Features

* The FormField component takes a new minimal prop to display validation errors with a tooltip only
  as opposed to an inline message string. This can be used to help reduce shifting / jumping form
  layouts as required.
* The admin-only user impersonation toolbar will now accept new/unknown users, to support certain
  SSO application implementations that can create users on the fly.

### ⚙️ Technical

* Error reporting to server w/ custom user messages is disabled if the user is not known to the
  client (edge case with errors early in app lifecycle, prior to successful authentication).

[Commit Log](https://github.com/xh/hoist-react/compare/v15.0.0...v15.1.0)

## v15.0.0

### 💥 Breaking Changes

* This update does not require any application client code changes, but does require updating the
  Hoist Core Grails plugin to >= 5.0. Hoist Core changes to how application roles are loaded and
  users are authenticated required minor changes to how JS clients bootstrap themselves and load
  user data.
* The Hoist Core HoistImplController has also been renamed to XhController, again requiring Hoist
  React adjustments to call the updated /xh/ paths for these (implementation) endpoints. Again, no
  app updates required beyond taking the latest Hoist Core plugin.

[Commit Log](https://github.com/xh/hoist-react/compare/v14.2.0...v15.0.0)

## v14.2.0

### 🎁 New Features

* Upgraded hoist-dev-utils to 3.0.3. Client builds now use the latest Webpack 4 and Babel 7 for
  noticeably faster builds and recompiles during CI and at development time.
* GridModel now has a top-level agColumnApi property to provide a direct handle on the AG Grid
  Column API object.

### ⚙️ Technical

* Support for column groups strengthened with the addition of a dedicated ColumnGroup sibling class
  to Column. This includes additional internal refactoring to reduce unnecessary cloning of Column
  configurations and provide a more managed path for Column updates. Public APIs did not change.
  (#694)

### 📚 Libraries

* Blueprint Core `3.6.1 → 3.7.0`
* Blueprint Datetime `3.2.0 → 3.3.0`
* Fontawesome `5.3.x → 5.4.x`
* MobX `5.1.2 → 5.5.0`
* Router5 `6.5.0 → 6.6.0`

[Commit Log](https://github.com/xh/hoist-react/compare/v14.1.3...v14.2.0)

## v14.1.3

### 🐞 Bug Fixes

* Ensure JsonInput reacts properly to value changes.

### ⚙️ Technical

* Block user pinning/unpinning in Grid via drag-and-drop - pending further work via #687.
* Support "now" as special token for dateIs min/max validation rules.
* Tweak grouped grid row background color.

[Commit Log](https://github.com/xh/hoist-react/compare/v14.1.1...v14.1.3)

## v14.1.1

### 🐞 Bug Fixes

* Fixes GridModel support for row-level grouping at same time as column grouping.

[Commit Log](https://github.com/xh/hoist-react/compare/v14.1.0...v14.1.1)

## v14.1.0

### 🎁 New Features

* GridModel now supports multiple levels of row grouping. Pass the public setGroupBy() method an
  array of string column IDs, or a falsey value / empty array to ungroup. Note that the public and
  observable groupBy property on GridModel will now always be an array, even if the grid is not
  grouped or has only a single level of grouping.
* GridModel exposes public expandAll() and collapseAll() methods for grouped / tree grids, and
  StoreContextMenu supports a new "expandCollapseAll" string token to insert context menu items.
  These are added to the default menu, but auto-hide when the grid is not in a grouped state.
* The Grid component provides a new onKeyDown prop, which takes a callback and will fire on any
  keypress targeted within the Grid. Note such a handler is not provided directly by AG Grid.
* The Column class supports pinned as a top-level config. Supports passing true to pin to the left.

### 🐞 Bug Fixes

* Updates to Grid column widths made via AG Grid's "autosize to fit" API are properly persisted to
  grid state.

[Commit Log](https://github.com/xh/hoist-react/compare/v14.0.0...v14.1.0)

## v14.0.0

* Along with numerous bug fixes, v14 brings with it a number of important enhancements for grids,
  including support for tree display, 'action' columns, and absolute value sorting. It also includes
  some new controls and improvement to focus display.

### 💥 Breaking Changes

* The signatures of the Column.elementRenderer and Column.renderer have been changed to be
  consistent with each other, and more extensible. Each takes two arguments -- the value to be
  rendered, and a single bundle of metadata.
* StoreContextMenuAction has been renamed to RecordAction. Its action property has been renamed to
  actionFn for consistency and clarity.
* LocalStore : The method LocalStore.processRawData no longer takes an array of all records, but
  instead takes just a single record. Applications that need to operate on all raw records in bulk
  should do so before presenting them to LocalStore. Also, LocalStores template methods for override
  have also changed substantially, and sub-classes that rely on these methods will need to be
  adjusted accordingly.

### 🎁 New Features

#### Grid

* The Store API now supports hierarchical datasets. Applications need to simply provide raw data for
  records with a "children" property containing the raw data for their children.
* Grid supports a 'TreeGrid' mode. To show a tree grid, bind the GridModel to a store containing
  hierarchical data (as above), set treeMode: true on the GridModel, and specify a column to display
  the tree controls (isTreeColumn: true)
* Grid supports absolute sorting for numerical columns. Specify absSort: true on your column config
  to enable. Clicking the grid header will now cycle through ASC > DESC > DESC (abs) sort modes.
* Grid supports an 'Actions' column for one-click record actions. See cmp/desktop/columns/actionCol.
* A new showHover prop on the desktop Grid component will highlight the hovered row with default
  styling. A new GridModel.rowClassFn callback was added to support per-row custom classes based on
  record data.
* A new ExportFormat.LONG_TEXT format has been added, along with a new Column.exportWidth config.
  This supports exporting columns that contain long text (e.g. notes) as multi-line cells within
  Excel.

#### Other Components

* RadioInput and ButtonGroupInput have been added to the desktop/cmp/form package.
* DateInput now has support for entering and displaying time values.
* NumberInput displays its unformatted value when focused.
* Focused components are now better highlighted, with additional CSS vars provided to customize as
  needed.

### 🐞 Bug Fixes

* Calls to GridModel.setGroupBy() work properly not only on the first, but also all subsequent calls
  (#644).
* Background / style issues resolved on several input components in dark theme (#657).
* Grid context menus appear properly over other floating components.

### 📚 Libraries

* React `16.5.1 → 16.5.2`
* router5 `6.4.2 → 6.5.0`
* CodeMirror, Highcharts, and MobX patch updates

[Commit Log](https://github.com/xh/hoist-react/compare/v13.0.0...v14.0.0)

## v13.0.0

🍀Lucky v13 brings with it a number of enhancements for forms and validation, grouped column support
in the core Grid API, a fully wrapped MultiSelect component, decorator syntax adjustments, and a
number of other fixes and enhancements.

It also includes contributions from new ExHI team members Arjun and Brendan. 🎉

### 💥 Breaking Changes

* The core `@HoistComponent`, `@HoistService`, and `@HoistModel` decorators are **no longer
  parameterized**, meaning that trailing `()` should be removed after each usage. (#586)
* The little-used `hoistComponentFactory()` method was also removed as a further simplification
  (#587).
* The `HoistField` superclass has been renamed to `HoistInput` and the various **desktop form
  control components have been renamed** to match (55afb8f). Apps using these components (which will
  likely be most apps) will need to adapt to the new names.
    * This was done to better distinguish between the input components and the upgraded Field
      concept on model classes (see below).

### 🎁 New Features

⭐️ **Forms and Fields** have been a major focus of attention, with support for structured data
fields added to Models via the `@FieldSupport` and `@field()` decorators.

* Models annotated with `@FieldSupport` can decorate member properties with `@field()`, making those
  properties observable and settable (with a generated `setXXX()` method).
* The `@field()` decorators themselves can be passed an optional display label string as well as
  zero or more *validation rules* to define required constraints on the value of the field.
* A set of predefined constraints is provided within the toolkit within the `/field/` package.
* Models using `FieldSupport` should be sure to call the `initFields()` method installed by the
  decorator within their constructor. This method can be called without arguments to generally
  initialize the field system, or it can be passed an object of field names to initial/default
  values, which will set those values on the model class properties and provide change/dirty
  detection and the ability to "reset" a form.
* A new `FormField` UI component can be used to wrap input components within a form. The `FormField`
  wrapper can accept the source model and field name, and will apply those to its child input. It
  leverages the Field model to automatically display a label, indicate required fields, and print
  validation error messages. This new component should be the building-block for most non-trivial
  forms within an application.

Other enhancements include:

* **Grid columns can be grouped**, with support for grouping added to the grid state management
  system, column chooser, and export manager (#565). To define a column group, nest column
  definitions passed to `GridModel.columns` within a wrapper object of the
  form `{headerName: 'My group', children: [...]}`.

(Note these release notes are incomplete for this version.)

[Commit Log](https://github.com/xh/hoist-react/compare/v12.1.2...v13.0.0)

## v12.1.2

### 🐞 Bug Fixes

* Fix casing on functions generated by `@settable` decorator
  (35c7daa209a4205cb011583ebf8372319716deba).

[Commit Log](https://github.com/xh/hoist-react/compare/v12.1.1...v12.1.2)

## v12.1.1

### 🐞 Bug Fixes

* Avoid passing unknown HoistField component props down to Blueprint select/checkbox controls.

### 📚 Libraries

* Rollback update of `@blueprintjs/select` package `3.1.0 → 3.0.0` - this included breaking API
  changes and will be revisited in #558.

[Commit Log](https://github.com/xh/hoist-react/compare/v12.1.0...v12.1.1)

## v12.1.0

### 🎁 New Features

* New `@bindable` and `@settable` decorators added for MobX support. Decorating a class member
  property with `@bindable` makes it a MobX `@observable` and auto-generates a setter method on the
  class wrapped in a MobX `@action`.
* A `fontAwesomeIcon` element factory is exported for use with other FA icons not enumerated by the
  `Icon` class.
* CSS variables added to control desktop Blueprint form control margins. These remain defaulted to
  zero, but now within CSS with support for variable overrides. A Blueprint library update also
  brought some changes to certain field-related alignment and style properties. Review any form
  controls within apps to ensure they remain aligned as desired
  (8275719e66b4677ec5c68a56ccc6aa3055283457 and df667b75d41d12dba96cbd206f5736886cb2ac20).

### 🐞 Bug Fixes

* Grid cells are fully refreshed on a data update, ensuring cell renderers that rely on data other
  than their primary display field are updated (#550).
* Grid auto-sizing is run after a data update, ensuring flex columns resize to adjust for possible
  scrollbar visibility changes (#553).
* Dropdown fields can be instantiated with fewer required properties set (#541).

### 📚 Libraries

* Blueprint `3.0.1 → 3.4.0`
* FontAwesome `5.2.0 → 5.3.0`
* CodeMirror `5.39.2 → 5.40.0`
* MobX `5.0.3 → 5.1.0`
* router5 `6.3.0 → 6.4.2`
* React `16.4.1 → 16.4.2`

[Commit Log](https://github.com/xh/hoist-react/compare/v12.0.0...v12.1.0)

## v12.0.0

Hoist React v12 is a relatively large release, with multiple refactorings around grid columns,
`elemFactory` support, classNames, and a re-organization of classes and exports within `utils`.

### 💥 Breaking Changes

#### ⭐️ Grid Columns

**A new `Column` class describes a top-level API for columns and their supported options** and is
intended to be a cross-platform layer on top of AG Grid and TBD mobile grid implementations.

* The desktop `GridModel` class now accepts a collection of `Column` configuration objects to define
  its available columns.
* Columns may be configured with `flex: true` to cause them to stretch all available horizontal
  space within a grid, sharing it equally with any other flex columns. However note that this should
  be used sparingly, as flex columns have some deliberate limitations to ensure stable and
  consistent behavior. Most noticeably, they cannot be resized directly by users. Often, a best
  practice will be to insert an `emptyFlexCol` configuration as the last column in a grid - this
  will avoid messy-looking gaps in the layout while not requiring a data-driven column be flexed.
* User customizations to column widths are now saved if the GridModel has been configured with a
  `stateModel` key or model instance - see `GridStateModel`.
* Columns accept a `renderer` config to format text or HTML-based output. This is a callback that is
  provided the value, the row-level record, and a metadata object with the column's `colId`. An
  `elementRenderer` config is also available for cells that should render a Component.
* An `agOptions` config key continues to provide a way to pass arbitrary options to the underlying
  AG Grid instance (for desktop implementations). This is considered an "escape hatch" and should be
  used with care, but can provide a bridge to required AG Grid features as the Hoist-level API
  continues to develop.
* The "factory pattern" for Column templates / defaults has been removed, replaced by a simpler
  approach that recommends exporting simple configuration partials and spreading them into
  instance-specific column configs.
* See 0798f6bb20092c59659cf888aeaf9ecb01db52a6 for primary commit.

#### ⭐️ Element Factory, LayoutSupport, BaseClassName

Hoist provides core support for creating components via a factory pattern, powered by the `elem()`
and `elemFactory()` methods. This approach remains the recommended way to instantiate component
elements, but was **simplified and streamlined**.

* The rarely used `itemSpec` argument was removed (this previously applied defaults to child items).
* Developers can now also use JSX to instantiate all Hoist-provided components while still taking
  advantage of auto-handling for layout-related properties provided by the `LayoutSupport` mixin.
    * HoistComponents should now spread **`...this.getLayoutProps()`** into their outermost rendered
      child to enable promotion of layout properties.
* All HoistComponents can now specify a **baseClassName** on their component class and should pass
  `className: this.getClassName()` down to their outermost rendered child. This allows components to
  cleanly layer on a base CSS class name with any instance-specific classes.
* See 8342d3870102ee9bda4d11774019c4928866f256 for primary commit.

#### ⭐️ Panel resizing / collapsing

**The `Panel` component now takes a `sizingModel` prop to control and encapsulate newly built-in
resizing and collapsing behavior** (#534).

* See the `PanelSizingModel` class for configurable details, including continued support for saving
  sizing / collapsed state as a user preference.
* **The standalone `Resizable` component was removed** in favor of the improved support built into
  Panel directly.

#### Other

* Two promise-related models have been combined into **a new, more powerful `PendingTaskModel`**,
  and the `LoadMask` component has been removed and consolidated into `Mask`
  (d00a5c6e8fc1e0e89c2ce3eef5f3e14cb842f3c8).
    * `Panel` now exposes a single `mask` prop that can take either a configured `mask` element or a
      simple boolean to display/remove a default mask.
* **Classes within the `utils` package have been re-organized** into more standardized and scalable
  namespaces. Imports of these classes will need to be adjusted.

### 🎁 New Features

* **The desktop Grid component now offers a `compact` mode** with configurable styling to display
  significantly more data with reduced padding and font sizes.
* The top-level `AppBar` refresh button now provides a default implementation, calling a new
  abstract `requestRefresh()` method on `HoistApp`.
* The grid column chooser can now be configured to display its column groups as initially collapsed,
  for especially large collections of columns.
* A new `XH.restoreDefaultsAsync()` method provides a centralized way to wipe out user-specific
  preferences or customizations (#508).
* Additional Blueprint `MultiSelect`, `Tag`, and `FormGroup` controls re-exported.

### 🐞 Bug Fixes

* Some components were unintentionally not exporting their Component class directly, blocking JSX
  usage. All components now export their class.
* Multiple fixes to `DayField` (#531).
* JsonField now responds properly when switching from light to dark theme (#507).
* Context menus properly filter out duplicated separators (#518).

[Commit Log](https://github.com/xh/hoist-react/compare/v11.0.0...v12.0.0)

## v11.0.0

### 💥 Breaking Changes

* **Blueprint has been upgraded to the latest 3.x release.** The primary breaking change here is the
  renaming of all `pt-` CSS classes to use a new `bp3-` prefix. Any in-app usages of the BP
  selectors will need to be updated. See the
  [Blueprint "What's New" page](http://blueprintjs.com/docs/#blueprint/whats-new-3.0).
* **FontAwesome has been upgraded to the latest 5.2 release.** Only the icons enumerated in the
  Hoist `Icon` class are now registered via the FA `library.add()` method for inclusion in bundled
  code, resulting in a significant reduction in bundle size. Apps wishing to use other FA icons not
  included by Hoist must import and register them - see the
  [FA React Readme](https://github.com/FortAwesome/react-fontawesome/blob/master/README.md) for
  details.
* **The `mobx-decorators` dependency has been removed** due to lack of official support for the
  latest MobX update, as well as limited usage within the toolkit. This package was primarily
  providing the optional `@setter` decorator, which should now be replaced as needed by dedicated
  `@action` setter methods (19cbf86138499bda959303e602a6d58f6e95cb40).

### 🎁 Enhancements

* `HoistComponent` now provides a `getClassNames()` method that will merge any `baseCls` CSS class
  names specified on the component with any instance-specific classes passed in via props (#252).
    * Components that wish to declare and support a `baseCls` should use this method to generate and
      apply a combined list of classes to their outermost rendered elements (see `Grid`).
    * Base class names have been added for relevant Hoist-provided components - e.g. `.xh-panel` and
      `.xh-grid`. These will be appended to any instance class names specified within applications
      and be available as public CSS selectors.
* Relevant `HoistField` components support inline `leftIcon` and `rightElement` props. `DayField`
  adds support for `minDay / maxDay` props.
* Styling for the built-in AG Grid loading overlay has been simplified and improved (#401).
* Grid column definitions can now specify an `excludeFromExport` config to drop them from
  server-generated Excel/CSV exports (#485).

### 🐞 Bug Fixes

* Grid data loading and selection reactions have been hardened and better coordinated to prevent
  throwing when attempting to set a selection before data has been loaded (#484).

### 📚 Libraries

* Blueprint `2.x → 3.x`
* FontAwesome `5.0.x → 5.2.x`
* CodeMirror `5.37.0 → 5.39.2`
* router5 `6.2.4 → 6.3.0`

[Commit Log](https://github.com/xh/hoist-react/compare/v10.0.1...v11.0.0)

## v10.0.1

### 🐞 Bug Fixes

* Grid `export` context menu token now defaults to server-side 'exportExcel' export.
    * Specify the `exportLocal` token to return a menu item for local AG Grid export.
* Columns with `field === null` skipped for server-side export (considered spacer / structural
  columns).

## v10.0.0

### 💥 Breaking Changes

* **Access to the router API has changed** with the `XH` global now exposing `router` and
  `routerState` properties and a `navigate()` method directly.
* `ToastManager` has been deprecated. Use `XH.toast` instead.
* `Message` is no longer a public class (and its API has changed). Use `XH.message/confirm/alert`
  instead.
* Export API has changed. The Built-in grid export now uses more powerful server-side support. To
  continue to use local AG based export, call method `GridModel.localExport()`. Built-in export
  needs to be enabled with the new property on `GridModel.enableExport`. See `GridModel` for more
  details.

### 🎁 Enhancements

* New Mobile controls and `AppContainer` provided services (impersonation, about, and version bars).
* Full-featured server-side Excel export for grids.

### 🐞 Bug Fixes

* Prevent automatic zooming upon input focus on mobile devices (#476).
* Clear the selection when showing the context menu for a record which is not already selected
  (#469).
* Fix to make lockout script readable by Compatibility Mode down to IE5.

### 📚 Libraries

* MobX `4.2.x → 5.0.x`

[Commit Log](https://github.com/xh/hoist-react/compare/v9.0.0...v10.0.0)

## v9.0.0

### 💥 Breaking Changes

* **Hoist-provided mixins (decorators) have been refactored to be more granular and have been broken
  out of `HoistComponent`.**
    * New discrete mixins now exist for `LayoutSupport` and `ContextMenuSupport` - these should be
      added directly to components that require the functionality they add for auto-handling of
      layout-related props and support for showing right-click menus. The corresponding options on
      `HoistComponent` that used to enable them have been removed.
    * For consistency, we have also renamed `EventTarget → EventSupport` and `Reactive →
      ReactiveSupport` mixins. These both continue to be auto-applied to HoistModel and HoistService
      classes, and ReactiveSupport enabled by default in HoistComponent.
* **The Context menu API has changed.** The `ContextMenuSupport` mixin now specifies an abstract
  `getContextMenuItems()` method for component implementation (replacing the previous
  `renderContextMenu()` method). See the new [`ContextMenuItem` class for what these items support,
  as well as several static default items that can be used.
    * The top-level `AppContainer` no longer provides a default context menu, instead allowing the
      browser's own context menu to show unless an app / component author has implemented custom
      context-menu handling at any level of their component hierarchy.

### 🐞 Bug Fixes

* TabContainer active tab can become out of sync with the router state (#451)
    * ⚠️ Note this also involved a change to the `TabContainerModel` API - `activateTab()` is now
      the public method to set the active tab and ensure both the tab and the route land in the
      correct state.
* Remove unintended focused cell borders that came back with the prior AG Grid upgrade.

[Commit Log](https://github.com/xh/hoist-react/compare/v8.0.0...v9.0.0)

## v8.0.0

Hoist React v8 brings a big set of improvements and fixes, some API and package re-organizations,
and AG Grid upgrade, and more. 🚀

### 💥 Breaking Changes

* **Component package directories have been re-organized** to provide better symmetry between
  pre-existing "desktop" components and a new set of mobile-first component. Current desktop
  applications should replace imports from `@xh/hoist/cmp/xxx` with `@xh/hoist/desktop/cmp/xxx`.
    * Important exceptions include several classes within `@xh/hoist/cmp/layout/`, which remain
      cross-platform.
    * `Panel` and `Resizable` components have moved to their own packages in
      `@xh/hoist/desktop/cmp/panel` and `@xh/hoist/desktop/cmp/resizable`.
* **Multiple changes and improvements made to tab-related APIs and components.**
    * The `TabContainerModel` constructor API has changed, notably `children` → `tabs`, `useRoutes`
      →
      `route` (to specify a starting route as a string) and `switcherPosition` has moved from a
      model config to a prop on the `TabContainer` component.
    * `TabPane` and `TabPaneModel` have been renamed `Tab` and `TabModel`, respectively, with
      several related renames.
* **Application entry-point classes decorated with `@HoistApp` must implement the new getter method
  `containerClass()`** to specify the platform specific component used to wrap the app's
  `componentClass`.
    * This will typically be `@xh/hoist/[desktop|mobile]/AppContainer` depending on platform.

### 🎁 New Features

* **Tab-related APIs re-worked and improved**, including streamlined support for routing, a new
  `tabRenderMode` config on `TabContainerModel`, and better naming throughout.
* **Ag-grid updated to latest v18.x** - now using native flex for overall grid layout and sizing
  controls, along with multiple other vendor improvements.
* Additional `XH` API methods exposed for control of / integration with Router5.
* The core `@HoistComponent` decorated now installs a new `isDisplayed` getter to report on
  component visibility, taking into account the visibility of its ancestors in the component tree.
* Mobile and Desktop app package / component structure made more symmetrical (#444).
* Initial versions of multiple new mobile components added to the toolkit.
* Support added for **`IdleService` - automatic app suspension on inactivity** (#427).
* Hoist wrapper added for the low-level Blueprint **button component** - provides future hooks into
  button customizations and avoids direct BP import (#406).
* Built-in support for collecting user feedback via a dedicated dialog, convenient XH methods and
  default appBar button (#379).
* New `XH.isDevelopmentMode` constant added, true when running in local Webpack dev-server mode.
* CSS variables have been added to customize and standardize the Blueprint "intent" based styling,
  with defaults adjusted to be less distracting (#420).

### 🐞 Bug Fixes

* Preference-related events have been standardized and bugs resolved related to pushAsync() and the
  `prefChange` event (ee93290).
* Admin log viewer auto-refreshes in tail-mode (#330).
* Distracting grid "loading" overlay removed (#401).
* Clipboard button ("click-to-copy" functionality) restored (#442).

[Commit Log](https://github.com/xh/hoist-react/compare/v7.2.0...v8.0.0)

## v7.2.0

### 🎁 New Features

+ Admin console grids now outfitted with column choosers and grid state. #375
+ Additional components for Onsen UI mobile development.

### 🐞 Bug Fixes

+ Multiple improvements to the Admin console config differ. #380 #381 #392

[Commit Log](https://github.com/xh/hoist-react/compare/v7.1.0...v7.2.0)

## v7.1.0

### 🎁 New Features

* Additional kit components added for Onsen UI mobile development.

### 🐞 Bug Fixes

* Dropdown fields no longer default to `commitOnChange: true` - avoiding unexpected commits of
  type-ahead query values for the comboboxes.
* Exceptions thrown from FetchService more accurately report the remote host when unreachable, along
  with some additional enhancements to fetch exception reporting for clarity.

[Commit Log](https://github.com/xh/hoist-react/compare/v7.0.0...v7.1.0)

## v7.0.0

### 💥 Breaking Changes

* **Restructuring of core `App` concept** with change to new `@HoistApp` decorator and conventions
  around defining `App.js` and `AppComponent.js` files as core app entry points. `XH.app` now
  installed to provide access to singleton instance of primary app class. See #387.

### 🎁 New Features

* **Added `AppBar` component** to help further standardize a pattern for top-level application
  headers.
* **Added `SwitchField` and `SliderField`** form field components.
* **Kit package added for Onsen UI** - base component library for mobile development.
* **Preferences get a group field for better organization**, parity with AppConfigs. (Requires
  hoist-core 3.1.x.)

### 🐞 Bug Fixes

* Improvements to `Grid` component's interaction with underlying AG Grid instance, avoiding extra
  renderings and unwanted loss of state. 03de0ae7

[Commit Log](https://github.com/xh/hoist-react/compare/v6.0.0...v7.0.0)

## v6.0.0

### 💥 Breaking Changes

* API for `MessageModel` has changed as part of the feature addition noted below, with `alert()` and
  `confirm()` replaced by `show()` and new `XH` convenience methods making the need for direct calls
  rare.
* `TabContainerModel` no longer takes an `orientation` prop, replaced by the more flexible
  `switcherPosition` as noted below.

### 🎁 New Features

* **Initial version of grid state** now available, supporting easy persistence of user grid column
  selections and sorting. The `GridModel` constructor now takes a `stateModel` argument, which in
  its simplest form is a string `xhStateId` used to persist grid state to local storage. See the
  `GridStateModel` class for implementation details. #331
* The **Message API** has been improved and simplified, with new `XH.confirm()` and `XH.alert()`
  methods providing an easy way to show pop-up alerts without needing to manually construct or
  maintain a `MessageModel`. #349
* **`TabContainer` components can now be controlled with a remote `TabSwitcher`** that does not need
  to be directly docked to the container itself. Specify `switcherPosition:none` on the
  `TabContainerModel` to suppress showing the switching affordance on the tabs themselves and
  instantiate a `TabSwitcher` bound to the same model to control a tabset from elsewhere in the
  component hierarchy. In particular, this enabled top-level application tab navigation to move up
  into the top toolbar, saving vertical space in the layout. #368
* `DataViewModel` supports an `emptyText` config.

### 🐞 Bugfixes

* Dropdown fields no longer fire multiple commit messages, and no longer commit partial entries
  under some circumstances. #353 and #354
* Grids resizing fixed when shrinking the containing component. #357

[Commit Log](https://github.com/xh/hoist-react/compare/v5.0.0...v6.0.0)

## v5.0.0

### 💥 Breaking Changes

* **Multi environment configs have been unwound** See these release notes/instructions for how to
  migrate: https://github.com/xh/hoist-core/releases/tag/release-3.0.0
* **Breaking change to context menus in dataviews and grids not using the default context menu:**
  StoreContextMenu no longer takes an array of items as an argument to its constructor. Instead it
  takes a configuration object with an ‘items’ key that will point to any current implementation’s
  array of items. This object can also contain an optional gridModel argument which is intended to
  support StoreContextMenuItems that may now be specified as known ‘hoist tokens’, currently limited
  to a ‘colChooser’ token.

### 🎁 New Features

* Config differ presents inline view, easier to read diffs now.
* Print Icon added!

### 🐞 Bugfixes

* Update processFailedLoad to loadData into gridModel store, Fixes #337
* Fix regression to ErrorTracking. Make errorTrackingService safer/simpler to call at any point in
  life-cycle.
* Fix broken LocalStore state.
* Tweak flex prop for charts. Side by side charts in a flexbox now auto-size themselves! Fixes #342
* Provide token parsing for storeContextMenus. Context menus are all grown up! Fixes #300

## v4.0.1

### 🐞 Bugfixes

* DataView now properly re-renders its items when properties on their records change (and the ID
  does not)

## v4.0.0

### 💥 Breaking Changes

* **The `GridModel` selection API has been reworked for clarity.** These models formerly exposed
  their selectionModel as `grid.selection` - now that getter returns the selected records. A new
  `selectedRecord` getter is also available to return a single selection, and new string shortcut
  options are available when configuring GridModel selection behavior.
* **Grid components can now take an `agOptions` prop** to pass directly to the underlying ag-grid
  component, as well as an `onRowDoubleClicked` handler function.
  16be2bfa10e5aab4ce8e7e2e20f8569979dd70d1

### 🎁 New Features

* Additional core components have been updated with built-in `layoutSupport`, allowing developers to
  set width/height/flex and other layout properties directly as top-level props for key comps such
  as Grid, DataView, and Chart. These special props are processed via `elemFactory` into a
  `layoutConfig` prop that is now passed down to the underlying wrapper div for these components.
  081fb1f3a2246a4ff624ab123c6df36c1474ed4b

### 🐞 Bugfixes

* Log viewer tail mode now working properly for long log files - #325

## v3.0.1

### 🐞 Bugfixes

* FetchService throws a dedicated exception when the server is unreachable, fixes a confusing
  failure case detailed in #315

## v3.0.0

### 💥 Breaking Changes

* **An application's `AppModel` class must now implement a new `checkAccess()` method.** This method
  is passed the current user, and the appModel should determine if that user should see the UI and
  return an object with a `hasAccess` boolean and an optional `message` string. For a return with
  `hasAccess: false`, the framework will render a lockout panel instead of the primary UI.
  974c1def99059f11528c476f04e0d8c8a0811804
    * Note that this is only a secondary level of "security" designed to avoid showing an
      unauthorized user a confusing / non-functional UI. The server or any other third-party data
      sources must always be the actual enforcer of access to data or other operations.
* **We updated the APIs for core MobX helper methods added to component/model/service classes.** In
  particular, `addReaction()` was updated to take a more declarative / clear config object.
  8169123a4a8be6940b747e816cba40bd10fa164e
    * See Reactive.js - the mixin that provides this functionality.

### 🎁 New Features

* Built-in client-side lockout support, as per above.

### 🐞 Bugfixes

* None

------------------------------------------

📫☎️🌎 info@xh.io | https://xh.io/contact
Copyright © 2025 Extremely Heavy Industries Inc. - all rights reserved<|MERGE_RESOLUTION|>--- conflicted
+++ resolved
@@ -22,13 +22,10 @@
   views will be pinned by default.  This feature was deemed too confusing, and not useful in
   practice.  App maintainers should ensure that all global views are appropriate and well
   organized enough to be shown immediately to new users in the view menu.
-<<<<<<< HEAD
+* New constraint rule: `validEmails` - to validate one or more email addresses in an input field.
 * Added new `DynamicTabSwitcher` component, a more user-customizable version of `TabSwitcher` that
   allows for dynamic addition, removal, and drag-and-drop reordering of tabs with the ability to
   persist "favorited" tab state across sessions.
-=======
-* New constraint rule: `validEmails` - to validate one or more email addresses in an input field.
->>>>>>> 1aa0e85e
 
 ### 🐞 Bug Fixes
 
