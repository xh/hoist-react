# Changelog

## v56.0.0-SNAPSHOT - unreleased

### 🎁 New Features

* `DashCanvas` views can now be programmatically added with specified width and height dimensions.
* New `FetchService.abort()` API allows manually aborting a pending fetch request.
* Hoist exceptions have been enhanced and standardized, including new TypeScript types. The
  `Error.cause` property is now populated for wrapping exceptions.

### 💥 Breaking Changes

* Hoist now requires AG Grid v29.0.0 or higher - update your AG Grid dependency in your app's
  `package.json` file. See the [AG Grid Changelog](https://www.ag-grid.com/changelog) for details.
* "Local" preferences are no longer supported. Application should use `LocalStorageService` instead.
  With v56, the `local` flag on any preferences will be ignored, and all preferences will be saved
  on the server instead.
    * Note that Hoist will execute a one-time migration of any existing local preference values
      from the user's browser to the server on app load.
    * This change necessitates an update to `hoist-core v16.0.0`.
* Removed `Column.tooltipElement`. Use `tooltip` instead.
* Removed `fill` prop on `TextArea` and `NumberInput` component. Use `flex` instead.
* Removed previously deprecated `Button.modifier.outline` and `Button.modifier.quiet` (mobile only).
* Removed previously deprecated `AppMenuButton.extraItems.onClick`. Use `actionFn` instead.

### 🐞 Bug Fixes

* Fixed issue where a filter on a `LocalDate` field created via `FilterChooser` would cause a
  grid column filter on the same field to fail to properly render when shown.

### ⚙️ Typescript API Adjustments

* New Typescript types for all Hoist exceptions.
* Integration of AG Grid community types.

### 🎁 New Features
* `PanelModel` now supports a `defaultSize` property specified in percentage as well as pixels
  (e.g. `defaultSize: '20%'` as well as `defaultSize: 200`).

### ⚙️ Technical

<<<<<<< HEAD
=======
* Revert native `structuredClone` to lodash `deepClone` throughout toolkit.
* Hoist source code has been reformatted with Prettier.

### 📚 Libraries

* mobx `6.7 -> 6.8`
* dompurify `2.4 -> 3.0`

>>>>>>> aa67a6f9
## v55.3.0 - 2023-03-03

### 🐞 Bug Fixes

* Grid column filters scroll their internal grid horizontally to avoid clipping longer values.
* Minor improvements to the same grid filter dialog's alignment and labelling.

### ⚙️ Technical

* Use native `structuredClone` instead of lodash `deepClone` throughout toolkit.

## v55.2.1 - 2023-02-24

### 🐞 Bug Fixes

* Fixed issue where a resizable `Panel` splitter could be rendered incorrectly while dragging.

## v55.2.0 - 2023-02-10

### 🎁 New Features

* `DashCanvas` enhancements:
    * Views now support minimum and maximum dimensions.
    * Views now expose an `allowDuplicate` flag for controlling the `Duplicate` menu item
      visibility.

### 🐞 Bug Fixes

* Fixed a bug with Cube views having dimensions containing non-string or `null` values. Rows grouped
  by these dimensions would report values for the dimension which were incorrectly stringified (e.g.
  `'null'` vs. `null` or `'5'` vs. `5`). This has been fixed. Note that the stringified value is
  still reported for the rows' `cubeLabel` value, and will be used for the purposes of grouping.

### ⚙️ Typescript API Adjustments

* Improved signatures of `RestStore` APIs.

## v55.1.0 - 2023-02-09

Version 55 is the first major update of the toolkit after our transition to Typescript. In addition
to a host of runtime fixes and features, it also contains a good number of important Typescript
typing adjustments, which are listed below. It also includes a helpful
[Typescript upgrade guide](https://github.com/xh/hoist-react/blob/develop/docs/upgrade-to-typescript.md).

### 🎁 New Features

* Grid exports can now be tracked in the admin activity tab by setting `exportOptions.track` to
  true (defaults to false).
* Miscellaneous performance improvements to the cube package.
* The implementation of the `Cube.omitFn` feature has been enhanced. This function will now be
  called on *all* non-leaf nodes, not just single child nodes. This allows for more flexible
  editing of the shape of the resulting hierarchical data emitted by cube views.

### 🐞 Bug Fixes

* Fixed: grid cell editors would drop a single character edit.
* Fixed: grid date input editor's popup did not position correctly in a grid with pinned columns.
* Fixed issue with `DashContainer` flashing its "empty" text briefly before loading.
* Several Hoist TypeScript types, interfaces, and signatures have been improved or corrected (typing
  changes only).
* Fix bug where a `className` provided to a `Panel` with `modalSupport` would be dropped when in a
  modal state. Note this necessitated an additional layer in the `Panel` DOM hierarchy. Highly
  specific CSS selectors may be affected.
* Fix bug where `TileFrame` would not pass through the keys of its children.

### 💥 Breaking Changes

* The semantics of `Cube.omitFn` have changed such that it will now be called on all aggregate
  nodes, not just nodes with a single child. Applications may need to adjust any implementation of
  this function accordingly.
* `hoistCmp.containerFactory` and `hoistCmp.withContainerFactory` are removed in favor of
  the basic `hoistCmp.factory` and `hoistCmp.withFactory` respectively. See typescript
  API adjustments below.

### ⚙️ Typescript API Adjustments

The following Typescript API were adjusted in v55.

* Removed the distinction between `StandardElementFactory` and `ContainerElementFactory`. This
  distinction was deemed to be unnecessary, and overcomplicated the understanding of Hoist.
  Applications should simply continue to use `ElementFactory` instead. `hoistCmp.containerFactory`
  and `hoistCmp.withContainerFactory` are also removed in favor of the basic `hoistCmp.factory` and
  `hoistCmp.withFactory` respectively.
* `HoistProps.modelConfig` now references the type declaration of `HoistModel.config`. See
  `PanelModel` and `TabContainerModel` for examples.
* The new `SelectOption` type has been made multi-platform and moved to `@xh/hoist/core`.

**Note** that we do not intend to make such extensive Typescript changes going forward post-v55.0.
These changes were deemed critical and worth adjusting in our first typescript update, and before
typescript has been widely adopted in production Hoist apps.

### ⚙️ Technical

* Hoist's `Icon` enumeration has been re-organized slightly to better separate icons that describe
  "what they look like" - e.g. `Icon.magnifyingGlass()` - from an expanded set of aliases that
  describe "how they are used" - e.g. `Icon.search()`.
    * This allows apps to override icon choices made within Hoist components in a more targeted way,
      e.g. by setting `Icon.columnMenu = Icon.ellipsisVertical`.
* All Hoist configurations that support `omit: boolean` now additionally support a "thunkable"
  callback of type `() => boolean`.
* `Grid` will only persist minimal user column state for hidden columns, to reduce user pref sizes.

### 📚 Libraries

* @blueprintjs/core `^4.12 -> ^4.14`
* corejs `^3.26 -> ^3.27`
* mobx `6.6 -> 6.7`
* onsenui `2.11 -> 2.12` (*see testing note below)
* react-onsenui `1.11 > 1.13`

### ✅ Testing Scope

* *Full regression testing recommended for _mobile_ apps.* While the upgrade from 2.11 to 2.12
  appears as a minor release, it was in fact a major update to the library.
  See [the Onsen release notes](https://github.com/OnsenUI/OnsenUI/releases/tag/2.12.0) for
  additional details. Note that Hoist has handled all changes required to its Onsen API calls,
  and there are no breaking changes to the Hoist mobile component APIs. As a result, mobile apps
  _might_ not need to change anything, but extra care in testing is still recommended.

## v54.0.0 - 2022-12-31

We are pleased to announce that Hoist React has been fully rewritten in TypeScript! ✨🚀

All core Hoist Components, Models, and other utilities now have TypeScript interfaces for their
public APIs, improving the developer ergonomics of the toolkit with much more accurate dev-time type
checking and intellisense. Developers now also have the option (but are not required) to write
application code using TypeScript.

Runtime support for TypeScript is provided by `@xh/hoist-dev-utils v6.1+`, which recognizes and
transpiles TypeScript files (`.ts|.tsx`) via the `@babel/plugin-transform-typescript` plugin.
Development-time support can be provided by the user's IDE (e.g. IntelliJ or VSCode, which both
provide strong TypeScript-based error checking and auto-completion).

The goal of this release is to be backward compatible with v53 to the greatest degree possible, and
most applications will run with minimal or no changes. However, some breaking changes were required
and can require application adjustments, as detailed below.

As always, please review our [Toolbox project](https://github.com/xh/toolbox/), which we've updated
to use TypeScript for its own app-level code.

### 🎁 New Features

* New TypeScript interface `HoistProps` and per-component extensions to specify props for all
  components. This replaces the use of the `PropTypes` library, which is no longer included.
* ~~Enhanced TypeScript-aware implementations of `ElementFactory`, including separate factories for
  standard components (`elementFactory`) and components that often take children only
  (`containerElementFactory`).~~
* The `@bindable` annotation has been enhanced to produce a native javascript setter for its
  property as well as the `setXXX()` method it currently produces. This provides a more typescript
  friendly way to set properties in a mobx action, and should be the favored method going forward.
  The use of the `setXXX()` method will continue to be supported for backward compatibility.
* References to singleton instances of services and the app model can now also be gained via the
  static `instance` property on the class name of the singleton - e.g. `MyAppModel.instance`.
  Referencing app-level services and the AppModel via `XH` is still fully supported and recommended.
* New utility function `waitFor` returns a promise that will resolve after a specified condition
  has been met, polling at a specified interval.
* Hoist Components will now automatically remount if the model passed to them (via context or props)
  is changed during the lifetime of the component. This allows applications to swap out models
  without needing to manually force the remounting of related components with an explicit
  `key` setting, i.e.  `key: model.xhId`.
* `fmtQuantity` function now takes two new flags `useMillions` and `useBillions`.

### 💥 Breaking Changes

* The constructors for `GridModel` and `Column` no long accept arbitrary rest (e.g `...rest`)
  arguments for applying app-specific data to the object. Instead, use the new `appData` property
  on these objects.
* ~~The `elemFactory` function has been removed. Applications calling this function should specify
  `elementFactory` (typically) or `containerElementFactory` instead.~~
    * ~~Most application components are defined using helper aliases `hoistCmp.factory`
      and `hoistCmp.withFactory` - these calls do _not_ need to change, unless your component
      needs to take a list of children directly (i.e. `someComponent(child1, child2)`).~~
    * ~~Update the definition of any such components to use `hoistCmp.containerFactory` instead.~~
    * ~~Where possible, favor the simpler, default factory for more streamlined type suggestions /
      error messages regarding your component's valid props.~~
* The use of the `model` prop to provide a config object for a model to be created on-the-fly
  is deprecated.
    * Use the new `modelConfig` prop when passing a *plain object config* -
      e.g. `someComp({modelConfig: {modelOpt: true}})`
    * Continue to use the `model` prop when passing an existing model *instance* -
      e.g. `someComp({model: someCompModel})`.
* PropTypes support has been removed in favor of the type script interfaces discussed above. Apps
  importing Hoist Proptypes instances should simply remove these compile-time references.

### 🐞 Bug Fixes

* Fix bug where dragging on any panel header which is a descendant of a `DashCanvasView` would move
  the `DashCanvasView`.
* Fix bug where `GridModel.ensureRecordsVisibleAsync` could fail to make collapsed nodes visible.
* Fix bug where `GridPersistenceModel` would not clean outdated column state.
* Fix animation bug when popping pages in the mobile navigator.

### ⚙️ Technical

* Update `preflight.js` to catch errors that occur on startup, before our in-app exception handling
  is initialized.

### 📚 Libraries

* @blueprintjs/core `4.11 -> 4.12`
* @xh/hoist-dev-utils `6.0 -> 6.1`
* typescript `added @ 4.9`
* highcharts `9.3 -> 10.3`

### ✅ Testing Scope

* *Full regression testing recommended* - this is a major Hoist release and involved a significant
  amount of refactoring to the toolkit code. As such, we recommend a thorough regression test of any
  applications updating to this release from prior versions.

## v53.2.0 - 2022-11-15

### 🎁 New Features

* New methods `Store.errors`, `Store.errorCount`, and `StoreRecord.allErrors` provide convenient
  access to validation errors in the data package.
* New flag `Store.validationIsComplex` indicates whether *all* uncommitted records in a store should
  be revalidated when *any* record in the store is changed.
    * Defaults to `false`, which should be adequate for most use cases and can provide a significant
      performance boost in apps that bulk-insert 100s or 1000s of rows into editable grids.
    * Set to `true` for stores with validations that depend on other editable record values in the
      store (e.g. unique constraints), where a change to record X should cause another record Y to
      change its own validation status.

## v53.1.0 - 2022-11-03

### 🎁 New Features

* `PanelModel` now supports `modalSupport.defaultModal` option to allow rendering a Panel in an
  initially modal state.

### 🐞 Bug Fixes

* Fixed layout issues caused by top-level DOM elements created by `ModalSupport`
  and `ColumnWidthCalculator` (grid auto-sizing). Resolved occasional gaps between select inputs and
  their drop-down menus.
* Fix desktop styling bug where buttons inside a `Toast` could be rendered with a different color
  than the rest of the toast contents.
* Fix `GridModel` bug where `Store` would fail to recognize dot-separated field names as paths
  when provided as part of a field spec in object form.

### ⚙️ Technical

* Snap info (if available) from the `navigator.connection` global within the built-in call to track
  each application load.

## v53.0.0 - 2022-10-19

### 🎁 New Features

* The Hoist Admin Console is now accessible in a read-only capacity to users assigned the
  new `HOIST_ADMIN_READER` role.
* The pre-existing `HOIST_ADMIN` role inherits this new role, and is still required to take any
  actions that modify data.

### 💥 Breaking Changes

* Requires `hoist-core >= 14.4` to support the new `HOIST_ADMIN_READER` role described above. (Core
  upgrade _not_ required otherwise.)

## v52.0.2 - 2022-10-13

### 🐞 Bug Fixes

* Form field dirty checking now uses lodash `isEqual` to compare initial and current values,
  avoiding false positives with Array values.

## v52.0.1 - 2022-10-10

### 🎁 New Features

* New "Hoist Inspector" tool supports displaying and querying all of the Models, Services, and
  Stores within a running application.
    * Admin/dev-focused UI is built into all Desktop apps, activated via discrete new toggle in the
      bottom version bar (look for the 🔍 icon), or by running `XH.inspectorService.activate()`.
    * Selecting a model/service/store instance provides a quick view of its properties, including
      reactively updated observables. Useful for realtime troubleshooting of application state.
    * Includes auto-updated stats on total application model count and memory usage. Can aid in
      detecting and debugging memory leaks due to missing `@managed` annotations and other issues.
* New `DashCanvasViewModel.autoHeight` option fits the view's height to its rendered contents.
* New `DashCanvasAddViewButton` component supports adding views to `DashCanvas`.
* New `TabContainerModel.refreshContextModel` allows apps to programmatically load a `TabContainer`.
* `FilterChooserModel` now accepts shorthand inputs for numeric fields (e.g. "2m").
* Admin Console Config/Pref/Blob differ now displays the last updated time and user for each value.
* New observable `XH.environmentService.serverVersion` property, updated in the background via
  pre-existing `xhAppVersionCheckSecs` config. Note this does not replace or change the built-in
  upgrade prompt banner, but allows apps to take their own actions (e.g. reload immediately) when
  they detect an update on the server.

### 💥 Breaking Changes

* This release moves Hoist to **React v18**. Update your app's `package.json` to require the latest
  18.x versions of `react` and `react-dom`. Unless your app uses certain react-dom APIs directly, no
  other changes should be required.
* Removed deprecated method `XH.setDarkTheme()`. Use `XH.setTheme()` instead to select from our
  wide range of (two) theme options.

### 🐞 Bug Fixes

* `CompoundTaskObserver` improved to prioritize using specific messages from subtasks over the
  overall task message.
* Grid's built in context-menu option for filtering no longer shows `[object Object]` for columns
  that render React elements.
* `Store.updateData()` properly handles data in the `{rawData, parentId}` format, as documented.
* Disabled tabs now render with a muted text color on both light and dark themes, with
  new `--tab-disabled-text-color` CSS var added to customize.

### ⚙️ Technical

* `HoistComponents` no longer mutate the props object passed to them in React production mode. This
  was not causing noticeable application issues, but could result in a component's base CSS class
  being applied multiple times to its DOM element.
* `ModelSelector` used for model lookup and matching will now accept the class name of the model to
  match. Previously only a class reference could be provided.
* New check within service initialization to ensure that app service classes extend `HoistService`
  as required. (Has always been the expectation, but was not previously enforced.)
* `GridModel` will once again immediately sync data with its underlying AG Grid component. This
  reverses a v50.0.0 change that introduced a minimal debounce in order to work around an AG Grid
  rendering bug. The AG Grid bug has been resolved, and this workaround is no longer needed.
* `GridExportService` has improved support for columns of `FieldType.AUTO` and for columns with
  multiple data types and custom export functions. (`hoist-core >= 14.3` required for these
  particular improvements, but not for this Hoist React version in general.)
* The `trimToDepth` has been improved to return a depth-limited clone of its input that better
  handles nested arrays and passes through primitive inputs unchanged.

### 📚 Libraries

* @blueprintjs/core `4.6 -> 4.11`
* @blueprintjs/datetime `4.3 -> 4.4`
* @fortawesome `6.1 -> 6.2`
* dompurify `2.3 -> 2.4`
* react `17.0.1 -> 18.2.0`
* react-dom `17.0.1 -> 18.2.0`

## v51.0.0 - 2022-08-29

### 🎁 New Features

* `ButtonGroupInput` supports new `enableMulti` prop.
* `AboutDialog` can now display more dynamic custom properties.
* New option added to the Admin Activity Tracking chart to toggle on/off weekends when viewing a
  time series.
* The `filterText` field in `ColumnHeaderFilter` now gets autoFocused.

### 💥 Breaking Changes

* `CodeInput` is now rendered within an additional `div` element. Unlikely to cause issues, unless
  using targeted styling of this component.
* `xhAboutMenuConfigs` soft-config is no longer supported. To customize the `AboutDialog`, see
  `HoistAppModel.getAboutDialogItems()`

### 🐞 Bug Fixes

* Fixed issue where `ModalSupport` would trigger `MobX` memo warning in console.
* Fixed issues with `ModalSupport` implementation in `CodeInput`.
* Fixed `Grid` rendering glitches when used inside `Panel` with `ModalSupport`.
* Fixed incorrect text color on desktop toasts with a warning intent.
* Fixed potential for duplication of default Component `className` within list of CSS classes
  rendered into the DOM.
* Added missing `@computed` annotations to several `Store` getters that relay properties from
  its internal recordsets, including `maxDepth` and getters returning counts and empty status.
    * Avoids unnecessary internal render cycles within `Grid` when in tree mode.
    * Could require adjustments for apps that unintentionally relied on these observable getters
      triggering re-renders when records have changed in any way (but their output values have not).
* Hoist-supported menus will no longer filter out a `MenuDivider` if it has a `title`.
* The default `FormField` read-only renderer now supports line breaks.

### ⚙️ Technical

* The `addReaction()` and `addAutorun()` methods on `HoistBase` (i.e. models and services) now
  support passing multiple reactions in a single call and will ignore nullish inputs.

## v50.1.1 - 2022-07-29

### 🐞 Bug Fixes

* Fixed bug where components utilizing `ModalSupport` could render incorrectly when switching
  between inline and modal views.
* Improved behavior of `GridModel.whenReadyAsync()` to allow Grid more time to finish loading data.
  This improves the behavior of related methods `preSelectFirstAsync`, `selectFirstAsync`, and
  `ensureVisibleAsync`.
* `Grid` context menus are now disabled when a user is inline editing.
* An empty `DashCanvas` / `DashContainer` 'Add View' button now only displays a menu of available
  views, without unnecessarily nesting them inside an 'Add' submenu.
* Update `AppMenuButton` and `ContextMenu` to support Blueprint4 `menuItem`.

## v50.1.0 - 2022-07-21

### 🎁 New Features

* New `GridModel` method `ensureRecordsVisibleAsync` accepts one or more store records or IDs and
  scrolls to make them visible in the grid.

### 📚 Libraries

* @blueprintjs/core `4.5 -> 4.6`
* qs `6.10 -> 6.11`
* react-popper `2.2 -> 2.3`

## v50.0.0 - 2022-07-12

### 🎁 New Features

* New `PanelModel.modalSupport` option allows the user to expand a panel into a configurable modal
  dialog - without developers needing to write custom dialog implementations and without triggering
  a remount/rerender of the panel's contents.
* FilterChooser field suggestions now search within multi-word field names.
* Autosize performance has been improved for very large grids.
* New `@abstract` decorator now available for enforcing abstract methods / getters.
* `MessageModel` now receives `dismissable` and `cancelOnDismiss` flags to control the behavior of a
  popup message when clicking the background or hitting the escape key.

### 💥 Breaking Changes

* Hoist now requires AG Grid v28.0.0 or higher - update your AG Grid dependency in your app's
  `package.json` file. See the [AG Grid Changelog](https://www.ag-grid.com/changelog) for details.
* The data reactions between `GridModel` and the underlying Ag-Grid is now minimally debounced. This
  avoids multiple data updates during a single event loop tick, which can corrupt Ag-Grid's
  underlying state in the latest versions of that library.
    * This change should not affect most apps, but code that queries grid state immediately after
      loading or filtering a grid (e.g. selection, row visibility, or expansion state) should be
      tested carefully and may require a call to `await whenReadyAsync()`.
    * Note that this method is already incorporated in to several public methods on `GridModel`,
      including `selectFirstAsync()` and `ensureSelectionVisibleAsync()`.
    * ⚠ NOTE - this change has been reverted as of v52 (see above).
* Blueprint has updated all of its CSS class names to use the `bp4-` prefix instead of the `bp3-`
  prefix. Any apps styling these classes directly may need to be adjusted. See
  https://github.com/palantir/blueprint/wiki/Blueprint-4.0 for more info.
* Both `Panel.title` and `Panel.icon` props must be null or undefined to avoid rendering
  a `PanelHeader`. Previously specifying any 'falsey' value for both (e.g. an empty string
  title) would omit the header.
* `XHClass` (top-level Singleton model for Hoist) no longer extends `HoistBase`
* `DockView` component has been moved into the desktop-specific package `@xh/hoist/desktop/cmp`.
  Users of this component will need to adjust their imports accordingly.
* Requires `hoist-core >= 14.0`. Excel file exporting defaults to using column FieldType.

### 🐞 Bug Fixes

* Fixed several issues introduced with Ag-Grid v27 where rows gaps and similar rendering issues
  could appear after operating on it programmatically (see breaking changes above).
* `ColumnHeaders` now properly respond to mouse events on tablets (e.g. when using a Bluetooth
  trackpad on an iPad).
* Fixed bug where `DashCanvasModel.removeView()` was not properly disposing of removed views
* Fixed exception dialog getting overwhelmed by large messages.
* Fixed exporting to Excel file erroneously coercing certain strings (like "1e10") into numbers.

### ⚙️ Technical

* Hoist will now throw if you import a desktop specific class to a mobile app or vice-versa.

### 📚 Libraries

* @blueprintjs `3.54 -> 4.5`

[Commit Log](https://github.com/xh/hoist-react/compare/v49.2.0...v50.0.0)

## v49.2.0 - 2022-06-14

### 🎁 New Features

* New `@enumerable` decorator for making class members `enumerable`
* New `GridAutosizeOption` `renderedRowsOnly` supports more limited autosizing
  for very large grids.

### 🐞 Bug Fixes

* Fix `FilterChooser` looping between old values if updated too rapidly.
* Allow user to clear an unsupported `FilterChooser` value.
* Fix bug where `Panel` would throw when `headerItems = null`
* Fix column values filtering on `tags` fields if another filter is already present.
* Fix bug where `SwitchInput` `labelSide` would render inappropriately if within `compact` `toolbar`
* Fix bug where `SplitTreeMapModel.showSplitter` property wasn't being set in constructor

### 📚 Libraries

* mobx `6.5 -> 6.6`

[Commit Log](https://github.com/xh/hoist-react/compare/v49.1.0...v49.2.0)

## v49.1.0 - 2022-06-03

### 🎁 New Features

* A `DashCanvasViewModel` now supports `headerItems` and `extraMenuItems`
* `Store` now supports a `tags` field type
* `FieldFilter` supports `includes` and `excludes` operators for `tags` fields

### 🐞 Bug Fixes

* Fix regression with `begins`, `ends`, and `not like` filters.
* Fix `DashCanvas` styling so drag-handles no longer cause horizontal scroll bar to appear
* Fix bug where `DashCanvas` would not resize appropriately on scrollbar visibility change

[Commit Log](https://github.com/xh/hoist-react/compare/v49.0.0...v49.1.0)

## v49.0.0 - 2022-05-24

### 🎁 New Features

* Improved desktop `NumberInput`:
    * Re-implemented `min` and `max` props to properly constrain the value entered and fix several
      bugs with the underlying Blueprint control.
    * Fixed the `precision` prop to be fully respected - values emitted by the input are now
      truncated to the specified precision, if set.
    * Added additional debouncing to keep the value more stable while a user is typing.
* Added new `getAppMenuButtonExtraItems()` extension point on `@xh/hoist/admin/AppModel` to allow
  customization of the Admin Console's app menu.
* Devs can now hide the Admin > General > Users tab by setting `hideUsersTab: true` within a new,
  optional `xhAdminAppConfig` soft-config.
* Added new `SplitTreeMapModel.showSplitter` config to insert a four pixel buffer between the
  component's nested maps. Useful for visualizations with both positive and negative heat values on
  each side, to keep the two sides clearly distinguished from each other.
* New `xhChangelogConfig.limitToRoles` soft-config allows the in-app changelog (aka release notes)
  to be gated to a subset of users based on their role.
* Add support for `Map` and `WeakMap` collections in `LangUtils.getOrCreate()`.
* Mobile `textInput` now accepts an `enableClear` property with a default value of false.

### 💥 Breaking Changes

* `GridModel.groupRowElementRenderer` and `DataViewModel.groupRowElementRenderer` have been removed,
  please use `groupRowRenderer` instead. It must now return a React Element rather than an HTML
  string (plain strings are also OK, but any formatting must be done via React).
* Model classes passed to `HoistComponents` or configured in their factory must now
  extend `HoistModel`. This has long been a core assumption, but was not previously enforced.
* Nested model instances stored at properties with a `_` prefix are now considered private and will
  not be auto-wired or returned by model lookups. This should not affect most apps, but will require
  minor changes for apps that were binding components to non-standard or "private" models.
* Hoist will now throw if `Store.summaryRecord` does not have a unique ID.

### 🐞 Bug Fixes

* Fixed a bug with Panel drag-to-resize within iframes on Windows.
* Worked around an Ag-Grid bug where the grid would render incorrectly on certain sorting changes,
  specifically for abs sort columns, leaving mis-aligned rows and gaps in the grid body layout.
* Fixed a bug in `SelectEditor` that would cause the grid to lose keyboard focus during editing.

### ⚙️ Technical

* Hoist now protects against custom Grid renderers that may throw by catching the error and printing
  an "#ERROR" placeholder token in the affected cell.
* `TreeMapModel.valueRenderer` and `heatRenderer` callbacks are now passed the `StoreRecord` as a
  second argument.
* Includes a new, additional `index-manifest.html` static file required for compatibility with the
  upcoming `hoist-dev-utils v6.0` release (but remains compatible with current/older dev-utils).

### 📚 Libraries

* mobx-react-lite `3.3 -> 3.4`

[Commit Log](https://github.com/xh/hoist-react/compare/v48.0.1...v49.0.0)

## v48.0.1 - 2022-04-22

### 🐞 Bug Fixes

* Improve default rendering to call `toString()` on non-react elements returned by renderers.
* Fixed issue with `model` property missing from `Model.componentProps` under certain conditions.

[Commit Log](https://github.com/xh/hoist-react/compare/v48.0.0...v48.0.1)

## v48.0.0 - 2022-04-21

### 🎁 New Features

* A new `DashCanvas` layout component for creating scrollable dashboards that allow users to
  manually place and size their widgets using a grid-based layout. Note that this component is in
  beta and its API is subject to change.
* FontAwesome upgraded to v6. This includes redesigns of the majority of bundled icons - please
  check your app's icon usages carefully.
* Enhancements to admin log viewer. Log file metadata (size & last modified) available with
  optional upgrade to `hoist-core >= 13.2`.
* Mobile `Dialog` will scroll internally if taller than the screen.
* Configs passed to `XH.message()` and its variants now take an optional `className` to apply to the
  message dialog.
* `fmtQuantity` now displays values greater than one billion with `b` unit, similar to current
  handling of millions with `m`.

### 💥 Breaking Changes

* Hoist now requires AG Grid v27.2.0 or higher - update your AG Grid dependency in your app's
  `package.json` file. See the [AG Grid Changelog](https://www.ag-grid.com/changelog) for details.
  NOTE that AG Grid 27 includes a big breaking change to render cell contents via native React
  elements rather than HTML, along with other major API changes. To accommodate these changes, the
  following changes are required in Hoist apps:
    * `Column.renderer` must now return a React Element rather than an HTML string (plain strings
      are also OK, but any formatting must be done via React). Please review your app grids and
      update any custom renderers accordingly. `Column.elementRenderer` has been removed.
    * `DataViewModel.elementRenderer` has been renamed `DataViewModel.renderer`.
    * Formatter methods and renderers (e.g. `fmtNumber`, `numberRenderer`, etc.) now return React
      Elements by default. The `asElement` option to these functions has been removed. Use the
      new `asHtml` option to return an HTML string where required.
    * The `isPopup` argument to `useInlineEditorModel()` has been removed. If you want to display
      your inline editor in a popup, you must set the new flag `Column.editorIsPopup` to `true`.
* Deprecated message configs `confirmText`, `confirmIntent`, `cancelText`, `cancelIntent` have been
  removed.

### 🐞 Bug Fixes

* Set AG Grid's `suppressLastEmptyLineOnPaste` to true to work around a bug with Excel (Windows)
  that adds an empty line beneath the range pasted from the clipboard in editable grids.
* Fixes an issue where `NumberInput` would initially render blank values if `max` or `min` were
  set.
* Fixes an issue where tree maps would always show green for a `heatValue` of zero.

### 📚 Libraries

* @fortawesome/fontawesome-pro `5.14 -> 6.1`
* mobx `6.3 -> 6.5`
* mobx-react-lite `3.2 -> 3.3`

[Commit Log](https://github.com/xh/hoist-react/compare/v47.1.2...v48.0.0)

## v47.1.2 - 2022-04-01

### 🐞 Bug Fixes

* `FieldFilter`'s check of `committedData` is now null safe. A record with no `committedData` will
  not be filtered out.

[Commit Log](https://github.com/xh/hoist-react/compare/v47.1.1...v47.1.2)

## v47.1.1 - 2022-03-26

### 🎁 New Features

* New "sync with system" theme option - sets the Hoist theme to light/dark based on the user's OS.
* Added `cancelAlign` config to `XH.message()` and variants. Customize to "left" to render
  Cancel and Confirm actions separated by a filler.
* Added `GridModel.restoreDefaultsFn`, an optional function called after `restoreDefaultsAsync`.
  Allows apps to run additional, app-specific logic after a grid has been reset (e.g. resetting
  other, related preferences or state not managed by `GridModel` directly).
* Added `AppSpec.lockoutPanel`, allowing apps to specify a custom component.

### 🐞 Bug Fixes

* Fixed column auto-sizing when `headerName` is/returns an element.
* Fixed bug where subforms were not properly registering as dirty.
* Fixed an issue where `Select` inputs would commit `null` whilst clearing the text input.
* Fixed `Clock` component bug introduced in v47 (configured timezone was not respected).

### 📚 Libraries

* @blueprintjs/core `3.53 -> 3.54`
* @blueprintjs/datetime `3.23 -> 3.24`

[Commit Log](https://github.com/xh/hoist-react/compare/v47.0.1...v47.1.1)

## v47.0.1 - 2022-03-06

### 🐞 Bug Fixes

* Fix to mobile `ColChooser` error re. internal model handling.

[Commit Log](https://github.com/xh/hoist-react/compare/v47.0.0...v47.0.1)

## v47.0.0 - 2022-03-04

### 🎁 New Features

* Version 47 provides new features to simplify the wiring of models to each other and the components
  they render. In particular, it formalizes the existing concept of "linked" HoistModels - models
  created by Hoist via the `creates` directive or the `useLocalModel` hook - and provides them with
  the following new features:
    - an observable `componentProps` property with access to the props of their rendered component.
    - a `lookupModel()` method and a `@lookup` decorator that can be used to acquire references to
      other HoistModels that are ancestors of the model in the component hierarchy.
    - new `onLinked()` and `afterLinked()` lifecycle methods, called when the model's associated
      component is first rendered.
* As before, linked models are auto-loaded and registered for refreshes within the `RefreshContext`
  they reside in, as well as destroyed when their linked component is unmounted. Also note that the
  new features described above are all "opt-in" and should be fully backward compatible with
  existing application code.
* Hoist will now more clearly alert if a model specified via the `uses()` directive cannot be
  resolved. A new `optional` config (default false) supports components with optional models.
* New support in Cube views for aggregators that depend on rows in the data set other than their
  direct children. See new property `Aggregator.dependOnChildrenOnly` and new `AggregationContext`
  argument passed to `Aggregator.aggregate()` and `Aggregator.replace()`
* Clarified internal CSS classes and styling for `FormField`.
    * ⚠️ Note that as part of this change, the `xh-form-field-fill` class name is no longer in use.
      Apps should check for any styles for that class and replace with `.xh-form-field-inner--flex`.

### 🐞 Bug Fixes

* Fixed an issue where the menu would flash open and closed when clicking on the `FilterChooser`
  favorites button.

### 💥 Breaking Changes

* Dashboard widgets no longer receive the `viewModel` prop. Access to the `DashViewModel` within a
  widget should be obtained using either the lookup decorator (i.e. `@lookup(DashViewModel)`)
  or the `lookupModel()` method.

### 📚 Libraries

* @blueprintjs/core `3.52 -> 3.53`

[Commit Log](https://github.com/xh/hoist-react/compare/v46.1.2...v47.0.0)

## v46.1.2 - 2022-02-18

### 🐞 Bug Fixes

* Fixed an issue where column autosize can reset column order under certain circumstances.

[Commit Log](https://github.com/xh/hoist-react/compare/v46.1.1...v46.1.2)

## v46.1.1 - 2022-02-15

### 🐞 Bug Fixes

* Prevent `onClick` for disabled mobile `Buttons`.

[Commit Log](https://github.com/xh/hoist-react/compare/v46.1.0...v46.1.1)

## v46.1.0 - 2022-02-07

### Technical

* This release modifies our workaround to handle the AG Grid v26 changes to cast all of their node
  ids to strings. The initial approach in v46.0.0 - matching the AG Grid behavior by casting all
  `StoreRecord` ids to strings - was deemed too problematic for applications and has been reverted.
  Numerical ids in Store are once again fully supported.
* To accommodate the AG Grid changes, applications that are using AG Grid APIs (e.g.
  `agApi.getNode()`) should be sure to use the new property `StoreRecord.agId` to locate and compare
  records. We expect such usages to be rare in application code.

### 🎁 New Features

* `XH.showFeedbackDialog()` now takes an optional message to pre-populate within the dialog.
* Admins can now force suspension of individual client apps from the Server > WebSockets tab.
  Intended to e.g. force an app to stop refreshing an expensive query or polling an endpoint removed
  in a new release. Requires websockets to be enabled on both server and client.
* `FormField`s no longer need to specify a child input, and will simply render their readonly
  version if no child is specified. This simplifies the common use-case of fields/forms that are
  always readonly.

### 🐞 Bug Fixes

* `FormField` no longer throw if given a child that did not have `propTypes`.

[Commit Log](https://github.com/xh/hoist-react/compare/v46.0.0...v46.1.0)

## v46.0.0 - 2022-01-25

### 🎁 New Features

* `ExceptionHandler` provides a collection of overridable static properties, allowing you to set
  app-wide default behaviour for exception handling.
* `XH.handleException()` takes new `alertType` option to render error alerts via the familiar
  `dialog` or new `toast` UI.
* `XH.toast()` takes new `actionButtonProps` option to render an action button within a toast.
* New `GridModel.highlightRowOnClick` config adds a temporary highlight class to grid rows on user
  click/tap. Intended to improve UI feedback - especially on mobile, where it's enabled by default.
* New `GridModel.isInEditingMode` observable tracks inline editing start/stop with a built-in
  debounce, avoiding rapid cycling when e.g. tabbing between cells.
* `NumberInput` now supports a new `scaleFactor` prop which will be applied when converting between
  the internal and external values.
* `FilterChooser` now displays more minimal field name suggestions when first focused, as well as a
  new, configurable usage hint (`FilterChooserModel.introHelpText`) above those suggestions.

### 💥 Breaking Changes

* Hoist now requires AG Grid v26.2.0 or higher - update your AG Grid dependency in your app's
  `package.json` file. See the [AG Grid Changelog](https://www.ag-grid.com/changelog) for details.
* ~~`StoreRecord.id` must now be a String. Integers IDs were previously supported, but will be cast
  Strings during record creation.~~
    * ~~Apps using numeric record IDs for internal or server-side APIs will need to be reviewed and
      updated to handle/convert string values.~~
    * ~~This change was necessitated by a change to Ag-Grid, which now also requires String IDs for
      its row node APIs.~~
    * NOTE - the change above to require string IDs was unwound in v46.1.
* `LocalDate` methods `toString()`, `toJSON()`, `valueOf()`, and `isoString()` now all return the
  standard ISO format `YYYY-MM-DD`, consistent with built-in `Date.toISOString()`. Prior versions
  returned`YYYYMMDD`.
* The `stringifyErrorSafely` function has been moved from the `@xh/hoist/exception` package to a
  public method on `XH.exceptionHandler`. (No/little impact expected on app code.)

### 🐞 Bug Fixes

* Fix to incorrect viewport orientation reporting due to laggy mobile resize events and DOM APIs.

[Commit Log](https://github.com/xh/hoist-react/compare/v45.0.2...v46.0.0)

## v45.0.2 - 2022-01-13

### 🎁 New Features

* `FilterChooser` has new `menuWidth` prop, allowing you to specify as width for the dropdown menu
  that is different from the control.

### 🐞 Bug Fixes

* Fixed cache clearing method on Admin Console's Server > Services tab.
* Several fixes to behavior of `GridAutosizeMode.MANAGED`

[Commit Log](https://github.com/xh/hoist-react/compare/v45.0.1...v45.0.2)

## v45.0.1 - 2022-01-07

### 🐞 Bug Fixes

* Fixed a minor bug preventing Hoist apps from running on mobile Blackberry Access (Android)
  browsers

### ⚙️ Technical

* New flag `Store.experimental.castIdToString`

[Commit Log](https://github.com/xh/hoist-react/compare/v45.0.0...v45.0.1)

## v45.0.0 - 2022-01-05

### 🎁 New Features

* Grid filters configured with `GridFilterFieldSpec.enableValues` offer autocomplete suggestions
  for 'Equals' and 'Not Equals' filters.
* `GridFilterFieldSpec` has new `values` and `forceSelection` configs.
* `FilterChooser` displays a list of fields configured for filtering to improve the usability /
  discoverability of the control. Enabled by default, but can be disabled via
  new `suggestFieldsWhenEmpty` model config.
* `TreeMap` uses lightest shading for zero heat, reserving grey for nil.
* New property `Store.reuseRecords` controls if records should be reused across loads based on
  sharing identical (by reference) raw data. NOTE - this behavior was previously always enabled, but
  can be problematic under certain conditions and is not necessary for most applications. Apps with
  large datasets that want to continue to use this caching should set this flag explicitly.
* Grid column filters tweaked with several improvements to usability and styling.
* `LocalDate.get()` now supports both 'YYYY-MM-DD' and 'YYYYMMDD' inputs.
* Mobile `Button` has new `intent`, `minimal` and `outlined` props.

### 💥 Breaking Changes

* `FilterChooserFieldSpec.suggestValues` has been renamed `enableValues`, and now only accepts a
  boolean.
* `Column.exportFormat`, `Column.exportWidth` and the `ExportFormat` enum have been renamed
  `Column.excelFormat`, `Column.excelWidth` and `ExcelFormat` respectively.
* `Store.reuseRecords` must now be explicitly set on Stores with large datasets that wish to cache
  records by raw data identity (see above).
* `Record` class renamed to `StoreRecord` in anticipation of upcoming changes to JavaScript standard
  and to improve compatibility with TypeScript.
    * Not expected to have much or any impact on application code, except potentially JSDoc typings.
* Mobile `Button` no longer supports `modifier` prop. Use `minimal` and `outlined` instead.
* The following deprecated APIs were removed:
    * GridModel.selection
    * GridModel.selectedRecordId
    * StoreSelectionModel.records
    * StoreSelectionModel.ids
    * StoreSelectionModel.singleRecord
    * StoreSelectionModel.selectedRecordId
    * DataViewModel.selection
    * DataViewModel.selectedRecordId
    * RestGridModel.selection
    * LogUtils.withShortDebug
    * Promise.start

### 🐞 Bug Fixes

* `DashContainer` overflow menu still displays when the optional menu button is enabled.
* Charts in fullscreen mode now exit fullscreen mode gracefully before re-rendering.

### 📚 Libraries

* @popperjs/core `2.10 -> 2.11`
* codemirror `5.63 -> 6.65`
* http-status-codes `2.1 -> 2.2`
* prop-types `15.7 -> 15.8`
* store2 `2.12 -> 2.13`
* ua-parser-js `0.7 -> 1.0.2` (re-enables auto-patch updates)

[Commit Log](https://github.com/xh/hoist-react/compare/v44.3.0...v45.0.0)

## v44.3.0 - 2021-12-15

### 🐞 Bug Fixes

* Fixes issue with columns failing to resize on first try.
* Fixes issue preventing use of context menus on iPad.

### 📚 Libraries

* @blueprintjs/core `3.51 -> 3.52`

* [Commit Log](https://github.com/xh/hoist-react/compare/v44.2.0...v44.3.0)

## v44.2.0 - 2021-12-07

### 🎁 New Features

* Desktop inline grid editor `Select` now commits the value immediately on selection.
* `DashContainerModel` now supports an observable `showMenuButton` config which will display a
  button in the stack header for showing the context menu
* Added `GridAutosizeMode.MANAGED` to autosize Grid columns on data or `sizingMode` changes, unless
  the user has manually modified their column widths.
* Copying from Grids to the clipboard will now use the value provided by the `exportValue`
  property on the column.
* Refresh application hotkey is now built into hoist's global hotkeys (shift + r).
* Non-SSO applications will now automatically reload when a request fails due to session timeout.
* New utility methods `withInfo` and `logInfo` provide variants of the existing `withDebug` and
  `logDebug` methods, but log at the more verbose `console.log` level.

### 🐞 Bug Fixes

* Desktop panel splitter can now be dragged over an `iframe` and reliably resize the panel.
* Ensure scrollbar does not appear on multi-select in toolbar when not needed.
* `XH.isPortrait` property fixed so that it no longer changes due to the appearance of the mobile
  keyboard.

[Commit Log](https://github.com/xh/hoist-react/compare/v44.1.0...v44.2.0)

## v44.1.0 - 2021-11-08

### 🎁 New Features

* Changes to App Options are now tracked in the admin activity tab.
* New Server > Environment tab added to Admin Console to display UI server environment variables and
  JVM system properties. (Requires `hoist-core >= 10.1` to enable this optional feature.)
* Provided observable getters `XH.viewportSize`, `XH.isPortrait` and `XH.isLandscape` to allow apps
  to react to changes in viewport size and orientation.

### 🐞 Bug Fixes

* Desktop inline grid editor `DateInput` now reliably shows its date picker pop-up aligned with the
  grid cell under edit.
* Desktop `Select.hideDropdownIndicator` now defaults to `true` on tablet devices due to UX bugs
  with the select library component and touch devices.
* Ensure `Column.autosizeBufferPx` is respected if provided.

### ✨ Style

* New `--xh-menu-item` CSS vars added, with tweaks to default desktop menu styling.
* Highlight background color added to mobile menu items while pressed.

[Commit Log](https://github.com/xh/hoist-react/compare/v44.0.0...v44.1.0)

## v44.0.0 - 2021-10-26

⚠ NOTE - apps must update to `hoist-core >= 10.0.0` when taking this hoist-react update.

### 🎁 New Features

* TileFrame now supports new `onLayoutChange` callback prop.

### 🐞 Bug Fixes

* Field Filters in data package now act only on the `committed` value of the record. This stabilizes
  filtering behavior in editable grids.
* `JsonBlobService.updateAsync()` now supports data modifications with `null` values.
* Fixes an issue with Alert Banner not broadcasting to all users.
* Selected option in `Select` now scrolls into view on menu open.

### 💥 Breaking Changes

* Update required to `hoist-core >= 10.0.0` due to changes in `JsonBlobService` APIs and the
  addition of new, dedicated endpoints for Alert Banner management.

[Commit Log](https://github.com/xh/hoist-react/compare/v43.2.0...v44.0.0)

## v43.2.0 - 2021-10-14

### 🎁 New Features

* Admins can now configure an app-wide alert banner via a new tab in the Hoist Admin console.
  Intended to alert users about planned maintenance / downtime, known problems with data or upstream
  systems, and other similar use cases.
* Minor re-org of the Hoist Admin console tabs. Panels relating primarily to server-side features
  (including logging) are now grouped under a top-level "Server" tab. Configs have moved under
  "General" with the new Alert Banner feature.

### 🐞 Bug Fixes

* Always enforce a minimal `wait()` within `GridModel.autosizeAsync()` to ensure that the Grid has
  reacted to any data changes and AG Grid accurately reports on expanded rows to measure.

[Commit Log](https://github.com/xh/hoist-react/compare/v43.1.0...v43.2.0)

## v43.1.0 - 2021-10-04

### 🎁 New Features

* The Admin Console log viewer now supports downloading log files.
    * Note apps must update to `hoist-core >= v10.0` to enable this feature.
    * Core upgrade is _not_ a general requirement of this Hoist React release.
* The `field` key in the constructor for `Column` will now accept an Object with field defaults, as
  an alternative to the field name. This form allows the auto-construction of fully-defined `Field`
  objects from the column specification.

### 🐞 Bug Fixes

* `GridModel` no longer mutates any `selModel` or `colChooser` config objects provided to its
  constructor, resolving an edge-case bug where re-using the same object for either of these configs
  across multiple GridModel instances (e.g. as a shared set of defaults) would break.
* Grid autosizing tweaked to improve size estimation for indented tree rows and on mobile.

### 📚 Libraries

* @blueprintjs/core `3.50 -> 3.51`

[Commit Log](https://github.com/xh/hoist-react/compare/v43.0.2...v43.1.0)

## v43.0.2 - 2021-10-04

### 🐞 Bug Fixes

* Fix (important) to ensure static preload spinner loaded from the intended path.
    * Please also update to latest `hoist-dev-utils >= 5.11.1` if possible.
    * Avoids issue where loading an app on a nested route could trigger double-loading of app
      assets.

[Commit Log](https://github.com/xh/hoist-react/compare/v43.0.1...v43.0.2)

## v43.0.1 - 2021-10-04

### 🎁 New Features

* New `GridFindField` component that enables users to search through a Grid and select rows that
  match the entered search term, _without_ applying any filtering. Especially useful for grids with
  aggregations or other logic that preclude client-side filtering of the data.
* Tree grid rows can be expanded / collapsed by clicking anywhere on the row. The new
  `GridModel.clicksToExpand` config can be used to control how many clicks will toggle the row.
  Defaults to double-click for desktop, and single tap for mobile - set to 0 to disable entirely.
* Added `GridModel.onCellContextMenu` handler. Note that for mobile (phone) apps, this handler fires
  on the "long press" (aka "tap and hold") gesture. This means it can be used as an alternate event
  for actions like drilling into a record detail, especially for parent rows on tree grids, where
  single tap will by default expand/collapse the node.
* In the `@xh/hoist/desktop/grid` package, `CheckboxEditor` has been renamed `BooleanEditor`. This
  new component supports a `quickToggle` prop which allows for more streamlined inline editing of
  boolean values.
* `LoadSpec` now supports a new `meta` property. Use this property to pass app-specific metadata
  through the `LoadSupport` loading and refresh lifecycle.
* A spinner is now shown while the app downloads and parses its javascript - most noticeable when
  loading a new (uncached) version, especially on a slower mobile connection. (Requires
  `@xh/hoist-dev-utils` v5.11 or greater to enable.)
* Log Levels now include information on when the custom config was last updated and by whom.
    * Note apps must update their server-side to `hoist-core v10.0` or greater to persist the date
      and username associated with the config (although this is _not_ a general or hard requirement
      for taking this version of hoist-react).

### ⚙️ Technical

* Removed `DEFAULT_SORTING_ORDER` static from `Column` class in favor of three new preset constants:
  `ASC_FIRST`, `DESC_FIRST`, and `ABS_DESC_FIRST`. Hoist will now default sorting order on columns
  based on field type. Sorting order can still be manually set via `Column.sortingOrder`.

### 🐞 Bug Fixes

* The ag-grid grid property `stopEditingWhenCellsLoseFocus` is now enabled by default to ensure
  values are committed to the Store if the user clicks somewhere outside the grid while editing a
  cell.
* Triggering inline editing of text or select editor cells by typing characters will no longer lose
  the first character pressed.

### ✨ Style

* New `TreeStyle.COLORS` and `TreeStyle.COLORS_AND_BORDERS` tree grid styles have been added. Use
  the `--xh-grid-tree-group-color-level-*` CSS vars to customize colors as needed.
* `TreeStyle.HIGHLIGHTS` and `TreeStyle.HIGHLIGHTS_AND_BORDERS` now highlight row nodes on a
  gradient according to their depth.
* Default colors for masks and dialog backdrops have been adjusted, with less obtrusive colors used
  for masks via `--xh-mask-bg` and a darker `--xh-backdrop-bg` var now used behind dialogs.
* Mobile-specific styles and CSS vars for panel and dialog title background have been tweaked to use
  desktop defaults, and mobile dialogs now respect `--xh-popup-*` vars as expected.

### 💥 Breaking Changes

* In the `@xh/hoist/desktop/grid` package, `CheckboxEditor` has been renamed `BooleanEditor`.

### ⚙️ Technical

* The `xhLastReadChangelog` preference will not save SNAPSHOT versions to ensure the user continues
  to see the 'What's New?' notification for non-SNAPSHOT releases.

### 📚 Libraries

* @blueprintjs/core `3.49 -> 3.50`
* codemirror `5.62 -> 5.63`

[Commit Log](https://github.com/xh/hoist-react/compare/v42.6.0...v43.0.1)

## v42.6.0 - 2021-09-17

### 🎁 New Features

* New `Column.autosizeBufferPx` config applies column-specific autosize buffer and overrides
  `GridAutosizeOptions.bufferPx`.
* `Select` input now supports new `maxMenuHeight` prop.

### 🐞 Bug Fixes

* Fixes issue with incorrect Grid auto-sizing for Grids with certain row and cell styles.
* Grid sizing mode styles no longer conflict with custom use of `groupUseEntireRow: false` within
  `agOptions`.
* Fixes an issue on iOS where `NumberInput` would incorrectly bring up a text keyboard.

### ✨ Style

* Reduced default Grid header and group row heights to minimize their use of vertical space,
  especially at larger sizing modes. As before, apps can override via the `AgGrid.HEADER_HEIGHTS`
  and `AgGrid.GROUP_ROW_HEIGHTS` static properties. The reduction in height does not apply to group
  rows that do not use the entire width of the row.
* Restyled Grid header rows with `--xh-grid-bg` and `--xh-text-color-muted` for a more minimal look
  overall. As before, use the `--xh-grid-header-*` CSS vars to customize if needed.

[Commit Log](https://github.com/xh/hoist-react/compare/v42.5.0...v42.6.0)

## v42.5.0 - 2021-09-10

### 🎁 New Features

* Provide applications with the ability to override default logic for "restore defaults". This
  allows complex and device-specific sub-apps to perform more targeted and complete clearing of user
  state. See new overridable method `HoistAppModel.restoreDefaultsAsync` for more information.

### 🐞 Bug Fixes

* Improved coverage of Fetch `abort` errors.
* The in-app changelog will no longer prompt the user with the "What's New" button if category-based
  filtering results in a version without any release notes.

### ✨ Style

* New CSS vars added to support easier customization of desktop Tab font/size/color. Tabs now
  respect standard `--xh-font-size` by default.

### 📚 Libraries

* @blueprintjs/core `3.48 -> 3.49`
* @popperjs/core `2.9 -> 2.10`

[Commit Log](https://github.com/xh/hoist-react/compare/v42.4.0...v42.5.0)

## v42.4.0 - 2021-09-03

### 🎁 New Features

* New `GridFilterModel.commitOnChange` config (default `true`) applies updated filters as soon as
  they are changed within the pop-up menu. Set to `false` for large datasets or whenever filtering
  is a more intensive operation.
* Mobile `Select` input now supports async `queryFn` prop for parity with desktop.
* `TreeMapModel` now supports new `maxLabels` config for improved performance.

### ✨ Style

* Hoist's default font is now [Inter](https://rsms.me/inter/), shipped and bundled via the
  `inter-ui` npm package. Inter is a modern, open-source font that leverages optical sizing to
  ensure maximum readability, even at very small sizes (e.g. `sizingMode: 'tiny'`). It's also a
  "variable" font, meaning it supports any weights from 1-1000 with a single font file download.
* Default Grid header heights have been reduced for a more compact display and greater
  differentiation between header and data rows. As before, apps can customize the pixel heights used
  by overwriting the `AgGrid.HEADER_HEIGHTS` static, typically within `Bootstrap.js`.

### ⚙️ Technical

* Mobile pull-to-refresh/swipe-to-go-back gestures now disabled over charts to avoid disrupting
  their own swipe-based zooming and panning features.

[Commit Log](https://github.com/xh/hoist-react/compare/v42.2.0...v42.4.0)

## v42.2.0 - 2021-08-27

### 🎁 New Features

* Charts now hide scrollbar, rangeSelector, navigator, and export buttons and show axis labels when
  printing or exporting images.

[Commit Log](https://github.com/xh/hoist-react/compare/v42.1.1...v42.2.0)

## v42.1.1 - 2021-08-20

* Update new `XH.sizingMode` support to store distinct values for the selected sizing mode on
  desktop, tablet, and mobile (phone) platforms.
* Additional configuration supported for newly-introduced `AppOption` preset components.

### 📚 Libraries

* @blueprintjs/core `3.47 -> 3.48`

[Commit Log](https://github.com/xh/hoist-react/compare/v42.1.0...v42.1.1)

## v42.1.0 - 2021-08-19

### 🎁 New Features

* Added observable `XH.sizingMode` to govern app-wide `sizingMode`. `GridModel`s will bind to this
  `sizingMode` by default. Apps that have already implemented custom solutions around a centralized
  `sizingMode` should endeavor to unwind in favor of this.
    * ⚠ NOTE - this change requires a new application preference be defined - `xhSizingMode`. This
      should be a JSON pref, with a suggested default value of `{}`.
* Added `GridAutosizeMode.ON_SIZING_MODE_CHANGE` to autosize Grid columns whenever
  `GridModel.sizingMode` changes - it is now the default `GridAutosizeOptions.mode`.
* Added a library of reusable `AppOption` preset components, including `ThemeAppOption`,
  `SizingModeAppOption` and `AutoRefreshAppOptions`. Apps that have implemented custom `AppOption`
  controls to manage these Hoist-provided options should consider migrating to these defaults.
* `Icon` factories now support `intent`.
* `TreeMapModel` and `SplitTreeMapModel` now supports a `theme` config, accepting the strings
  'light' or 'dark'. Leave it undefined to use the global theme.
* Various usability improvements and simplifications to `GroupingChooser`.

### 🐞 Bug Fixes

* Fixed an issue preventing `FormField` labels from rendering if `fieldDefaults` was undefined.

### ✨ Style

* New `Badge.compact` prop sets size to half that of parent element when true (default false). The
  `position` prop has been removed in favor of customizing placement of the component.

[Commit Log](https://github.com/xh/hoist-react/compare/v42.0.0...v42.1.0)

## v42.0.0 - 2021-08-13

### 🎁 New Features

* Column-level filtering is now officially supported for desktop grids!
    * New `GridModel.filterModel` config accepts a config object to customize filtering options, or
      `true` to enable grid-based filtering with defaults.
    * New `Column.filterable` config enables a customized header menu with filtering options. The
      new control offers two tabs - a "Values" tab for an enumerated "set-type" filter and a "
      Custom" tab to support more complex queries with multiple clauses.
* New `TaskObserver` replaces existing `PendingTaskModel`, providing improved support for joining
  and masking multiple asynchronous tasks.
* Mobile `NavigatorModel` provides a new 'pull down' gesture to trigger an app-wide data refresh.
  This gesture is enabled by default, but can be disabled via the `pullDownToRefresh` flag.
* `RecordAction` now supports a `className` config.
* `Chart` provides a default context menu with its standard menu button actions, including a new
  'Copy to Clipboard' action.

### 💥 Breaking Changes

* `FilterChooserModel.sourceStore` and `FilterChooserModel.targetStore` have been renamed
  `FilterChooserModel.valueSource` and `FilterChooserModel.bind` respectively. Furthermore, both
  configs now support either a `Store` or a cube `View`. This is to provide a common API with the
  new `GridFilterModel` filtering described above.
* `GridModel.setFilter()` and `DataViewModel.setFilter()` have been removed. Either configure your
  grid with a `GridFilterModel`, or set the filter on the underlying `Store` instead.
* `FunctionFilter` now requires a `key` property.
* `PendingTaskModel` has been replaced by the new `TaskObserver` in `@xh/hoist/core`.
    * ⚠ NOTE - `TaskObserver` instances should be created via the provided static factory methods
      and
      _not_ directly via the `new` keyword. `TaskObserver.trackLast()` can be used as a drop-in
      replacement for `new PendingTaskModel()`.
* The `model` prop on `LoadingIndicator` and `Mask` has been replaced with `bind`. Provide one or
  more `TaskObserver`s to this prop.

### ⚙️ Technical

* `GridModel` has a new `selectedIds` getter to get the IDs of currently selected records. To
  provide consistency across models, the following getters have been deprecated and renamed:
    + `selectedRecordId` has been renamed `selectedId` in `GridModel`, `StoreSelectionModel`, and
      `DataViewModel`
    + `selection` has been renamed `selectedRecords` in `GridModel`, `DataViewModel`, and
      `RestGridModel`
    + `singleRecord`, `records`, and `ids` have been renamed `selectedRecord`, `selectedRecords`,
      and
      `selectedIds`, respectively, in `StoreSelectionModel`

### ✨ Style

* Higher contrast on grid context menus for improved legibility.

[Commit Log](https://github.com/xh/hoist-react/compare/v41.3.0...v42.0.0)

## v41.3.0 - 2021-08-09

### 🎁 New Features

* New `Cube` aggregators `ChildCountAggregator` and `LeafCountAggregator`.
* Mobile `NavigatorModel` provides a new "swipe" gesture to go back in the page stack. This is
  enabled by default, but may be turned off via the new `swipeToGoBack` prop.
* Client error reports now include the full URL for additional troubleshooting context.
    * Note apps must update their server-side to `hoist-core v9.3` or greater to persist URLs with
      error reports (although this is _not_ a general or hard requirement for taking this version of
      hoist-react).

[Commit Log](https://github.com/xh/hoist-react/compare/v41.2.0...v41.3.0)

## v41.2.0 - 2021-07-30

### 🎁 New Features

* New `GridModel.rowClassRules` and `Column.cellClassRules` configs added. Previously apps needed to
  use `agOptions` to dynamically apply and remove CSS classes using either of these options - now
  they are fully supported by Hoist.
    * ⚠ Note that, to avoid conflicts with internal usages of these configs, Hoist will check and
      throw if either is passed via `agOptions`. Apps only need to move their configs to the new
      location - the shape of the rules object does *not* need to change.
* New `GridAutosizeOptions.includeCollapsedChildren` config controls whether values from collapsed
  (i.e. hidden) child records should be measured when computing column sizes. Default of `false`
  improves autosize performance for large tree grids and should generally match user expectations
  around WYSIWYG autosizing.
* New `GridModel.beginEditAsync()` and `endEditAsync()` APIs added to start/stop inline editing.
    * ⚠ Note that - in a minor breaking change - the function form of the `Column.editable` config
      is no longer passed an `agParams` argument, as editing might now begin and need to be
      evaluated outside the context of an AG-Grid event.
* New `GridModel.clicksToEdit` config controls the number of clicks required to trigger
  inline-editing of a grid cell. Default remains 2 (double click ).
* Timeouts are now configurable on grid exports via a new `exportOptions.timeout` config.
* Toasts may now be dismissed programmatically - use the new `ToastModel` returned by the
  `XH.toast()` API and its variants.
* `Form` supports setting readonlyRenderer in `fieldDefaults` prop.
* New utility hook `useCached` provides a more flexible variant of `React.useCallback`.

### 🐞 Bug Fixes

* Inline grid editing supports passing of JSX editor components.
* `GridExportService` catches any exceptions thrown during export preparation and warns the user
  that something went wrong.
* GridModel with 'disabled' selection no longer shows "ghost" selection when using keyboard.
* Tree grids now style "parent" rows consistently with highlights/borders if requested, even for
  mixed-depth trees where some rows have children at a given level and others do not.

### ⚙️ Technical

* `FetchService` will now actively `abort()` fetch requests that it is abandoning due to its own
  `timeout` option. This allows the browser to release the associated resources associated with
  these requests.
* The `start()` function in `@xh/hoist/promise` has been deprecated. Use `wait()` instead, which can
  now be called without any args to establish a Promise chain and/or introduce a minimal amount of
  asynchronousity.
* ⚠ Note that the raw `AgGrid` component no longer enhances the native keyboard handling provided by
  AG Grid. All Hoist key handling customizations are now limited to `Grid`. If you wish to provide
  custom handling in a raw `AgGrid` component, see the example here:
  https://www.ag-grid.com/javascript-grid/row-selection/#example-selection-with-keyboard-arrow-keys

### ✨ Style

* The red and green color values applied in dark mode have been lightened for improved legibility.
* The default `colorSpec` config for number formatters has changed to use new dedicated CSS classes
  and variables.
* New/renamed CSS vars `--xh-grid-selected-row-bg` and `--xh-grid-selected-row-text-color` now used
  to style selected grid rows.
    * ⚠ Note the `--xh-grid-bg-highlight` CSS var has been removed.
* New `.xh-cell--editable` CSS class applied to cells with inline editing enabled.
    * ⚠ Grid CSS class `.xh-invalid-cell` has been renamed to `.xh-cell--invalid` for consistency -
      any app style overrides should update to this new classname.

### 📚 Libraries

* core-js `3.15 -> 3.16`

[Commit Log](https://github.com/xh/hoist-react/compare/v41.1.0...v41.2.0)

## v41.1.0 - 2021-07-23

### 🎁 New Features

* Button to expand / collapse all rows within a tree grid now added by default to the primary tree
  column header. (New `Column.headerHasExpandCollapse` property provided to disable.)
* New `@logWithDebug` annotation provides easy timed logging of method execution (via `withDebug`).
* New `AppSpec.disableXssProtection` config allows default disabling of Field-level XSS protection
  across the app. Intended for secure, internal apps with tight performance tolerances.
* `Constraint` callbacks are now provided with a `record` property when validating Store data and a
  `fieldModel` property when validating Form data.
* New `Badge` component allows a styled badge to be placed inline with text/title, e.g. to show a
  counter or status indicator within a tab title or menu item.
* Updated `TreeMap` color scheme, with a dedicated set of colors for dark mode.
* New XH convenience methods `successToast()`, `warningToast()`, and `dangerToast()` show toast
  alerts with matching intents and appropriate icons.
    * ⚠ Note that the default `XH.toast()` call now shows a toast with the primary (blue) intent and
      no icon. Previously toasts displayed by default with a success (green) intent and checkmark.
* GridModel provides a public API method `setColumnState` for taking a previously saved copy of
  gridModel.columnState and applying it back to a GridModel in one call.

### 🐞 Bug Fixes

* Fixed an issue preventing export of very large (>100k rows) grids.
* Fixed an issue where updating summary data in a Store without also updating other data would not
  update the bound grid.
* Intent styles now properly applied to minimal buttons within `Panel.headerItems`.
* Improved `GridModel` async selection methods to ensure they do not wait forever if grid does not
  mount.
* Fixed an issue preventing dragging the chart navigator range in a dialog.

### ⚙️ Technical

* New `Exception.timeout()` util to throw exceptions explicitly marked as timeouts, used by
  `Promise.timeout` extension.
* `withShortDebug` has been deprecated. Use `withDebug` instead, which has the identical behavior.
  This API simplification mirrors a recent change to `hoist-core`.

### ✨ Style

* If the first child of a `Placeholder` component is a Hoist icon, it will not automatically be
  styled to 4x size with reduced opacity. (See new Toolbox example under the "Other" tab.)

### 📚 Libraries

* @blueprintjs/core `3.46 -> 3.47`
* dompurify `2.2 -> 2.3`

[Commit Log](https://github.com/xh/hoist-react/compare/v41.0.0...v41.1.0)

## v41.0.0 - 2021-07-01

### 🎁 New Features

* Inline editing of Grid/Record data is now officially supported:
    + New `Column.editor` config accepts an editor component to enable managed editing of the cells
      in that column. New `CheckboxEditor`, `DateEditor`, `NumberEditor`, `SelectEditor`
      , `TextAreaEditor`
      and `TextEditor` components wrap their corresponding HoistInputs with the required hook-based
      API and can be passed to this new config directly.
    + `Store` now contains built-in support for validation of its uncommitted records. To enable,
      specify the new `rules` property on the `Field`s in your `Store`. Note that these rules and
      constraints use the same API as the forms package, and rules and constraints may be shared
      between the `data` and `form` packages freely.
    + `GridModel` will automatically display editors and record validation messages as the user
      moves between cells and records. The new `GridModel.fullRowEditing` config controls whether
      editors are displayed for the focused cell only or for the entire row.
* All Hoist Components now support a `modelRef` prop. Supply a ref to this prop in order to gain a
  pointer to a Component's backing `HoistModel`.
* `DateInput` has been improved to allow more flexible parsing of user input with multiple formats.
  See the new prop `DateInput.parseStrings`.
* New `Column.sortValue` config takes an alternate field name (as a string) to sort the column by
  that field's value, or a function to produce a custom cell-level value for comparison. The values
  produced by this property will be also passed to any custom comparator, if one is defined.
* New `GridModel.hideEmptyTextBeforeLoad` config prevents showing the `emptyText` until the store
  has been loaded at least once. Apps that depend on showing `emptyText` before first load should
  set this property to `false`.
* `ExpandCollapseButton` now works for grouped grids in addition to tree grids.
* `FieldModel.initialValue` config now accepts functions, allowing for just-in-time initialization
  of Form data (e.g. to pre-populate a Date field with the current time).
* `TreeMapModel` and `SplitTreeMapModel` now support a `maxHeat` config, which can be used to
  provide a stable absolute maximum brightness (positive or negative) within the entire TreeMap.
* `ErrorMessage` will now automatically look for an `error` property on its primary context model.
* `fmtNumber()` supports new flags `withCommas` and `omitFourDigitComma` to customize the treatment
  of commas in number displays.
* `isValidJson` function added to form validation constraints.
* New `Select.enableFullscreen` prop added to the mobile component. Set to true (default on phones)
  to render the input in a full-screen modal when focused, ensuring there is enough room for the
  on-screen keyboard.

### 💥 Breaking Changes

* Removed support for class-based Hoist Components via the `@HoistComponent` decorator (deprecated
  in v38). Use functional components created via the `hoistCmp()` factory instead.
* Removed `DimensionChooser` (deprecated in v37). Use `GroupingChooser` instead.
* Changed the behavior of `FormModel.init()` to always re-initialize *all* fields. (Previously, it
  would only initialize fields explicitly passed via its single argument). We believe that this is
  more in line with developer expectations and will allow the removal of app workarounds to force a
  reset of all values. Most apps using FormModel should not need to change, but please review and
  test any usages of this particular method.
* Replaced the `Grid`, `DataView`, and `RestGrid` props below with new configurable fields on
  `GridModel`, `DataViewModel`, and `RestGridModel`, respectively. This further consolidates grid
  options into the model layer, allowing for more consistent application code and developer
  discovery.
    + `onKeyDown`
    + `onRowClicked`
    + `onRowDoubleClicked`
    + `onCellClicked`
    + `onCellDoubleClicked`
* Renamed the confusing and ambiguous property name `labelAlign` in several components:
    + `FormField`: `labelAlign` has been renamed to `labelTextAlign`
    + `SwitchInput`, `RadioInput`, and `Checkbox`: `labelAlign` has been renamed `labelSide`.
* Renamed all CSS variables beginning with `--navbar` to start with `--appbar`, matching the Hoist
  component name.
* Removed `TreeMapModel.colorMode` value 'balanced'. Use the new `maxHeat` config to prevent outlier
  values from dominating the color range of the TreeMap.
* The classes `Rule` and `ValidationState` and all constraint functions (e.g. `required`,
  `validEmail`, `numberIs`, etc.) have been moved from the `cmp\form` package to the `data` package.
* Hoist grids now require AG Grid v25.3.0 or higher - update your AG Grid dependency in your app's
  `package.json` file. See the [AG Grid Changelog](https://www.ag-grid.com/ag-grid-changelog/) for
  details.
* Hoist charts now require Highcharts v9.1.0 or higher - update your Highcharts dependency in your
  app's `package.json` file. See the
  [Highcharts Changelog](https://www.highcharts.com/changelog/#highcharts-stock) for details.

### 🐞 Bug Fixes

* Fixed disable behavior for Hoist-provided button components using popover.
* Fixed default disabling of autocomplete within `TextInput`.
* Squelched console warning re. precision/stepSize emitted by Blueprint-based `numberInput`.

### ⚙️ Technical

* Improved exception serialization to better handle `LocalDate` and similar custom JS classes.
* Re-exported Blueprint `EditableText` component (w/elemFactory wrapper) from `kit/blueprint`.

### 📚 Libraries

* @blueprintjs/core `3.44 -> 3.46`
* codemirror `5.60 -> 5.62`
* core-js `3.10 -> 3.15`
* filesize `6.2 -> 6.4`
* mobx `6.1 -> 6.3`
* react-windowed-select `3.0 -> 3.1`

[Commit Log](https://github.com/xh/hoist-react/compare/v40.0.0...v41.0.0)

## v40.0.0 - 2021-04-22

⚠ Please ensure your `@xh/hoist-dev-utils` dependency is >= v5.7.0. This is required to support the
new changelog feature described below. Even if you are not yet using the feature, you must update
your dev-utils dependency for your project to build.

### 🎁 New Features

* Added support for displaying an in-app changelog (release notes) to the user. See the new
  `ChangelogService` for details and instructions on how to enable.
* Added `XH.showBanner()` to display a configurable banner across the top of viewport, as another
  non-modal alternative for attention-getting application alerts.
* New method `XH.showException()` uses Hoist's built-in exception display to show exceptions that
  have already been handled directly by application code. Use as an alternative to
  `XH.handleException()`.
* `XH.track()` supports a new `oncePerSession` option. This flag can be set by applications to avoid
  duplicate tracking messages for certain types of activity.
* Mobile `NavigatorModel` now supports a `track` flag to automatically track user page views,
  equivalent to the existing `track` flag on `TabContainerModel`. Both implementations now use the
  new `oncePerSession` flag to avoid duplicate messages as a user browses within a session.
* New `Spinner` component returns a simple img-based spinner as an animated PNG, available in two
  sizes. Used for the platform-specific `Mask` and `LoadingIndicator` components. Replaces previous
  SVG-based implementations to mitigate rendering performance issues over remote connections.

### 💥 Breaking Changes

* `Store` now creates a shared object to hold the default values for every `Field` and uses this
  object as the prototype for the `data` property of every `Record` instance.
    * Only non-default values are explicitly written to `Record.data`, making for a more efficient
      representation of default values and improving the performance of `Record` change detection.
    * Note this means that `Record.data` *no longer* contains keys for *all* fields as
      `own-enumerable` properties.
    * Applications requiring a full enumeration of all values should call the
      new `Record.getValues()`
      method, which returns a new and fully populated object suitable for spreading or cloning.
    * This behavior was previously available via `Store.experimental.shareDefaults` but is now
      always enabled.
* For API consistency with the new `showBanner()` util, the `actionFn` prop for the recently-added
  `ErrorMessage` component has been deprecated. Specify as an `onClick` handler within the
  component's `actionButtonProps` prop instead.
* The `GridModel.experimental.externalSort` flag has been promoted from an experiment to a
  fully-supported config. Default remains `false`, but apps that were using this flag must now pass
  it directly: `new GridModel({externalSort: true, ...})`.
* Hoist re-exports and wrappers for the Blueprint `Spinner` and Onsen `ProgressCircular` components
  have been removed, in favor of the new Hoist `Spinner` component mentioned above.
* Min version for `@xh/hoist-dev-utils` is now v5.7.0, as per above.

### 🐞 Bug Fixes

* Formatters in the `@xh/hoist/format` package no longer modify their options argument.
* `TileFrame` edge-case bug fixed where the appearance of an internal scrollbar could thrash layout
  calculations.
* XSS protection (dompurify processing) disabled on selected REST editor grids within the Hoist
  Admin console. Avoids content within configs and JSON blobs being unintentionally mangled.

### ⚙️ Technical

* Improvements to exception serialization, especially for any raw javascript `Error` thrown by
  client-side code.

### ✨ Style

* Buttons nested inline within desktop input components (e.g. clear buttons) tweaked to avoid
  odd-looking background highlight on hover.
* Background highlight color of minimal/outlined buttons tweaked for dark theme.
* `CodeInput` respects standard XH theme vars for its background-color and (monospace) font family.
  Its built-in toolbar has also been made compact and slightly re-organized.

### 📚 Libraries

* @blueprintjs/core `3.41 -> 3.44`
* @blueprintjs/datetime `3.21 -> 3.23`
* classnames `2.2 -> 2.3`
* codemirror `5.59 -> 5.60`
* core-js `3.9 -> 3.10`
* filesize `6.1 -> 6.2`
* qs `6.9 -> 6.10`
* react-beautiful-dnd `13.0 -> 13.1`
* react-select `4.2 -> 4.3`

[Commit Log](https://github.com/xh/hoist-react/compare/v39.0.1...v40.0.0)

## v39.0.1 - 2021-03-24

### 🐞 Bug Fixes

* Fixes regression preventing the loading of the Activity Tab in the Hoist Admin console.
* Fixes icon alignment in `DateInput`.

[Commit Log](https://github.com/xh/hoist-react/compare/v39.0.0...v39.0.1)

## v39.0.0 - 2021-03-23

### 🎁 New Features

#### Components + Props

* New `TileFrame` layout component renders a collection of child items using a layout that balances
  filling the available space against maintaining tile width / height ratio.
* Desktop `Toolbar` accepts new `compact` prop. Set to `true` to render the toolbar with reduced
  height and font-size.
* New `StoreFilterField` prop `autoApply` allows developers to more easily use `StoreFilterField` in
  conjunction with other filters or custom logic. Set to `false` and specify an `onFilterChange`
  callback to take full control of filter application.
* New `RestGrid` prop `formClassName` allows custom CSS class to be applied to its managed
  `RestForm` dialog.

#### Models + Configs

* New property `selectedRecordId` on `StoreSelectionModel`, `GridModel`, and `DataViewModel`.
  Observe this instead of `selectedRecord` when you wish to track only the `id` of the selected
  record and not changes to its data.
* `TreeMapModel.colorMode` config supports new value `wash`, which retains the positive and negative
  color while ignoring the intensity of the heat value.
* New method `ChartModel.updateHighchartsConfig()` provides a more convenient API for changing a
  chart's configuration post-construction.
* New `Column.omit` config supports conditionally excluding a column from its `GridModel`.

#### Services + Utils

* New method `FetchService.setDefaultTimeout()`.
* New convenience getter `LocalDate.isToday`.
* `HoistBase.addReaction()` now accepts convenient string values for its `equals` flag.

### 💥 Breaking Changes

* The method `HoistAppModel.preAuthInitAsync()` has been renamed to `preAuthAsync()` and should now
  be defined as `static` within apps that implement it to run custom pre-authentication routines.
    * This change allows Hoist to defer construction of the `AppModel` until Hoist itself has been
      initialized, and also better reflects the special status of this function and when it is
      called in the Hoist lifecycle.
* Hoist grids now require AG Grid v25.1.0 or higher - update your AG Grid dependency in your app's
  `package.json` file. See the [AG Grid Changelog](https://www.ag-grid.com/ag-grid-changelog/) for
  details.

### ⚙️ Technical

* Improvements to behavior/performance of apps in hidden/inactive browser tabs. See the
  [page visibility API reference](https://developer.mozilla.org/en-US/docs/Web/API/Page_Visibility_API)
  for details. Now, when the browser tab is hidden:
    * Auto-refresh is suspended.
    * The `forEachAsync()` and `whileAsync()` utils run synchronously, without inserting waits that
      would be overly throttled by the browser.
* Updates to support compatibility with agGrid 25.1.0.
* Improved serialization of `LoadSpec` instances within error report stacktraces.

### 📚 Libraries

* @blueprintjs/core `3.39 -> 3.41`
* @blueprintjs/datetime `3.20 -> 3.21`
* @popperjs/core `2.8 -> 2.9`
* core-js `3.8 -> 3.9`
* react-select `4.1 -> 4.2`

[Commit Log](https://github.com/xh/hoist-react/compare/v38.3.0...v39.0.0)

## v38.3.0 - 2021-03-03

### 🎁 New Features

* New `Store.freezeData` and `Store.idEncodesTreePath` configs added as performance optimizations
  when loading very large data sets (50k+ rows).
* New `ColChooserModel.autosizeOnCommit` config triggers an autosize run whenever the chooser is
  closed. (Defaulted to true on mobile.)

[Commit Log](https://github.com/xh/hoist-react/compare/v38.2.0...v38.3.0)

## v38.2.0 - 2021-03-01

### 🐞 Bug Fixes

* Fix to edge-case where `Grid` would lose its selection if set on the model prior to the component
  mounting and AG Grid full rendering.
* Fix to prevent unintended triggering of app auto-refresh immediately after init.

### ⚙️ Technical

* New config `Cube.fieldDefaults` - matches same config added to `Store` in prior release.
* App auto-refresh interval keys off of last *completed* refresh cycle if there is one. Avoids
  over-eager refresh when cycle is fast relative to the time it takes to do the refresh.
* New experimental property `Store.experimental.shareDefaults`. If true, `Record.data` will be
  created with default values for all fields stored on a prototype, with only non-default values
  stored on `data` directly. This can yield major performance improvements for stores with sparsely
  populated records (i.e. many records with default values). Note that when set, the `data` property
  on `Record` will no longer contain keys for *all* fields as `own-enumerable` properties. This may
  be a breaking change for some applications.

[Commit Log](https://github.com/xh/hoist-react/compare/v38.1.1...v38.2.0)

## v38.1.1 - 2021-02-26

### ⚙️ Technical

* New config `Store.fieldDefaults` supports defaulting config options for all `Field` instances
  created by a `Store`.

[Commit Log](https://github.com/xh/hoist-react/compare/v38.1.0...v38.1.1)

## v38.1.0 - 2021-02-24

⚠ Please ensure your `@xh/hoist-dev-utils` dependency is >= v5.6.0. This is required to successfully
resolve and bundle transitive dependencies of the upgraded `react-select` library.

### 🐞 Bug Fixes

* A collapsible `Panel` will now restore its user specified-size when re-opened. Previously the
  panel would be reset to the default size.
* `Store.lastLoaded` property now initialized to `null`. Previously this property had been set to
  the construction time of the Store.
* Tweak to `Grid` style rules to ensure sufficient specificity of rules related to indenting child
  rows within tree grids.
* Improvements to parsing of `Field`s of type 'int': we now correctly parse values presented in
  exponential notation and coerce `NaN` values to `null`.

### 🎁 New Features

* `GridModel` has new async variants of existing methods: `selectFirstAsync`, `selectAsync`, and
  `ensureSelectionVisibleAsync`. These methods build-in the necessary waiting for the underlying
  grid implementation to be ready and fully rendered to ensure reliable selection. In addition, the
  first two methods will internally call the third. The existing non-async counterparts for these
  methods have been deprecated.
* GridModel has a new convenience method `preSelectFirstAsync` for initializing the selection in
  grids, without disturbing any existing selection.
* Added new `Store.loadTreeData` config (default `true`) to enable or disable building of nested
  Records when the raw data elements being loaded have a `children` property.
* Cube `View` now detects and properly handles streaming updates to source data that include changes
  to row dimensions as well as measures.*
* `DataViewModel.itemHeight` can now be a function that returns a pixel height.
* The `LoadSpec` object passed to `doLoadAsync()` is now a defined class with additional properties
  `isStale`, `isObsolete` and `loadNumber`. Use these properties to abandon out-of-order
  asynchronous returns from the server.
    * 💥 NOTE that calls to `loadAsync()` no longer accept a plain object for their `loadSpec`
      parameter. Application code such as `fooModel.loadAsync({isRefresh: true})` should be updated
      to use the wrapper APIs provided by `LoadSupport` - e.g. `fooModel.refreshAsync()`. (This was
      already the best practice, but is now enforced.)
* New `autoHeight` property on grid `Column`. When set the grid will increase the row height
  dynamically to accommodate cell content in this column.

### 📚 Libraries

* @blueprintjs/core `3.38 -> 3.39`
* react-select `3.1 -> 4.1`
* react-windowed-select `2.0 -> 3.0`

[Commit Log](https://github.com/xh/hoist-react/compare/v38.0.0...v38.1.0)

## v38.0.0 - 2021-02-04

Hoist v38 includes major refactoring to streamline core classes, bring the toolkit into closer
alignment with the latest developments in Javascript, React, and MobX, and allow us to more easily
provide documentation and additional features. Most notably, we have removed the use of class based
decorators, in favor of a simpler inheritance-based approach to defining models and services.

* We are introducing a new root superclass `HoistBase` which provides many of the syntax
  enhancements and conventions used throughout Hoist for persistence, resource management, and
  reactivity.
* New base classes of `HoistModel` and `HoistService` replace the existing class decorators
  `@HoistModel` and `@HoistService`. Application models and services should now `extend` these base
  classes instead of applying the (now removed) decorators. For your application's `AppModel`,
  extend the new `HoistAppModel` superclass.
* We have also removed the need for the explicit `@LoadSupport` annotation on these classes. The
  presence of a defined `doLoadAsync()` method is now sufficient to allow classes extending
  `HoistModel` and `HoistService` to participate in the loading and refreshing lifecycle as before.
* We have deprecated support for class-based Components via the `@HoistComponent` class decorator.
  To continue to use this decorator, please import it from the `@xh\hoist\deprecated` package.
  Please note that we plan to remove `@HoistComponent` in a future version.
* Due to changes in MobX v6.0.1, all classes that host observable fields and actions will now also
  need to provide a constructor containing a call to `makeObservable(this)`. This change will
  require updates to most `HoistModel` and `HoistService` classes. See
  [this article from MobX](https://michel.codes/blogs/mobx6) for more on this change and the
  motivation behind it.

### 🎁 New Features

* New utility method `getOrCreate` for easy caching of properties on objects.
* The `Menu` system on mobile has been reworked to be more consistent with desktop. A new
  `MenuButton` component has been added to the mobile framework, which renders a `Menu` of
  `MenuItems` next to the `MenuButton`. This change also includes the removal of `AppMenuModel` (see
  Breaking Changes).
* Added `ExpandCollapseButton` to the mobile toolkit, to expand / collapse all rows in a tree grid.
* Added `Popover` to the mobile toolkit, a component to display floating content next to a target
  element. Its API is based on the Blueprint `Popover` component used on desktop.
* `StoreFilterField` now matches the rendered string values for `date` and `localDate` fields when
  linked to a properly configured `GridModel`.
* `GroupingChooser` gets several minor usability improvements + clearer support for an empty /
  ungrouped state, when so enabled.

### 💥 Breaking Changes

* All `HoistModel` and `HoistService` classes must be adjusted as described above.
* `@HoistComponent` has been deprecated and moved to `@xh\hoist\deprecated`
* Hoist grids now require AG Grid v25.0.1 or higher - if your app uses AG Grid, update your AG Grid
  dependency in your app's `package.json` file.
* The `uses()` function (called within `hoistComponent()` factory configs for model context lookups)
  and the `useContextModel()` function no longer accept class names as strings. Pass the class
  itself (or superclass) of the model you wish to select for your component. `Uses` will throw if
  given any string other than "*", making the need for any updates clear in that case.
* The `Ref` class, deprecated in v26, has now been removed. Use `createObservableRef` instead.
* `AppMenuModel` has been removed. The `AppMenuButton` is now configured via
  `AppBar.appMenuButtonProps`. As with desktop, menu items can be added with
  `AppBar.appMenuButtonProps.extraItems[]`

### ⚙️ Technical

* We have removed the experimental flags `useTransactions`, and `deltaSort` from `GridModel`. The
  former has been the default behavior for Hoist for several releases, and the latter is obsolete.

### 📚 Libraries

* @blueprintjs/core `3.36 -> 3.38`
* codemirror `5.58 -> 5.59`
* mobx `5.15 -> 6.1`
* mobx-react `6.3 -> 7.1`

[Commit Log](https://github.com/xh/hoist-react/compare/v37.2.0...v38.0.0)

## v37.2.0 - 2021-01-22

### 🎁 New Features

* New `ErrorMessage` component for standard "inline" rendering of Errors and Exceptions, with retry
  support.
* `Cube` now supports an `omitFn` to allow apps to remove unwanted, single-node children.

[Commit Log](https://github.com/xh/hoist-react/compare/v37.1.0...v37.2.0)

## v37.1.0 - 2021-01-20

### 🎁 New Features

* Columns in `ColChooser` can now be filtered by their `chooserGroup`.
* `Cube` now supports a `bucketSpecFn` config which allows dynamic bucketing and aggregation of
  rows.

### 🐞 Bug Fixes

* Fix issue where a `View` would create a root row even if there were no leaf rows.
* Fixed regression in `LeftRightChooser` not displaying description callout.

[Commit Log](https://github.com/xh/hoist-react/compare/v37.0.0...v37.1.0)

## v37.0.0 - 2020-12-15

### 🎁 New Features

* New `GroupingChooser` component provides a new interface for selecting a list of fields
  (dimensions) for grouping APIs, offering drag-and-drop reordering and persisted favorites.
    * This is intended as a complete replacement for the existing `DimensionChooser`. That component
      should be considered deprecated and will be removed in future releases.
* New props added to `TabSwitcher`:
    * `enableOverflow` shows tabs that would normally overflow their container in a drop down menu.
    * `tabWidth`, `tabMinWidth` & `tabMaxWidth` allow flexible configuration of tab sizes within the
      switcher.
* `TabModel` now supports a bindable `tooltip`, which can be used to render strings or elements
  while hovering over tabs.
* New `Placeholder` component provides a thin wrapper around `Box` with standardized, muted styling.
* New `StoreFilterField.matchMode` prop allows customizing match to `start`, `startWord`, or `any`.
* `Select` now implements enhanced typeahead filtering of options. The default filtering is now
  based on a case-insensitive match of word starts in the label. (Previously it was based on a match
  _anywhere_ in the label _or_ value.) To customize this behavior, applications should use the new
  `filterFn` prop.
* New Admin Console Monitor > Memory tab added to view snapshots of JVM memory usage. (Requires
  Hoist Core v8.7 or greater.)
* `FormModel` and `FieldModel` gain support for Focus Management.
* New `boundInput` getter on `FieldModel` to facilitate imperative access to controls, when needed.
  This getter will return the new `HoistInputModel` interface, which support basic DOM access as
  well as standard methods for `focus()`, `blur()`, and `select()`.
* New `GridModel` config `lockColumnGroups` to allow controlling whether child columns can be moved
  outside their parent group. Defaults to `true` to maintain existing behavior.

### 💥 Breaking Changes

* New `TabContainerModel` config `switcher` replaces `switcherPosition` to allow for more flexible
  configuration of the default `TabSwitcher`.
    * Use `switcher: true` to retain default behavior.
    * Use `switcher: false` to not include a TabSwitcher. (previously `switcherPosition: 'none'`)
    * Use `switcher: {...}` to provide customisation props for the `TabSwitcher`. See `TabSwitcher`
      documentation for more information.
* The `HoistInput` base class has been removed. This change marks the completion of our efforts to
  remove all internal uses of React class-based Components in Hoist. The following adjustments are
  required:
    * Application components extending `HoistInput` should use the `useHoistInputModel` hook
      instead.
    * Applications getting refs to `HoistInputs` should be aware that these refs now return a ref to
      a
      `HoistInputModel`. In order to get the DOM element associated with the component use the new
      `domEl` property of that model rather than the`HoistComponent.getDOMNode()` method.
* Hoist grids now require AG Grid v24.1.0 or higher - update your AG Grid dependency in your app's
  `package.json` file. AG Grid v24.1.0
  [lists 5 breaking changes](https://www.ag-grid.com/ag-grid-changelog/), including the two called
  out below. *Note that these cautions apply only to direct use of the AG Grid APIs* - if your app
  is using the Hoist `Grid` and `GridModel` exclusively, there should be no need to adjust code
  around columns or grid state, as the related Hoist classes have been updated to handle these
  changes.
    * AG-4291 - Reactive Columns - the state pattern for ag-grid wrapper has changed as a result of
      this change. If your app made heavy use of saving/loading grid state, please test carefully
      after upgrade.
    * AG-1959 - Aggregation - Add additional parameters to the Custom Aggregation methods. If your
      app implements custom aggregations, they might need to be updated.

### 🔒 Security

* The data package `Field` class now sanitizes all String values during parsing, using the DOMPurify
  library to defend against XSS attacks and other issues with malformed HTML or scripting content
  loaded into `Record`s and rendered by `Grid` or other data-driven components. Please contact XH if
  you find any reason to disable this protection, or observe any unintended side effects of this
  additional processing.

### 🐞 Bug Fixes

* Fix issue where grid row striping inadvertently disabled by default for non-tree grids.
* Fix issue where grid empty text cleared on autosize.

### ✨ Style

* Default `Chart` themes reworked in both light and dark modes to better match overall Hoist theme.

### ⚙️ Technical

* Note that the included Onsen fork has been replaced with the latest Onsen release. Apps should not
  need to make any changes.
* `Cube.info` is now directly observable.
* `@managed` and `markManaged` have been enhanced to allow for the cleanup of arrays of objects as
  well as objects. This matches the existing array support in `XH.safeDestroy()`.

### 📚 Libraries

* @xh/onsenui `~0.1.2` -> onsenui `~2.11.1`
* @xh/react-onsenui `~0.1.2` -> react-onsenui `~1.11.3`
* @blueprintjs/core `3.35 -> 3.36`
* @blueprintjs/datetime `3.19 -> 3.20`
* clipboard-copy `3.1 -> 4.0`
* core-js `3.6 -> 3.8`
* dompurify `added @ 2.2`
* react `16.13 -> 17.0`
* semver `added @ 7.3`

[Commit Log](https://github.com/xh/hoist-react/compare/v36.6.1...v37.0.0)

## v36.6.1 - 2020-11-06

### 🐞 Bug Fixes

* Fix issue where grid row striping would be turned off by default for non-tree grids

[Commit Log](https://github.com/xh/hoist-react/compare/v36.6.0...v36.6.1)

## v36.6.0 - 2020-10-28

### 🎁 New Features

* New `GridModel.treeStyle` config enables more distinctive styling of tree grids, with optional
  background highlighting and ledger-line style borders on group rows.
    * ⚠ By default, tree grids will now have highlighted group rows (but no group borders). Set
      `treeStyle: 'none'` on any `GridModel` instances where you do _not_ want the new default
      style.
* New `DashContainerModel.extraMenuItems` config supports custom app menu items in Dashboards
* An "About" item has been added to the default app menu.
* The default `TabSwitcher` now supports scrolling, and will show overflowing tabs in a drop down
  menu.

### 🐞 Bug Fixes

* Ensure that `Button`s with `active: true` set directly (outside of a `ButtonGroupInput`) get the
  correct active/pressed styling.
* Fixed regression in `Column.tooltip` function displaying escaped HTML characters.
* Fixed issue where the utility method `calcActionColWidth` was not correctly incorporating the
  padding in the returned value.

### ⚙️ Technical

* Includes technical updates to `JsonBlob` archiving. This change requires an update to `hoist-core`
  `v8.6.1` or later, and modifications to the `xh_json_blob` table. See the
  [hoist-core changelog](https://github.com/xh/hoist-core/blob/develop/CHANGELOG.md) for further
  details.

### 📚 Libraries

* @blueprintjs/core `3.33 -> 3.35`

[Commit Log](https://github.com/xh/hoist-react/compare/v36.5.0...v36.6.0)

## v36.5.0 - 2020-10-16

### 🐞 Bug Fixes

* Fix text and hover+active background colors for header tool buttons in light theme.

### ⚙️ Technical

* Install a default simple string renderer on all columns. This provides consistency in column
  rendering, and fixes some additional issues with alignment and rendering of Grid columns
  introduced by the change to flexbox-based styling in grid cells.
* Support (optional) logout action in SSO applications.

### 📚 Libraries

* @blueprintjs/core `3.31 -> 3.33`
* @blueprintjs/datetime `3.18 -> 3.19`
* @fortawesome/fontawesome-pro `5.14 -> 5.15`
* moment `2.24 -> 2.29`
* numbro `2.2 -> 2.3`

[Commit Log](https://github.com/xh/hoist-react/compare/v36.4.0...v36.5.0)

## v36.4.0 - 2020-10-09

### 🎁 New Features

* `TabContainerModel` supports dynamically adding and removing tabs via new public methods.
* `Select` supports a new `menuWidth` prop to control the width of the dropdown.

### 🐞 Bug Fixes

* Fixed v36.3.0 regression re. horizontal alignment of Grid columns.

[Commit Log](https://github.com/xh/hoist-react/compare/v36.3.0...v36.4.0)

## v36.3.0 - 2020-10-07

### 💥 Breaking Changes

* The following CSS variables are no longer in use:
    + `--xh-grid-line-height`
    + `--xh-grid-line-height-px`
    + `--xh-grid-large-line-height`
    + `--xh-grid-large-line-height-px`
    + `--xh-grid-compact-line-height`
    + `--xh-grid-compact-line-height-px`
    + `--xh-grid-tiny-line-height`
    + `--xh-grid-tiny-line-height-px`

### ⚙️ Technical

* We have improved and simplified the vertical centering of content within Grid cells using
  flexbox-based styling, rather than the CSS variables above.

### 🎁 New Features

* `Select` now supports `hideSelectedOptions` and `closeMenuOnSelect` props.
* `XH.message()` and its variants (`XH.prompt(), XH.confirm(), XH.alert()`) all support an optional
  new config `messageKey`. This key can be used by applications to prevent popping up the same
  dialog repeatedly. Hoist will only show the last message posted for any given key.
* Misc. Improvements to organization of admin client tabs.

### 🐞 Bug Fixes

* Fixed issue with sporadic failures reading grid state using `legacyStateKey`.
* Fixed regression to the display of `autoFocus` buttons; focus rectangle restored.

[Commit Log](https://github.com/xh/hoist-react/compare/v36.2.1...v36.3.0)

## v36.2.1 - 2020-10-01

### 🐞 Bug Fixes

* Fixed issue in `LocalDate.previousWeekday()` which did not correctly handle Sunday dates.
* Fixed regression in `Grid` column header rendering for non-string headerNames.

[Commit Log](https://github.com/xh/hoist-react/compare/v36.2.0...v36.2.1)

## v36.2.0 - 2020-09-25

### 💥 Breaking Changes

* New `GridModel` config `colChooserModel` replaces `enableColChooser` to allow for more flexible
  configuration of the grid `colChooser`
    * Use `colChooserModel: true` to retain default behavior.
    * See documentation on `GridModel.ColChooserModelConfig` for more information.
* The `Grid` `hideHeaders` prop has been converted to a field on `AgGridModel` and `GridModel`. All
  grid options of this type are now on the model hierarchy, allowing consistent application code and
  developer discovery.

### 🎁 New Features

* Provides new `CustomProvider` for applications that want to use the Persistence API, but need to
  provide their own storage implementation.
* Added `restoreDefaults` action to default context menu for `GridModel`.
* Added `restoreDefaultsWarning` config to `GridModel`.
* `FormModel` has a new convenience method `setValues` for putting data into one or more fields in
  the form.
* Admin Preference and Config panels now support bulk regrouping actions.

### 🐞 Bug Fixes

* Fixed an error in implementation of `@managed` preventing proper cleanup of resources.
* Fixed a regression introduced in v36.1.0 in `FilterChooser`: Restore support for `disabled` prop.

[Commit Log](https://github.com/xh/hoist-react/compare/v36.1.0...v36.2.0)

## v36.1.0 - 2020-09-22

⚠ NOTE - apps should update to `hoist-core >= 8.3.0` when taking this hoist-react update. This is
required to support both the new `JsonBlobService` and updates to the Admin Activity and Client
Error tracking tabs described below.

### 🎁 New Features

* Added new `JsonBlobService` for saving and updating named chunks of arbitrary JSON data.
* `GridModelPersistOptions` now supports a `legacyStateKey` property. This key will identify the
  pre-v35 location for grid state, and can be used by applications to provide a more flexible
  migration of user grid state after an upgrade to Hoist v35.0.0 or greater. The value of this
  property will continue to default to 'key', preserving the existing upgrade behavior of the
  initial v35 release.
* The Admin Config and Pref diff tools now support pasting in a config for comparison instead of
  loading one from a remote server (useful for deployments where the remote config cannot be
  accessed via an XHR call).
* The `ClipboardButton.getCopyText` prop now supports async functions.
* The `Select` input supports a new `leftIcon` prop.
* `RestGrid` now supports bulk delete when multiple rows are selected.
* `RestGrid`'s `actionWarning` messages may now be specified as functions.

### 🐞 Bug Fixes

* Fixed several cases where `selectOnFocus` prop on `Select` was not working.
* `FilterChooser` auto-suggest values sourced from the *unfiltered* records on `sourceStore`.
* `RestForm` editors will now source their default label from the corresponding `Field.displayName`
  property. Previously an undocumented `label` config could be provided with each editor object -
  this has been removed.
* Improved time zone handling in the Admin Console "Activity Tracking" and "Client Errors" tabs.
    * Users will now see consistent bucketing of activity into an "App Day" that corresponds to the
      LocalDate when the event occurred in the application's timezone.
    * This day will be reported consistently regardless of the time zones of the local browser or
      deployment server.
* Resetting Grid columns to their default state (e.g. via the Column Chooser) retains enhancements
  applied from matching Store fields.
* Desktop `DateInput` now handles out-of-bounds dates without throwing exception during rendering.
* Dragging a grid column with an element-based header no longer displays `[object Object]` in the
  draggable placeholder.

### 📚 Libraries

* codemirror `5.57 -> 5.58`

[Commit Log](https://github.com/xh/hoist-react/compare/v36.0.0...v36.1.0)

## v36.0.0 - 2020-09-04

### 🎁 New Features

#### Data Filtering

We have enhanced support for filtering data in Hoist Grids, Stores, and Cubes with an upgraded
`Filter` API and a new `FilterChooser` component. This bundle of enhancements includes:

* A new `@xh/hoist/data/filter` package to support the creation of composable filters, including the
  following new classes:
    * `FieldFilter` - filters by comparing the value of a given field to one or more given candidate
      values using one of several supported operators.
    * `FunctionFilter` - filters via a custom function specified by the developer.
    * `CompoundFilter` - combines multiple filters (including other nested CompoundFilters) via an
      AND or OR operator.
* A new `FilterChooser` UI component that integrates tightly with these data package classes to
  provide a user and developer friendly autocomplete-enabled UI for filtering data based on
  dimensions (e.g. trader = jdoe, assetClass != Equities), metrics (e.g. P&L > 1m), or any
  combination thereof.
* Updates to `Store`, `StoreFilterField`, and `cube/Query` to use the new Filter API.
* A new `setFilter()` convenience method to `Grid` and `DataView`.

To get the most out of the new Filtering capabilities, developers are encouraged to add or expand
the configs for any relevant `Store.fields` to include both their `type` and a `displayName`. Many
applications might not have Field configs specified at all for their Stores, instead relying on
Store's ability to infer its Fields from Grid Column definitions.

We are looking to gradually invert this relationship, so that core information about an app's
business objects and their properties is configured once at the `data/Field` level and then made
available to related APIs and components such as grids, filters, and forms. See note in New Features
below regarding related updates to `GridModel.columns` config processing.

#### Grid

* Added new `GridModel.setColumnVisible()` method, along with `showColumn()` and `hideColumn()`
  convenience methods. Can replace calls to `applyColumnStateChanges()` when all you need to do is
  show or hide a single column.
* Elided Grid column headers now show the full `headerName` value in a tooltip.
* Grid column definitions now accept a new `displayName` config as the recommended entry point for
  defining a friendly user-facing label for a Column.
    * If the GridModel's Store has configured a `displayName` for the linked data field, the column
      will default to use that (if not otherwise specified).
    * If specified or sourced from a Field, `displayName` will be used as the default value for the
      pre-existing `headerName` and `chooserName` configs.
* Grid columns backed by a Store Field of type `number` or `int` will be right-aligned by default.
* Added new `GridModel.showGroupRowCounts` config to allow easy hiding of group row member counts
  within each full-width group row. Default is `true`, maintaining current behavior of showing the
  counts for each group.

#### Other

* Added new `AppSpec.showBrowserContextMenu` config to control whether the browser's default context
  menu will be shown if no app-specific context menu (e.g. from a grid) would be triggered.
    * ⚠ Note this new config defaults to `false`, meaning the browser context menu will *not* be
      available. Developers should set to true for apps that expect/depend on the built-in menu.
* `LocalDate` has gained several new static factories: `tomorrow()`, `yesterday()`,
  `[start/end]OfMonth()`, and `[start/end]OfYear()`.
* A new `@computeOnce` decorator allows for lazy computation and caching of the results of decorated
  class methods or getters. Used in `LocalDate` and intended for similar immutable, long-lived
  objects that can benefit from such caching.
* `CodeInput` and `JsonInput` get new `enableSearch` and `showToolbar` props. Enabling search
  provides an simple inline find feature for searching the input's contents.
* The Admin console's Monitor Status tab displays more clearly when there are no active monitors.

### 💥 Breaking Changes

* Renamed the `data/Field.label` property to `displayName`.
* Changed the `DimensionChooserModel.dimensions` config to require objects of the
  form `{name, displayName, isLeafDimension}` when provided as an `Object[]`.
    * Previously these objects were expected to be of the form `{value, label, isLeaf}`.
    * Note however that this same config can now be passed the `dimensions` directly from a
      configured
      `Cube` instead, which is the recommended approach and should DRY up dimension definitions for
      typical use cases.
* Changes required due to the new filter API:
    * The classes `StoreFilter` and `ValueFilter` have been removed and replaced by `FunctionFilter`
      and `FieldFilter`, respectively. In most cases apps will need to make minimal or no changes.
    * The `filters/setFilters` property on `Query` has been changed to `filter/setFilter`. In most
      case apps should not need to change anything other than the name of this property - the new
      property will continue to support array representations of multiple filters.
    * `Store` has gained a new property `filterIncludesChildren` to replace the functionality
      previously provided by `StoreFilter.includesChildren`.
    * `StoreFilterField.filterOptions` has been removed. Set `filterIncludesChildren` directly on
      the store instead.

### ✨ Style

* CSS variables for "intents" - most commonly used on buttons - have been reworked to use HSL color
  values and support several standard variations of lightness and transparency.
    * Developers are encouraged to customize intents by setting the individual HSL vars provided for
      each intent (e.g. `--intent-primary-h` to adjust the primary hue) and/or the different levels
      of lightness (e.g. `--intent-primary-l3` to adjust the default lightness).
    * ⚠ Uses of the prior intent var overrides such as `--intent-primary` will no longer work. It is
      possible to set directly via `--xh-intent-primary`, but components such as buttons will still
      use the default intent shades for variations such as hover and pressed states. Again, review
      and customize the HSL vars if required.
* Desktop `Button` styles and classes have been rationalized and reworked to allow for more
  consistent and direct styling of buttons in all their many permutations (standard/minimal/outlined
  styles * default/hovered/pressed/disabled states * light/dark themes).
    * Customized intent colors will now also be applied to outlined and minimal buttons.
    * Dedicated classes are now applied to desktop buttons based on their style and state.
      Developers can key off of these classes directly if required.

### 🐞 Bug Fixes

* Fixed `Column.tooltipElement` so that it can work if a `headerTooltip` is also specified on the
  same column.
* Fixed issue where certain values (e.g. `%`) would break in `Column.tooltipElement`.
* Fixed issue where newly loaded records in `Store` were not being frozen as promised by the API.

### 📚 Libraries

* @blueprintjs/core `3.30 -> 3.31`
* codemirror `5.56 -> 5.57`
* http-status-codes `1.4 -> 2.1`
* mobx-react `6.2 -> 6.3`
* store2 `2.11 -> 2.12`

[Commit Log](https://github.com/xh/hoist-react/compare/v35.2.1...v36.0.0)

## v35.2.1 - 2020-07-31

### 🐞 Bug Fixes

* A Grid's docked summary row is now properly cleared when its bound Store is cleared.
* Additional SVG paths added to `requiredBlueprintIcons.js` to bring back calendar scroll icons on
  the DatePicker component.
* Colors specified via the `--xh-intent-` CSS vars have been removed from minimal / outlined desktop
  `Button` components because of incompatibility with `ButtonGroupInput` component. Fix to address
  issue forthcoming. (This reverts the change made in 35.2.0 below.)

[Commit Log](https://github.com/xh/hoist-react/compare/v35.2.0...v35.2.1)

## v35.2.0 - 2020-07-21

### 🎁 New Features

* `TabContainerModel` now supports a `persistWith` config to persist the active tab.
* `TabContainerModel` now supports a `emptyText` config to display when TabContainer gets rendered
  with no children.

### ⚙️ Technical

* Supports smaller bundle sizes via a greatly reduced set of BlueprintJS icons. (Requires apps to be
  built with `@xh/hoist-dev-utils` v5.2 or greater to take advantage of this optimization.)

### 🐞 Bug Fixes

* Colors specified via the `--xh-intent-` CSS vars are now applied to minimal / outlined desktop
  `Button` components. Previously they fell through to use default Blueprint colors in these modes.
* Code input correctly handles dynamically toggling readonly/disabled state.

### 📚 Libraries

* @fortawesome/fontawesome-pro `5.13 -> 5.14`
* codemirror `5.55 -> 5.56`

[Commit Log](https://github.com/xh/hoist-react/compare/v35.1.1...v35.2.0)

## v35.1.1 - 2020-07-17

### 📚 Libraries

* @blueprintjs/core `3.29 -> 3.30`

[Commit Log](https://github.com/xh/hoist-react/compare/v35.1.0...v35.1.1)

## v35.1.0 - 2020-07-16

### 🎁 New Features

* Extend existing environment diff tool to preferences. Now, both configs and preferences may be
  diffed across servers. This feature will require an update of hoist-core to a version 8.1.0 or
  greater.
* `ExportOptions.columns` provided to `GridModel` can now be specified as a function, allowing for
  full control of columns to export, including their sort order.

### 🐞 Bug Fixes

* `GridModel`s export feature was previously excluding summary rows. These are now included.
* Fixed problems with coloring and shading algorithm in `TreeMap`.
* Fixed problems with sort order of exports in `GridModel`.
* Ensure that preferences are written to server, even if set right before navigating away from page.
* Prevent situation where a spurious exception can be sent to server when application is unloaded
  while waiting on a fetch request.

[Commit Log](https://github.com/xh/hoist-react/compare/v35.0.1...v35.1.0)

## v35.0.1 - 2020-07-02

### 🐞 Bug Fixes

* Column headers no longer allocate space for a sort arrow icon when the column has an active
  `GridSorter` in the special state of `sort: null`.
* Grid auto-sizing better accounts for margins on sort arrow icons.

[Commit Log](https://github.com/xh/hoist-react/compare/v35.0.0...v35.0.1)

## v35.0.0 - 2020-06-29

### ⚖️ Licensing Change

As of this release, Hoist is [now licensed](LICENSE.md) under the popular and permissive
[Apache 2.0 open source license](https://www.apache.org/licenses/LICENSE-2.0). Previously, Hoist was
"source available" via our public GitHub repository but still covered by a proprietary license.

We are making this change to align Hoist's licensing with our ongoing commitment to openness,
transparency and ease-of-use, and to clarify and emphasize the suitability of Hoist for use within a
wide variety of enterprise software projects. For any questions regarding this change, please
[contact us](https://xh.io/contact/).

### 🎁 New Features

* Added a new Persistence API to provide a more flexible yet consistent approach to saving state for
  Components, Models, and Services to different persistent locations such as Hoist Preferences,
  browser local storage, and Hoist Dashboard views.
    * The primary entry points for this API are the new `@PersistSupport` and `@persist`
      annotations.
      `@persist` can be added to any observable property on a `@PersistSupport` to make it
      automatically synchronize with a `PersistenceProvider`. Both `HoistModel` and `HoistService`
      are decorated with `@PersistSupport`.
    * This is designed to replace any app-specific code previously added to synchronize fields and
      their values to Preferences via ad-hoc initializers and reactions.
    * This same API is now used to handle state persistence for `GridStateModel`, `PanelModel`,
      `DimensionChooserModel`, and `DashContainerModel` - configurable via the new `persistWith`
      option on those classes.
* `FetchService` now installs a default timeout of 30 seconds for all requests. This can be disabled
  by setting timeout to `null`. Fetch Timeout Exceptions have also been improved to include the same
  information as other standard exceptions thrown by this service.
    * 💥 Apps that were relying on the lack of a built-in timeout for long-running requests should
      ensure they configure such calls with a longer or null timeout.
* `Store` gets new `clearFilter()` and `recordIsFiltered()` helper functions.
* The Admin console's Activity Tracking tab has been significantly upgraded to allow admins to
  better analyze both built-in and custom tracking data generated by their application. Its sibling
  Client Errors tab has also been updated with a docked detail panel.
* `CodeInput` gets new `showCopyButton` prop - set to true to provide an inline action button to
  copy the editor contents to the clipboard.
* Hoist config `xhEnableMonitoring` can be used to enable/disable the Admin monitor tab and its
  associated server-side jobs

### 💥 Breaking Changes

* Applications should update to `hoist-core` v8.0.1 or above, required to support the upgraded Admin
  Activity Tracking tab. Contact XH for assistance with this update.
* The option `PanelModel.prefName` has been removed in favor of `persistWith`. Existing user state
  will be transferred to the new format, assuming a `PersistenceProvider` of type 'pref' referring
  to the same preference is used (e.g. `persistWith: {prefKey: 'my-panel-model-prefName'}`.
* The option `GridModel.stateModel` has been removed in favor of `persistWith`. Existing user state
  will be transferred to the new format, assuming a `PersistenceProvider` of type 'localStorage'
  referring to the same key is used (e.g. `persistWith: {localStorageKey: 'my-grid-state-id'}`.
    * Use the new `GridModel.persistOptions` config for finer control over what grid state is
      persisted (replacement for stateModel configs to disable persistence of column
      state/sorting/grouping).
* The options `DimensionChooserModel.preference` and `DimensionChooserModel.historyPreference` have
  been removed in favor of `persistWith`.
* `AppSpec.idleDetectionEnabled` has been removed. App-specific Idle detection is now enabled via
  the new `xhIdleConfig` config. The old `xhIdleTimeoutMins` has also been deprecated.
* `AppSpec.idleDialogClass` has been renamed `AppSpec.idlePanel`. If specified, it should be a
  full-screen component.
* `PinPad` and `PinPadModel` have been moved to `@xh/hoist/cmp/pinpad`, and is now available for use
  with both standard and mobile toolkits.
* Third-party dependencies updated to properly reflect application-level licensing requirements.
  Applications must now import and provide their licensed version of AG Grid, and Highcharts to
  Hoist. See file `Bootstrap.js` in Toolbox for an example.

### 🐞 Bug Fixes

* Sorting special columns generated by custom AG Grid configurations (e.g. auto-group columns) no
  longer throws with an error.
* The `deepFreeze()` util - used to freeze data in `Record` instances - now only attempts to freeze
  a whitelist of object types that are known to be safely freezable. Custom application classes and
  other potentially-problematic objects (such as `moment` instances) are no longer frozen when
  loaded into `Record` fields.

### 📚 Libraries

Note that certain licensed third-party dependencies have been removed as direct dependencies of this
project, as per note in Breaking Changes above.

* @xh/hoist-dev-utils `4.x -> 5.x` - apps should also update to the latest 5.x release of dev-utils.
  Although license and dependency changes triggered a new major version of this dev dependency, no
  application-level changes should be required.
* @blueprintjs/core `3.28 -> 3.29`
* codemirror `5.54 -> 5.55`
* react-select `3.0 -> 3.1`

### 📚 Optional Libraries

* AG Grid `23.0.2` > `23.2.0` (See Toolbox app for example on this upgrade)
* Highcharts `8.0.4 -> 8.1.1`

[Commit Log](https://github.com/xh/hoist-react/compare/v34.0.0...v35.0.0)

## v34.0.0 - 2020-05-26

### 🎁 New Features

* Hoist's enhanced autosizing is now enabled on all grids by default. See `GridModel` and
  `GridAutosizeService` for more details.
* New flags `XH.isPhone`, `XH.isTablet`, and `XH.isDesktop` available for device-specific switching.
  Corresponding `.xh-phone`, `.xh-tablet`, and `.xh-desktop` CSS classes are added to the document
  `body`. These flags and classes are set based on the detected device, as per its user-agent.
    * One of the two higher-level CSS classes `.xh-standard` or `.xh-mobile` will also be applied
      based on an app's use of the primary (desktop-centric) components vs mobile components - as
      declared by its `AppSpec.isMobileApp` - regardless of the detected device.
    * These changes provide more natural support for use cases such as apps that are built with
      standard components yet target/support tablet users.
* New method `Record.get()` provides an alternative API for checked data access.
* The mobile `Select` component supports the `enableFilter` and `enableCreate` props.
* `DashContainerModel` supports new `layoutLocked`, `contentLocked` and `renameLocked` modes.
* `DimensionChooser` now has the ability to persist its value and history separately.
* Enhance Hoist Admin's Activity Tracking tab.
* Enhance Hoist Admin's Client Error tab.

### 💥 Breaking Changes

* `emptyFlexCol` has been removed from the Hoist API and should simply be removed from all client
  applications. Improvements to agGrid's default rendering of empty space have made it obsolete.
* `isMobile` property on `XH` and `AppSpec` has been renamed to `isMobileApp`. All apps will need to
  update their (required) use of this flag in the app specifications within their
  `/client-app/src/apps` directory.
* The `xh-desktop` class should no longer be used to indicate a non-mobile toolkit based app. For
  this purpose, use `xh-standard` instead.

### 🐞 Bug Fixes

* Fix to Average Aggregators when used with hierarchical data.
* Fixes to Context Menu handling on `Panel` to allow better handling of `[]` and `null`.

### 📚 Libraries

* @blueprintjs/core `3.26 -> 3.28`
* @blueprintjs/datetime `3.16 -> 3.18`
* codemirror `5.53 -> 5.54`
* react-transition-group `4.3 -> 4.4`

[Commit Log](https://github.com/xh/hoist-react/compare/v33.3.0...v34.0.0)

## v33.3.0 - 2020-05-08

### ⚙️ Technical

* Additional updates to experimental autosize feature: standardization of naming, better masking
  control, and API fixes. Added new property `autosizeOptions` on `GridModel` and main entry point
  is now named `GridModel.autosizeAsync()`.

### 🐞 Bug Fixes

* `Column.hideable` will now be respected by ag-grid column drag and drop
  [#1900](https://github.com/xh/hoist-react/issues/1900)
* Fixed an issue where dragging a column would cause it to be sorted unintentionally.

[Commit Log](https://github.com/xh/hoist-react/compare/v33.2.0...v33.3.0)

## v33.2.0 - 2020-05-07

### 🎁 New Features

* Virtual column rendering has been disabled by default, as it offered a minimal performance benefit
  for most grids while compromising autosizing. See new `GridModel.useVirtualColumns` config, which
  can be set to `true` to re-enable this behavior if required.
* Any `GridModel` can now be reset to its code-prescribed defaults via the column chooser reset
  button. Previously, resetting to defaults was only possible for grids that persisted their state
  with a `GridModel.stateModel` config.

### 🐞 Bug Fixes

* Fixed several issues with new grid auto-sizing feature.
* Fixed issues with and generally improved expand/collapse column alignment in tree grids.
    * 💥 Note that this improvement introduced a minor breaking change for apps that have customized
      tree indentation via the removed `--grid-tree-indent-px` CSS var. Use `--grid-tree-indent`
      instead. Note the new var is specified in em units to scale well across grid sizing modes.

### ⚙️ Technical

* Note that the included version of Onsen has been replaced with a fork that includes updates for
  react 16.13. Apps should not need to make any changes.

### 📚 Libraries

* react `~16.8 -> ~16.13`
* onsenui `~16.8` -> @xh/onsenui `~16.13`
* react-onsenui `~16.8` -> @xh/react-onsenui `~16.13`

[Commit Log](https://github.com/xh/hoist-react/compare/v33.1.0...33.2.0)

## v33.1.0 - 2020-05-05

### 🎁 New Features

* Added smart auto-resizing of columns in `GridModel` Unlike AG Grid's native auto-resizing support,
  Hoist's auto-resizing will also take into account collapsed rows, off-screen cells that are not
  currently rendered in the DOM, and summary rows. See the new `GridAutosizeService` for details.
    * This feature is currently marked as 'experimental' and must be enabled by passing a special
      config to the `GridModel` constructor of the form `experimental: {useHoistAutosize: true}`. In
      future versions of Hoist, we expect to make it the default behavior.
* `GridModel.autoSizeColumns()` has been renamed `GridModel.autosizeColumns()`, with lowercase 's'.
  Similarly, the `autoSizeColumns` context menu token has been renamed `autosizeColumns`.

### 🐞 Bug Fixes

* Fixed a regression with `StoreFilterField` introduced in v33.0.1.

[Commit Log](https://github.com/xh/hoist-react/compare/v33.0.2...33.1.0)

## v33.0.2 - 2020-05-01

### 🎁 New Features

* Add Hoist Cube Aggregators: `AverageAggregator` and `AverageStrictAggregator`
* `ColAutosizeButton` has been added to desktop and mobile

### 🐞 Bug Fixes

* Fixed mobile menus to constrain to the bottom of the viewport, scrolling if necessary.
  [#1862](https://github.com/xh/hoist-react/issues/1862)
* Tightened up mobile tree grid, fixed issues in mobile column chooser.
* Fixed a bug with reloading hierarchical data in `Store`.
  [#1871](https://github.com/xh/hoist-react/issues/1871)

[Commit Log](https://github.com/xh/hoist-react/compare/v33.0.1...33.0.2)

## v33.0.1 - 2020-04-29

### 🎁 New Features

* `StoreFieldField` supports dot-separated field names in a bound `GridModel`, meaning it will now
  match on columns with fields such as `address.city`.

* `Toolbar.enableOverflowMenu` now defaults to `false`. This was determined safer and more
  appropriate due to issues with the underlying Blueprint implementation, and the need to configure
  it carefully.

### 🐞 Bug Fixes

* Fixed an important bug with state management in `StoreFilterField`. See
  https://github.com/xh/hoist-react/issues/1854

* Fixed the default sort order for grids. ABS DESC should be first when present.

### 📚 Libraries

* @blueprintjs/core `3.25 -> 3.26`
* codemirror `5.52 -> 5.53`

[Commit Log](https://github.com/xh/hoist-react/compare/v33.0.0...v33.0.1)

## v33.0.0 - 2020-04-22

### 🎁 New Features

* The object returned by the `data` property on `Record` now includes the record `id`. This will
  allow for convenient access of the id with the other field values on the record.
* The `Timer` class has been enhanced and further standardized with its Hoist Core counterpart:
    * Both the `interval` and `timeout` arguments may be specified as functions, or config keys
      allowing for dynamic lookup and reconfiguration.
    * Added `intervalUnits` and `timeoutUnits` arguments.
    * `delay` can now be specified as a boolean for greater convenience.

### 💥 Breaking Changes

* We have consolidated the import location for several packages, removing unintended nested index
  files and 'sub-packages'. In particular, the following locations now provide a single index file
  for import for all of their public contents: `@xh/hoist/core`, `@xh/hoist/data`,
  `@xh/hoist/cmp/grid`, and `@xh/hoist/desktop/cmp/grid`. Applications may need to update import
  statements that referred to index files nested within these directories.
* Removed the unnecessary and confusing `values` getter on `BaseFieldModel`. This getter was not
  intended for public use and was intended for the framework's internal implementation only.
* `ColumnGroup.align` has been renamed to `ColumnGroup.headerAlign`. This avoids confusion with the
  `Column` API, where `align` refers to the alignment of cell contents within the column.

### 🐞 Bug Fixes

* Exceptions will no longer overwrite the currently shown exception in the exception dialog if the
  currently shown exception requires reloading the application.
  [#1834](https://github.com/xh/hoist-react/issues/1834)

### ⚙️ Technical

* Note that the Mobx React bindings have been updated to 6.2, and we have enabled the recommended
  "observer batching" feature as per
  [the mobx-react docs](https://github.com/mobxjs/mobx-react-lite/#observer-batching).

### 📚 Libraries

* @blueprintjs/core `3.24 -> 3.25`
* @blueprintjs/datetime `3.15 -> 3.16`
* mobx-react `6.1 -> 6.2`

[Commit Log](https://github.com/xh/hoist-react/compare/v32.0.4...v33.0.0)

## v32.0.5 - 2020-07-14

### 🐞 Bug Fixes

* Fixes a regression in which grid exports were no longer sorting rows properly.

[Commit Log](https://github.com/xh/hoist-react/compare/v32.0.4...v32.0.5)

## v32.0.4 - 2020-04-09

### 🐞 Bug Fixes

* Fixes a regression with the alignment of `ColumnGroup` headers.
* Fixes a bug with 'Copy Cell' context menu item for certain columns displaying the Record ID.
* Quiets console logging of 'routine' exceptions to 'debug' instead of 'log'.

[Commit Log](https://github.com/xh/hoist-react/compare/v32.0.3...v32.0.4)

## v32.0.3 - 2020-04-06

### 🐞 Bug Fixes

* Suppresses a console warning from AG Grid for `GridModel`s that do not specify an `emptyText`.

[Commit Log](https://github.com/xh/hoist-react/compare/v32.0.2...v32.0.3)

## v32.0.2 - 2020-04-03

⚠ Note that this release includes a *new major version of AG Grid*. Please consult the
[AG Grid Changelog](https://www.ag-grid.com/ag-grid-changelog/) for versions 22-23 to review
possible breaking changes to any direct/custom use of AG Grid APIs and props within applications.

### 🎁 New Features

* GridModel `groupSortFn` now accepts `null` to turn off sorting of group rows.
* `DockViewModel` now supports optional `width`, `height` and `collapsedWidth` configs.
* The `appMenuButton.extraItems` prop now accepts `MenuItem` configs (as before) but also React
  elements and the special string token '-' (shortcut to render a `MenuDivider`).
* Grid column `flex` param will now accept numbers, with available space divided between flex
  columns in proportion to their `flex` value.
* `Column` now supports a `sortingOrder` config to allow control of the sorting options that will be
  cycled through when the user clicks on the header.
* `PanelModel` now supports setting a `refreshMode` to control how collapsed panels respond to
  refresh requests.

### 💥 Breaking Changes

* The internal DOM structure of desktop `Panel` has changed to always include an inner frame with
  class `.xh-panel__content`. You may need to update styling that targets the inner structure of
  `Panel` via `.xh-panel`.
* The hooks `useOnResize()` and `useOnVisibleChange()` no longer take a `ref` argument. Use
  `composeRefs` to combine the ref that they return with any ref you wish to compose them with.
* The callback for `useOnResize()` will now receive an object representing the locations and
  dimensions of the element's content box. (Previously it incorrectly received an array of
  `ResizeObserver` entries that had to be de-referenced)
* `PanelModel.collapsedRenderMode` has been renamed to `PanelModel.renderMode`, to be more
  consistent with other Hoist APIs such as `TabContainer`, `DashContainer`, and `DockContainer`.

### 🐞 Bug Fixes

* Checkboxes in grid rows in Tiny sizing mode have been styled to fit correctly within the row.
* `GridStateModel` no longer saves/restores the width of non-resizable columns.
  [#1718](https://github.com/xh/hoist-react/issues/1718)
* Fixed an issue with the hooks useOnResize and useOnVisibleChange. In certain conditions these
  hooks would not be called. [#1808](https://github.com/xh/hoist-react/issues/1808)
* Inputs that accept a rightElement prop will now properly display an Icon passed as that element.
  [#1803](https://github.com/xh/hoist-react/issues/1803)

### ⚙️ Technical

* Flex columns now use the built-in AG Grid flex functionality.

### 📚 Libraries

* ag-grid-community `removed @ 21.2`
* ag-grid-enterprise `21.2` replaced with @ag-grid-enterprise/all-modules `23.0`
* ag-grid-react `21.2` replaced with @ag-grid-community/react `23.0`
* @fortawesome/* `5.12 -> 5.13`
* codemirror `5.51 -> 5.52`
* filesize `6.0 -> 6.1`
* numbro `2.1 -> 2.2`
* react-beautiful-dnd `12.0 -> 13.0`
* store2 `2.10 -> 2.11`
* compose-react-refs `NEW 1.0.4`

[Commit Log](https://github.com/xh/hoist-react/compare/v31.0.0...v32.0.2)

## v31.0.0 - 2020-03-16

### 🎁 New Features

* The mobile `Navigator` / `NavigatorModel` API has been improved and made consistent with other
  Hoist content container APIs such as `TabContainer`, `DashContainer`, and `DockContainer`.
    * `NavigatorModel` and `PageModel` now support setting a `RenderMode` and `RefreshMode` to
      control how inactive pages are mounted/unmounted and how they respond to refresh requests.
    * `Navigator` pages are no longer required to to return `Page` components - they can now return
      any suitable component.
* `DockContainerModel` and `DockViewModel` also now support `refreshMode` and `renderMode` configs.
* `Column` now auto-sizes when double-clicking / double-tapping its header.
* `Toolbar` will now collapse overflowing items into a drop down menu. (Supported for horizontal
  toolbars only at this time.)
* Added new `xhEnableLogViewer` config (default `true`) to enable or disable the Admin Log Viewer.

#### 🎨 Icons

* Added `Icon.icon()` factory method as a new common entry point for creating new FontAwesome based
  icons in Hoist. It should typically be used instead of using the `FontAwesomeIcon` component
  directly.
* Also added a new `Icon.fileIcon()` factory. This method take a filename and returns an appropriate
  icon based on its extension.
* All Icon factories can now accept an `asHtml` parameter, as an alternative to calling the helper
  function `convertIconToSVG()` on the element. Use this to render icons as raw html where needed
  (e.g. grid renderers).
* Icons rendered as html will now preserve their styling, tooltips, and size.

### 💥 Breaking Changes

* The application's primary `HoistApplicationModel` is now instantiated and installed as
  `XH.appModel` earlier within the application initialization sequence, with construction happening
  prior to the init of the XH identity, config, and preference services.
    * This allows for a new `preAuthInitAsync()` lifecycle method to be called on the model before
      auth has completed, but could be a breaking change for appModel code that relied on these
      services for field initialization or in its constructor.
    * Such code should be moved to the core `initAsync()` method instead, which continues to be
      called after all XH-level services are initialized and ready.
* Mobile apps may need to adjust to the following updates to `NavigatorModel` and related APIs:
    * `NavigatorModel`'s `routes` constructor parameter has been renamed `pages`.
    * `NavigatorModel`'s observable `pages[]` has been renamed `stack[]`.
    * `NavigatorPageModel` has been renamed `PageModel`. Apps do not usually create `PageModels`
      directly, so this change is unlikely to require code updates.
    * `Page` has been removed from the mobile toolkit. Components that previously returned a `Page`
      for inclusion in a `Navigator` or `TabContainer` can now return any component. It is
      recommended you replace `Page` with `Panel` where appropriate.
* Icon enhancements described above removed the following public methods:
    * The `fontAwesomeIcon()` factory function (used to render icons not already enumerated by
      Hoist)
      has been replaced by the improved `Icon.icon()` factory - e.g. `fontAwesomeIcon({icon: ['far',
      'alicorn']}) -> Icon.icon({iconName: 'alicorn'})`.
    * The `convertIconToSvg()` utility method has been replaced by the new `asHtml` parameter on
      icon factory functions. If you need to convert an existing icon element,
      use `convertIconToHtml()`.
* `Toolbar` items should be provided as direct children. Wrapping Toolbar items in container
  components can result in unexpected item overflow.

### 🐞 Bug Fixes

* The `fmtDate()` utility now properly accepts, parses, and formats a string value input as
  documented.
* Mobile `PinPad` input responsiveness improved on certain browsers to avoid lag.

### ⚙️ Technical

* New lifecycle methods `preAuthInitAsync()` and `logoutAsync()` added to the `HoistAppModel`
  decorator (aka the primary `XH.appModel`).

[Commit Log](https://github.com/xh/hoist-react/compare/v30.1.0...v31.0.0)

## v30.1.0 - 2020-03-04

### 🐞 Bug Fixes

* Ensure `WebSocketService.connected` remains false until `channelKey` assigned and received from
  server.
* When empty, `DashContainer` now displays a user-friendly prompt to add an initial view.

### ⚙️ Technical

* Form validation enhanced to improve handling of asynchronous validation. Individual rules and
  constraints are now re-evaluated in parallel, allowing for improved asynchronous validation.
* `Select` will now default to selecting contents on focus if in filter or creatable mode.

[Commit Log](https://github.com/xh/hoist-react/compare/v30.0.0...30.1.0)

## v30.0.0 - 2020-02-29

### 🎁 New Features

* `GridModel` and `DataViewModel` now support `groupRowHeight`, `groupRowRenderer` and
  `groupRowElementRenderer` configs. Grouping is new in general to `DataViewModel`, which now takes
  a `groupBy` config.
    * `DataViewModel` allows for settable and multiple groupings and sorters.
    * `DataViewModel` also now supports additional configs from the underlying `GridModel` that make
      sense in a `DataView` context, such as `showHover` and `rowBorders`.
* `TabContainerModel` now accepts a `track` property (default false) for easily tracking tab views
  via Hoist's built-in activity tracking.
* The browser document title is now set to match `AppSpec.clientAppName` - helpful for projects with
  multiple javascript client apps.
* `StoreFilterField` accepts all other config options from `TextInput` (e.g. `disabled`).
* Clicking on a summary row in `Grid` now clears its record selection.
* The `@LoadSupport` decorator now provides an additional observable property `lastException`. The
  decorator also now logs load execution times and failures to `console.debug` automatically.
* Support for mobile `Panel.scrollable` prop made more robust with re-implementation of inner
  content element. Note this change included a tweak to some CSS class names for mobile `Panel`
  internals that could require adjustments if directly targeted by app stylesheets.
* Added new `useOnVisibleChange` hook.
* Columns now support a `headerAlign` config to allow headers to be aligned differently from column
  contents.

### 💥 Breaking Changes

* `Toolbar` items must be provided as direct children. Wrapping Toolbar items in container
  components can result in unexpected item overflow.
* `DataView.rowCls` prop removed, replaced by new `DataViewModel.rowClassFn` config for more
  flexibility and better symmetry with `GridModel`.
* `DataViewModel.itemRenderer` renamed to `DataViewModel.elementRenderer`
* `DataView` styling has been updated to avoid applying several unwanted styles from `Grid`. Note
  that apps might rely on these styles (intentionally or not) for their `itemRenderer` components
  and appearance and will need to adjust.
* Several CSS variables related to buttons have been renamed for consistency, and button style rules
  have been adjusted to ensure they take effect reliably across desktop and mobile buttons
  ([#1568](https://github.com/xh/hoist-react/pull/1568)).
* The optional `TreeMapModel.highchartsConfig` object will now be recursively merged with the
  top-level config generated by the Hoist model and component, where previously it was spread onto
  the generated config. This could cause a change in behavior for apps using this config to
  customize map instances, but provides more flexibility for e.g. customizing the `series`.
* The signature of `useOnResize` hook has been modified slightly for API consistency and clarity.
  Options are now passed in a configuration object.

### 🐞 Bug Fixes

* Fixed an issue where charts that are rendered while invisible would have the incorrect size.
  [#1703](https://github.com/xh/hoist-react/issues/1703)
* Fixed an issue where zeroes entered by the user in `PinPad` would be displayed as blanks.
* Fixed `fontAwesomeIcon` elem factory component to always include the default 'fa-fw' className.
  Previously, it was overridden if a `className` prop was provided.
* Fixed an issue where ConfigDiffer would always warn about deletions, even when there weren't any.
  [#1652](https://github.com/xh/hoist-react/issues/1652)
* `TextInput` will now set its value to `null` when all text is deleted and the clear icon will
  automatically hide.
* Fixed an issue where multiple buttons in a `ButtonGroupInput` could be shown as active
  simultaneously. [#1592](https://github.com/xh/hoist-react/issues/1592)
* `StoreFilterField` will again match on `Record.id` if bound to a Store or a GridModel with the
  `id` column visible. [#1697](https://github.com/xh/hoist-react/issues/1697)
* A number of fixes have been applied to `RelativeTimeStamp` and `getRelativeTimestamp`, especially
  around its handling of 'equal' or 'epsilon equal' times. Remove unintended leading whitespace from
  `getRelativeTimestamp`.

### ⚙️ Technical

* The `addReaction` and `addAutorun` methods (added to Hoist models, components, and services by the
  `ReactiveSupport` mixin) now support a configurable `debounce` argument. In many cases, this is
  preferable to the built-in MobX `delay` argument, which only provides throttling and not true
  debouncing.
* New `ChartModel.highchart` property provides a reference to the underlying HighChart component.

### 📚 Libraries

* @blueprintjs/core `3.23 -> 3.24`
* react-dates `21.7 -> 21.8`
* react-beautiful-dnd `11.0 -> 12.2`

[Commit Log](https://github.com/xh/hoist-react/compare/v29.1.0...v30.0.0)

## v29.1.0 - 2020-02-07

### 🎁 New Features

#### Grid

* The `compact` config on `GridModel` has been deprecated in favor of the more powerful `sizingMode`
  which supports the values 'large', 'standard', 'compact', or 'tiny'.
    * Each new mode has its own set of CSS variables for applications to override as needed.
    * Header and row heights are configurable for each via the `HEADER_HEIGHTS` and `ROW_HEIGHTS`
      static properties of the `AgGrid` component. These objects can be modified on init by
      applications that wish to customize the default row heights globally.
    * 💥 Note that these height config objects were previously exported as constants from AgGrid.js.
      This would be a breaking change for any apps that imported the old objects directly (
      considered unlikely).
* `GridModel` now exposes an `autoSizeColumns` method, and the Grid context menu now contains an
  `Autosize Columns` option by default.
* `Column` and `ColumnGroup` now support React elements for `headerName`.

#### Data

* The `Store` constructor now accepts a `data` argument to load data at initialization.
* The `xh/hoist/data/cube` package has been modified substantially to better integrate with the core
  data package and support observable "Views". See documentation on `Cube` for more information.

#### Other

* Added a `PinPad` component for streamlined handling of PIN entry on mobile devices.
* `FormField` now takes `tooltipPosition` and `tooltipBoundary` props for customizing minimal
  validation tooltip.
* `RecordAction.actionFn` parameters now include a `buttonEl` property containing the button element
  when used in an action column.
* Mobile Navigator component now takes an `animation` prop which can be set to 'slide' (default),
  'lift', 'fade', or 'none'. These values are passed to the underlying onsenNavigator component.
  ([#1641](https://github.com/xh/hoist-react/pull/1641))
* `AppOption` configs now accept an `omit` property for conditionally excluding options.

### 🐞 Bug Fixes

* Unselectable grid rows are now skipped during up/down keyboard navigation.
* Fix local quick filtering in `LeftRightChooser` (v29 regression).
* Fix `SplitTreeMap` - the default filtering once again splits the map across positive and negative
  values as intended (v29 regression).

### ⚙️ Technical

* `FormFields` now check that they are contained in a Hoist `Form`.

### 📚 Libraries

* @blueprintjs/core `3.22 -> 3.23`
* codemirror `5.50 -> 5.51`
* react-dates `21.5 -> 21.7`

[Commit Log](https://github.com/xh/hoist-react/compare/v29.0.0...v29.1.0)

## v29.0.0 - 2020-01-24

### 🗄️ Data Package Changes

Several changes have been made to data package (`Store` and `Record`) APIs for loading, updating,
and modifying data. They include some breaking changes, but pave the way for upcoming enhancements
to fully support inline grid editing and other new features.

Store now tracks the "committed" state of its records, which represents the data as it was loaded
(typically from the server) via `loadData()` or `updateData()`. Records are now immutable and
frozen, so they cannot be changed directly, but Store offers a new `modifyRecords()` API to apply
local modifications to data in a tracked and managed way. (Store creates new records internally to
hold both this modified data and the original, "committed" data.) This additional state tracking
allows developers to query Stores for modified or added records (e.g. to flush back to the server
and persist) as well as call new methods to revert changes (e.g. to undo a block of changes that the
user wishes to discard).

Note the following more specific changes to these related classes:

#### Record

* 💥 Record data properties are now nested within a `data` object on Record instances and are no
  longer available as top-level properties on the Record itself.
    * Calls to access data such as `rec.quantity` must be modified to `rec.data.quantity`.
    * When accessing multiple properties, destructuring provides an efficient syntax -
      e.g. `const {quantity, price} = rec.data;`.
* 💥 Records are now immutable and cannot be modified by applications directly.
    * This is a breaking change, but should only affect apps with custom inline grid editing
      implementations or similar code that modifies individual record values.
    * Calls to change data such as `rec.quantity = 100` must now be made through the Record's Store,
      e.g. `store.modifyData({id: 41, quantity: 100})`
* Record gains new getters for inspecting its state, including: `isAdd`, `isModified`, and
  `isCommitted`.

#### Store

* 💥 `noteDataUpdated()` has been removed, as out-of-band modifications to Store Records are no
  longer possible.
* 💥 Store's `idSpec` function is now called with the raw record data - previously it was passed
  source data after it had been run through the store's optional `processRawData` function. (This is
  unlikely to have a practical impact on most apps, but is included here for completeness.)
* `Store.updateData()` now accepts a flat list of raw data to process into Record additions and
  updates. Previously developers needed to call this method with an object containing add, update,
  and/or remove keys mapped to arrays. Now Store will produce an object of this shape automatically.
* `Store.refreshFilter()` method has been added to allow applications to rebuild the filtered data
  set if some application state has changed (apart from the store's data itself) which would affect
  the store filter.
* Store gains new methods for manipulating its Records and data, including `addRecords()`,
  `removeRecords()`, `modifyRecords()`, `revertRecords()`, and `revert()`. New getters have been
  added for `addedRecords`, `removedRecords`, `modifiedRecords`, and `isModified`.

#### Column

* Columns have been enhanced for provide basic support for inline-editing of record data. Further
  inline editing support enhancements are planned for upcoming Hoist releases.
* `Column.getValueFn` config added to retrieve the cell value for a Record field. The default
  implementation pulls the value from the Record's new `data` property (see above). Apps that
  specify custom `valueGetter` callbacks via `Column.agOptions` should now implement their custom
  logic in this new config.
* `Column.setValueFn` config added to support modifying the Column field's value on the underlying
  Record. The default implementation calls the new `Store.modifyRecords()` API and should be
  sufficient for the majority of cases.
* `Column.editable` config added to indicate if a column/cell should be inline-editable.

### 🎁 New Features

* Added keyboard support to AG Grid context menus.
* Added `GridModel.setEmptyText()` to allow updates to placeholder text after initial construction.
* Added `GridModel.ensureSelectionVisible()` to scroll the currently selected row into view.
* When a `TreeMap` is bound to a `GridModel`, the grid will now respond to map selection changes by
  scrolling to ensure the selected grid row is visible.
* Added a `Column.tooltipElement` config to support fully customizable tooltip components.
* Added a `useOnResize` hook, which runs a function when a component is resized.
* Exposed an `inputRef` prop on numberInput, textArea, and textInput
* `PanelModel` now accepts a `maxSize` config.
* `RelativeTimeStamp` now support a `relativeTo` option, allowing it to display the difference
  between a timestamp and another reference time other than now. Both the component and the
  `getRelativeTimestamp()` helper function now leverage moment.js for their underlying
  implementation.
* A new `Clock` component displays the time, either local to the browser or for a configurable
  timezone.
* `LeftRightChooser` gets a new `showCounts` option to print the number of items on each side.
* `Select` inputs support a new property `enableWindowed` (desktop platform only) to improve
  rendering performance with large lists of options.
* `Select` inputs support grouped options. To use, add an attribute `options` containing an array of
  sub-options.
* `FetchService` methods support a new `timeout` option. This config chains `Promise.timeout()` to
  the promises returned by the service.
* Added alpha version of `DashContainer` for building dynamic, draggable dashboard-style layouts.
  Please note: the API for this component is subject to change - use at your own risk!
* `Select` now allows the use of objects as values.
* Added a new `xhEnableImpersonation` config to enable or disable the ability of Hoist Admins to
  impersonate other users. Note that this defaults to `false`. Apps will need to set this config to
  continue using impersonation. (Note that an update to hoist-core 6.4+ is required for this config
  to be enforced on the server.)
* `FormField` now supports a `requiredIndicator` to customize how required fields are displayed.
* Application build tags are now included in version update checks, primarily to prompt dev/QA users
  to refresh when running SNAPSHOT versions. (Note that an update to hoist-core 6.4+ is required for
  the server to emit build tag for comparison.)
* `CodeInput` component added to provide general `HoistInput` support around the CodeMirror code
  editor. The pre-existing `JsonInput` has been converted to a wrapper around this class.
* `JsonInput` now supports an `autoFocus` prop.
* `Select` now supports a `hideDropdownIndicator` prop.
* `useOnResize` hook will now ignore visibility changes, i.e. a component resizing to a size of 0.
* `DimensionChooser` now supports a `popoverPosition` prop.
* `AppBar.appMenuButtonPosition` prop added to configure the App Menu on the left or the right, and
  `AppMenuButton` now accepts and applies any `Button` props to customize.
* New `--xh-grid-tree-indent-px` CSS variable added to allow control over the amount of indentation
  applied to tree grid child nodes.

### 💥 Breaking Changes

* `GridModel.contextMenuFn` config replaced with a `contextMenu` parameter. The new parameter will
  allow context menus to be specified with a simple array in addition to the function specification
  currently supported.
* `GridModel.defaultContextMenuTokens` config renamed to `defaultContextMenu`.
* `Chart` and `ChartModel` have been moved from `desktop/cmp/charts` to `cmp/charts`.
* `StoreFilterField` has been moved from `desktop/cmp/store` to `cmp/store`.
* The options `nowEpsilon` and `nowString` on `RelativeTimestamp` have been renamed to `epsilon` and
  `equalString`, respectively.
* `TabRenderMode` and `TabRefreshMode` have been renamed to `RenderMode` and `RefreshMode` and moved
  to the `core` package. These enumerations are now used in the APIs for `Panel`, `TabContainer`,
  and `DashContainer`.
* `DockViewModel` now requires a function, or a HoistComponent as its `content` param. It has always
  been documented this way, but a bug in the original implementation had it accepting an actual
  element rather than a function. As now implemented, the form of the `content` param is consistent
  across `TabModel`, `DockViewModel`, and `DashViewSpec`.
* `JsonInput.showActionButtons` prop replaced with more specific `showFormatButton` and
  `showFullscreenButton` props.
* The `DataView.itemHeight` prop has been moved to `DataViewModel` where it can now be changed
  dynamically by applications.
* Desktop `AppBar.appMenuButtonOptions` prop renamed to `appMenuButtonProps` for consistency.

### 🐞 Bug Fixes

* Fixed issue where JsonInput was not receiving its `model` from context
  ([#1456](https://github.com/xh/hoist-react/issues/1456))
* Fixed issue where TreeMap would not be initialized if the TreeMapModel was created after the
  GridModel data was loaded ([#1471](https://github.com/xh/hoist-react/issues/1471))
* Fixed issue where export would create malformed file with dynamic header names
* Fixed issue where exported tree grids would have incorrect aggregate data
  ([#1447](https://github.com/xh/hoist-react/issues/1447))
* Fixed issue where resizable Panels could grow larger than desired
  ([#1498](https://github.com/xh/hoist-react/issues/1498))
* Changed RestGrid to only display export button if export is enabled
  ([#1490](https://github.com/xh/hoist-react/issues/1490))
* Fixed errors when grouping rows in Grids with `groupUseEntireRow` turned off
  ([#1520](https://github.com/xh/hoist-react/issues/1520))
* Fixed problem where charts were resized when being hidden
  ([#1528](https://github.com/xh/hoist-react/issues/1528))
* Fixed problem where charts were needlessly re-rendered, hurting performance and losing some state
  ([#1505](https://github.com/xh/hoist-react/issues/1505))
* Removed padding from Select option wrapper elements which was making it difficult for custom
  option renderers to control the padding ([1571](https://github.com/xh/hoist-react/issues/1571))
* Fixed issues with inconsistent indentation for tree grid nodes under certain conditions
  ([#1546](https://github.com/xh/hoist-react/issues/1546))
* Fixed autoFocus on NumberInput.

### 📚 Libraries

* @blueprintjs/core `3.19 -> 3.22`
* @blueprintjs/datetime `3.14 -> 3.15`
* @fortawesome/fontawesome-pro `5.11 -> 5.12`
* codemirror `5.49 -> 5.50`
* core-js `3.3 -> 3.6`
* fast-deep-equal `2.0 -> 3.1`
* filesize `5.0 -> 6.0`
* highcharts 7.2 -> 8.0`
* mobx `5.14 -> 5.15`
* react-dates `21.3 -> 21.5`
* react-dropzone `10.1 -> 10.2`
* react-windowed-select `added @ 2.0.1`

[Commit Log](https://github.com/xh/hoist-react/compare/v28.2.0...v29.0.0)

## v28.2.0 - 2019-11-08

### 🎁 New Features

* Added a `DateInput` component to the mobile toolkit. Its API supports many of the same options as
  its desktop analog with the exception of `timePrecision`, which is not yet supported.
* Added `minSize` to panelModel. A resizable panel can now be prevented from resizing to a size
  smaller than minSize. ([#1431](https://github.com/xh/hoist-react/issues/1431))

### 🐞 Bug Fixes

* Made `itemHeight` a required prop for `DataView`. This avoids an issue where agGrid went into an
  infinite loop if this value was not set.
* Fixed a problem with `RestStore` behavior when `dataRoot` changed from its default value.

[Commit Log](https://github.com/xh/hoist-react/compare/v28.1.1...v28.2.0)

## v28.1.1 - 2019-10-23

### 🐞 Bug Fixes

* Fixes a bug with default model context being set incorrectly within context inside of `Panel`.

[Commit Log](https://github.com/xh/hoist-react/compare/v28.1.0...v28.1.1)

## v28.1.0 - 2019-10-18

### 🎁 New Features

* `DateInput` supports a new `strictInputParsing` prop to enforce strict parsing of keyed-in entries
  by the underlying moment library. The default value is false, maintained the existing behavior
  where [moment will do its best](https://momentjs.com/guides/#/parsing/) to parse an entered date
  string that doesn't exactly match the specified format
* Any `DateInput` values entered that exceed any specified max/minDate will now be reset to null,
  instead of being set to the boundary date (which was surprising and potentially much less obvious
  to a user that their input had been adjusted automatically).
* `Column` and `ColumnGroup` now accept a function for `headerName`. The header will be
  automatically re-rendered when any observable properties referenced by the `headerName` function
  are modified.
* `ColumnGroup` now accepts an `align` config for setting the header text alignment
* The flag `toContext` for `uses` and `creates` has been replaced with a new flag `publishMode` that
  provides more granular control over how models are published and looked up via context. Components
  can specify `ModelPublishMode.LIMITED` to make their model available for contained components
  without it becoming the default model or exposing its sub-models.

### 🐞 Bug Fixes

* Tree columns can now specify `renderer` or `elementRenderer` configs without breaking the standard
  AG Grid group cell renderer auto-applied to tree columns (#1397).
* Use of a custom `Column.comparator` function will no longer break agGrid-provided column header
  filter menus (#1400).
* The MS Edge browser does not return a standard Promise from `async` functions, so the the return
  of those functions did not previously have the required Hoist extensions installed on its
  prototype. Edge "native" Promises are now also polyfilled / extended as required. (#1411).
* Async `Select` combobox queries are now properly debounced as per the `queryBuffer` prop (#1416).

### ⚙️ Technical

* Grid column group headers now use a custom React component instead of the default AG Grid column
  header, resulting in a different DOM structure and CSS classes. Existing CSS overrides of the
  AG Grid column group headers may need to be updated to work with the new structure/classes.
* We have configured `stylelint` to enforce greater consistency in our stylesheets within this
  project. The initial linting run resulted in a large number of updates to our SASS files, almost
  exclusively whitespace changes. No functional changes are intended/expected. We have also enabled
  hooks to run both JS and style linting on pre-commit. Neither of these updates directly affects
  applications, but the same tools could be configured for apps if desired.

### 📚 Libraries

* core-js `3.2 -> 3.3`
* filesize `4.2 -> 5.0`
* http-status-codes `added @ 1.3`

[Commit Log](https://github.com/xh/hoist-react/compare/v28.0.0...v28.1.0)

## v28.0.0 - 2019-10-07

_"The one with the hooks."_

**Hoist now fully supports React functional components and hooks.** The new `hoistComponent`
function is now the recommended method for defining new components and their corresponding element
factories. See that (within HoistComponentFunctional.js) and the new `useLocalModel()` and
`useContextModel()` hooks (within [core/hooks](core/hooks)) for more information.

Along with the performance benefits and the ability to use React hooks, Hoist functional components
are designed to read and write their models via context. This allows a much less verbose
specification of component element trees.

Note that **Class-based Components remain fully supported** (by both Hoist and React) using the
familiar `@HoistComponent` decorator, but transitioning to functional components within Hoist apps
is now strongly encouraged. In particular note that Class-based Components will *not* be able to
leverage the context for model support discussed above.

### 🎁 New Features

* Resizable panels now default to not redrawing their content when resized until the resize bar is
  dropped. This offers an improved user experience for most situations, especially when layouts are
  complex. To re-enable the previous dynamic behavior, set `PanelModel.resizeWhileDragging: true`.
* The default text input shown by `XH.prompt()` now has `selectOnFocus: true` and will confirm the
  user's entry on an `<enter>` keypress (same as clicking 'OK').
* `stringExcludes` function added to form validation constraints. This allows an input value to
  block specific characters or strings, e.g. no slash "/" in a textInput for a filename.
* `constrainAll` function added to form validation constraints. This takes another constraint as its
  only argument, and applies that constraint to an array of values, rather than just to one value.
  This is useful for applying a constraint to inputs that produce arrays, such as tag pickers.
* `DateInput` now accepts LocalDates as `value`, `minDate` and `maxDate` props.
* `RelativeTimestamp` now accepts a `bind` prop to specify a model field name from which it can pull
  its timestamp. The model itself can either be passed as a prop or (better) sourced automatically
  from the parent context. Developers are encouraged to take this change to minimize re-renders of
  parent components (which often contain grids and other intensive layouts).
* `Record` now has properties and methods for accessing and iterating over children, descendants,
  and ancestors
* `Store` now has methods for retrieving the descendants and ancestors of a given Record

### 💥 Breaking Changes

* **Apps must update their dev dependencies** to the latest `@xh/hoist-dev-utils` package: v4.0+.
  This updates the versions of Babel / Webpack used in builds to their latest / current versions and
  swaps to the updated Babel recommendation of `core-js` for polyfills.
* The `allSettled` function in `@xh/promise` has been removed. Applications using this method should
  use the ECMA standard (stage-2) `Promise.allSettled` instead. This method is now fully available
  in Hoist via bundled polyfills. Note that the standard method returns an array of objects of the
  form `{status: [rejected|fulfilled], ...}`, rather than `{state: [rejected|fulfilled], ...}`.
* The `containerRef` argument for `XH.toast()` should now be a DOM element. Component instances are
  no longer supported types for this value. This is required to support functional Components
  throughout the toolkit.
* Apps that need to prevent a `StoreFilterField` from binding to a `GridModel` in context, need to
  set the `store` or `gridModel` property explicitly to null.
* The Blueprint non-standard decorators `ContextMenuTarget` and `HotkeysTarget` are no longer
  supported. Use the new hooks `useContextMenu()` and `useHotkeys()` instead. For convenience, this
  functionality has also been made available directly on `Panel` via the `contextMenu` and `hotkeys`
  props.
* `DataView` and `DataViewModel` have been moved from `/desktop/cmp/dataview` to the cross-platform
  package `/cmp/dataview`.
* `isReactElement` has been removed. Applications should use the native React API method
  `React.isValidElement` instead.

### ⚙️ Technical

* `createObservableRef()` is now available in `@xh/hoist/utils/react` package. Use this function for
  creating refs that are functionally equivalent to refs created with `React.createRef()`, yet fully
  observable. With this change the `Ref` class in the same package is now obsolete.
* Hoist now establishes a proper react "error boundary" around all application code. This means that
  errors throw when rendering will be caught and displayed in the standard Hoist exception dialog,
  and stack traces for rendering errors should be significantly less verbose.
* Not a Hoist feature, exactly, but the latest version of `@xh/hoist-dev-utils` (see below) enables
  support for the `optional chaining` (aka null safe) and `nullish coalescing` operators via their
  Babel proposal plugins. Developers are encouraged to make good use of the new syntax below:
    * conditional-chaining: `let foo = bar?.baz?.qux;`
    * nullish coalescing: `let foo = bar ?? 'someDefaultValue';`

### 🐞 Bug Fixes

* Date picker month and year controls will now work properly in `localDate` mode. (Previously would
  reset to underlying value.)
* Individual `Buttons` within a `ButtonGroupInput` will accept a disabled prop while continuing to
  respect the overall `ButtonGroupInput`'s disabled prop.
* Raised z-index level of AG-Grid tooltip to ensure tooltips for AG-Grid context menu items appear
  above the context menu.

### 📚 Libraries

* @blueprintjs/core `3.18 -> 3.19`
* @blueprintjs/datetime `3.12 -> 3.14`
* @fortawesome/fontawesome-pro `5.10 -> 5.11`
* @xh/hoist-dev-utils `3.8 -> 4.3` (multiple transitive updates to build tooling)
* ag-grid `21.1 -> 21.2`
* highcharts `7.1 -> 7.2`
* mobx `5.13 -> 5.14`
* react-transition-group `4.2 -> 4.3`
* rsvp (removed)
* store2 `2.9 -> 2.10`

[Commit Log](https://github.com/xh/hoist-react/compare/v27.1.0...v28.0.0)

## v27.1.0 - 2019-09-05

### 🎁 New Features

* `Column.exportFormat` can now be a function, which supports setting Excel formats on a per-cell
  (vs. entire column) basis by returning a conditional `exportFormat` based upon the value and / or
  record.
    * ⚠️ Note that per-cell formatting _requires_ that apps update their server to use hoist-core
      v6.3.0+ to work, although earlier versions of hoist-core _are_ backwards compatible with the
      pre-existing, column-level export formatting.
* `DataViewModel` now supports a `sortBy` config. Accepts the same inputs as `GridModel.sortBy`,
  with the caveat that only a single-level sort is supported at this time.

[Commit Log](https://github.com/xh/hoist-react/compare/v27.0.1...v27.1.0)

## v27.0.1 - 2019-08-26

### 🐞 Bug Fixes

* Fix to `Store.clear()` and `GridModel.clear()`, which delegates to the same (#1324).

[Commit Log](https://github.com/xh/hoist-react/compare/v27.0.0...v27.0.1)

## v27.0.0 - 2019-08-23

### 🎁 New Features

* A new `LocalDate` class has been added to the toolkit. This class provides client-side support for
  "business" or "calendar" days that do not have a time component. It is an immutable class that
  supports '==', '<' and '>', as well as a number of convenient manipulation functions. Support for
  the `LocalDate` class has also been added throughout the toolkit, including:
    * `Field.type` now supports an additional `localDate` option for automatic conversion of server
      data to this type when loading into a `Store`.
    * `fetchService` is aware of this class and will automatically serialize all instances of it for
      posting to the server. ⚠ NOTE that along with this change, `fetchService` and its methods such
      as `XH.fetchJson()` will now serialize regular JS Date objects as ms timestamps when provided
      in params. Previously Dates were serialized in their default `toString()` format. This would
      be a breaking change for an app that relied on that default Date serialization, but it was
      made for increased symmetry with how Hoist JSON-serializes Dates and LocalDates on the
      server-side.
    * `DateInput` can now be used to seamlessly bind to a `LocalDate` as well as a `Date`. See its
      new prop of `valueType` which can be set to `localDate` or `date` (default).
    * A new `localDateCol` config has been added to the `@xh/hoist/grid/columns` package with
      standardized rendering and formatting.
* New `TreeMap` and `SplitTreeMap` components added, to render hierarchical data in a configurable
  TreeMap visualization based on the Highcharts library. Supports optional binding to a GridModel,
  which syncs selection and expand / collapse state.
* `Column` gets a new `highlightOnChange` config. If true, the grid will highlight the cell on each
  change by flashing its background. (Currently this is a simple on/off config - future iterations
  could support a function variant or other options to customize the flash effect based on the
  old/new values.) A new CSS var `--xh-grid-cell-change-bg-highlight` can be used to customize the
  color used, app-wide or scoped to a particular grid selector. Note that columns must *not* specify
  `rendererIsComplex` (see below) if they wish to enable the new highlight flag.

### 💥 Breaking Changes

* The updating of `Store` data has been reworked to provide a simpler and more powerful API that
  allows for the applications of additions, deletions, and updates in a single transaction:
    * The signature of `Store.updateData()` has been substantially changed, and is now the main
      entry point for all updates.
    * `Store.removeRecords()` has been removed. Use `Store.updateData()` instead.
    * `Store.addData()` has been removed. Use `Store.updateData()` instead.
* `Column` takes an additional property `rendererIsComplex`. Application must set this flag to
  `true` to indicate if a column renderer uses values other than its own bound field. This change
  provides an efficiency boost by allowing AG Grid to use its default change detection instead of
  forcing a cell refresh on any change.

### ⚙️ Technical

* `Grid` will now update the underlying AG Grid using AG Grid transactions rather than relying on
  agGrid `deltaRowMode`. This is intended to provide the best possible grid performance and
  generally streamline the use of the AG Grid Api.

### 🐞 Bug Fixes

* Panel resize events are now properly throttled, avoiding extreme lagginess when resizing panels
  that contain complex components such as big grids.
* Workaround for issues with the mobile Onsen toolkit throwing errors while resetting page stack.
* Dialogs call `doCancel()` handler if cancelled via `<esc>` keypress.

### 📚 Libraries

* @xh/hoist-dev-utils `3.7 -> 3.8`
* qs `6.7 -> 6.8`
* store2 `2.8 -> 2.9`

[Commit Log](https://github.com/xh/hoist-react/compare/v26.0.1...v27.0.0)

## v26.0.1 - 2019-08-07

### 🎁 New Features

* **WebSocket support** has been added in the form of `XH.webSocketService` to establish and
  maintain a managed websocket connection with the Hoist UI server. This is implemented on the
  client via the native `WebSocket` object supported by modern browsers and relies on the
  corresponding service and management endpoints added to Hoist Core v6.1.
    * Apps must declare `webSocketsEnabled: true` in their `AppSpec` configuration to enable this
      overall functionality on the client.
    * Apps can then subscribe via the new service to updates on a requested topic and will receive
      any inbound messages for that topic via a callback.
    * The service will monitor the socket connection with a regular heartbeat and attempt to
      re-establish if dropped.
    * A new admin console snap-in provides an overview of connected websocket clients.
* The `XH.message()` and related methods such as `XH.alert()` now support more flexible
  `confirmProps` and `cancelProps` configs, each of which will be passed to their respective button
  and merged with suitable defaults. Allows use of the new `autoFocus` prop with these preconfigured
  dialogs.
    * By default, `XH.alert()` and `XH.confirm()` will auto focus the confirm button for user
      convenience.
    * The previous text/intent configs have been deprecated and the message methods will log a
      console warning if they are used (although it will continue to respect them to aid
      transitioning to the new configs).
* `GridModel` now supports a `copyCell` context menu action. See `StoreContextMenu` for more
  details.
* New `GridCountLabel` component provides an alternative to existing `StoreCountLabel`, outputting
  both overall record count and current selection count in a configurable way.
* The `Button` component accepts an `autoFocus` prop to attempt to focus on render.
* The `Checkbox` component accepts an `autoFocus` prop to attempt to focus on render.

### 💥 Breaking Changes

* `StoreCountLabel` has been moved from `/desktop/cmp/store` to the cross-platform package
  `/cmp/store`. Its `gridModel` prop has also been removed - usages with grids should likely switch
  to the new `GridCountLabel` component, noted above and imported from `/cmp/grid`.
* The API for `ClipboardButton` and `ClipboardMenuItem` has been simplified, and made implementation
  independent. Specify a single `getCopyText` function rather than the `clipboardSpec`.
  (`clipboardSpec` is an artifact from the removed `clipboard` library).
* The `XH.prompt()` and `XH.message()` input config has been updated to work as documented, with any
  initial/default value for the input sourced from `input.initialValue`. Was previously sourced from
  `input.value` (#1298).
* ChartModel `config` has been deprecated. Please use `highchartsConfig` instead.

### 🐞 Bug Fixes

* The `Select.selectOnFocus` prop is now respected when used in tandem with `enableCreate` and/or
  `queryFn` props.
* `DateInput` popup _will_ now close when input is blurred but will _not_ immediately close when
  `enableTextInput` is `false` and a month or year is clicked (#1293).
* Buttons within a grid `actionCol` now render properly in compact mode, without clipping/overflow.

### ⚙️ Technical

* `AgGridModel` will now throw an exception if any of its methods which depend on AG Grid state are
  called before the grid has been fully initialized (AG Grid onGridReady event has fired).
  Applications can check the new `isReady` property on `AgGridModel` before calling such methods
  to️️ verify the grid is fully initialized.

### 📚 Libraries

* @blueprintjs/core `3.17 -> 3.18`
* @blueprintjs/datetime `3.11 -> 3.12`
* @fortawesome/fontawesome `5.9 -> 5.10`
* ag-grid `21.0.1 -> 21.1.1`
* store2 `2.7 -> 2.8`
* The `clipboard` library has been replaced with the simpler `clipboard-copy` library.

[Commit Log](https://github.com/xh/hoist-react/compare/v25.2.0...v26.0.1)

## v25.2.0 - 2019-07-25

### 🎁 New Features

* `RecordAction` supports a new `secondaryText` property. When used for a Grid context menu item,
  this text appears on the right side of the menu item, usually used for displaying the shortcut key
  associated with an action.

### 🐞 Bug Fixes

* Fixed issue with loopy behavior when using `Select.selectOnFocus` and changing focus
  simultaneously with keyboard and mouse.

[Commit Log](https://github.com/xh/hoist-react/compare/v25.1.0...v25.2.0)

## v25.1.0 - 2019-07-23

### 🎁 New Features

* `JsonInput` includes buttons for toggling showing in a full-screen dialog window. Also added a
  convenience button to auto-format `JsonInput's` content.
* `DateInput` supports a new `enableTextInput` prop. When this property is set to false, `DateInput`
  will be entirely driven by the provided date picker. Additionally, `DateInput` styles have been
  improved for its various modes to more clearly convey its functionality.
* `ExportButton` will auto-disable itself if bound to an empty `GridModel`. This helper button will
  now also throw a console warning (to alert the developer) if `gridModel.enableExport != true`.

### ⚙️ Technical

* Classes decorated with `@LoadSupport` will now throw an exception out of their provided
  `loadAsync()` method if called with a parameter that's not a plain object (i.e. param is clearly
  not a `LoadSpec`). Note this might be a breaking change, in so far as it introduces additional
  validation around this pre-existing API requirement.
* Requirements for the `colorSpec` option passed to Hoist number formatters have been relaxed to
  allow partial definitions such that, for example, only negative values may receive the CSS class
  specified, without having to account for positive value styling.

### 🐞 Bug Fixes

* `RestFormModel` now submits dirty fields only when editing a record, as intended (#1245).
* `FormField` will no longer override the disabled prop of its child input if true (#1262).

### 📚 Libraries

* mobx `5.11 -> 5.13`
* Misc. patch-level updates

[Commit Log](https://github.com/xh/hoist-react/compare/v25.0.0...v25.1.0)

## v25.0.0 - 2019-07-16

### 🎁 New Features

* `Column` accepts a new `comparator` callback to customize how column cell values are sorted by the
  grid.
* Added `XH.prompt()` to show a simple message popup with a built-in, configurable HoistInput. When
  submitted by the user, its callback or resolved promise will include the input's value.
* `Select` accepts a new `selectOnFocus` prop. The behaviour is analogous to the `selectOnFocus`
  prop already in `TextInput`, `TextArea` and `NumberInput`.

### 💥 Breaking Changes

* The `fmtPercent` and `percentRenderer` methods will now multiply provided value by 100. This is
  consistent with the behavior of Excel's percentage formatting and matches the expectations of
  `ExportFormat.PCT`. Columns that were previously using `exportValue: v => v/100` as a workaround
  to the previous renderer behavior should remove this line of code.
* `DimensionChooserModel`'s `historyPreference` config has been renamed `preference`. It now
  supports saving both value and history to the same preference (existing history preferences will
  be handled).

[Commit Log](https://github.com/xh/hoist-react/compare/v24.2.0...v25.0.0)

## v24.2.0 - 2019-07-08

### 🎁 New Features

* `GridModel` accepts a new `colDefaults` configuration. Defaults provided via this object will be
  merged (deeply) into all column configs as they are instantiated.
* New `Panel.compactHeader` and `DockContainer.compactHeaders` props added to enable more compact
  and space efficient styling for headers in these components.
    * ⚠️ Note that as part of this change, internal panel header CSS class names changed slightly -
      apps that were targeting these internal selectors would need to adjust. See
      desktop/cmp/panel/impl/PanelHeader.scss for the relevant updates.
* A new `exportOptions.columns` option on `GridModel` replaces `exportOptions.includeHiddenCols`.
  The updated and more flexible config supports special strings 'VISIBLE' (default), 'ALL', and/or a
  list of specific colIds to include in an export.
    * To avoid immediate breaking changes, GridModel will log a warning on any remaining usages of
      `includeHiddenCols` but auto-set to `columns: 'ALL'` to maintain the same behavior.
* Added new preference `xhShowVersionBar` to allow more fine-grained control of when the Hoist
  version bar is showing. It defaults to `auto`, preserving the current behavior of always showing
  the footer to Hoist Admins while including it for non-admins *only* in non-production
  environments. The pref can alternatively be set to 'always' or 'never' on a per-user basis.

### 📚 Libraries

* @blueprintjs/core `3.16 -> 3.17`
* @blueprintjs/datetime `3.10 -> 3.11`
* mobx `5.10 -> 5.11`
* react-transition-group `2.8 -> 4.2`

[Commit Log](https://github.com/xh/hoist-react/compare/v24.1.1...v24.2.0)

## v24.1.1 - 2019-07-01

### 🐞 Bug Fixes

* Mobile column chooser internal layout/sizing fixed when used in certain secure mobile browsers.

[Commit Log](https://github.com/xh/hoist-react/compare/v24.1.0...v24.1.1)

## v24.1.0 - 2019-07-01

### 🎁 New Features

* `DateInput.enableClear` prop added to support built-in button to null-out a date input's value.

### 🐞 Bug Fixes

* The `Select` component now properly shows all options when the pick-list is re-shown after a
  change without first blurring the control. (Previously this interaction edge case would only show
  the option matching the current input value.) #1198
* Mobile mask component `onClick` callback prop restored - required to dismiss mobile menus when not
  tapping a menu option.
* When checking for a possible expired session within `XH.handleException()`, prompt for app login
  only for Ajax requests made to relative URLs (not e.g. remote APIs accessed via CORS). #1189

### ✨ Style

* Panel splitter collapse button more visible in dark theme. CSS vars to customize further fixed.
* The mobile app menu button has been moved to the right side of the top appBar, consistent with its
  placement in desktop apps.

### 📚 Libraries

* @blueprintjs/core `3.15 -> 3.16`
* @blueprintjs/datetime `3.9 -> 3.10`
* codemirror `5.47 -> 5.48`
* mobx `6.0 -> 6.1`

[Commit Log](https://github.com/xh/hoist-react/compare/v24.0.0...v24.1.0)

## v24.0.0 - 2019-06-24

### 🎁 New Features

#### Data

* A `StoreFilter` object has been introduced to the data API. This allows `Store` and
  `StoreFilterField` to support the ability to conditionally include all children when filtering
  hierarchical data stores, and could support additional filtering customizations in the future.
* `Store` now provides a `summaryRecord` property which can be used to expose aggregated data for
  the data it contains. The raw data for this record can be provided to `loadData()` and
  `updateData()` either via an explicit argument to these methods, or as the root node of the raw
  data provided (see `Store.loadRootAsSummary`).
* The `StoreFilterField` component accepts new optional `model` and `bind` props to allow control of
  its text value from an external model's observable.
* `pwd` is now a new supported type of `Field` in the `@xh/hoist/core/data` package.

#### Grid

* `GridModel` now supports a `showSummary` config which can be used to display its store's
  summaryRecord (see above) as either a pinned top or bottom row.
* `GridModel` also adds a `enableColumnPinning` config to enable/disable user-driven pinning. On
  desktop, if enabled, users can pin columns by dragging them to the left or right edges of the grid
  (the default AG Grid gesture). Column pinned state is now also captured and maintained by the
  overall grid state system.
* The desktop column chooser now options in a non-modal popover when triggered from the standard
  `ColChooserButton` component. This offers a quicker and less disruptive alternative to the modal
  dialog (which is still used when launched from the grid context menu). In this popover mode,
  updates to columns are immediately reflected in the underlying grid.
* The mobile `ColChooser` has been improved significantly. It now renders displayed and available
  columns as two lists, allowing drag and drop between to update the visibility and ordering. It
  also provides an easy option to toggle pinning the first column.
* `DimensionChooser` now supports an optional empty / ungrouped configuration with a value of `[]`.
  See `DimensionChooserModel.enableClear` and `DimensionChooser.emptyText`.

#### Other Features

* Core `AutoRefreshService` added to trigger an app-wide data refresh on a configurable interval, if
  so enabled via a combination of soft-config and user preference. Auto-refresh relies on the use of
  the root `RefreshContextModel` and model-level `LoadSupport`.
* A new `LoadingIndicator` component is available as a more minimal / unobtrusive alternative to a
  modal mask. Typically configured via a new `Panel.loadingIndicator` prop, the indicator can be
  bound to a `PendingTaskModel` and will automatically show/hide a spinner and/or custom message in
  an overlay docked to the corner of the parent Panel.
* `DateInput` adds support for new `enablePicker` and `showPickerOnFocus` props, offering greater
  control over when the calendar picker is shown. The new default behaviour is to not show the
  picker on focus, instead showing it via a built-in button.
* Transitions have been disabled by default on desktop Dialog and Popover components (both are from
  the Blueprint library) and on the Hoist Mask component. This should result in a snappier user
  experience, especially when working on remote / virtual workstations. Any in-app customizations to
  disable or remove transitions can now be removed in favor of this toolkit-wide change.
* Added new `@bindable.ref` variant of the `@bindable` decorator.

### 💥 Breaking Changes

* Apps that defined and initialized their own `AutoRefreshService` service or functionality should
  leverage the new Hoist service if possible. Apps with a pre-existing custom service of the same
  name must either remove in favor of the new service or - if they have special requirements not
  covered by the Hoist implementation - rename their own service to avoid a naming conflict.
* The `StoreFilterField.onFilterChange` callback will now be passed a `StoreFilter`, rather than a
  function.
* `DateInput` now has a calendar button on the right side of the input which is 22 pixels square.
  Applications explicitly setting width or height on this component should ensure that they are
  providing enough space for it to display its contents without clipping.

### 🐞 Bug Fixes

* Performance for bulk grid selections has been greatly improved (#1157)
* Toolbars now specify a minimum height (or width when vertical) to avoid shrinking unexpectedly
  when they contain only labels or are entirely empty (but still desired to e.g. align UIs across
  multiple panels). Customize if needed via the new `--xh-tbar-min-size` CSS var.
* All Hoist Components that accept a `model` prop now have that properly documented in their
  prop-types.
* Admin Log Viewer no longer reverses its lines when not in tail mode.

### ⚙️ Technical

* The `AppSpec` config passed to `XH.renderApp()` now supports a `clientAppCode` value to compliment
  the existing `clientAppName`. Both values are now optional and defaulted from the project-wide
  `appCode` and `appName` values set via the project's Webpack config. (Note that `clientAppCode` is
  referenced by the new `AutoRefreshService` to support configurable auto-refresh intervals on a
  per-app basis.)

### 📚 Libraries

* ag-grid `20.0 -> 21.0`
* react-select `2.4 -> 3.0`
* mobx-react `5.4 -> 6.0.3`
* font-awesome `5.8 -> 5.9`
* react-beautiful-dnd `10.1.1 -> 11.0.4`

[Commit Log](https://github.com/xh/hoist-react/compare/v23.0.0...v24.0.0)

## v23.0.0 - 2019-05-30

### 🎁 New Features

* `GridModel` now accepts a config of `cellBorders`, similar to `rowBorders`
* `Panel.tbar` and `Panel.bbar` props now accept an array of Elements and will auto-generate a
  `Toolbar` to contain them, avoiding the need for the extra import of `toolbar()`.
* New functions `withDebug` and `withShortDebug` have been added to provide a terse syntax for
  adding debug messages that track the execution of specific blocks of code.
* `XH.toast()` now supports an optional `containerRef` argument that can be used for anchoring a
  toast within another component (desktop only). Can be used to display more targeted toasts within
  the relevant section of an application UI, as opposed to the edge of the screen.
* `ButtonGroupInput` accepts a new `enableClear` prop that allows the active / depressed button to
  be unselected by pressing it again - this sets the value of the input as a whole to `null`.
* Hoist Admins now always see the VersionBar in the footer.
* `Promise.track` now accepts an optional `omit` config that indicates when no tracking will be
  performed.
* `fmtNumber` now accepts an optional `prefix` config that prepends immediately before the number,
  but after the sign (`+`, `-`).
* New utility methods `forEachAsync()` and `whileAsync()` have been added to allow non-blocking
  execution of time-consuming loops.

### 💥 Breaking Changes

* The `AppOption.refreshRequired` config has been renamed to `reloadRequired` to better match the
  `XH.reloadApp()` method called to reload the entire app in the browser. Any options defined by an
  app that require it to be fully reloaded should have this renamed config set to `true`.
* The options dialog will now automatically trigger an app-wide data _refresh_ via
  `XH.refreshAppAsync()` if options have changed that don't require a _reload_.
* The `EventSupport` mixin has been removed. There are no known uses of it and it is in conflict
  with the overall reactive structure of the hoist-react API. If your app listens to the
  `appStateChanged`, `prefChange` or `prefsPushed` events you will need to adjust accordingly.

### 🐞 Bug Fixes

* `Select` will now let the user edit existing text in conditions where it is expected to be
  editable. #880
* The Admin "Config Differ" tool has been updated to reflect changes to `Record` made in v22. It is
  once again able to apply remote config values.
* A `Panel` with configs `resizable: true, collapsible: false` now renders with a splitter.
* A `Panel` with no `icon`, `title`, or `headerItems` will not render a blank header.
* `FileChooser.enableMulti` now behaves as one might expect -- true to allow multiple files in a
  single upload. Previous behavior (the ability to add multiple files to dropzone) is now controlled
  by `enableAddMulti`.

[Commit Log](https://github.com/xh/hoist-react/compare/v22.0.0...v23.0.0)

## v22.0.0 - 2019-04-29

### 🎁 New Features

* A new `DockContainer` component provides a user-friendly way to render multiple child components
  "docked" to its bottom edge. Each child view is rendered with a configurable header and controls
  to allow the user to expand it, collapse it, or optionally "pop it out" into a modal dialog.
* A new `AgGrid` component provides a much lighter Hoist wrapper around AG Grid while maintaining
  consistent styling and layout support. This allows apps to use any features supported by AG Grid
  without conflicting with functionality added by the core Hoist `Grid`.
    * Note that this lighter wrapper lacks a number of core Hoist features and integrations,
      including store support, grid state, enhanced column and renderer APIs, absolute value
      sorting, and more.
    * An associated `AgGridModel` provides access to to the AG Grid APIs, minimal styling configs,
      and several utility methods for managing Grid state.
* Added `GridModel.groupSortFn` config to support custom group sorting (replaces any use of
  `agOptions.defaultGroupSortComparator`).
* The `Column.cellClass` and `Column.headerClass` configs now accept functions to dynamically
  generate custom classes based on the Record and/or Column being rendered.
* The `Record` object now provides an additional getter `Record.allChildren` to return all children
  of the record, irrespective of the current filter in place on the record's store. This supplements
  the existing `Record.children` getter, which returns only the children meeting the filter.

### 💥 Breaking Changes

* The class `LocalStore` has been renamed `Store`, and is now the main implementation and base class
  for Store Data. The extraneous abstract superclass `BaseStore` has been removed.
* `Store.dataLastUpdated` had been renamed `Store.lastUpdated` on the new class and is now a simple
  timestamp (ms) rather than a Javascript Date object.
* The constructor argument `Store.processRawData` now expects a function that *returns* a modified
  object with the necessary edits. This allows implementations to safely *clone* the raw data rather
  than mutating it.
* The method `Store.removeRecord` has been replaced with the method `Store.removeRecords`. This will
  facilitate efficient bulk deletes.

### ⚙️ Technical

* `Grid` now performs an important performance workaround when loading a new dataset that would
  result in the removal of a significant amount of existing records/rows. The underlying AG Grid
  component has a serious bottleneck here (acknowledged as AG-2879 in their bug tracker). The Hoist
  grid wrapper will now detect when this is likely and proactively clear all data using a different
  API call before loading the new dataset.
* The implementations `Store`, `RecordSet`, and `Record` have been updated to more efficiently
  re-use existing record references when loading, updating, or filtering data in a store. This keeps
  the Record objects within a store as stable as possible, and allows additional optimizations by
  AG Grid and its `deltaRowDataMode`.
* When loading raw data into store `Record`s, Hoist will now perform additional conversions based on
  the declared `Field.type`. The unused `Field.nullable` has been removed.
* `LocalStorageService` now uses both the `appCode` and current username for its namespace key,
  ensuring that e.g. local prefs/grid state are not overwritten across multiple app users on one OS
  profile, or when admin impersonation is active. The service will automatically perform a one-time
  migration of existing local state from the old namespace to the new. #674
* `elem` no longer skips `null` children in its calls to `React.createElement()`. These children may
  play the role of placeholders when using conditional rendering, and skipping them was causing
  React to trigger extra re-renders. This change further simplifies Hoist's element factory and
  removes an unnecessary divergence with the behavior of JSX.

### 🐞 Bug Fixes

* `Grid` exports retain sorting, including support for absolute value sorting. #1068
* Ensure `FormField`s are keyed with their model ID, so that React can properly account for dynamic
  changes to fields within a form. #1031
* Prompt for app refresh in (rare) case of mismatch between client and server-side session user.
  (This can happen during impersonation and is defended against in server-side code.) #675

[Commit Log](https://github.com/xh/hoist-react/compare/v21.0.2...v22.0.0)

## v21.0.2 - 2019-04-05

### 📚 Libraries

* Rollback AG Grid to v20.0.0 after running into new performance issues with large datasets and
  `deltaRowDataMode`. Updates to tree filtering logic, also related to grid performance issues with
  filtered tree results returning much larger record counts.

## v21.0.0 - 2019-04-04

### 🎁 New Features

* `FetchService` fetch methods now accept a plain object as the `headers` argument. These headers
  will be merged with the default headers provided by FetchService.
* An app can also now specify default headers to be sent with every fetch request via
  `XH.fetchService.setDefaultHeaders()`. You can pass either a plain object, or a closure which
  returns one.
* `Grid` supports a new `onGridReady` prop, allowing apps to hook into the AG Grid event callback
  without inadvertently short-circuiting the Grid's own internal handler.

### 💥 Breaking Changes

* The shortcut getter `FormModel.isNotValid` was deemed confusing and has been removed from the API.
  In most cases applications should use `!FormModel.isValid` instead; this expression will return
  `false` for the `Unknown` as well as the `NotValid` state. Applications that wish to explicitly
  test for the `NotValid` state should use the `validationState` getter.
* Multiple HoistInputs have changed their `onKeyPress` props to `onKeyDown`, including TextInput,
  NumberInput, TextArea & SearchInput. The `onKeyPress` event has been deprecated in general and has
  limitations on which keys will trigger the event to fire (i.e. it would not fire on an arrow
  keypress).
* FetchService's fetch methods no longer support `contentType` parameter. Instead, specify a custom
  content-type by setting a 'Content-Type' header using the `headers` parameter.
* FetchService's fetch methods no longer support `acceptJson` parameter. Instead, pass an {"Accept":
  "application/json"} header using the `headers` parameter.

### ✨ Style

* Black point + grid colors adjusted in dark theme to better blend with overall blue-gray tint.
* Mobile styles have been adjusted to increase the default font size and grid row height, in
  addition to a number of other smaller visual adjustments.

### 🐞 Bug Fixes

* Avoid throwing React error due to tab / routing interactions. Tab / routing / state support
  generally improved. (#1052)
* `GridModel.selectFirst()` improved to reliably select first visible record even when one or more
  groupBy levels active. (#1058)

### 📚 Libraries

* AG Grid `~20.1 -> ~20.2` (fixes ag-grid sorting bug with treeMode)
* @blueprint/core `3.14 -> 3.15`
* @blueprint/datetime `3.7 -> 3.8`
* react-dropzone `10.0 -> 10.1`
* react-transition-group `2.6 -> 2.8`

[Commit Log](https://github.com/xh/hoist-react/compare/v20.2.1...v21.0.0)

## v20.2.1 - 2019-03-28

* Minor tweaks to grid styles - CSS var for pinned column borders, drop left/right padding on
  center-aligned grid cells.

[Commit Log](https://github.com/xh/hoist-react/compare/v20.2.0...v20.2.1)

## v20.2.0 - 2019-03-27

### 🎁 New Features

* `GridModel` exposes three new configs - `rowBorders`, `stripeRows`, and `showCellFocus` - to
  provide additional control over grid styling. The former `Grid` prop `showHover` has been
  converted to a `GridModel` config for symmetry with these other flags and more efficient
  re-rendering. Note that some grid-related CSS classes have also been modified to better conform to
  the BEM approach used elsewhere - this could be a breaking change for apps that keyed off of
  certain Hoist grid styles (not expected to be a common case).
* `Select` adds a `queryBuffer` prop to avoid over-eager calls to an async `queryFn`. This buffer is
  defaulted to 300ms to provide some out-of-the-box debouncing of keyboard input when an async query
  is provided. A longer value might be appropriate for slow / intensive queries to a remote API.

### 🐞 Bug Fixes

* A small `FormField.labelWidth` config value will now be respected, even if it is less than the
  default minWidth of 80px.
* Unnecessary re-renders of inactive tab panels now avoided.
* `Grid`'s filter will now be consistently applied to all tree grid records. Previously, the filter
  skipped deeply nested records under specific conditions.
* `Timer` no longer requires its `runFn` to be a promise, as it briefly (and unintentionally) did.
* Suppressed default browser resize handles on `textarea`.

[Commit Log](https://github.com/xh/hoist-react/compare/v20.1.1...v20.2.0)

## v20.1.1 - 2019-03-27

### 🐞 Bug Fixes

* Fix form field reset so that it will call computeValidationAsync even if revalidation is not
  triggered because the field's value did not change when reset.

[Commit Log](https://github.com/xh/hoist-react/compare/v20.1.0...v20.1.1)

## v20.1.0 - 2019-03-14

### 🎁 New Features

* Standard app options panel now includes a "Restore Defaults" button to clear all user preferences
  as well as any custom grid state, resetting the app to its default state for that user.

### 🐞 Bug Fixes

* Removed a delay from `HoistInput` blur handling, ensuring `noteBlurred()` is called as soon as the
  element loses focus. This should remove a class of bugs related to input values not flushing into
  their models quickly enough when `commitOnChange: false` and the user moves directly from an input
  to e.g. clicking a submit button. #1023
* Fix to Admin ConfigDiffer tool (missing decorator).

### ⚙️ Technical

* The `GridModel.store` config now accepts a plain object and will internally create a `LocalStore`.
  This store config can also be partially specified or even omitted entirely. GridModel will ensure
  that the store is auto-configured with all fields in configured grid columns, reducing the need
  for app code boilerplate (re)enumerating field names.
* `Timer` class reworked to allow its interval to be adjusted dynamically via `setInterval()`,
  without requiring the Timer to be re-created.

[Commit Log](https://github.com/xh/hoist-react/compare/v20.0.1...v20.1.0)

## v20.0.1 - 2019-03-08

### 🐞 Bug Fixes

* Ensure `RestStore` processes records in a standard way following a save/add operation (#1010).

[Commit Log](https://github.com/xh/hoist-react/compare/v20.0.0...v20.0.1)

## v20.0.0 - 2019-03-06

### 💥 Breaking Changes

* The `@LoadSupport` decorator has been substantially reworked and enhanced from its initial release
  in v19. It is no longer needed on the HoistComponent, but rather should be put directly on the
  owned HoistModel implementing the loading. IMPORTANT NOTE: all models should implement
  `doLoadAsync` rather than `loadAsync`. Please see `LoadSupport` for more information on this
  important change.
* `TabContainer` and `TabContainerModel` are now cross-platform. Apps should update their code to
  import both from `@xh/hoist/cmp/tab`.
* `TabContainer.switcherPosition` has been moved to `TabContainerModel`. Please note that changes to
  `switcherPosition` are not supported on mobile, where the switcher will always appear beneath the
  container.
* The `Label` component from `@xh/hoist/desktop/cmp/input` has been removed. Applications should
  consider using the basic html `label` element instead (or a `FormField` if applicable).
* The `LeftRightChooserModel` constructor no longer accepts a `leftSortBy` and `rightSortBy`
  property. The implementation of these properties was generally broken. Use `leftSorted` and
  `rightSorted` instead.

#### Mobile

* Mobile `Page` has changed - `Pages` are now wrappers around `Panels` that are designed to be used
  with a `NavigationModel` or `TabContainer`. `Page` accepts the same props as `Panel`, meaning uses
  of `loadModel` should be replaced with `mask`.
* The mobile `AppBar` title is static and defaults to the app name. If you want to display page
  titles, it is recommended to use the `title` prop on the `Page`.

### 🎁 New Features

* Enhancements to Model and Component data loading via `@LoadSupport` provides a stronger set of
  conventions and better support for distinguishing between initial loads / auto/background
  refreshes / user- driven refreshes. It also provides new patterns for ensuring application
  Services are refreshed as part of a reworked global refresh cycle.
* RestGridModel supports a new `cloneAction` to take an existing record and open the editor form in
  "add mode" with all editable fields pre-populated from the source record. The action calls
  `prepareCloneFn`, if defined on the RestGridModel, to perform any transform operations before
  rendering the form.
* Tabs in `TabContainerModel` now support an `icon` property on the desktop.
* Charts take a new optional `aspectRatio` prop.
* Added new `Column.headerTooltip` config.
* Added new method `markManaged` on `ManagedSupport`.
* Added new function decorator `debounced`.
* Added new function `applyMixin` providing support for structured creation of class decorators
  (mixins).

#### Mobile

* Column chooser support available for mobile Grids. Users can check/uncheck columns to add/remove
  them from a configurable grid and reorder the columns in the list via drag and drop. Pair
  `GridModel.enableColChooser` with a mobile `colChooserButton` to allow use.
* Added `DialogPage` to the mobile toolkit. These floating pages do not participate in navigation or
  routing, and are used for showing fullscreen views outside of the Navigator / TabContainer
  context.
* Added `Panel` to the mobile toolkit, which offers a header element with standardized styling,
  title, and icon, as well as support for top and bottom toolbars.
* The mobile `AppBar` has been updated to more closely match the desktop `AppBar`, adding `icon`,
  `leftItems`, `hideAppMenuButton` and `appMenuButtonProps` props.
* Added routing support to mobile.

### 🐞 Bug Fixes

* The HighCharts wrapper component properly resizes its chart.
* Mobile dimension chooser button properly handles overflow for longer labels.
* Sizing fixes for multi-line inputs such as textArea and jsonInput.
* NumberInput calls a `onKeyPress` prop if given.
* Layout fixes on several admin panels and detail popups.

### 📚 Libraries

* @blueprintjs/core `3.13 -> 3.14`
* @xh/hoist-dev-utils `3.5 -> 3.6`
* ag-grid `~20.0 -> ~20.1`
* react-dropzone `~8.0 -> ~9.0`
* react-select `~2.3 -> ~2.4`
* router5 `~6.6 -> ~7.0`
* react `~16.7 -> ~16.8`

[Commit Log](https://github.com/xh/hoist-react/compare/v19.0.1...v20.0.0)

## v19.0.1 - 2019-02-12

### 🐞 Bug Fixes

* Additional updates and simplifications to `FormField` sizing of child `HoistInput` elements, for
  more reliable sizing and spacing filling behavior.

[Commit Log](https://github.com/xh/hoist-react/compare/v19.0.0...v19.0.1)

## v19.0.0 - 2019-02-08

### 🎁 New Features

* Added a new architecture for signaling the need to load / refresh new data across either the
  entire app or a section of the component hierarchy. This new system relies on React context to
  minimizes the need for explicit application wiring, and improves support for auto-refresh. See
  newly added decorator `@LoadSupport` and classes/components `RefreshContext`,
  `RefreshContextModel`, and `RefreshContextView` for more info.
* `TabContainerModel` and `TabModel` now support `refreshMode` and `renderMode` configs to allow
  better control over how inactive tabs are mounted/unmounted and how tabs handle refresh requests
  when hidden or (re)activated.
* Apps can implement `getAppOptions()` in their `AppModel` class to specify a set of app-wide
  options that should be editable via a new built-in Options dialog. This system includes built-in
  support for reading/writing options to preferences, or getting/setting their values via custom
  handlers. The toolkit handles the rendering of the dialog.
* Standard top-level app buttons - for actions such as launching the new Options dialog, switching
  themes, launching the admin client, and logging out - have been moved into a new menu accessible
  from the top-right corner of the app, leaving more space for app-specific controls in the AppBar.
* `RecordGridModel` now supports an enhanced `editors` configuration that exposes the full set of
  validation and display support from the Forms package.
* `HoistInput` sizing is now consistently implemented using `LayoutSupport`. All sizable
  `HoistInputs` now have default `width` to ensure a standard display out of the box. `JsonInput`
  and `TextArea` also have default `height`. These defaults can be overridden by declaring explicit
  `width` and `height` values, or unset by setting the prop to `null`.
* `HoistInputs` within `FormFields` will be automatically sized to fill the available space in the
  `FormField`. In these cases, it is advised to either give the `FormField` an explicit size or
  render it in a flex layout.

### 💥 Breaking Changes

* AG Grid has been updated to v20.0.0. Most apps shouldn't require any changes - however, if you are
  using `agOptions` to set sorting, filtering or resizing properties, these may need to change:

  For the `Grid`, `agOptions.enableColResize`, `agOptions.enableSorting`
  and `agOptions.enableFilter`
  have been removed. You can replicate their effects by using `agOptions.defaultColDef`. For
  `Columns`, `suppressFilter` has been removed, an should be replaced with `filter: false`.

* `HoistAppModel.requestRefresh` and `TabContainerModel.requestRefresh` have been removed.
  Applications should use the new Refresh architecture described above instead.
* `tabRefreshMode` on TabContainer has been renamed `renderMode`.
* `TabModel.reloadOnShow` has been removed. Set the `refreshMode` property on TabContainerModel or
  TabModel to `TabRefreshMode.ON_SHOW_ALWAYS` instead.
* The mobile APIs for `TabContainerModel`, `TabModel`, and `RefreshButton` have been rewritten to
  more closely mirror the desktop API.
* The API for `RecordGridModel` editors has changed -- `type` is no longer supported. Use
  `fieldModel` and `formField` instead.
* `LocalStore.loadRawData` requires that all records presented to store have unique IDs specified.
  See `LocalStore.idSpec` for more information.

### 🐞 Bug Fixes

* SwitchInput and RadioInput now properly highlight validation errors in `minimal` mode.

### 📚 Libraries

* @blueprintjs/core `3.12 -> 3.13`
* ag-grid `~19.1.4 -> ~20.0.0`

[Commit Log](https://github.com/xh/hoist-react/compare/v18.1.2...v19.0.0)

## v18.1.2 - 2019-01-30

### 🐞 Bug Fixes

* Grid integrations relying on column visibility (namely export, storeFilterField) now correctly
  consult updated column state from GridModel. #935
* Ensure `FieldModel.initialValue` is observable to ensure that computed dirty state (and any other
  derivations) are updated if it changes. #934
* Fixes to ensure Admin console log viewer more cleanly handles exceptions (e.g. attempting to
  auto-refresh on a log file that has been deleted).

[Commit Log](https://github.com/xh/hoist-react/compare/v18.1.1...v18.1.2)

## v18.1.1 - 2019-01-29

* Grid cell padding can be controlled via a new set of CSS vars and is reduced by default for grids
  in compact mode.
* The `addRecordAsync()` and `saveRecordAsync()` methods on `RestStore` return the updated record.

[Commit Log](https://github.com/xh/hoist-react/compare/v18.1.0...v18.1.1)

## v18.1.0 - 2019-01-28

### 🎁 New Features

* New `@managed` class field decorator can be used to mark a property as fully created/owned by its
  containing class (provided that class has installed the matching `@ManagedSupport` decorator).
    * The framework will automatically pass any `@managed` class members to `XH.safeDestroy()` on
      destroy/unmount to ensure their own `destroy()` lifecycle methods are called and any related
      resources are disposed of properly, notably MobX observables and reactions.
    * In practice, this should be used to decorate any properties on `HoistModel`, `HoistService`,
      or
      `HoistComponent` classes that hold a reference to a `HoistModel` created by that class. All of
      those core artifacts support the new decorator, `HoistModel` already provides a built-in
      `destroy()` method, and calling that method when an app is done with a Model is an important
      best practice that can now happen more reliably / easily.
* `FormModel.getData()` accepts a new single parameter `dirtyOnly` - pass true to get back only
  fields which have been modified.
* The mobile `Select` component indicates the current value with a ✅ in the drop-down list.
* Excel exports from tree grids now include the matching expand/collapse tree controls baked into
  generated Excel file.

### 🐞 Bug Fixes

* The `JsonInput` component now properly respects / indicates disabled state.

### 📚 Libraries

* Hoist-dev-utils `3.4.1 -> 3.5.0` - updated webpack and other build tool dependencies, as well as
  an improved eslint configuration.
* @blueprintjs/core `3.10 -> 3.12`
* @blueprintjs/datetime `3.5 -> 3.7`
* fontawesome `5.6 -> 5.7`
* mobx `5.8 -> 5.9`
* react-select `2.2 -> 2.3`
* Other patch updates

[Commit Log](https://github.com/xh/hoist-react/compare/v18.0.0...v18.1.0)

## v18.0.0 - 2019-01-15

### 🎁 New Features

* Form support has been substantially enhanced and restructured to provide both a cleaner API and
  new functionality:
    * `FormModel` and `FieldModel` are now concrete classes and provide the main entry point for
      specifying the contents of a form. The `Field` and `FieldSupport` decorators have been
      removed.
    * Fields and sub-forms may now be dynamically added to FormModel.
    * The validation state of a FormModel is now *immediately* available after construction and
      independent of the GUI. The triggering of the *display* of that state is now a separate
      process triggered by GUI actions such as blur.
    * `FormField` has been substantially reworked to support a read-only display and inherit common
      property settings from its containing `Form`.
    * `HoistInput` has been moved into the `input` package to clarify that these are lower level
      controls and independent of the Forms package.

* `RestGrid` now supports a `mask` prop. RestGrid loading is now masked by default.
* `Chart` component now supports a built-in zoom out gesture: click and drag from right-to-left on
  charts with x-axis zooming.
* `Select` now supports an `enableClear` prop to control the presence of an optional inline clear
  button.
* `Grid` components take `onCellClicked` and `onCellDoubleClicked` event handlers.
* A new desktop `FileChooser` wraps a preconfigured react-dropzone component to allow users to
  easily select files for upload or other client-side processing.

### 💥 Breaking Changes

* Major changes to Form (see above). `HoistInput` imports will also need to be adjusted to move from
  `form` to `input`.
* The name of the HoistInput `field` prop has been changed to `bind`. This change distinguishes the
  lower-level input package more clearly from the higher-level form package which uses it. It also
  more clearly relates the property to the associated `@bindable` annotation for models.
* A `Select` input with `enableMulti = true` will by default no longer show an inline x to clear the
  input value. Use the `enableClear` prop to re-enable.
* Column definitions are exported from the `grid` package. To ensure backwards compatibility,
  replace imports from `@xh/hoist/desktop/columns` with `@xh/hoist/desktop/cmp/grid`.

### 📚 Libraries

* React `~16.6.0 -> ~16.7.0`
* Patch version updates to multiple other dependencies.

[Commit Log](https://github.com/xh/hoist-react/compare/v17.0.0...v18.0.0)

## v17.0.0 - 2018-12-21

### 💥 Breaking Changes

* The implementation of the `model` property on `HoistComponent` has been substantially enhanced:
    * "Local" Models should now be specified on the Component class declaration by simply setting
      the
      `model` property, rather than the confusing `localModel` property.
    * HoistComponent now supports a static `modelClass` class property. If set, this property will
      allow a HoistComponent to auto-create a model internally when presented with a plain
      javascript object as its `model` prop. This is especially useful in cases like `Panel`
      and `TabContainer`, where apps often need to specify a model but do not require a reference to
      the model. Those usages can now skip importing and instantiating an instance of the
      component's model class themselves.
    * Hoist will now throw an Exception if an application attempts to changes the model on an
      existing HoistComponent instance or presents the wrong type of model to a HoistComponent where
      `modelClass` has been specified.

* `PanelSizingModel` has been renamed `PanelModel`. The class now also has the following new
  optional properties, all of which are `true` by default:
    * `showSplitter` - controls visibility of the splitter bar on the outside edge of the component.
    * `showSplitterCollapseButton` - controls visibility of the collapse button on the splitter bar.
    * `showHeaderCollapseButton` - controls visibility of a (new) collapse button in the header.

* The API methods for exporting grid data have changed and gained new features:
    * Grids must opt-in to export with the `GridModel.enableExport` config.
    * Exporting a `GridModel` is handled by the new `GridExportService`, which takes a collection of
      `exportOptions`. See `GridExportService.exportAsync` for available `exportOptions`.
    * All export entry points (`GridModel.exportAsync()`, `ExportButton` and the export context menu
      items) support `exportOptions`. Additionally, `GridModel` can be configured with default
      `exportOptions` in its config.

* The `buttonPosition` prop on `NumberInput` has been removed due to problems with the underlying
  implementation. Support for incrementing buttons on NumberInputs will be re-considered for future
  versions of Hoist.

### 🎁 New Features

* `TextInput` on desktop now supports an `enableClear` property to allow easy addition of a clear
  button at the right edge of the component.
* `TabContainer` enhancements:
    * An `omit` property can now be passed in the tab configs passed to the `TabContainerModel`
      constructor to conditionally exclude a tab from the container
    * Each `TabModel` can now be retrieved by id via the new `getTabById` method on
      `TabContainerModel`.
    * `TabModel.title` can now be changed at runtime.
    * `TabModel` now supports the following properties, which can be changed at runtime or set via
      the config:
        * `disabled` - applies a disabled style in the switcher and blocks navigation to the tab via
          user click, routing, or the API.
        * `excludeFromSwitcher` - removes the tab from the switcher, but the tab can still be
          navigated to programmatically or via routing.
* `MultiFieldRenderer` `multiFieldConfig` now supports a `delimiter` property to separate
  consecutive SubFields.
* `MultiFieldRenderer` SubFields now support a `position` property, to allow rendering in either the
  top or bottom row.
* `StoreCountLabel` now supports a new 'includeChildren' prop to control whether or not children
  records are included in the count. By default this is `false`.
* `Checkbox` now supports a `displayUnsetState` prop which may be used to display a visually
  distinct state for null values.
* `Select` now renders with a checkbox next to the selected item in its dropdown menu, instead of
  relying on highlighting. A new `hideSelectedOptionCheck` prop is available to disable.
* `RestGridModel` supports a `readonly` property.
* `DimensionChooser`, various `HoistInput` components, `Toolbar` and `ToolbarSeparator` have been
  added to the mobile component library.
* Additional environment enums for UAT and BCP, added to Hoist Core 5.4.0, are supported in the
  application footer.

### 🐞 Bug Fixes

* `NumberInput` will no longer immediately convert its shorthand value (e.g. "3m") into numeric form
  while the user remains focused on the input.
* Grid `actionCol` columns no longer render Button components for each action, relying instead on
  plain HTML / CSS markup for a significant performance improvement when there are many rows and/or
  actions per row.
* Grid exports more reliably include the appropriate file extension.
* `Select` will prevent an `<esc>` keypress from bubbling up to parent components only when its menu
  is open. (In that case, the component assumes escape was pressed to close its menu and captures
  the keypress, otherwise it should leave it alone and let it e.g. close a parent popover).

[Commit Log](https://github.com/xh/hoist-react/compare/v16.0.1...v17.0.0)

## v16.0.1 - 2018-12-12

### 🐞 Bug Fixes

* Fix to FeedbackForm allowing attempted submission with an empty message.

[Commit Log](https://github.com/xh/hoist-react/compare/v16.0.0...v16.0.1)

## v16.0.0

### 🎁 New Features

* Support for ComboBoxes and Dropdowns have been improved dramatically, via a new `Select` component
  based on react-select.
* The AG Grid based `Grid` and `GridModel` are now available on both mobile and desktop. We have
  also added new support for multi-row/multi-field columns via the new `multiFieldRenderer` renderer
  function.
* The app initialization lifecycle has been restructured so that no App classes are constructed
  until Hoist is fully initialized.
* `Column` now supports an optional `rowHeight` property.
* `Button` now defaults to 'minimal' mode, providing a much lighter-weight visual look-and-feel to
  HoistApps. `Button` also implements `@LayoutSupport`.
* Grouping state is now saved by the grid state support on `GridModel`.
* The Hoist `DimChooser` component has been ported to hoist-react.
* `fetchService` now supports an `autoAbortKey` in its fetch methods. This can be used to
  automatically cancel obsolete requests that have been superseded by more recent variants.
* Support for new `clickableLabel` property on `FormField`.
* `RestForm` now supports a read-only view.
* Hoist now supports automatic tracking of app/page load times.

### 💥 Breaking Changes

* The new location for the cross-platform grid component is `@xh/hoist/cmp/grid`. The `columns`
  package has also moved under a new sub-package in this location.
* Hoist top-level App Structure has changed in order to improve consistency of the Model-View
  conventions, to improve the accessibility of services, and to support the improvements in app
  initialization mentioned above:
    - `XH.renderApp` now takes a new `AppSpec` configuration.
    - `XH.app` is now `XH.appModel`.
    - All services are installed directly on `XH`.
    - `@HoistApp` is now `@HoistAppModel`
* `RecordAction` has been substantially refactored and improved. These are now typically immutable
  and may be shared.
    - `prepareFn` has been replaced with a `displayFn`.
    - `actionFn` and `displayFn` now take a single object as their parameter.
* The `hide` property on `Column` has been changed to `hidden`.
* The `ColChooserButton` has been moved from the incorrect location `@xh/hoist/cmp/grid` to
  `@xh/hoist/desktop/cmp/button`. This is a desktop-only component. Apps will have to adjust these
  imports.
* `withDefaultTrue` and `withDefaultFalse` in `@xh/hoist/utils/js` have been removed. Use
  `withDefault` instead.
* `CheckBox` has been renamed `Checkbox`

### ⚙️ Technical

* AG Grid has been upgraded to v19.1
* mobx has been upgraded to v5.6
* React has been upgraded to v16.6
* Allow browsers with proper support for Proxy (e.g Edge) to access Hoist Applications.

### 🐞 Bug Fixes

* Extensive. See full change list below.

[Commit Log](https://github.com/xh/hoist-react/compare/v15.1.2...v16.0.0)

## v15.1.2

🛠 Hotfix release to MultiSelect to cap the maximum number of options rendered by the drop-down
list. Note, this component is being replaced in Hoist v16 by the react-select library.

[Commit Log](https://github.com/xh/hoist-react/compare/v15.1.1...v15.1.2)

## v15.1.1

### 🐞 Bug Fixes

* Fix to minimal validation mode for FormField disrupting input focus.
* Fix to JsonInput disrupting input focus.

### ⚙️ Technical

* Support added for TLBR-style notation when specifying margin/padding via layoutSupport - e.g. box(
  {margin: '10 20 5 5'}).
* Tweak to lockout panel message when the user has no roles.

[Commit Log](https://github.com/xh/hoist-react/compare/v15.1.0...v15.1.1)

## v15.1.0

### 🎁 New Features

* The FormField component takes a new minimal prop to display validation errors with a tooltip only
  as opposed to an inline message string. This can be used to help reduce shifting / jumping form
  layouts as required.
* The admin-only user impersonation toolbar will now accept new/unknown users, to support certain
  SSO application implementations that can create users on the fly.

### ⚙️ Technical

* Error reporting to server w/ custom user messages is disabled if the user is not known to the
  client (edge case with errors early in app lifecycle, prior to successful authentication).

[Commit Log](https://github.com/xh/hoist-react/compare/v15.0.0...v15.1.0)

## v15.0.0

### 💥 Breaking Changes

* This update does not require any application client code changes, but does require updating the
  Hoist Core Grails plugin to >= 5.0. Hoist Core changes to how application roles are loaded and
  users are authenticated required minor changes to how JS clients bootstrap themselves and load
  user data.
* The Hoist Core HoistImplController has also been renamed to XhController, again requiring Hoist
  React adjustments to call the updated /xh/ paths for these (implementation) endpoints. Again, no
  app updates required beyond taking the latest Hoist Core plugin.

[Commit Log](https://github.com/xh/hoist-react/compare/v14.2.0...v15.0.0)

## v14.2.0

### 🎁 New Features

* Upgraded hoist-dev-utils to 3.0.3. Client builds now use the latest Webpack 4 and Babel 7 for
  noticeably faster builds and recompiles during CI and at development time.
* GridModel now has a top-level agColumnApi property to provide a direct handle on the AG Grid
  Column API object.

### ⚙️ Technical

* Support for column groups strengthened with the addition of a dedicated ColumnGroup sibling class
  to Column. This includes additional internal refactoring to reduce unnecessary cloning of Column
  configurations and provide a more managed path for Column updates. Public APIs did not change.
  (#694)

### 📚 Libraries

* Blueprint Core `3.6.1 -> 3.7.0`
* Blueprint Datetime `3.2.0 -> 3.3.0`
* Fontawesome `5.3.x -> 5.4.x`
* MobX `5.1.2 -> 5.5.0`
* Router5 `6.5.0 -> 6.6.0`

[Commit Log](https://github.com/xh/hoist-react/compare/v14.1.3...v14.2.0)

## v14.1.3

### 🐞 Bug Fixes

* Ensure JsonInput reacts properly to value changes.

### ⚙️ Technical

* Block user pinning/unpinning in Grid via drag-and-drop - pending further work via #687.
* Support "now" as special token for dateIs min/max validation rules.
* Tweak grouped grid row background color.

[Commit Log](https://github.com/xh/hoist-react/compare/v14.1.1...v14.1.3)

## v14.1.1

### 🐞 Bug Fixes

* Fixes GridModel support for row-level grouping at same time as column grouping.

[Commit Log](https://github.com/xh/hoist-react/compare/v14.1.0...v14.1.1)

## v14.1.0

### 🎁 New Features

* GridModel now supports multiple levels of row grouping. Pass the public setGroupBy() method an
  array of string column IDs, or a falsey value / empty array to ungroup. Note that the public and
  observable groupBy property on GridModel will now always be an array, even if the grid is not
  grouped or has only a single level of grouping.
* GridModel exposes public expandAll() and collapseAll() methods for grouped / tree grids, and
  StoreContextMenu supports a new "expandCollapseAll" string token to insert context menu items.
  These are added to the default menu, but auto-hide when the grid is not in a grouped state.
* The Grid component provides a new onKeyDown prop, which takes a callback and will fire on any
  keypress targeted within the Grid. Note such a handler is not provided directly by AG Grid.
* The Column class supports pinned as a top-level config. Supports passing true to pin to the left.

### 🐞 Bug Fixes

* Updates to Grid column widths made via AG Grid's "autosize to fit" API are properly persisted to
  grid state.

[Commit Log](https://github.com/xh/hoist-react/compare/v14.0.0...v14.1.0)

## v14.0.0

* Along with numerous bug fixes, v14 brings with it a number of important enhancements for grids,
  including support for tree display, 'action' columns, and absolute value sorting. It also includes
  some new controls and improvement to focus display.

### 💥 Breaking Changes

* The signatures of the Column.elementRenderer and Column.renderer have been changed to be
  consistent with each other, and more extensible. Each takes two arguments -- the value to be
  rendered, and a single bundle of metadata.
* StoreContextMenuAction has been renamed to RecordAction. Its action property has been renamed to
  actionFn for consistency and clarity.
* LocalStore : The method LocalStore.processRawData no longer takes an array of all records, but
  instead takes just a single record. Applications that need to operate on all raw records in bulk
  should do so before presenting them to LocalStore. Also, LocalStores template methods for override
  have also changed substantially, and sub-classes that rely on these methods will need to be
  adjusted accordingly.

### 🎁 New Features

#### Grid

* The Store API now supports hierarchical datasets. Applications need to simply provide raw data for
  records with a "children" property containing the raw data for their children.
* Grid supports a 'TreeGrid' mode. To show a tree grid, bind the GridModel to a store containing
  hierarchical data (as above), set treeMode: true on the GridModel, and specify a column to display
  the tree controls (isTreeColumn: true)
* Grid supports absolute sorting for numerical columns. Specify absSort: true on your column config
  to enable. Clicking the grid header will now cycle through ASC > DESC > DESC (abs) sort modes.
* Grid supports an 'Actions' column for one-click record actions. See cmp/desktop/columns/actionCol.
* A new showHover prop on the desktop Grid component will highlight the hovered row with default
  styling. A new GridModel.rowClassFn callback was added to support per-row custom classes based on
  record data.
* A new ExportFormat.LONG_TEXT format has been added, along with a new Column.exportWidth config.
  This supports exporting columns that contain long text (e.g. notes) as multi-line cells within
  Excel.

#### Other Components

* RadioInput and ButtonGroupInput have been added to the desktop/cmp/form package.
* DateInput now has support for entering and displaying time values.
* NumberInput displays its unformatted value when focused.
* Focused components are now better highlighted, with additional CSS vars provided to customize as
  needed.

### 🐞 Bug Fixes

* Calls to GridModel.setGroupBy() work properly not only on the first, but also all subsequent calls
  (#644).
* Background / style issues resolved on several input components in dark theme (#657).
* Grid context menus appear properly over other floating components.

### 📚 Libraries

* React `16.5.1 -> 16.5.2`
* router5 `6.4.2 -> 6.5.0`
* CodeMirror, Highcharts, and MobX patch updates

[Commit Log](https://github.com/xh/hoist-react/compare/v13.0.0...v14.0.0)

## v13.0.0

🍀Lucky v13 brings with it a number of enhancements for forms and validation, grouped column support
in the core Grid API, a fully wrapped MultiSelect component, decorator syntax adjustments, and a
number of other fixes and enhancements.

It also includes contributions from new ExHI team members Arjun and Brendan. 🎉

### 💥 Breaking Changes

* The core `@HoistComponent`, `@HoistService`, and `@HoistModel` decorators are **no longer
  parameterized**, meaning that trailing `()` should be removed after each usage. (#586)
* The little-used `hoistComponentFactory()` method was also removed as a further simplification
  (#587).
* The `HoistField` superclass has been renamed to `HoistInput` and the various **desktop form
  control components have been renamed** to match (55afb8f). Apps using these components (which will
  likely be most apps) will need to adapt to the new names.
    * This was done to better distinguish between the input components and the upgraded Field
      concept on model classes (see below).

### 🎁 New Features

⭐️ **Forms and Fields** have been a major focus of attention, with support for structured data
fields added to Models via the `@FieldSupport` and `@field()` decorators.

* Models annotated with `@FieldSupport` can decorate member properties with `@field()`, making those
  properties observable and settable (with a generated `setXXX()` method).
* The `@field()` decorators themselves can be passed an optional display label string as well as
  zero or more *validation rules* to define required constraints on the value of the field.
* A set of predefined constraints is provided within the toolkit within the `/field/` package.
* Models using `FieldSupport` should be sure to call the `initFields()` method installed by the
  decorator within their constructor. This method can be called without arguments to generally
  initialize the field system, or it can be passed an object of field names to initial/default
  values, which will set those values on the model class properties and provide change/dirty
  detection and the ability to "reset" a form.
* A new `FormField` UI component can be used to wrap input components within a form. The `FormField`
  wrapper can accept the source model and field name, and will apply those to its child input. It
  leverages the Field model to automatically display a label, indicate required fields, and print
  validation error messages. This new component should be the building-block for most non-trivial
  forms within an application.

Other enhancements include:

* **Grid columns can be grouped**, with support for grouping added to the grid state management
  system, column chooser, and export manager (#565). To define a column group, nest column
  definitions passed to `GridModel.columns` within a wrapper object of the
  form `{headerName: 'My group', children: [...]}`.

(Note these release notes are incomplete for this version.)

[Commit Log](https://github.com/xh/hoist-react/compare/v12.1.2...v13.0.0)

## v12.1.2

### 🐞 Bug Fixes

* Fix casing on functions generated by `@settable` decorator
  (35c7daa209a4205cb011583ebf8372319716deba).

[Commit Log](https://github.com/xh/hoist-react/compare/v12.1.1...v12.1.2)

## v12.1.1

### 🐞 Bug Fixes

* Avoid passing unknown HoistField component props down to Blueprint select/checkbox controls.

### 📚 Libraries

* Rollback update of `@blueprintjs/select` package `3.1.0 -> 3.0.0` - this included breaking API
  changes and will be revisited in #558.

[Commit Log](https://github.com/xh/hoist-react/compare/v12.1.0...v12.1.1)

## v12.1.0

### 🎁 New Features

* New `@bindable` and `@settable` decorators added for MobX support. Decorating a class member
  property with `@bindable` makes it a MobX `@observable` and auto-generates a setter method on the
  class wrapped in a MobX `@action`.
* A `fontAwesomeIcon` element factory is exported for use with other FA icons not enumerated by the
  `Icon` class.
* CSS variables added to control desktop Blueprint form control margins. These remain defaulted to
  zero, but now within CSS with support for variable overrides. A Blueprint library update also
  brought some changes to certain field-related alignment and style properties. Review any form
  controls within apps to ensure they remain aligned as desired
  (8275719e66b4677ec5c68a56ccc6aa3055283457 and df667b75d41d12dba96cbd206f5736886cb2ac20).

### 🐞 Bug Fixes

* Grid cells are fully refreshed on a data update, ensuring cell renderers that rely on data other
  than their primary display field are updated (#550).
* Grid auto-sizing is run after a data update, ensuring flex columns resize to adjust for possible
  scrollbar visibility changes (#553).
* Dropdown fields can be instantiated with fewer required properties set (#541).

### 📚 Libraries

* Blueprint `3.0.1 -> 3.4.0`
* FontAwesome `5.2.0 -> 5.3.0`
* CodeMirror `5.39.2 -> 5.40.0`
* MobX `5.0.3 -> 5.1.0`
* router5 `6.3.0 -> 6.4.2`
* React `16.4.1 -> 16.4.2`

[Commit Log](https://github.com/xh/hoist-react/compare/v12.0.0...v12.1.0)

## v12.0.0

Hoist React v12 is a relatively large release, with multiple refactorings around grid columns,
`elemFactory` support, classNames, and a re-organization of classes and exports within `utils`.

### 💥 Breaking Changes

#### ⭐️ Grid Columns

**A new `Column` class describes a top-level API for columns and their supported options** and is
intended to be a cross-platform layer on top of AG Grid and TBD mobile grid implementations.

* The desktop `GridModel` class now accepts a collection of `Column` configuration objects to define
  its available columns.
* Columns may be configured with `flex: true` to cause them to stretch all available horizontal
  space within a grid, sharing it equally with any other flex columns. However note that this should
  be used sparingly, as flex columns have some deliberate limitations to ensure stable and
  consistent behavior. Most noticeably, they cannot be resized directly by users. Often, a best
  practice will be to insert an `emptyFlexCol` configuration as the last column in a grid - this
  will avoid messy-looking gaps in the layout while not requiring a data-driven column be flexed.
* User customizations to column widths are now saved if the GridModel has been configured with a
  `stateModel` key or model instance - see `GridStateModel`.
* Columns accept a `renderer` config to format text or HTML-based output. This is a callback that is
  provided the value, the row-level record, and a metadata object with the column's `colId`. An
  `elementRenderer` config is also available for cells that should render a Component.
* An `agOptions` config key continues to provide a way to pass arbitrary options to the underlying
  AG Grid instance (for desktop implementations). This is considered an "escape hatch" and should be
  used with care, but can provide a bridge to required AG Grid features as the Hoist-level API
  continues to develop.
* The "factory pattern" for Column templates / defaults has been removed, replaced by a simpler
  approach that recommends exporting simple configuration partials and spreading them into
  instance-specific column configs.
* See 0798f6bb20092c59659cf888aeaf9ecb01db52a6 for primary commit.

#### ⭐️ Element Factory, LayoutSupport, BaseClassName

Hoist provides core support for creating components via a factory pattern, powered by the `elem()`
and `elemFactory()` methods. This approach remains the recommended way to instantiate component
elements, but was **simplified and streamlined**.

* The rarely used `itemSpec` argument was removed (this previously applied defaults to child items).
* Developers can now also use JSX to instantiate all Hoist-provided components while still taking
  advantage of auto-handling for layout-related properties provided by the `LayoutSupport` mixin.
    * HoistComponents should now spread **`...this.getLayoutProps()`** into their outermost rendered
      child to enable promotion of layout properties.
* All HoistComponents can now specify a **baseClassName** on their component class and should pass
  `className: this.getClassName()` down to their outermost rendered child. This allows components to
  cleanly layer on a base CSS class name with any instance-specific classes.
* See 8342d3870102ee9bda4d11774019c4928866f256 for primary commit.

#### ⭐️ Panel resizing / collapsing

**The `Panel` component now takes a `sizingModel` prop to control and encapsulate newly built-in
resizing and collapsing behavior** (#534).

* See the `PanelSizingModel` class for configurable details, including continued support for saving
  sizing / collapsed state as a user preference.
* **The standalone `Resizable` component was removed** in favor of the improved support built into
  Panel directly.

#### Other

* Two promise-related models have been combined into **a new, more powerful `PendingTaskModel`**,
  and the `LoadMask` component has been removed and consolidated into `Mask`
  (d00a5c6e8fc1e0e89c2ce3eef5f3e14cb842f3c8).
    * `Panel` now exposes a single `mask` prop that can take either a configured `mask` element or a
      simple boolean to display/remove a default mask.
* **Classes within the `utils` package have been re-organized** into more standardized and scalable
  namespaces. Imports of these classes will need to be adjusted.

### 🎁 New Features

* **The desktop Grid component now offers a `compact` mode** with configurable styling to display
  significantly more data with reduced padding and font sizes.
* The top-level `AppBar` refresh button now provides a default implementation, calling a new
  abstract `requestRefresh()` method on `HoistApp`.
* The grid column chooser can now be configured to display its column groups as initially collapsed,
  for especially large collections of columns.
* A new `XH.restoreDefaultsAsync()` method provides a centralized way to wipe out user-specific
  preferences or customizations (#508).
* Additional Blueprint `MultiSelect`, `Tag`, and `FormGroup` controls re-exported.

### 🐞 Bug Fixes

* Some components were unintentionally not exporting their Component class directly, blocking JSX
  usage. All components now export their class.
* Multiple fixes to `DayField` (#531).
* JsonField now responds properly when switching from light to dark theme (#507).
* Context menus properly filter out duplicated separators (#518).

[Commit Log](https://github.com/xh/hoist-react/compare/v11.0.0...v12.0.0)

## v11.0.0

### 💥 Breaking Changes

* **Blueprint has been upgraded to the latest 3.x release.** The primary breaking change here is the
  renaming of all `pt-` CSS classes to use a new `bp3-` prefix. Any in-app usages of the BP
  selectors will need to be updated. See the
  [Blueprint "What's New" page](http://blueprintjs.com/docs/#blueprint/whats-new-3.0).
* **FontAwesome has been upgraded to the latest 5.2 release.** Only the icons enumerated in the
  Hoist `Icon` class are now registered via the FA `library.add()` method for inclusion in bundled
  code, resulting in a significant reduction in bundle size. Apps wishing to use other FA icons not
  included by Hoist must import and register them - see the
  [FA React Readme](https://github.com/FortAwesome/react-fontawesome/blob/master/README.md) for
  details.
* **The `mobx-decorators` dependency has been removed** due to lack of official support for the
  latest MobX update, as well as limited usage within the toolkit. This package was primarily
  providing the optional `@setter` decorator, which should now be replaced as needed by dedicated
  `@action` setter methods (19cbf86138499bda959303e602a6d58f6e95cb40).

### 🎁 Enhancements

* `HoistComponent` now provides a `getClassNames()` method that will merge any `baseCls` CSS class
  names specified on the component with any instance-specific classes passed in via props (#252).
    * Components that wish to declare and support a `baseCls` should use this method to generate and
      apply a combined list of classes to their outermost rendered elements (see `Grid`).
    * Base class names have been added for relevant Hoist-provided components - e.g. `.xh-panel` and
      `.xh-grid`. These will be appended to any instance class names specified within applications
      and be available as public CSS selectors.
* Relevant `HoistField` components support inline `leftIcon` and `rightElement` props. `DayField`
  adds support for `minDay / maxDay` props.
* Styling for the built-in AG Grid loading overlay has been simplified and improved (#401).
* Grid column definitions can now specify an `excludeFromExport` config to drop them from
  server-generated Excel/CSV exports (#485).

### 🐞 Bug Fixes

* Grid data loading and selection reactions have been hardened and better coordinated to prevent
  throwing when attempting to set a selection before data has been loaded (#484).

### 📚 Libraries

* Blueprint `2.x -> 3.x`
* FontAwesome `5.0.x -> 5.2.x`
* CodeMirror `5.37.0 -> 5.39.2`
* router5 `6.2.4 -> 6.3.0`

[Commit Log](https://github.com/xh/hoist-react/compare/v10.0.1...v11.0.0)

## v10.0.1

### 🐞 Bug Fixes

* Grid `export` context menu token now defaults to server-side 'exportExcel' export.
    * Specify the `exportLocal` token to return a menu item for local AG Grid export.
* Columns with `field === null` skipped for server-side export (considered spacer / structural
  columns).

## v10.0.0

### 💥 Breaking Changes

* **Access to the router API has changed** with the `XH` global now exposing `router` and
  `routerState` properties and a `navigate()` method directly.
* `ToastManager` has been deprecated. Use `XH.toast` instead.
* `Message` is no longer a public class (and its API has changed). Use `XH.message/confirm/alert`
  instead.
* Export API has changed. The Built-in grid export now uses more powerful server-side support. To
  continue to use local AG based export, call method `GridModel.localExport()`. Built-in export
  needs to be enabled with the new property on `GridModel.enableExport`. See `GridModel` for more
  details.

### 🎁 Enhancements

* New Mobile controls and `AppContainer` provided services (impersonation, about, and version bars).
* Full-featured server-side Excel export for grids.

### 🐞 Bug Fixes

* Prevent automatic zooming upon input focus on mobile devices (#476).
* Clear the selection when showing the context menu for a record which is not already selected
  (#469).
* Fix to make lockout script readable by Compatibility Mode down to IE5.

### 📚 Libraries

* MobX `4.2.x -> 5.0.x`

[Commit Log](https://github.com/xh/hoist-react/compare/v9.0.0...v10.0.0)

## v9.0.0

### 💥 Breaking Changes

* **Hoist-provided mixins (decorators) have been refactored to be more granular and have been broken
  out of `HoistComponent`.**
    * New discrete mixins now exist for `LayoutSupport` and `ContextMenuSupport` - these should be
      added directly to components that require the functionality they add for auto-handling of
      layout-related props and support for showing right-click menus. The corresponding options on
      `HoistComponent` that used to enable them have been removed.
    * For consistency, we have also renamed `EventTarget -> EventSupport` and `Reactive ->
      ReactiveSupport` mixins. These both continue to be auto-applied to HoistModel and HoistService
      classes, and ReactiveSupport enabled by default in HoistComponent.
* **The Context menu API has changed.** The `ContextMenuSupport` mixin now specifies an abstract
  `getContextMenuItems()` method for component implementation (replacing the previous
  `renderContextMenu()` method). See the new [`ContextMenuItem` class for what these items support,
  as well as several static default items that can be used.
    * The top-level `AppContainer` no longer provides a default context menu, instead allowing the
      browser's own context menu to show unless an app / component author has implemented custom
      context-menu handling at any level of their component hierarchy.

### 🐞 Bug Fixes

* TabContainer active tab can become out of sync with the router state (#451)
    * ⚠️ Note this also involved a change to the `TabContainerModel` API - `activateTab()` is now
      the public method to set the active tab and ensure both the tab and the route land in the
      correct state.
* Remove unintended focused cell borders that came back with the prior AG Grid upgrade.

[Commit Log](https://github.com/xh/hoist-react/compare/v8.0.0...v9.0.0)

## v8.0.0

Hoist React v8 brings a big set of improvements and fixes, some API and package re-organizations,
and AG Grid upgrade, and more. 🚀

### 💥 Breaking Changes

* **Component package directories have been re-organized** to provide better symmetry between
  pre-existing "desktop" components and a new set of mobile-first component. Current desktop
  applications should replace imports from `@xh/hoist/cmp/xxx` with `@xh/hoist/desktop/cmp/xxx`.
    * Important exceptions include several classes within `@xh/hoist/cmp/layout/`, which remain
      cross-platform.
    * `Panel` and `Resizable` components have moved to their own packages in
      `@xh/hoist/desktop/cmp/panel` and `@xh/hoist/desktop/cmp/resizable`.
* **Multiple changes and improvements made to tab-related APIs and components.**
    * The `TabContainerModel` constructor API has changed, notably `children` -> `tabs`, `useRoutes`
      ->
      `route` (to specify a starting route as a string) and `switcherPosition` has moved from a
      model config to a prop on the `TabContainer` component.
    * `TabPane` and `TabPaneModel` have been renamed `Tab` and `TabModel`, respectively, with
      several related renames.
* **Application entry-point classes decorated with `@HoistApp` must implement the new getter method
  `containerClass()`** to specify the platform specific component used to wrap the app's
  `componentClass`.
    * This will typically be `@xh/hoist/[desktop|mobile]/AppContainer` depending on platform.

### 🎁 New Features

* **Tab-related APIs re-worked and improved**, including streamlined support for routing, a new
  `tabRenderMode` config on `TabContainerModel`, and better naming throughout.
* **Ag-grid updated to latest v18.x** - now using native flex for overall grid layout and sizing
  controls, along with multiple other vendor improvements.
* Additional `XH` API methods exposed for control of / integration with Router5.
* The core `@HoistComponent` decorated now installs a new `isDisplayed` getter to report on
  component visibility, taking into account the visibility of its ancestors in the component tree.
* Mobile and Desktop app package / component structure made more symmetrical (#444).
* Initial versions of multiple new mobile components added to the toolkit.
* Support added for **`IdleService` - automatic app suspension on inactivity** (#427).
* Hoist wrapper added for the low-level Blueprint **button component** - provides future hooks into
  button customizations and avoids direct BP import (#406).
* Built-in support for collecting user feedback via a dedicated dialog, convenient XH methods and
  default appBar button (#379).
* New `XH.isDevelopmentMode` constant added, true when running in local Webpack dev-server mode.
* CSS variables have been added to customize and standardize the Blueprint "intent" based styling,
  with defaults adjusted to be less distracting (#420).

### 🐞 Bug Fixes

* Preference-related events have been standardized and bugs resolved related to pushAsync() and the
  `prefChange` event (ee93290).
* Admin log viewer auto-refreshes in tail-mode (#330).
* Distracting grid "loading" overlay removed (#401).
* Clipboard button ("click-to-copy" functionality) restored (#442).

[Commit Log](https://github.com/xh/hoist-react/compare/v7.2.0...v8.0.0)

## v7.2.0

### 🎁 New Features

+ Admin console grids now outfitted with column choosers and grid state. #375
+ Additional components for Onsen UI mobile development.

### 🐞 Bug Fixes

+ Multiple improvements to the Admin console config differ. #380 #381 #392

[Commit Log](https://github.com/xh/hoist-react/compare/v7.1.0...v7.2.0)

## v7.1.0

### 🎁 New Features

* Additional kit components added for Onsen UI mobile development.

### 🐞 Bug Fixes

* Dropdown fields no longer default to `commitOnChange: true` - avoiding unexpected commits of
  type-ahead query values for the comboboxes.
* Exceptions thrown from FetchService more accurately report the remote host when unreachable, along
  with some additional enhancements to fetch exception reporting for clarity.

[Commit Log](https://github.com/xh/hoist-react/compare/v7.0.0...v7.1.0)

## v7.0.0

### 💥 Breaking Changes

* **Restructuring of core `App` concept** with change to new `@HoistApp` decorator and conventions
  around defining `App.js` and `AppComponent.js` files as core app entry points. `XH.app` now
  installed to provide access to singleton instance of primary app class. See #387.

### 🎁 New Features

* **Added `AppBar` component** to help further standardize a pattern for top-level application
  headers.
* **Added `SwitchField` and `SliderField`** form field components.
* **Kit package added for Onsen UI** - base component library for mobile development.
* **Preferences get a group field for better organization**, parity with AppConfigs. (Requires
  hoist-core 3.1.x.)

### 🐞 Bug Fixes

* Improvements to `Grid` component's interaction with underlying AG Grid instance, avoiding extra
  renderings and unwanted loss of state. 03de0ae7

[Commit Log](https://github.com/xh/hoist-react/compare/v6.0.0...v7.0.0)

## v6.0.0

### 💥 Breaking Changes

* API for `MessageModel` has changed as part of the feature addition noted below, with `alert()` and
  `confirm()` replaced by `show()` and new `XH` convenience methods making the need for direct calls
  rare.
* `TabContainerModel` no longer takes an `orientation` prop, replaced by the more flexible
  `switcherPosition` as noted below.

### 🎁 New Features

* **Initial version of grid state** now available, supporting easy persistence of user grid column
  selections and sorting. The `GridModel` constructor now takes a `stateModel` argument, which in
  its simplest form is a string `xhStateId` used to persist grid state to local storage. See the
  `GridStateModel` class for implementation details. #331
* The **Message API** has been improved and simplified, with new `XH.confirm()` and `XH.alert()`
  methods providing an easy way to show pop-up alerts without needing to manually construct or
  maintain a `MessageModel`. #349
* **`TabContainer` components can now be controlled with a remote `TabSwitcher`** that does not need
  to be directly docked to the container itself. Specify `switcherPosition:none` on the
  `TabContainerModel` to suppress showing the switching affordance on the tabs themselves and
  instantiate a `TabSwitcher` bound to the same model to control a tabset from elsewhere in the
  component hierarchy. In particular, this enabled top-level application tab navigation to move up
  into the top toolbar, saving vertical space in the layout. #368
* `DataViewModel` supports an `emptyText` config.

### 🐞 Bugfixes

* Dropdown fields no longer fire multiple commit messages, and no longer commit partial entries
  under some circumstances. #353 and #354
* Grids resizing fixed when shrinking the containing component. #357

[Commit Log](https://github.com/xh/hoist-react/compare/v5.0.0...v6.0.0)

## v5.0.0

### 💥 Breaking Changes

* **Multi environment configs have been unwound** See these release notes/instructions for how to
  migrate: https://github.com/xh/hoist-core/releases/tag/release-3.0.0
* **Breaking change to context menus in dataviews and grids not using the default context menu:**
  StoreContextMenu no longer takes an array of items as an argument to its constructor. Instead it
  takes a configuration object with an ‘items’ key that will point to any current implementation’s
  array of items. This object can also contain an optional gridModel argument which is intended to
  support StoreContextMenuItems that may now be specified as known ‘hoist tokens’, currently limited
  to a ‘colChooser’ token.

### 🎁 New Features

* Config differ presents inline view, easier to read diffs now.
* Print Icon added!

### 🐞 Bugfixes

* Update processFailedLoad to loadData into gridModel store, Fixes #337
* Fix regression to ErrorTracking. Make errorTrackingService safer/simpler to call at any point in
  life-cycle.
* Fix broken LocalStore state.
* Tweak flex prop for charts. Side by side charts in a flexbox now auto-size themselves! Fixes #342
* Provide token parsing for storeContextMenus. Context menus are all grown up! Fixes #300

## v4.0.1

### 🐞 Bugfixes

* DataView now properly re-renders its items when properties on their records change (and the ID
  does not)

## v4.0.0

### 💥 Breaking Changes

* **The `GridModel` selection API has been reworked for clarity.** These models formerly exposed
  their selectionModel as `grid.selection` - now that getter returns the selected records. A new
  `selectedRecord` getter is also available to return a single selection, and new string shortcut
  options are available when configuring GridModel selection behavior.
* **Grid components can now take an `agOptions` prop** to pass directly to the underlying ag-grid
  component, as well as an `onRowDoubleClicked` handler function.
  16be2bfa10e5aab4ce8e7e2e20f8569979dd70d1

### 🎁 New Features

* Additional core components have been updated with built-in `layoutSupport`, allowing developers to
  set width/height/flex and other layout properties directly as top-level props for key comps such
  as Grid, DataView, and Chart. These special props are processed via `elemFactory` into a
  `layoutConfig` prop that is now passed down to the underlying wrapper div for these components.
  081fb1f3a2246a4ff624ab123c6df36c1474ed4b

### 🐞 Bugfixes

* Log viewer tail mode now working properly for long log files - #325

## v3.0.1

### 🐞 Bugfixes

* FetchService throws a dedicated exception when the server is unreachable, fixes a confusing
  failure case detailed in #315

## v3.0.0

### 💥 Breaking Changes

* **An application's `AppModel` class must now implement a new `checkAccess()` method.** This method
  is passed the current user, and the appModel should determine if that user should see the UI and
  return an object with a `hasAccess` boolean and an optional `message` string. For a return with
  `hasAccess: false`, the framework will render a lockout panel instead of the primary UI.
  974c1def99059f11528c476f04e0d8c8a0811804
    * Note that this is only a secondary level of "security" designed to avoid showing an
      unauthorized user a confusing / non-functional UI. The server or any other third-party data
      sources must always be the actual enforcer of access to data or other operations.
* **We updated the APIs for core MobX helper methods added to component/model/service classes.** In
  particular, `addReaction()` was updated to take a more declarative / clear config object.
  8169123a4a8be6940b747e816cba40bd10fa164e
    * See Reactive.js - the mixin that provides this functionality.

### 🎁 New Features

* Built-in client-side lockout support, as per above.

### 🐞 Bugfixes

* None

------------------------------------------

Copyright © 2022 Extremely Heavy Industries Inc. - all rights reserved

------------------------------------------

📫☎️🌎 info@xh.io | https://xh.io/contact<|MERGE_RESOLUTION|>--- conflicted
+++ resolved
@@ -8,6 +8,8 @@
 * New `FetchService.abort()` API allows manually aborting a pending fetch request.
 * Hoist exceptions have been enhanced and standardized, including new TypeScript types. The
   `Error.cause` property is now populated for wrapping exceptions.
+* `PanelModel` now supports a `defaultSize` property specified in percentage as well as pixels
+  (e.g. `defaultSize: '20%'` as well as `defaultSize: 200`).
 
 ### 💥 Breaking Changes
 
@@ -34,14 +36,8 @@
 * New Typescript types for all Hoist exceptions.
 * Integration of AG Grid community types.
 
-### 🎁 New Features
-* `PanelModel` now supports a `defaultSize` property specified in percentage as well as pixels
-  (e.g. `defaultSize: '20%'` as well as `defaultSize: 200`).
-
 ### ⚙️ Technical
 
-<<<<<<< HEAD
-=======
 * Revert native `structuredClone` to lodash `deepClone` throughout toolkit.
 * Hoist source code has been reformatted with Prettier.
 
@@ -50,7 +46,6 @@
 * mobx `6.7 -> 6.8`
 * dompurify `2.4 -> 3.0`
 
->>>>>>> aa67a6f9
 ## v55.3.0 - 2023-03-03
 
 ### 🐞 Bug Fixes
