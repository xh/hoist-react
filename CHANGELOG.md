--- conflicted
+++ resolved
@@ -4,24 +4,17 @@
 
 ### 🎁 New Features
 
-<<<<<<< HEAD
-* `NumberFormatOptions.colorSpec` now accepts custom CSS properties in addition to class names.
-* `TabSwitcher` now supports navigation via arrow keys, when focused.
-* New `TrackOptions.logData` flag supports output of custom data provided to `TrackService` in
-  server-side logs (requires `hoist-core >= v16.4.0`).
-* New `PageLifecycleService` provides observable access to the current lifecycle state of the
-  application, allowing apps to react to changes in page visibility and focus, as well as detecting
-  when the browser has frozen a tab due to inactivity or navigation.
-=======
 * Deprecated config `xhAppVersionCheckEnabled` in favor of object based `xhAppVersionCheck`. Apps will
   seamlessly migrate the existing value to this new config's `mode` flag. While backwards compatible
   with older versions of hoist-core, the new `forceReload` mode requires `hoist-core >= v16.4.0`.
 * Enhance `NumberFormatOptions.colorSpec` to accept custom CSS properties in addition to class names
 * Enhance `TabSwitcher` to allow navigation using arrow keys when focused.
-
 * Added new option `TrackOptions.logData` to provide support for logging application data in
   `TrackService.`  Requires hoist-core v16.4.
->>>>>>> 151b1d99
+* New `XH.pageState` provides observable access to the current lifecycle state of the
+  application, allowing apps to react to changes in page visibility and focus, as well as detecting
+  when the browser has frozen a tab due to inactivity or navigation.
+
 
 ## 57.0.0 - 2023-06-20
 
