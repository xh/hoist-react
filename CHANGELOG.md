--- conflicted
+++ resolved
@@ -35,21 +35,9 @@
       If you cannot at this time convert your custom editors to "Reactive" mode, you can set `reactiveCustomComponents: false` in your `GridModel` to continue using the old "Imperative" mode.
     * For custom tooltips, [note AG-Grid's deprecation of `getReactContainerClasses`](https://ag-grid.com/react-data-grid/upgrading-to-ag-grid-31-1/#react).
 
-<<<<<<< HEAD
-### 🎁 New Features
-
-* New services added to support out--of-the-box Oauth: `AzureOauthService`, `AuthZeroOauthService`
-
-* Support for beta version of new Hoist `security` package, providing built-in support for OAuth flows.
-See `BaseOAuthClient`, `MsalClient`, and `AuthZeroClient` for more information.  Please note that
-package is being released as a *beta* and is subject to change before final release.
-
-#### Other Changes
-=======
 
 
 #### Other Breaking Changes
->>>>>>> eb49405d
 
 * Removed support for passing a plain object to the `model` prop of Hoist Components (previously
   deprecated back in v58). Use the `modelConfig` prop instead.
@@ -65,6 +53,12 @@
   respect "safe area" boundaries, avoiding overlap with system UI elements such as the iOS task
   switcher at the bottom of the screen. Also set background letterboxing color (to black) when
   in landscape mode for a more resolved-looking layout.
+
+* New services added to support out--of-the-box Oauth: `AzureOauthService`, `AuthZeroOauthService`
+
+* Support for beta version of new Hoist `security` package, providing built-in support for OAuth flows.
+  See `BaseOAuthClient`, `MsalClient`, and `AuthZeroClient` for more information.  Please note that
+  package is being released as a *beta* and is subject to change before final release.
 
 ### 🐞 Bug Fixes
 
