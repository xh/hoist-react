# Changelog

## v45.0.0-SNAPSHOT - unreleased

<<<<<<< HEAD
### 💥 Breaking Changes
* Hoist grids now require ag-Grid v26.1.0 or higher - update your ag-Grid dependency in your app's
  `package.json` file. See the [ag-Grid Changelog](https://www.ag-grid.com/changelog) for details.
=======
### 🎁 New Features

* Desktop inline grid editor `Select` now commits the value immediately on selection.
* `DashContainerModel` now supports an observable `showMenuButton` config which will display a
  button in the stack header for showing the context menu
>>>>>>> 457fd16a

## v44.1.0 - 2021-11-08

### 🎁 New Features

* Changes to App Options are now tracked in the admin activity tab.
* New Server > Environment tab added to Admin Console to display UI server environment variables and
  JVM system properties. (Requires `hoist-core >= 10.1` to enable this optional feature.)
* Provided observable getters `XH.viewportSize`, `XH.isPortrait` and `XH.isLandscape` to allow apps
  to react to changes in viewport size and orientation.

### 🐞 Bug Fixes

* Desktop inline grid editor `DateInput` now reliably shows its date picker pop-up aligned with the
  grid cell under edit.
* Desktop `Select.hideDropdownIndicator` now defaults to `true` on tablet devices due to UX bugs
  with the select library component and touch devices.
* Ensure `Column.autosizeBufferPx` is respected if provided.

### ✨ Style

* New `--xh-menu-item` CSS vars added, with tweaks to default desktop menu styling.
* Highlight background color added to mobile menu items while pressed.

[Commit Log](https://github.com/xh/hoist-react/compare/v44.0.0...v44.1.0)

## v44.0.0 - 2021-10-26

⚠ NOTE - apps must update to `hoist-core >= 10.0.0` when taking this hoist-react update.

### 🎁 New Features

* TileFrame now supports new `onLayoutChange` callback prop.

### 🐞 Bug Fixes

* Field Filters in data package now act only on the `committed` value of the record. This stabilizes
  filtering behavior in editable grids.
* `JsonBlobService.updateAsync()` now supports data modifications with `null` values.
* Fixes an issue with Alert Banner not broadcasting to all users.
* Selected option in `Select` now scrolls into view on menu open.

### 💥 Breaking Changes

* Update required to `hoist-core >= 10.0.0` due to changes in `JsonBlobService` APIs and the
  addition of new, dedicated endpoints for Alert Banner management.

[Commit Log](https://github.com/xh/hoist-react/compare/v43.2.0...v44.0.0)

## v43.2.0 - 2021-10-14

### 🎁 New Features

* Admins can now configure an app-wide alert banner via a new tab in the Hoist Admin console.
  Intended to alert users about planned maintenance / downtime, known problems with data or upstream
  systems, and other similar use cases.
* Minor re-org of the Hoist Admin console tabs. Panels relating primarily to server-side features
  (including logging) are now grouped under a top-level "Server" tab. Configs have moved under
  "General" with the new Alert Banner feature.

### 🐞 Bug Fixes

* Always enforce a minimal `wait()` within `GridModel.autosizeAsync()` to ensure that the Grid has
  reacted to any data changes and ag-Grid accurately reports on expanded rows to measure.

[Commit Log](https://github.com/xh/hoist-react/compare/v43.1.0...v43.2.0)

## v43.1.0 - 2021-10-04

### 🎁 New Features

* The Admin Console log viewer now supports downloading log files.
  * Note apps must update to `hoist-core >= v10.0` to enable this feature.
  * Core upgrade is _not_ a general requirement of this Hoist React release.
* The `field` key in the constructor for `Column` will now accept an Object with field defaults, as
  an alternative to the field name. This form allows the auto-construction of fully-defined `Field`
  objects from the column specification.

### 🐞 Bug Fixes

* `GridModel` no longer mutates any `selModel` or `colChooser` config objects provided to its
  constructor, resolving an edge-case bug where re-using the same object for either of these configs
  across multiple GridModel instances (e.g. as a shared set of defaults) would break.
* Grid autosizing tweaked to improve size estimation for indented tree rows and on mobile.

### 📚 Libraries

* @blueprintjs/core `3.50 -> 3.51`

[Commit Log](https://github.com/xh/hoist-react/compare/v43.0.2...v43.1.0)

## v43.0.2 - 2021-10-04

### 🐞 Bug Fixes

* Fix (important) to ensure static preload spinner loaded from the intended path.
  * Please also update to latest `hoist-dev-utils >= 5.11.1` if possible.
  * Avoids issue where loading an app on a nested route could trigger double-loading of app assets.

[Commit Log](https://github.com/xh/hoist-react/compare/v43.0.1...v43.0.2)

## v43.0.1 - 2021-10-04

### 🎁 New Features

* New `GridFindField` component that enables users to search through a Grid and select rows that
  match the entered search term, _without_ applying any filtering. Especially useful for grids with
  aggregations or other logic that preclude client-side filtering of the data.
* Tree grid rows can be expanded / collapsed by clicking anywhere on the row. The new
  `GridModel.clicksToExpand` config can be used to control how many clicks will toggle the row.
  Defaults to double-click for desktop, and single tap for mobile - set to 0 to disable entirely.
* Added `GridModel.onCellContextMenu` handler. Note that for mobile (phone) apps, this handler fires
  on the "long press" (aka "tap and hold") gesture. This means it can be used as an alternate event
  for actions like drilling into a record detail, especially for parent rows on tree grids, where
  single tap will by default expand/collapse the node.
* In the `@xh/hoist/desktop/grid` package, `CheckboxEditor` has been renamed `BooleanEditor`. This
  new component supports a `quickToggle` prop which allows for more streamlined inline editing of
  boolean values.
* `LoadSpec` now supports a new `meta` property. Use this property to pass app-specific metadata
  through the `LoadSupport` loading and refresh lifecycle.
* A spinner is now shown while the app downloads and parses its javascript - most noticeable when
  loading a new (uncached) version, especially on a slower mobile connection. (Requires
  `@xh/hoist-dev-utils` v5.11 or greater to enable.)
* Log Levels now include information on when the custom config was last updated and by whom.
  * Note apps must update their server-side to `hoist-core v10.0` or greater to persist the date and
    username associated with the config (although this is _not_ a general or hard requirement for
    taking this version of hoist-react).

### ⚙️ Technical

* Removed `DEFAULT_SORTING_ORDER` static from `Column` class in favor of three new preset constants:
  `ASC_FIRST`, `DESC_FIRST`, and `ABS_DESC_FIRST`. Hoist will now default sorting order on columns
  based on field type. Sorting order can still be manually set via `Column.sortingOrder`.

### 🐞 Bug Fixes

* The ag-grid grid property `stopEditingWhenCellsLoseFocus` is now enabled by default to ensure
  values are committed to the Store if the user clicks somewhere outside the grid while editing a
  cell.
* Triggering inline editing of text or select editor cells by typing characters will no longer lose
  the first character pressed.

### ✨ Style

* New `TreeStyle.COLORS` and `TreeStyle.COLORS_AND_BORDERS` tree grid styles have been added. Use
  the `--xh-grid-tree-group-color-level-*` CSS vars to customize colors as needed.
* `TreeStyle.HIGHLIGHTS` and `TreeStyle.HIGHLIGHTS_AND_BORDERS` now highlight row nodes on a
  gradient according to their depth.
* Default colors for masks and dialog backdrops have been adjusted, with less obtrusive colors used
  for masks via `--xh-mask-bg` and a darker `--xh-backdrop-bg` var now used behind dialogs.
* Mobile-specific styles and CSS vars for panel and dialog title background have been tweaked to use
  desktop defaults, and mobile dialogs now respect `--xh-popup-*` vars as expected.

### 💥 Breaking Changes

* In the `@xh/hoist/desktop/grid` package, `CheckboxEditor` has been renamed `BooleanEditor`.

### ⚙️ Technical

* The `xhLastReadChangelog` preference will not save SNAPSHOT versions to ensure the user continues
  to see the 'What's New?' notification for non-SNAPSHOT releases.

### 📚 Libraries

* @blueprintjs/core `3.49 -> 3.50`
* codemirror `5.62 -> 5.63`

[Commit Log](https://github.com/xh/hoist-react/compare/v42.6.0...v43.0.1)

## v42.6.0 - 2021-09-17

### 🎁 New Features

* New `Column.autosizeBufferPx` config applies column-specific autosize buffer and overrides
  `GridAutosizeOptions.bufferPx`.
* `Select` input now supports new `maxMenuHeight` prop.

### 🐞 Bug Fixes

* Fixes issue with incorrect Grid auto-sizing for Grids with certain row and cell styles.
* Grid sizing mode styles no longer conflict with custom use of `groupUseEntireRow: false` within
  `agOptions`.
* Fixes an issue on iOS where `NumberInput` would incorrectly bring up a text keyboard.

### ✨ Style

* Reduced default Grid header and group row heights to minimize their use of vertical space,
  especially at larger sizing modes. As before, apps can override via the `AgGrid.HEADER_HEIGHTS`
  and `AgGrid.GROUP_ROW_HEIGHTS` static properties. The reduction in height does not apply to group
  rows that do not use the entire width of the row.
* Restyled Grid header rows with `--xh-grid-bg` and `--xh-text-color-muted` for a more minimal look
  overall. As before, use the `--xh-grid-header-*` CSS vars to customize if needed.

[Commit Log](https://github.com/xh/hoist-react/compare/v42.5.0...v42.6.0)

## v42.5.0 - 2021-09-10

### 🎁 New Features

* Provide applications with the ability to override default logic for "restore defaults". This
  allows complex and device-specific sub-apps to perform more targeted and complete clearing of user
  state. See new overridable method `HoistAppModel.restoreDefaultsAsync` for more information.

### 🐞 Bug Fixes

* Improved coverage of Fetch `abort` errors.
* The in-app changelog will no longer prompt the user with the "What's New" button if category-based
  filtering results in a version without any release notes.

### ✨ Style

* New CSS vars added to support easier customization of desktop Tab font/size/color. Tabs now
  respect standard `--xh-font-size` by default.

### 📚 Libraries

* @blueprintjs/core `3.48 -> 3.49`
* @popperjs/core `2.9 -> 2.10`

[Commit Log](https://github.com/xh/hoist-react/compare/v42.4.0...v42.5.0)

## v42.4.0 - 2021-09-03

### 🎁 New Features

* New `GridFilterModel.commitOnChange` config (default `true`) applies updated filters as soon as
  they are changed within the pop-up menu. Set to `false` for large datasets or whenever filtering
  is a more intensive operation.
* Mobile `Select` input now supports async `queryFn` prop for parity with desktop.
* `TreeMapModel` now supports new `maxLabels` config for improved performance.

### ✨ Style

* Hoist's default font is now [Inter](https://rsms.me/inter/), shipped and bundled via the
  `inter-ui` npm package. Inter is a modern, open-source font that leverages optical sizing to
  ensure maximum readability, even at very small sizes (e.g. `sizingMode: 'tiny'`). It's also a
  "variable" font, meaning it supports any weights from 1-1000 with a single font file download.
* Default Grid header heights have been reduced for a more compact display and greater
  differentiation between header and data rows. As before, apps can customize the pixel heights used
  by overwriting the `AgGrid.HEADER_HEIGHTS` static, typically within `Bootstrap.js`.

### ⚙️ Technical

* Mobile pull-to-refresh/swipe-to-go-back gestures now disabled over charts to avoid disrupting
  their own swipe-based zooming and panning features.

[Commit Log](https://github.com/xh/hoist-react/compare/v42.2.0...v42.4.0)

## v42.2.0 - 2021-08-27

### 🎁 New Features

* Charts now hide scrollbar, rangeSelector, navigator, and export buttons and show axis labels when
  printing or exporting images.

[Commit Log](https://github.com/xh/hoist-react/compare/v42.1.1...v42.2.0)

## v42.1.1 - 2021-08-20

* Update new `XH.sizingMode` support to store distinct values for the selected sizing mode on
  desktop, tablet, and mobile (phone) platforms.
* Additional configuration supported for newly-introduced `AppOption` preset components.

### 📚 Libraries

* @blueprintjs/core `3.47 -> 3.48`

[Commit Log](https://github.com/xh/hoist-react/compare/v42.1.0...v42.1.1)

## v42.1.0 - 2021-08-19

### 🎁 New Features

* Added observable `XH.sizingMode` to govern app-wide `sizingMode`. `GridModel`s will bind to this
  `sizingMode` by default. Apps that have already implemented custom solutions around a centralized
  `sizingMode` should endeavor to unwind in favor of this.
  * ⚠ NOTE - this change requires a new application preference be defined - `xhSizingMode`. This
    should be a JSON pref, with a suggested default value of `{}`.
* Added `GridAutosizeMode.ON_SIZING_MODE_CHANGE` to autosize Grid columns whenever
  `GridModel.sizingMode` changes - it is now the default `GridAutosizeOptions.mode`.
* Added a library of reusable `AppOption` preset components, including `ThemeAppOption`,
  `SizingModeAppOption` and `AutoRefreshAppOptions`. Apps that have implemented custom `AppOption`
  controls to manage these Hoist-provided options should consider migrating to these defaults.
* `Icon` factories now support `intent`.
* `TreeMapModel` and `SplitTreeMapModel` now supports a `theme` config, accepting the strings
  'light' or 'dark'. Leave it undefined to use the global theme.
* Various usability improvements and simplifications to `GroupingChooser`.

### 🐞 Bug Fixes

* Fixed an issue preventing `FormField` labels from rendering if `fieldDefaults` was undefined.

### ✨ Style

* New `Badge.compact` prop sets size to half that of parent element when true (default false). The
  `position` prop has been removed in favor of customizing placement of the component.

[Commit Log](https://github.com/xh/hoist-react/compare/v42.0.0...v42.1.0)

## v42.0.0 - 2021-08-13

### 🎁 New Features

* Column-level filtering is now officially supported for desktop grids!
  * New `GridModel.filterModel` config accepts a config object to customize filtering options, or
    `true` to enable grid-based filtering with defaults.
  * New `Column.filterable` config enables a customized header menu with filtering options. The new
    control offers two tabs - a "Values" tab for an enumerated "set-type" filter and a "Custom" tab
    to support more complex queries with multiple clauses.
* New `TaskObserver` replaces existing `PendingTaskModel`, providing improved support for joining
  and masking multiple asynchronous tasks.
* Mobile `NavigatorModel` provides a new 'pull down' gesture to trigger an app-wide data refresh.
  This gesture is enabled by default, but can be disabled via the `pullDownToRefresh` flag.
* `RecordAction` now supports a `className` config.
* `Chart` provides a default context menu with its standard menu button actions, including a new
  'Copy to Clipboard' action.

### 💥 Breaking Changes

* `FilterChooserModel.sourceStore` and `FilterChooserModel.targetStore` have been renamed
  `FilterChooserModel.valueSource` and `FilterChooserModel.bind` respectively. Furthermore, both
  configs now support either a `Store` or a cube `View`. This is to provide a common API with the
  new `GridFilterModel` filtering described above.
* `GridModel.setFilter()` and `DataViewModel.setFilter()` have been removed. Either configure your
  grid with a `GridFilterModel`, or set the filter on the underlying `Store` instead.
* `FunctionFilter` now requires a `key` property.
* `PendingTaskModel` has been replaced by the new `TaskObserver` in `@xh/hoist/core`.
  * ⚠ NOTE - `TaskObserver` instances should be created via the provided static factory methods and
    _not_ directly via the `new` keyword. `TaskObserver.trackLast()` can be used as a drop-in
    replacement for `new PendingTaskModel()`.
* The `model` prop on `LoadingIndicator` and `Mask` has been replaced with `bind`. Provide one or
  more `TaskObserver`s to this prop.

### ⚙️ Technical

* `GridModel` has a new `selectedIds` getter to get the IDs of currently selected records. To
  provide consistency across models, the following getters have been deprecated and renamed:
  + `selectedRecordId` has been renamed `selectedId` in `GridModel`, `StoreSelectionModel`, and
    `DataViewModel`
  + `selection` has been renamed `selectedRecords` in `GridModel`, `DataViewModel`, and
    `RestGridModel`
  + `singleRecord`, `records`, and `ids` have been renamed `selectedRecord`, `selectedRecords`, and
    `selectedIds`, respectively, in `StoreSelectionModel`

### ✨ Style

* Higher contrast on grid context menus for improved legibility.


[Commit Log](https://github.com/xh/hoist-react/compare/v41.3.0...v42.0.0)

## v41.3.0 - 2021-08-09

### 🎁 New Features

* New `Cube` aggregators `ChildCountAggregator` and `LeafCountAggregator`.
* Mobile `NavigatorModel` provides a new "swipe" gesture to go back in the page stack. This is
  enabled by default, but may be turned off via the new `swipeToGoBack` prop.
* Client error reports now include the full URL for additional troubleshooting context.
  * Note apps must update their server-side to `hoist-core v9.3` or greater to persist URLs with
    error reports (although this is _not_ a general or hard requirement for taking this version of
    hoist-react).

[Commit Log](https://github.com/xh/hoist-react/compare/v41.2.0...v41.3.0)

## v41.2.0 - 2021-07-30

### 🎁 New Features

* New `GridModel.rowClassRules` and `Column.cellClassRules` configs added. Previously apps needed to
  use `agOptions` to dynamically apply and remove CSS classes using either of these options - now
  they are fully supported by Hoist.
  * ⚠ Note that, to avoid conflicts with internal usages of these configs, Hoist will check and
    throw if either is passed via `agOptions`. Apps only need to move their configs to the new
    location - the shape of the rules object does *not* need to change.
* New `GridAutosizeOptions.includeCollapsedChildren` config controls whether values from collapsed
  (i.e. hidden) child records should be measured when computing column sizes. Default of `false`
  improves autosize performance for large tree grids and should generally match user expectations
  around WYSIWYG autosizing.
* New `GridModel.beginEditAsync()` and `endEditAsync()` APIs added to start/stop inline editing.
  * ⚠ Note that - in a minor breaking change - the function form of the `Column.editable` config is
    no longer passed an `agParams` argument, as editing might now begin and need to be evaluated
    outside the context of an AG-Grid event.
* New `GridModel.clicksToEdit` config controls the number of clicks required to trigger
  inline-editing of a grid cell. Default remains 2 (double click ).
* Timeouts are now configurable on grid exports via a new `exportOptions.timeout` config.
* Toasts may now be dismissed programmatically - use the new `ToastModel` returned by the
  `XH.toast()` API and its variants.
* `Form` supports setting readonlyRenderer in `fieldDefaults` prop.
* New utility hook `useCached` provides a more flexible variant of `React.useCallback`.

### 🐞 Bug Fixes

* Inline grid editing supports passing of JSX editor components.
* `GridExportService` catches any exceptions thrown during export preparation and warns the user
  that something went wrong.
* GridModel with 'disabled' selection no longer shows "ghost" selection when using keyboard.
* Tree grids now style "parent" rows consistently with highlights/borders if requested, even for
  mixed-depth trees where some rows have children at a given level and others do not.

### ⚙️ Technical

* `FetchService` will now actively `abort()` fetch requests that it is abandoning due to its own
  `timeout` option. This allows the browser to release the associated resources associated with
  these requests.
* The `start()` function in `@xh/hoist/promise` has been deprecated. Use `wait()` instead, which can
  now be called without any args to establish a Promise chain and/or introduce a minimal amount of
  asynchronousity.
* ⚠ Note that the raw `AgGrid` component no longer enhances the native keyboard handling provided by
  ag-Grid. All Hoist key handling customizations are now limited to `Grid`. If you wish to provide
  custom handling in a raw `AgGrid` component, see the example here:
  https://www.ag-grid.com/javascript-grid/row-selection/#example-selection-with-keyboard-arrow-keys


### ✨ Style

* The red and green color values applied in dark mode have been lightened for improved legibility.
* The default `colorSpec` config for number formatters has changed to use new dedicated CSS classes
  and variables.
* New/renamed CSS vars `--xh-grid-selected-row-bg` and `--xh-grid-selected-row-text-color` now used
  to style selected grid rows.
  * ⚠ Note the `--xh-grid-bg-highlight` CSS var has been removed.
* New `.xh-cell--editable` CSS class applied to cells with inline editing enabled.
  * ⚠ Grid CSS class `.xh-invalid-cell` has been renamed to `.xh-cell--invalid` for consistency -
    any app style overrides should update to this new classname.

### 📚 Libraries

* core-js `3.15 -> 3.16`

[Commit Log](https://github.com/xh/hoist-react/compare/v41.1.0...v41.2.0)

## v41.1.0 - 2021-07-23

### 🎁 New Features

* Button to expand / collapse all rows within a tree grid now added by default to the primary tree
  column header. (New `Column.headerHasExpandCollapse` property provided to disable.)
* New `@logWithDebug` annotation provides easy timed logging of method execution (via `withDebug`).
* New `AppSpec.disableXssProtection` config allows default disabling of Field-level XSS protection
  across the app. Intended for secure, internal apps with tight performance tolerances.
* `Constraint` callbacks are now provided with a `record` property when validating Store data and a
  `fieldModel` property when validating Form data.
* New `Badge` component allows a styled badge to be placed inline with text/title, e.g. to show a
  counter or status indicator within a tab title or menu item.
* Updated `TreeMap` color scheme, with a dedicated set of colors for dark mode.
* New XH convenience methods `successToast()`, `warningToast()`, and `dangerToast()` show toast
  alerts with matching intents and appropriate icons.
  * ⚠ Note that the default `XH.toast()` call now shows a toast with the primary (blue) intent and
    no icon. Previously toasts displayed by default with a success (green) intent and checkmark.
* GridModel provides a public API method `setColumnState` for taking a previously saved copy of
  gridModel.columnState and applying it back to a GridModel in one call.

### 🐞 Bug Fixes

* Fixed an issue preventing export of very large (>100k rows) grids.
* Fixed an issue where updating summary data in a Store without also updating other data would not
  update the bound grid.
* Intent styles now properly applied to minimal buttons within `Panel.headerItems`.
* Improved `GridModel` async selection methods to ensure they do not wait forever if grid does not
  mount.
* Fixed an issue preventing dragging the chart navigator range in a dialog.

### ⚙️ Technical

* New `Exception.timeout()` util to throw exceptions explicitly marked as timeouts, used by
  `Promise.timeout` extension.
* `withShortDebug` has been deprecated. Use `withDebug` instead, which has the identical behavior.
  This API simplification mirrors a recent change to `hoist-core`.

### ✨ Style

* If the first child of a `Placeholder` component is a Hoist icon, it will not automatically be
  styled to 4x size with reduced opacity. (See new Toolbox example under the "Other" tab.)

### 📚 Libraries

* @blueprintjs/core `3.46 -> 3.47`
* dompurify `2.2 -> 2.3`

[Commit Log](https://github.com/xh/hoist-react/compare/v41.0.0...v41.1.0)

## v41.0.0 - 2021-07-01

### 🎁 New Features

* Inline editing of Grid/Record data is now officially supported:
  + New `Column.editor` config accepts an editor component to enable managed editing of the cells in
    that column. New `CheckboxEditor`, `DateEditor`, `NumberEditor`, `SelectEditor`, `TextAreaEditor`
    and `TextEditor` components wrap their corresponding HoistInputs with the required hook-based
    API and can be passed to this new config directly.
  + `Store` now contains built-in support for validation of its uncommitted records. To enable,
    specify the new `rules` property on the `Field`s in your `Store`. Note that these rules and
    constraints use the same API as the forms package, and rules and constraints may be shared
    between the `data` and `form` packages freely.
  + `GridModel` will automatically display editors and record validation messages as the user moves
    between cells and records. The new `GridModel.fullRowEditing` config controls whether editors
    are displayed for the focused cell only or for the entire row.
* All Hoist Components now support a `modelRef` prop. Supply a ref to this prop in order to gain a
  pointer to a Component's backing `HoistModel`.
* `DateInput` has been improved to allow more flexible parsing of user input with multiple formats.
  See the new prop `DateInput.parseStrings`.
* New `Column.sortValue` config takes an alternate field name (as a string) to sort the column by
  that field's value, or a function to produce a custom cell-level value for comparison. The values
  produced by this property will be also passed to any custom comparator, if one is defined.
* New `GridModel.hideEmptyTextBeforeLoad` config prevents showing the `emptyText` until the store
  has been loaded at least once. Apps that depend on showing `emptyText` before first load should
  set this property to `false`.
* `ExpandCollapseButton` now works for grouped grids in addition to tree grids.
* `FieldModel.initialValue` config now accepts functions, allowing for just-in-time initialization
  of Form data (e.g. to pre-populate a Date field with the current time).
* `TreeMapModel` and `SplitTreeMapModel` now support a `maxHeat` config, which can be used to
  provide a stable absolute maximum brightness (positive or negative) within the entire TreeMap.
* `ErrorMessage` will now automatically look for an `error` property on its primary context model.
* `fmtNumber()` supports new flags `withCommas` and `omitFourDigitComma` to customize the treatment
  of commas in number displays.
* `isValidJson` function added to form validation constraints.
* New `Select.enableFullscreen` prop added to the mobile component. Set to true (default on phones)
  to render the input in a full-screen modal when focused, ensuring there is enough room for the
  on-screen keyboard.

### 💥 Breaking Changes

* Removed support for class-based Hoist Components via the `@HoistComponent` decorator (deprecated
  in v38). Use functional components created via the `hoistCmp()` factory instead.
* Removed `DimensionChooser` (deprecated in v37). Use `GroupingChooser` instead.
* Changed the behavior of `FormModel.init()` to always re-initialize *all* fields. (Previously, it
  would only initialize fields explicitly passed via its single argument). We believe that this is
  more in line with developer expectations and will allow the removal of app workarounds to force a
  reset of all values. Most apps using FormModel should not need to change, but please review and
  test any usages of this particular method.
* Replaced the `Grid`, `DataView`, and `RestGrid` props below with new configurable fields on
  `GridModel`, `DataViewModel`, and `RestGridModel`, respectively. This further consolidates grid
  options into the model layer, allowing for more consistent application code and developer
  discovery.
  + `onKeyDown`
  + `onRowClicked`
  + `onRowDoubleClicked`
  + `onCellClicked`
  + `onCellDoubleClicked`
* Renamed the confusing and ambiguous property name `labelAlign` in several components:
  + `FormField`: `labelAlign` has been renamed to `labelTextAlign`
  + `SwitchInput`, `RadioInput`, and `Checkbox`: `labelAlign` has been renamed `labelSide`.
* Renamed all CSS variables beginning with `--navbar` to start with `--appbar`, matching the Hoist
  component name.
* Removed `TreeMapModel.colorMode` value 'balanced'. Use the new `maxHeat` config to prevent outlier
  values from dominating the color range of the TreeMap.
* The classes `Rule` and `ValidationState` and all constraint functions (e.g. `required`,
  `validEmail`, `numberIs`, etc.) have been moved from the `cmp\form` package to the `data` package.
* Hoist grids now require ag-Grid v25.3.0 or higher - update your ag-Grid dependency in your app's
  `package.json` file. See the [ag-Grid Changelog](https://www.ag-grid.com/ag-grid-changelog/) for
  details.
* Hoist charts now require Highcharts v9.1.0 or higher - update your Highcharts dependency in your
  app's `package.json` file. See the
  [Highcharts Changelog](https://www.highcharts.com/changelog/#highcharts-stock) for details.

### 🐞 Bug Fixes

* Fixed disable behavior for Hoist-provided button components using popover.
* Fixed default disabling of autocomplete within `TextInput`.
* Squelched console warning re. precision/stepSize emitted by Blueprint-based `numberInput`.

### ⚙️ Technical

* Improved exception serialization to better handle `LocalDate` and similar custom JS classes.
* Re-exported Blueprint `EditableText` component (w/elemFactory wrapper) from `kit/blueprint`.

### 📚 Libraries

* @blueprintjs/core `3.44 -> 3.46`
* codemirror `5.60 -> 5.62`
* core-js `3.10 -> 3.15`
* filesize `6.2 -> 6.4`
* mobx `6.1 -> 6.3`
* react-windowed-select `3.0 -> 3.1`

[Commit Log](https://github.com/xh/hoist-react/compare/v40.0.0...v41.0.0)

## v40.0.0 - 2021-04-22

⚠ Please ensure your `@xh/hoist-dev-utils` dependency is >= v5.7.0. This is required to support the
new changelog feature described below. Even if you are not yet using the feature, you must update
your dev-utils dependency for your project to build.

### 🎁 New Features

* Added support for displaying an in-app changelog (release notes) to the user. See the new
  `ChangelogService` for details and instructions on how to enable.
* Added `XH.showBanner()` to display a configurable banner across the top of viewport, as another
  non-modal alternative for attention-getting application alerts.
* New method `XH.showException()` uses Hoist's built-in exception display to show exceptions that
  have already been handled directly by application code. Use as an alternative to
  `XH.handleException()`.
* `XH.track()` supports a new `oncePerSession` option. This flag can be set by applications to avoid
  duplicate tracking messages for certain types of activity.
* Mobile `NavigatorModel` now supports a `track` flag to automatically track user page views,
  equivalent to the existing `track` flag on `TabContainerModel`. Both implementations now use the
  new `oncePerSession` flag to avoid duplicate messages as a user browses within a session.
* New `Spinner` component returns a simple img-based spinner as an animated PNG, available in two
  sizes. Used for the platform-specific `Mask` and `LoadingIndicator` components. Replaces previous
  SVG-based implementations to mitigate rendering performance issues over remote connections.

### 💥 Breaking Changes

* `Store` now creates a shared object to hold the default values for every `Field` and uses this
  object as the prototype for the `data` property of every `Record` instance.
  * Only non-default values are explicitly written to `Record.data`, making for a more efficient
    representation of default values and improving the performance of `Record` change detection.
  * Note this means that `Record.data` *no longer* contains keys for *all* fields as
    `own-enumerable` properties.
  * Applications requiring a full enumeration of all values should call the new `Record.getValues()`
    method, which returns a new and fully populated object suitable for spreading or cloning.
  * This behavior was previously available via `Store.experimental.shareDefaults` but is now always
    enabled.
* For API consistency with the new `showBanner()` util, the `actionFn` prop for the recently-added
  `ErrorMessage` component has been deprecated. Specify as an `onClick` handler within the
  component's `actionButtonProps` prop instead.
* The `GridModel.experimental.externalSort` flag has been promoted from an experiment to a
  fully-supported config. Default remains `false`, but apps that were using this flag must now pass
  it directly: `new GridModel({externalSort: true, ...})`.
* Hoist re-exports and wrappers for the Blueprint `Spinner` and Onsen `ProgressCircular` components
  have been removed, in favor of the new Hoist `Spinner` component mentioned above.
* Min version for `@xh/hoist-dev-utils` is now v5.7.0, as per above.

### 🐞 Bug Fixes

* Formatters in the `@xh/hoist/format` package no longer modify their options argument.
* `TileFrame` edge-case bug fixed where the appearance of an internal scrollbar could thrash layout
  calculations.
* XSS protection (dompurify processing) disabled on selected REST editor grids within the Hoist
  Admin console. Avoids content within configs and JSON blobs being unintentionally mangled.

### ⚙️ Technical

* Improvements to exception serialization, especially for any raw javascript `Error` thrown by
  client-side code.

### ✨ Style

* Buttons nested inline within desktop input components (e.g. clear buttons) tweaked to avoid
  odd-looking background highlight on hover.
* Background highlight color of minimal/outlined buttons tweaked for dark theme.
* `CodeInput` respects standard XH theme vars for its background-color and (monospace) font family.
  Its built-in toolbar has also been made compact and slightly re-organized.

### 📚 Libraries

* @blueprintjs/core `3.41 -> 3.44`
* @blueprintjs/datetime `3.21 -> 3.23`
* classnames `2.2 -> 2.3`
* codemirror `5.59 -> 5.60`
* core-js `3.9 -> 3.10`
* filesize `6.1 -> 6.2`
* qs `6.9 -> 6.10`
* react-beautiful-dnd `13.0 -> 13.1`
* react-select `4.2 -> 4.3`

[Commit Log](https://github.com/xh/hoist-react/compare/v39.0.1...v40.0.0)

## v39.0.1 - 2021-03-24

### 🐞 Bug Fixes

* Fixes regression preventing the loading of the Activity Tab in the Hoist Admin console.
* Fixes icon alignment in `DateInput`.

[Commit Log](https://github.com/xh/hoist-react/compare/v39.0.0...v39.0.1)


## v39.0.0 - 2021-03-23

### 🎁 New Features

#### Components + Props

* New `TileFrame` layout component renders a collection of child items using a layout that balances
  filling the available space against maintaining tile width / height ratio.
* Desktop `Toolbar` accepts new `compact` prop. Set to `true` to render the toolbar with reduced
  height and font-size.
* New `StoreFilterField` prop `autoApply` allows developers to more easily use `StoreFilterField` in
  conjunction with other filters or custom logic. Set to `false` and specify an `onFilterChange`
  callback to take full control of filter application.
* New `RestGrid` prop `formClassName` allows custom CSS class to be applied to its managed
  `RestForm` dialog.

#### Models + Configs

* New property `selectedRecordId` on `StoreSelectionModel`, `GridModel`, and `DataViewModel`. Observe
  this instead of `selectedRecord` when you wish to track only the `id` of the selected record and
  not changes to its data.
* `TreeMapModel.colorMode` config supports new value `wash`, which retains the positive and negative
  color while ignoring the intensity of the heat value.
* New method `ChartModel.updateHighchartsConfig()` provides a more convenient API for changing a
  chart's configuration post-construction.
* New `Column.omit` config supports conditionally excluding a column from its `GridModel`.

#### Services + Utils

* New method `FetchService.setDefaultTimeout()`.
* New convenience getter `LocalDate.isToday`.
* `HoistBase.addReaction()` now accepts convenient string values for its `equals` flag.


### 💥 Breaking Changes

* The method `HoistAppModel.preAuthInitAsync()` has been renamed to `preAuthAsync()` and should now
  be defined as `static` within apps that implement it to run custom pre-authentication routines.
  * This change allows Hoist to defer construction of the `AppModel` until Hoist itself has been
    initialized, and also better reflects the special status of this function and when it is called
    in the Hoist lifecycle.
* Hoist grids now require ag-Grid v25.1.0 or higher - update your ag-Grid dependency in your app's
  `package.json` file. See the [ag-Grid Changelog](https://www.ag-grid.com/ag-grid-changelog/) for
  details.

### ⚙️ Technical

* Improvements to behavior/performance of apps in hidden/inactive browser tabs. See the
  [page visibility API reference](https://developer.mozilla.org/en-US/docs/Web/API/Page_Visibility_API)
  for details. Now, when the browser tab is hidden:
  * Auto-refresh is suspended.
  * The `forEachAsync()` and `whileAsync()` utils run synchronously, without inserting waits that
    would be overly throttled by the browser.
* Updates to support compatibility with agGrid 25.1.0.
* Improved serialization of `LoadSpec` instances within error report stacktraces.

### 📚 Libraries

* @blueprintjs/core `3.39 -> 3.41`
* @blueprintjs/datetime `3.20 -> 3.21`
* @popperjs/core `2.8 -> 2.9`
* core-js `3.8 -> 3.9`
* react-select `4.1 -> 4.2`

[Commit Log](https://github.com/xh/hoist-react/compare/v38.3.0...v39.0.0)

## v38.3.0 - 2021-03-03

### 🎁 New Features

* New `Store.freezeData` and `Store.idEncodesTreePath` configs added as performance optimizations
  when loading very large data sets (50k+ rows).
* New `ColChooserModel.autosizeOnCommit` config triggers an autosize run whenever the chooser is
  closed. (Defaulted to true on mobile.)

[Commit Log](https://github.com/xh/hoist-react/compare/v38.2.0...v38.3.0)

## v38.2.0 - 2021-03-01

### 🐞 Bug Fixes

* Fix to edge-case where `Grid` would lose its selection if set on the model prior to the component
  mounting and ag-Grid full rendering.
* Fix to prevent unintended triggering of app auto-refresh immediately after init.

### ⚙️ Technical

* New config `Cube.fieldDefaults` - matches same config added to `Store` in prior release.
* App auto-refresh interval keys off of last *completed* refresh cycle if there is one. Avoids
  over-eager refresh when cycle is fast relative to the time it takes to do the refresh.
* New experimental property `Store.experimental.shareDefaults`. If true, `Record.data` will be
  created with default values for all fields stored on a prototype, with only non-default values
  stored on `data` directly. This can yield major performance improvements for stores with sparsely
  populated records (i.e. many records with default values). Note that when set, the `data` property
  on `Record` will no longer contain keys for *all* fields as `own-enumerable` properties. This may
  be a breaking change for some applications.

[Commit Log](https://github.com/xh/hoist-react/compare/v38.1.1...v38.2.0)

## v38.1.1 - 2021-02-26

### ⚙️ Technical

* New config `Store.fieldDefaults` supports defaulting config options for all `Field` instances
  created by a `Store`.

[Commit Log](https://github.com/xh/hoist-react/compare/v38.1.0...v38.1.1)

## v38.1.0 - 2021-02-24

⚠ Please ensure your `@xh/hoist-dev-utils` dependency is >= v5.6.0. This is required to successfully
resolve and bundle transitive dependencies of the upgraded `react-select` library.

### 🐞 Bug Fixes

* A collapsible `Panel` will now restore its user specified-size when re-opened. Previously the
  panel would be reset to the default size.
* `Store.lastLoaded` property now initialized to `null`. Previously this property had been set to
  the construction time of the Store.
* Tweak to `Grid` style rules to ensure sufficient specificity of rules related to indenting child
  rows within tree grids.
* Improvements to parsing of `Field`s of type 'int': we now correctly parse values presented in
  exponential notation and coerce `NaN` values to `null`.

### 🎁 New Features

* `GridModel` has new async variants of existing methods: `selectFirstAsync`, `selectAsync`, and
  `ensureSelectionVisibleAsync`. These methods build-in the necessary waiting for the underlying
  grid implementation to be ready and fully rendered to ensure reliable selection. In addition, the
  first two methods will internally call the third. The existing non-async counterparts for these
  methods have been deprecated.
* GridModel has a new convenience method `preSelectFirstAsync` for initializing the selection in
  grids, without disturbing any existing selection.
* Added new `Store.loadTreeData` config (default `true`) to enable or disable building of nested
  Records when the raw data elements being loaded have a `children` property.
* Cube `View` now detects and properly handles streaming updates to source data that include changes
  to row dimensions as well as measures.*
* `DataViewModel.itemHeight` can now be a function that returns a pixel height.
* The `LoadSpec` object passed to `doLoadAsync()` is now a defined class with additional properties
  `isStale`, `isObsolete` and `loadNumber`. Use these properties to abandon out-of-order
  asynchronous returns from the server.
  * 💥 NOTE that calls to `loadAsync()` no longer accept a plain object for their `loadSpec`
    parameter. Application code such as `fooModel.loadAsync({isRefresh: true})` should be updated to
    use the wrapper APIs provided by `LoadSupport` - e.g. `fooModel.refreshAsync()`. (This was
    already the best practice, but is now enforced.)
* New `autoHeight` property on grid `Column`. When set the grid will increase the row height
  dynamically to accommodate cell content in this column.

### 📚 Libraries

* @blueprintjs/core `3.38 -> 3.39`
* react-select `3.1 -> 4.1`
* react-windowed-select `2.0 -> 3.0`

[Commit Log](https://github.com/xh/hoist-react/compare/v38.0.0...v38.1.0)


## v38.0.0 - 2021-02-04

Hoist v38 includes major refactoring to streamline core classes, bring the toolkit into closer
alignment with the latest developments in Javascript, React, and MobX, and allow us to more easily
provide documentation and additional features. Most notably, we have removed the use of class based
decorators, in favor of a simpler inheritance-based approach to defining models and services.

* We are introducing a new root superclass `HoistBase` which provides many of the syntax
  enhancements and conventions used throughout Hoist for persistence, resource management, and
  reactivity.
* New base classes of `HoistModel` and `HoistService` replace the existing class decorators
  `@HoistModel` and `@HoistService`. Application models and services should now `extend` these base
  classes instead of applying the (now removed) decorators. For your application's `AppModel`,
  extend the new `HoistAppModel` superclass.
* We have also removed the need for the explicit `@LoadSupport` annotation on these classes. The
  presence of a defined `doLoadAsync()` method is now sufficient to allow classes extending
  `HoistModel` and `HoistService` to participate in the loading and refreshing lifecycle as before.
* We have deprecated support for class-based Components via the `@HoistComponent` class decorator.
  To continue to use this decorator, please import it from the `@xh\hoist\deprecated` package.
  Please note that we plan to remove `@HoistComponent` in a future version.
* Due to changes in MobX v6.0.1, all classes that host observable fields and actions will now also
  need to provide a constructor containing a call to `makeObservable(this)`. This change will
  require updates to most `HoistModel` and `HoistService` classes. See
  [this article from MobX](https://michel.codes/blogs/mobx6) for more on this change and the
  motivation behind it.

### 🎁 New Features

* New utility method `getOrCreate` for easy caching of properties on objects.
* The `Menu` system on mobile has been reworked to be more consistent with desktop. A new
  `MenuButton` component has been added to the mobile framework, which renders a `Menu` of
  `MenuItems` next to the `MenuButton`. This change also includes the removal of `AppMenuModel` (see
  Breaking Changes).
* Added `ExpandCollapseButton` to the mobile toolkit, to expand / collapse all rows in a tree grid.
* Added `Popover` to the mobile toolkit, a component to display floating content next to a target
  element. Its API is based on the Blueprint `Popover` component used on desktop.
* `StoreFilterField` now matches the rendered string values for `date` and `localDate` fields when
  linked to a properly configured `GridModel`.
* `GroupingChooser` gets several minor usability improvements + clearer support for an empty /
  ungrouped state, when so enabled.

### 💥 Breaking Changes

* All `HoistModel` and `HoistService` classes must be adjusted as described above.
* `@HoistComponent` has been deprecated and moved to `@xh\hoist\deprecated`
* Hoist grids now require ag-Grid v25.0.1 or higher - if your app uses ag-Grid, update your ag-Grid
  dependency in your app's `package.json` file.
* The `uses()` function (called within `hoistComponent()` factory configs for model context lookups)
  and the `useContextModel()` function no longer accept class names as strings. Pass the class
  itself (or superclass) of the model you wish to select for your component. `Uses` will throw if
  given any string other than "*", making the need for any updates clear in that case.
* The `Ref` class, deprecated in v26, has now been removed. Use `createObservableRef` instead.
* `AppMenuModel` has been removed. The `AppMenuButton` is now configured via
  `AppBar.appMenuButtonProps`. As with desktop, menu items can be added with
  `AppBar.appMenuButtonProps.extraItems[]`

### ⚙️ Technical

* We have removed the experimental flags `useTransactions`, and `deltaSort` from `GridModel`. The
  former has been the default behavior for Hoist for several releases, and the latter is obsolete.

### 📚 Libraries

* @blueprintjs/core `3.36 -> 3.38`
* codemirror `5.58 -> 5.59`
* mobx `5.15 -> 6.1`
* mobx-react `6.3 -> 7.1`

[Commit Log](https://github.com/xh/hoist-react/compare/v37.2.0...v38.0.0)


## v37.2.0 - 2021-01-22

### 🎁 New Features

* New `ErrorMessage` component for standard "inline" rendering of Errors and Exceptions, with retry
  support.
* `Cube` now supports an `omitFn` to allow apps to remove unwanted, single-node children.

[Commit Log](https://github.com/xh/hoist-react/compare/v37.1.0...v37.2.0)

## v37.1.0 - 2021-01-20

### 🎁 New Features

* Columns in `ColChooser` can now be filtered by their `chooserGroup`.
* `Cube` now supports a `bucketSpecFn` config which allows dynamic bucketing and aggregation of
  rows.

### 🐞 Bug Fixes

* Fix issue where a `View` would create a root row even if there were no leaf rows.
* Fixed regression in `LeftRightChooser` not displaying description callout.

[Commit Log](https://github.com/xh/hoist-react/compare/v37.0.0...v37.1.0)

## v37.0.0 - 2020-12-15

### 🎁 New Features

* New `GroupingChooser` component provides a new interface for selecting a list of fields
  (dimensions) for grouping APIs, offering drag-and-drop reordering and persisted favorites.
  * This is intended as a complete replacement for the existing `DimensionChooser`. That component
    should be considered deprecated and will be removed in future releases.
* New props added to `TabSwitcher`:
  * `enableOverflow` shows tabs that would normally overflow their container in a drop down menu.
  * `tabWidth`, `tabMinWidth` & `tabMaxWidth` allow flexible configuration of tab sizes within the
    switcher.
* `TabModel` now supports a bindable `tooltip`, which can be used to render strings or elements
  while hovering over tabs.
* New `Placeholder` component provides a thin wrapper around `Box` with standardized, muted styling.
* New `StoreFilterField.matchMode` prop allows customizing match to `start`, `startWord`, or `any`.
* `Select` now implements enhanced typeahead filtering of options. The default filtering is now
  based on a case-insensitive match of word starts in the label. (Previously it was based on a match
  _anywhere_ in the label _or_ value.) To customize this behavior, applications should use the new
  `filterFn` prop.
* New Admin Console Monitor > Memory tab added to view snapshots of JVM memory usage. (Requires
  Hoist Core v8.7 or greater.)
* `FormModel` and `FieldModel` gain support for Focus Management.
* New `boundInput` getter on `FieldModel` to facilitate imperative access to controls, when needed.
  This getter will return the new `HoistInputModel` interface, which support basic DOM access as
  well as standard methods for `focus()`, `blur()`, and `select()`.
* New `GridModel` config `lockColumnGroups` to allow controlling whether child columns can be moved
  outside their parent group. Defaults to `true` to maintain existing behavior.

### 💥 Breaking Changes

* New `TabContainerModel` config `switcher` replaces `switcherPosition` to allow for more flexible
  configuration of the default `TabSwitcher`.
  * Use `switcher: true` to retain default behavior.
  * Use `switcher: false` to not include a TabSwitcher. (previously `switcherPosition: 'none'`)
  * Use `switcher: {...}` to provide customisation props for the `TabSwitcher`. See `TabSwitcher`
    documentation for more information.
* The `HoistInput` base class has been removed. This change marks the completion of our efforts to
  remove all internal uses of React class-based Components in Hoist. The following adjustments are
  required:
  * Application components extending `HoistInput` should use the `useHoistInputModel` hook instead.
  * Applications getting refs to `HoistInputs` should be aware that these refs now return a ref to a
    `HoistInputModel`. In order to get the DOM element associated with the component use the new
    `domEl` property of that model rather than the`HoistComponent.getDOMNode()` method.
* Hoist grids now require ag-Grid v24.1.0 or higher - update your ag-Grid dependency in your app's
  `package.json` file. ag-Grid v24.1.0
  [lists 5 breaking changes](https://www.ag-grid.com/ag-grid-changelog/), including the two called
  out below. *Note that these cautions apply only to direct use of the ag-Grid APIs* - if your app
  is using the Hoist `Grid` and `GridModel` exclusively, there should be no need to adjust code
  around columns or grid state, as the related Hoist classes have been updated to handle these
  changes.
  * AG-4291 - Reactive Columns - the state pattern for ag-grid wrapper has changed as a result of
    this change. If your app made heavy use of saving/loading grid state, please test carefully
    after upgrade.
  * AG-1959 - Aggregation - Add additional parameters to the Custom Aggregation methods. If your app
    implements custom aggregations, they might need to be updated.

### 🔒 Security

* The data package `Field` class now sanitizes all String values during parsing, using the DOMPurify
  library to defend against XSS attacks and other issues with malformed HTML or scripting content
  loaded into `Record`s and rendered by `Grid` or other data-driven components. Please contact XH if
  you find any reason to disable this protection, or observe any unintended side effects of this
  additional processing.

### 🐞 Bug Fixes

* Fix issue where grid row striping inadvertently disabled by default for non-tree grids.
* Fix issue where grid empty text cleared on autosize.

### ✨ Style

* Default `Chart` themes reworked in both light and dark modes to better match overall Hoist theme.

### ⚙️ Technical

* Note that the included Onsen fork has been replaced with the latest Onsen release. Apps should not
  need to make any changes.
* `Cube.info` is now directly observable.
* `@managed` and `markManaged` have been enhanced to allow for the cleanup of arrays of objects as
  well as objects. This matches the existing array support in `XH.safeDestroy()`.

### 📚 Libraries

* @xh/onsenui `~0.1.2` -> onsenui `~2.11.1`
* @xh/react-onsenui `~0.1.2` -> react-onsenui `~1.11.3`
* @blueprintjs/core `3.35 -> 3.36`
* @blueprintjs/datetime `3.19 -> 3.20`
* clipboard-copy `3.1 -> 4.0`
* core-js `3.6 -> 3.8`
* dompurify `added @ 2.2`
* react `16.13 -> 17.0`
* semver `added @ 7.3`

[Commit Log](https://github.com/xh/hoist-react/compare/v36.6.1...v37.0.0)

## v36.6.1 - 2020-11-06

### 🐞 Bug Fixes

* Fix issue where grid row striping would be turned off by default for non-tree grids

[Commit Log](https://github.com/xh/hoist-react/compare/v36.6.0...v36.6.1)

## v36.6.0 - 2020-10-28

### 🎁 New Features

* New `GridModel.treeStyle` config enables more distinctive styling of tree grids, with optional
  background highlighting and ledger-line style borders on group rows.
  * ⚠ By default, tree grids will now have highlighted group rows (but no group borders). Set
    `treeStyle: 'none'` on any `GridModel` instances where you do _not_ want the new default style.
* New `DashContainerModel.extraMenuItems` config supports custom app menu items in Dashboards
* An "About" item has been added to the default app menu.
* The default `TabSwitcher` now supports scrolling, and will show overflowing tabs in a drop down
  menu.

### 🐞 Bug Fixes

* Ensure that `Button`s with `active: true` set directly (outside of a `ButtonGroupInput`) get the
  correct active/pressed styling.
* Fixed regression in `Column.tooltip` function displaying escaped HTML characters.
* Fixed issue where the utility method `calcActionColWidth` was not correctly incorporating the
  padding in the returned value.

### ⚙️ Technical

* Includes technical updates to `JsonBlob` archiving. This change requires an update to `hoist-core`
  `v8.6.1` or later, and modifications to the `xh_json_blob` table. See the
  [hoist-core changelog](https://github.com/xh/hoist-core/blob/develop/CHANGELOG.md) for further
  details.

### 📚 Libraries

* @blueprintjs/core `3.33 -> 3.35`

[Commit Log](https://github.com/xh/hoist-react/compare/v36.5.0...v36.6.0)

## v36.5.0 - 2020-10-16

### 🐞 Bug Fixes

* Fix text and hover+active background colors for header tool buttons in light theme.

### ⚙️ Technical

* Install a default simple string renderer on all columns. This provides consistency in column
  rendering, and fixes some additional issues with alignment and rendering of Grid columns
  introduced by the change to flexbox-based styling in grid cells.
* Support (optional) logout action in SSO applications.

### 📚 Libraries

* @blueprintjs/core `3.31 -> 3.33`
* @blueprintjs/datetime `3.18 -> 3.19`
* @fortawesome/fontawesome-pro `5.14 -> 5.15`
* moment `2.24 -> 2.29`
* numbro `2.2 -> 2.3`

[Commit Log](https://github.com/xh/hoist-react/compare/v36.4.0...v36.5.0)

## v36.4.0 - 2020-10-09

### 🎁 New Features

* `TabContainerModel` supports dynamically adding and removing tabs via new public methods.
* `Select` supports a new `menuWidth` prop to control the width of the dropdown.

### 🐞 Bug Fixes

* Fixed v36.3.0 regression re. horizontal alignment of Grid columns.

[Commit Log](https://github.com/xh/hoist-react/compare/v36.3.0...v36.4.0)

## v36.3.0 - 2020-10-07

### 💥 Breaking Changes

* The following CSS variables are no longer in use:
  + `--xh-grid-line-height`
  + `--xh-grid-line-height-px`
  + `--xh-grid-large-line-height`
  + `--xh-grid-large-line-height-px`
  + `--xh-grid-compact-line-height`
  + `--xh-grid-compact-line-height-px`
  + `--xh-grid-tiny-line-height`
  + `--xh-grid-tiny-line-height-px`

### ⚙️ Technical

* We have improved and simplified the vertical centering of content within Grid cells using
  flexbox-based styling, rather than the CSS variables above.

### 🎁 New Features

* `Select` now supports `hideSelectedOptions` and `closeMenuOnSelect` props.
* `XH.message()` and its variants (`XH.prompt(), XH.confirm(), XH.alert()`) all support an optional
  new config `messageKey`. This key can be used by applications to prevent popping up the same
  dialog repeatedly. Hoist will only show the last message posted for any given key.
* Misc. Improvements to organization of admin client tabs.

### 🐞 Bug Fixes

* Fixed issue with sporadic failures reading grid state using `legacyStateKey`.
* Fixed regression to the display of `autoFocus` buttons; focus rectangle restored.

[Commit Log](https://github.com/xh/hoist-react/compare/v36.2.1...v36.3.0)

## v36.2.1 - 2020-10-01

### 🐞 Bug Fixes

* Fixed issue in `LocalDate.previousWeekday()` which did not correctly handle Sunday dates.
* Fixed regression in `Grid` column header rendering for non-string headerNames.

[Commit Log](https://github.com/xh/hoist-react/compare/v36.2.0...v36.2.1)

## v36.2.0 - 2020-09-25

### 💥 Breaking Changes

* New `GridModel` config `colChooserModel` replaces `enableColChooser` to allow for more flexible
  configuration of the grid `colChooser`
  * Use `colChooserModel: true` to retain default behavior.
  * See documentation on `GridModel.ColChooserModelConfig` for more information.
* The `Grid` `hideHeaders` prop has been converted to a field on `AgGridModel` and `GridModel`. All
  grid options of this type are now on the model hierarchy, allowing consistent application code and
  developer discovery.

### 🎁 New Features

* Provides new `CustomProvider` for applications that want to use the Persistence API, but need to
  provide their own storage implementation.
* Added `restoreDefaults` action to default context menu for `GridModel`.
* Added `restoreDefaultsWarning` config to `GridModel`.
* `FormModel` has a new convenience method `setValues` for putting data into one or more fields in
  the form.
* Admin Preference and Config panels now support bulk regrouping actions.

### 🐞 Bug Fixes

* Fixed an error in implementation of `@managed` preventing proper cleanup of resources.
* Fixed a regression introduced in v36.1.0 in `FilterChooser`: Restore support for `disabled` prop.

[Commit Log](https://github.com/xh/hoist-react/compare/v36.1.0...v36.2.0)

## v36.1.0 - 2020-09-22

⚠ NOTE - apps should update to `hoist-core >= 8.3.0` when taking this hoist-react update. This is
required to support both the new `JsonBlobService` and updates to the Admin Activity and Client
Error tracking tabs described below.

### 🎁 New Features

* Added new `JsonBlobService` for saving and updating named chunks of arbitrary JSON data.
* `GridModelPersistOptions` now supports a `legacyStateKey` property. This key will identify the
  pre-v35 location for grid state, and can be used by applications to provide a more flexible
  migration of user grid state after an upgrade to Hoist v35.0.0 or greater. The value of this
  property will continue to default to 'key', preserving the existing upgrade behavior of the
  initial v35 release.
* The Admin Config and Pref diff tools now support pasting in a config for comparison instead of
  loading one from a remote server (useful for deployments where the remote config cannot be
  accessed via an XHR call).
* The `ClipboardButton.getCopyText` prop now supports async functions.
* The `Select` input supports a new `leftIcon` prop.
* `RestGrid` now supports bulk delete when multiple rows are selected.
* `RestGrid`'s `actionWarning` messages may now be specified as functions.

### 🐞 Bug Fixes

* Fixed several cases where `selectOnFocus` prop on `Select` was not working.
* `FilterChooser` auto-suggest values sourced from the *unfiltered* records on `sourceStore`.
* `RestForm` editors will now source their default label from the corresponding `Field.displayName`
  property. Previously an undocumented `label` config could be provided with each editor object -
  this has been removed.
* Improved time zone handling in the Admin Console "Activity Tracking" and "Client Errors" tabs.
  * Users will now see consistent bucketing of activity into an "App Day" that corresponds to the
    LocalDate when the event occurred in the application's timezone.
  * This day will be reported consistently regardless of the time zones of the local browser or
    deployment server.
* Resetting Grid columns to their default state (e.g. via the Column Chooser) retains enhancements
  applied from matching Store fields.
* Desktop `DateInput` now handles out-of-bounds dates without throwing exception during rendering.
* Dragging a grid column with an element-based header no longer displays `[object Object]` in the
  draggable placeholder.

### 📚 Libraries

* codemirror `5.57 -> 5.58`

[Commit Log](https://github.com/xh/hoist-react/compare/v36.0.0...v36.1.0)

## v36.0.0 - 2020-09-04

### 🎁 New Features

#### Data Filtering

We have enhanced support for filtering data in Hoist Grids, Stores, and Cubes with an upgraded
`Filter` API and a new `FilterChooser` component. This bundle of enhancements includes:

* A new `@xh/hoist/data/filter` package to support the creation of composable filters, including the
  following new classes:
  * `FieldFilter` - filters by comparing the value of a given field to one or more given candidate
    values using one of several supported operators.
  * `FunctionFilter` - filters via a custom function specified by the developer.
  * `CompoundFilter` - combines multiple filters (including other nested CompoundFilters) via an AND
    or OR operator.
* A new `FilterChooser` UI component that integrates tightly with these data package classes to
  provide a user and developer friendly autocomplete-enabled UI for filtering data based on
  dimensions (e.g. trader = jdoe, assetClass != Equities), metrics (e.g. P&L > 1m), or any
  combination thereof.
* Updates to `Store`, `StoreFilterField`, and `cube/Query` to use the new Filter API.
* A new `setFilter()` convenience method to `Grid` and `DataView`.

To get the most out of the new Filtering capabilities, developers are encouraged to add or expand
the configs for any relevant `Store.fields` to include both their `type` and a `displayName`. Many
applications might not have Field configs specified at all for their Stores, instead relying on
Store's ability to infer its Fields from Grid Column definitions.

We are looking to gradually invert this relationship, so that core information about an app's
business objects and their properties is configured once at the `data/Field` level and then made
available to related APIs and components such as grids, filters, and forms. See note in New Features
below regarding related updates to `GridModel.columns` config processing.

#### Grid

* Added new `GridModel.setColumnVisible()` method, along with `showColumn()` and `hideColumn()`
  convenience methods. Can replace calls to `applyColumnStateChanges()` when all you need to do is
  show or hide a single column.
* Elided Grid column headers now show the full `headerName` value in a tooltip.
* Grid column definitions now accept a new `displayName` config as the recommended entry point for
  defining a friendly user-facing label for a Column.
  * If the GridModel's Store has configured a `displayName` for the linked data field, the column
    will default to use that (if not otherwise specified).
  * If specified or sourced from a Field, `displayName` will be used as the default value for the
    pre-existing `headerName` and `chooserName` configs.
* Grid columns backed by a Store Field of type `number` or `int` will be right-aligned by default.
* Added new `GridModel.showGroupRowCounts` config to allow easy hiding of group row member counts
  within each full-width group row. Default is `true`, maintaining current behavior of showing the
  counts for each group.

#### Other

* Added new `AppSpec.showBrowserContextMenu` config to control whether the browser's default context
  menu will be shown if no app-specific context menu (e.g. from a grid) would be triggered.
  * ⚠ Note this new config defaults to `false`, meaning the browser context menu will *not* be
    available. Developers should set to true for apps that expect/depend on the built-in menu.
* `LocalDate` has gained several new static factories: `tomorrow()`, `yesterday()`,
  `[start/end]OfMonth()`, and `[start/end]OfYear()`.
* A new `@computeOnce` decorator allows for lazy computation and caching of the results of decorated
  class methods or getters. Used in `LocalDate` and intended for similar immutable, long-lived
  objects that can benefit from such caching.
* `CodeInput` and `JsonInput` get new `enableSearch` and `showToolbar` props. Enabling search
  provides an simple inline find feature for searching the input's contents.
* The Admin console's Monitor Status tab displays more clearly when there are no active monitors.


### 💥 Breaking Changes

* Renamed the `data/Field.label` property to `displayName`.
* Changed the `DimensionChooserModel.dimensions` config to require objects of the form `{name,
  displayName, isLeafDimension}` when provided as an `Object[]`.
  * Previously these objects were expected to be of the form `{value, label, isLeaf}`.
  * Note however that this same config can now be passed the `dimensions` directly from a configured
    `Cube` instead, which is the recommended approach and should DRY up dimension definitions for
    typical use cases.
* Changes required due to the new filter API:
  * The classes `StoreFilter` and `ValueFilter` have been removed and replaced by `FunctionFilter`
    and `FieldFilter`, respectively. In most cases apps will need to make minimal or no changes.
  * The `filters/setFilters` property on `Query` has been changed to `filter/setFilter`. In most
    case apps should not need to change anything other than the name of this property - the new
    property will continue to support array representations of multiple filters.
  * `Store` has gained a new property `filterIncludesChildren` to replace the functionality
    previously provided by `StoreFilter.includesChildren`.
  * `StoreFilterField.filterOptions` has been removed. Set `filterIncludesChildren` directly on the
    store instead.

### ✨ Style

* CSS variables for "intents" - most commonly used on buttons - have been reworked to use HSL color
  values and support several standard variations of lightness and transparency.
  * Developers are encouraged to customize intents by setting the individual HSL vars provided for
    each intent (e.g. `--intent-primary-h` to adjust the primary hue) and/or the different levels of
    lightness (e.g. `--intent-primary-l3` to adjust the default lightness).
  * ⚠ Uses of the prior intent var overrides such as `--intent-primary` will no longer work. It is
    possible to set directly via `--xh-intent-primary`, but components such as buttons will still
    use the default intent shades for variations such as hover and pressed states. Again, review and
    customize the HSL vars if required.
* Desktop `Button` styles and classes have been rationalized and reworked to allow for more
  consistent and direct styling of buttons in all their many permutations (standard/minimal/outlined
  styles * default/hovered/pressed/disabled states * light/dark themes).
  * Customized intent colors will now also be applied to outlined and minimal buttons.
  * Dedicated classes are now applied to desktop buttons based on their style and state. Developers
    can key off of these classes directly if required.

### 🐞 Bug Fixes

* Fixed `Column.tooltipElement` so that it can work if a `headerTooltip` is also specified on the
  same column.
* Fixed issue where certain values (e.g. `%`) would break in `Column.tooltipElement`.
* Fixed issue where newly loaded records in `Store` were not being frozen as promised by the API.

### 📚 Libraries

* @blueprintjs/core `3.30 -> 3.31`
* codemirror `5.56 -> 5.57`
* http-status-codes `1.4 -> 2.1`
* mobx-react `6.2 -> 6.3`
* store2 `2.11 -> 2.12`

[Commit Log](https://github.com/xh/hoist-react/compare/v35.2.1...v36.0.0)


## v35.2.1 - 2020-07-31

### 🐞 Bug Fixes

* A Grid's docked summary row is now properly cleared when its bound Store is cleared.
* Additional SVG paths added to `requiredBlueprintIcons.js` to bring back calendar scroll icons on
  the DatePicker component.
* Colors specified via the `--xh-intent-` CSS vars have been removed from minimal / outlined desktop
  `Button` components because of incompatibility with `ButtonGroupInput` component. Fix to address
  issue forthcoming. (This reverts the change made in 35.2.0 below.)

[Commit Log](https://github.com/xh/hoist-react/compare/v35.2.0...v35.2.1)


## v35.2.0 - 2020-07-21

### 🎁 New Features

* `TabContainerModel` now supports a `persistWith` config to persist the active tab.
* `TabContainerModel` now supports a `emptyText` config to display when TabContainer gets rendered
  with no children.

### ⚙️ Technical

* Supports smaller bundle sizes via a greatly reduced set of BlueprintJS icons. (Requires apps to be
  built with `@xh/hoist-dev-utils` v5.2 or greater to take advantage of this optimization.)

### 🐞 Bug Fixes

* Colors specified via the `--xh-intent-` CSS vars are now applied to minimal / outlined desktop
  `Button` components. Previously they fell through to use default Blueprint colors in these modes.
* Code input correctly handles dynamically toggling readonly/disabled state.

### 📚 Libraries

* @fortawesome/fontawesome-pro `5.13 -> 5.14`
* codemirror `5.55 -> 5.56`

[Commit Log](https://github.com/xh/hoist-react/compare/v35.1.1...v35.2.0)


## v35.1.1 - 2020-07-17

### 📚 Libraries

* @blueprintjs/core `3.29 -> 3.30`

[Commit Log](https://github.com/xh/hoist-react/compare/v35.1.0...v35.1.1)


## v35.1.0 - 2020-07-16

### 🎁 New Features

* Extend existing environment diff tool to preferences. Now, both configs and preferences may be
  diffed across servers. This feature will require an update of hoist-core to a version 8.1.0 or
  greater.
* `ExportOptions.columns` provided to `GridModel` can now be specified as a function, allowing for
  full control of columns to export, including their sort order.

### 🐞 Bug Fixes

* `GridModel`s export feature was previously excluding summary rows. These are now included.
* Fixed problems with coloring and shading algorithm in `TreeMap`.
* Fixed problems with sort order of exports in `GridModel`.
* Ensure that preferences are written to server, even if set right before navigating away from page.
* Prevent situation where a spurious exception can be sent to server when application is unloaded
  while waiting on a fetch request.

[Commit Log](https://github.com/xh/hoist-react/compare/v35.0.1...v35.1.0)


## v35.0.1 - 2020-07-02

### 🐞 Bug Fixes

* Column headers no longer allocate space for a sort arrow icon when the column has an active
  `GridSorter` in the special state of `sort: null`.
* Grid auto-sizing better accounts for margins on sort arrow icons.

[Commit Log](https://github.com/xh/hoist-react/compare/v35.0.0...v35.0.1)


## v35.0.0 - 2020-06-29

### ⚖️ Licensing Change

As of this release, Hoist is [now licensed](LICENSE.md) under the popular and permissive
[Apache 2.0 open source license](https://www.apache.org/licenses/LICENSE-2.0). Previously, Hoist was
"source available" via our public GitHub repository but still covered by a proprietary license.

We are making this change to align Hoist's licensing with our ongoing commitment to openness,
transparency and ease-of-use, and to clarify and emphasize the suitability of Hoist for use within a
wide variety of enterprise software projects. For any questions regarding this change, please
[contact us](https://xh.io/contact/).

### 🎁 New Features

* Added a new Persistence API to provide a more flexible yet consistent approach to saving state for
  Components, Models, and Services to different persistent locations such as Hoist Preferences,
  browser local storage, and Hoist Dashboard views.
  * The primary entry points for this API are the new `@PersistSupport` and `@persist` annotations.
    `@persist` can be added to any observable property on a `@PersistSupport` to make it
    automatically synchronize with a `PersistenceProvider`. Both `HoistModel` and `HoistService` are
    decorated with `@PersistSupport`.
  * This is designed to replace any app-specific code previously added to synchronize fields and
    their values to Preferences via ad-hoc initializers and reactions.
  * This same API is now used to handle state persistence for `GridStateModel`, `PanelModel`,
    `DimensionChooserModel`, and `DashContainerModel` - configurable via the new `persistWith`
    option on those classes.
* `FetchService` now installs a default timeout of 30 seconds for all requests. This can be disabled
  by setting timeout to `null`. Fetch Timeout Exceptions have also been improved to include the same
  information as other standard exceptions thrown by this service.
  * 💥 Apps that were relying on the lack of a built-in timeout for long-running requests should
    ensure they configure such calls with a longer or null timeout.
* `Store` gets new `clearFilter()` and `recordIsFiltered()` helper functions.
* The Admin console's Activity Tracking tab has been significantly upgraded to allow admins to
  better analyze both built-in and custom tracking data generated by their application. Its sibling
  Client Errors tab has also been updated with a docked detail panel.
* `CodeInput` gets new `showCopyButton` prop - set to true to provide an inline action button to
  copy the editor contents to the clipboard.
* Hoist config `xhEnableMonitoring` can be used to enable/disable the Admin monitor tab and its
  associated server-side jobs

### 💥 Breaking Changes

* Applications should update to `hoist-core` v8.0.1 or above, required to support the upgraded Admin
  Activity Tracking tab. Contact XH for assistance with this update.
* The option `PanelModel.prefName` has been removed in favor of `persistWith`. Existing user state
  will be transferred to the new format, assuming a `PersistenceProvider` of type 'pref' referring
  to the same preference is used (e.g. `persistWith: {prefKey: 'my-panel-model-prefName'}`.
* The option `GridModel.stateModel` has been removed in favor of `persistWith`. Existing user state
  will be transferred to the new format, assuming a `PersistenceProvider` of type 'localStorage'
  referring to the same key is used (e.g. `persistWith: {localStorageKey: 'my-grid-state-id'}`.
  * Use the new `GridModel.persistOptions` config for finer control over what grid state is
    persisted (replacement for stateModel configs to disable persistence of column
    state/sorting/grouping).
* The options `DimensionChooserModel.preference` and `DimensionChooserModel.historyPreference` have
  been removed in favor of `persistWith`.
* `AppSpec.idleDetectionEnabled` has been removed. App-specific Idle detection is now enabled via
  the new `xhIdleConfig` config. The old `xhIdleTimeoutMins` has also been deprecated.
* `AppSpec.idleDialogClass` has been renamed `AppSpec.idlePanel`. If specified, it should be a
  full-screen component.
* `PinPad` and `PinPadModel` have been moved to `@xh/hoist/cmp/pinpad`, and is now available for use
  with both standard and mobile toolkits.
* Third-party dependencies updated to properly reflect application-level licensing requirements.
  Applications must now import and provide their licensed version of ag-Grid, and Highcharts to
  Hoist. See file `Bootstrap.js` in Toolbox for an example.

### 🐞 Bug Fixes

* Sorting special columns generated by custom ag-Grid configurations (e.g. auto-group columns) no
  longer throws with an error.
* The `deepFreeze()` util - used to freeze data in `Record` instances - now only attempts to freeze
  a whitelist of object types that are known to be safely freezable. Custom application classes and
  other potentially-problematic objects (such as `moment` instances) are no longer frozen when
  loaded into `Record` fields.

### 📚 Libraries

Note that certain licensed third-party dependencies have been removed as direct dependencies of this
project, as per note in Breaking Changes above.

* @xh/hoist-dev-utils `4.x -> 5.x` - apps should also update to the latest 5.x release of dev-utils.
  Although license and dependency changes triggered a new major version of this dev dependency, no
  application-level changes should be required.
* @blueprintjs/core `3.28 -> 3.29`
* codemirror `5.54 -> 5.55`
* react-select `3.0 -> 3.1`

### 📚 Optional Libraries

* ag-Grid `23.0.2` > `23.2.0` (See Toolbox app for example on this upgrade)
* Highcharts `8.0.4 -> 8.1.1`

[Commit Log](https://github.com/xh/hoist-react/compare/v34.0.0...v35.0.0)


## v34.0.0 - 2020-05-26

### 🎁 New Features

* Hoist's enhanced autosizing is now enabled on all grids by default. See `GridModel` and
  `GridAutosizeService` for more details.
* New flags `XH.isPhone`, `XH.isTablet`, and `XH.isDesktop` available for device-specific switching.
  Corresponding `.xh-phone`, `.xh-tablet`, and `.xh-desktop` CSS classes are added to the document
  `body`. These flags and classes are set based on the detected device, as per its user-agent.
  * One of the two higher-level CSS classes `.xh-standard` or `.xh-mobile` will also be applied
    based on an app's use of the primary (desktop-centric) components vs mobile components - as
    declared by its `AppSpec.isMobileApp` - regardless of the detected device.
  * These changes provide more natural support for use cases such as apps that are built with
    standard components yet target/support tablet users.
* New method `Record.get()` provides an alternative API for checked data access.
* The mobile `Select` component supports the `enableFilter` and `enableCreate` props.
* `DashContainerModel` supports new `layoutLocked`, `contentLocked` and `renameLocked` modes.
* `DimensionChooser` now has the ability to persist its value and history separately.
* Enhance Hoist Admin's Activity Tracking tab.
* Enhance Hoist Admin's Client Error tab.

### 💥 Breaking Changes

* `emptyFlexCol` has been removed from the Hoist API and should simply be removed from all client
  applications. Improvements to agGrid's default rendering of empty space have made it obsolete.
* `isMobile` property on `XH` and `AppSpec` has been renamed to `isMobileApp`. All apps will need to
  update their (required) use of this flag in the app specifications within their
  `/client-app/src/apps` directory.
* The `xh-desktop` class should no longer be used to indicate a non-mobile toolkit based app. For
  this purpose, use `xh-standard` instead.

### 🐞 Bug Fixes

* Fix to Average Aggregators when used with hierarchical data.
* Fixes to Context Menu handling on `Panel` to allow better handling of `[]` and `null`.

### 📚 Libraries

* @blueprintjs/core `3.26 -> 3.28`
* @blueprintjs/datetime `3.16 -> 3.18`
* codemirror `5.53 -> 5.54`
* react-transition-group `4.3 -> 4.4`

[Commit Log](https://github.com/xh/hoist-react/compare/v33.3.0...v34.0.0)


## v33.3.0 - 2020-05-08

### ⚙️ Technical

* Additional updates to experimental autosize feature: standardization of naming, better masking
  control, and API fixes. Added new property `autosizeOptions` on `GridModel` and main entry point
  is now named `GridModel.autosizeAsync()`.

### 🐞 Bug Fixes

* `Column.hideable` will now be respected by ag-grid column drag and drop
  [#1900](https://github.com/xh/hoist-react/issues/1900)
* Fixed an issue where dragging a column would cause it to be sorted unintentionally.

[Commit Log](https://github.com/xh/hoist-react/compare/v33.2.0...v33.3.0)


## v33.2.0 - 2020-05-07

### 🎁 New Features

* Virtual column rendering has been disabled by default, as it offered a minimal performance benefit
  for most grids while compromising autosizing. See new `GridModel.useVirtualColumns` config, which
  can be set to `true` to re-enable this behavior if required.
* Any `GridModel` can now be reset to its code-prescribed defaults via the column chooser reset
  button. Previously, resetting to defaults was only possible for grids that persisted their state
  with a `GridModel.stateModel` config.

### 🐞 Bug Fixes

* Fixed several issues with new grid auto-sizing feature.
* Fixed issues with and generally improved expand/collapse column alignment in tree grids.
  * 💥 Note that this improvement introduced a minor breaking change for apps that have customized
    tree indentation via the removed `--grid-tree-indent-px` CSS var. Use `--grid-tree-indent`
    instead. Note the new var is specified in em units to scale well across grid sizing modes.

### ⚙️ Technical

* Note that the included version of Onsen has been replaced with a fork that includes updates for
  react 16.13. Apps should not need to make any changes.

### 📚 Libraries

* react `~16.8 -> ~16.13`
* onsenui `~16.8` -> @xh/onsenui `~16.13`
* react-onsenui `~16.8` -> @xh/react-onsenui `~16.13`

[Commit Log](https://github.com/xh/hoist-react/compare/v33.1.0...33.2.0)


## v33.1.0 - 2020-05-05

### 🎁 New Features

* Added smart auto-resizing of columns in `GridModel` Unlike ag-Grid's native auto-resizing support,
  Hoist's auto-resizing will also take into account collapsed rows, off-screen cells that are not
  currently rendered in the DOM, and summary rows. See the new `GridAutosizeService` for details.
  * This feature is currently marked as 'experimental' and must be enabled by passing a special
    config to the `GridModel` constructor of the form `experimental: {useHoistAutosize: true}`. In
    future versions of Hoist, we expect to make it the default behavior.
* `GridModel.autoSizeColumns()` has been renamed `GridModel.autosizeColumns()`, with lowercase 's'.
  Similarly, the `autoSizeColumns` context menu token has been renamed `autosizeColumns`.

### 🐞 Bug Fixes

* Fixed a regression with `StoreFilterField` introduced in v33.0.1.

[Commit Log](https://github.com/xh/hoist-react/compare/v33.0.2...33.1.0)


## v33.0.2 - 2020-05-01

### 🎁 New Features

* Add Hoist Cube Aggregators: `AverageAggregator` and `AverageStrictAggregator`
* `ColAutosizeButton` has been added to desktop and mobile

### 🐞 Bug Fixes

* Fixed mobile menus to constrain to the bottom of the viewport, scrolling if necessary.
  [#1862](https://github.com/xh/hoist-react/issues/1862)
* Tightened up mobile tree grid, fixed issues in mobile column chooser.
* Fixed a bug with reloading hierarchical data in `Store`.
  [#1871](https://github.com/xh/hoist-react/issues/1871)

[Commit Log](https://github.com/xh/hoist-react/compare/v33.0.1...33.0.2)


## v33.0.1 - 2020-04-29

### 🎁 New Features

* `StoreFieldField` supports dot-separated field names in a bound `GridModel`, meaning it will now
  match on columns with fields such as `address.city`.

* `Toolbar.enableOverflowMenu` now defaults to `false`. This was determined safer and more
  appropriate due to issues with the underlying Blueprint implementation, and the need to configure
  it carefully.

### 🐞 Bug Fixes

* Fixed an important bug with state management in `StoreFilterField`. See
  https://github.com/xh/hoist-react/issues/1854

* Fixed the default sort order for grids. ABS DESC should be first when present.

### 📚 Libraries

* @blueprintjs/core `3.25 -> 3.26`
* codemirror `5.52 -> 5.53`

[Commit Log](https://github.com/xh/hoist-react/compare/v33.0.0...v33.0.1)

## v33.0.0 - 2020-04-22

### 🎁 New Features

* The object returned by the `data` property on `Record` now includes the record `id`. This will
  allow for convenient access of the id with the other field values on the record.
* The `Timer` class has been enhanced and further standardized with its Hoist Core counterpart:
  * Both the `interval` and `timeout` arguments may be specified as functions, or config keys
    allowing for dynamic lookup and reconfiguration.
  * Added `intervalUnits` and `timeoutUnits` arguments.
  * `delay` can now be specified as a boolean for greater convenience.

### 💥 Breaking Changes

* We have consolidated the import location for several packages, removing unintended nested index
  files and 'sub-packages'. In particular, the following locations now provide a single index file
  for import for all of their public contents: `@xh/hoist/core`, `@xh/hoist/data`,
  `@xh/hoist/cmp/grid`, and `@xh/hoist/desktop/cmp/grid`. Applications may need to update import
  statements that referred to index files nested within these directories.
* Removed the unnecessary and confusing `values` getter on `BaseFieldModel`. This getter was not
  intended for public use and was intended for the framework's internal implementation only.
* `ColumnGroup.align` has been renamed to `ColumnGroup.headerAlign`. This avoids confusion with the
  `Column` API, where `align` refers to the alignment of cell contents within the column.

### 🐞 Bug Fixes

* Exceptions will no longer overwrite the currently shown exception in the exception dialog if the
  currently shown exception requires reloading the application.
  [#1834](https://github.com/xh/hoist-react/issues/1834)

### ⚙️ Technical

* Note that the Mobx React bindings have been updated to 6.2, and we have enabled the recommended
  "observer batching" feature as per
  [the mobx-react docs](https://github.com/mobxjs/mobx-react-lite/#observer-batching).

### 📚 Libraries

* @blueprintjs/core `3.24 -> 3.25`
* @blueprintjs/datetime `3.15 -> 3.16`
* mobx-react `6.1 -> 6.2`

[Commit Log](https://github.com/xh/hoist-react/compare/v32.0.4...v33.0.0)

## v32.0.5 - 2020-07-14

### 🐞 Bug Fixes

* Fixes a regression in which grid exports were no longer sorting rows properly.

[Commit Log](https://github.com/xh/hoist-react/compare/v32.0.4...v32.0.5)

## v32.0.4 - 2020-04-09

### 🐞 Bug Fixes

* Fixes a regression with the alignment of `ColumnGroup` headers.
* Fixes a bug with 'Copy Cell' context menu item for certain columns displaying the Record ID.
* Quiets console logging of 'routine' exceptions to 'debug' instead of 'log'.

[Commit Log](https://github.com/xh/hoist-react/compare/v32.0.3...v32.0.4)

## v32.0.3 - 2020-04-06

### 🐞 Bug Fixes

* Suppresses a console warning from ag-Grid for `GridModel`s that do not specify an `emptyText`.

[Commit Log](https://github.com/xh/hoist-react/compare/v32.0.2...v32.0.3)

## v32.0.2 - 2020-04-03

⚠ Note that this release includes a *new major version of ag-Grid*. Please consult the
[ag-Grid Changelog](https://www.ag-grid.com/ag-grid-changelog/) for versions 22-23 to review
possible breaking changes to any direct/custom use of ag-Grid APIs and props within applications.

### 🎁 New Features

* GridModel `groupSortFn` now accepts `null` to turn off sorting of group rows.
* `DockViewModel` now supports optional `width`, `height` and `collapsedWidth` configs.
* The `appMenuButton.extraItems` prop now accepts `MenuItem` configs (as before) but also React
  elements and the special string token '-' (shortcut to render a `MenuDivider`).
* Grid column `flex` param will now accept numbers, with available space divided between flex
  columns in proportion to their `flex` value.
* `Column` now supports a `sortingOrder` config to allow control of the sorting options that will be
  cycled through when the user clicks on the header.
* `PanelModel` now supports setting a `refreshMode` to control how collapsed panels respond to
  refresh requests.

### 💥 Breaking Changes

* The internal DOM structure of desktop `Panel` has changed to always include an inner frame with
  class `.xh-panel__content`. You may need to update styling that targets the inner structure of
  `Panel` via `.xh-panel`.
* The hooks `useOnResize()` and `useOnVisibleChange()` no longer take a `ref` argument. Use
  `composeRefs` to combine the ref that they return with any ref you wish to compose them with.
* The callback for `useOnResize()` will now receive an object representing the locations and
  dimensions of the element's content box. (Previously it incorrectly received an array of
  `ResizeObserver` entries that had to be de-referenced)
* `PanelModel.collapsedRenderMode` has been renamed to `PanelModel.renderMode`, to be more
  consistent with other Hoist APIs such as `TabContainer`, `DashContainer`, and `DockContainer`.


### 🐞 Bug Fixes

* Checkboxes in grid rows in Tiny sizing mode have been styled to fit correctly within the row.
* `GridStateModel` no longer saves/restores the width of non-resizable columns.
  [#1718](https://github.com/xh/hoist-react/issues/1718)
* Fixed an issue with the hooks useOnResize and useOnVisibleChange. In certain conditions these
  hooks would not be called. [#1808](https://github.com/xh/hoist-react/issues/1808)
* Inputs that accept a rightElement prop will now properly display an Icon passed as that element.
  [#1803](https://github.com/xh/hoist-react/issues/1803)

### ⚙️ Technical

* Flex columns now use the built-in ag-Grid flex functionality.

### 📚 Libraries

* ag-grid-community `removed @ 21.2`
* ag-grid-enterprise `21.2` replaced with @ag-grid-enterprise/all-modules `23.0`
* ag-grid-react `21.2` replaced with @ag-grid-community/react `23.0`
* @fortawesome/* `5.12 -> 5.13`
* codemirror `5.51 -> 5.52`
* filesize `6.0 -> 6.1`
* numbro `2.1 -> 2.2`
* react-beautiful-dnd `12.0 -> 13.0`
* store2 `2.10 -> 2.11`
* compose-react-refs `NEW 1.0.4`

[Commit Log](https://github.com/xh/hoist-react/compare/v31.0.0...v32.0.2)

## v31.0.0 - 2020-03-16

### 🎁 New Features

* The mobile `Navigator` / `NavigatorModel` API has been improved and made consistent with other
  Hoist content container APIs such as `TabContainer`, `DashContainer`, and `DockContainer`.
  * `NavigatorModel` and `PageModel` now support setting a `RenderMode` and `RefreshMode` to control
    how inactive pages are mounted/unmounted and how they respond to refresh requests.
  * `Navigator` pages are no longer required to to return `Page` components - they can now return
    any suitable component.
* `DockContainerModel` and `DockViewModel` also now support `refreshMode` and `renderMode` configs.
* `Column` now auto-sizes when double-clicking / double-tapping its header.
* `Toolbar` will now collapse overflowing items into a drop down menu. (Supported for horizontal
  toolbars only at this time.)
* Added new `xhEnableLogViewer` config (default `true`) to enable or disable the Admin Log Viewer.

#### 🎨 Icons

* Added `Icon.icon()` factory method as a new common entry point for creating new FontAwesome based
  icons in Hoist. It should typically be used instead of using the `FontAwesomeIcon` component
  directly.
* Also added a new `Icon.fileIcon()` factory. This method take a filename and returns an appropriate
  icon based on its extension.
* All Icon factories can now accept an `asHtml` parameter, as an alternative to calling the helper
  function `convertIconToSVG()` on the element. Use this to render icons as raw html where needed
  (e.g. grid renderers).
* Icons rendered as html will now preserve their styling, tooltips, and size.

### 💥 Breaking Changes

* The application's primary `HoistApplicationModel` is now instantiated and installed as
  `XH.appModel` earlier within the application initialization sequence, with construction happening
  prior to the init of the XH identity, config, and preference services.
  * This allows for a new `preAuthInitAsync()` lifecycle method to be called on the model before
    auth has completed, but could be a breaking change for appModel code that relied on these
    services for field initialization or in its constructor.
  * Such code should be moved to the core `initAsync()` method instead, which continues to be called
    after all XH-level services are initialized and ready.
* Mobile apps may need to adjust to the following updates to `NavigatorModel` and related APIs:
  * `NavigatorModel`'s `routes` constructor parameter has been renamed `pages`.
  * `NavigatorModel`'s observable `pages[]` has been renamed `stack[]`.
  * `NavigatorPageModel` has been renamed `PageModel`. Apps do not usually create `PageModels`
    directly, so this change is unlikely to require code updates.
  * `Page` has been removed from the mobile toolkit. Components that previously returned a `Page`
    for inclusion in a `Navigator` or `TabContainer` can now return any component. It is recommended
    you replace `Page` with `Panel` where appropriate.
* Icon enhancements described above removed the following public methods:
  * The `fontAwesomeIcon()` factory function (used to render icons not already enumerated by Hoist)
    has been replaced by the improved `Icon.icon()` factory - e.g. `fontAwesomeIcon({icon: ['far',
    'alicorn']}) -> Icon.icon({iconName: 'alicorn'})`.
  * The `convertIconToSvg()` utility method has been replaced by the new `asHtml` parameter on icon
    factory functions. If you need to convert an existing icon element, use `convertIconToHtml()`.
* `Toolbar` items should be provided as direct children. Wrapping Toolbar items in container
  components can result in unexpected item overflow.

### 🐞 Bug Fixes

* The `fmtDate()` utility now properly accepts, parses, and formats a string value input as
  documented.
* Mobile `PinPad` input responsiveness improved on certain browsers to avoid lag.

### ⚙️ Technical

* New lifecycle methods `preAuthInitAsync()` and `logoutAsync()` added to the `HoistAppModel`
  decorator (aka the primary `XH.appModel`).

[Commit Log](https://github.com/xh/hoist-react/compare/v30.1.0...v31.0.0)

## v30.1.0 - 2020-03-04

### 🐞 Bug Fixes

* Ensure `WebSocketService.connected` remains false until `channelKey` assigned and received from
  server.
* When empty, `DashContainer` now displays a user-friendly prompt to add an initial view.

### ⚙️ Technical

* Form validation enhanced to improve handling of asynchronous validation. Individual rules and
  constraints are now re-evaluated in parallel, allowing for improved asynchronous validation.
* `Select` will now default to selecting contents on focus if in filter or creatable mode.

[Commit Log](https://github.com/xh/hoist-react/compare/v30.0.0...30.1.0)

## v30.0.0 - 2020-02-29

### 🎁 New Features

* `GridModel` and `DataViewModel` now support `groupRowHeight`, `groupRowRenderer` and
  `groupRowElementRenderer` configs. Grouping is new in general to `DataViewModel`, which now takes
  a `groupBy` config.
  * `DataViewModel` allows for settable and multiple groupings and sorters.
  * `DataViewModel` also now supports additional configs from the underlying `GridModel` that make
    sense in a `DataView` context, such as `showHover` and `rowBorders`.
* `TabContainerModel` now accepts a `track` property (default false) for easily tracking tab views
  via Hoist's built-in activity tracking.
* The browser document title is now set to match `AppSpec.clientAppName` - helpful for projects with
  multiple javascript client apps.
* `StoreFilterField` accepts all other config options from `TextInput` (e.g. `disabled`).
* Clicking on a summary row in `Grid` now clears its record selection.
* The `@LoadSupport` decorator now provides an additional observable property `lastException`. The
  decorator also now logs load execution times and failures to `console.debug` automatically.
* Support for mobile `Panel.scrollable` prop made more robust with re-implementation of inner
  content element. Note this change included a tweak to some CSS class names for mobile `Panel`
  internals that could require adjustments if directly targeted by app stylesheets.
* Added new `useOnVisibleChange` hook.
* Columns now support a `headerAlign` config to allow headers to be aligned differently from column
  contents.

### 💥 Breaking Changes

* `Toolbar` items must be provided as direct children. Wrapping Toolbar items in container
  components can result in unexpected item overflow.
* `DataView.rowCls` prop removed, replaced by new `DataViewModel.rowClassFn` config for more
  flexibility and better symmetry with `GridModel`.
* `DataViewModel.itemRenderer` renamed to `DataViewModel.elementRenderer`
* `DataView` styling has been updated to avoid applying several unwanted styles from `Grid`. Note
  that apps might rely on these styles (intentionally or not) for their `itemRenderer` components
  and appearance and will need to adjust.
* Several CSS variables related to buttons have been renamed for consistency, and button style rules
  have been adjusted to ensure they take effect reliably across desktop and mobile buttons
  ([#1568](https://github.com/xh/hoist-react/pull/1568)).
* The optional `TreeMapModel.highchartsConfig` object will now be recursively merged with the
  top-level config generated by the Hoist model and component, where previously it was spread onto
  the generated config. This could cause a change in behavior for apps using this config to
  customize map instances, but provides more flexibility for e.g. customizing the `series`.
* The signature of `useOnResize` hook has been modified slightly for API consistency and clarity.
  Options are now passed in a configuration object.

### 🐞 Bug Fixes

* Fixed an issue where charts that are rendered while invisible would have the incorrect size.
  [#1703](https://github.com/xh/hoist-react/issues/1703)
* Fixed an issue where zeroes entered by the user in `PinPad` would be displayed as blanks.
* Fixed `fontAwesomeIcon` elem factory component to always include the default 'fa-fw' className.
  Previously, it was overridden if a `className` prop was provided.
* Fixed an issue where ConfigDiffer would always warn about deletions, even when there weren't any.
  [#1652](https://github.com/xh/hoist-react/issues/1652)
* `TextInput` will now set its value to `null` when all text is deleted and the clear icon will
  automatically hide.
* Fixed an issue where multiple buttons in a `ButtonGroupInput` could be shown as active
  simultaneously. [#1592](https://github.com/xh/hoist-react/issues/1592)
* `StoreFilterField` will again match on `Record.id` if bound to a Store or a GridModel with the
  `id` column visible. [#1697](https://github.com/xh/hoist-react/issues/1697)
* A number of fixes have been applied to `RelativeTimeStamp` and `getRelativeTimestamp`, especially
  around its handling of 'equal' or 'epsilon equal' times. Remove unintended leading whitespace from
  `getRelativeTimestamp`.

### ⚙️ Technical

* The `addReaction` and `addAutorun` methods (added to Hoist models, components, and services by the
  `ReactiveSupport` mixin) now support a configurable `debounce` argument. In many cases, this is
  preferable to the built-in MobX `delay` argument, which only provides throttling and not true
  debouncing.
* New `ChartModel.highchart` property provides a reference to the underlying HighChart component.

### 📚 Libraries

* @blueprintjs/core `3.23 -> 3.24`
* react-dates `21.7 -> 21.8`
* react-beautiful-dnd `11.0 -> 12.2`

[Commit Log](https://github.com/xh/hoist-react/compare/v29.1.0...v30.0.0)

## v29.1.0 - 2020-02-07

### 🎁 New Features

#### Grid

* The `compact` config on `GridModel` has been deprecated in favor of the more powerful `sizingMode`
  which supports the values 'large', 'standard', 'compact', or 'tiny'.
  * Each new mode has its own set of CSS variables for applications to override as needed.
  * Header and row heights are configurable for each via the `HEADER_HEIGHTS` and `ROW_HEIGHTS`
    static properties of the `AgGrid` component. These objects can be modified on init by
    applications that wish to customize the default row heights globally.
  * 💥 Note that these height config objects were previously exported as constants from AgGrid.js.
    This would be a breaking change for any apps that imported the old objects directly (considered
    unlikely).
* `GridModel` now exposes an `autoSizeColumns` method, and the Grid context menu now contains an
  `Autosize Columns` option by default.
* `Column` and `ColumnGroup` now support React elements for `headerName`.

#### Data

* The `Store` constructor now accepts a `data` argument to load data at initialization.
* The `xh/hoist/data/cube` package has been modified substantially to better integrate with the core
  data package and support observable "Views". See documentation on `Cube` for more information.

#### Other

* Added a `PinPad` component for streamlined handling of PIN entry on mobile devices.
* `FormField` now takes `tooltipPosition` and `tooltipBoundary` props for customizing minimal
  validation tooltip.
* `RecordAction.actionFn` parameters now include a `buttonEl` property containing the button element
  when used in an action column.
* Mobile Navigator component now takes an `animation` prop which can be set to 'slide' (default),
  'lift', 'fade', or 'none'. These values are passed to the underlying onsenNavigator component.
  ([#1641](https://github.com/xh/hoist-react/pull/1641))
* `AppOption` configs now accept an `omit` property for conditionally excluding options.

### 🐞 Bug Fixes

* Unselectable grid rows are now skipped during up/down keyboard navigation.
* Fix local quick filtering in `LeftRightChooser` (v29 regression).
* Fix `SplitTreeMap` - the default filtering once again splits the map across positive and negative
  values as intended (v29 regression).

### ⚙️ Technical

* `FormFields` now check that they are contained in a Hoist `Form`.

### 📚 Libraries

* @blueprintjs/core `3.22 -> 3.23`
* codemirror `5.50 -> 5.51`
* react-dates `21.5 -> 21.7`

[Commit Log](https://github.com/xh/hoist-react/compare/v29.0.0...v29.1.0)

## v29.0.0 - 2020-01-24

### 🗄️ Data Package Changes

Several changes have been made to data package (`Store` and `Record`) APIs for loading, updating,
and modifying data. They include some breaking changes, but pave the way for upcoming enhancements
to fully support inline grid editing and other new features.

Store now tracks the "committed" state of its records, which represents the data as it was loaded
(typically from the server) via `loadData()` or `updateData()`. Records are now immutable and
frozen, so they cannot be changed directly, but Store offers a new `modifyRecords()` API to apply
local modifications to data in a tracked and managed way. (Store creates new records internally to
hold both this modified data and the original, "committed" data.) This additional state tracking
allows developers to query Stores for modified or added records (e.g. to flush back to the server
and persist) as well as call new methods to revert changes (e.g. to undo a block of changes that the
user wishes to discard).

Note the following more specific changes to these related classes:

#### Record

* 💥 Record data properties are now nested within a `data` object on Record instances and are no
  longer available as top-level properties on the Record itself.
  * Calls to access data such as `rec.quantity` must be modified to `rec.data.quantity`.
  * When accessing multiple properties, destructuring provides an efficient syntax - e.g. `const
    {quantity, price} = rec.data;`.
* 💥 Records are now immutable and cannot be modified by applications directly.
  * This is a breaking change, but should only affect apps with custom inline grid editing
    implementations or similar code that modifies individual record values.
  * Calls to change data such as `rec.quantity = 100` must now be made through the Record's Store,
    e.g. `store.modifyData({id: 41, quantity: 100})`
* Record gains new getters for inspecting its state, including: `isAdd`, `isModified`, and
  `isCommitted`.

#### Store

* 💥 `noteDataUpdated()` has been removed, as out-of-band modifications to Store Records are no
  longer possible.
* 💥 Store's `idSpec` function is now called with the raw record data - previously it was passed
  source data after it had been run through the store's optional `processRawData` function. (This is
  unlikely to have a practical impact on most apps, but is included here for completeness.)
* `Store.updateData()` now accepts a flat list of raw data to process into Record additions and
  updates. Previously developers needed to call this method with an object containing add, update,
  and/or remove keys mapped to arrays. Now Store will produce an object of this shape automatically.
* `Store.refreshFilter()` method has been added to allow applications to rebuild the filtered data
  set if some application state has changed (apart from the store's data itself) which would affect
  the store filter.
* Store gains new methods for manipulating its Records and data, including `addRecords()`,
  `removeRecords()`, `modifyRecords()`, `revertRecords()`, and `revert()`. New getters have been
  added for `addedRecords`, `removedRecords`, `modifiedRecords`, and `isModified`.

#### Column

* Columns have been enhanced for provide basic support for inline-editing of record data. Further
  inline editing support enhancements are planned for upcoming Hoist releases.
* `Column.getValueFn` config added to retrieve the cell value for a Record field. The default
  implementation pulls the value from the Record's new `data` property (see above). Apps that
  specify custom `valueGetter` callbacks via `Column.agOptions` should now implement their custom
  logic in this new config.
* `Column.setValueFn` config added to support modifying the Column field's value on the underlying
  Record. The default implementation calls the new `Store.modifyRecords()` API and should be
  sufficient for the majority of cases.
* `Column.editable` config added to indicate if a column/cell should be inline-editable.

### 🎁 New Features

* Added keyboard support to ag-Grid context menus.
* Added `GridModel.setEmptyText()` to allow updates to placeholder text after initial construction.
* Added `GridModel.ensureSelectionVisible()` to scroll the currently selected row into view.
* When a `TreeMap` is bound to a `GridModel`, the grid will now respond to map selection changes by
  scrolling to ensure the selected grid row is visible.
* Added a `Column.tooltipElement` config to support fully customizable tooltip components.
* Added a `useOnResize` hook, which runs a function when a component is resized.
* Exposed an `inputRef` prop on numberInput, textArea, and textInput
* `PanelModel` now accepts a `maxSize` config.
* `RelativeTimeStamp` now support a `relativeTo` option, allowing it to display the difference
  between a timestamp and another reference time other than now. Both the component and the
  `getRelativeTimestamp()` helper function now leverage moment.js for their underlying
  implementation.
* A new `Clock` component displays the time, either local to the browser or for a configurable
  timezone.
* `LeftRightChooser` gets a new `showCounts` option to print the number of items on each side.
* `Select` inputs support a new property `enableWindowed` (desktop platform only) to improve
  rendering performance with large lists of options.
* `Select` inputs support grouped options. To use, add an attribute `options` containing an array of
  sub-options.
* `FetchService` methods support a new `timeout` option. This config chains `Promise.timeout()` to
  the promises returned by the service.
* Added alpha version of `DashContainer` for building dynamic, draggable dashboard-style layouts.
  Please note: the API for this component is subject to change - use at your own risk!
* `Select` now allows the use of objects as values.
* Added a new `xhEnableImpersonation` config to enable or disable the ability of Hoist Admins to
  impersonate other users. Note that this defaults to `false`. Apps will need to set this config to
  continue using impersonation. (Note that an update to hoist-core 6.4+ is required for this config
  to be enforced on the server.)
* `FormField` now supports a `requiredIndicator` to customize how required fields are displayed.
* Application build tags are now included in version update checks, primarily to prompt dev/QA users
  to refresh when running SNAPSHOT versions. (Note that an update to hoist-core 6.4+ is required for
  the server to emit build tag for comparison.)
* `CodeInput` component added to provide general `HoistInput` support around the CodeMirror code
  editor. The pre-existing `JsonInput` has been converted to a wrapper around this class.
* `JsonInput` now supports an `autoFocus` prop.
* `Select` now supports a `hideDropdownIndicator` prop.
* `useOnResize` hook will now ignore visibility changes, i.e. a component resizing to a size of 0.
* `DimensionChooser` now supports a `popoverPosition` prop.
* `AppBar.appMenuButtonPosition` prop added to configure the App Menu on the left or the right, and
  `AppMenuButton` now accepts and applies any `Button` props to customize.
* New `--xh-grid-tree-indent-px` CSS variable added to allow control over the amount of indentation
  applied to tree grid child nodes.

### 💥 Breaking Changes

* `GridModel.contextMenuFn` config replaced with a `contextMenu` parameter. The new parameter will
  allow context menus to be specified with a simple array in addition to the function specification
  currently supported.
* `GridModel.defaultContextMenuTokens` config renamed to `defaultContextMenu`.
* `Chart` and `ChartModel` have been moved from `desktop/cmp/charts` to `cmp/charts`.
* `StoreFilterField` has been moved from `desktop/cmp/store` to `cmp/store`.
* The options `nowEpsilon` and `nowString` on `RelativeTimestamp` have been renamed to `epsilon` and
  `equalString`, respectively.
* `TabRenderMode` and `TabRefreshMode` have been renamed to `RenderMode` and `RefreshMode` and moved
  to the `core` package. These enumerations are now used in the APIs for `Panel`, `TabContainer`,
  and `DashContainer`.
* `DockViewModel` now requires a function, or a HoistComponent as its `content` param. It has always
  been documented this way, but a bug in the original implementation had it accepting an actual
  element rather than a function. As now implemented, the form of the `content` param is consistent
  across `TabModel`, `DockViewModel`, and `DashViewSpec`.
* `JsonInput.showActionButtons` prop replaced with more specific `showFormatButton` and
  `showFullscreenButton` props.
* The `DataView.itemHeight` prop has been moved to `DataViewModel` where it can now be changed
  dynamically by applications.
* Desktop `AppBar.appMenuButtonOptions` prop renamed to `appMenuButtonProps` for consistency.

### 🐞 Bug Fixes

* Fixed issue where JsonInput was not receiving its `model` from context
  ([#1456](https://github.com/xh/hoist-react/issues/1456))
* Fixed issue where TreeMap would not be initialized if the TreeMapModel was created after the
  GridModel data was loaded ([#1471](https://github.com/xh/hoist-react/issues/1471))
* Fixed issue where export would create malformed file with dynamic header names
* Fixed issue where exported tree grids would have incorrect aggregate data
  ([#1447](https://github.com/xh/hoist-react/issues/1447))
* Fixed issue where resizable Panels could grow larger than desired
  ([#1498](https://github.com/xh/hoist-react/issues/1498))
* Changed RestGrid to only display export button if export is enabled
  ([#1490](https://github.com/xh/hoist-react/issues/1490))
* Fixed errors when grouping rows in Grids with `groupUseEntireRow` turned off
  ([#1520](https://github.com/xh/hoist-react/issues/1520))
* Fixed problem where charts were resized when being hidden
  ([#1528](https://github.com/xh/hoist-react/issues/1528))
* Fixed problem where charts were needlessly re-rendered, hurting performance and losing some state
  ([#1505](https://github.com/xh/hoist-react/issues/1505))
* Removed padding from Select option wrapper elements which was making it difficult for custom
  option renderers to control the padding ([1571](https://github.com/xh/hoist-react/issues/1571))
* Fixed issues with inconsistent indentation for tree grid nodes under certain conditions
  ([#1546](https://github.com/xh/hoist-react/issues/1546))
* Fixed autoFocus on NumberInput.

### 📚 Libraries

* @blueprintjs/core `3.19 -> 3.22`
* @blueprintjs/datetime `3.14 -> 3.15`
* @fortawesome/fontawesome-pro `5.11 -> 5.12`
* codemirror `5.49 -> 5.50`
* core-js `3.3 -> 3.6`
* fast-deep-equal `2.0 -> 3.1`
* filesize `5.0 -> 6.0`
* highcharts 7.2 -> 8.0`
* mobx `5.14 -> 5.15`
* react-dates `21.3 -> 21.5`
* react-dropzone `10.1 -> 10.2`
* react-windowed-select `added @ 2.0.1`

[Commit Log](https://github.com/xh/hoist-react/compare/v28.2.0...v29.0.0)

## v28.2.0 - 2019-11-08

### 🎁 New Features

* Added a `DateInput` component to the mobile toolkit. Its API supports many of the same options as
  its desktop analog with the exception of `timePrecision`, which is not yet supported.
* Added `minSize` to panelModel. A resizable panel can now be prevented from resizing to a size
  smaller than minSize. ([#1431](https://github.com/xh/hoist-react/issues/1431))

### 🐞 Bug Fixes

* Made `itemHeight` a required prop for `DataView`. This avoids an issue where agGrid went into an
  infinite loop if this value was not set.
* Fixed a problem with `RestStore` behavior when `dataRoot` changed from its default value.

[Commit Log](https://github.com/xh/hoist-react/compare/v28.1.1...v28.2.0)

## v28.1.1 - 2019-10-23

### 🐞 Bug Fixes

* Fixes a bug with default model context being set incorrectly within context inside of `Panel`.

[Commit Log](https://github.com/xh/hoist-react/compare/v28.1.0...v28.1.1)

## v28.1.0 - 2019-10-18

### 🎁 New Features

* `DateInput` supports a new `strictInputParsing` prop to enforce strict parsing of keyed-in entries
  by the underlying moment library. The default value is false, maintained the existing behavior
  where [moment will do its best](https://momentjs.com/guides/#/parsing/) to parse an entered date
  string that doesn't exactly match the specified format
* Any `DateInput` values entered that exceed any specified max/minDate will now be reset to null,
  instead of being set to the boundary date (which was surprising and potentially much less obvious
  to a user that their input had been adjusted automatically).
* `Column` and `ColumnGroup` now accept a function for `headerName`. The header will be
  automatically re-rendered when any observable properties referenced by the `headerName` function
  are modified.
* `ColumnGroup` now accepts an `align` config for setting the header text alignment
* The flag `toContext` for `uses` and `creates` has been replaced with a new flag `publishMode` that
  provides more granular control over how models are published and looked up via context. Components
  can specify `ModelPublishMode.LIMITED` to make their model available for contained components
  without it becoming the default model or exposing its sub-models.

### 🐞 Bug Fixes

* Tree columns can now specify `renderer` or `elementRenderer` configs without breaking the standard
  ag-Grid group cell renderer auto-applied to tree columns (#1397).
* Use of a custom `Column.comparator` function will no longer break agGrid-provided column header
  filter menus (#1400).
* The MS Edge browser does not return a standard Promise from `async` functions, so the the return
  of those functions did not previously have the required Hoist extensions installed on its
  prototype. Edge "native" Promises are now also polyfilled / extended as required. (#1411).
* Async `Select` combobox queries are now properly debounced as per the `queryBuffer` prop (#1416).

### ⚙️ Technical

* Grid column group headers now use a custom React component instead of the default ag-Grid column
  header, resulting in a different DOM structure and CSS classes. Existing CSS overrides of the
  ag-Grid column group headers may need to be updated to work with the new structure/classes.
* We have configured `stylelint` to enforce greater consistency in our stylesheets within this
  project. The initial linting run resulted in a large number of updates to our SASS files, almost
  exclusively whitespace changes. No functional changes are intended/expected. We have also enabled
  hooks to run both JS and style linting on pre-commit. Neither of these updates directly affects
  applications, but the same tools could be configured for apps if desired.

### 📚 Libraries

* core-js `3.2 -> 3.3`
* filesize `4.2 -> 5.0`
* http-status-codes `added @ 1.3`

[Commit Log](https://github.com/xh/hoist-react/compare/v28.0.0...v28.1.0)

## v28.0.0 - 2019-10-07

_"The one with the hooks."_

**Hoist now fully supports React functional components and hooks.** The new `hoistComponent`
function is now the recommended method for defining new components and their corresponding element
factories. See that (within HoistComponentFunctional.js) and the new `useLocalModel()` and
`useContextModel()` hooks (within [core/hooks](core/hooks)) for more information.

Along with the performance benefits and the ability to use React hooks, Hoist functional components
are designed to read and write their models via context. This allows a much less verbose
specification of component element trees.

Note that **Class-based Components remain fully supported** (by both Hoist and React) using the
familiar `@HoistComponent` decorator, but transitioning to functional components within Hoist apps
is now strongly encouraged. In particular note that Class-based Components will *not* be able to
leverage the context for model support discussed above.

### 🎁 New Features

* Resizable panels now default to not redrawing their content when resized until the resize bar is
  dropped. This offers an improved user experience for most situations, especially when layouts are
  complex. To re-enable the previous dynamic behavior, set `PanelModel.resizeWhileDragging: true`.
* The default text input shown by `XH.prompt()` now has `selectOnFocus: true` and will confirm the
  user's entry on an `<enter>` keypress (same as clicking 'OK').
* `stringExcludes` function added to form validation constraints. This allows an input value to
  block specific characters or strings, e.g. no slash "/" in a textInput for a filename.
* `constrainAll` function added to form validation constraints. This takes another constraint as its
  only argument, and applies that constraint to an array of values, rather than just to one value.
  This is useful for applying a constraint to inputs that produce arrays, such as tag pickers.
* `DateInput` now accepts LocalDates as `value`, `minDate` and `maxDate` props.
* `RelativeTimestamp` now accepts a `bind` prop to specify a model field name from which it can pull
  its timestamp. The model itself can either be passed as a prop or (better) sourced automatically
  from the parent context. Developers are encouraged to take this change to minimize re-renders of
  parent components (which often contain grids and other intensive layouts).
* `Record` now has properties and methods for accessing and iterating over children, descendants,
  and ancestors
* `Store` now has methods for retrieving the descendants and ancestors of a given Record

### 💥 Breaking Changes

* **Apps must update their dev dependencies** to the latest `@xh/hoist-dev-utils` package: v4.0+.
  This updates the versions of Babel / Webpack used in builds to their latest / current versions and
  swaps to the updated Babel recommendation of `core-js` for polyfills.
* The `allSettled` function in `@xh/promise` has been removed. Applications using this method should
  use the ECMA standard (stage-2) `Promise.allSettled` instead. This method is now fully available
  in Hoist via bundled polyfills. Note that the standard method returns an array of objects of the
  form `{status: [rejected|fulfilled], ...}`, rather than `{state: [rejected|fulfilled], ...}`.
* The `containerRef` argument for `XH.toast()` should now be a DOM element. Component instances are
  no longer supported types for this value. This is required to support functional Components
  throughout the toolkit.
* Apps that need to prevent a `StoreFilterField` from binding to a `GridModel` in context, need to
  set the `store` or `gridModel` property explicitly to null.
* The Blueprint non-standard decorators `ContextMenuTarget` and `HotkeysTarget` are no longer
  supported. Use the new hooks `useContextMenu()` and `useHotkeys()` instead. For convenience, this
  functionality has also been made available directly on `Panel` via the `contextMenu` and `hotkeys`
  props.
* `DataView` and `DataViewModel` have been moved from `/desktop/cmp/dataview` to the cross-platform
  package `/cmp/dataview`.
* `isReactElement` has been removed. Applications should use the native React API method
  `React.isValidElement` instead.

### ⚙️ Technical

* `createObservableRef()` is now available in `@xh/hoist/utils/react` package. Use this function for
  creating refs that are functionally equivalent to refs created with `React.createRef()`, yet fully
  observable. With this change the `Ref` class in the same package is now obsolete.
* Hoist now establishes a proper react "error boundary" around all application code. This means that
  errors throw when rendering will be caught and displayed in the standard Hoist exception dialog,
  and stack traces for rendering errors should be significantly less verbose.
* Not a Hoist feature, exactly, but the latest version of `@xh/hoist-dev-utils` (see below) enables
  support for the `optional chaining` (aka null safe) and `nullish coalescing` operators via their
  Babel proposal plugins. Developers are encouraged to make good use of the new syntax below:
  * conditional-chaining: `let foo = bar?.baz?.qux;`
  * nullish coalescing: `let foo = bar ?? 'someDefaultValue';`

### 🐞 Bug Fixes

* Date picker month and year controls will now work properly in `localDate` mode. (Previously would
  reset to underlying value.)
* Individual `Buttons` within a `ButtonGroupInput` will accept a disabled prop while continuing to
  respect the overall `ButtonGroupInput`'s disabled prop.
* Raised z-index level of AG-Grid tooltip to ensure tooltips for AG-Grid context menu items appear
  above the context menu.

### 📚 Libraries

* @blueprintjs/core `3.18 -> 3.19`
* @blueprintjs/datetime `3.12 -> 3.14`
* @fortawesome/fontawesome-pro `5.10 -> 5.11`
* @xh/hoist-dev-utils `3.8 -> 4.3` (multiple transitive updates to build tooling)
* ag-grid `21.1 -> 21.2`
* highcharts `7.1 -> 7.2`
* mobx `5.13 -> 5.14`
* react-transition-group `4.2 -> 4.3`
* rsvp (removed)
* store2 `2.9 -> 2.10`

[Commit Log](https://github.com/xh/hoist-react/compare/v27.1.0...v28.0.0)

## v27.1.0 - 2019-09-05

### 🎁 New Features

* `Column.exportFormat` can now be a function, which supports setting Excel formats on a per-cell
  (vs. entire column) basis by returning a conditional `exportFormat` based upon the value and / or
  record.
  * ⚠️ Note that per-cell formatting _requires_ that apps update their server to use hoist-core
    v6.3.0+ to work, although earlier versions of hoist-core _are_ backwards compatible with the
    pre-existing, column-level export formatting.
* `DataViewModel` now supports a `sortBy` config. Accepts the same inputs as `GridModel.sortBy`,
  with the caveat that only a single-level sort is supported at this time.

[Commit Log](https://github.com/xh/hoist-react/compare/v27.0.1...v27.1.0)

## v27.0.1 - 2019-08-26

### 🐞 Bug Fixes

* Fix to `Store.clear()` and `GridModel.clear()`, which delegates to the same (#1324).

[Commit Log](https://github.com/xh/hoist-react/compare/v27.0.0...v27.0.1)

## v27.0.0 - 2019-08-23

### 🎁 New Features

* A new `LocalDate` class has been added to the toolkit. This class provides client-side support for
  "business" or "calendar" days that do not have a time component. It is an immutable class that
  supports '==', '<' and '>', as well as a number of convenient manipulation functions. Support for
  the `LocalDate` class has also been added throughout the toolkit, including:
  * `Field.type` now supports an additional `localDate` option for automatic conversion of server
    data to this type when loading into a `Store`.
  * `fetchService` is aware of this class and will automatically serialize all instances of it for
    posting to the server. ⚠ NOTE that along with this change, `fetchService` and its methods such
    as `XH.fetchJson()` will now serialize regular JS Date objects as ms timestamps when provided in
    params. Previously Dates were serialized in their default `toString()` format. This would be a
    breaking change for an app that relied on that default Date serialization, but it was made for
    increased symmetry with how Hoist JSON-serializes Dates and LocalDates on the server-side.
  * `DateInput` can now be used to seamlessly bind to a `LocalDate` as well as a `Date`. See its new
    prop of `valueType` which can be set to `localDate` or `date` (default).
  * A new `localDateCol` config has been added to the `@xh/hoist/grid/columns` package with
    standardized rendering and formatting.
* New `TreeMap` and `SplitTreeMap` components added, to render hierarchical data in a configurable
  TreeMap visualization based on the Highcharts library. Supports optional binding to a GridModel,
  which syncs selection and expand / collapse state.
* `Column` gets a new `highlightOnChange` config. If true, the grid will highlight the cell on each
  change by flashing its background. (Currently this is a simple on/off config - future iterations
  could support a function variant or other options to customize the flash effect based on the
  old/new values.) A new CSS var `--xh-grid-cell-change-bg-highlight` can be used to customize the
  color used, app-wide or scoped to a particular grid selector. Note that columns must *not* specify
  `rendererIsComplex` (see below) if they wish to enable the new highlight flag.

### 💥 Breaking Changes

* The updating of `Store` data has been reworked to provide a simpler and more powerful API that
  allows for the applications of additions, deletions, and updates in a single transaction:
  * The signature of `Store.updateData()` has been substantially changed, and is now the main entry
    point for all updates.
  * `Store.removeRecords()` has been removed. Use `Store.updateData()` instead.
  * `Store.addData()` has been removed. Use `Store.updateData()` instead.
* `Column` takes an additional property `rendererIsComplex`. Application must set this flag to
  `true` to indicate if a column renderer uses values other than its own bound field. This change
  provides an efficiency boost by allowing ag-Grid to use its default change detection instead of
  forcing a cell refresh on any change.

### ⚙️ Technical

* `Grid` will now update the underlying ag-Grid using ag-Grid transactions rather than relying on
  agGrid `deltaRowMode`. This is intended to provide the best possible grid performance and
  generally streamline the use of the ag-Grid Api.

### 🐞 Bug Fixes

* Panel resize events are now properly throttled, avoiding extreme lagginess when resizing panels
  that contain complex components such as big grids.
* Workaround for issues with the mobile Onsen toolkit throwing errors while resetting page stack.
* Dialogs call `doCancel()` handler if cancelled via `<esc>` keypress.

### 📚 Libraries

* @xh/hoist-dev-utils `3.7 -> 3.8`
* qs `6.7 -> 6.8`
* store2 `2.8 -> 2.9`

[Commit Log](https://github.com/xh/hoist-react/compare/v26.0.1...v27.0.0)

## v26.0.1 - 2019-08-07

### 🎁 New Features

* **WebSocket support** has been added in the form of `XH.webSocketService` to establish and
  maintain a managed websocket connection with the Hoist UI server. This is implemented on the
  client via the native `WebSocket` object supported by modern browsers and relies on the
  corresponding service and management endpoints added to Hoist Core v6.1.
  * Apps must declare `webSocketsEnabled: true` in their `AppSpec` configuration to enable this
    overall functionality on the client.
  * Apps can then subscribe via the new service to updates on a requested topic and will receive any
    inbound messages for that topic via a callback.
  * The service will monitor the socket connection with a regular heartbeat and attempt to
    re-establish if dropped.
  * A new admin console snap-in provides an overview of connected websocket clients.
* The `XH.message()` and related methods such as `XH.alert()` now support more flexible
  `confirmProps` and `cancelProps` configs, each of which will be passed to their respective button
  and merged with suitable defaults. Allows use of the new `autoFocus` prop with these preconfigured
  dialogs.
  * By default, `XH.alert()` and `XH.confirm()` will auto focus the confirm button for user
    convenience.
  * The previous text/intent configs have been deprecated and the message methods will log a console
    warning if they are used (although it will continue to respect them to aid transitioning to the
    new configs).
* `GridModel` now supports a `copyCell` context menu action. See `StoreContextMenu` for more
  details.
* New `GridCountLabel` component provides an alternative to existing `StoreCountLabel`, outputting
  both overall record count and current selection count in a configurable way.
* The `Button` component accepts an `autoFocus` prop to attempt to focus on render.
* The `Checkbox` component accepts an `autoFocus` prop to attempt to focus on render.

### 💥 Breaking Changes

* `StoreCountLabel` has been moved from `/desktop/cmp/store` to the cross-platform package
  `/cmp/store`. Its `gridModel` prop has also been removed - usages with grids should likely switch
  to the new `GridCountLabel` component, noted above and imported from `/cmp/grid`.
* The API for `ClipboardButton` and `ClipboardMenuItem` has been simplified, and made implementation
  independent. Specify a single `getCopyText` function rather than the `clipboardSpec`.
  (`clipboardSpec` is an artifact from the removed `clipboard` library).
* The `XH.prompt()` and `XH.message()` input config has been updated to work as documented, with any
  initial/default value for the input sourced from `input.initialValue`. Was previously sourced from
  `input.value` (#1298).
* ChartModel `config` has been deprecated. Please use `highchartsConfig` instead.

### 🐞 Bug Fixes

* The `Select.selectOnFocus` prop is now respected when used in tandem with `enableCreate` and/or
  `queryFn` props.
* `DateInput` popup _will_ now close when input is blurred but will _not_ immediately close when
  `enableTextInput` is `false` and a month or year is clicked (#1293).
* Buttons within a grid `actionCol` now render properly in compact mode, without clipping/overflow.

### ⚙️ Technical

* `AgGridModel` will now throw an exception if any of its methods which depend on ag-Grid state are
  called before the grid has been fully initialized (ag-Grid onGridReady event has fired).
  Applications can check the new `isReady` property on `AgGridModel` before calling such methods to️️
  verify the grid is fully initialized.

### 📚 Libraries

* @blueprintjs/core `3.17 -> 3.18`
* @blueprintjs/datetime `3.11 -> 3.12`
* @fortawesome/fontawesome `5.9 -> 5.10`
* ag-grid `21.0.1 -> 21.1.1`
* store2 `2.7 -> 2.8`
* The `clipboard` library has been replaced with the simpler `clipboard-copy` library.

[Commit Log](https://github.com/xh/hoist-react/compare/v25.2.0...v26.0.1)

## v25.2.0 - 2019-07-25

### 🎁 New Features

* `RecordAction` supports a new `secondaryText` property. When used for a Grid context menu item,
  this text appears on the right side of the menu item, usually used for displaying the shortcut key
  associated with an action.

### 🐞 Bug Fixes

* Fixed issue with loopy behavior when using `Select.selectOnFocus` and changing focus
  simultaneously with keyboard and mouse.

[Commit Log](https://github.com/xh/hoist-react/compare/v25.1.0...v25.2.0)

## v25.1.0 - 2019-07-23

### 🎁 New Features

* `JsonInput` includes buttons for toggling showing in a full-screen dialog window. Also added a
  convenience button to auto-format `JsonInput's` content.
* `DateInput` supports a new `enableTextInput` prop. When this property is set to false, `DateInput`
  will be entirely driven by the provided date picker. Additionally, `DateInput` styles have been
  improved for its various modes to more clearly convey its functionality.
* `ExportButton` will auto-disable itself if bound to an empty `GridModel`. This helper button will
  now also throw a console warning (to alert the developer) if `gridModel.enableExport != true`.

### ⚙️ Technical

* Classes decorated with `@LoadSupport` will now throw an exception out of their provided
  `loadAsync()` method if called with a parameter that's not a plain object (i.e. param is clearly
  not a `LoadSpec`). Note this might be a breaking change, in so far as it introduces additional
  validation around this pre-existing API requirement.
* Requirements for the `colorSpec` option passed to Hoist number formatters have been relaxed to
  allow partial definitions such that, for example, only negative values may receive the CSS class
  specified, without having to account for positive value styling.

### 🐞 Bug Fixes

* `RestFormModel` now submits dirty fields only when editing a record, as intended (#1245).
* `FormField` will no longer override the disabled prop of its child input if true (#1262).

### 📚 Libraries

* mobx `5.11 -> 5.13`
* Misc. patch-level updates

[Commit Log](https://github.com/xh/hoist-react/compare/v25.0.0...v25.1.0)

## v25.0.0 - 2019-07-16

### 🎁 New Features

* `Column` accepts a new `comparator` callback to customize how column cell values are sorted by the
  grid.
* Added `XH.prompt()` to show a simple message popup with a built-in, configurable HoistInput. When
  submitted by the user, its callback or resolved promise will include the input's value.
* `Select` accepts a new `selectOnFocus` prop. The behaviour is analogous to the `selectOnFocus`
  prop already in `TextInput`, `TextArea` and `NumberInput`.

### 💥 Breaking Changes

* The `fmtPercent` and `percentRenderer` methods will now multiply provided value by 100. This is
  consistent with the behavior of Excel's percentage formatting and matches the expectations of
  `ExportFormat.PCT`. Columns that were previously using `exportValue: v => v/100` as a workaround
  to the previous renderer behavior should remove this line of code.
* `DimensionChooserModel`'s `historyPreference` config has been renamed `preference`. It now
  supports saving both value and history to the same preference (existing history preferences will
  be handled).

[Commit Log](https://github.com/xh/hoist-react/compare/v24.2.0...v25.0.0)

## v24.2.0 - 2019-07-08

### 🎁 New Features

* `GridModel` accepts a new `colDefaults` configuration. Defaults provided via this object will be
  merged (deeply) into all column configs as they are instantiated.
* New `Panel.compactHeader` and `DockContainer.compactHeaders` props added to enable more compact
  and space efficient styling for headers in these components.
  * ⚠️ Note that as part of this change, internal panel header CSS class names changed slightly -
    apps that were targeting these internal selectors would need to adjust. See
    desktop/cmp/panel/impl/PanelHeader.scss for the relevant updates.
* A new `exportOptions.columns` option on `GridModel` replaces `exportOptions.includeHiddenCols`.
  The updated and more flexible config supports special strings 'VISIBLE' (default), 'ALL', and/or a
  list of specific colIds to include in an export.
  * To avoid immediate breaking changes, GridModel will log a warning on any remaining usages of
    `includeHiddenCols` but auto-set to `columns: 'ALL'` to maintain the same behavior.
* Added new preference `xhShowVersionBar` to allow more fine-grained control of when the Hoist
  version bar is showing. It defaults to `auto`, preserving the current behavior of always showing
  the footer to Hoist Admins while including it for non-admins *only* in non-production
  environments. The pref can alternatively be set to 'always' or 'never' on a per-user basis.

### 📚 Libraries

* @blueprintjs/core `3.16 -> 3.17`
* @blueprintjs/datetime `3.10 -> 3.11`
* mobx `5.10 -> 5.11`
* react-transition-group `2.8 -> 4.2`

[Commit Log](https://github.com/xh/hoist-react/compare/v24.1.1...v24.2.0)

## v24.1.1 - 2019-07-01

### 🐞 Bug Fixes

* Mobile column chooser internal layout/sizing fixed when used in certain secure mobile browsers.

[Commit Log](https://github.com/xh/hoist-react/compare/v24.1.0...v24.1.1)

## v24.1.0 - 2019-07-01

### 🎁 New Features

* `DateInput.enableClear` prop added to support built-in button to null-out a date input's value.

### 🐞 Bug Fixes

* The `Select` component now properly shows all options when the pick-list is re-shown after a
  change without first blurring the control. (Previously this interaction edge case would only show
  the option matching the current input value.) #1198
* Mobile mask component `onClick` callback prop restored - required to dismiss mobile menus when not
  tapping a menu option.
* When checking for a possible expired session within `XH.handleException()`, prompt for app login
  only for Ajax requests made to relative URLs (not e.g. remote APIs accessed via CORS). #1189

### ✨ Style

* Panel splitter collapse button more visible in dark theme. CSS vars to customize further fixed.
* The mobile app menu button has been moved to the right side of the top appBar, consistent with its
  placement in desktop apps.

### 📚 Libraries

* @blueprintjs/core `3.15 -> 3.16`
* @blueprintjs/datetime `3.9 -> 3.10`
* codemirror `5.47 -> 5.48`
* mobx `6.0 -> 6.1`

[Commit Log](https://github.com/xh/hoist-react/compare/v24.0.0...v24.1.0)

## v24.0.0 - 2019-06-24

### 🎁 New Features

#### Data

* A `StoreFilter` object has been introduced to the data API. This allows `Store` and
  `StoreFilterField` to support the ability to conditionally include all children when filtering
  hierarchical data stores, and could support additional filtering customizations in the future.
* `Store` now provides a `summaryRecord` property which can be used to expose aggregated data for
  the data it contains. The raw data for this record can be provided to `loadData()` and
  `updateData()` either via an explicit argument to these methods, or as the root node of the raw
  data provided (see `Store.loadRootAsSummary`).
* The `StoreFilterField` component accepts new optional `model` and `bind` props to allow control of
  its text value from an external model's observable.
* `pwd` is now a new supported type of `Field` in the `@xh/hoist/core/data` package.

#### Grid

* `GridModel` now supports a `showSummary` config which can be used to display its store's
  summaryRecord (see above) as either a pinned top or bottom row.
* `GridModel` also adds a `enableColumnPinning` config to enable/disable user-driven pinning. On
  desktop, if enabled, users can pin columns by dragging them to the left or right edges of the grid
  (the default ag-Grid gesture). Column pinned state is now also captured and maintained by the
  overall grid state system.
* The desktop column chooser now options in a non-modal popover when triggered from the standard
  `ColChooserButton` component. This offers a quicker and less disruptive alternative to the modal
  dialog (which is still used when launched from the grid context menu). In this popover mode,
  updates to columns are immediately reflected in the underlying grid.
* The mobile `ColChooser` has been improved significantly. It now renders displayed and available
  columns as two lists, allowing drag and drop between to update the visibility and ordering. It
  also provides an easy option to toggle pinning the first column.
* `DimensionChooser` now supports an optional empty / ungrouped configuration with a value of `[]`.
  See `DimensionChooserModel.enableClear` and `DimensionChooser.emptyText`.

#### Other Features

* Core `AutoRefreshService` added to trigger an app-wide data refresh on a configurable interval, if
  so enabled via a combination of soft-config and user preference. Auto-refresh relies on the use of
  the root `RefreshContextModel` and model-level `LoadSupport`.
* A new `LoadingIndicator` component is available as a more minimal / unobtrusive alternative to a
  modal mask. Typically configured via a new `Panel.loadingIndicator` prop, the indicator can be
  bound to a `PendingTaskModel` and will automatically show/hide a spinner and/or custom message in
  an overlay docked to the corner of the parent Panel.
* `DateInput` adds support for new `enablePicker` and `showPickerOnFocus` props, offering greater
  control over when the calendar picker is shown. The new default behaviour is to not show the
  picker on focus, instead showing it via a built-in button.
* Transitions have been disabled by default on desktop Dialog and Popover components (both are from
  the Blueprint library) and on the Hoist Mask component. This should result in a snappier user
  experience, especially when working on remote / virtual workstations. Any in-app customizations to
  disable or remove transitions can now be removed in favor of this toolkit-wide change.
* Added new `@bindable.ref` variant of the `@bindable` decorator.

### 💥 Breaking Changes

* Apps that defined and initialized their own `AutoRefreshService` service or functionality should
  leverage the new Hoist service if possible. Apps with a pre-existing custom service of the same
  name must either remove in favor of the new service or - if they have special requirements not
  covered by the Hoist implementation - rename their own service to avoid a naming conflict.
* The `StoreFilterField.onFilterChange` callback will now be passed a `StoreFilter`, rather than a
  function.
* `DateInput` now has a calendar button on the right side of the input which is 22 pixels square.
  Applications explicitly setting width or height on this component should ensure that they are
  providing enough space for it to display its contents without clipping.

### 🐞 Bug Fixes

* Performance for bulk grid selections has been greatly improved (#1157)
* Toolbars now specify a minimum height (or width when vertical) to avoid shrinking unexpectedly
  when they contain only labels or are entirely empty (but still desired to e.g. align UIs across
  multiple panels). Customize if needed via the new `--xh-tbar-min-size` CSS var.
* All Hoist Components that accept a `model` prop now have that properly documented in their
  prop-types.
* Admin Log Viewer no longer reverses its lines when not in tail mode.

### ⚙️ Technical

* The `AppSpec` config passed to `XH.renderApp()` now supports a `clientAppCode` value to compliment
  the existing `clientAppName`. Both values are now optional and defaulted from the project-wide
  `appCode` and `appName` values set via the project's Webpack config. (Note that `clientAppCode` is
  referenced by the new `AutoRefreshService` to support configurable auto-refresh intervals on a
  per-app basis.)

### 📚 Libraries

* ag-grid `20.0 -> 21.0`
* react-select `2.4 -> 3.0`
* mobx-react `5.4 -> 6.0.3`
* font-awesome `5.8 -> 5.9`
* react-beautiful-dnd `10.1.1 -> 11.0.4`

[Commit Log](https://github.com/xh/hoist-react/compare/v23.0.0...v24.0.0)

## v23.0.0 - 2019-05-30

### 🎁 New Features

* `GridModel` now accepts a config of `cellBorders`, similar to `rowBorders`
* `Panel.tbar` and `Panel.bbar` props now accept an array of Elements and will auto-generate a
  `Toolbar` to contain them, avoiding the need for the extra import of `toolbar()`.
* New functions `withDebug` and `withShortDebug` have been added to provide a terse syntax for
  adding debug messages that track the execution of specific blocks of code.
* `XH.toast()` now supports an optional `containerRef` argument that can be used for anchoring a
  toast within another component (desktop only). Can be used to display more targeted toasts within
  the relevant section of an application UI, as opposed to the edge of the screen.
* `ButtonGroupInput` accepts a new `enableClear` prop that allows the active / depressed button to
  be unselected by pressing it again - this sets the value of the input as a whole to `null`.
* Hoist Admins now always see the VersionBar in the footer.
* `Promise.track` now accepts an optional `omit` config that indicates when no tracking will be
  performed.
* `fmtNumber` now accepts an optional `prefix` config that prepends immediately before the number,
  but after the sign (`+`, `-`).
* New utility methods `forEachAsync()` and `whileAsync()` have been added to allow non-blocking
  execution of time-consuming loops.

### 💥 Breaking Changes

* The `AppOption.refreshRequired` config has been renamed to `reloadRequired` to better match the
  `XH.reloadApp()` method called to reload the entire app in the browser. Any options defined by an
  app that require it to be fully reloaded should have this renamed config set to `true`.
* The options dialog will now automatically trigger an app-wide data _refresh_ via
  `XH.refreshAppAsync()` if options have changed that don't require a _reload_.
* The `EventSupport` mixin has been removed. There are no known uses of it and it is in conflict
  with the overall reactive structure of the hoist-react API. If your app listens to the
  `appStateChanged`, `prefChange` or `prefsPushed` events you will need to adjust accordingly.

### 🐞 Bug Fixes

* `Select` will now let the user edit existing text in conditions where it is expected to be
  editable. #880
* The Admin "Config Differ" tool has been updated to reflect changes to `Record` made in v22. It is
  once again able to apply remote config values.
* A `Panel` with configs `resizable: true, collapsible: false` now renders with a splitter.
* A `Panel` with no `icon`, `title`, or `headerItems` will not render a blank header.
* `FileChooser.enableMulti` now behaves as one might expect -- true to allow multiple files in a
  single upload. Previous behavior (the ability to add multiple files to dropzone) is now controlled
  by `enableAddMulti`.

[Commit Log](https://github.com/xh/hoist-react/compare/v22.0.0...v23.0.0)


## v22.0.0 - 2019-04-29

### 🎁 New Features

* A new `DockContainer` component provides a user-friendly way to render multiple child components
  "docked" to its bottom edge. Each child view is rendered with a configurable header and controls
  to allow the user to expand it, collapse it, or optionally "pop it out" into a modal dialog.
* A new `AgGrid` component provides a much lighter Hoist wrapper around ag-Grid while maintaining
  consistent styling and layout support. This allows apps to use any features supported by ag-Grid
  without conflicting with functionality added by the core Hoist `Grid`.
  * Note that this lighter wrapper lacks a number of core Hoist features and integrations, including
    store support, grid state, enhanced column and renderer APIs, absolute value sorting, and more.
  * An associated `AgGridModel` provides access to to the ag-Grid APIs, minimal styling configs, and
    several utility methods for managing Grid state.
* Added `GridModel.groupSortFn` config to support custom group sorting (replaces any use of
  `agOptions.defaultGroupSortComparator`).
* The `Column.cellClass` and `Column.headerClass` configs now accept functions to dynamically
  generate custom classes based on the Record and/or Column being rendered.
* The `Record` object now provides an additional getter `Record.allChildren` to return all children
  of the record, irrespective of the current filter in place on the record's store. This supplements
  the existing `Record.children` getter, which returns only the children meeting the filter.

### 💥 Breaking Changes

* The class `LocalStore` has been renamed `Store`, and is now the main implementation and base class
  for Store Data. The extraneous abstract superclass `BaseStore` has been removed.
* `Store.dataLastUpdated` had been renamed `Store.lastUpdated` on the new class and is now a simple
  timestamp (ms) rather than a Javascript Date object.
* The constructor argument `Store.processRawData` now expects a function that *returns* a modified
  object with the necessary edits. This allows implementations to safely *clone* the raw data rather
  than mutating it.
* The method `Store.removeRecord` has been replaced with the method `Store.removeRecords`. This will
  facilitate efficient bulk deletes.

### ⚙️ Technical

* `Grid` now performs an important performance workaround when loading a new dataset that would
  result in the removal of a significant amount of existing records/rows. The underlying ag-Grid
  component has a serious bottleneck here (acknowledged as AG-2879 in their bug tracker). The Hoist
  grid wrapper will now detect when this is likely and proactively clear all data using a different
  API call before loading the new dataset.
* The implementations `Store`, `RecordSet`, and `Record` have been updated to more efficiently
  re-use existing record references when loading, updating, or filtering data in a store. This keeps
  the Record objects within a store as stable as possible, and allows additional optimizations by
  ag-Grid and its `deltaRowDataMode`.
* When loading raw data into store `Record`s, Hoist will now perform additional conversions based on
  the declared `Field.type`. The unused `Field.nullable` has been removed.
* `LocalStorageService` now uses both the `appCode` and current username for its namespace key,
  ensuring that e.g. local prefs/grid state are not overwritten across multiple app users on one OS
  profile, or when admin impersonation is active. The service will automatically perform a one-time
  migration of existing local state from the old namespace to the new. #674
* `elem` no longer skips `null` children in its calls to `React.createElement()`. These children may
  play the role of placeholders when using conditional rendering, and skipping them was causing
  React to trigger extra re-renders. This change further simplifies Hoist's element factory and
  removes an unnecessary divergence with the behavior of JSX.


### 🐞 Bug Fixes

* `Grid` exports retain sorting, including support for absolute value sorting. #1068
* Ensure `FormField`s are keyed with their model ID, so that React can properly account for dynamic
  changes to fields within a form. #1031
* Prompt for app refresh in (rare) case of mismatch between client and server-side session user.
  (This can happen during impersonation and is defended against in server-side code.) #675

[Commit Log](https://github.com/xh/hoist-react/compare/v21.0.2...v22.0.0)

## v21.0.2 - 2019-04-05

### 📚 Libraries

* Rollback ag-Grid to v20.0.0 after running into new performance issues with large datasets and
  `deltaRowDataMode`. Updates to tree filtering logic, also related to grid performance issues with
  filtered tree results returning much larger record counts.

## v21.0.0 - 2019-04-04

### 🎁 New Features

* `FetchService` fetch methods now accept a plain object as the `headers` argument. These headers
  will be merged with the default headers provided by FetchService.
* An app can also now specify default headers to be sent with every fetch request via
  `XH.fetchService.setDefaultHeaders()`. You can pass either a plain object, or a closure which
  returns one.
* `Grid` supports a new `onGridReady` prop, allowing apps to hook into the ag-Grid event callback
  without inadvertently short-circuiting the Grid's own internal handler.

### 💥 Breaking Changes

* The shortcut getter `FormModel.isNotValid` was deemed confusing and has been removed from the API.
  In most cases applications should use `!FormModel.isValid` instead; this expression will return
  `false` for the `Unknown` as well as the `NotValid` state. Applications that wish to explicitly
  test for the `NotValid` state should use the `validationState` getter.
* Multiple HoistInputs have changed their `onKeyPress` props to `onKeyDown`, including TextInput,
  NumberInput, TextArea & SearchInput. The `onKeyPress` event has been deprecated in general and has
  limitations on which keys will trigger the event to fire (i.e. it would not fire on an arrow
  keypress).
* FetchService's fetch methods no longer support `contentType` parameter. Instead, specify a custom
  content-type by setting a 'Content-Type' header using the `headers` parameter.
* FetchService's fetch methods no longer support `acceptJson` parameter. Instead, pass an {"Accept":
  "application/json"} header using the `headers` parameter.

### ✨ Style

* Black point + grid colors adjusted in dark theme to better blend with overall blue-gray tint.
* Mobile styles have been adjusted to increase the default font size and grid row height, in
  addition to a number of other smaller visual adjustments.

### 🐞 Bug Fixes

* Avoid throwing React error due to tab / routing interactions. Tab / routing / state support
  generally improved. (#1052)
* `GridModel.selectFirst()` improved to reliably select first visible record even when one or more
  groupBy levels active. (#1058)

### 📚 Libraries

* ag-Grid `~20.1 -> ~20.2` (fixes ag-grid sorting bug with treeMode)
* @blueprint/core `3.14 -> 3.15`
* @blueprint/datetime `3.7 -> 3.8`
* react-dropzone `10.0 -> 10.1`
* react-transition-group `2.6 -> 2.8`

[Commit Log](https://github.com/xh/hoist-react/compare/v20.2.1...v21.0.0)

## v20.2.1 - 2019-03-28

* Minor tweaks to grid styles - CSS var for pinned column borders, drop left/right padding on
  center-aligned grid cells.

[Commit Log](https://github.com/xh/hoist-react/compare/v20.2.0...v20.2.1)

## v20.2.0 - 2019-03-27

### 🎁 New Features

* `GridModel` exposes three new configs - `rowBorders`, `stripeRows`, and `showCellFocus` - to
  provide additional control over grid styling. The former `Grid` prop `showHover` has been
  converted to a `GridModel` config for symmetry with these other flags and more efficient
  re-rendering. Note that some grid-related CSS classes have also been modified to better conform to
  the BEM approach used elsewhere - this could be a breaking change for apps that keyed off of
  certain Hoist grid styles (not expected to be a common case).
* `Select` adds a `queryBuffer` prop to avoid over-eager calls to an async `queryFn`. This buffer is
  defaulted to 300ms to provide some out-of-the-box debouncing of keyboard input when an async query
  is provided. A longer value might be appropriate for slow / intensive queries to a remote API.

### 🐞 Bug Fixes

* A small `FormField.labelWidth` config value will now be respected, even if it is less than the
  default minWidth of 80px.
* Unnecessary re-renders of inactive tab panels now avoided.
* `Grid`'s filter will now be consistently applied to all tree grid records. Previously, the filter
  skipped deeply nested records under specific conditions.
* `Timer` no longer requires its `runFn` to be a promise, as it briefly (and unintentionally) did.
* Suppressed default browser resize handles on `textarea`.

[Commit Log](https://github.com/xh/hoist-react/compare/v20.1.1...v20.2.0)

## v20.1.1 - 2019-03-27

### 🐞 Bug Fixes

* Fix form field reset so that it will call computeValidationAsync even if revalidation is not
  triggered because the field's value did not change when reset.

[Commit Log](https://github.com/xh/hoist-react/compare/v20.1.0...v20.1.1)


## v20.1.0 - 2019-03-14

### 🎁 New Features

* Standard app options panel now includes a "Restore Defaults" button to clear all user preferences
  as well as any custom grid state, resetting the app to its default state for that user.

### 🐞 Bug Fixes

* Removed a delay from `HoistInput` blur handling, ensuring `noteBlurred()` is called as soon as the
  element loses focus. This should remove a class of bugs related to input values not flushing into
  their models quickly enough when `commitOnChange: false` and the user moves directly from an input
  to e.g. clicking a submit button. #1023
* Fix to Admin ConfigDiffer tool (missing decorator).

### ⚙️ Technical

* The `GridModel.store` config now accepts a plain object and will internally create a `LocalStore`.
  This store config can also be partially specified or even omitted entirely. GridModel will ensure
  that the store is auto-configured with all fields in configured grid columns, reducing the need
  for app code boilerplate (re)enumerating field names.
* `Timer` class reworked to allow its interval to be adjusted dynamically via `setInterval()`,
  without requiring the Timer to be re-created.

[Commit Log](https://github.com/xh/hoist-react/compare/v20.0.1...v20.1.0)


## v20.0.1 - 2019-03-08

### 🐞 Bug Fixes

* Ensure `RestStore` processes records in a standard way following a save/add operation (#1010).

[Commit Log](https://github.com/xh/hoist-react/compare/v20.0.0...v20.0.1)


## v20.0.0 - 2019-03-06

### 💥 Breaking Changes

* The `@LoadSupport` decorator has been substantially reworked and enhanced from its initial release
  in v19. It is no longer needed on the HoistComponent, but rather should be put directly on the
  owned HoistModel implementing the loading. IMPORTANT NOTE: all models should implement
  `doLoadAsync` rather than `loadAsync`. Please see `LoadSupport` for more information on this
  important change.
* `TabContainer` and `TabContainerModel` are now cross-platform. Apps should update their code to
  import both from `@xh/hoist/cmp/tab`.
* `TabContainer.switcherPosition` has been moved to `TabContainerModel`. Please note that changes to
  `switcherPosition` are not supported on mobile, where the switcher will always appear beneath the
  container.
* The `Label` component from `@xh/hoist/desktop/cmp/input` has been removed. Applications should
  consider using the basic html `label` element instead (or a `FormField` if applicable).
* The `LeftRightChooserModel` constructor no longer accepts a `leftSortBy` and `rightSortBy`
  property. The implementation of these properties was generally broken. Use `leftSorted` and
  `rightSorted` instead.

#### Mobile

* Mobile `Page` has changed - `Pages` are now wrappers around `Panels` that are designed to be used
  with a `NavigationModel` or `TabContainer`. `Page` accepts the same props as `Panel`, meaning uses
  of `loadModel` should be replaced with `mask`.
* The mobile `AppBar` title is static and defaults to the app name. If you want to display page
  titles, it is recommended to use the `title` prop on the `Page`.

### 🎁 New Features

* Enhancements to Model and Component data loading via `@LoadSupport` provides a stronger set of
  conventions and better support for distinguishing between initial loads / auto/background
  refreshes / user- driven refreshes. It also provides new patterns for ensuring application
  Services are refreshed as part of a reworked global refresh cycle.
* RestGridModel supports a new `cloneAction` to take an existing record and open the editor form in
  "add mode" with all editable fields pre-populated from the source record. The action calls
  `prepareCloneFn`, if defined on the RestGridModel, to perform any transform operations before
  rendering the form.
* Tabs in `TabContainerModel` now support an `icon` property on the desktop.
* Charts take a new optional `aspectRatio` prop.
* Added new `Column.headerTooltip` config.
* Added new method `markManaged` on `ManagedSupport`.
* Added new function decorator `debounced`.
* Added new function `applyMixin` providing support for structured creation of class decorators
  (mixins).

#### Mobile

* Column chooser support available for mobile Grids. Users can check/uncheck columns to add/remove
  them from a configurable grid and reorder the columns in the list via drag and drop. Pair
  `GridModel.enableColChooser` with a mobile `colChooserButton` to allow use.
* Added `DialogPage` to the mobile toolkit. These floating pages do not participate in navigation or
  routing, and are used for showing fullscreen views outside of the Navigator / TabContainer
  context.
* Added `Panel` to the mobile toolkit, which offers a header element with standardized styling,
  title, and icon, as well as support for top and bottom toolbars.
* The mobile `AppBar` has been updated to more closely match the desktop `AppBar`, adding `icon`,
  `leftItems`, `hideAppMenuButton` and `appMenuButtonProps` props.
* Added routing support to mobile.

### 🐞 Bug Fixes

* The HighCharts wrapper component properly resizes its chart.
* Mobile dimension chooser button properly handles overflow for longer labels.
* Sizing fixes for multi-line inputs such as textArea and jsonInput.
* NumberInput calls a `onKeyPress` prop if given.
* Layout fixes on several admin panels and detail popups.

### 📚 Libraries

* @blueprintjs/core `3.13 -> 3.14`
* @xh/hoist-dev-utils `3.5 -> 3.6`
* ag-Grid `~20.0 -> ~20.1`
* react-dropzone `~8.0 -> ~9.0`
* react-select `~2.3 -> ~2.4`
* router5 `~6.6 -> ~7.0`
* react `~16.7 -> ~16.8`

[Commit Log](https://github.com/xh/hoist-react/compare/v19.0.1...v20.0.0)

## v19.0.1 - 2019-02-12

### 🐞 Bug Fixes

* Additional updates and simplifications to `FormField` sizing of child `HoistInput` elements, for
  more reliable sizing and spacing filling behavior.

[Commit Log](https://github.com/xh/hoist-react/compare/v19.0.0...v19.0.1)


## v19.0.0 - 2019-02-08

### 🎁 New Features

* Added a new architecture for signaling the need to load / refresh new data across either the
  entire app or a section of the component hierarchy. This new system relies on React context to
  minimizes the need for explicit application wiring, and improves support for auto-refresh. See
  newly added decorator `@LoadSupport` and classes/components `RefreshContext`,
  `RefreshContextModel`, and `RefreshContextView` for more info.
* `TabContainerModel` and `TabModel` now support `refreshMode` and `renderMode` configs to allow
  better control over how inactive tabs are mounted/unmounted and how tabs handle refresh requests
  when hidden or (re)activated.
* Apps can implement `getAppOptions()` in their `AppModel` class to specify a set of app-wide
  options that should be editable via a new built-in Options dialog. This system includes built-in
  support for reading/writing options to preferences, or getting/setting their values via custom
  handlers. The toolkit handles the rendering of the dialog.
* Standard top-level app buttons - for actions such as launching the new Options dialog, switching
  themes, launching the admin client, and logging out - have been moved into a new menu accessible
  from the top-right corner of the app, leaving more space for app-specific controls in the AppBar.
* `RecordGridModel` now supports an enhanced `editors` configuration that exposes the full set of
  validation and display support from the Forms package.
* `HoistInput` sizing is now consistently implemented using `LayoutSupport`. All sizable
  `HoistInputs` now have default `width` to ensure a standard display out of the box. `JsonInput`
  and `TextArea` also have default `height`. These defaults can be overridden by declaring explicit
  `width` and `height` values, or unset by setting the prop to `null`.
* `HoistInputs` within `FormFields` will be automatically sized to fill the available space in the
  `FormField`. In these cases, it is advised to either give the `FormField` an explicit size or
  render it in a flex layout.

### 💥 Breaking Changes

* ag-Grid has been updated to v20.0.0. Most apps shouldn't require any changes - however, if you are
  using `agOptions` to set sorting, filtering or resizing properties, these may need to change:

  For the `Grid`, `agOptions.enableColResize`, `agOptions.enableSorting` and `agOptions.enableFilter`
  have been removed. You can replicate their effects by using `agOptions.defaultColDef`. For
  `Columns`, `suppressFilter` has been removed, an should be replaced with `filter: false`.

* `HoistAppModel.requestRefresh` and `TabContainerModel.requestRefresh` have been removed.
  Applications should use the new Refresh architecture described above instead.
* `tabRefreshMode` on TabContainer has been renamed `renderMode`.
* `TabModel.reloadOnShow` has been removed. Set the `refreshMode` property on TabContainerModel or
  TabModel to `TabRefreshMode.ON_SHOW_ALWAYS` instead.
* The mobile APIs for `TabContainerModel`, `TabModel`, and `RefreshButton` have been rewritten to
  more closely mirror the desktop API.
* The API for `RecordGridModel` editors has changed -- `type` is no longer supported. Use
  `fieldModel` and `formField` instead.
* `LocalStore.loadRawData` requires that all records presented to store have unique IDs specified.
  See `LocalStore.idSpec` for more information.

### 🐞 Bug Fixes

* SwitchInput and RadioInput now properly highlight validation errors in `minimal` mode.

### 📚 Libraries

* @blueprintjs/core `3.12 -> 3.13`
* ag-Grid `~19.1.4 -> ~20.0.0`

[Commit Log](https://github.com/xh/hoist-react/compare/v18.1.2...v19.0.0)


## v18.1.2 - 2019-01-30

### 🐞 Bug Fixes

* Grid integrations relying on column visibility (namely export, storeFilterField) now correctly
  consult updated column state from GridModel. #935
* Ensure `FieldModel.initialValue` is observable to ensure that computed dirty state (and any other
  derivations) are updated if it changes. #934
* Fixes to ensure Admin console log viewer more cleanly handles exceptions (e.g. attempting to
  auto-refresh on a log file that has been deleted).

[Commit Log](https://github.com/xh/hoist-react/compare/v18.1.1...v18.1.2)

## v18.1.1 - 2019-01-29

* Grid cell padding can be controlled via a new set of CSS vars and is reduced by default for grids
  in compact mode.
* The `addRecordAsync()` and `saveRecordAsync()` methods on `RestStore` return the updated record.

[Commit Log](https://github.com/xh/hoist-react/compare/v18.1.0...v18.1.1)


## v18.1.0 - 2019-01-28

### 🎁 New Features

* New `@managed` class field decorator can be used to mark a property as fully created/owned by its
  containing class (provided that class has installed the matching `@ManagedSupport` decorator).
  * The framework will automatically pass any `@managed` class members to `XH.safeDestroy()` on
    destroy/unmount to ensure their own `destroy()` lifecycle methods are called and any related
    resources are disposed of properly, notably MobX observables and reactions.
  * In practice, this should be used to decorate any properties on `HoistModel`, `HoistService`, or
    `HoistComponent` classes that hold a reference to a `HoistModel` created by that class. All of
    those core artifacts support the new decorator, `HoistModel` already provides a built-in
    `destroy()` method, and calling that method when an app is done with a Model is an important
    best practice that can now happen more reliably / easily.
* `FormModel.getData()` accepts a new single parameter `dirtyOnly` - pass true to get back only
  fields which have been modified.
* The mobile `Select` component indicates the current value with a ✅ in the drop-down list.
* Excel exports from tree grids now include the matching expand/collapse tree controls baked into
  generated Excel file.

### 🐞 Bug Fixes

* The `JsonInput` component now properly respects / indicates disabled state.

### 📚 Libraries

* Hoist-dev-utils `3.4.1 -> 3.5.0` - updated webpack and other build tool dependencies, as well as
  an improved eslint configuration.
* @blueprintjs/core `3.10 -> 3.12`
* @blueprintjs/datetime `3.5 -> 3.7`
* fontawesome `5.6 -> 5.7`
* mobx `5.8 -> 5.9`
* react-select `2.2 -> 2.3`
* Other patch updates

[Commit Log](https://github.com/xh/hoist-react/compare/v18.0.0...v18.1.0)

## v18.0.0 - 2019-01-15

### 🎁 New Features

* Form support has been substantially enhanced and restructured to provide both a cleaner API and
  new functionality:
  * `FormModel` and `FieldModel` are now concrete classes and provide the main entry point for
    specifying the contents of a form. The `Field` and `FieldSupport` decorators have been removed.
  * Fields and sub-forms may now be dynamically added to FormModel.
  * The validation state of a FormModel is now *immediately* available after construction and
    independent of the GUI. The triggering of the *display* of that state is now a separate process
    triggered by GUI actions such as blur.
  * `FormField` has been substantially reworked to support a read-only display and inherit common
    property settings from its containing `Form`.
  * `HoistInput` has been moved into the `input` package to clarify that these are lower level
    controls and independent of the Forms package.

* `RestGrid` now supports a `mask` prop. RestGrid loading is now masked by default.
* `Chart` component now supports a built-in zoom out gesture: click and drag from right-to-left on
  charts with x-axis zooming.
* `Select` now supports an `enableClear` prop to control the presence of an optional inline clear
  button.
* `Grid` components take `onCellClicked` and `onCellDoubleClicked` event handlers.
* A new desktop `FileChooser` wraps a preconfigured react-dropzone component to allow users to
  easily select files for upload or other client-side processing.

### 💥 Breaking Changes

* Major changes to Form (see above). `HoistInput` imports will also need to be adjusted to move from
  `form` to `input`.
* The name of the HoistInput `field` prop has been changed to `bind`. This change distinguishes the
  lower-level input package more clearly from the higher-level form package which uses it. It also
  more clearly relates the property to the associated `@bindable` annotation for models.
* A `Select` input with `enableMulti = true` will by default no longer show an inline x to clear the
  input value. Use the `enableClear` prop to re-enable.
* Column definitions are exported from the `grid` package. To ensure backwards compatibility,
  replace imports from `@xh/hoist/desktop/columns` with `@xh/hoist/desktop/cmp/grid`.

### 📚 Libraries

* React `~16.6.0 -> ~16.7.0`
* Patch version updates to multiple other dependencies.

[Commit Log](https://github.com/xh/hoist-react/compare/v17.0.0...v18.0.0)

## v17.0.0 - 2018-12-21

### 💥 Breaking Changes

* The implementation of the `model` property on `HoistComponent` has been substantially enhanced:
  * "Local" Models should now be specified on the Component class declaration by simply setting the
    `model` property, rather than the confusing `localModel` property.
  * HoistComponent now supports a static `modelClass` class property. If set, this property will
    allow a HoistComponent to auto-create a model internally when presented with a plain javascript
    object as its `model` prop. This is especially useful in cases like `Panel` and `TabContainer`,
    where apps often need to specify a model but do not require a reference to the model. Those
    usages can now skip importing and instantiating an instance of the component's model class
    themselves.
  * Hoist will now throw an Exception if an application attempts to changes the model on an existing
    HoistComponent instance or presents the wrong type of model to a HoistComponent where
    `modelClass` has been specified.

* `PanelSizingModel` has been renamed `PanelModel`. The class now also has the following new
  optional properties, all of which are `true` by default:
  * `showSplitter` - controls visibility of the splitter bar on the outside edge of the component.
  * `showSplitterCollapseButton` - controls visibility of the collapse button on the splitter bar.
  * `showHeaderCollapseButton` - controls visibility of a (new) collapse button in the header.

* The API methods for exporting grid data have changed and gained new features:
  * Grids must opt-in to export with the `GridModel.enableExport` config.
  * Exporting a `GridModel` is handled by the new `GridExportService`, which takes a collection of
    `exportOptions`. See `GridExportService.exportAsync` for available `exportOptions`.
  * All export entry points (`GridModel.exportAsync()`, `ExportButton` and the export context menu
    items) support `exportOptions`. Additionally, `GridModel` can be configured with default
    `exportOptions` in its config.

* The `buttonPosition` prop on `NumberInput` has been removed due to problems with the underlying
  implementation. Support for incrementing buttons on NumberInputs will be re-considered for future
  versions of Hoist.

### 🎁 New Features

* `TextInput` on desktop now supports an `enableClear` property to allow easy addition of a clear
  button at the right edge of the component.
* `TabContainer` enhancements:
  * An `omit` property can now be passed in the tab configs passed to the `TabContainerModel`
    constructor to conditionally exclude a tab from the container
  * Each `TabModel` can now be retrieved by id via the new `getTabById` method on
    `TabContainerModel`.
  * `TabModel.title` can now be changed at runtime.
  * `TabModel` now supports the following properties, which can be changed at runtime or set via the
    config:
    * `disabled` - applies a disabled style in the switcher and blocks navigation to the tab via
      user click, routing, or the API.
    * `excludeFromSwitcher` - removes the tab from the switcher, but the tab can still be navigated
      to programmatically or via routing.
* `MultiFieldRenderer` `multiFieldConfig` now supports a `delimiter` property to separate
  consecutive SubFields.
* `MultiFieldRenderer` SubFields now support a `position` property, to allow rendering in either the
  top or bottom row.
* `StoreCountLabel` now supports a new 'includeChildren' prop to control whether or not children
  records are included in the count. By default this is `false`.
* `Checkbox` now supports a `displayUnsetState` prop which may be used to display a visually
  distinct state for null values.
* `Select` now renders with a checkbox next to the selected item in its dropdown menu, instead of
  relying on highlighting. A new `hideSelectedOptionCheck` prop is available to disable.
* `RestGridModel` supports a `readonly` property.
* `DimensionChooser`, various `HoistInput` components, `Toolbar` and `ToolbarSeparator` have been
  added to the mobile component library.
* Additional environment enums for UAT and BCP, added to Hoist Core 5.4.0, are supported in the
  application footer.

### 🐞 Bug Fixes

* `NumberInput` will no longer immediately convert its shorthand value (e.g. "3m") into numeric form
  while the user remains focused on the input.
* Grid `actionCol` columns no longer render Button components for each action, relying instead on
  plain HTML / CSS markup for a significant performance improvement when there are many rows and/or
  actions per row.
* Grid exports more reliably include the appropriate file extension.
* `Select` will prevent an `<esc>` keypress from bubbling up to parent components only when its menu
  is open. (In that case, the component assumes escape was pressed to close its menu and captures
  the keypress, otherwise it should leave it alone and let it e.g. close a parent popover).

[Commit Log](https://github.com/xh/hoist-react/compare/v16.0.1...v17.0.0)

## v16.0.1 - 2018-12-12

### 🐞 Bug Fixes

* Fix to FeedbackForm allowing attempted submission with an empty message.

[Commit Log](https://github.com/xh/hoist-react/compare/v16.0.0...v16.0.1)


## v16.0.0

### 🎁 New Features

* Support for ComboBoxes and Dropdowns have been improved dramatically, via a new `Select` component
  based on react-select.
* The ag-Grid based `Grid` and `GridModel` are now available on both mobile and desktop. We have
  also added new support for multi-row/multi-field columns via the new `multiFieldRenderer` renderer
  function.
* The app initialization lifecycle has been restructured so that no App classes are constructed
  until Hoist is fully initialized.
* `Column` now supports an optional `rowHeight` property.
* `Button` now defaults to 'minimal' mode, providing a much lighter-weight visual look-and-feel to
  HoistApps. `Button` also implements `@LayoutSupport`.
* Grouping state is now saved by the grid state support on `GridModel`.
* The Hoist `DimChooser` component has been ported to hoist-react.
* `fetchService` now supports an `autoAbortKey` in its fetch methods. This can be used to
  automatically cancel obsolete requests that have been superseded by more recent variants.
* Support for new `clickableLabel` property on `FormField`.
* `RestForm` now supports a read-only view.
* Hoist now supports automatic tracking of app/page load times.

### 💥 Breaking Changes

* The new location for the cross-platform grid component is `@xh/hoist/cmp/grid`. The `columns`
  package has also moved under a new sub-package in this location.
* Hoist top-level App Structure has changed in order to improve consistency of the Model-View
  conventions, to improve the accessibility of services, and to support the improvements in app
  initialization mentioned above:
  - `XH.renderApp` now takes a new `AppSpec` configuration.
  - `XH.app` is now `XH.appModel`.
  - All services are installed directly on `XH`.
  - `@HoistApp` is now `@HoistAppModel`
* `RecordAction` has been substantially refactored and improved. These are now typically immutable
  and may be shared.
  - `prepareFn` has been replaced with a `displayFn`.
  - `actionFn` and `displayFn` now take a single object as their parameter.
* The `hide` property on `Column` has been changed to `hidden`.
* The `ColChooserButton` has been moved from the incorrect location `@xh/hoist/cmp/grid` to
  `@xh/hoist/desktop/cmp/button`. This is a desktop-only component. Apps will have to adjust these
  imports.
* `withDefaultTrue` and `withDefaultFalse` in `@xh/hoist/utils/js` have been removed. Use
  `withDefault` instead.
* `CheckBox` has been renamed `Checkbox`


### ⚙️ Technical

* ag-Grid has been upgraded to v19.1
* mobx has been upgraded to v5.6
* React has been upgraded to v16.6
* Allow browsers with proper support for Proxy (e.g Edge) to access Hoist Applications.


### 🐞 Bug Fixes

* Extensive. See full change list below.

[Commit Log](https://github.com/xh/hoist-react/compare/v15.1.2...v16.0.0)


## v15.1.2

🛠 Hotfix release to MultiSelect to cap the maximum number of options rendered by the drop-down
list. Note, this component is being replaced in Hoist v16 by the react-select library.

[Commit Log](https://github.com/xh/hoist-react/compare/v15.1.1...v15.1.2)

## v15.1.1

### 🐞 Bug Fixes

* Fix to minimal validation mode for FormField disrupting input focus.
* Fix to JsonInput disrupting input focus.

### ⚙️ Technical

* Support added for TLBR-style notation when specifying margin/padding via layoutSupport - e.g.
  box({margin: '10 20 5 5'}).
* Tweak to lockout panel message when the user has no roles.

[Commit Log](https://github.com/xh/hoist-react/compare/v15.1.0...v15.1.1)


## v15.1.0

### 🎁 New Features

* The FormField component takes a new minimal prop to display validation errors with a tooltip only
  as opposed to an inline message string. This can be used to help reduce shifting / jumping form
  layouts as required.
* The admin-only user impersonation toolbar will now accept new/unknown users, to support certain
  SSO application implementations that can create users on the fly.

### ⚙️ Technical

* Error reporting to server w/ custom user messages is disabled if the user is not known to the
  client (edge case with errors early in app lifecycle, prior to successful authentication).

[Commit Log](https://github.com/xh/hoist-react/compare/v15.0.0...v15.1.0)


## v15.0.0

### 💥 Breaking Changes

* This update does not require any application client code changes, but does require updating the
  Hoist Core Grails plugin to >= 5.0. Hoist Core changes to how application roles are loaded and
  users are authenticated required minor changes to how JS clients bootstrap themselves and load
  user data.
* The Hoist Core HoistImplController has also been renamed to XhController, again requiring Hoist
  React adjustments to call the updated /xh/ paths for these (implementation) endpoints. Again, no
  app updates required beyond taking the latest Hoist Core plugin.

[Commit Log](https://github.com/xh/hoist-react/compare/v14.2.0...v15.0.0)


## v14.2.0

### 🎁 New Features

* Upgraded hoist-dev-utils to 3.0.3. Client builds now use the latest Webpack 4 and Babel 7 for
  noticeably faster builds and recompiles during CI and at development time.
* GridModel now has a top-level agColumnApi property to provide a direct handle on the ag-Grid
  Column API object.

### ⚙️ Technical

* Support for column groups strengthened with the addition of a dedicated ColumnGroup sibling class
  to Column. This includes additional internal refactoring to reduce unnecessary cloning of Column
  configurations and provide a more managed path for Column updates. Public APIs did not change.
  (#694)

### 📚 Libraries

* Blueprint Core `3.6.1 -> 3.7.0`
* Blueprint Datetime `3.2.0 -> 3.3.0`
* Fontawesome `5.3.x -> 5.4.x`
* MobX `5.1.2 -> 5.5.0`
* Router5 `6.5.0 -> 6.6.0`

[Commit Log](https://github.com/xh/hoist-react/compare/v14.1.3...v14.2.0)


## v14.1.3

### 🐞 Bug Fixes

* Ensure JsonInput reacts properly to value changes.

### ⚙️ Technical

* Block user pinning/unpinning in Grid via drag-and-drop - pending further work via #687.
* Support "now" as special token for dateIs min/max validation rules.
* Tweak grouped grid row background color.

[Commit Log](https://github.com/xh/hoist-react/compare/v14.1.1...v14.1.3)


## v14.1.1

### 🐞 Bug Fixes

* Fixes GridModel support for row-level grouping at same time as column grouping.

[Commit Log](https://github.com/xh/hoist-react/compare/v14.1.0...v14.1.1)


## v14.1.0

### 🎁 New Features

* GridModel now supports multiple levels of row grouping. Pass the public setGroupBy() method an
  array of string column IDs, or a falsey value / empty array to ungroup. Note that the public and
  observable groupBy property on GridModel will now always be an array, even if the grid is not
  grouped or has only a single level of grouping.
* GridModel exposes public expandAll() and collapseAll() methods for grouped / tree grids, and
  StoreContextMenu supports a new "expandCollapseAll" string token to insert context menu items.
  These are added to the default menu, but auto-hide when the grid is not in a grouped state.
* The Grid component provides a new onKeyDown prop, which takes a callback and will fire on any
  keypress targeted within the Grid. Note such a handler is not provided directly by ag-Grid.
* The Column class supports pinned as a top-level config. Supports passing true to pin to the left.

### 🐞 Bug Fixes

* Updates to Grid column widths made via ag-Grid's "autosize to fit" API are properly persisted to
  grid state.

[Commit Log](https://github.com/xh/hoist-react/compare/v14.0.0...v14.1.0)


## v14.0.0

* Along with numerous bug fixes, v14 brings with it a number of important enhancements for grids,
  including support for tree display, 'action' columns, and absolute value sorting. It also includes
  some new controls and improvement to focus display.

### 💥 Breaking Changes

* The signatures of the Column.elementRenderer and Column.renderer have been changed to be
  consistent with each other, and more extensible. Each takes two arguments -- the value to be
  rendered, and a single bundle of metadata.
* StoreContextMenuAction has been renamed to RecordAction. Its action property has been renamed to
  actionFn for consistency and clarity.
* LocalStore : The method LocalStore.processRawData no longer takes an array of all records, but
  instead takes just a single record. Applications that need to operate on all raw records in bulk
  should do so before presenting them to LocalStore. Also, LocalStores template methods for override
  have also changed substantially, and sub-classes that rely on these methods will need to be
  adjusted accordingly.

### 🎁 New Features

#### Grid

* The Store API now supports hierarchical datasets. Applications need to simply provide raw data for
  records with a "children" property containing the raw data for their children.
* Grid supports a 'TreeGrid' mode. To show a tree grid, bind the GridModel to a store containing
  hierarchical data (as above), set treeMode: true on the GridModel, and specify a column to display
  the tree controls (isTreeColumn: true)
* Grid supports absolute sorting for numerical columns. Specify absSort: true on your column config
  to enable. Clicking the grid header will now cycle through ASC > DESC > DESC (abs) sort modes.
* Grid supports an 'Actions' column for one-click record actions. See cmp/desktop/columns/actionCol.
* A new showHover prop on the desktop Grid component will highlight the hovered row with default
  styling. A new GridModel.rowClassFn callback was added to support per-row custom classes based on
  record data.
* A new ExportFormat.LONG_TEXT format has been added, along with a new Column.exportWidth config.
  This supports exporting columns that contain long text (e.g. notes) as multi-line cells within
  Excel.

#### Other Components

* RadioInput and ButtonGroupInput have been added to the desktop/cmp/form package.
* DateInput now has support for entering and displaying time values.
* NumberInput displays its unformatted value when focused.
* Focused components are now better highlighted, with additional CSS vars provided to customize as
  needed.

### 🐞 Bug Fixes

* Calls to GridModel.setGroupBy() work properly not only on the first, but also all subsequent calls
  (#644).
* Background / style issues resolved on several input components in dark theme (#657).
* Grid context menus appear properly over other floating components.

### 📚 Libraries

* React `16.5.1 -> 16.5.2`
* router5 `6.4.2 -> 6.5.0`
* CodeMirror, Highcharts, and MobX patch updates

[Commit Log](https://github.com/xh/hoist-react/compare/v13.0.0...v14.0.0)


## v13.0.0

🍀Lucky v13 brings with it a number of enhancements for forms and validation, grouped column support
in the core Grid API, a fully wrapped MultiSelect component, decorator syntax adjustments, and a
number of other fixes and enhancements.

It also includes contributions from new ExHI team members Arjun and Brendan. 🎉

### 💥 Breaking Changes

* The core `@HoistComponent`, `@HoistService`, and `@HoistModel` decorators are **no longer
  parameterized**, meaning that trailing `()` should be removed after each usage. (#586)
* The little-used `hoistComponentFactory()` method was also removed as a further simplification
  (#587).
* The `HoistField` superclass has been renamed to `HoistInput` and the various **desktop form
  control components have been renamed** to match (55afb8f). Apps using these components (which will
  likely be most apps) will need to adapt to the new names.
  * This was done to better distinguish between the input components and the upgraded Field concept
    on model classes (see below).

### 🎁 New Features

⭐️ **Forms and Fields** have been a major focus of attention, with support for structured data
fields added to Models via the `@FieldSupport` and `@field()` decorators.
* Models annotated with `@FieldSupport` can decorate member properties with `@field()`, making those
  properties observable and settable (with a generated `setXXX()` method).
* The `@field()` decorators themselves can be passed an optional display label string as well as
  zero or more *validation rules* to define required constraints on the value of the field.
* A set of predefined constraints is provided within the toolkit within the `/field/` package.
* Models using `FieldSupport` should be sure to call the `initFields()` method installed by the
  decorator within their constructor. This method can be called without arguments to generally
  initialize the field system, or it can be passed an object of field names to initial/default
  values, which will set those values on the model class properties and provide change/dirty
  detection and the ability to "reset" a form.
* A new `FormField` UI component can be used to wrap input components within a form. The `FormField`
  wrapper can accept the source model and field name, and will apply those to its child input. It
  leverages the Field model to automatically display a label, indicate required fields, and print
  validation error messages. This new component should be the building-block for most non-trivial
  forms within an application.

Other enhancements include:
* **Grid columns can be grouped**, with support for grouping added to the grid state management
  system, column chooser, and export manager (#565). To define a column group, nest column
  definitions passed to `GridModel.columns` within a wrapper object of the form `{headerName: 'My
  group', children: [...]}`.

(Note these release notes are incomplete for this version.)

[Commit Log](https://github.com/xh/hoist-react/compare/v12.1.2...v13.0.0)


## v12.1.2

### 🐞 Bug Fixes

* Fix casing on functions generated by `@settable` decorator
  (35c7daa209a4205cb011583ebf8372319716deba).

[Commit Log](https://github.com/xh/hoist-react/compare/v12.1.1...v12.1.2)


## v12.1.1

### 🐞 Bug Fixes

* Avoid passing unknown HoistField component props down to Blueprint select/checkbox controls.

### 📚 Libraries

* Rollback update of `@blueprintjs/select` package `3.1.0 -> 3.0.0` - this included breaking API
  changes and will be revisited in #558.

[Commit Log](https://github.com/xh/hoist-react/compare/v12.1.0...v12.1.1)


## v12.1.0

### 🎁 New Features

* New `@bindable` and `@settable` decorators added for MobX support. Decorating a class member
  property with `@bindable` makes it a MobX `@observable` and auto-generates a setter method on the
  class wrapped in a MobX `@action`.
* A `fontAwesomeIcon` element factory is exported for use with other FA icons not enumerated by the
  `Icon` class.
* CSS variables added to control desktop Blueprint form control margins. These remain defaulted to
  zero, but now within CSS with support for variable overrides. A Blueprint library update also
  brought some changes to certain field-related alignment and style properties. Review any form
  controls within apps to ensure they remain aligned as desired
  (8275719e66b4677ec5c68a56ccc6aa3055283457 and df667b75d41d12dba96cbd206f5736886cb2ac20).

### 🐞 Bug Fixes

* Grid cells are fully refreshed on a data update, ensuring cell renderers that rely on data other
  than their primary display field are updated (#550).
* Grid auto-sizing is run after a data update, ensuring flex columns resize to adjust for possible
  scrollbar visibility changes (#553).
* Dropdown fields can be instantiated with fewer required properties set (#541).

### 📚 Libraries

* Blueprint `3.0.1 -> 3.4.0`
* FontAwesome `5.2.0 -> 5.3.0`
* CodeMirror `5.39.2 -> 5.40.0`
* MobX `5.0.3 -> 5.1.0`
* router5 `6.3.0 -> 6.4.2`
* React `16.4.1 -> 16.4.2`

[Commit Log](https://github.com/xh/hoist-react/compare/v12.0.0...v12.1.0)


## v12.0.0

Hoist React v12 is a relatively large release, with multiple refactorings around grid columns,
`elemFactory` support, classNames, and a re-organization of classes and exports within `utils`.

### 💥 Breaking Changes

#### ⭐️ Grid Columns

**A new `Column` class describes a top-level API for columns and their supported options** and is
intended to be a cross-platform layer on top of ag-Grid and TBD mobile grid implementations.
* The desktop `GridModel` class now accepts a collection of `Column` configuration objects to define
  its available columns.
* Columns may be configured with `flex: true` to cause them to stretch all available horizontal
  space within a grid, sharing it equally with any other flex columns. However note that this should
  be used sparingly, as flex columns have some deliberate limitations to ensure stable and
  consistent behavior. Most noticeably, they cannot be resized directly by users. Often, a best
  practice will be to insert an `emptyFlexCol` configuration as the last column in a grid - this
  will avoid messy-looking gaps in the layout while not requiring a data-driven column be flexed.
* User customizations to column widths are now saved if the GridModel has been configured with a
  `stateModel` key or model instance - see `GridStateModel`.
* Columns accept a `renderer` config to format text or HTML-based output. This is a callback that is
  provided the value, the row-level record, and a metadata object with the column's `colId`. An
  `elementRenderer` config is also available for cells that should render a Component.
* An `agOptions` config key continues to provide a way to pass arbitrary options to the underlying
  ag-Grid instance (for desktop implementations). This is considered an "escape hatch" and should be
  used with care, but can provide a bridge to required ag-Grid features as the Hoist-level API
  continues to develop.
* The "factory pattern" for Column templates / defaults has been removed, replaced by a simpler
  approach that recommends exporting simple configuration partials and spreading them into
  instance-specific column configs.
* See 0798f6bb20092c59659cf888aeaf9ecb01db52a6 for primary commit.

#### ⭐️ Element Factory, LayoutSupport, BaseClassName

Hoist provides core support for creating components via a factory pattern, powered by the `elem()`
and `elemFactory()` methods. This approach remains the recommended way to instantiate component
elements, but was **simplified and streamlined**.
* The rarely used `itemSpec` argument was removed (this previously applied defaults to child items).
* Developers can now also use JSX to instantiate all Hoist-provided components while still taking
  advantage of auto-handling for layout-related properties provided by the `LayoutSupport` mixin.
  * HoistComponents should now spread **`...this.getLayoutProps()`** into their outermost rendered
    child to enable promotion of layout properties.
* All HoistComponents can now specify a **baseClassName** on their component class and should pass
  `className: this.getClassName()` down to their outermost rendered child. This allows components to
  cleanly layer on a base CSS class name with any instance-specific classes.
* See 8342d3870102ee9bda4d11774019c4928866f256 for primary commit.

#### ⭐️ Panel resizing / collapsing

**The `Panel` component now takes a `sizingModel` prop to control and encapsulate newly built-in
resizing and collapsing behavior** (#534).
* See the `PanelSizingModel` class for configurable details, including continued support for saving
  sizing / collapsed state as a user preference.
* **The standalone `Resizable` component was removed** in favor of the improved support built into
  Panel directly.

#### Other

* Two promise-related models have been combined into **a new, more powerful `PendingTaskModel`**,
  and the `LoadMask` component has been removed and consolidated into `Mask`
  (d00a5c6e8fc1e0e89c2ce3eef5f3e14cb842f3c8).
  * `Panel` now exposes a single `mask` prop that can take either a configured `mask` element or a
    simple boolean to display/remove a default mask.
* **Classes within the `utils` package have been re-organized** into more standardized and scalable
  namespaces. Imports of these classes will need to be adjusted.

### 🎁 New Features

* **The desktop Grid component now offers a `compact` mode** with configurable styling to display
  significantly more data with reduced padding and font sizes.
* The top-level `AppBar` refresh button now provides a default implementation, calling a new
  abstract `requestRefresh()` method on `HoistApp`.
* The grid column chooser can now be configured to display its column groups as initially collapsed,
  for especially large collections of columns.
* A new `XH.restoreDefaultsAsync()` method provides a centralized way to wipe out user-specific
  preferences or customizations (#508).
* Additional Blueprint `MultiSelect`, `Tag`, and `FormGroup` controls re-exported.

### 🐞 Bug Fixes

* Some components were unintentionally not exporting their Component class directly, blocking JSX
  usage. All components now export their class.
* Multiple fixes to `DayField` (#531).
* JsonField now responds properly when switching from light to dark theme (#507).
* Context menus properly filter out duplicated separators (#518).

[Commit Log](https://github.com/xh/hoist-react/compare/v11.0.0...v12.0.0)


## v11.0.0

### 💥 Breaking Changes

* **Blueprint has been upgraded to the latest 3.x release.** The primary breaking change here is the
  renaming of all `pt-` CSS classes to use a new `bp3-` prefix. Any in-app usages of the BP
  selectors will need to be updated. See the
  [Blueprint "What's New" page](http://blueprintjs.com/docs/#blueprint/whats-new-3.0).
* **FontAwesome has been upgraded to the latest 5.2 release.** Only the icons enumerated in the
  Hoist `Icon` class are now registered via the FA `library.add()` method for inclusion in bundled
  code, resulting in a significant reduction in bundle size. Apps wishing to use other FA icons not
  included by Hoist must import and register them - see the
  [FA React Readme](https://github.com/FortAwesome/react-fontawesome/blob/master/README.md) for
  details.
* **The `mobx-decorators` dependency has been removed** due to lack of official support for the
  latest MobX update, as well as limited usage within the toolkit. This package was primarily
  providing the optional `@setter` decorator, which should now be replaced as needed by dedicated
  `@action` setter methods (19cbf86138499bda959303e602a6d58f6e95cb40).

### 🎁 Enhancements

* `HoistComponent` now provides a `getClassNames()` method that will merge any `baseCls` CSS class
  names specified on the component with any instance-specific classes passed in via props (#252).
  * Components that wish to declare and support a `baseCls` should use this method to generate and
    apply a combined list of classes to their outermost rendered elements (see `Grid`).
  * Base class names have been added for relevant Hoist-provided components - e.g. `.xh-panel` and
    `.xh-grid`. These will be appended to any instance class names specified within applications and
    be available as public CSS selectors.
* Relevant `HoistField` components support inline `leftIcon` and `rightElement` props. `DayField`
  adds support for `minDay / maxDay` props.
* Styling for the built-in ag-Grid loading overlay has been simplified and improved (#401).
* Grid column definitions can now specify an `excludeFromExport` config to drop them from
  server-generated Excel/CSV exports (#485).

### 🐞 Bug Fixes

* Grid data loading and selection reactions have been hardened and better coordinated to prevent
  throwing when attempting to set a selection before data has been loaded (#484).

### 📚 Libraries

* Blueprint `2.x -> 3.x`
* FontAwesome `5.0.x -> 5.2.x`
* CodeMirror `5.37.0 -> 5.39.2`
* router5 `6.2.4 -> 6.3.0`

[Commit Log](https://github.com/xh/hoist-react/compare/v10.0.1...v11.0.0)


## v10.0.1

### 🐞 Bug Fixes

* Grid `export` context menu token now defaults to server-side 'exportExcel' export.
  * Specify the `exportLocal` token to return a menu item for local ag-Grid export.
* Columns with `field === null` skipped for server-side export (considered spacer / structural
  columns).

## v10.0.0

### 💥 Breaking Changes

* **Access to the router API has changed** with the `XH` global now exposing `router` and
  `routerState` properties and a `navigate()` method directly.
* `ToastManager` has been deprecated. Use `XH.toast` instead.
* `Message` is no longer a public class (and its API has changed). Use `XH.message/confirm/alert`
  instead.
* Export API has changed. The Built-in grid export now uses more powerful server-side support. To
  continue to use local AG based export, call method `GridModel.localExport()`. Built-in export
  needs to be enabled with the new property on `GridModel.enableExport`. See `GridModel` for more
  details.

### 🎁 Enhancements

* New Mobile controls and `AppContainer` provided services (impersonation, about, and version bars).
* Full-featured server-side Excel export for grids.

### 🐞 Bug Fixes

* Prevent automatic zooming upon input focus on mobile devices (#476).
* Clear the selection when showing the context menu for a record which is not already selected
  (#469).
* Fix to make lockout script readable by Compatibility Mode down to IE5.

### 📚 Libraries

* MobX `4.2.x -> 5.0.x`

[Commit Log](https://github.com/xh/hoist-react/compare/v9.0.0...v10.0.0)


## v9.0.0

### 💥 Breaking Changes

* **Hoist-provided mixins (decorators) have been refactored to be more granular and have been broken
  out of `HoistComponent`.**
  * New discrete mixins now exist for `LayoutSupport` and `ContextMenuSupport` - these should be
    added directly to components that require the functionality they add for auto-handling of
    layout-related props and support for showing right-click menus. The corresponding options on
    `HoistComponent` that used to enable them have been removed.
  * For consistency, we have also renamed `EventTarget -> EventSupport` and `Reactive ->
    ReactiveSupport` mixins. These both continue to be auto-applied to HoistModel and HoistService
    classes, and ReactiveSupport enabled by default in HoistComponent.
* **The Context menu API has changed.** The `ContextMenuSupport` mixin now specifies an abstract
  `getContextMenuItems()` method for component implementation (replacing the previous
  `renderContextMenu()` method). See the new [`ContextMenuItem` class for what these items support,
  as well as several static default items that can be used.
  * The top-level `AppContainer` no longer provides a default context menu, instead allowing the
    browser's own context menu to show unless an app / component author has implemented custom
    context-menu handling at any level of their component hierarchy.

### 🐞 Bug Fixes

* TabContainer active tab can become out of sync with the router state (#451)
  * ⚠️ Note this also involved a change to the `TabContainerModel` API - `activateTab()` is now the
    public method to set the active tab and ensure both the tab and the route land in the correct
    state.
* Remove unintended focused cell borders that came back with the prior ag-Grid upgrade.

[Commit Log](https://github.com/xh/hoist-react/compare/v8.0.0...v9.0.0)


## v8.0.0

Hoist React v8 brings a big set of improvements and fixes, some API and package re-organizations,
and ag-Grid upgrade, and more. 🚀

### 💥 Breaking Changes

* **Component package directories have been re-organized** to provide better symmetry between
  pre-existing "desktop" components and a new set of mobile-first component. Current desktop
  applications should replace imports from `@xh/hoist/cmp/xxx` with `@xh/hoist/desktop/cmp/xxx`.
  * Important exceptions include several classes within `@xh/hoist/cmp/layout/`, which remain
    cross-platform.
  * `Panel` and `Resizable` components have moved to their own packages in
    `@xh/hoist/desktop/cmp/panel` and `@xh/hoist/desktop/cmp/resizable`.
* **Multiple changes and improvements made to tab-related APIs and components.**
  * The `TabContainerModel` constructor API has changed, notably `children` -> `tabs`, `useRoutes` ->
    `route` (to specify a starting route as a string) and `switcherPosition` has moved from a model
    config to a prop on the `TabContainer` component.
  * `TabPane` and `TabPaneModel` have been renamed `Tab` and `TabModel`, respectively, with several
    related renames.
* **Application entry-point classes decorated with `@HoistApp` must implement the new getter method
  `containerClass()`** to specify the platform specific component used to wrap the app's
  `componentClass`.
  * This will typically be `@xh/hoist/[desktop|mobile]/AppContainer` depending on platform.

### 🎁 New Features

* **Tab-related APIs re-worked and improved**, including streamlined support for routing, a new
  `tabRenderMode` config on `TabContainerModel`, and better naming throughout.
* **Ag-grid updated to latest v18.x** - now using native flex for overall grid layout and sizing
  controls, along with multiple other vendor improvements.
* Additional `XH` API methods exposed for control of / integration with Router5.
* The core `@HoistComponent` decorated now installs a new `isDisplayed` getter to report on
  component visibility, taking into account the visibility of its ancestors in the component tree.
* Mobile and Desktop app package / component structure made more symmetrical (#444).
* Initial versions of multiple new mobile components added to the toolkit.
* Support added for **`IdleService` - automatic app suspension on inactivity** (#427).
* Hoist wrapper added for the low-level Blueprint **button component** - provides future hooks into
  button customizations and avoids direct BP import (#406).
* Built-in support for collecting user feedback via a dedicated dialog, convenient XH methods and
  default appBar button (#379).
* New `XH.isDevelopmentMode` constant added, true when running in local Webpack dev-server mode.
* CSS variables have been added to customize and standardize the Blueprint "intent" based styling,
  with defaults adjusted to be less distracting (#420).

### 🐞 Bug Fixes

* Preference-related events have been standardized and bugs resolved related to pushAsync() and the
  `prefChange` event (ee93290).
* Admin log viewer auto-refreshes in tail-mode (#330).
* Distracting grid "loading" overlay removed (#401).
* Clipboard button ("click-to-copy" functionality) restored (#442).

[Commit Log](https://github.com/xh/hoist-react/compare/v7.2.0...v8.0.0)

## v7.2.0

### 🎁 New Features

+ Admin console grids now outfitted with column choosers and grid state. #375
+ Additional components for Onsen UI mobile development.

### 🐞 Bug Fixes

+ Multiple improvements to the Admin console config differ. #380 #381 #392

[Commit Log](https://github.com/xh/hoist-react/compare/v7.1.0...v7.2.0)

## v7.1.0

### 🎁 New Features

* Additional kit components added for Onsen UI mobile development.

### 🐞 Bug Fixes

* Dropdown fields no longer default to `commitOnChange: true` - avoiding unexpected commits of
  type-ahead query values for the comboboxes.
* Exceptions thrown from FetchService more accurately report the remote host when unreachable, along
  with some additional enhancements to fetch exception reporting for clarity.

[Commit Log](https://github.com/xh/hoist-react/compare/v7.0.0...v7.1.0)

## v7.0.0

### 💥 Breaking Changes

* **Restructuring of core `App` concept** with change to new `@HoistApp` decorator and conventions
  around defining `App.js` and `AppComponent.js` files as core app entry points. `XH.app` now
  installed to provide access to singleton instance of primary app class. See #387.

### 🎁 New Features

* **Added `AppBar` component** to help further standardize a pattern for top-level application
  headers.
* **Added `SwitchField` and `SliderField`** form field components.
* **Kit package added for Onsen UI** - base component library for mobile development.
* **Preferences get a group field for better organization**, parity with AppConfigs. (Requires
  hoist-core 3.1.x.)

### 🐞 Bug Fixes

* Improvements to `Grid` component's interaction with underlying ag-Grid instance, avoiding extra
  renderings and unwanted loss of state. 03de0ae7

[Commit Log](https://github.com/xh/hoist-react/compare/v6.0.0...v7.0.0)


## v6.0.0

### 💥 Breaking Changes

* API for `MessageModel` has changed as part of the feature addition noted below, with `alert()` and
  `confirm()` replaced by `show()` and new `XH` convenience methods making the need for direct calls
  rare.
* `TabContainerModel` no longer takes an `orientation` prop, replaced by the more flexible
  `switcherPosition` as noted below.

### 🎁 New Features

* **Initial version of grid state** now available, supporting easy persistence of user grid column
  selections and sorting. The `GridModel` constructor now takes a `stateModel` argument, which in
  its simplest form is a string `xhStateId` used to persist grid state to local storage. See the
  `GridStateModel` class for implementation details. #331
* The **Message API** has been improved and simplified, with new `XH.confirm()` and `XH.alert()`
  methods providing an easy way to show pop-up alerts without needing to manually construct or
  maintain a `MessageModel`. #349
* **`TabContainer` components can now be controlled with a remote `TabSwitcher`** that does not need
  to be directly docked to the container itself. Specify `switcherPosition:none` on the
  `TabContainerModel` to suppress showing the switching affordance on the tabs themselves and
  instantiate a `TabSwitcher` bound to the same model to control a tabset from elsewhere in the
  component hierarchy. In particular, this enabled top-level application tab navigation to move up
  into the top toolbar, saving vertical space in the layout. #368
* `DataViewModel` supports an `emptyText` config.

### 🐞 Bugfixes

* Dropdown fields no longer fire multiple commit messages, and no longer commit partial entries
  under some circumstances. #353 and #354
* Grids resizing fixed when shrinking the containing component. #357

[Commit Log](https://github.com/xh/hoist-react/compare/v5.0.0...v6.0.0)


## v5.0.0

### 💥 Breaking Changes

* **Multi environment configs have been unwound** See these release notes/instructions for how to
  migrate: https://github.com/xh/hoist-core/releases/tag/release-3.0.0
* **Breaking change to context menus in dataviews and grids not using the default context menu:**
  StoreContextMenu no longer takes an array of items as an argument to its constructor. Instead it
  takes a configuration object with an ‘items’ key that will point to any current implementation’s
  array of items. This object can also contain an optional gridModel argument which is intended to
  support StoreContextMenuItems that may now be specified as known ‘hoist tokens’, currently limited
  to a ‘colChooser’ token.

### 🎁 New Features

* Config differ presents inline view, easier to read diffs now.
* Print Icon added!

### 🐞 Bugfixes

* Update processFailedLoad to loadData into gridModel store, Fixes #337
* Fix regression to ErrorTracking. Make errorTrackingService safer/simpler to call at any point in
  life-cycle.
* Fix broken LocalStore state.
* Tweak flex prop for charts. Side by side charts in a flexbox now auto-size themselves! Fixes #342
* Provide token parsing for storeContextMenus. Context menus are all grown up! Fixes #300

## v4.0.1

### 🐞 Bugfixes

* DataView now properly re-renders its items when properties on their records change (and the ID
  does not)


## v4.0.0

### 💥 Breaking Changes

* **The `GridModel` selection API has been reworked for clarity.** These models formerly exposed
  their selectionModel as `grid.selection` - now that getter returns the selected records. A new
  `selectedRecord` getter is also available to return a single selection, and new string shortcut
  options are available when configuring GridModel selection behavior.
* **Grid components can now take an `agOptions` prop** to pass directly to the underlying ag-grid
  component, as well as an `onRowDoubleClicked` handler function.
  16be2bfa10e5aab4ce8e7e2e20f8569979dd70d1

### 🎁 New Features

* Additional core components have been updated with built-in `layoutSupport`, allowing developers to
  set width/height/flex and other layout properties directly as top-level props for key comps such
  as Grid, DataView, and Chart. These special props are processed via `elemFactory` into a
  `layoutConfig` prop that is now passed down to the underlying wrapper div for these components.
  081fb1f3a2246a4ff624ab123c6df36c1474ed4b

### 🐞 Bugfixes

* Log viewer tail mode now working properly for long log files - #325


## v3.0.1

### 🐞 Bugfixes

* FetchService throws a dedicated exception when the server is unreachable, fixes a confusing
  failure case detailed in #315


## v3.0.0

### 💥 Breaking Changes

* **An application's `AppModel` class must now implement a new `checkAccess()` method.** This method
  is passed the current user, and the appModel should determine if that user should see the UI and
  return an object with a `hasAccess` boolean and an optional `message` string. For a return with
  `hasAccess: false`, the framework will render a lockout panel instead of the primary UI.
  974c1def99059f11528c476f04e0d8c8a0811804
  * Note that this is only a secondary level of "security" designed to avoid showing an unauthorized
    user a confusing / non-functional UI. The server or any other third-party data sources must
    always be the actual enforcer of access to data or other operations.
* **We updated the APIs for core MobX helper methods added to component/model/service classes.** In
  particular, `addReaction()` was updated to take a more declarative / clear config object.
  8169123a4a8be6940b747e816cba40bd10fa164e
  * See Reactive.js - the mixin that provides this functionality.

### 🎁 New Features

* Built-in client-side lockout support, as per above.

### 🐞 Bugfixes

* None

------------------------------------------

Copyright © 2021 Extremely Heavy Industries Inc. - all rights reserved

------------------------------------------

📫☎️🌎 info@xh.io | https://xh.io/contact<|MERGE_RESOLUTION|>--- conflicted
+++ resolved
@@ -2,17 +2,15 @@
 
 ## v45.0.0-SNAPSHOT - unreleased
 
-<<<<<<< HEAD
-### 💥 Breaking Changes
-* Hoist grids now require ag-Grid v26.1.0 or higher - update your ag-Grid dependency in your app's
-  `package.json` file. See the [ag-Grid Changelog](https://www.ag-grid.com/changelog) for details.
-=======
 ### 🎁 New Features
 
 * Desktop inline grid editor `Select` now commits the value immediately on selection.
 * `DashContainerModel` now supports an observable `showMenuButton` config which will display a
   button in the stack header for showing the context menu
->>>>>>> 457fd16a
+
+### 💥 Breaking Changes
+* Hoist grids now require ag-Grid v26.1.0 or higher - update your ag-Grid dependency in your app's
+  `package.json` file. See the [ag-Grid Changelog](https://www.ag-grid.com/changelog) for details.
 
 ## v44.1.0 - 2021-11-08
 
