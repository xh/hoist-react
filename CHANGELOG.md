# Changelog

## v48.0.1 - 2022-04-22

### 🐞 Bug Fixes

* Improve default rendering to call `toString()` on non-react elements returned by renderers.
* Fixed issue with `model` property missing from `Model.componentProps` under certain conditions.

[Commit Log](https://github.com/xh/hoist-react/compare/v48.0.0...v48.0.1)

## v48.0.0 - 2022-04-21

### 🎁 New Features

* A new `DashCanvas` layout component for creating scrollable dashboards that allow users to
  manually place and size their widgets using a grid-based layout. Note that this component is in
  beta and its API is subject to change.
* FontAwesome upgraded to v6. This includes redesigns of the majority of bundled icons - please
  check your app's icon usages carefully.
<<<<<<< HEAD
* Added `TabContainerModel.refreshContextModel`, allowing apps to programmatically load a TabContainer.
=======
* Enhancements to admin log viewer. Log file metadata (size & last modified) available with
  optional upgrade to `hoist-core >= 13.2`.
* Mobile `Dialog` will scroll internally if taller than the screen.
* Configs passed to `XH.message()` and its variants now take an optional `className` to apply to the
  message dialog.
* `fmtQuantity` now displays values greater than one billion with `b` unit, similar to current
  handling of millions with `m`.

### 💥 Breaking Changes

* Hoist now requires ag-Grid v27.2.0 or higher - update your ag-Grid dependency in your app's
  `package.json` file. See the [ag-Grid Changelog](https://www.ag-grid.com/changelog) for details.
  NOTE that ag-Grid 27 includes a big breaking change to render cell contents via native React
  elements rather than HTML, along with other major API changes. To accommodate these changes, the
  following changes are required in Hoist apps:
    * `Column.renderer` must now return a React Element rather than an HTML string (plain strings
      are also OK, but any formatting must be done via React). Please review your app grids and
      update any custom renderers accordingly. `Column.elementRenderer` has been removed.
    * `DataViewModel.elementRenderer` has been renamed `DataViewModel.renderer`.
    * Formatter methods and renderers (e.g. `fmtNumber`, `numberRenderer`, etc.) now return React
      Elements by default. The `asElement` option to these functions has been removed. Use the
      new `asHtml` option to return an HTML string where required.
    * The `isPopup` argument to `useInlineEditorModel()` has been removed. If you want to display
      your inline editor in a popup, you must set the new flag `Column.editorIsPopup` to `true`.
* Deprecated message configs `confirmText`, `confirmIntent`, `cancelText`, `cancelIntent` have been
  removed.

### 🐞 Bug Fixes

* Set ag-Grid's `suppressLastEmptyLineOnPaste` to true to work around a bug with Excel (Windows)
  that adds an empty line beneath the range pasted from the clipboard in editable grids.
* Fixes an issue where `NumberInput` would initially render blank values if `max` or `min` were
  set.
* Fixes an issue where tree maps would always show green for a `heatValue` of zero.
>>>>>>> 3b222a72

### 📚 Libraries

* @fortawesome/fontawesome-pro `5.14 -> 6.1`
* mobx `6.3 -> 6.5`
* mobx-react-lite `3.2 -> 3.3`

[Commit Log](https://github.com/xh/hoist-react/compare/v47.1.2...v48.0.0)

## v47.1.2 - 2022-04-01

### 🐞 Bug Fixes

<<<<<<< HEAD
* `FieldFilter`'s check of `committedData` is now null safe.  A record with no `committedData` will
=======
* `FieldFilter`'s check of `committedData` is now null safe. A record with no `committedData` will
>>>>>>> 3b222a72
  not be filtered out.

[Commit Log](https://github.com/xh/hoist-react/compare/v47.1.1...v47.1.2)

## v47.1.1 - 2022-03-26

### 🎁 New Features

* New "sync with system" theme option - sets the Hoist theme to light/dark based on the user's OS.
* Added `cancelAlign` config to `XH.message()` and variants. Customize to "left" to render
  Cancel and Confirm actions separated by a filler.
* Added `GridModel.restoreDefaultsFn`, an optional function called after `restoreDefaultsAsync`.
  Allows apps to run additional, app-specific logic after a grid has been reset (e.g. resetting
  other, related preferences or state not managed by `GridModel` directly).
* Added `AppSpec.lockoutPanel`, allowing apps to specify a custom component.

### 🐞 Bug Fixes

* Fixed column auto-sizing when `headerName` is/returns an element.
* Fixed bug where subforms were not properly registering as dirty.
* Fixed an issue where `Select` inputs would commit `null` whilst clearing the text input.
* Fixed `Clock` component bug introduced in v47 (configured timezone was not respected).

### 📚 Libraries

* @blueprintjs/core `3.53 -> 3.54`
* @blueprintjs/datetime `3.23 -> 3.24`

[Commit Log](https://github.com/xh/hoist-react/compare/v47.0.1...v47.1.1)

## v47.0.1 - 2022-03-06

### 🐞 Bug Fixes

* Fix to mobile `ColChooser` error re. internal model handling.

[Commit Log](https://github.com/xh/hoist-react/compare/v47.0.0...v47.0.1)

## v47.0.0 - 2022-03-04

### 🎁 New Features

* Version 47 provides new features to simplify the wiring of models to each other and the components
  they render. In particular, it formalizes the existing concept of "linked" HoistModels - models
  created by Hoist via the `creates` directive or the `useLocalModel` hook - and provides them with
  the following new features:
    - an observable `componentProps` property with access to the props of their rendered component.
    - a `lookupModel()` method and a `@lookup` decorator that can be used to acquire references to
      other HoistModels that are ancestors of the model in the component hierarchy.
    - new `onLinked()` and `afterLinked()` lifecycle methods, called when the model's associated
      component is first rendered.
* As before, linked models are auto-loaded and registered for refreshes within the `RefreshContext`
  they reside in, as well as destroyed when their linked component is unmounted. Also note that the
  new features described above are all "opt-in" and should be fully backward compatible with
  existing application code.
* Hoist will now more clearly alert if a model specified via the `uses()` directive cannot be
  resolved. A new `optional` config (default false) supports components with optional models.
* New support in Cube views for aggregators that depend on rows in the data set other than their
  direct children. See new property `Aggregator.dependOnChildrenOnly` and new `AggregationContext`
  argument passed to `Aggregator.aggregate()` and `Aggregator.replace()`
* Clarified internal CSS classes and styling for `FormField`.
    * ⚠️ Note that as part of this change, the `xh-form-field-fill` class name is no longer in use.
      Apps should check for any styles for that class and replace with `.xh-form-field-inner--flex`.

### 🐞 Bug Fixes

* Fixed an issue where the menu would flash open and closed when clicking on the `FilterChooser`
  favorites button.

### 💥 Breaking Changes

* Dashboard widgets no longer receive the `viewModel` prop. Access to the `DashViewModel` within a
  widget should be obtained using either the lookup decorator (i.e. `@lookup(DashViewModel)`)
  or the `lookupModel()` method.

### 📚 Libraries

* @blueprintjs/core `3.52 -> 3.53`

[Commit Log](https://github.com/xh/hoist-react/compare/v46.1.2...v47.0.0)

## v46.1.2 - 2022-02-18

### 🐞 Bug Fixes

* Fixed an issue where column autosize can reset column order under certain circumstances.

[Commit Log](https://github.com/xh/hoist-react/compare/v46.1.1...v46.1.2)

## v46.1.1 - 2022-02-15

### 🐞 Bug Fixes

* Prevent `onClick` for disabled mobile `Buttons`.

[Commit Log](https://github.com/xh/hoist-react/compare/v46.1.0...v46.1.1)

## v46.1.0 - 2022-02-07

### Technical

* This release modifies our workaround to handle the ag-Grid v26 changes to cast all of their node
  ids to strings. The initial approach in v46.0.0 - matching the ag-Grid behavior by casting all
  `StoreRecord` ids to strings - was deemed too problematic for applications and has been reverted.
  Numerical ids in Store are once again fully supported.
* To accommodate the ag-Grid changes, applications that are using ag-Grid APIs (e.g.
  `agApi.getNode()`) should be sure to use the new property `StoreRecord.agId` to locate and compare
  records. We expect such usages to be rare in application code.

### 🎁 New Features

* `XH.showFeedbackDialog()` now takes an optional message to pre-populate within the dialog.
* Admins can now force suspension of individual client apps from the Server > WebSockets tab.
  Intended to e.g. force an app to stop refreshing an expensive query or polling an endpoint removed
  in a new release. Requires websockets to be enabled on both server and client.
* `FormField`s no longer need to specify a child input, and will simply render their readonly
  version if no child is specified. This simplifies the common use-case of fields/forms that are
  always readonly.

### 🐞 Bug Fixes

* `FormField` no longer throw if given a child that did not have `propTypes`.

[Commit Log](https://github.com/xh/hoist-react/compare/v46.0.0...v46.1.0)

## v46.0.0 - 2022-01-25

### 🎁 New Features

* `ExceptionHandler` provides a collection of overridable static properties, allowing you to set
  app-wide default behaviour for exception handling.
* `XH.handleException()` takes new `alertType` option to render error alerts via the familiar
  `dialog` or new `toast` UI.
* `XH.toast()` takes new `actionButtonProps` option to render an action button within a toast.
* New `GridModel.highlightRowOnClick` config adds a temporary highlight class to grid rows on user
  click/tap. Intended to improve UI feedback - especially on mobile, where it's enabled by default.
* New `GridModel.isInEditingMode` observable tracks inline editing start/stop with a built-in
  debounce, avoiding rapid cycling when e.g. tabbing between cells.
* `NumberInput` now supports a new `scaleFactor` prop which will be applied when converting between
  the internal and external values.
* `FilterChooser` now displays more minimal field name suggestions when first focused, as well as a
  new, configurable usage hint (`FilterChooserModel.introHelpText`) above those suggestions.

### 💥 Breaking Changes

* Hoist now requires ag-Grid v26.2.0 or higher - update your ag-Grid dependency in your app's
  `package.json` file. See the [ag-Grid Changelog](https://www.ag-grid.com/changelog) for details.
* `StoreRecord.id` must now be a String. Integers IDs were previously supported, but will be cast
  Strings during record creation.
    * Apps using numeric record IDs for internal or server-side APIs will need to be reviewed and
      updated to handle/convert string values.
    * This change was necessitated by a change to Ag-Grid, which now also requires String IDs for
      its row node APIs.
* `LocalDate` methods `toString()`, `toJSON()`, `valueOf()`, and `isoString()` now all return the
  standard ISO format `YYYY-MM-DD`, consistent with built-in `Date.toISOString()`. Prior versions
  returned`YYYYMMDD`.
* The `stringifyErrorSafely` function has been moved from the `@xh/hoist/exception` package to a
  public method on `XH.exceptionHandler`. (No/little impact expected on app code.)

### 🐞 Bug Fixes

* Fix to incorrect viewport orientation reporting due to laggy mobile resize events and DOM APIs.

[Commit Log](https://github.com/xh/hoist-react/compare/v45.0.2...v46.0.0)

## v45.0.2 - 2022-01-13

### 🎁 New Features

* `FilterChooser` has new `menuWidth` prop, allowing you to specify as width for the dropdown menu
  that is different from the control.

### 🐞 Bug Fixes

* Fixed cache clearing method on Admin Console's Server > Services tab.
* Several fixes to behavior of `GridAutosizeMode.MANAGED`

[Commit Log](https://github.com/xh/hoist-react/compare/v45.0.1...v45.0.2)

## v45.0.1 - 2022-01-07

### 🐞 Bug Fixes

* Fixed a minor bug preventing Hoist apps from running on mobile Blackberry Access (Android)
  browsers

### ⚙️ Technical

* New flag `Store.experimental.castIdToString`

[Commit Log](https://github.com/xh/hoist-react/compare/v45.0.0...v45.0.1)

## v45.0.0 - 2022-01-05

### 🎁 New Features

* Grid filters configured with `GridFilterFieldSpec.enableValues` offer autocomplete suggestions
  for 'Equals' and 'Not Equals' filters.
* `GridFilterFieldSpec` has new `values` and `forceSelection` configs.
* `FilterChooser` displays a list of fields configured for filtering to improve the usability /
  discoverability of the control. Enabled by default, but can be disabled via
  new `suggestFieldsWhenEmpty` model config.
* `TreeMap` uses lightest shading for zero heat, reserving grey for nil.
* New property `Store.reuseRecords` controls if records should be reused across loads based on
  sharing identical (by reference) raw data. NOTE - this behavior was previously always enabled, but
  can be problematic under certain conditions and is not necessary for most applications. Apps with
  large datasets that want to continue to use this caching should set this flag explicitly.
* Grid column filters tweaked with several improvements to usability and styling.
* `LocalDate.get()` now supports both 'YYYY-MM-DD' and 'YYYYMMDD' inputs.
* Mobile `Button` has new `intent`, `minimal` and `outlined` props.

### 💥 Breaking Changes

* `FilterChooserFieldSpec.suggestValues` has been renamed `enableValues`, and now only accepts a
  boolean.
* `Column.exportFormat`, `Column.exportWidth` and the `ExportFormat` enum have been renamed
  `Column.excelFormat`, `Column.excelWidth` and `ExcelFormat` respectively.
* `Store.reuseRecords` must now be explicitly set on Stores with large datasets that wish to cache
  records by raw data identity (see above).
* `Record` class renamed to `StoreRecord` in anticipation of upcoming changes to JavaScript standard
  and to improve compatibility with TypeScript.
    * Not expected to have much or any impact on application code, except potentially JSDoc typings.
* Mobile `Button` no longer supports `modifier` prop. Use `minimal` and `outlined` instead.
* The following deprecated APIs were removed:
    * GridModel.selection
    * GridModel.selectedRecordId
    * StoreSelectionModel.records
    * StoreSelectionModel.ids
    * StoreSelectionModel.singleRecord
    * StoreSelectionModel.selectedRecordId
    * DataViewModel.selection
    * DataViewModel.selectedRecordId
    * RestGridModel.selection
    * LogUtils.withShortDebug
    * Promise.start

### 🐞 Bug Fixes

* `DashContainer` overflow menu still displays when the optional menu button is enabled.
* Charts in fullscreen mode now exit fullscreen mode gracefully before re-rendering.

### 📚 Libraries

* @popperjs/core `2.10 -> 2.11`
* codemirror `5.63 -> 6.65`
* http-status-codes `2.1 -> 2.2`
* prop-types `15.7 -> 15.8`
* store2 `2.12 -> 2.13`
* ua-parser-js `0.7 -> 1.0.2` (re-enables auto-patch updates)

[Commit Log](https://github.com/xh/hoist-react/compare/v44.3.0...v45.0.0)

## v44.3.0 - 2021-12-15

### 🐞 Bug Fixes

* Fixes issue with columns failing to resize on first try.
* Fixes issue preventing use of context menus on iPad.

### 📚 Libraries

* @blueprintjs/core `3.51 -> 3.52`

* [Commit Log](https://github.com/xh/hoist-react/compare/v44.2.0...v44.3.0)

## v44.2.0 - 2021-12-07

### 🎁 New Features

* Desktop inline grid editor `Select` now commits the value immediately on selection.
* `DashContainerModel` now supports an observable `showMenuButton` config which will display a
  button in the stack header for showing the context menu
* Added `GridAutosizeMode.MANAGED` to autosize Grid columns on data or `sizingMode` changes, unless
  the user has manually modified their column widths.
* Copying from Grids to the clipboard will now use the value provided by the `exportValue`
  property on the column.
* Refresh application hotkey is now built into hoist's global hotkeys (shift + r).
* Non-SSO applications will now automatically reload when a request fails due to session timeout.
* New utility methods `withInfo` and `logInfo` provide variants of the existing `withDebug` and
  `logDebug` methods, but log at the more verbose `console.log` level.

### 🐞 Bug Fixes

* Desktop panel splitter can now be dragged over an `iframe` and reliably resize the panel.
* Ensure scrollbar does not appear on multi-select in toolbar when not needed.
* `XH.isPortrait` property fixed so that it no longer changes due to the appearance of the mobile
  keyboard.

[Commit Log](https://github.com/xh/hoist-react/compare/v44.1.0...v44.2.0)

## v44.1.0 - 2021-11-08

### 🎁 New Features

* Changes to App Options are now tracked in the admin activity tab.
* New Server > Environment tab added to Admin Console to display UI server environment variables and
  JVM system properties. (Requires `hoist-core >= 10.1` to enable this optional feature.)
* Provided observable getters `XH.viewportSize`, `XH.isPortrait` and `XH.isLandscape` to allow apps
  to react to changes in viewport size and orientation.

### 🐞 Bug Fixes

* Desktop inline grid editor `DateInput` now reliably shows its date picker pop-up aligned with the
  grid cell under edit.
* Desktop `Select.hideDropdownIndicator` now defaults to `true` on tablet devices due to UX bugs
  with the select library component and touch devices.
* Ensure `Column.autosizeBufferPx` is respected if provided.

### ✨ Style

* New `--xh-menu-item` CSS vars added, with tweaks to default desktop menu styling.
* Highlight background color added to mobile menu items while pressed.

[Commit Log](https://github.com/xh/hoist-react/compare/v44.0.0...v44.1.0)

## v44.0.0 - 2021-10-26

⚠ NOTE - apps must update to `hoist-core >= 10.0.0` when taking this hoist-react update.

### 🎁 New Features

* TileFrame now supports new `onLayoutChange` callback prop.

### 🐞 Bug Fixes

* Field Filters in data package now act only on the `committed` value of the record. This stabilizes
  filtering behavior in editable grids.
* `JsonBlobService.updateAsync()` now supports data modifications with `null` values.
* Fixes an issue with Alert Banner not broadcasting to all users.
* Selected option in `Select` now scrolls into view on menu open.

### 💥 Breaking Changes

* Update required to `hoist-core >= 10.0.0` due to changes in `JsonBlobService` APIs and the
  addition of new, dedicated endpoints for Alert Banner management.

[Commit Log](https://github.com/xh/hoist-react/compare/v43.2.0...v44.0.0)

## v43.2.0 - 2021-10-14

### 🎁 New Features

* Admins can now configure an app-wide alert banner via a new tab in the Hoist Admin console.
  Intended to alert users about planned maintenance / downtime, known problems with data or upstream
  systems, and other similar use cases.
* Minor re-org of the Hoist Admin console tabs. Panels relating primarily to server-side features
  (including logging) are now grouped under a top-level "Server" tab. Configs have moved under
  "General" with the new Alert Banner feature.

### 🐞 Bug Fixes

* Always enforce a minimal `wait()` within `GridModel.autosizeAsync()` to ensure that the Grid has
  reacted to any data changes and ag-Grid accurately reports on expanded rows to measure.

[Commit Log](https://github.com/xh/hoist-react/compare/v43.1.0...v43.2.0)

## v43.1.0 - 2021-10-04

### 🎁 New Features

* The Admin Console log viewer now supports downloading log files.
    * Note apps must update to `hoist-core >= v10.0` to enable this feature.
    * Core upgrade is _not_ a general requirement of this Hoist React release.
* The `field` key in the constructor for `Column` will now accept an Object with field defaults, as
  an alternative to the field name. This form allows the auto-construction of fully-defined `Field`
  objects from the column specification.

### 🐞 Bug Fixes

* `GridModel` no longer mutates any `selModel` or `colChooser` config objects provided to its
  constructor, resolving an edge-case bug where re-using the same object for either of these configs
  across multiple GridModel instances (e.g. as a shared set of defaults) would break.
* Grid autosizing tweaked to improve size estimation for indented tree rows and on mobile.

### 📚 Libraries

* @blueprintjs/core `3.50 -> 3.51`

[Commit Log](https://github.com/xh/hoist-react/compare/v43.0.2...v43.1.0)

## v43.0.2 - 2021-10-04

### 🐞 Bug Fixes

* Fix (important) to ensure static preload spinner loaded from the intended path.
    * Please also update to latest `hoist-dev-utils >= 5.11.1` if possible.
    * Avoids issue where loading an app on a nested route could trigger double-loading of app
      assets.

[Commit Log](https://github.com/xh/hoist-react/compare/v43.0.1...v43.0.2)

## v43.0.1 - 2021-10-04

### 🎁 New Features

* New `GridFindField` component that enables users to search through a Grid and select rows that
  match the entered search term, _without_ applying any filtering. Especially useful for grids with
  aggregations or other logic that preclude client-side filtering of the data.
* Tree grid rows can be expanded / collapsed by clicking anywhere on the row. The new
  `GridModel.clicksToExpand` config can be used to control how many clicks will toggle the row.
  Defaults to double-click for desktop, and single tap for mobile - set to 0 to disable entirely.
* Added `GridModel.onCellContextMenu` handler. Note that for mobile (phone) apps, this handler fires
  on the "long press" (aka "tap and hold") gesture. This means it can be used as an alternate event
  for actions like drilling into a record detail, especially for parent rows on tree grids, where
  single tap will by default expand/collapse the node.
* In the `@xh/hoist/desktop/grid` package, `CheckboxEditor` has been renamed `BooleanEditor`. This
  new component supports a `quickToggle` prop which allows for more streamlined inline editing of
  boolean values.
* `LoadSpec` now supports a new `meta` property. Use this property to pass app-specific metadata
  through the `LoadSupport` loading and refresh lifecycle.
* A spinner is now shown while the app downloads and parses its javascript - most noticeable when
  loading a new (uncached) version, especially on a slower mobile connection. (Requires
  `@xh/hoist-dev-utils` v5.11 or greater to enable.)
* Log Levels now include information on when the custom config was last updated and by whom.
    * Note apps must update their server-side to `hoist-core v10.0` or greater to persist the date
      and username associated with the config (although this is _not_ a general or hard requirement
      for taking this version of hoist-react).

### ⚙️ Technical

* Removed `DEFAULT_SORTING_ORDER` static from `Column` class in favor of three new preset constants:
  `ASC_FIRST`, `DESC_FIRST`, and `ABS_DESC_FIRST`. Hoist will now default sorting order on columns
  based on field type. Sorting order can still be manually set via `Column.sortingOrder`.

### 🐞 Bug Fixes

* The ag-grid grid property `stopEditingWhenCellsLoseFocus` is now enabled by default to ensure
  values are committed to the Store if the user clicks somewhere outside the grid while editing a
  cell.
* Triggering inline editing of text or select editor cells by typing characters will no longer lose
  the first character pressed.

### ✨ Style

* New `TreeStyle.COLORS` and `TreeStyle.COLORS_AND_BORDERS` tree grid styles have been added. Use
  the `--xh-grid-tree-group-color-level-*` CSS vars to customize colors as needed.
* `TreeStyle.HIGHLIGHTS` and `TreeStyle.HIGHLIGHTS_AND_BORDERS` now highlight row nodes on a
  gradient according to their depth.
* Default colors for masks and dialog backdrops have been adjusted, with less obtrusive colors used
  for masks via `--xh-mask-bg` and a darker `--xh-backdrop-bg` var now used behind dialogs.
* Mobile-specific styles and CSS vars for panel and dialog title background have been tweaked to use
  desktop defaults, and mobile dialogs now respect `--xh-popup-*` vars as expected.

### 💥 Breaking Changes

* In the `@xh/hoist/desktop/grid` package, `CheckboxEditor` has been renamed `BooleanEditor`.

### ⚙️ Technical

* The `xhLastReadChangelog` preference will not save SNAPSHOT versions to ensure the user continues
  to see the 'What's New?' notification for non-SNAPSHOT releases.

### 📚 Libraries

* @blueprintjs/core `3.49 -> 3.50`
* codemirror `5.62 -> 5.63`

[Commit Log](https://github.com/xh/hoist-react/compare/v42.6.0...v43.0.1)

## v42.6.0 - 2021-09-17

### 🎁 New Features

* New `Column.autosizeBufferPx` config applies column-specific autosize buffer and overrides
  `GridAutosizeOptions.bufferPx`.
* `Select` input now supports new `maxMenuHeight` prop.

### 🐞 Bug Fixes

* Fixes issue with incorrect Grid auto-sizing for Grids with certain row and cell styles.
* Grid sizing mode styles no longer conflict with custom use of `groupUseEntireRow: false` within
  `agOptions`.
* Fixes an issue on iOS where `NumberInput` would incorrectly bring up a text keyboard.

### ✨ Style

* Reduced default Grid header and group row heights to minimize their use of vertical space,
  especially at larger sizing modes. As before, apps can override via the `AgGrid.HEADER_HEIGHTS`
  and `AgGrid.GROUP_ROW_HEIGHTS` static properties. The reduction in height does not apply to group
  rows that do not use the entire width of the row.
* Restyled Grid header rows with `--xh-grid-bg` and `--xh-text-color-muted` for a more minimal look
  overall. As before, use the `--xh-grid-header-*` CSS vars to customize if needed.

[Commit Log](https://github.com/xh/hoist-react/compare/v42.5.0...v42.6.0)

## v42.5.0 - 2021-09-10

### 🎁 New Features

* Provide applications with the ability to override default logic for "restore defaults". This
  allows complex and device-specific sub-apps to perform more targeted and complete clearing of user
  state. See new overridable method `HoistAppModel.restoreDefaultsAsync` for more information.

### 🐞 Bug Fixes

* Improved coverage of Fetch `abort` errors.
* The in-app changelog will no longer prompt the user with the "What's New" button if category-based
  filtering results in a version without any release notes.

### ✨ Style

* New CSS vars added to support easier customization of desktop Tab font/size/color. Tabs now
  respect standard `--xh-font-size` by default.

### 📚 Libraries

* @blueprintjs/core `3.48 -> 3.49`
* @popperjs/core `2.9 -> 2.10`

[Commit Log](https://github.com/xh/hoist-react/compare/v42.4.0...v42.5.0)

## v42.4.0 - 2021-09-03

### 🎁 New Features

* New `GridFilterModel.commitOnChange` config (default `true`) applies updated filters as soon as
  they are changed within the pop-up menu. Set to `false` for large datasets or whenever filtering
  is a more intensive operation.
* Mobile `Select` input now supports async `queryFn` prop for parity with desktop.
* `TreeMapModel` now supports new `maxLabels` config for improved performance.

### ✨ Style

* Hoist's default font is now [Inter](https://rsms.me/inter/), shipped and bundled via the
  `inter-ui` npm package. Inter is a modern, open-source font that leverages optical sizing to
  ensure maximum readability, even at very small sizes (e.g. `sizingMode: 'tiny'`). It's also a
  "variable" font, meaning it supports any weights from 1-1000 with a single font file download.
* Default Grid header heights have been reduced for a more compact display and greater
  differentiation between header and data rows. As before, apps can customize the pixel heights used
  by overwriting the `AgGrid.HEADER_HEIGHTS` static, typically within `Bootstrap.js`.

### ⚙️ Technical

* Mobile pull-to-refresh/swipe-to-go-back gestures now disabled over charts to avoid disrupting
  their own swipe-based zooming and panning features.

[Commit Log](https://github.com/xh/hoist-react/compare/v42.2.0...v42.4.0)

## v42.2.0 - 2021-08-27

### 🎁 New Features

* Charts now hide scrollbar, rangeSelector, navigator, and export buttons and show axis labels when
  printing or exporting images.

[Commit Log](https://github.com/xh/hoist-react/compare/v42.1.1...v42.2.0)

## v42.1.1 - 2021-08-20

* Update new `XH.sizingMode` support to store distinct values for the selected sizing mode on
  desktop, tablet, and mobile (phone) platforms.
* Additional configuration supported for newly-introduced `AppOption` preset components.

### 📚 Libraries

* @blueprintjs/core `3.47 -> 3.48`

[Commit Log](https://github.com/xh/hoist-react/compare/v42.1.0...v42.1.1)

## v42.1.0 - 2021-08-19

### 🎁 New Features

* Added observable `XH.sizingMode` to govern app-wide `sizingMode`. `GridModel`s will bind to this
  `sizingMode` by default. Apps that have already implemented custom solutions around a centralized
  `sizingMode` should endeavor to unwind in favor of this.
    * ⚠ NOTE - this change requires a new application preference be defined - `xhSizingMode`. This
      should be a JSON pref, with a suggested default value of `{}`.
* Added `GridAutosizeMode.ON_SIZING_MODE_CHANGE` to autosize Grid columns whenever
  `GridModel.sizingMode` changes - it is now the default `GridAutosizeOptions.mode`.
* Added a library of reusable `AppOption` preset components, including `ThemeAppOption`,
  `SizingModeAppOption` and `AutoRefreshAppOptions`. Apps that have implemented custom `AppOption`
  controls to manage these Hoist-provided options should consider migrating to these defaults.
* `Icon` factories now support `intent`.
* `TreeMapModel` and `SplitTreeMapModel` now supports a `theme` config, accepting the strings
  'light' or 'dark'. Leave it undefined to use the global theme.
* Various usability improvements and simplifications to `GroupingChooser`.

### 🐞 Bug Fixes

* Fixed an issue preventing `FormField` labels from rendering if `fieldDefaults` was undefined.

### ✨ Style

* New `Badge.compact` prop sets size to half that of parent element when true (default false). The
  `position` prop has been removed in favor of customizing placement of the component.

[Commit Log](https://github.com/xh/hoist-react/compare/v42.0.0...v42.1.0)

## v42.0.0 - 2021-08-13

### 🎁 New Features

* Column-level filtering is now officially supported for desktop grids!
    * New `GridModel.filterModel` config accepts a config object to customize filtering options, or
      `true` to enable grid-based filtering with defaults.
    * New `Column.filterable` config enables a customized header menu with filtering options. The
      new control offers two tabs - a "Values" tab for an enumerated "set-type" filter and a "
      Custom" tab to support more complex queries with multiple clauses.
* New `TaskObserver` replaces existing `PendingTaskModel`, providing improved support for joining
  and masking multiple asynchronous tasks.
* Mobile `NavigatorModel` provides a new 'pull down' gesture to trigger an app-wide data refresh.
  This gesture is enabled by default, but can be disabled via the `pullDownToRefresh` flag.
* `RecordAction` now supports a `className` config.
* `Chart` provides a default context menu with its standard menu button actions, including a new
  'Copy to Clipboard' action.

### 💥 Breaking Changes

* `FilterChooserModel.sourceStore` and `FilterChooserModel.targetStore` have been renamed
  `FilterChooserModel.valueSource` and `FilterChooserModel.bind` respectively. Furthermore, both
  configs now support either a `Store` or a cube `View`. This is to provide a common API with the
  new `GridFilterModel` filtering described above.
* `GridModel.setFilter()` and `DataViewModel.setFilter()` have been removed. Either configure your
  grid with a `GridFilterModel`, or set the filter on the underlying `Store` instead.
* `FunctionFilter` now requires a `key` property.
* `PendingTaskModel` has been replaced by the new `TaskObserver` in `@xh/hoist/core`.
    * ⚠ NOTE - `TaskObserver` instances should be created via the provided static factory methods
      and
      _not_ directly via the `new` keyword. `TaskObserver.trackLast()` can be used as a drop-in
      replacement for `new PendingTaskModel()`.
* The `model` prop on `LoadingIndicator` and `Mask` has been replaced with `bind`. Provide one or
  more `TaskObserver`s to this prop.

### ⚙️ Technical

* `GridModel` has a new `selectedIds` getter to get the IDs of currently selected records. To
  provide consistency across models, the following getters have been deprecated and renamed:
    + `selectedRecordId` has been renamed `selectedId` in `GridModel`, `StoreSelectionModel`, and
      `DataViewModel`
    + `selection` has been renamed `selectedRecords` in `GridModel`, `DataViewModel`, and
      `RestGridModel`
    + `singleRecord`, `records`, and `ids` have been renamed `selectedRecord`, `selectedRecords`,
      and
      `selectedIds`, respectively, in `StoreSelectionModel`

### ✨ Style

* Higher contrast on grid context menus for improved legibility.

[Commit Log](https://github.com/xh/hoist-react/compare/v41.3.0...v42.0.0)

## v41.3.0 - 2021-08-09

### 🎁 New Features

* New `Cube` aggregators `ChildCountAggregator` and `LeafCountAggregator`.
* Mobile `NavigatorModel` provides a new "swipe" gesture to go back in the page stack. This is
  enabled by default, but may be turned off via the new `swipeToGoBack` prop.
* Client error reports now include the full URL for additional troubleshooting context.
    * Note apps must update their server-side to `hoist-core v9.3` or greater to persist URLs with
      error reports (although this is _not_ a general or hard requirement for taking this version of
      hoist-react).

[Commit Log](https://github.com/xh/hoist-react/compare/v41.2.0...v41.3.0)

## v41.2.0 - 2021-07-30

### 🎁 New Features

* New `GridModel.rowClassRules` and `Column.cellClassRules` configs added. Previously apps needed to
  use `agOptions` to dynamically apply and remove CSS classes using either of these options - now
  they are fully supported by Hoist.
    * ⚠ Note that, to avoid conflicts with internal usages of these configs, Hoist will check and
      throw if either is passed via `agOptions`. Apps only need to move their configs to the new
      location - the shape of the rules object does *not* need to change.
* New `GridAutosizeOptions.includeCollapsedChildren` config controls whether values from collapsed
  (i.e. hidden) child records should be measured when computing column sizes. Default of `false`
  improves autosize performance for large tree grids and should generally match user expectations
  around WYSIWYG autosizing.
* New `GridModel.beginEditAsync()` and `endEditAsync()` APIs added to start/stop inline editing.
    * ⚠ Note that - in a minor breaking change - the function form of the `Column.editable` config
      is no longer passed an `agParams` argument, as editing might now begin and need to be
      evaluated outside the context of an AG-Grid event.
* New `GridModel.clicksToEdit` config controls the number of clicks required to trigger
  inline-editing of a grid cell. Default remains 2 (double click ).
* Timeouts are now configurable on grid exports via a new `exportOptions.timeout` config.
* Toasts may now be dismissed programmatically - use the new `ToastModel` returned by the
  `XH.toast()` API and its variants.
* `Form` supports setting readonlyRenderer in `fieldDefaults` prop.
* New utility hook `useCached` provides a more flexible variant of `React.useCallback`.

### 🐞 Bug Fixes

* Inline grid editing supports passing of JSX editor components.
* `GridExportService` catches any exceptions thrown during export preparation and warns the user
  that something went wrong.
* GridModel with 'disabled' selection no longer shows "ghost" selection when using keyboard.
* Tree grids now style "parent" rows consistently with highlights/borders if requested, even for
  mixed-depth trees where some rows have children at a given level and others do not.

### ⚙️ Technical

* `FetchService` will now actively `abort()` fetch requests that it is abandoning due to its own
  `timeout` option. This allows the browser to release the associated resources associated with
  these requests.
* The `start()` function in `@xh/hoist/promise` has been deprecated. Use `wait()` instead, which can
  now be called without any args to establish a Promise chain and/or introduce a minimal amount of
  asynchronousity.
* ⚠ Note that the raw `AgGrid` component no longer enhances the native keyboard handling provided by
  ag-Grid. All Hoist key handling customizations are now limited to `Grid`. If you wish to provide
  custom handling in a raw `AgGrid` component, see the example here:
  https://www.ag-grid.com/javascript-grid/row-selection/#example-selection-with-keyboard-arrow-keys

### ✨ Style

* The red and green color values applied in dark mode have been lightened for improved legibility.
* The default `colorSpec` config for number formatters has changed to use new dedicated CSS classes
  and variables.
* New/renamed CSS vars `--xh-grid-selected-row-bg` and `--xh-grid-selected-row-text-color` now used
  to style selected grid rows.
    * ⚠ Note the `--xh-grid-bg-highlight` CSS var has been removed.
* New `.xh-cell--editable` CSS class applied to cells with inline editing enabled.
    * ⚠ Grid CSS class `.xh-invalid-cell` has been renamed to `.xh-cell--invalid` for consistency -
      any app style overrides should update to this new classname.

### 📚 Libraries

* core-js `3.15 -> 3.16`

[Commit Log](https://github.com/xh/hoist-react/compare/v41.1.0...v41.2.0)

## v41.1.0 - 2021-07-23

### 🎁 New Features

* Button to expand / collapse all rows within a tree grid now added by default to the primary tree
  column header. (New `Column.headerHasExpandCollapse` property provided to disable.)
* New `@logWithDebug` annotation provides easy timed logging of method execution (via `withDebug`).
* New `AppSpec.disableXssProtection` config allows default disabling of Field-level XSS protection
  across the app. Intended for secure, internal apps with tight performance tolerances.
* `Constraint` callbacks are now provided with a `record` property when validating Store data and a
  `fieldModel` property when validating Form data.
* New `Badge` component allows a styled badge to be placed inline with text/title, e.g. to show a
  counter or status indicator within a tab title or menu item.
* Updated `TreeMap` color scheme, with a dedicated set of colors for dark mode.
* New XH convenience methods `successToast()`, `warningToast()`, and `dangerToast()` show toast
  alerts with matching intents and appropriate icons.
    * ⚠ Note that the default `XH.toast()` call now shows a toast with the primary (blue) intent and
      no icon. Previously toasts displayed by default with a success (green) intent and checkmark.
* GridModel provides a public API method `setColumnState` for taking a previously saved copy of
  gridModel.columnState and applying it back to a GridModel in one call.

### 🐞 Bug Fixes

* Fixed an issue preventing export of very large (>100k rows) grids.
* Fixed an issue where updating summary data in a Store without also updating other data would not
  update the bound grid.
* Intent styles now properly applied to minimal buttons within `Panel.headerItems`.
* Improved `GridModel` async selection methods to ensure they do not wait forever if grid does not
  mount.
* Fixed an issue preventing dragging the chart navigator range in a dialog.

### ⚙️ Technical

* New `Exception.timeout()` util to throw exceptions explicitly marked as timeouts, used by
  `Promise.timeout` extension.
* `withShortDebug` has been deprecated. Use `withDebug` instead, which has the identical behavior.
  This API simplification mirrors a recent change to `hoist-core`.

### ✨ Style

* If the first child of a `Placeholder` component is a Hoist icon, it will not automatically be
  styled to 4x size with reduced opacity. (See new Toolbox example under the "Other" tab.)

### 📚 Libraries

* @blueprintjs/core `3.46 -> 3.47`
* dompurify `2.2 -> 2.3`

[Commit Log](https://github.com/xh/hoist-react/compare/v41.0.0...v41.1.0)

## v41.0.0 - 2021-07-01

### 🎁 New Features

* Inline editing of Grid/Record data is now officially supported:
    + New `Column.editor` config accepts an editor component to enable managed editing of the cells
      in that column. New `CheckboxEditor`, `DateEditor`, `NumberEditor`, `SelectEditor`
      , `TextAreaEditor`
      and `TextEditor` components wrap their corresponding HoistInputs with the required hook-based
      API and can be passed to this new config directly.
    + `Store` now contains built-in support for validation of its uncommitted records. To enable,
      specify the new `rules` property on the `Field`s in your `Store`. Note that these rules and
      constraints use the same API as the forms package, and rules and constraints may be shared
      between the `data` and `form` packages freely.
    + `GridModel` will automatically display editors and record validation messages as the user
      moves between cells and records. The new `GridModel.fullRowEditing` config controls whether
      editors are displayed for the focused cell only or for the entire row.
* All Hoist Components now support a `modelRef` prop. Supply a ref to this prop in order to gain a
  pointer to a Component's backing `HoistModel`.
* `DateInput` has been improved to allow more flexible parsing of user input with multiple formats.
  See the new prop `DateInput.parseStrings`.
* New `Column.sortValue` config takes an alternate field name (as a string) to sort the column by
  that field's value, or a function to produce a custom cell-level value for comparison. The values
  produced by this property will be also passed to any custom comparator, if one is defined.
* New `GridModel.hideEmptyTextBeforeLoad` config prevents showing the `emptyText` until the store
  has been loaded at least once. Apps that depend on showing `emptyText` before first load should
  set this property to `false`.
* `ExpandCollapseButton` now works for grouped grids in addition to tree grids.
* `FieldModel.initialValue` config now accepts functions, allowing for just-in-time initialization
  of Form data (e.g. to pre-populate a Date field with the current time).
* `TreeMapModel` and `SplitTreeMapModel` now support a `maxHeat` config, which can be used to
  provide a stable absolute maximum brightness (positive or negative) within the entire TreeMap.
* `ErrorMessage` will now automatically look for an `error` property on its primary context model.
* `fmtNumber()` supports new flags `withCommas` and `omitFourDigitComma` to customize the treatment
  of commas in number displays.
* `isValidJson` function added to form validation constraints.
* New `Select.enableFullscreen` prop added to the mobile component. Set to true (default on phones)
  to render the input in a full-screen modal when focused, ensuring there is enough room for the
  on-screen keyboard.

### 💥 Breaking Changes

* Removed support for class-based Hoist Components via the `@HoistComponent` decorator (deprecated
  in v38). Use functional components created via the `hoistCmp()` factory instead.
* Removed `DimensionChooser` (deprecated in v37). Use `GroupingChooser` instead.
* Changed the behavior of `FormModel.init()` to always re-initialize *all* fields. (Previously, it
  would only initialize fields explicitly passed via its single argument). We believe that this is
  more in line with developer expectations and will allow the removal of app workarounds to force a
  reset of all values. Most apps using FormModel should not need to change, but please review and
  test any usages of this particular method.
* Replaced the `Grid`, `DataView`, and `RestGrid` props below with new configurable fields on
  `GridModel`, `DataViewModel`, and `RestGridModel`, respectively. This further consolidates grid
  options into the model layer, allowing for more consistent application code and developer
  discovery.
    + `onKeyDown`
    + `onRowClicked`
    + `onRowDoubleClicked`
    + `onCellClicked`
    + `onCellDoubleClicked`
* Renamed the confusing and ambiguous property name `labelAlign` in several components:
    + `FormField`: `labelAlign` has been renamed to `labelTextAlign`
    + `SwitchInput`, `RadioInput`, and `Checkbox`: `labelAlign` has been renamed `labelSide`.
* Renamed all CSS variables beginning with `--navbar` to start with `--appbar`, matching the Hoist
  component name.
* Removed `TreeMapModel.colorMode` value 'balanced'. Use the new `maxHeat` config to prevent outlier
  values from dominating the color range of the TreeMap.
* The classes `Rule` and `ValidationState` and all constraint functions (e.g. `required`,
  `validEmail`, `numberIs`, etc.) have been moved from the `cmp\form` package to the `data` package.
* Hoist grids now require ag-Grid v25.3.0 or higher - update your ag-Grid dependency in your app's
  `package.json` file. See the [ag-Grid Changelog](https://www.ag-grid.com/ag-grid-changelog/) for
  details.
* Hoist charts now require Highcharts v9.1.0 or higher - update your Highcharts dependency in your
  app's `package.json` file. See the
  [Highcharts Changelog](https://www.highcharts.com/changelog/#highcharts-stock) for details.

### 🐞 Bug Fixes

* Fixed disable behavior for Hoist-provided button components using popover.
* Fixed default disabling of autocomplete within `TextInput`.
* Squelched console warning re. precision/stepSize emitted by Blueprint-based `numberInput`.

### ⚙️ Technical

* Improved exception serialization to better handle `LocalDate` and similar custom JS classes.
* Re-exported Blueprint `EditableText` component (w/elemFactory wrapper) from `kit/blueprint`.

### 📚 Libraries

* @blueprintjs/core `3.44 -> 3.46`
* codemirror `5.60 -> 5.62`
* core-js `3.10 -> 3.15`
* filesize `6.2 -> 6.4`
* mobx `6.1 -> 6.3`
* react-windowed-select `3.0 -> 3.1`

[Commit Log](https://github.com/xh/hoist-react/compare/v40.0.0...v41.0.0)

## v40.0.0 - 2021-04-22

⚠ Please ensure your `@xh/hoist-dev-utils` dependency is >= v5.7.0. This is required to support the
new changelog feature described below. Even if you are not yet using the feature, you must update
your dev-utils dependency for your project to build.

### 🎁 New Features

* Added support for displaying an in-app changelog (release notes) to the user. See the new
  `ChangelogService` for details and instructions on how to enable.
* Added `XH.showBanner()` to display a configurable banner across the top of viewport, as another
  non-modal alternative for attention-getting application alerts.
* New method `XH.showException()` uses Hoist's built-in exception display to show exceptions that
  have already been handled directly by application code. Use as an alternative to
  `XH.handleException()`.
* `XH.track()` supports a new `oncePerSession` option. This flag can be set by applications to avoid
  duplicate tracking messages for certain types of activity.
* Mobile `NavigatorModel` now supports a `track` flag to automatically track user page views,
  equivalent to the existing `track` flag on `TabContainerModel`. Both implementations now use the
  new `oncePerSession` flag to avoid duplicate messages as a user browses within a session.
* New `Spinner` component returns a simple img-based spinner as an animated PNG, available in two
  sizes. Used for the platform-specific `Mask` and `LoadingIndicator` components. Replaces previous
  SVG-based implementations to mitigate rendering performance issues over remote connections.

### 💥 Breaking Changes

* `Store` now creates a shared object to hold the default values for every `Field` and uses this
  object as the prototype for the `data` property of every `Record` instance.
    * Only non-default values are explicitly written to `Record.data`, making for a more efficient
      representation of default values and improving the performance of `Record` change detection.
    * Note this means that `Record.data` *no longer* contains keys for *all* fields as
      `own-enumerable` properties.
    * Applications requiring a full enumeration of all values should call the
      new `Record.getValues()`
      method, which returns a new and fully populated object suitable for spreading or cloning.
    * This behavior was previously available via `Store.experimental.shareDefaults` but is now
      always enabled.
* For API consistency with the new `showBanner()` util, the `actionFn` prop for the recently-added
  `ErrorMessage` component has been deprecated. Specify as an `onClick` handler within the
  component's `actionButtonProps` prop instead.
* The `GridModel.experimental.externalSort` flag has been promoted from an experiment to a
  fully-supported config. Default remains `false`, but apps that were using this flag must now pass
  it directly: `new GridModel({externalSort: true, ...})`.
* Hoist re-exports and wrappers for the Blueprint `Spinner` and Onsen `ProgressCircular` components
  have been removed, in favor of the new Hoist `Spinner` component mentioned above.
* Min version for `@xh/hoist-dev-utils` is now v5.7.0, as per above.

### 🐞 Bug Fixes

* Formatters in the `@xh/hoist/format` package no longer modify their options argument.
* `TileFrame` edge-case bug fixed where the appearance of an internal scrollbar could thrash layout
  calculations.
* XSS protection (dompurify processing) disabled on selected REST editor grids within the Hoist
  Admin console. Avoids content within configs and JSON blobs being unintentionally mangled.

### ⚙️ Technical

* Improvements to exception serialization, especially for any raw javascript `Error` thrown by
  client-side code.

### ✨ Style

* Buttons nested inline within desktop input components (e.g. clear buttons) tweaked to avoid
  odd-looking background highlight on hover.
* Background highlight color of minimal/outlined buttons tweaked for dark theme.
* `CodeInput` respects standard XH theme vars for its background-color and (monospace) font family.
  Its built-in toolbar has also been made compact and slightly re-organized.

### 📚 Libraries

* @blueprintjs/core `3.41 -> 3.44`
* @blueprintjs/datetime `3.21 -> 3.23`
* classnames `2.2 -> 2.3`
* codemirror `5.59 -> 5.60`
* core-js `3.9 -> 3.10`
* filesize `6.1 -> 6.2`
* qs `6.9 -> 6.10`
* react-beautiful-dnd `13.0 -> 13.1`
* react-select `4.2 -> 4.3`

[Commit Log](https://github.com/xh/hoist-react/compare/v39.0.1...v40.0.0)

## v39.0.1 - 2021-03-24

### 🐞 Bug Fixes

* Fixes regression preventing the loading of the Activity Tab in the Hoist Admin console.
* Fixes icon alignment in `DateInput`.

[Commit Log](https://github.com/xh/hoist-react/compare/v39.0.0...v39.0.1)

## v39.0.0 - 2021-03-23

### 🎁 New Features

#### Components + Props

* New `TileFrame` layout component renders a collection of child items using a layout that balances
  filling the available space against maintaining tile width / height ratio.
* Desktop `Toolbar` accepts new `compact` prop. Set to `true` to render the toolbar with reduced
  height and font-size.
* New `StoreFilterField` prop `autoApply` allows developers to more easily use `StoreFilterField` in
  conjunction with other filters or custom logic. Set to `false` and specify an `onFilterChange`
  callback to take full control of filter application.
* New `RestGrid` prop `formClassName` allows custom CSS class to be applied to its managed
  `RestForm` dialog.

#### Models + Configs

* New property `selectedRecordId` on `StoreSelectionModel`, `GridModel`, and `DataViewModel`.
  Observe this instead of `selectedRecord` when you wish to track only the `id` of the selected
  record and not changes to its data.
* `TreeMapModel.colorMode` config supports new value `wash`, which retains the positive and negative
  color while ignoring the intensity of the heat value.
* New method `ChartModel.updateHighchartsConfig()` provides a more convenient API for changing a
  chart's configuration post-construction.
* New `Column.omit` config supports conditionally excluding a column from its `GridModel`.

#### Services + Utils

* New method `FetchService.setDefaultTimeout()`.
* New convenience getter `LocalDate.isToday`.
* `HoistBase.addReaction()` now accepts convenient string values for its `equals` flag.

### 💥 Breaking Changes

* The method `HoistAppModel.preAuthInitAsync()` has been renamed to `preAuthAsync()` and should now
  be defined as `static` within apps that implement it to run custom pre-authentication routines.
    * This change allows Hoist to defer construction of the `AppModel` until Hoist itself has been
      initialized, and also better reflects the special status of this function and when it is
      called in the Hoist lifecycle.
* Hoist grids now require ag-Grid v25.1.0 or higher - update your ag-Grid dependency in your app's
  `package.json` file. See the [ag-Grid Changelog](https://www.ag-grid.com/ag-grid-changelog/) for
  details.

### ⚙️ Technical

* Improvements to behavior/performance of apps in hidden/inactive browser tabs. See the
  [page visibility API reference](https://developer.mozilla.org/en-US/docs/Web/API/Page_Visibility_API)
  for details. Now, when the browser tab is hidden:
    * Auto-refresh is suspended.
    * The `forEachAsync()` and `whileAsync()` utils run synchronously, without inserting waits that
      would be overly throttled by the browser.
* Updates to support compatibility with agGrid 25.1.0.
* Improved serialization of `LoadSpec` instances within error report stacktraces.

### 📚 Libraries

* @blueprintjs/core `3.39 -> 3.41`
* @blueprintjs/datetime `3.20 -> 3.21`
* @popperjs/core `2.8 -> 2.9`
* core-js `3.8 -> 3.9`
* react-select `4.1 -> 4.2`

[Commit Log](https://github.com/xh/hoist-react/compare/v38.3.0...v39.0.0)

## v38.3.0 - 2021-03-03

### 🎁 New Features

* New `Store.freezeData` and `Store.idEncodesTreePath` configs added as performance optimizations
  when loading very large data sets (50k+ rows).
* New `ColChooserModel.autosizeOnCommit` config triggers an autosize run whenever the chooser is
  closed. (Defaulted to true on mobile.)

[Commit Log](https://github.com/xh/hoist-react/compare/v38.2.0...v38.3.0)

## v38.2.0 - 2021-03-01

### 🐞 Bug Fixes

* Fix to edge-case where `Grid` would lose its selection if set on the model prior to the component
  mounting and ag-Grid full rendering.
* Fix to prevent unintended triggering of app auto-refresh immediately after init.

### ⚙️ Technical

* New config `Cube.fieldDefaults` - matches same config added to `Store` in prior release.
* App auto-refresh interval keys off of last *completed* refresh cycle if there is one. Avoids
  over-eager refresh when cycle is fast relative to the time it takes to do the refresh.
* New experimental property `Store.experimental.shareDefaults`. If true, `Record.data` will be
  created with default values for all fields stored on a prototype, with only non-default values
  stored on `data` directly. This can yield major performance improvements for stores with sparsely
  populated records (i.e. many records with default values). Note that when set, the `data` property
  on `Record` will no longer contain keys for *all* fields as `own-enumerable` properties. This may
  be a breaking change for some applications.

[Commit Log](https://github.com/xh/hoist-react/compare/v38.1.1...v38.2.0)

## v38.1.1 - 2021-02-26

### ⚙️ Technical

* New config `Store.fieldDefaults` supports defaulting config options for all `Field` instances
  created by a `Store`.

[Commit Log](https://github.com/xh/hoist-react/compare/v38.1.0...v38.1.1)

## v38.1.0 - 2021-02-24

⚠ Please ensure your `@xh/hoist-dev-utils` dependency is >= v5.6.0. This is required to successfully
resolve and bundle transitive dependencies of the upgraded `react-select` library.

### 🐞 Bug Fixes

* A collapsible `Panel` will now restore its user specified-size when re-opened. Previously the
  panel would be reset to the default size.
* `Store.lastLoaded` property now initialized to `null`. Previously this property had been set to
  the construction time of the Store.
* Tweak to `Grid` style rules to ensure sufficient specificity of rules related to indenting child
  rows within tree grids.
* Improvements to parsing of `Field`s of type 'int': we now correctly parse values presented in
  exponential notation and coerce `NaN` values to `null`.

### 🎁 New Features

* `GridModel` has new async variants of existing methods: `selectFirstAsync`, `selectAsync`, and
  `ensureSelectionVisibleAsync`. These methods build-in the necessary waiting for the underlying
  grid implementation to be ready and fully rendered to ensure reliable selection. In addition, the
  first two methods will internally call the third. The existing non-async counterparts for these
  methods have been deprecated.
* GridModel has a new convenience method `preSelectFirstAsync` for initializing the selection in
  grids, without disturbing any existing selection.
* Added new `Store.loadTreeData` config (default `true`) to enable or disable building of nested
  Records when the raw data elements being loaded have a `children` property.
* Cube `View` now detects and properly handles streaming updates to source data that include changes
  to row dimensions as well as measures.*
* `DataViewModel.itemHeight` can now be a function that returns a pixel height.
* The `LoadSpec` object passed to `doLoadAsync()` is now a defined class with additional properties
  `isStale`, `isObsolete` and `loadNumber`. Use these properties to abandon out-of-order
  asynchronous returns from the server.
    * 💥 NOTE that calls to `loadAsync()` no longer accept a plain object for their `loadSpec`
      parameter. Application code such as `fooModel.loadAsync({isRefresh: true})` should be updated
      to use the wrapper APIs provided by `LoadSupport` - e.g. `fooModel.refreshAsync()`. (This was
      already the best practice, but is now enforced.)
* New `autoHeight` property on grid `Column`. When set the grid will increase the row height
  dynamically to accommodate cell content in this column.

### 📚 Libraries

* @blueprintjs/core `3.38 -> 3.39`
* react-select `3.1 -> 4.1`
* react-windowed-select `2.0 -> 3.0`

[Commit Log](https://github.com/xh/hoist-react/compare/v38.0.0...v38.1.0)

## v38.0.0 - 2021-02-04

Hoist v38 includes major refactoring to streamline core classes, bring the toolkit into closer
alignment with the latest developments in Javascript, React, and MobX, and allow us to more easily
provide documentation and additional features. Most notably, we have removed the use of class based
decorators, in favor of a simpler inheritance-based approach to defining models and services.

* We are introducing a new root superclass `HoistBase` which provides many of the syntax
  enhancements and conventions used throughout Hoist for persistence, resource management, and
  reactivity.
* New base classes of `HoistModel` and `HoistService` replace the existing class decorators
  `@HoistModel` and `@HoistService`. Application models and services should now `extend` these base
  classes instead of applying the (now removed) decorators. For your application's `AppModel`,
  extend the new `HoistAppModel` superclass.
* We have also removed the need for the explicit `@LoadSupport` annotation on these classes. The
  presence of a defined `doLoadAsync()` method is now sufficient to allow classes extending
  `HoistModel` and `HoistService` to participate in the loading and refreshing lifecycle as before.
* We have deprecated support for class-based Components via the `@HoistComponent` class decorator.
  To continue to use this decorator, please import it from the `@xh\hoist\deprecated` package.
  Please note that we plan to remove `@HoistComponent` in a future version.
* Due to changes in MobX v6.0.1, all classes that host observable fields and actions will now also
  need to provide a constructor containing a call to `makeObservable(this)`. This change will
  require updates to most `HoistModel` and `HoistService` classes. See
  [this article from MobX](https://michel.codes/blogs/mobx6) for more on this change and the
  motivation behind it.

### 🎁 New Features

* New utility method `getOrCreate` for easy caching of properties on objects.
* The `Menu` system on mobile has been reworked to be more consistent with desktop. A new
  `MenuButton` component has been added to the mobile framework, which renders a `Menu` of
  `MenuItems` next to the `MenuButton`. This change also includes the removal of `AppMenuModel` (see
  Breaking Changes).
* Added `ExpandCollapseButton` to the mobile toolkit, to expand / collapse all rows in a tree grid.
* Added `Popover` to the mobile toolkit, a component to display floating content next to a target
  element. Its API is based on the Blueprint `Popover` component used on desktop.
* `StoreFilterField` now matches the rendered string values for `date` and `localDate` fields when
  linked to a properly configured `GridModel`.
* `GroupingChooser` gets several minor usability improvements + clearer support for an empty /
  ungrouped state, when so enabled.

### 💥 Breaking Changes

* All `HoistModel` and `HoistService` classes must be adjusted as described above.
* `@HoistComponent` has been deprecated and moved to `@xh\hoist\deprecated`
* Hoist grids now require ag-Grid v25.0.1 or higher - if your app uses ag-Grid, update your ag-Grid
  dependency in your app's `package.json` file.
* The `uses()` function (called within `hoistComponent()` factory configs for model context lookups)
  and the `useContextModel()` function no longer accept class names as strings. Pass the class
  itself (or superclass) of the model you wish to select for your component. `Uses` will throw if
  given any string other than "*", making the need for any updates clear in that case.
* The `Ref` class, deprecated in v26, has now been removed. Use `createObservableRef` instead.
* `AppMenuModel` has been removed. The `AppMenuButton` is now configured via
  `AppBar.appMenuButtonProps`. As with desktop, menu items can be added with
  `AppBar.appMenuButtonProps.extraItems[]`

### ⚙️ Technical

* We have removed the experimental flags `useTransactions`, and `deltaSort` from `GridModel`. The
  former has been the default behavior for Hoist for several releases, and the latter is obsolete.

### 📚 Libraries

* @blueprintjs/core `3.36 -> 3.38`
* codemirror `5.58 -> 5.59`
* mobx `5.15 -> 6.1`
* mobx-react `6.3 -> 7.1`

[Commit Log](https://github.com/xh/hoist-react/compare/v37.2.0...v38.0.0)

## v37.2.0 - 2021-01-22

### 🎁 New Features

* New `ErrorMessage` component for standard "inline" rendering of Errors and Exceptions, with retry
  support.
* `Cube` now supports an `omitFn` to allow apps to remove unwanted, single-node children.

[Commit Log](https://github.com/xh/hoist-react/compare/v37.1.0...v37.2.0)

## v37.1.0 - 2021-01-20

### 🎁 New Features

* Columns in `ColChooser` can now be filtered by their `chooserGroup`.
* `Cube` now supports a `bucketSpecFn` config which allows dynamic bucketing and aggregation of
  rows.

### 🐞 Bug Fixes

* Fix issue where a `View` would create a root row even if there were no leaf rows.
* Fixed regression in `LeftRightChooser` not displaying description callout.

[Commit Log](https://github.com/xh/hoist-react/compare/v37.0.0...v37.1.0)

## v37.0.0 - 2020-12-15

### 🎁 New Features

* New `GroupingChooser` component provides a new interface for selecting a list of fields
  (dimensions) for grouping APIs, offering drag-and-drop reordering and persisted favorites.
    * This is intended as a complete replacement for the existing `DimensionChooser`. That component
      should be considered deprecated and will be removed in future releases.
* New props added to `TabSwitcher`:
    * `enableOverflow` shows tabs that would normally overflow their container in a drop down menu.
    * `tabWidth`, `tabMinWidth` & `tabMaxWidth` allow flexible configuration of tab sizes within the
      switcher.
* `TabModel` now supports a bindable `tooltip`, which can be used to render strings or elements
  while hovering over tabs.
* New `Placeholder` component provides a thin wrapper around `Box` with standardized, muted styling.
* New `StoreFilterField.matchMode` prop allows customizing match to `start`, `startWord`, or `any`.
* `Select` now implements enhanced typeahead filtering of options. The default filtering is now
  based on a case-insensitive match of word starts in the label. (Previously it was based on a match
  _anywhere_ in the label _or_ value.) To customize this behavior, applications should use the new
  `filterFn` prop.
* New Admin Console Monitor > Memory tab added to view snapshots of JVM memory usage. (Requires
  Hoist Core v8.7 or greater.)
* `FormModel` and `FieldModel` gain support for Focus Management.
* New `boundInput` getter on `FieldModel` to facilitate imperative access to controls, when needed.
  This getter will return the new `HoistInputModel` interface, which support basic DOM access as
  well as standard methods for `focus()`, `blur()`, and `select()`.
* New `GridModel` config `lockColumnGroups` to allow controlling whether child columns can be moved
  outside their parent group. Defaults to `true` to maintain existing behavior.

### 💥 Breaking Changes

* New `TabContainerModel` config `switcher` replaces `switcherPosition` to allow for more flexible
  configuration of the default `TabSwitcher`.
    * Use `switcher: true` to retain default behavior.
    * Use `switcher: false` to not include a TabSwitcher. (previously `switcherPosition: 'none'`)
    * Use `switcher: {...}` to provide customisation props for the `TabSwitcher`. See `TabSwitcher`
      documentation for more information.
* The `HoistInput` base class has been removed. This change marks the completion of our efforts to
  remove all internal uses of React class-based Components in Hoist. The following adjustments are
  required:
    * Application components extending `HoistInput` should use the `useHoistInputModel` hook
      instead.
    * Applications getting refs to `HoistInputs` should be aware that these refs now return a ref to
      a
      `HoistInputModel`. In order to get the DOM element associated with the component use the new
      `domEl` property of that model rather than the`HoistComponent.getDOMNode()` method.
* Hoist grids now require ag-Grid v24.1.0 or higher - update your ag-Grid dependency in your app's
  `package.json` file. ag-Grid v24.1.0
  [lists 5 breaking changes](https://www.ag-grid.com/ag-grid-changelog/), including the two called
  out below. *Note that these cautions apply only to direct use of the ag-Grid APIs* - if your app
  is using the Hoist `Grid` and `GridModel` exclusively, there should be no need to adjust code
  around columns or grid state, as the related Hoist classes have been updated to handle these
  changes.
    * AG-4291 - Reactive Columns - the state pattern for ag-grid wrapper has changed as a result of
      this change. If your app made heavy use of saving/loading grid state, please test carefully
      after upgrade.
    * AG-1959 - Aggregation - Add additional parameters to the Custom Aggregation methods. If your
      app implements custom aggregations, they might need to be updated.

### 🔒 Security

* The data package `Field` class now sanitizes all String values during parsing, using the DOMPurify
  library to defend against XSS attacks and other issues with malformed HTML or scripting content
  loaded into `Record`s and rendered by `Grid` or other data-driven components. Please contact XH if
  you find any reason to disable this protection, or observe any unintended side effects of this
  additional processing.

### 🐞 Bug Fixes

* Fix issue where grid row striping inadvertently disabled by default for non-tree grids.
* Fix issue where grid empty text cleared on autosize.

### ✨ Style

* Default `Chart` themes reworked in both light and dark modes to better match overall Hoist theme.

### ⚙️ Technical

* Note that the included Onsen fork has been replaced with the latest Onsen release. Apps should not
  need to make any changes.
* `Cube.info` is now directly observable.
* `@managed` and `markManaged` have been enhanced to allow for the cleanup of arrays of objects as
  well as objects. This matches the existing array support in `XH.safeDestroy()`.

### 📚 Libraries

* @xh/onsenui `~0.1.2` -> onsenui `~2.11.1`
* @xh/react-onsenui `~0.1.2` -> react-onsenui `~1.11.3`
* @blueprintjs/core `3.35 -> 3.36`
* @blueprintjs/datetime `3.19 -> 3.20`
* clipboard-copy `3.1 -> 4.0`
* core-js `3.6 -> 3.8`
* dompurify `added @ 2.2`
* react `16.13 -> 17.0`
* semver `added @ 7.3`

[Commit Log](https://github.com/xh/hoist-react/compare/v36.6.1...v37.0.0)

## v36.6.1 - 2020-11-06

### 🐞 Bug Fixes

* Fix issue where grid row striping would be turned off by default for non-tree grids

[Commit Log](https://github.com/xh/hoist-react/compare/v36.6.0...v36.6.1)

## v36.6.0 - 2020-10-28

### 🎁 New Features

* New `GridModel.treeStyle` config enables more distinctive styling of tree grids, with optional
  background highlighting and ledger-line style borders on group rows.
    * ⚠ By default, tree grids will now have highlighted group rows (but no group borders). Set
      `treeStyle: 'none'` on any `GridModel` instances where you do _not_ want the new default
      style.
* New `DashContainerModel.extraMenuItems` config supports custom app menu items in Dashboards
* An "About" item has been added to the default app menu.
* The default `TabSwitcher` now supports scrolling, and will show overflowing tabs in a drop down
  menu.

### 🐞 Bug Fixes

* Ensure that `Button`s with `active: true` set directly (outside of a `ButtonGroupInput`) get the
  correct active/pressed styling.
* Fixed regression in `Column.tooltip` function displaying escaped HTML characters.
* Fixed issue where the utility method `calcActionColWidth` was not correctly incorporating the
  padding in the returned value.

### ⚙️ Technical

* Includes technical updates to `JsonBlob` archiving. This change requires an update to `hoist-core`
  `v8.6.1` or later, and modifications to the `xh_json_blob` table. See the
  [hoist-core changelog](https://github.com/xh/hoist-core/blob/develop/CHANGELOG.md) for further
  details.

### 📚 Libraries

* @blueprintjs/core `3.33 -> 3.35`

[Commit Log](https://github.com/xh/hoist-react/compare/v36.5.0...v36.6.0)

## v36.5.0 - 2020-10-16

### 🐞 Bug Fixes

* Fix text and hover+active background colors for header tool buttons in light theme.

### ⚙️ Technical

* Install a default simple string renderer on all columns. This provides consistency in column
  rendering, and fixes some additional issues with alignment and rendering of Grid columns
  introduced by the change to flexbox-based styling in grid cells.
* Support (optional) logout action in SSO applications.

### 📚 Libraries

* @blueprintjs/core `3.31 -> 3.33`
* @blueprintjs/datetime `3.18 -> 3.19`
* @fortawesome/fontawesome-pro `5.14 -> 5.15`
* moment `2.24 -> 2.29`
* numbro `2.2 -> 2.3`

[Commit Log](https://github.com/xh/hoist-react/compare/v36.4.0...v36.5.0)

## v36.4.0 - 2020-10-09

### 🎁 New Features

* `TabContainerModel` supports dynamically adding and removing tabs via new public methods.
* `Select` supports a new `menuWidth` prop to control the width of the dropdown.

### 🐞 Bug Fixes

* Fixed v36.3.0 regression re. horizontal alignment of Grid columns.

[Commit Log](https://github.com/xh/hoist-react/compare/v36.3.0...v36.4.0)

## v36.3.0 - 2020-10-07

### 💥 Breaking Changes

* The following CSS variables are no longer in use:
    + `--xh-grid-line-height`
    + `--xh-grid-line-height-px`
    + `--xh-grid-large-line-height`
    + `--xh-grid-large-line-height-px`
    + `--xh-grid-compact-line-height`
    + `--xh-grid-compact-line-height-px`
    + `--xh-grid-tiny-line-height`
    + `--xh-grid-tiny-line-height-px`

### ⚙️ Technical

* We have improved and simplified the vertical centering of content within Grid cells using
  flexbox-based styling, rather than the CSS variables above.

### 🎁 New Features

* `Select` now supports `hideSelectedOptions` and `closeMenuOnSelect` props.
* `XH.message()` and its variants (`XH.prompt(), XH.confirm(), XH.alert()`) all support an optional
  new config `messageKey`. This key can be used by applications to prevent popping up the same
  dialog repeatedly. Hoist will only show the last message posted for any given key.
* Misc. Improvements to organization of admin client tabs.

### 🐞 Bug Fixes

* Fixed issue with sporadic failures reading grid state using `legacyStateKey`.
* Fixed regression to the display of `autoFocus` buttons; focus rectangle restored.

[Commit Log](https://github.com/xh/hoist-react/compare/v36.2.1...v36.3.0)

## v36.2.1 - 2020-10-01

### 🐞 Bug Fixes

* Fixed issue in `LocalDate.previousWeekday()` which did not correctly handle Sunday dates.
* Fixed regression in `Grid` column header rendering for non-string headerNames.

[Commit Log](https://github.com/xh/hoist-react/compare/v36.2.0...v36.2.1)

## v36.2.0 - 2020-09-25

### 💥 Breaking Changes

* New `GridModel` config `colChooserModel` replaces `enableColChooser` to allow for more flexible
  configuration of the grid `colChooser`
    * Use `colChooserModel: true` to retain default behavior.
    * See documentation on `GridModel.ColChooserModelConfig` for more information.
* The `Grid` `hideHeaders` prop has been converted to a field on `AgGridModel` and `GridModel`. All
  grid options of this type are now on the model hierarchy, allowing consistent application code and
  developer discovery.

### 🎁 New Features

* Provides new `CustomProvider` for applications that want to use the Persistence API, but need to
  provide their own storage implementation.
* Added `restoreDefaults` action to default context menu for `GridModel`.
* Added `restoreDefaultsWarning` config to `GridModel`.
* `FormModel` has a new convenience method `setValues` for putting data into one or more fields in
  the form.
* Admin Preference and Config panels now support bulk regrouping actions.

### 🐞 Bug Fixes

* Fixed an error in implementation of `@managed` preventing proper cleanup of resources.
* Fixed a regression introduced in v36.1.0 in `FilterChooser`: Restore support for `disabled` prop.

[Commit Log](https://github.com/xh/hoist-react/compare/v36.1.0...v36.2.0)

## v36.1.0 - 2020-09-22

⚠ NOTE - apps should update to `hoist-core >= 8.3.0` when taking this hoist-react update. This is
required to support both the new `JsonBlobService` and updates to the Admin Activity and Client
Error tracking tabs described below.

### 🎁 New Features

* Added new `JsonBlobService` for saving and updating named chunks of arbitrary JSON data.
* `GridModelPersistOptions` now supports a `legacyStateKey` property. This key will identify the
  pre-v35 location for grid state, and can be used by applications to provide a more flexible
  migration of user grid state after an upgrade to Hoist v35.0.0 or greater. The value of this
  property will continue to default to 'key', preserving the existing upgrade behavior of the
  initial v35 release.
* The Admin Config and Pref diff tools now support pasting in a config for comparison instead of
  loading one from a remote server (useful for deployments where the remote config cannot be
  accessed via an XHR call).
* The `ClipboardButton.getCopyText` prop now supports async functions.
* The `Select` input supports a new `leftIcon` prop.
* `RestGrid` now supports bulk delete when multiple rows are selected.
* `RestGrid`'s `actionWarning` messages may now be specified as functions.

### 🐞 Bug Fixes

* Fixed several cases where `selectOnFocus` prop on `Select` was not working.
* `FilterChooser` auto-suggest values sourced from the *unfiltered* records on `sourceStore`.
* `RestForm` editors will now source their default label from the corresponding `Field.displayName`
  property. Previously an undocumented `label` config could be provided with each editor object -
  this has been removed.
* Improved time zone handling in the Admin Console "Activity Tracking" and "Client Errors" tabs.
    * Users will now see consistent bucketing of activity into an "App Day" that corresponds to the
      LocalDate when the event occurred in the application's timezone.
    * This day will be reported consistently regardless of the time zones of the local browser or
      deployment server.
* Resetting Grid columns to their default state (e.g. via the Column Chooser) retains enhancements
  applied from matching Store fields.
* Desktop `DateInput` now handles out-of-bounds dates without throwing exception during rendering.
* Dragging a grid column with an element-based header no longer displays `[object Object]` in the
  draggable placeholder.

### 📚 Libraries

* codemirror `5.57 -> 5.58`

[Commit Log](https://github.com/xh/hoist-react/compare/v36.0.0...v36.1.0)

## v36.0.0 - 2020-09-04

### 🎁 New Features

#### Data Filtering

We have enhanced support for filtering data in Hoist Grids, Stores, and Cubes with an upgraded
`Filter` API and a new `FilterChooser` component. This bundle of enhancements includes:

* A new `@xh/hoist/data/filter` package to support the creation of composable filters, including the
  following new classes:
    * `FieldFilter` - filters by comparing the value of a given field to one or more given candidate
      values using one of several supported operators.
    * `FunctionFilter` - filters via a custom function specified by the developer.
    * `CompoundFilter` - combines multiple filters (including other nested CompoundFilters) via an
      AND or OR operator.
* A new `FilterChooser` UI component that integrates tightly with these data package classes to
  provide a user and developer friendly autocomplete-enabled UI for filtering data based on
  dimensions (e.g. trader = jdoe, assetClass != Equities), metrics (e.g. P&L > 1m), or any
  combination thereof.
* Updates to `Store`, `StoreFilterField`, and `cube/Query` to use the new Filter API.
* A new `setFilter()` convenience method to `Grid` and `DataView`.

To get the most out of the new Filtering capabilities, developers are encouraged to add or expand
the configs for any relevant `Store.fields` to include both their `type` and a `displayName`. Many
applications might not have Field configs specified at all for their Stores, instead relying on
Store's ability to infer its Fields from Grid Column definitions.

We are looking to gradually invert this relationship, so that core information about an app's
business objects and their properties is configured once at the `data/Field` level and then made
available to related APIs and components such as grids, filters, and forms. See note in New Features
below regarding related updates to `GridModel.columns` config processing.

#### Grid

* Added new `GridModel.setColumnVisible()` method, along with `showColumn()` and `hideColumn()`
  convenience methods. Can replace calls to `applyColumnStateChanges()` when all you need to do is
  show or hide a single column.
* Elided Grid column headers now show the full `headerName` value in a tooltip.
* Grid column definitions now accept a new `displayName` config as the recommended entry point for
  defining a friendly user-facing label for a Column.
    * If the GridModel's Store has configured a `displayName` for the linked data field, the column
      will default to use that (if not otherwise specified).
    * If specified or sourced from a Field, `displayName` will be used as the default value for the
      pre-existing `headerName` and `chooserName` configs.
* Grid columns backed by a Store Field of type `number` or `int` will be right-aligned by default.
* Added new `GridModel.showGroupRowCounts` config to allow easy hiding of group row member counts
  within each full-width group row. Default is `true`, maintaining current behavior of showing the
  counts for each group.

#### Other

* Added new `AppSpec.showBrowserContextMenu` config to control whether the browser's default context
  menu will be shown if no app-specific context menu (e.g. from a grid) would be triggered.
    * ⚠ Note this new config defaults to `false`, meaning the browser context menu will *not* be
      available. Developers should set to true for apps that expect/depend on the built-in menu.
* `LocalDate` has gained several new static factories: `tomorrow()`, `yesterday()`,
  `[start/end]OfMonth()`, and `[start/end]OfYear()`.
* A new `@computeOnce` decorator allows for lazy computation and caching of the results of decorated
  class methods or getters. Used in `LocalDate` and intended for similar immutable, long-lived
  objects that can benefit from such caching.
* `CodeInput` and `JsonInput` get new `enableSearch` and `showToolbar` props. Enabling search
  provides an simple inline find feature for searching the input's contents.
* The Admin console's Monitor Status tab displays more clearly when there are no active monitors.

### 💥 Breaking Changes

* Renamed the `data/Field.label` property to `displayName`.
* Changed the `DimensionChooserModel.dimensions` config to require objects of the
  form `{name, displayName, isLeafDimension}` when provided as an `Object[]`.
    * Previously these objects were expected to be of the form `{value, label, isLeaf}`.
    * Note however that this same config can now be passed the `dimensions` directly from a
      configured
      `Cube` instead, which is the recommended approach and should DRY up dimension definitions for
      typical use cases.
* Changes required due to the new filter API:
    * The classes `StoreFilter` and `ValueFilter` have been removed and replaced by `FunctionFilter`
      and `FieldFilter`, respectively. In most cases apps will need to make minimal or no changes.
    * The `filters/setFilters` property on `Query` has been changed to `filter/setFilter`. In most
      case apps should not need to change anything other than the name of this property - the new
      property will continue to support array representations of multiple filters.
    * `Store` has gained a new property `filterIncludesChildren` to replace the functionality
      previously provided by `StoreFilter.includesChildren`.
    * `StoreFilterField.filterOptions` has been removed. Set `filterIncludesChildren` directly on
      the store instead.

### ✨ Style

* CSS variables for "intents" - most commonly used on buttons - have been reworked to use HSL color
  values and support several standard variations of lightness and transparency.
    * Developers are encouraged to customize intents by setting the individual HSL vars provided for
      each intent (e.g. `--intent-primary-h` to adjust the primary hue) and/or the different levels
      of lightness (e.g. `--intent-primary-l3` to adjust the default lightness).
    * ⚠ Uses of the prior intent var overrides such as `--intent-primary` will no longer work. It is
      possible to set directly via `--xh-intent-primary`, but components such as buttons will still
      use the default intent shades for variations such as hover and pressed states. Again, review
      and customize the HSL vars if required.
* Desktop `Button` styles and classes have been rationalized and reworked to allow for more
  consistent and direct styling of buttons in all their many permutations (standard/minimal/outlined
  styles * default/hovered/pressed/disabled states * light/dark themes).
    * Customized intent colors will now also be applied to outlined and minimal buttons.
    * Dedicated classes are now applied to desktop buttons based on their style and state.
      Developers can key off of these classes directly if required.

### 🐞 Bug Fixes

* Fixed `Column.tooltipElement` so that it can work if a `headerTooltip` is also specified on the
  same column.
* Fixed issue where certain values (e.g. `%`) would break in `Column.tooltipElement`.
* Fixed issue where newly loaded records in `Store` were not being frozen as promised by the API.

### 📚 Libraries

* @blueprintjs/core `3.30 -> 3.31`
* codemirror `5.56 -> 5.57`
* http-status-codes `1.4 -> 2.1`
* mobx-react `6.2 -> 6.3`
* store2 `2.11 -> 2.12`

[Commit Log](https://github.com/xh/hoist-react/compare/v35.2.1...v36.0.0)

## v35.2.1 - 2020-07-31

### 🐞 Bug Fixes

* A Grid's docked summary row is now properly cleared when its bound Store is cleared.
* Additional SVG paths added to `requiredBlueprintIcons.js` to bring back calendar scroll icons on
  the DatePicker component.
* Colors specified via the `--xh-intent-` CSS vars have been removed from minimal / outlined desktop
  `Button` components because of incompatibility with `ButtonGroupInput` component. Fix to address
  issue forthcoming. (This reverts the change made in 35.2.0 below.)

[Commit Log](https://github.com/xh/hoist-react/compare/v35.2.0...v35.2.1)

## v35.2.0 - 2020-07-21

### 🎁 New Features

* `TabContainerModel` now supports a `persistWith` config to persist the active tab.
* `TabContainerModel` now supports a `emptyText` config to display when TabContainer gets rendered
  with no children.

### ⚙️ Technical

* Supports smaller bundle sizes via a greatly reduced set of BlueprintJS icons. (Requires apps to be
  built with `@xh/hoist-dev-utils` v5.2 or greater to take advantage of this optimization.)

### 🐞 Bug Fixes

* Colors specified via the `--xh-intent-` CSS vars are now applied to minimal / outlined desktop
  `Button` components. Previously they fell through to use default Blueprint colors in these modes.
* Code input correctly handles dynamically toggling readonly/disabled state.

### 📚 Libraries

* @fortawesome/fontawesome-pro `5.13 -> 5.14`
* codemirror `5.55 -> 5.56`

[Commit Log](https://github.com/xh/hoist-react/compare/v35.1.1...v35.2.0)

## v35.1.1 - 2020-07-17

### 📚 Libraries

* @blueprintjs/core `3.29 -> 3.30`

[Commit Log](https://github.com/xh/hoist-react/compare/v35.1.0...v35.1.1)

## v35.1.0 - 2020-07-16

### 🎁 New Features

* Extend existing environment diff tool to preferences. Now, both configs and preferences may be
  diffed across servers. This feature will require an update of hoist-core to a version 8.1.0 or
  greater.
* `ExportOptions.columns` provided to `GridModel` can now be specified as a function, allowing for
  full control of columns to export, including their sort order.

### 🐞 Bug Fixes

* `GridModel`s export feature was previously excluding summary rows. These are now included.
* Fixed problems with coloring and shading algorithm in `TreeMap`.
* Fixed problems with sort order of exports in `GridModel`.
* Ensure that preferences are written to server, even if set right before navigating away from page.
* Prevent situation where a spurious exception can be sent to server when application is unloaded
  while waiting on a fetch request.

[Commit Log](https://github.com/xh/hoist-react/compare/v35.0.1...v35.1.0)

## v35.0.1 - 2020-07-02

### 🐞 Bug Fixes

* Column headers no longer allocate space for a sort arrow icon when the column has an active
  `GridSorter` in the special state of `sort: null`.
* Grid auto-sizing better accounts for margins on sort arrow icons.

[Commit Log](https://github.com/xh/hoist-react/compare/v35.0.0...v35.0.1)

## v35.0.0 - 2020-06-29

### ⚖️ Licensing Change

As of this release, Hoist is [now licensed](LICENSE.md) under the popular and permissive
[Apache 2.0 open source license](https://www.apache.org/licenses/LICENSE-2.0). Previously, Hoist was
"source available" via our public GitHub repository but still covered by a proprietary license.

We are making this change to align Hoist's licensing with our ongoing commitment to openness,
transparency and ease-of-use, and to clarify and emphasize the suitability of Hoist for use within a
wide variety of enterprise software projects. For any questions regarding this change, please
[contact us](https://xh.io/contact/).

### 🎁 New Features

* Added a new Persistence API to provide a more flexible yet consistent approach to saving state for
  Components, Models, and Services to different persistent locations such as Hoist Preferences,
  browser local storage, and Hoist Dashboard views.
    * The primary entry points for this API are the new `@PersistSupport` and `@persist`
      annotations.
      `@persist` can be added to any observable property on a `@PersistSupport` to make it
      automatically synchronize with a `PersistenceProvider`. Both `HoistModel` and `HoistService`
      are decorated with `@PersistSupport`.
    * This is designed to replace any app-specific code previously added to synchronize fields and
      their values to Preferences via ad-hoc initializers and reactions.
    * This same API is now used to handle state persistence for `GridStateModel`, `PanelModel`,
      `DimensionChooserModel`, and `DashContainerModel` - configurable via the new `persistWith`
      option on those classes.
* `FetchService` now installs a default timeout of 30 seconds for all requests. This can be disabled
  by setting timeout to `null`. Fetch Timeout Exceptions have also been improved to include the same
  information as other standard exceptions thrown by this service.
    * 💥 Apps that were relying on the lack of a built-in timeout for long-running requests should
      ensure they configure such calls with a longer or null timeout.
* `Store` gets new `clearFilter()` and `recordIsFiltered()` helper functions.
* The Admin console's Activity Tracking tab has been significantly upgraded to allow admins to
  better analyze both built-in and custom tracking data generated by their application. Its sibling
  Client Errors tab has also been updated with a docked detail panel.
* `CodeInput` gets new `showCopyButton` prop - set to true to provide an inline action button to
  copy the editor contents to the clipboard.
* Hoist config `xhEnableMonitoring` can be used to enable/disable the Admin monitor tab and its
  associated server-side jobs

### 💥 Breaking Changes

* Applications should update to `hoist-core` v8.0.1 or above, required to support the upgraded Admin
  Activity Tracking tab. Contact XH for assistance with this update.
* The option `PanelModel.prefName` has been removed in favor of `persistWith`. Existing user state
  will be transferred to the new format, assuming a `PersistenceProvider` of type 'pref' referring
  to the same preference is used (e.g. `persistWith: {prefKey: 'my-panel-model-prefName'}`.
* The option `GridModel.stateModel` has been removed in favor of `persistWith`. Existing user state
  will be transferred to the new format, assuming a `PersistenceProvider` of type 'localStorage'
  referring to the same key is used (e.g. `persistWith: {localStorageKey: 'my-grid-state-id'}`.
    * Use the new `GridModel.persistOptions` config for finer control over what grid state is
      persisted (replacement for stateModel configs to disable persistence of column
      state/sorting/grouping).
* The options `DimensionChooserModel.preference` and `DimensionChooserModel.historyPreference` have
  been removed in favor of `persistWith`.
* `AppSpec.idleDetectionEnabled` has been removed. App-specific Idle detection is now enabled via
  the new `xhIdleConfig` config. The old `xhIdleTimeoutMins` has also been deprecated.
* `AppSpec.idleDialogClass` has been renamed `AppSpec.idlePanel`. If specified, it should be a
  full-screen component.
* `PinPad` and `PinPadModel` have been moved to `@xh/hoist/cmp/pinpad`, and is now available for use
  with both standard and mobile toolkits.
* Third-party dependencies updated to properly reflect application-level licensing requirements.
  Applications must now import and provide their licensed version of ag-Grid, and Highcharts to
  Hoist. See file `Bootstrap.js` in Toolbox for an example.

### 🐞 Bug Fixes

* Sorting special columns generated by custom ag-Grid configurations (e.g. auto-group columns) no
  longer throws with an error.
* The `deepFreeze()` util - used to freeze data in `Record` instances - now only attempts to freeze
  a whitelist of object types that are known to be safely freezable. Custom application classes and
  other potentially-problematic objects (such as `moment` instances) are no longer frozen when
  loaded into `Record` fields.

### 📚 Libraries

Note that certain licensed third-party dependencies have been removed as direct dependencies of this
project, as per note in Breaking Changes above.

* @xh/hoist-dev-utils `4.x -> 5.x` - apps should also update to the latest 5.x release of dev-utils.
  Although license and dependency changes triggered a new major version of this dev dependency, no
  application-level changes should be required.
* @blueprintjs/core `3.28 -> 3.29`
* codemirror `5.54 -> 5.55`
* react-select `3.0 -> 3.1`

### 📚 Optional Libraries

* ag-Grid `23.0.2` > `23.2.0` (See Toolbox app for example on this upgrade)
* Highcharts `8.0.4 -> 8.1.1`

[Commit Log](https://github.com/xh/hoist-react/compare/v34.0.0...v35.0.0)

## v34.0.0 - 2020-05-26

### 🎁 New Features

* Hoist's enhanced autosizing is now enabled on all grids by default. See `GridModel` and
  `GridAutosizeService` for more details.
* New flags `XH.isPhone`, `XH.isTablet`, and `XH.isDesktop` available for device-specific switching.
  Corresponding `.xh-phone`, `.xh-tablet`, and `.xh-desktop` CSS classes are added to the document
  `body`. These flags and classes are set based on the detected device, as per its user-agent.
    * One of the two higher-level CSS classes `.xh-standard` or `.xh-mobile` will also be applied
      based on an app's use of the primary (desktop-centric) components vs mobile components - as
      declared by its `AppSpec.isMobileApp` - regardless of the detected device.
    * These changes provide more natural support for use cases such as apps that are built with
      standard components yet target/support tablet users.
* New method `Record.get()` provides an alternative API for checked data access.
* The mobile `Select` component supports the `enableFilter` and `enableCreate` props.
* `DashContainerModel` supports new `layoutLocked`, `contentLocked` and `renameLocked` modes.
* `DimensionChooser` now has the ability to persist its value and history separately.
* Enhance Hoist Admin's Activity Tracking tab.
* Enhance Hoist Admin's Client Error tab.

### 💥 Breaking Changes

* `emptyFlexCol` has been removed from the Hoist API and should simply be removed from all client
  applications. Improvements to agGrid's default rendering of empty space have made it obsolete.
* `isMobile` property on `XH` and `AppSpec` has been renamed to `isMobileApp`. All apps will need to
  update their (required) use of this flag in the app specifications within their
  `/client-app/src/apps` directory.
* The `xh-desktop` class should no longer be used to indicate a non-mobile toolkit based app. For
  this purpose, use `xh-standard` instead.

### 🐞 Bug Fixes

* Fix to Average Aggregators when used with hierarchical data.
* Fixes to Context Menu handling on `Panel` to allow better handling of `[]` and `null`.

### 📚 Libraries

* @blueprintjs/core `3.26 -> 3.28`
* @blueprintjs/datetime `3.16 -> 3.18`
* codemirror `5.53 -> 5.54`
* react-transition-group `4.3 -> 4.4`

[Commit Log](https://github.com/xh/hoist-react/compare/v33.3.0...v34.0.0)

## v33.3.0 - 2020-05-08

### ⚙️ Technical

* Additional updates to experimental autosize feature: standardization of naming, better masking
  control, and API fixes. Added new property `autosizeOptions` on `GridModel` and main entry point
  is now named `GridModel.autosizeAsync()`.

### 🐞 Bug Fixes

* `Column.hideable` will now be respected by ag-grid column drag and drop
  [#1900](https://github.com/xh/hoist-react/issues/1900)
* Fixed an issue where dragging a column would cause it to be sorted unintentionally.

[Commit Log](https://github.com/xh/hoist-react/compare/v33.2.0...v33.3.0)

## v33.2.0 - 2020-05-07

### 🎁 New Features

* Virtual column rendering has been disabled by default, as it offered a minimal performance benefit
  for most grids while compromising autosizing. See new `GridModel.useVirtualColumns` config, which
  can be set to `true` to re-enable this behavior if required.
* Any `GridModel` can now be reset to its code-prescribed defaults via the column chooser reset
  button. Previously, resetting to defaults was only possible for grids that persisted their state
  with a `GridModel.stateModel` config.

### 🐞 Bug Fixes

* Fixed several issues with new grid auto-sizing feature.
* Fixed issues with and generally improved expand/collapse column alignment in tree grids.
    * 💥 Note that this improvement introduced a minor breaking change for apps that have customized
      tree indentation via the removed `--grid-tree-indent-px` CSS var. Use `--grid-tree-indent`
      instead. Note the new var is specified in em units to scale well across grid sizing modes.

### ⚙️ Technical

* Note that the included version of Onsen has been replaced with a fork that includes updates for
  react 16.13. Apps should not need to make any changes.

### 📚 Libraries

* react `~16.8 -> ~16.13`
* onsenui `~16.8` -> @xh/onsenui `~16.13`
* react-onsenui `~16.8` -> @xh/react-onsenui `~16.13`

[Commit Log](https://github.com/xh/hoist-react/compare/v33.1.0...33.2.0)

## v33.1.0 - 2020-05-05

### 🎁 New Features

* Added smart auto-resizing of columns in `GridModel` Unlike ag-Grid's native auto-resizing support,
  Hoist's auto-resizing will also take into account collapsed rows, off-screen cells that are not
  currently rendered in the DOM, and summary rows. See the new `GridAutosizeService` for details.
    * This feature is currently marked as 'experimental' and must be enabled by passing a special
      config to the `GridModel` constructor of the form `experimental: {useHoistAutosize: true}`. In
      future versions of Hoist, we expect to make it the default behavior.
* `GridModel.autoSizeColumns()` has been renamed `GridModel.autosizeColumns()`, with lowercase 's'.
  Similarly, the `autoSizeColumns` context menu token has been renamed `autosizeColumns`.

### 🐞 Bug Fixes

* Fixed a regression with `StoreFilterField` introduced in v33.0.1.

[Commit Log](https://github.com/xh/hoist-react/compare/v33.0.2...33.1.0)

## v33.0.2 - 2020-05-01

### 🎁 New Features

* Add Hoist Cube Aggregators: `AverageAggregator` and `AverageStrictAggregator`
* `ColAutosizeButton` has been added to desktop and mobile

### 🐞 Bug Fixes

* Fixed mobile menus to constrain to the bottom of the viewport, scrolling if necessary.
  [#1862](https://github.com/xh/hoist-react/issues/1862)
* Tightened up mobile tree grid, fixed issues in mobile column chooser.
* Fixed a bug with reloading hierarchical data in `Store`.
  [#1871](https://github.com/xh/hoist-react/issues/1871)

[Commit Log](https://github.com/xh/hoist-react/compare/v33.0.1...33.0.2)

## v33.0.1 - 2020-04-29

### 🎁 New Features

* `StoreFieldField` supports dot-separated field names in a bound `GridModel`, meaning it will now
  match on columns with fields such as `address.city`.

* `Toolbar.enableOverflowMenu` now defaults to `false`. This was determined safer and more
  appropriate due to issues with the underlying Blueprint implementation, and the need to configure
  it carefully.

### 🐞 Bug Fixes

* Fixed an important bug with state management in `StoreFilterField`. See
  https://github.com/xh/hoist-react/issues/1854

* Fixed the default sort order for grids. ABS DESC should be first when present.

### 📚 Libraries

* @blueprintjs/core `3.25 -> 3.26`
* codemirror `5.52 -> 5.53`

[Commit Log](https://github.com/xh/hoist-react/compare/v33.0.0...v33.0.1)

## v33.0.0 - 2020-04-22

### 🎁 New Features

* The object returned by the `data` property on `Record` now includes the record `id`. This will
  allow for convenient access of the id with the other field values on the record.
* The `Timer` class has been enhanced and further standardized with its Hoist Core counterpart:
    * Both the `interval` and `timeout` arguments may be specified as functions, or config keys
      allowing for dynamic lookup and reconfiguration.
    * Added `intervalUnits` and `timeoutUnits` arguments.
    * `delay` can now be specified as a boolean for greater convenience.

### 💥 Breaking Changes

* We have consolidated the import location for several packages, removing unintended nested index
  files and 'sub-packages'. In particular, the following locations now provide a single index file
  for import for all of their public contents: `@xh/hoist/core`, `@xh/hoist/data`,
  `@xh/hoist/cmp/grid`, and `@xh/hoist/desktop/cmp/grid`. Applications may need to update import
  statements that referred to index files nested within these directories.
* Removed the unnecessary and confusing `values` getter on `BaseFieldModel`. This getter was not
  intended for public use and was intended for the framework's internal implementation only.
* `ColumnGroup.align` has been renamed to `ColumnGroup.headerAlign`. This avoids confusion with the
  `Column` API, where `align` refers to the alignment of cell contents within the column.

### 🐞 Bug Fixes

* Exceptions will no longer overwrite the currently shown exception in the exception dialog if the
  currently shown exception requires reloading the application.
  [#1834](https://github.com/xh/hoist-react/issues/1834)

### ⚙️ Technical

* Note that the Mobx React bindings have been updated to 6.2, and we have enabled the recommended
  "observer batching" feature as per
  [the mobx-react docs](https://github.com/mobxjs/mobx-react-lite/#observer-batching).

### 📚 Libraries

* @blueprintjs/core `3.24 -> 3.25`
* @blueprintjs/datetime `3.15 -> 3.16`
* mobx-react `6.1 -> 6.2`

[Commit Log](https://github.com/xh/hoist-react/compare/v32.0.4...v33.0.0)

## v32.0.5 - 2020-07-14

### 🐞 Bug Fixes

* Fixes a regression in which grid exports were no longer sorting rows properly.

[Commit Log](https://github.com/xh/hoist-react/compare/v32.0.4...v32.0.5)

## v32.0.4 - 2020-04-09

### 🐞 Bug Fixes

* Fixes a regression with the alignment of `ColumnGroup` headers.
* Fixes a bug with 'Copy Cell' context menu item for certain columns displaying the Record ID.
* Quiets console logging of 'routine' exceptions to 'debug' instead of 'log'.

[Commit Log](https://github.com/xh/hoist-react/compare/v32.0.3...v32.0.4)

## v32.0.3 - 2020-04-06

### 🐞 Bug Fixes

* Suppresses a console warning from ag-Grid for `GridModel`s that do not specify an `emptyText`.

[Commit Log](https://github.com/xh/hoist-react/compare/v32.0.2...v32.0.3)

## v32.0.2 - 2020-04-03

⚠ Note that this release includes a *new major version of ag-Grid*. Please consult the
[ag-Grid Changelog](https://www.ag-grid.com/ag-grid-changelog/) for versions 22-23 to review
possible breaking changes to any direct/custom use of ag-Grid APIs and props within applications.

### 🎁 New Features

* GridModel `groupSortFn` now accepts `null` to turn off sorting of group rows.
* `DockViewModel` now supports optional `width`, `height` and `collapsedWidth` configs.
* The `appMenuButton.extraItems` prop now accepts `MenuItem` configs (as before) but also React
  elements and the special string token '-' (shortcut to render a `MenuDivider`).
* Grid column `flex` param will now accept numbers, with available space divided between flex
  columns in proportion to their `flex` value.
* `Column` now supports a `sortingOrder` config to allow control of the sorting options that will be
  cycled through when the user clicks on the header.
* `PanelModel` now supports setting a `refreshMode` to control how collapsed panels respond to
  refresh requests.

### 💥 Breaking Changes

* The internal DOM structure of desktop `Panel` has changed to always include an inner frame with
  class `.xh-panel__content`. You may need to update styling that targets the inner structure of
  `Panel` via `.xh-panel`.
* The hooks `useOnResize()` and `useOnVisibleChange()` no longer take a `ref` argument. Use
  `composeRefs` to combine the ref that they return with any ref you wish to compose them with.
* The callback for `useOnResize()` will now receive an object representing the locations and
  dimensions of the element's content box. (Previously it incorrectly received an array of
  `ResizeObserver` entries that had to be de-referenced)
* `PanelModel.collapsedRenderMode` has been renamed to `PanelModel.renderMode`, to be more
  consistent with other Hoist APIs such as `TabContainer`, `DashContainer`, and `DockContainer`.

### 🐞 Bug Fixes

* Checkboxes in grid rows in Tiny sizing mode have been styled to fit correctly within the row.
* `GridStateModel` no longer saves/restores the width of non-resizable columns.
  [#1718](https://github.com/xh/hoist-react/issues/1718)
* Fixed an issue with the hooks useOnResize and useOnVisibleChange. In certain conditions these
  hooks would not be called. [#1808](https://github.com/xh/hoist-react/issues/1808)
* Inputs that accept a rightElement prop will now properly display an Icon passed as that element.
  [#1803](https://github.com/xh/hoist-react/issues/1803)

### ⚙️ Technical

* Flex columns now use the built-in ag-Grid flex functionality.

### 📚 Libraries

* ag-grid-community `removed @ 21.2`
* ag-grid-enterprise `21.2` replaced with @ag-grid-enterprise/all-modules `23.0`
* ag-grid-react `21.2` replaced with @ag-grid-community/react `23.0`
* @fortawesome/* `5.12 -> 5.13`
* codemirror `5.51 -> 5.52`
* filesize `6.0 -> 6.1`
* numbro `2.1 -> 2.2`
* react-beautiful-dnd `12.0 -> 13.0`
* store2 `2.10 -> 2.11`
* compose-react-refs `NEW 1.0.4`

[Commit Log](https://github.com/xh/hoist-react/compare/v31.0.0...v32.0.2)

## v31.0.0 - 2020-03-16

### 🎁 New Features

* The mobile `Navigator` / `NavigatorModel` API has been improved and made consistent with other
  Hoist content container APIs such as `TabContainer`, `DashContainer`, and `DockContainer`.
    * `NavigatorModel` and `PageModel` now support setting a `RenderMode` and `RefreshMode` to
      control how inactive pages are mounted/unmounted and how they respond to refresh requests.
    * `Navigator` pages are no longer required to to return `Page` components - they can now return
      any suitable component.
* `DockContainerModel` and `DockViewModel` also now support `refreshMode` and `renderMode` configs.
* `Column` now auto-sizes when double-clicking / double-tapping its header.
* `Toolbar` will now collapse overflowing items into a drop down menu. (Supported for horizontal
  toolbars only at this time.)
* Added new `xhEnableLogViewer` config (default `true`) to enable or disable the Admin Log Viewer.

#### 🎨 Icons

* Added `Icon.icon()` factory method as a new common entry point for creating new FontAwesome based
  icons in Hoist. It should typically be used instead of using the `FontAwesomeIcon` component
  directly.
* Also added a new `Icon.fileIcon()` factory. This method take a filename and returns an appropriate
  icon based on its extension.
* All Icon factories can now accept an `asHtml` parameter, as an alternative to calling the helper
  function `convertIconToSVG()` on the element. Use this to render icons as raw html where needed
  (e.g. grid renderers).
* Icons rendered as html will now preserve their styling, tooltips, and size.

### 💥 Breaking Changes

* The application's primary `HoistApplicationModel` is now instantiated and installed as
  `XH.appModel` earlier within the application initialization sequence, with construction happening
  prior to the init of the XH identity, config, and preference services.
    * This allows for a new `preAuthInitAsync()` lifecycle method to be called on the model before
      auth has completed, but could be a breaking change for appModel code that relied on these
      services for field initialization or in its constructor.
    * Such code should be moved to the core `initAsync()` method instead, which continues to be
      called after all XH-level services are initialized and ready.
* Mobile apps may need to adjust to the following updates to `NavigatorModel` and related APIs:
    * `NavigatorModel`'s `routes` constructor parameter has been renamed `pages`.
    * `NavigatorModel`'s observable `pages[]` has been renamed `stack[]`.
    * `NavigatorPageModel` has been renamed `PageModel`. Apps do not usually create `PageModels`
      directly, so this change is unlikely to require code updates.
    * `Page` has been removed from the mobile toolkit. Components that previously returned a `Page`
      for inclusion in a `Navigator` or `TabContainer` can now return any component. It is
      recommended you replace `Page` with `Panel` where appropriate.
* Icon enhancements described above removed the following public methods:
    * The `fontAwesomeIcon()` factory function (used to render icons not already enumerated by
      Hoist)
      has been replaced by the improved `Icon.icon()` factory - e.g. `fontAwesomeIcon({icon: ['far',
      'alicorn']}) -> Icon.icon({iconName: 'alicorn'})`.
    * The `convertIconToSvg()` utility method has been replaced by the new `asHtml` parameter on
      icon factory functions. If you need to convert an existing icon element,
      use `convertIconToHtml()`.
* `Toolbar` items should be provided as direct children. Wrapping Toolbar items in container
  components can result in unexpected item overflow.

### 🐞 Bug Fixes

* The `fmtDate()` utility now properly accepts, parses, and formats a string value input as
  documented.
* Mobile `PinPad` input responsiveness improved on certain browsers to avoid lag.

### ⚙️ Technical

* New lifecycle methods `preAuthInitAsync()` and `logoutAsync()` added to the `HoistAppModel`
  decorator (aka the primary `XH.appModel`).

[Commit Log](https://github.com/xh/hoist-react/compare/v30.1.0...v31.0.0)

## v30.1.0 - 2020-03-04

### 🐞 Bug Fixes

* Ensure `WebSocketService.connected` remains false until `channelKey` assigned and received from
  server.
* When empty, `DashContainer` now displays a user-friendly prompt to add an initial view.

### ⚙️ Technical

* Form validation enhanced to improve handling of asynchronous validation. Individual rules and
  constraints are now re-evaluated in parallel, allowing for improved asynchronous validation.
* `Select` will now default to selecting contents on focus if in filter or creatable mode.

[Commit Log](https://github.com/xh/hoist-react/compare/v30.0.0...30.1.0)

## v30.0.0 - 2020-02-29

### 🎁 New Features

* `GridModel` and `DataViewModel` now support `groupRowHeight`, `groupRowRenderer` and
  `groupRowElementRenderer` configs. Grouping is new in general to `DataViewModel`, which now takes
  a `groupBy` config.
    * `DataViewModel` allows for settable and multiple groupings and sorters.
    * `DataViewModel` also now supports additional configs from the underlying `GridModel` that make
      sense in a `DataView` context, such as `showHover` and `rowBorders`.
* `TabContainerModel` now accepts a `track` property (default false) for easily tracking tab views
  via Hoist's built-in activity tracking.
* The browser document title is now set to match `AppSpec.clientAppName` - helpful for projects with
  multiple javascript client apps.
* `StoreFilterField` accepts all other config options from `TextInput` (e.g. `disabled`).
* Clicking on a summary row in `Grid` now clears its record selection.
* The `@LoadSupport` decorator now provides an additional observable property `lastException`. The
  decorator also now logs load execution times and failures to `console.debug` automatically.
* Support for mobile `Panel.scrollable` prop made more robust with re-implementation of inner
  content element. Note this change included a tweak to some CSS class names for mobile `Panel`
  internals that could require adjustments if directly targeted by app stylesheets.
* Added new `useOnVisibleChange` hook.
* Columns now support a `headerAlign` config to allow headers to be aligned differently from column
  contents.

### 💥 Breaking Changes

* `Toolbar` items must be provided as direct children. Wrapping Toolbar items in container
  components can result in unexpected item overflow.
* `DataView.rowCls` prop removed, replaced by new `DataViewModel.rowClassFn` config for more
  flexibility and better symmetry with `GridModel`.
* `DataViewModel.itemRenderer` renamed to `DataViewModel.elementRenderer`
* `DataView` styling has been updated to avoid applying several unwanted styles from `Grid`. Note
  that apps might rely on these styles (intentionally or not) for their `itemRenderer` components
  and appearance and will need to adjust.
* Several CSS variables related to buttons have been renamed for consistency, and button style rules
  have been adjusted to ensure they take effect reliably across desktop and mobile buttons
  ([#1568](https://github.com/xh/hoist-react/pull/1568)).
* The optional `TreeMapModel.highchartsConfig` object will now be recursively merged with the
  top-level config generated by the Hoist model and component, where previously it was spread onto
  the generated config. This could cause a change in behavior for apps using this config to
  customize map instances, but provides more flexibility for e.g. customizing the `series`.
* The signature of `useOnResize` hook has been modified slightly for API consistency and clarity.
  Options are now passed in a configuration object.

### 🐞 Bug Fixes

* Fixed an issue where charts that are rendered while invisible would have the incorrect size.
  [#1703](https://github.com/xh/hoist-react/issues/1703)
* Fixed an issue where zeroes entered by the user in `PinPad` would be displayed as blanks.
* Fixed `fontAwesomeIcon` elem factory component to always include the default 'fa-fw' className.
  Previously, it was overridden if a `className` prop was provided.
* Fixed an issue where ConfigDiffer would always warn about deletions, even when there weren't any.
  [#1652](https://github.com/xh/hoist-react/issues/1652)
* `TextInput` will now set its value to `null` when all text is deleted and the clear icon will
  automatically hide.
* Fixed an issue where multiple buttons in a `ButtonGroupInput` could be shown as active
  simultaneously. [#1592](https://github.com/xh/hoist-react/issues/1592)
* `StoreFilterField` will again match on `Record.id` if bound to a Store or a GridModel with the
  `id` column visible. [#1697](https://github.com/xh/hoist-react/issues/1697)
* A number of fixes have been applied to `RelativeTimeStamp` and `getRelativeTimestamp`, especially
  around its handling of 'equal' or 'epsilon equal' times. Remove unintended leading whitespace from
  `getRelativeTimestamp`.

### ⚙️ Technical

* The `addReaction` and `addAutorun` methods (added to Hoist models, components, and services by the
  `ReactiveSupport` mixin) now support a configurable `debounce` argument. In many cases, this is
  preferable to the built-in MobX `delay` argument, which only provides throttling and not true
  debouncing.
* New `ChartModel.highchart` property provides a reference to the underlying HighChart component.

### 📚 Libraries

* @blueprintjs/core `3.23 -> 3.24`
* react-dates `21.7 -> 21.8`
* react-beautiful-dnd `11.0 -> 12.2`

[Commit Log](https://github.com/xh/hoist-react/compare/v29.1.0...v30.0.0)

## v29.1.0 - 2020-02-07

### 🎁 New Features

#### Grid

* The `compact` config on `GridModel` has been deprecated in favor of the more powerful `sizingMode`
  which supports the values 'large', 'standard', 'compact', or 'tiny'.
    * Each new mode has its own set of CSS variables for applications to override as needed.
    * Header and row heights are configurable for each via the `HEADER_HEIGHTS` and `ROW_HEIGHTS`
      static properties of the `AgGrid` component. These objects can be modified on init by
      applications that wish to customize the default row heights globally.
    * 💥 Note that these height config objects were previously exported as constants from AgGrid.js.
      This would be a breaking change for any apps that imported the old objects directly (
      considered unlikely).
* `GridModel` now exposes an `autoSizeColumns` method, and the Grid context menu now contains an
  `Autosize Columns` option by default.
* `Column` and `ColumnGroup` now support React elements for `headerName`.

#### Data

* The `Store` constructor now accepts a `data` argument to load data at initialization.
* The `xh/hoist/data/cube` package has been modified substantially to better integrate with the core
  data package and support observable "Views". See documentation on `Cube` for more information.

#### Other

* Added a `PinPad` component for streamlined handling of PIN entry on mobile devices.
* `FormField` now takes `tooltipPosition` and `tooltipBoundary` props for customizing minimal
  validation tooltip.
* `RecordAction.actionFn` parameters now include a `buttonEl` property containing the button element
  when used in an action column.
* Mobile Navigator component now takes an `animation` prop which can be set to 'slide' (default),
  'lift', 'fade', or 'none'. These values are passed to the underlying onsenNavigator component.
  ([#1641](https://github.com/xh/hoist-react/pull/1641))
* `AppOption` configs now accept an `omit` property for conditionally excluding options.

### 🐞 Bug Fixes

* Unselectable grid rows are now skipped during up/down keyboard navigation.
* Fix local quick filtering in `LeftRightChooser` (v29 regression).
* Fix `SplitTreeMap` - the default filtering once again splits the map across positive and negative
  values as intended (v29 regression).

### ⚙️ Technical

* `FormFields` now check that they are contained in a Hoist `Form`.

### 📚 Libraries

* @blueprintjs/core `3.22 -> 3.23`
* codemirror `5.50 -> 5.51`
* react-dates `21.5 -> 21.7`

[Commit Log](https://github.com/xh/hoist-react/compare/v29.0.0...v29.1.0)

## v29.0.0 - 2020-01-24

### 🗄️ Data Package Changes

Several changes have been made to data package (`Store` and `Record`) APIs for loading, updating,
and modifying data. They include some breaking changes, but pave the way for upcoming enhancements
to fully support inline grid editing and other new features.

Store now tracks the "committed" state of its records, which represents the data as it was loaded
(typically from the server) via `loadData()` or `updateData()`. Records are now immutable and
frozen, so they cannot be changed directly, but Store offers a new `modifyRecords()` API to apply
local modifications to data in a tracked and managed way. (Store creates new records internally to
hold both this modified data and the original, "committed" data.) This additional state tracking
allows developers to query Stores for modified or added records (e.g. to flush back to the server
and persist) as well as call new methods to revert changes (e.g. to undo a block of changes that the
user wishes to discard).

Note the following more specific changes to these related classes:

#### Record

* 💥 Record data properties are now nested within a `data` object on Record instances and are no
  longer available as top-level properties on the Record itself.
    * Calls to access data such as `rec.quantity` must be modified to `rec.data.quantity`.
    * When accessing multiple properties, destructuring provides an efficient syntax -
      e.g. `const {quantity, price} = rec.data;`.
* 💥 Records are now immutable and cannot be modified by applications directly.
    * This is a breaking change, but should only affect apps with custom inline grid editing
      implementations or similar code that modifies individual record values.
    * Calls to change data such as `rec.quantity = 100` must now be made through the Record's Store,
      e.g. `store.modifyData({id: 41, quantity: 100})`
* Record gains new getters for inspecting its state, including: `isAdd`, `isModified`, and
  `isCommitted`.

#### Store

* 💥 `noteDataUpdated()` has been removed, as out-of-band modifications to Store Records are no
  longer possible.
* 💥 Store's `idSpec` function is now called with the raw record data - previously it was passed
  source data after it had been run through the store's optional `processRawData` function. (This is
  unlikely to have a practical impact on most apps, but is included here for completeness.)
* `Store.updateData()` now accepts a flat list of raw data to process into Record additions and
  updates. Previously developers needed to call this method with an object containing add, update,
  and/or remove keys mapped to arrays. Now Store will produce an object of this shape automatically.
* `Store.refreshFilter()` method has been added to allow applications to rebuild the filtered data
  set if some application state has changed (apart from the store's data itself) which would affect
  the store filter.
* Store gains new methods for manipulating its Records and data, including `addRecords()`,
  `removeRecords()`, `modifyRecords()`, `revertRecords()`, and `revert()`. New getters have been
  added for `addedRecords`, `removedRecords`, `modifiedRecords`, and `isModified`.

#### Column

* Columns have been enhanced for provide basic support for inline-editing of record data. Further
  inline editing support enhancements are planned for upcoming Hoist releases.
* `Column.getValueFn` config added to retrieve the cell value for a Record field. The default
  implementation pulls the value from the Record's new `data` property (see above). Apps that
  specify custom `valueGetter` callbacks via `Column.agOptions` should now implement their custom
  logic in this new config.
* `Column.setValueFn` config added to support modifying the Column field's value on the underlying
  Record. The default implementation calls the new `Store.modifyRecords()` API and should be
  sufficient for the majority of cases.
* `Column.editable` config added to indicate if a column/cell should be inline-editable.

### 🎁 New Features

* Added keyboard support to ag-Grid context menus.
* Added `GridModel.setEmptyText()` to allow updates to placeholder text after initial construction.
* Added `GridModel.ensureSelectionVisible()` to scroll the currently selected row into view.
* When a `TreeMap` is bound to a `GridModel`, the grid will now respond to map selection changes by
  scrolling to ensure the selected grid row is visible.
* Added a `Column.tooltipElement` config to support fully customizable tooltip components.
* Added a `useOnResize` hook, which runs a function when a component is resized.
* Exposed an `inputRef` prop on numberInput, textArea, and textInput
* `PanelModel` now accepts a `maxSize` config.
* `RelativeTimeStamp` now support a `relativeTo` option, allowing it to display the difference
  between a timestamp and another reference time other than now. Both the component and the
  `getRelativeTimestamp()` helper function now leverage moment.js for their underlying
  implementation.
* A new `Clock` component displays the time, either local to the browser or for a configurable
  timezone.
* `LeftRightChooser` gets a new `showCounts` option to print the number of items on each side.
* `Select` inputs support a new property `enableWindowed` (desktop platform only) to improve
  rendering performance with large lists of options.
* `Select` inputs support grouped options. To use, add an attribute `options` containing an array of
  sub-options.
* `FetchService` methods support a new `timeout` option. This config chains `Promise.timeout()` to
  the promises returned by the service.
* Added alpha version of `DashContainer` for building dynamic, draggable dashboard-style layouts.
  Please note: the API for this component is subject to change - use at your own risk!
* `Select` now allows the use of objects as values.
* Added a new `xhEnableImpersonation` config to enable or disable the ability of Hoist Admins to
  impersonate other users. Note that this defaults to `false`. Apps will need to set this config to
  continue using impersonation. (Note that an update to hoist-core 6.4+ is required for this config
  to be enforced on the server.)
* `FormField` now supports a `requiredIndicator` to customize how required fields are displayed.
* Application build tags are now included in version update checks, primarily to prompt dev/QA users
  to refresh when running SNAPSHOT versions. (Note that an update to hoist-core 6.4+ is required for
  the server to emit build tag for comparison.)
* `CodeInput` component added to provide general `HoistInput` support around the CodeMirror code
  editor. The pre-existing `JsonInput` has been converted to a wrapper around this class.
* `JsonInput` now supports an `autoFocus` prop.
* `Select` now supports a `hideDropdownIndicator` prop.
* `useOnResize` hook will now ignore visibility changes, i.e. a component resizing to a size of 0.
* `DimensionChooser` now supports a `popoverPosition` prop.
* `AppBar.appMenuButtonPosition` prop added to configure the App Menu on the left or the right, and
  `AppMenuButton` now accepts and applies any `Button` props to customize.
* New `--xh-grid-tree-indent-px` CSS variable added to allow control over the amount of indentation
  applied to tree grid child nodes.

### 💥 Breaking Changes

* `GridModel.contextMenuFn` config replaced with a `contextMenu` parameter. The new parameter will
  allow context menus to be specified with a simple array in addition to the function specification
  currently supported.
* `GridModel.defaultContextMenuTokens` config renamed to `defaultContextMenu`.
* `Chart` and `ChartModel` have been moved from `desktop/cmp/charts` to `cmp/charts`.
* `StoreFilterField` has been moved from `desktop/cmp/store` to `cmp/store`.
* The options `nowEpsilon` and `nowString` on `RelativeTimestamp` have been renamed to `epsilon` and
  `equalString`, respectively.
* `TabRenderMode` and `TabRefreshMode` have been renamed to `RenderMode` and `RefreshMode` and moved
  to the `core` package. These enumerations are now used in the APIs for `Panel`, `TabContainer`,
  and `DashContainer`.
* `DockViewModel` now requires a function, or a HoistComponent as its `content` param. It has always
  been documented this way, but a bug in the original implementation had it accepting an actual
  element rather than a function. As now implemented, the form of the `content` param is consistent
  across `TabModel`, `DockViewModel`, and `DashViewSpec`.
* `JsonInput.showActionButtons` prop replaced with more specific `showFormatButton` and
  `showFullscreenButton` props.
* The `DataView.itemHeight` prop has been moved to `DataViewModel` where it can now be changed
  dynamically by applications.
* Desktop `AppBar.appMenuButtonOptions` prop renamed to `appMenuButtonProps` for consistency.

### 🐞 Bug Fixes

* Fixed issue where JsonInput was not receiving its `model` from context
  ([#1456](https://github.com/xh/hoist-react/issues/1456))
* Fixed issue where TreeMap would not be initialized if the TreeMapModel was created after the
  GridModel data was loaded ([#1471](https://github.com/xh/hoist-react/issues/1471))
* Fixed issue where export would create malformed file with dynamic header names
* Fixed issue where exported tree grids would have incorrect aggregate data
  ([#1447](https://github.com/xh/hoist-react/issues/1447))
* Fixed issue where resizable Panels could grow larger than desired
  ([#1498](https://github.com/xh/hoist-react/issues/1498))
* Changed RestGrid to only display export button if export is enabled
  ([#1490](https://github.com/xh/hoist-react/issues/1490))
* Fixed errors when grouping rows in Grids with `groupUseEntireRow` turned off
  ([#1520](https://github.com/xh/hoist-react/issues/1520))
* Fixed problem where charts were resized when being hidden
  ([#1528](https://github.com/xh/hoist-react/issues/1528))
* Fixed problem where charts were needlessly re-rendered, hurting performance and losing some state
  ([#1505](https://github.com/xh/hoist-react/issues/1505))
* Removed padding from Select option wrapper elements which was making it difficult for custom
  option renderers to control the padding ([1571](https://github.com/xh/hoist-react/issues/1571))
* Fixed issues with inconsistent indentation for tree grid nodes under certain conditions
  ([#1546](https://github.com/xh/hoist-react/issues/1546))
* Fixed autoFocus on NumberInput.

### 📚 Libraries

* @blueprintjs/core `3.19 -> 3.22`
* @blueprintjs/datetime `3.14 -> 3.15`
* @fortawesome/fontawesome-pro `5.11 -> 5.12`
* codemirror `5.49 -> 5.50`
* core-js `3.3 -> 3.6`
* fast-deep-equal `2.0 -> 3.1`
* filesize `5.0 -> 6.0`
* highcharts 7.2 -> 8.0`
* mobx `5.14 -> 5.15`
* react-dates `21.3 -> 21.5`
* react-dropzone `10.1 -> 10.2`
* react-windowed-select `added @ 2.0.1`

[Commit Log](https://github.com/xh/hoist-react/compare/v28.2.0...v29.0.0)

## v28.2.0 - 2019-11-08

### 🎁 New Features

* Added a `DateInput` component to the mobile toolkit. Its API supports many of the same options as
  its desktop analog with the exception of `timePrecision`, which is not yet supported.
* Added `minSize` to panelModel. A resizable panel can now be prevented from resizing to a size
  smaller than minSize. ([#1431](https://github.com/xh/hoist-react/issues/1431))

### 🐞 Bug Fixes

* Made `itemHeight` a required prop for `DataView`. This avoids an issue where agGrid went into an
  infinite loop if this value was not set.
* Fixed a problem with `RestStore` behavior when `dataRoot` changed from its default value.

[Commit Log](https://github.com/xh/hoist-react/compare/v28.1.1...v28.2.0)

## v28.1.1 - 2019-10-23

### 🐞 Bug Fixes

* Fixes a bug with default model context being set incorrectly within context inside of `Panel`.

[Commit Log](https://github.com/xh/hoist-react/compare/v28.1.0...v28.1.1)

## v28.1.0 - 2019-10-18

### 🎁 New Features

* `DateInput` supports a new `strictInputParsing` prop to enforce strict parsing of keyed-in entries
  by the underlying moment library. The default value is false, maintained the existing behavior
  where [moment will do its best](https://momentjs.com/guides/#/parsing/) to parse an entered date
  string that doesn't exactly match the specified format
* Any `DateInput` values entered that exceed any specified max/minDate will now be reset to null,
  instead of being set to the boundary date (which was surprising and potentially much less obvious
  to a user that their input had been adjusted automatically).
* `Column` and `ColumnGroup` now accept a function for `headerName`. The header will be
  automatically re-rendered when any observable properties referenced by the `headerName` function
  are modified.
* `ColumnGroup` now accepts an `align` config for setting the header text alignment
* The flag `toContext` for `uses` and `creates` has been replaced with a new flag `publishMode` that
  provides more granular control over how models are published and looked up via context. Components
  can specify `ModelPublishMode.LIMITED` to make their model available for contained components
  without it becoming the default model or exposing its sub-models.

### 🐞 Bug Fixes

* Tree columns can now specify `renderer` or `elementRenderer` configs without breaking the standard
  ag-Grid group cell renderer auto-applied to tree columns (#1397).
* Use of a custom `Column.comparator` function will no longer break agGrid-provided column header
  filter menus (#1400).
* The MS Edge browser does not return a standard Promise from `async` functions, so the the return
  of those functions did not previously have the required Hoist extensions installed on its
  prototype. Edge "native" Promises are now also polyfilled / extended as required. (#1411).
* Async `Select` combobox queries are now properly debounced as per the `queryBuffer` prop (#1416).

### ⚙️ Technical

* Grid column group headers now use a custom React component instead of the default ag-Grid column
  header, resulting in a different DOM structure and CSS classes. Existing CSS overrides of the
  ag-Grid column group headers may need to be updated to work with the new structure/classes.
* We have configured `stylelint` to enforce greater consistency in our stylesheets within this
  project. The initial linting run resulted in a large number of updates to our SASS files, almost
  exclusively whitespace changes. No functional changes are intended/expected. We have also enabled
  hooks to run both JS and style linting on pre-commit. Neither of these updates directly affects
  applications, but the same tools could be configured for apps if desired.

### 📚 Libraries

* core-js `3.2 -> 3.3`
* filesize `4.2 -> 5.0`
* http-status-codes `added @ 1.3`

[Commit Log](https://github.com/xh/hoist-react/compare/v28.0.0...v28.1.0)

## v28.0.0 - 2019-10-07

_"The one with the hooks."_

**Hoist now fully supports React functional components and hooks.** The new `hoistComponent`
function is now the recommended method for defining new components and their corresponding element
factories. See that (within HoistComponentFunctional.js) and the new `useLocalModel()` and
`useContextModel()` hooks (within [core/hooks](core/hooks)) for more information.

Along with the performance benefits and the ability to use React hooks, Hoist functional components
are designed to read and write their models via context. This allows a much less verbose
specification of component element trees.

Note that **Class-based Components remain fully supported** (by both Hoist and React) using the
familiar `@HoistComponent` decorator, but transitioning to functional components within Hoist apps
is now strongly encouraged. In particular note that Class-based Components will *not* be able to
leverage the context for model support discussed above.

### 🎁 New Features

* Resizable panels now default to not redrawing their content when resized until the resize bar is
  dropped. This offers an improved user experience for most situations, especially when layouts are
  complex. To re-enable the previous dynamic behavior, set `PanelModel.resizeWhileDragging: true`.
* The default text input shown by `XH.prompt()` now has `selectOnFocus: true` and will confirm the
  user's entry on an `<enter>` keypress (same as clicking 'OK').
* `stringExcludes` function added to form validation constraints. This allows an input value to
  block specific characters or strings, e.g. no slash "/" in a textInput for a filename.
* `constrainAll` function added to form validation constraints. This takes another constraint as its
  only argument, and applies that constraint to an array of values, rather than just to one value.
  This is useful for applying a constraint to inputs that produce arrays, such as tag pickers.
* `DateInput` now accepts LocalDates as `value`, `minDate` and `maxDate` props.
* `RelativeTimestamp` now accepts a `bind` prop to specify a model field name from which it can pull
  its timestamp. The model itself can either be passed as a prop or (better) sourced automatically
  from the parent context. Developers are encouraged to take this change to minimize re-renders of
  parent components (which often contain grids and other intensive layouts).
* `Record` now has properties and methods for accessing and iterating over children, descendants,
  and ancestors
* `Store` now has methods for retrieving the descendants and ancestors of a given Record

### 💥 Breaking Changes

* **Apps must update their dev dependencies** to the latest `@xh/hoist-dev-utils` package: v4.0+.
  This updates the versions of Babel / Webpack used in builds to their latest / current versions and
  swaps to the updated Babel recommendation of `core-js` for polyfills.
* The `allSettled` function in `@xh/promise` has been removed. Applications using this method should
  use the ECMA standard (stage-2) `Promise.allSettled` instead. This method is now fully available
  in Hoist via bundled polyfills. Note that the standard method returns an array of objects of the
  form `{status: [rejected|fulfilled], ...}`, rather than `{state: [rejected|fulfilled], ...}`.
* The `containerRef` argument for `XH.toast()` should now be a DOM element. Component instances are
  no longer supported types for this value. This is required to support functional Components
  throughout the toolkit.
* Apps that need to prevent a `StoreFilterField` from binding to a `GridModel` in context, need to
  set the `store` or `gridModel` property explicitly to null.
* The Blueprint non-standard decorators `ContextMenuTarget` and `HotkeysTarget` are no longer
  supported. Use the new hooks `useContextMenu()` and `useHotkeys()` instead. For convenience, this
  functionality has also been made available directly on `Panel` via the `contextMenu` and `hotkeys`
  props.
* `DataView` and `DataViewModel` have been moved from `/desktop/cmp/dataview` to the cross-platform
  package `/cmp/dataview`.
* `isReactElement` has been removed. Applications should use the native React API method
  `React.isValidElement` instead.

### ⚙️ Technical

* `createObservableRef()` is now available in `@xh/hoist/utils/react` package. Use this function for
  creating refs that are functionally equivalent to refs created with `React.createRef()`, yet fully
  observable. With this change the `Ref` class in the same package is now obsolete.
* Hoist now establishes a proper react "error boundary" around all application code. This means that
  errors throw when rendering will be caught and displayed in the standard Hoist exception dialog,
  and stack traces for rendering errors should be significantly less verbose.
* Not a Hoist feature, exactly, but the latest version of `@xh/hoist-dev-utils` (see below) enables
  support for the `optional chaining` (aka null safe) and `nullish coalescing` operators via their
  Babel proposal plugins. Developers are encouraged to make good use of the new syntax below:
    * conditional-chaining: `let foo = bar?.baz?.qux;`
    * nullish coalescing: `let foo = bar ?? 'someDefaultValue';`

### 🐞 Bug Fixes

* Date picker month and year controls will now work properly in `localDate` mode. (Previously would
  reset to underlying value.)
* Individual `Buttons` within a `ButtonGroupInput` will accept a disabled prop while continuing to
  respect the overall `ButtonGroupInput`'s disabled prop.
* Raised z-index level of AG-Grid tooltip to ensure tooltips for AG-Grid context menu items appear
  above the context menu.

### 📚 Libraries

* @blueprintjs/core `3.18 -> 3.19`
* @blueprintjs/datetime `3.12 -> 3.14`
* @fortawesome/fontawesome-pro `5.10 -> 5.11`
* @xh/hoist-dev-utils `3.8 -> 4.3` (multiple transitive updates to build tooling)
* ag-grid `21.1 -> 21.2`
* highcharts `7.1 -> 7.2`
* mobx `5.13 -> 5.14`
* react-transition-group `4.2 -> 4.3`
* rsvp (removed)
* store2 `2.9 -> 2.10`

[Commit Log](https://github.com/xh/hoist-react/compare/v27.1.0...v28.0.0)

## v27.1.0 - 2019-09-05

### 🎁 New Features

* `Column.exportFormat` can now be a function, which supports setting Excel formats on a per-cell
  (vs. entire column) basis by returning a conditional `exportFormat` based upon the value and / or
  record.
    * ⚠️ Note that per-cell formatting _requires_ that apps update their server to use hoist-core
      v6.3.0+ to work, although earlier versions of hoist-core _are_ backwards compatible with the
      pre-existing, column-level export formatting.
* `DataViewModel` now supports a `sortBy` config. Accepts the same inputs as `GridModel.sortBy`,
  with the caveat that only a single-level sort is supported at this time.

[Commit Log](https://github.com/xh/hoist-react/compare/v27.0.1...v27.1.0)

## v27.0.1 - 2019-08-26

### 🐞 Bug Fixes

* Fix to `Store.clear()` and `GridModel.clear()`, which delegates to the same (#1324).

[Commit Log](https://github.com/xh/hoist-react/compare/v27.0.0...v27.0.1)

## v27.0.0 - 2019-08-23

### 🎁 New Features

* A new `LocalDate` class has been added to the toolkit. This class provides client-side support for
  "business" or "calendar" days that do not have a time component. It is an immutable class that
  supports '==', '<' and '>', as well as a number of convenient manipulation functions. Support for
  the `LocalDate` class has also been added throughout the toolkit, including:
    * `Field.type` now supports an additional `localDate` option for automatic conversion of server
      data to this type when loading into a `Store`.
    * `fetchService` is aware of this class and will automatically serialize all instances of it for
      posting to the server. ⚠ NOTE that along with this change, `fetchService` and its methods such
      as `XH.fetchJson()` will now serialize regular JS Date objects as ms timestamps when provided
      in params. Previously Dates were serialized in their default `toString()` format. This would
      be a breaking change for an app that relied on that default Date serialization, but it was
      made for increased symmetry with how Hoist JSON-serializes Dates and LocalDates on the
      server-side.
    * `DateInput` can now be used to seamlessly bind to a `LocalDate` as well as a `Date`. See its
      new prop of `valueType` which can be set to `localDate` or `date` (default).
    * A new `localDateCol` config has been added to the `@xh/hoist/grid/columns` package with
      standardized rendering and formatting.
* New `TreeMap` and `SplitTreeMap` components added, to render hierarchical data in a configurable
  TreeMap visualization based on the Highcharts library. Supports optional binding to a GridModel,
  which syncs selection and expand / collapse state.
* `Column` gets a new `highlightOnChange` config. If true, the grid will highlight the cell on each
  change by flashing its background. (Currently this is a simple on/off config - future iterations
  could support a function variant or other options to customize the flash effect based on the
  old/new values.) A new CSS var `--xh-grid-cell-change-bg-highlight` can be used to customize the
  color used, app-wide or scoped to a particular grid selector. Note that columns must *not* specify
  `rendererIsComplex` (see below) if they wish to enable the new highlight flag.

### 💥 Breaking Changes

* The updating of `Store` data has been reworked to provide a simpler and more powerful API that
  allows for the applications of additions, deletions, and updates in a single transaction:
    * The signature of `Store.updateData()` has been substantially changed, and is now the main
      entry point for all updates.
    * `Store.removeRecords()` has been removed. Use `Store.updateData()` instead.
    * `Store.addData()` has been removed. Use `Store.updateData()` instead.
* `Column` takes an additional property `rendererIsComplex`. Application must set this flag to
  `true` to indicate if a column renderer uses values other than its own bound field. This change
  provides an efficiency boost by allowing ag-Grid to use its default change detection instead of
  forcing a cell refresh on any change.

### ⚙️ Technical

* `Grid` will now update the underlying ag-Grid using ag-Grid transactions rather than relying on
  agGrid `deltaRowMode`. This is intended to provide the best possible grid performance and
  generally streamline the use of the ag-Grid Api.

### 🐞 Bug Fixes

* Panel resize events are now properly throttled, avoiding extreme lagginess when resizing panels
  that contain complex components such as big grids.
* Workaround for issues with the mobile Onsen toolkit throwing errors while resetting page stack.
* Dialogs call `doCancel()` handler if cancelled via `<esc>` keypress.

### 📚 Libraries

* @xh/hoist-dev-utils `3.7 -> 3.8`
* qs `6.7 -> 6.8`
* store2 `2.8 -> 2.9`

[Commit Log](https://github.com/xh/hoist-react/compare/v26.0.1...v27.0.0)

## v26.0.1 - 2019-08-07

### 🎁 New Features

* **WebSocket support** has been added in the form of `XH.webSocketService` to establish and
  maintain a managed websocket connection with the Hoist UI server. This is implemented on the
  client via the native `WebSocket` object supported by modern browsers and relies on the
  corresponding service and management endpoints added to Hoist Core v6.1.
    * Apps must declare `webSocketsEnabled: true` in their `AppSpec` configuration to enable this
      overall functionality on the client.
    * Apps can then subscribe via the new service to updates on a requested topic and will receive
      any inbound messages for that topic via a callback.
    * The service will monitor the socket connection with a regular heartbeat and attempt to
      re-establish if dropped.
    * A new admin console snap-in provides an overview of connected websocket clients.
* The `XH.message()` and related methods such as `XH.alert()` now support more flexible
  `confirmProps` and `cancelProps` configs, each of which will be passed to their respective button
  and merged with suitable defaults. Allows use of the new `autoFocus` prop with these preconfigured
  dialogs.
    * By default, `XH.alert()` and `XH.confirm()` will auto focus the confirm button for user
      convenience.
    * The previous text/intent configs have been deprecated and the message methods will log a
      console warning if they are used (although it will continue to respect them to aid
      transitioning to the new configs).
* `GridModel` now supports a `copyCell` context menu action. See `StoreContextMenu` for more
  details.
* New `GridCountLabel` component provides an alternative to existing `StoreCountLabel`, outputting
  both overall record count and current selection count in a configurable way.
* The `Button` component accepts an `autoFocus` prop to attempt to focus on render.
* The `Checkbox` component accepts an `autoFocus` prop to attempt to focus on render.

### 💥 Breaking Changes

* `StoreCountLabel` has been moved from `/desktop/cmp/store` to the cross-platform package
  `/cmp/store`. Its `gridModel` prop has also been removed - usages with grids should likely switch
  to the new `GridCountLabel` component, noted above and imported from `/cmp/grid`.
* The API for `ClipboardButton` and `ClipboardMenuItem` has been simplified, and made implementation
  independent. Specify a single `getCopyText` function rather than the `clipboardSpec`.
  (`clipboardSpec` is an artifact from the removed `clipboard` library).
* The `XH.prompt()` and `XH.message()` input config has been updated to work as documented, with any
  initial/default value for the input sourced from `input.initialValue`. Was previously sourced from
  `input.value` (#1298).
* ChartModel `config` has been deprecated. Please use `highchartsConfig` instead.

### 🐞 Bug Fixes

* The `Select.selectOnFocus` prop is now respected when used in tandem with `enableCreate` and/or
  `queryFn` props.
* `DateInput` popup _will_ now close when input is blurred but will _not_ immediately close when
  `enableTextInput` is `false` and a month or year is clicked (#1293).
* Buttons within a grid `actionCol` now render properly in compact mode, without clipping/overflow.

### ⚙️ Technical

* `AgGridModel` will now throw an exception if any of its methods which depend on ag-Grid state are
  called before the grid has been fully initialized (ag-Grid onGridReady event has fired).
  Applications can check the new `isReady` property on `AgGridModel` before calling such methods
  to️️ verify the grid is fully initialized.

### 📚 Libraries

* @blueprintjs/core `3.17 -> 3.18`
* @blueprintjs/datetime `3.11 -> 3.12`
* @fortawesome/fontawesome `5.9 -> 5.10`
* ag-grid `21.0.1 -> 21.1.1`
* store2 `2.7 -> 2.8`
* The `clipboard` library has been replaced with the simpler `clipboard-copy` library.

[Commit Log](https://github.com/xh/hoist-react/compare/v25.2.0...v26.0.1)

## v25.2.0 - 2019-07-25

### 🎁 New Features

* `RecordAction` supports a new `secondaryText` property. When used for a Grid context menu item,
  this text appears on the right side of the menu item, usually used for displaying the shortcut key
  associated with an action.

### 🐞 Bug Fixes

* Fixed issue with loopy behavior when using `Select.selectOnFocus` and changing focus
  simultaneously with keyboard and mouse.

[Commit Log](https://github.com/xh/hoist-react/compare/v25.1.0...v25.2.0)

## v25.1.0 - 2019-07-23

### 🎁 New Features

* `JsonInput` includes buttons for toggling showing in a full-screen dialog window. Also added a
  convenience button to auto-format `JsonInput's` content.
* `DateInput` supports a new `enableTextInput` prop. When this property is set to false, `DateInput`
  will be entirely driven by the provided date picker. Additionally, `DateInput` styles have been
  improved for its various modes to more clearly convey its functionality.
* `ExportButton` will auto-disable itself if bound to an empty `GridModel`. This helper button will
  now also throw a console warning (to alert the developer) if `gridModel.enableExport != true`.

### ⚙️ Technical

* Classes decorated with `@LoadSupport` will now throw an exception out of their provided
  `loadAsync()` method if called with a parameter that's not a plain object (i.e. param is clearly
  not a `LoadSpec`). Note this might be a breaking change, in so far as it introduces additional
  validation around this pre-existing API requirement.
* Requirements for the `colorSpec` option passed to Hoist number formatters have been relaxed to
  allow partial definitions such that, for example, only negative values may receive the CSS class
  specified, without having to account for positive value styling.

### 🐞 Bug Fixes

* `RestFormModel` now submits dirty fields only when editing a record, as intended (#1245).
* `FormField` will no longer override the disabled prop of its child input if true (#1262).

### 📚 Libraries

* mobx `5.11 -> 5.13`
* Misc. patch-level updates

[Commit Log](https://github.com/xh/hoist-react/compare/v25.0.0...v25.1.0)

## v25.0.0 - 2019-07-16

### 🎁 New Features

* `Column` accepts a new `comparator` callback to customize how column cell values are sorted by the
  grid.
* Added `XH.prompt()` to show a simple message popup with a built-in, configurable HoistInput. When
  submitted by the user, its callback or resolved promise will include the input's value.
* `Select` accepts a new `selectOnFocus` prop. The behaviour is analogous to the `selectOnFocus`
  prop already in `TextInput`, `TextArea` and `NumberInput`.

### 💥 Breaking Changes

* The `fmtPercent` and `percentRenderer` methods will now multiply provided value by 100. This is
  consistent with the behavior of Excel's percentage formatting and matches the expectations of
  `ExportFormat.PCT`. Columns that were previously using `exportValue: v => v/100` as a workaround
  to the previous renderer behavior should remove this line of code.
* `DimensionChooserModel`'s `historyPreference` config has been renamed `preference`. It now
  supports saving both value and history to the same preference (existing history preferences will
  be handled).

[Commit Log](https://github.com/xh/hoist-react/compare/v24.2.0...v25.0.0)

## v24.2.0 - 2019-07-08

### 🎁 New Features

* `GridModel` accepts a new `colDefaults` configuration. Defaults provided via this object will be
  merged (deeply) into all column configs as they are instantiated.
* New `Panel.compactHeader` and `DockContainer.compactHeaders` props added to enable more compact
  and space efficient styling for headers in these components.
    * ⚠️ Note that as part of this change, internal panel header CSS class names changed slightly -
      apps that were targeting these internal selectors would need to adjust. See
      desktop/cmp/panel/impl/PanelHeader.scss for the relevant updates.
* A new `exportOptions.columns` option on `GridModel` replaces `exportOptions.includeHiddenCols`.
  The updated and more flexible config supports special strings 'VISIBLE' (default), 'ALL', and/or a
  list of specific colIds to include in an export.
    * To avoid immediate breaking changes, GridModel will log a warning on any remaining usages of
      `includeHiddenCols` but auto-set to `columns: 'ALL'` to maintain the same behavior.
* Added new preference `xhShowVersionBar` to allow more fine-grained control of when the Hoist
  version bar is showing. It defaults to `auto`, preserving the current behavior of always showing
  the footer to Hoist Admins while including it for non-admins *only* in non-production
  environments. The pref can alternatively be set to 'always' or 'never' on a per-user basis.

### 📚 Libraries

* @blueprintjs/core `3.16 -> 3.17`
* @blueprintjs/datetime `3.10 -> 3.11`
* mobx `5.10 -> 5.11`
* react-transition-group `2.8 -> 4.2`

[Commit Log](https://github.com/xh/hoist-react/compare/v24.1.1...v24.2.0)

## v24.1.1 - 2019-07-01

### 🐞 Bug Fixes

* Mobile column chooser internal layout/sizing fixed when used in certain secure mobile browsers.

[Commit Log](https://github.com/xh/hoist-react/compare/v24.1.0...v24.1.1)

## v24.1.0 - 2019-07-01

### 🎁 New Features

* `DateInput.enableClear` prop added to support built-in button to null-out a date input's value.

### 🐞 Bug Fixes

* The `Select` component now properly shows all options when the pick-list is re-shown after a
  change without first blurring the control. (Previously this interaction edge case would only show
  the option matching the current input value.) #1198
* Mobile mask component `onClick` callback prop restored - required to dismiss mobile menus when not
  tapping a menu option.
* When checking for a possible expired session within `XH.handleException()`, prompt for app login
  only for Ajax requests made to relative URLs (not e.g. remote APIs accessed via CORS). #1189

### ✨ Style

* Panel splitter collapse button more visible in dark theme. CSS vars to customize further fixed.
* The mobile app menu button has been moved to the right side of the top appBar, consistent with its
  placement in desktop apps.

### 📚 Libraries

* @blueprintjs/core `3.15 -> 3.16`
* @blueprintjs/datetime `3.9 -> 3.10`
* codemirror `5.47 -> 5.48`
* mobx `6.0 -> 6.1`

[Commit Log](https://github.com/xh/hoist-react/compare/v24.0.0...v24.1.0)

## v24.0.0 - 2019-06-24

### 🎁 New Features

#### Data

* A `StoreFilter` object has been introduced to the data API. This allows `Store` and
  `StoreFilterField` to support the ability to conditionally include all children when filtering
  hierarchical data stores, and could support additional filtering customizations in the future.
* `Store` now provides a `summaryRecord` property which can be used to expose aggregated data for
  the data it contains. The raw data for this record can be provided to `loadData()` and
  `updateData()` either via an explicit argument to these methods, or as the root node of the raw
  data provided (see `Store.loadRootAsSummary`).
* The `StoreFilterField` component accepts new optional `model` and `bind` props to allow control of
  its text value from an external model's observable.
* `pwd` is now a new supported type of `Field` in the `@xh/hoist/core/data` package.

#### Grid

* `GridModel` now supports a `showSummary` config which can be used to display its store's
  summaryRecord (see above) as either a pinned top or bottom row.
* `GridModel` also adds a `enableColumnPinning` config to enable/disable user-driven pinning. On
  desktop, if enabled, users can pin columns by dragging them to the left or right edges of the grid
  (the default ag-Grid gesture). Column pinned state is now also captured and maintained by the
  overall grid state system.
* The desktop column chooser now options in a non-modal popover when triggered from the standard
  `ColChooserButton` component. This offers a quicker and less disruptive alternative to the modal
  dialog (which is still used when launched from the grid context menu). In this popover mode,
  updates to columns are immediately reflected in the underlying grid.
* The mobile `ColChooser` has been improved significantly. It now renders displayed and available
  columns as two lists, allowing drag and drop between to update the visibility and ordering. It
  also provides an easy option to toggle pinning the first column.
* `DimensionChooser` now supports an optional empty / ungrouped configuration with a value of `[]`.
  See `DimensionChooserModel.enableClear` and `DimensionChooser.emptyText`.

#### Other Features

* Core `AutoRefreshService` added to trigger an app-wide data refresh on a configurable interval, if
  so enabled via a combination of soft-config and user preference. Auto-refresh relies on the use of
  the root `RefreshContextModel` and model-level `LoadSupport`.
* A new `LoadingIndicator` component is available as a more minimal / unobtrusive alternative to a
  modal mask. Typically configured via a new `Panel.loadingIndicator` prop, the indicator can be
  bound to a `PendingTaskModel` and will automatically show/hide a spinner and/or custom message in
  an overlay docked to the corner of the parent Panel.
* `DateInput` adds support for new `enablePicker` and `showPickerOnFocus` props, offering greater
  control over when the calendar picker is shown. The new default behaviour is to not show the
  picker on focus, instead showing it via a built-in button.
* Transitions have been disabled by default on desktop Dialog and Popover components (both are from
  the Blueprint library) and on the Hoist Mask component. This should result in a snappier user
  experience, especially when working on remote / virtual workstations. Any in-app customizations to
  disable or remove transitions can now be removed in favor of this toolkit-wide change.
* Added new `@bindable.ref` variant of the `@bindable` decorator.

### 💥 Breaking Changes

* Apps that defined and initialized their own `AutoRefreshService` service or functionality should
  leverage the new Hoist service if possible. Apps with a pre-existing custom service of the same
  name must either remove in favor of the new service or - if they have special requirements not
  covered by the Hoist implementation - rename their own service to avoid a naming conflict.
* The `StoreFilterField.onFilterChange` callback will now be passed a `StoreFilter`, rather than a
  function.
* `DateInput` now has a calendar button on the right side of the input which is 22 pixels square.
  Applications explicitly setting width or height on this component should ensure that they are
  providing enough space for it to display its contents without clipping.

### 🐞 Bug Fixes

* Performance for bulk grid selections has been greatly improved (#1157)
* Toolbars now specify a minimum height (or width when vertical) to avoid shrinking unexpectedly
  when they contain only labels or are entirely empty (but still desired to e.g. align UIs across
  multiple panels). Customize if needed via the new `--xh-tbar-min-size` CSS var.
* All Hoist Components that accept a `model` prop now have that properly documented in their
  prop-types.
* Admin Log Viewer no longer reverses its lines when not in tail mode.

### ⚙️ Technical

* The `AppSpec` config passed to `XH.renderApp()` now supports a `clientAppCode` value to compliment
  the existing `clientAppName`. Both values are now optional and defaulted from the project-wide
  `appCode` and `appName` values set via the project's Webpack config. (Note that `clientAppCode` is
  referenced by the new `AutoRefreshService` to support configurable auto-refresh intervals on a
  per-app basis.)

### 📚 Libraries

* ag-grid `20.0 -> 21.0`
* react-select `2.4 -> 3.0`
* mobx-react `5.4 -> 6.0.3`
* font-awesome `5.8 -> 5.9`
* react-beautiful-dnd `10.1.1 -> 11.0.4`

[Commit Log](https://github.com/xh/hoist-react/compare/v23.0.0...v24.0.0)

## v23.0.0 - 2019-05-30

### 🎁 New Features

* `GridModel` now accepts a config of `cellBorders`, similar to `rowBorders`
* `Panel.tbar` and `Panel.bbar` props now accept an array of Elements and will auto-generate a
  `Toolbar` to contain them, avoiding the need for the extra import of `toolbar()`.
* New functions `withDebug` and `withShortDebug` have been added to provide a terse syntax for
  adding debug messages that track the execution of specific blocks of code.
* `XH.toast()` now supports an optional `containerRef` argument that can be used for anchoring a
  toast within another component (desktop only). Can be used to display more targeted toasts within
  the relevant section of an application UI, as opposed to the edge of the screen.
* `ButtonGroupInput` accepts a new `enableClear` prop that allows the active / depressed button to
  be unselected by pressing it again - this sets the value of the input as a whole to `null`.
* Hoist Admins now always see the VersionBar in the footer.
* `Promise.track` now accepts an optional `omit` config that indicates when no tracking will be
  performed.
* `fmtNumber` now accepts an optional `prefix` config that prepends immediately before the number,
  but after the sign (`+`, `-`).
* New utility methods `forEachAsync()` and `whileAsync()` have been added to allow non-blocking
  execution of time-consuming loops.

### 💥 Breaking Changes

* The `AppOption.refreshRequired` config has been renamed to `reloadRequired` to better match the
  `XH.reloadApp()` method called to reload the entire app in the browser. Any options defined by an
  app that require it to be fully reloaded should have this renamed config set to `true`.
* The options dialog will now automatically trigger an app-wide data _refresh_ via
  `XH.refreshAppAsync()` if options have changed that don't require a _reload_.
* The `EventSupport` mixin has been removed. There are no known uses of it and it is in conflict
  with the overall reactive structure of the hoist-react API. If your app listens to the
  `appStateChanged`, `prefChange` or `prefsPushed` events you will need to adjust accordingly.

### 🐞 Bug Fixes

* `Select` will now let the user edit existing text in conditions where it is expected to be
  editable. #880
* The Admin "Config Differ" tool has been updated to reflect changes to `Record` made in v22. It is
  once again able to apply remote config values.
* A `Panel` with configs `resizable: true, collapsible: false` now renders with a splitter.
* A `Panel` with no `icon`, `title`, or `headerItems` will not render a blank header.
* `FileChooser.enableMulti` now behaves as one might expect -- true to allow multiple files in a
  single upload. Previous behavior (the ability to add multiple files to dropzone) is now controlled
  by `enableAddMulti`.

[Commit Log](https://github.com/xh/hoist-react/compare/v22.0.0...v23.0.0)

## v22.0.0 - 2019-04-29

### 🎁 New Features

* A new `DockContainer` component provides a user-friendly way to render multiple child components
  "docked" to its bottom edge. Each child view is rendered with a configurable header and controls
  to allow the user to expand it, collapse it, or optionally "pop it out" into a modal dialog.
* A new `AgGrid` component provides a much lighter Hoist wrapper around ag-Grid while maintaining
  consistent styling and layout support. This allows apps to use any features supported by ag-Grid
  without conflicting with functionality added by the core Hoist `Grid`.
    * Note that this lighter wrapper lacks a number of core Hoist features and integrations,
      including store support, grid state, enhanced column and renderer APIs, absolute value
      sorting, and more.
    * An associated `AgGridModel` provides access to to the ag-Grid APIs, minimal styling configs,
      and several utility methods for managing Grid state.
* Added `GridModel.groupSortFn` config to support custom group sorting (replaces any use of
  `agOptions.defaultGroupSortComparator`).
* The `Column.cellClass` and `Column.headerClass` configs now accept functions to dynamically
  generate custom classes based on the Record and/or Column being rendered.
* The `Record` object now provides an additional getter `Record.allChildren` to return all children
  of the record, irrespective of the current filter in place on the record's store. This supplements
  the existing `Record.children` getter, which returns only the children meeting the filter.

### 💥 Breaking Changes

* The class `LocalStore` has been renamed `Store`, and is now the main implementation and base class
  for Store Data. The extraneous abstract superclass `BaseStore` has been removed.
* `Store.dataLastUpdated` had been renamed `Store.lastUpdated` on the new class and is now a simple
  timestamp (ms) rather than a Javascript Date object.
* The constructor argument `Store.processRawData` now expects a function that *returns* a modified
  object with the necessary edits. This allows implementations to safely *clone* the raw data rather
  than mutating it.
* The method `Store.removeRecord` has been replaced with the method `Store.removeRecords`. This will
  facilitate efficient bulk deletes.

### ⚙️ Technical

* `Grid` now performs an important performance workaround when loading a new dataset that would
  result in the removal of a significant amount of existing records/rows. The underlying ag-Grid
  component has a serious bottleneck here (acknowledged as AG-2879 in their bug tracker). The Hoist
  grid wrapper will now detect when this is likely and proactively clear all data using a different
  API call before loading the new dataset.
* The implementations `Store`, `RecordSet`, and `Record` have been updated to more efficiently
  re-use existing record references when loading, updating, or filtering data in a store. This keeps
  the Record objects within a store as stable as possible, and allows additional optimizations by
  ag-Grid and its `deltaRowDataMode`.
* When loading raw data into store `Record`s, Hoist will now perform additional conversions based on
  the declared `Field.type`. The unused `Field.nullable` has been removed.
* `LocalStorageService` now uses both the `appCode` and current username for its namespace key,
  ensuring that e.g. local prefs/grid state are not overwritten across multiple app users on one OS
  profile, or when admin impersonation is active. The service will automatically perform a one-time
  migration of existing local state from the old namespace to the new. #674
* `elem` no longer skips `null` children in its calls to `React.createElement()`. These children may
  play the role of placeholders when using conditional rendering, and skipping them was causing
  React to trigger extra re-renders. This change further simplifies Hoist's element factory and
  removes an unnecessary divergence with the behavior of JSX.

### 🐞 Bug Fixes

* `Grid` exports retain sorting, including support for absolute value sorting. #1068
* Ensure `FormField`s are keyed with their model ID, so that React can properly account for dynamic
  changes to fields within a form. #1031
* Prompt for app refresh in (rare) case of mismatch between client and server-side session user.
  (This can happen during impersonation and is defended against in server-side code.) #675

[Commit Log](https://github.com/xh/hoist-react/compare/v21.0.2...v22.0.0)

## v21.0.2 - 2019-04-05

### 📚 Libraries

* Rollback ag-Grid to v20.0.0 after running into new performance issues with large datasets and
  `deltaRowDataMode`. Updates to tree filtering logic, also related to grid performance issues with
  filtered tree results returning much larger record counts.

## v21.0.0 - 2019-04-04

### 🎁 New Features

* `FetchService` fetch methods now accept a plain object as the `headers` argument. These headers
  will be merged with the default headers provided by FetchService.
* An app can also now specify default headers to be sent with every fetch request via
  `XH.fetchService.setDefaultHeaders()`. You can pass either a plain object, or a closure which
  returns one.
* `Grid` supports a new `onGridReady` prop, allowing apps to hook into the ag-Grid event callback
  without inadvertently short-circuiting the Grid's own internal handler.

### 💥 Breaking Changes

* The shortcut getter `FormModel.isNotValid` was deemed confusing and has been removed from the API.
  In most cases applications should use `!FormModel.isValid` instead; this expression will return
  `false` for the `Unknown` as well as the `NotValid` state. Applications that wish to explicitly
  test for the `NotValid` state should use the `validationState` getter.
* Multiple HoistInputs have changed their `onKeyPress` props to `onKeyDown`, including TextInput,
  NumberInput, TextArea & SearchInput. The `onKeyPress` event has been deprecated in general and has
  limitations on which keys will trigger the event to fire (i.e. it would not fire on an arrow
  keypress).
* FetchService's fetch methods no longer support `contentType` parameter. Instead, specify a custom
  content-type by setting a 'Content-Type' header using the `headers` parameter.
* FetchService's fetch methods no longer support `acceptJson` parameter. Instead, pass an {"Accept":
  "application/json"} header using the `headers` parameter.

### ✨ Style

* Black point + grid colors adjusted in dark theme to better blend with overall blue-gray tint.
* Mobile styles have been adjusted to increase the default font size and grid row height, in
  addition to a number of other smaller visual adjustments.

### 🐞 Bug Fixes

* Avoid throwing React error due to tab / routing interactions. Tab / routing / state support
  generally improved. (#1052)
* `GridModel.selectFirst()` improved to reliably select first visible record even when one or more
  groupBy levels active. (#1058)

### 📚 Libraries

* ag-Grid `~20.1 -> ~20.2` (fixes ag-grid sorting bug with treeMode)
* @blueprint/core `3.14 -> 3.15`
* @blueprint/datetime `3.7 -> 3.8`
* react-dropzone `10.0 -> 10.1`
* react-transition-group `2.6 -> 2.8`

[Commit Log](https://github.com/xh/hoist-react/compare/v20.2.1...v21.0.0)

## v20.2.1 - 2019-03-28

* Minor tweaks to grid styles - CSS var for pinned column borders, drop left/right padding on
  center-aligned grid cells.

[Commit Log](https://github.com/xh/hoist-react/compare/v20.2.0...v20.2.1)

## v20.2.0 - 2019-03-27

### 🎁 New Features

* `GridModel` exposes three new configs - `rowBorders`, `stripeRows`, and `showCellFocus` - to
  provide additional control over grid styling. The former `Grid` prop `showHover` has been
  converted to a `GridModel` config for symmetry with these other flags and more efficient
  re-rendering. Note that some grid-related CSS classes have also been modified to better conform to
  the BEM approach used elsewhere - this could be a breaking change for apps that keyed off of
  certain Hoist grid styles (not expected to be a common case).
* `Select` adds a `queryBuffer` prop to avoid over-eager calls to an async `queryFn`. This buffer is
  defaulted to 300ms to provide some out-of-the-box debouncing of keyboard input when an async query
  is provided. A longer value might be appropriate for slow / intensive queries to a remote API.

### 🐞 Bug Fixes

* A small `FormField.labelWidth` config value will now be respected, even if it is less than the
  default minWidth of 80px.
* Unnecessary re-renders of inactive tab panels now avoided.
* `Grid`'s filter will now be consistently applied to all tree grid records. Previously, the filter
  skipped deeply nested records under specific conditions.
* `Timer` no longer requires its `runFn` to be a promise, as it briefly (and unintentionally) did.
* Suppressed default browser resize handles on `textarea`.

[Commit Log](https://github.com/xh/hoist-react/compare/v20.1.1...v20.2.0)

## v20.1.1 - 2019-03-27

### 🐞 Bug Fixes

* Fix form field reset so that it will call computeValidationAsync even if revalidation is not
  triggered because the field's value did not change when reset.

[Commit Log](https://github.com/xh/hoist-react/compare/v20.1.0...v20.1.1)

## v20.1.0 - 2019-03-14

### 🎁 New Features

* Standard app options panel now includes a "Restore Defaults" button to clear all user preferences
  as well as any custom grid state, resetting the app to its default state for that user.

### 🐞 Bug Fixes

* Removed a delay from `HoistInput` blur handling, ensuring `noteBlurred()` is called as soon as the
  element loses focus. This should remove a class of bugs related to input values not flushing into
  their models quickly enough when `commitOnChange: false` and the user moves directly from an input
  to e.g. clicking a submit button. #1023
* Fix to Admin ConfigDiffer tool (missing decorator).

### ⚙️ Technical

* The `GridModel.store` config now accepts a plain object and will internally create a `LocalStore`.
  This store config can also be partially specified or even omitted entirely. GridModel will ensure
  that the store is auto-configured with all fields in configured grid columns, reducing the need
  for app code boilerplate (re)enumerating field names.
* `Timer` class reworked to allow its interval to be adjusted dynamically via `setInterval()`,
  without requiring the Timer to be re-created.

[Commit Log](https://github.com/xh/hoist-react/compare/v20.0.1...v20.1.0)

## v20.0.1 - 2019-03-08

### 🐞 Bug Fixes

* Ensure `RestStore` processes records in a standard way following a save/add operation (#1010).

[Commit Log](https://github.com/xh/hoist-react/compare/v20.0.0...v20.0.1)

## v20.0.0 - 2019-03-06

### 💥 Breaking Changes

* The `@LoadSupport` decorator has been substantially reworked and enhanced from its initial release
  in v19. It is no longer needed on the HoistComponent, but rather should be put directly on the
  owned HoistModel implementing the loading. IMPORTANT NOTE: all models should implement
  `doLoadAsync` rather than `loadAsync`. Please see `LoadSupport` for more information on this
  important change.
* `TabContainer` and `TabContainerModel` are now cross-platform. Apps should update their code to
  import both from `@xh/hoist/cmp/tab`.
* `TabContainer.switcherPosition` has been moved to `TabContainerModel`. Please note that changes to
  `switcherPosition` are not supported on mobile, where the switcher will always appear beneath the
  container.
* The `Label` component from `@xh/hoist/desktop/cmp/input` has been removed. Applications should
  consider using the basic html `label` element instead (or a `FormField` if applicable).
* The `LeftRightChooserModel` constructor no longer accepts a `leftSortBy` and `rightSortBy`
  property. The implementation of these properties was generally broken. Use `leftSorted` and
  `rightSorted` instead.

#### Mobile

* Mobile `Page` has changed - `Pages` are now wrappers around `Panels` that are designed to be used
  with a `NavigationModel` or `TabContainer`. `Page` accepts the same props as `Panel`, meaning uses
  of `loadModel` should be replaced with `mask`.
* The mobile `AppBar` title is static and defaults to the app name. If you want to display page
  titles, it is recommended to use the `title` prop on the `Page`.

### 🎁 New Features

* Enhancements to Model and Component data loading via `@LoadSupport` provides a stronger set of
  conventions and better support for distinguishing between initial loads / auto/background
  refreshes / user- driven refreshes. It also provides new patterns for ensuring application
  Services are refreshed as part of a reworked global refresh cycle.
* RestGridModel supports a new `cloneAction` to take an existing record and open the editor form in
  "add mode" with all editable fields pre-populated from the source record. The action calls
  `prepareCloneFn`, if defined on the RestGridModel, to perform any transform operations before
  rendering the form.
* Tabs in `TabContainerModel` now support an `icon` property on the desktop.
* Charts take a new optional `aspectRatio` prop.
* Added new `Column.headerTooltip` config.
* Added new method `markManaged` on `ManagedSupport`.
* Added new function decorator `debounced`.
* Added new function `applyMixin` providing support for structured creation of class decorators
  (mixins).

#### Mobile

* Column chooser support available for mobile Grids. Users can check/uncheck columns to add/remove
  them from a configurable grid and reorder the columns in the list via drag and drop. Pair
  `GridModel.enableColChooser` with a mobile `colChooserButton` to allow use.
* Added `DialogPage` to the mobile toolkit. These floating pages do not participate in navigation or
  routing, and are used for showing fullscreen views outside of the Navigator / TabContainer
  context.
* Added `Panel` to the mobile toolkit, which offers a header element with standardized styling,
  title, and icon, as well as support for top and bottom toolbars.
* The mobile `AppBar` has been updated to more closely match the desktop `AppBar`, adding `icon`,
  `leftItems`, `hideAppMenuButton` and `appMenuButtonProps` props.
* Added routing support to mobile.

### 🐞 Bug Fixes

* The HighCharts wrapper component properly resizes its chart.
* Mobile dimension chooser button properly handles overflow for longer labels.
* Sizing fixes for multi-line inputs such as textArea and jsonInput.
* NumberInput calls a `onKeyPress` prop if given.
* Layout fixes on several admin panels and detail popups.

### 📚 Libraries

* @blueprintjs/core `3.13 -> 3.14`
* @xh/hoist-dev-utils `3.5 -> 3.6`
* ag-Grid `~20.0 -> ~20.1`
* react-dropzone `~8.0 -> ~9.0`
* react-select `~2.3 -> ~2.4`
* router5 `~6.6 -> ~7.0`
* react `~16.7 -> ~16.8`

[Commit Log](https://github.com/xh/hoist-react/compare/v19.0.1...v20.0.0)

## v19.0.1 - 2019-02-12

### 🐞 Bug Fixes

* Additional updates and simplifications to `FormField` sizing of child `HoistInput` elements, for
  more reliable sizing and spacing filling behavior.

[Commit Log](https://github.com/xh/hoist-react/compare/v19.0.0...v19.0.1)

## v19.0.0 - 2019-02-08

### 🎁 New Features

* Added a new architecture for signaling the need to load / refresh new data across either the
  entire app or a section of the component hierarchy. This new system relies on React context to
  minimizes the need for explicit application wiring, and improves support for auto-refresh. See
  newly added decorator `@LoadSupport` and classes/components `RefreshContext`,
  `RefreshContextModel`, and `RefreshContextView` for more info.
* `TabContainerModel` and `TabModel` now support `refreshMode` and `renderMode` configs to allow
  better control over how inactive tabs are mounted/unmounted and how tabs handle refresh requests
  when hidden or (re)activated.
* Apps can implement `getAppOptions()` in their `AppModel` class to specify a set of app-wide
  options that should be editable via a new built-in Options dialog. This system includes built-in
  support for reading/writing options to preferences, or getting/setting their values via custom
  handlers. The toolkit handles the rendering of the dialog.
* Standard top-level app buttons - for actions such as launching the new Options dialog, switching
  themes, launching the admin client, and logging out - have been moved into a new menu accessible
  from the top-right corner of the app, leaving more space for app-specific controls in the AppBar.
* `RecordGridModel` now supports an enhanced `editors` configuration that exposes the full set of
  validation and display support from the Forms package.
* `HoistInput` sizing is now consistently implemented using `LayoutSupport`. All sizable
  `HoistInputs` now have default `width` to ensure a standard display out of the box. `JsonInput`
  and `TextArea` also have default `height`. These defaults can be overridden by declaring explicit
  `width` and `height` values, or unset by setting the prop to `null`.
* `HoistInputs` within `FormFields` will be automatically sized to fill the available space in the
  `FormField`. In these cases, it is advised to either give the `FormField` an explicit size or
  render it in a flex layout.

### 💥 Breaking Changes

* ag-Grid has been updated to v20.0.0. Most apps shouldn't require any changes - however, if you are
  using `agOptions` to set sorting, filtering or resizing properties, these may need to change:

  For the `Grid`, `agOptions.enableColResize`, `agOptions.enableSorting`
  and `agOptions.enableFilter`
  have been removed. You can replicate their effects by using `agOptions.defaultColDef`. For
  `Columns`, `suppressFilter` has been removed, an should be replaced with `filter: false`.

* `HoistAppModel.requestRefresh` and `TabContainerModel.requestRefresh` have been removed.
  Applications should use the new Refresh architecture described above instead.
* `tabRefreshMode` on TabContainer has been renamed `renderMode`.
* `TabModel.reloadOnShow` has been removed. Set the `refreshMode` property on TabContainerModel or
  TabModel to `TabRefreshMode.ON_SHOW_ALWAYS` instead.
* The mobile APIs for `TabContainerModel`, `TabModel`, and `RefreshButton` have been rewritten to
  more closely mirror the desktop API.
* The API for `RecordGridModel` editors has changed -- `type` is no longer supported. Use
  `fieldModel` and `formField` instead.
* `LocalStore.loadRawData` requires that all records presented to store have unique IDs specified.
  See `LocalStore.idSpec` for more information.

### 🐞 Bug Fixes

* SwitchInput and RadioInput now properly highlight validation errors in `minimal` mode.

### 📚 Libraries

* @blueprintjs/core `3.12 -> 3.13`
* ag-Grid `~19.1.4 -> ~20.0.0`

[Commit Log](https://github.com/xh/hoist-react/compare/v18.1.2...v19.0.0)

## v18.1.2 - 2019-01-30

### 🐞 Bug Fixes

* Grid integrations relying on column visibility (namely export, storeFilterField) now correctly
  consult updated column state from GridModel. #935
* Ensure `FieldModel.initialValue` is observable to ensure that computed dirty state (and any other
  derivations) are updated if it changes. #934
* Fixes to ensure Admin console log viewer more cleanly handles exceptions (e.g. attempting to
  auto-refresh on a log file that has been deleted).

[Commit Log](https://github.com/xh/hoist-react/compare/v18.1.1...v18.1.2)

## v18.1.1 - 2019-01-29

* Grid cell padding can be controlled via a new set of CSS vars and is reduced by default for grids
  in compact mode.
* The `addRecordAsync()` and `saveRecordAsync()` methods on `RestStore` return the updated record.

[Commit Log](https://github.com/xh/hoist-react/compare/v18.1.0...v18.1.1)

## v18.1.0 - 2019-01-28

### 🎁 New Features

* New `@managed` class field decorator can be used to mark a property as fully created/owned by its
  containing class (provided that class has installed the matching `@ManagedSupport` decorator).
    * The framework will automatically pass any `@managed` class members to `XH.safeDestroy()` on
      destroy/unmount to ensure their own `destroy()` lifecycle methods are called and any related
      resources are disposed of properly, notably MobX observables and reactions.
    * In practice, this should be used to decorate any properties on `HoistModel`, `HoistService`,
      or
      `HoistComponent` classes that hold a reference to a `HoistModel` created by that class. All of
      those core artifacts support the new decorator, `HoistModel` already provides a built-in
      `destroy()` method, and calling that method when an app is done with a Model is an important
      best practice that can now happen more reliably / easily.
* `FormModel.getData()` accepts a new single parameter `dirtyOnly` - pass true to get back only
  fields which have been modified.
* The mobile `Select` component indicates the current value with a ✅ in the drop-down list.
* Excel exports from tree grids now include the matching expand/collapse tree controls baked into
  generated Excel file.

### 🐞 Bug Fixes

* The `JsonInput` component now properly respects / indicates disabled state.

### 📚 Libraries

* Hoist-dev-utils `3.4.1 -> 3.5.0` - updated webpack and other build tool dependencies, as well as
  an improved eslint configuration.
* @blueprintjs/core `3.10 -> 3.12`
* @blueprintjs/datetime `3.5 -> 3.7`
* fontawesome `5.6 -> 5.7`
* mobx `5.8 -> 5.9`
* react-select `2.2 -> 2.3`
* Other patch updates

[Commit Log](https://github.com/xh/hoist-react/compare/v18.0.0...v18.1.0)

## v18.0.0 - 2019-01-15

### 🎁 New Features

* Form support has been substantially enhanced and restructured to provide both a cleaner API and
  new functionality:
    * `FormModel` and `FieldModel` are now concrete classes and provide the main entry point for
      specifying the contents of a form. The `Field` and `FieldSupport` decorators have been
      removed.
    * Fields and sub-forms may now be dynamically added to FormModel.
    * The validation state of a FormModel is now *immediately* available after construction and
      independent of the GUI. The triggering of the *display* of that state is now a separate
      process triggered by GUI actions such as blur.
    * `FormField` has been substantially reworked to support a read-only display and inherit common
      property settings from its containing `Form`.
    * `HoistInput` has been moved into the `input` package to clarify that these are lower level
      controls and independent of the Forms package.

* `RestGrid` now supports a `mask` prop. RestGrid loading is now masked by default.
* `Chart` component now supports a built-in zoom out gesture: click and drag from right-to-left on
  charts with x-axis zooming.
* `Select` now supports an `enableClear` prop to control the presence of an optional inline clear
  button.
* `Grid` components take `onCellClicked` and `onCellDoubleClicked` event handlers.
* A new desktop `FileChooser` wraps a preconfigured react-dropzone component to allow users to
  easily select files for upload or other client-side processing.

### 💥 Breaking Changes

* Major changes to Form (see above). `HoistInput` imports will also need to be adjusted to move from
  `form` to `input`.
* The name of the HoistInput `field` prop has been changed to `bind`. This change distinguishes the
  lower-level input package more clearly from the higher-level form package which uses it. It also
  more clearly relates the property to the associated `@bindable` annotation for models.
* A `Select` input with `enableMulti = true` will by default no longer show an inline x to clear the
  input value. Use the `enableClear` prop to re-enable.
* Column definitions are exported from the `grid` package. To ensure backwards compatibility,
  replace imports from `@xh/hoist/desktop/columns` with `@xh/hoist/desktop/cmp/grid`.

### 📚 Libraries

* React `~16.6.0 -> ~16.7.0`
* Patch version updates to multiple other dependencies.

[Commit Log](https://github.com/xh/hoist-react/compare/v17.0.0...v18.0.0)

## v17.0.0 - 2018-12-21

### 💥 Breaking Changes

* The implementation of the `model` property on `HoistComponent` has been substantially enhanced:
    * "Local" Models should now be specified on the Component class declaration by simply setting
      the
      `model` property, rather than the confusing `localModel` property.
    * HoistComponent now supports a static `modelClass` class property. If set, this property will
      allow a HoistComponent to auto-create a model internally when presented with a plain
      javascript object as its `model` prop. This is especially useful in cases like `Panel`
      and `TabContainer`, where apps often need to specify a model but do not require a reference to
      the model. Those usages can now skip importing and instantiating an instance of the
      component's model class themselves.
    * Hoist will now throw an Exception if an application attempts to changes the model on an
      existing HoistComponent instance or presents the wrong type of model to a HoistComponent where
      `modelClass` has been specified.

* `PanelSizingModel` has been renamed `PanelModel`. The class now also has the following new
  optional properties, all of which are `true` by default:
    * `showSplitter` - controls visibility of the splitter bar on the outside edge of the component.
    * `showSplitterCollapseButton` - controls visibility of the collapse button on the splitter bar.
    * `showHeaderCollapseButton` - controls visibility of a (new) collapse button in the header.

* The API methods for exporting grid data have changed and gained new features:
    * Grids must opt-in to export with the `GridModel.enableExport` config.
    * Exporting a `GridModel` is handled by the new `GridExportService`, which takes a collection of
      `exportOptions`. See `GridExportService.exportAsync` for available `exportOptions`.
    * All export entry points (`GridModel.exportAsync()`, `ExportButton` and the export context menu
      items) support `exportOptions`. Additionally, `GridModel` can be configured with default
      `exportOptions` in its config.

* The `buttonPosition` prop on `NumberInput` has been removed due to problems with the underlying
  implementation. Support for incrementing buttons on NumberInputs will be re-considered for future
  versions of Hoist.

### 🎁 New Features

* `TextInput` on desktop now supports an `enableClear` property to allow easy addition of a clear
  button at the right edge of the component.
* `TabContainer` enhancements:
    * An `omit` property can now be passed in the tab configs passed to the `TabContainerModel`
      constructor to conditionally exclude a tab from the container
    * Each `TabModel` can now be retrieved by id via the new `getTabById` method on
      `TabContainerModel`.
    * `TabModel.title` can now be changed at runtime.
    * `TabModel` now supports the following properties, which can be changed at runtime or set via
      the config:
        * `disabled` - applies a disabled style in the switcher and blocks navigation to the tab via
          user click, routing, or the API.
        * `excludeFromSwitcher` - removes the tab from the switcher, but the tab can still be
          navigated to programmatically or via routing.
* `MultiFieldRenderer` `multiFieldConfig` now supports a `delimiter` property to separate
  consecutive SubFields.
* `MultiFieldRenderer` SubFields now support a `position` property, to allow rendering in either the
  top or bottom row.
* `StoreCountLabel` now supports a new 'includeChildren' prop to control whether or not children
  records are included in the count. By default this is `false`.
* `Checkbox` now supports a `displayUnsetState` prop which may be used to display a visually
  distinct state for null values.
* `Select` now renders with a checkbox next to the selected item in its dropdown menu, instead of
  relying on highlighting. A new `hideSelectedOptionCheck` prop is available to disable.
* `RestGridModel` supports a `readonly` property.
* `DimensionChooser`, various `HoistInput` components, `Toolbar` and `ToolbarSeparator` have been
  added to the mobile component library.
* Additional environment enums for UAT and BCP, added to Hoist Core 5.4.0, are supported in the
  application footer.

### 🐞 Bug Fixes

* `NumberInput` will no longer immediately convert its shorthand value (e.g. "3m") into numeric form
  while the user remains focused on the input.
* Grid `actionCol` columns no longer render Button components for each action, relying instead on
  plain HTML / CSS markup for a significant performance improvement when there are many rows and/or
  actions per row.
* Grid exports more reliably include the appropriate file extension.
* `Select` will prevent an `<esc>` keypress from bubbling up to parent components only when its menu
  is open. (In that case, the component assumes escape was pressed to close its menu and captures
  the keypress, otherwise it should leave it alone and let it e.g. close a parent popover).

[Commit Log](https://github.com/xh/hoist-react/compare/v16.0.1...v17.0.0)

## v16.0.1 - 2018-12-12

### 🐞 Bug Fixes

* Fix to FeedbackForm allowing attempted submission with an empty message.

[Commit Log](https://github.com/xh/hoist-react/compare/v16.0.0...v16.0.1)

## v16.0.0

### 🎁 New Features

* Support for ComboBoxes and Dropdowns have been improved dramatically, via a new `Select` component
  based on react-select.
* The ag-Grid based `Grid` and `GridModel` are now available on both mobile and desktop. We have
  also added new support for multi-row/multi-field columns via the new `multiFieldRenderer` renderer
  function.
* The app initialization lifecycle has been restructured so that no App classes are constructed
  until Hoist is fully initialized.
* `Column` now supports an optional `rowHeight` property.
* `Button` now defaults to 'minimal' mode, providing a much lighter-weight visual look-and-feel to
  HoistApps. `Button` also implements `@LayoutSupport`.
* Grouping state is now saved by the grid state support on `GridModel`.
* The Hoist `DimChooser` component has been ported to hoist-react.
* `fetchService` now supports an `autoAbortKey` in its fetch methods. This can be used to
  automatically cancel obsolete requests that have been superseded by more recent variants.
* Support for new `clickableLabel` property on `FormField`.
* `RestForm` now supports a read-only view.
* Hoist now supports automatic tracking of app/page load times.

### 💥 Breaking Changes

* The new location for the cross-platform grid component is `@xh/hoist/cmp/grid`. The `columns`
  package has also moved under a new sub-package in this location.
* Hoist top-level App Structure has changed in order to improve consistency of the Model-View
  conventions, to improve the accessibility of services, and to support the improvements in app
  initialization mentioned above:
    - `XH.renderApp` now takes a new `AppSpec` configuration.
    - `XH.app` is now `XH.appModel`.
    - All services are installed directly on `XH`.
    - `@HoistApp` is now `@HoistAppModel`
* `RecordAction` has been substantially refactored and improved. These are now typically immutable
  and may be shared.
    - `prepareFn` has been replaced with a `displayFn`.
    - `actionFn` and `displayFn` now take a single object as their parameter.
* The `hide` property on `Column` has been changed to `hidden`.
* The `ColChooserButton` has been moved from the incorrect location `@xh/hoist/cmp/grid` to
  `@xh/hoist/desktop/cmp/button`. This is a desktop-only component. Apps will have to adjust these
  imports.
* `withDefaultTrue` and `withDefaultFalse` in `@xh/hoist/utils/js` have been removed. Use
  `withDefault` instead.
* `CheckBox` has been renamed `Checkbox`

### ⚙️ Technical

* ag-Grid has been upgraded to v19.1
* mobx has been upgraded to v5.6
* React has been upgraded to v16.6
* Allow browsers with proper support for Proxy (e.g Edge) to access Hoist Applications.

### 🐞 Bug Fixes

* Extensive. See full change list below.

[Commit Log](https://github.com/xh/hoist-react/compare/v15.1.2...v16.0.0)

## v15.1.2

🛠 Hotfix release to MultiSelect to cap the maximum number of options rendered by the drop-down
list. Note, this component is being replaced in Hoist v16 by the react-select library.

[Commit Log](https://github.com/xh/hoist-react/compare/v15.1.1...v15.1.2)

## v15.1.1

### 🐞 Bug Fixes

* Fix to minimal validation mode for FormField disrupting input focus.
* Fix to JsonInput disrupting input focus.

### ⚙️ Technical

* Support added for TLBR-style notation when specifying margin/padding via layoutSupport - e.g. box(
  {margin: '10 20 5 5'}).
* Tweak to lockout panel message when the user has no roles.

[Commit Log](https://github.com/xh/hoist-react/compare/v15.1.0...v15.1.1)

## v15.1.0

### 🎁 New Features

* The FormField component takes a new minimal prop to display validation errors with a tooltip only
  as opposed to an inline message string. This can be used to help reduce shifting / jumping form
  layouts as required.
* The admin-only user impersonation toolbar will now accept new/unknown users, to support certain
  SSO application implementations that can create users on the fly.

### ⚙️ Technical

* Error reporting to server w/ custom user messages is disabled if the user is not known to the
  client (edge case with errors early in app lifecycle, prior to successful authentication).

[Commit Log](https://github.com/xh/hoist-react/compare/v15.0.0...v15.1.0)

## v15.0.0

### 💥 Breaking Changes

* This update does not require any application client code changes, but does require updating the
  Hoist Core Grails plugin to >= 5.0. Hoist Core changes to how application roles are loaded and
  users are authenticated required minor changes to how JS clients bootstrap themselves and load
  user data.
* The Hoist Core HoistImplController has also been renamed to XhController, again requiring Hoist
  React adjustments to call the updated /xh/ paths for these (implementation) endpoints. Again, no
  app updates required beyond taking the latest Hoist Core plugin.

[Commit Log](https://github.com/xh/hoist-react/compare/v14.2.0...v15.0.0)

## v14.2.0

### 🎁 New Features

* Upgraded hoist-dev-utils to 3.0.3. Client builds now use the latest Webpack 4 and Babel 7 for
  noticeably faster builds and recompiles during CI and at development time.
* GridModel now has a top-level agColumnApi property to provide a direct handle on the ag-Grid
  Column API object.

### ⚙️ Technical

* Support for column groups strengthened with the addition of a dedicated ColumnGroup sibling class
  to Column. This includes additional internal refactoring to reduce unnecessary cloning of Column
  configurations and provide a more managed path for Column updates. Public APIs did not change.
  (#694)

### 📚 Libraries

* Blueprint Core `3.6.1 -> 3.7.0`
* Blueprint Datetime `3.2.0 -> 3.3.0`
* Fontawesome `5.3.x -> 5.4.x`
* MobX `5.1.2 -> 5.5.0`
* Router5 `6.5.0 -> 6.6.0`

[Commit Log](https://github.com/xh/hoist-react/compare/v14.1.3...v14.2.0)

## v14.1.3

### 🐞 Bug Fixes

* Ensure JsonInput reacts properly to value changes.

### ⚙️ Technical

* Block user pinning/unpinning in Grid via drag-and-drop - pending further work via #687.
* Support "now" as special token for dateIs min/max validation rules.
* Tweak grouped grid row background color.

[Commit Log](https://github.com/xh/hoist-react/compare/v14.1.1...v14.1.3)

## v14.1.1

### 🐞 Bug Fixes

* Fixes GridModel support for row-level grouping at same time as column grouping.

[Commit Log](https://github.com/xh/hoist-react/compare/v14.1.0...v14.1.1)

## v14.1.0

### 🎁 New Features

* GridModel now supports multiple levels of row grouping. Pass the public setGroupBy() method an
  array of string column IDs, or a falsey value / empty array to ungroup. Note that the public and
  observable groupBy property on GridModel will now always be an array, even if the grid is not
  grouped or has only a single level of grouping.
* GridModel exposes public expandAll() and collapseAll() methods for grouped / tree grids, and
  StoreContextMenu supports a new "expandCollapseAll" string token to insert context menu items.
  These are added to the default menu, but auto-hide when the grid is not in a grouped state.
* The Grid component provides a new onKeyDown prop, which takes a callback and will fire on any
  keypress targeted within the Grid. Note such a handler is not provided directly by ag-Grid.
* The Column class supports pinned as a top-level config. Supports passing true to pin to the left.

### 🐞 Bug Fixes

* Updates to Grid column widths made via ag-Grid's "autosize to fit" API are properly persisted to
  grid state.

[Commit Log](https://github.com/xh/hoist-react/compare/v14.0.0...v14.1.0)

## v14.0.0

* Along with numerous bug fixes, v14 brings with it a number of important enhancements for grids,
  including support for tree display, 'action' columns, and absolute value sorting. It also includes
  some new controls and improvement to focus display.

### 💥 Breaking Changes

* The signatures of the Column.elementRenderer and Column.renderer have been changed to be
  consistent with each other, and more extensible. Each takes two arguments -- the value to be
  rendered, and a single bundle of metadata.
* StoreContextMenuAction has been renamed to RecordAction. Its action property has been renamed to
  actionFn for consistency and clarity.
* LocalStore : The method LocalStore.processRawData no longer takes an array of all records, but
  instead takes just a single record. Applications that need to operate on all raw records in bulk
  should do so before presenting them to LocalStore. Also, LocalStores template methods for override
  have also changed substantially, and sub-classes that rely on these methods will need to be
  adjusted accordingly.

### 🎁 New Features

#### Grid

* The Store API now supports hierarchical datasets. Applications need to simply provide raw data for
  records with a "children" property containing the raw data for their children.
* Grid supports a 'TreeGrid' mode. To show a tree grid, bind the GridModel to a store containing
  hierarchical data (as above), set treeMode: true on the GridModel, and specify a column to display
  the tree controls (isTreeColumn: true)
* Grid supports absolute sorting for numerical columns. Specify absSort: true on your column config
  to enable. Clicking the grid header will now cycle through ASC > DESC > DESC (abs) sort modes.
* Grid supports an 'Actions' column for one-click record actions. See cmp/desktop/columns/actionCol.
* A new showHover prop on the desktop Grid component will highlight the hovered row with default
  styling. A new GridModel.rowClassFn callback was added to support per-row custom classes based on
  record data.
* A new ExportFormat.LONG_TEXT format has been added, along with a new Column.exportWidth config.
  This supports exporting columns that contain long text (e.g. notes) as multi-line cells within
  Excel.

#### Other Components

* RadioInput and ButtonGroupInput have been added to the desktop/cmp/form package.
* DateInput now has support for entering and displaying time values.
* NumberInput displays its unformatted value when focused.
* Focused components are now better highlighted, with additional CSS vars provided to customize as
  needed.

### 🐞 Bug Fixes

* Calls to GridModel.setGroupBy() work properly not only on the first, but also all subsequent calls
  (#644).
* Background / style issues resolved on several input components in dark theme (#657).
* Grid context menus appear properly over other floating components.

### 📚 Libraries

* React `16.5.1 -> 16.5.2`
* router5 `6.4.2 -> 6.5.0`
* CodeMirror, Highcharts, and MobX patch updates

[Commit Log](https://github.com/xh/hoist-react/compare/v13.0.0...v14.0.0)

## v13.0.0

🍀Lucky v13 brings with it a number of enhancements for forms and validation, grouped column support
in the core Grid API, a fully wrapped MultiSelect component, decorator syntax adjustments, and a
number of other fixes and enhancements.

It also includes contributions from new ExHI team members Arjun and Brendan. 🎉

### 💥 Breaking Changes

* The core `@HoistComponent`, `@HoistService`, and `@HoistModel` decorators are **no longer
  parameterized**, meaning that trailing `()` should be removed after each usage. (#586)
* The little-used `hoistComponentFactory()` method was also removed as a further simplification
  (#587).
* The `HoistField` superclass has been renamed to `HoistInput` and the various **desktop form
  control components have been renamed** to match (55afb8f). Apps using these components (which will
  likely be most apps) will need to adapt to the new names.
    * This was done to better distinguish between the input components and the upgraded Field
      concept on model classes (see below).

### 🎁 New Features

⭐️ **Forms and Fields** have been a major focus of attention, with support for structured data
fields added to Models via the `@FieldSupport` and `@field()` decorators.

* Models annotated with `@FieldSupport` can decorate member properties with `@field()`, making those
  properties observable and settable (with a generated `setXXX()` method).
* The `@field()` decorators themselves can be passed an optional display label string as well as
  zero or more *validation rules* to define required constraints on the value of the field.
* A set of predefined constraints is provided within the toolkit within the `/field/` package.
* Models using `FieldSupport` should be sure to call the `initFields()` method installed by the
  decorator within their constructor. This method can be called without arguments to generally
  initialize the field system, or it can be passed an object of field names to initial/default
  values, which will set those values on the model class properties and provide change/dirty
  detection and the ability to "reset" a form.
* A new `FormField` UI component can be used to wrap input components within a form. The `FormField`
  wrapper can accept the source model and field name, and will apply those to its child input. It
  leverages the Field model to automatically display a label, indicate required fields, and print
  validation error messages. This new component should be the building-block for most non-trivial
  forms within an application.

Other enhancements include:

* **Grid columns can be grouped**, with support for grouping added to the grid state management
  system, column chooser, and export manager (#565). To define a column group, nest column
  definitions passed to `GridModel.columns` within a wrapper object of the
  form `{headerName: 'My group', children: [...]}`.

(Note these release notes are incomplete for this version.)

[Commit Log](https://github.com/xh/hoist-react/compare/v12.1.2...v13.0.0)

## v12.1.2

### 🐞 Bug Fixes

* Fix casing on functions generated by `@settable` decorator
  (35c7daa209a4205cb011583ebf8372319716deba).

[Commit Log](https://github.com/xh/hoist-react/compare/v12.1.1...v12.1.2)

## v12.1.1

### 🐞 Bug Fixes

* Avoid passing unknown HoistField component props down to Blueprint select/checkbox controls.

### 📚 Libraries

* Rollback update of `@blueprintjs/select` package `3.1.0 -> 3.0.0` - this included breaking API
  changes and will be revisited in #558.

[Commit Log](https://github.com/xh/hoist-react/compare/v12.1.0...v12.1.1)

## v12.1.0

### 🎁 New Features

* New `@bindable` and `@settable` decorators added for MobX support. Decorating a class member
  property with `@bindable` makes it a MobX `@observable` and auto-generates a setter method on the
  class wrapped in a MobX `@action`.
* A `fontAwesomeIcon` element factory is exported for use with other FA icons not enumerated by the
  `Icon` class.
* CSS variables added to control desktop Blueprint form control margins. These remain defaulted to
  zero, but now within CSS with support for variable overrides. A Blueprint library update also
  brought some changes to certain field-related alignment and style properties. Review any form
  controls within apps to ensure they remain aligned as desired
  (8275719e66b4677ec5c68a56ccc6aa3055283457 and df667b75d41d12dba96cbd206f5736886cb2ac20).

### 🐞 Bug Fixes

* Grid cells are fully refreshed on a data update, ensuring cell renderers that rely on data other
  than their primary display field are updated (#550).
* Grid auto-sizing is run after a data update, ensuring flex columns resize to adjust for possible
  scrollbar visibility changes (#553).
* Dropdown fields can be instantiated with fewer required properties set (#541).

### 📚 Libraries

* Blueprint `3.0.1 -> 3.4.0`
* FontAwesome `5.2.0 -> 5.3.0`
* CodeMirror `5.39.2 -> 5.40.0`
* MobX `5.0.3 -> 5.1.0`
* router5 `6.3.0 -> 6.4.2`
* React `16.4.1 -> 16.4.2`

[Commit Log](https://github.com/xh/hoist-react/compare/v12.0.0...v12.1.0)

## v12.0.0

Hoist React v12 is a relatively large release, with multiple refactorings around grid columns,
`elemFactory` support, classNames, and a re-organization of classes and exports within `utils`.

### 💥 Breaking Changes

#### ⭐️ Grid Columns

**A new `Column` class describes a top-level API for columns and their supported options** and is
intended to be a cross-platform layer on top of ag-Grid and TBD mobile grid implementations.

* The desktop `GridModel` class now accepts a collection of `Column` configuration objects to define
  its available columns.
* Columns may be configured with `flex: true` to cause them to stretch all available horizontal
  space within a grid, sharing it equally with any other flex columns. However note that this should
  be used sparingly, as flex columns have some deliberate limitations to ensure stable and
  consistent behavior. Most noticeably, they cannot be resized directly by users. Often, a best
  practice will be to insert an `emptyFlexCol` configuration as the last column in a grid - this
  will avoid messy-looking gaps in the layout while not requiring a data-driven column be flexed.
* User customizations to column widths are now saved if the GridModel has been configured with a
  `stateModel` key or model instance - see `GridStateModel`.
* Columns accept a `renderer` config to format text or HTML-based output. This is a callback that is
  provided the value, the row-level record, and a metadata object with the column's `colId`. An
  `elementRenderer` config is also available for cells that should render a Component.
* An `agOptions` config key continues to provide a way to pass arbitrary options to the underlying
  ag-Grid instance (for desktop implementations). This is considered an "escape hatch" and should be
  used with care, but can provide a bridge to required ag-Grid features as the Hoist-level API
  continues to develop.
* The "factory pattern" for Column templates / defaults has been removed, replaced by a simpler
  approach that recommends exporting simple configuration partials and spreading them into
  instance-specific column configs.
* See 0798f6bb20092c59659cf888aeaf9ecb01db52a6 for primary commit.

#### ⭐️ Element Factory, LayoutSupport, BaseClassName

Hoist provides core support for creating components via a factory pattern, powered by the `elem()`
and `elemFactory()` methods. This approach remains the recommended way to instantiate component
elements, but was **simplified and streamlined**.

* The rarely used `itemSpec` argument was removed (this previously applied defaults to child items).
* Developers can now also use JSX to instantiate all Hoist-provided components while still taking
  advantage of auto-handling for layout-related properties provided by the `LayoutSupport` mixin.
    * HoistComponents should now spread **`...this.getLayoutProps()`** into their outermost rendered
      child to enable promotion of layout properties.
* All HoistComponents can now specify a **baseClassName** on their component class and should pass
  `className: this.getClassName()` down to their outermost rendered child. This allows components to
  cleanly layer on a base CSS class name with any instance-specific classes.
* See 8342d3870102ee9bda4d11774019c4928866f256 for primary commit.

#### ⭐️ Panel resizing / collapsing

**The `Panel` component now takes a `sizingModel` prop to control and encapsulate newly built-in
resizing and collapsing behavior** (#534).

* See the `PanelSizingModel` class for configurable details, including continued support for saving
  sizing / collapsed state as a user preference.
* **The standalone `Resizable` component was removed** in favor of the improved support built into
  Panel directly.

#### Other

* Two promise-related models have been combined into **a new, more powerful `PendingTaskModel`**,
  and the `LoadMask` component has been removed and consolidated into `Mask`
  (d00a5c6e8fc1e0e89c2ce3eef5f3e14cb842f3c8).
    * `Panel` now exposes a single `mask` prop that can take either a configured `mask` element or a
      simple boolean to display/remove a default mask.
* **Classes within the `utils` package have been re-organized** into more standardized and scalable
  namespaces. Imports of these classes will need to be adjusted.

### 🎁 New Features

* **The desktop Grid component now offers a `compact` mode** with configurable styling to display
  significantly more data with reduced padding and font sizes.
* The top-level `AppBar` refresh button now provides a default implementation, calling a new
  abstract `requestRefresh()` method on `HoistApp`.
* The grid column chooser can now be configured to display its column groups as initially collapsed,
  for especially large collections of columns.
* A new `XH.restoreDefaultsAsync()` method provides a centralized way to wipe out user-specific
  preferences or customizations (#508).
* Additional Blueprint `MultiSelect`, `Tag`, and `FormGroup` controls re-exported.

### 🐞 Bug Fixes

* Some components were unintentionally not exporting their Component class directly, blocking JSX
  usage. All components now export their class.
* Multiple fixes to `DayField` (#531).
* JsonField now responds properly when switching from light to dark theme (#507).
* Context menus properly filter out duplicated separators (#518).

[Commit Log](https://github.com/xh/hoist-react/compare/v11.0.0...v12.0.0)

## v11.0.0

### 💥 Breaking Changes

* **Blueprint has been upgraded to the latest 3.x release.** The primary breaking change here is the
  renaming of all `pt-` CSS classes to use a new `bp3-` prefix. Any in-app usages of the BP
  selectors will need to be updated. See the
  [Blueprint "What's New" page](http://blueprintjs.com/docs/#blueprint/whats-new-3.0).
* **FontAwesome has been upgraded to the latest 5.2 release.** Only the icons enumerated in the
  Hoist `Icon` class are now registered via the FA `library.add()` method for inclusion in bundled
  code, resulting in a significant reduction in bundle size. Apps wishing to use other FA icons not
  included by Hoist must import and register them - see the
  [FA React Readme](https://github.com/FortAwesome/react-fontawesome/blob/master/README.md) for
  details.
* **The `mobx-decorators` dependency has been removed** due to lack of official support for the
  latest MobX update, as well as limited usage within the toolkit. This package was primarily
  providing the optional `@setter` decorator, which should now be replaced as needed by dedicated
  `@action` setter methods (19cbf86138499bda959303e602a6d58f6e95cb40).

### 🎁 Enhancements

* `HoistComponent` now provides a `getClassNames()` method that will merge any `baseCls` CSS class
  names specified on the component with any instance-specific classes passed in via props (#252).
    * Components that wish to declare and support a `baseCls` should use this method to generate and
      apply a combined list of classes to their outermost rendered elements (see `Grid`).
    * Base class names have been added for relevant Hoist-provided components - e.g. `.xh-panel` and
      `.xh-grid`. These will be appended to any instance class names specified within applications
      and be available as public CSS selectors.
* Relevant `HoistField` components support inline `leftIcon` and `rightElement` props. `DayField`
  adds support for `minDay / maxDay` props.
* Styling for the built-in ag-Grid loading overlay has been simplified and improved (#401).
* Grid column definitions can now specify an `excludeFromExport` config to drop them from
  server-generated Excel/CSV exports (#485).

### 🐞 Bug Fixes

* Grid data loading and selection reactions have been hardened and better coordinated to prevent
  throwing when attempting to set a selection before data has been loaded (#484).

### 📚 Libraries

* Blueprint `2.x -> 3.x`
* FontAwesome `5.0.x -> 5.2.x`
* CodeMirror `5.37.0 -> 5.39.2`
* router5 `6.2.4 -> 6.3.0`

[Commit Log](https://github.com/xh/hoist-react/compare/v10.0.1...v11.0.0)

## v10.0.1

### 🐞 Bug Fixes

* Grid `export` context menu token now defaults to server-side 'exportExcel' export.
    * Specify the `exportLocal` token to return a menu item for local ag-Grid export.
* Columns with `field === null` skipped for server-side export (considered spacer / structural
  columns).

## v10.0.0

### 💥 Breaking Changes

* **Access to the router API has changed** with the `XH` global now exposing `router` and
  `routerState` properties and a `navigate()` method directly.
* `ToastManager` has been deprecated. Use `XH.toast` instead.
* `Message` is no longer a public class (and its API has changed). Use `XH.message/confirm/alert`
  instead.
* Export API has changed. The Built-in grid export now uses more powerful server-side support. To
  continue to use local AG based export, call method `GridModel.localExport()`. Built-in export
  needs to be enabled with the new property on `GridModel.enableExport`. See `GridModel` for more
  details.

### 🎁 Enhancements

* New Mobile controls and `AppContainer` provided services (impersonation, about, and version bars).
* Full-featured server-side Excel export for grids.

### 🐞 Bug Fixes

* Prevent automatic zooming upon input focus on mobile devices (#476).
* Clear the selection when showing the context menu for a record which is not already selected
  (#469).
* Fix to make lockout script readable by Compatibility Mode down to IE5.

### 📚 Libraries

* MobX `4.2.x -> 5.0.x`

[Commit Log](https://github.com/xh/hoist-react/compare/v9.0.0...v10.0.0)

## v9.0.0

### 💥 Breaking Changes

* **Hoist-provided mixins (decorators) have been refactored to be more granular and have been broken
  out of `HoistComponent`.**
    * New discrete mixins now exist for `LayoutSupport` and `ContextMenuSupport` - these should be
      added directly to components that require the functionality they add for auto-handling of
      layout-related props and support for showing right-click menus. The corresponding options on
      `HoistComponent` that used to enable them have been removed.
    * For consistency, we have also renamed `EventTarget -> EventSupport` and `Reactive ->
      ReactiveSupport` mixins. These both continue to be auto-applied to HoistModel and HoistService
      classes, and ReactiveSupport enabled by default in HoistComponent.
* **The Context menu API has changed.** The `ContextMenuSupport` mixin now specifies an abstract
  `getContextMenuItems()` method for component implementation (replacing the previous
  `renderContextMenu()` method). See the new [`ContextMenuItem` class for what these items support,
  as well as several static default items that can be used.
    * The top-level `AppContainer` no longer provides a default context menu, instead allowing the
      browser's own context menu to show unless an app / component author has implemented custom
      context-menu handling at any level of their component hierarchy.

### 🐞 Bug Fixes

* TabContainer active tab can become out of sync with the router state (#451)
    * ⚠️ Note this also involved a change to the `TabContainerModel` API - `activateTab()` is now
      the public method to set the active tab and ensure both the tab and the route land in the
      correct state.
* Remove unintended focused cell borders that came back with the prior ag-Grid upgrade.

[Commit Log](https://github.com/xh/hoist-react/compare/v8.0.0...v9.0.0)

## v8.0.0

Hoist React v8 brings a big set of improvements and fixes, some API and package re-organizations,
and ag-Grid upgrade, and more. 🚀

### 💥 Breaking Changes

* **Component package directories have been re-organized** to provide better symmetry between
  pre-existing "desktop" components and a new set of mobile-first component. Current desktop
  applications should replace imports from `@xh/hoist/cmp/xxx` with `@xh/hoist/desktop/cmp/xxx`.
    * Important exceptions include several classes within `@xh/hoist/cmp/layout/`, which remain
      cross-platform.
    * `Panel` and `Resizable` components have moved to their own packages in
      `@xh/hoist/desktop/cmp/panel` and `@xh/hoist/desktop/cmp/resizable`.
* **Multiple changes and improvements made to tab-related APIs and components.**
    * The `TabContainerModel` constructor API has changed, notably `children` -> `tabs`, `useRoutes`
      ->
      `route` (to specify a starting route as a string) and `switcherPosition` has moved from a
      model config to a prop on the `TabContainer` component.
    * `TabPane` and `TabPaneModel` have been renamed `Tab` and `TabModel`, respectively, with
      several related renames.
* **Application entry-point classes decorated with `@HoistApp` must implement the new getter method
  `containerClass()`** to specify the platform specific component used to wrap the app's
  `componentClass`.
    * This will typically be `@xh/hoist/[desktop|mobile]/AppContainer` depending on platform.

### 🎁 New Features

* **Tab-related APIs re-worked and improved**, including streamlined support for routing, a new
  `tabRenderMode` config on `TabContainerModel`, and better naming throughout.
* **Ag-grid updated to latest v18.x** - now using native flex for overall grid layout and sizing
  controls, along with multiple other vendor improvements.
* Additional `XH` API methods exposed for control of / integration with Router5.
* The core `@HoistComponent` decorated now installs a new `isDisplayed` getter to report on
  component visibility, taking into account the visibility of its ancestors in the component tree.
* Mobile and Desktop app package / component structure made more symmetrical (#444).
* Initial versions of multiple new mobile components added to the toolkit.
* Support added for **`IdleService` - automatic app suspension on inactivity** (#427).
* Hoist wrapper added for the low-level Blueprint **button component** - provides future hooks into
  button customizations and avoids direct BP import (#406).
* Built-in support for collecting user feedback via a dedicated dialog, convenient XH methods and
  default appBar button (#379).
* New `XH.isDevelopmentMode` constant added, true when running in local Webpack dev-server mode.
* CSS variables have been added to customize and standardize the Blueprint "intent" based styling,
  with defaults adjusted to be less distracting (#420).

### 🐞 Bug Fixes

* Preference-related events have been standardized and bugs resolved related to pushAsync() and the
  `prefChange` event (ee93290).
* Admin log viewer auto-refreshes in tail-mode (#330).
* Distracting grid "loading" overlay removed (#401).
* Clipboard button ("click-to-copy" functionality) restored (#442).

[Commit Log](https://github.com/xh/hoist-react/compare/v7.2.0...v8.0.0)

## v7.2.0

### 🎁 New Features

+ Admin console grids now outfitted with column choosers and grid state. #375
+ Additional components for Onsen UI mobile development.

### 🐞 Bug Fixes

+ Multiple improvements to the Admin console config differ. #380 #381 #392

[Commit Log](https://github.com/xh/hoist-react/compare/v7.1.0...v7.2.0)

## v7.1.0

### 🎁 New Features

* Additional kit components added for Onsen UI mobile development.

### 🐞 Bug Fixes

* Dropdown fields no longer default to `commitOnChange: true` - avoiding unexpected commits of
  type-ahead query values for the comboboxes.
* Exceptions thrown from FetchService more accurately report the remote host when unreachable, along
  with some additional enhancements to fetch exception reporting for clarity.

[Commit Log](https://github.com/xh/hoist-react/compare/v7.0.0...v7.1.0)

## v7.0.0

### 💥 Breaking Changes

* **Restructuring of core `App` concept** with change to new `@HoistApp` decorator and conventions
  around defining `App.js` and `AppComponent.js` files as core app entry points. `XH.app` now
  installed to provide access to singleton instance of primary app class. See #387.

### 🎁 New Features

* **Added `AppBar` component** to help further standardize a pattern for top-level application
  headers.
* **Added `SwitchField` and `SliderField`** form field components.
* **Kit package added for Onsen UI** - base component library for mobile development.
* **Preferences get a group field for better organization**, parity with AppConfigs. (Requires
  hoist-core 3.1.x.)

### 🐞 Bug Fixes

* Improvements to `Grid` component's interaction with underlying ag-Grid instance, avoiding extra
  renderings and unwanted loss of state. 03de0ae7

[Commit Log](https://github.com/xh/hoist-react/compare/v6.0.0...v7.0.0)

## v6.0.0

### 💥 Breaking Changes

* API for `MessageModel` has changed as part of the feature addition noted below, with `alert()` and
  `confirm()` replaced by `show()` and new `XH` convenience methods making the need for direct calls
  rare.
* `TabContainerModel` no longer takes an `orientation` prop, replaced by the more flexible
  `switcherPosition` as noted below.

### 🎁 New Features

* **Initial version of grid state** now available, supporting easy persistence of user grid column
  selections and sorting. The `GridModel` constructor now takes a `stateModel` argument, which in
  its simplest form is a string `xhStateId` used to persist grid state to local storage. See the
  `GridStateModel` class for implementation details. #331
* The **Message API** has been improved and simplified, with new `XH.confirm()` and `XH.alert()`
  methods providing an easy way to show pop-up alerts without needing to manually construct or
  maintain a `MessageModel`. #349
* **`TabContainer` components can now be controlled with a remote `TabSwitcher`** that does not need
  to be directly docked to the container itself. Specify `switcherPosition:none` on the
  `TabContainerModel` to suppress showing the switching affordance on the tabs themselves and
  instantiate a `TabSwitcher` bound to the same model to control a tabset from elsewhere in the
  component hierarchy. In particular, this enabled top-level application tab navigation to move up
  into the top toolbar, saving vertical space in the layout. #368
* `DataViewModel` supports an `emptyText` config.

### 🐞 Bugfixes

* Dropdown fields no longer fire multiple commit messages, and no longer commit partial entries
  under some circumstances. #353 and #354
* Grids resizing fixed when shrinking the containing component. #357

[Commit Log](https://github.com/xh/hoist-react/compare/v5.0.0...v6.0.0)

## v5.0.0

### 💥 Breaking Changes

* **Multi environment configs have been unwound** See these release notes/instructions for how to
  migrate: https://github.com/xh/hoist-core/releases/tag/release-3.0.0
* **Breaking change to context menus in dataviews and grids not using the default context menu:**
  StoreContextMenu no longer takes an array of items as an argument to its constructor. Instead it
  takes a configuration object with an ‘items’ key that will point to any current implementation’s
  array of items. This object can also contain an optional gridModel argument which is intended to
  support StoreContextMenuItems that may now be specified as known ‘hoist tokens’, currently limited
  to a ‘colChooser’ token.

### 🎁 New Features

* Config differ presents inline view, easier to read diffs now.
* Print Icon added!

### 🐞 Bugfixes

* Update processFailedLoad to loadData into gridModel store, Fixes #337
* Fix regression to ErrorTracking. Make errorTrackingService safer/simpler to call at any point in
  life-cycle.
* Fix broken LocalStore state.
* Tweak flex prop for charts. Side by side charts in a flexbox now auto-size themselves! Fixes #342
* Provide token parsing for storeContextMenus. Context menus are all grown up! Fixes #300

## v4.0.1

### 🐞 Bugfixes

* DataView now properly re-renders its items when properties on their records change (and the ID
  does not)

## v4.0.0

### 💥 Breaking Changes

* **The `GridModel` selection API has been reworked for clarity.** These models formerly exposed
  their selectionModel as `grid.selection` - now that getter returns the selected records. A new
  `selectedRecord` getter is also available to return a single selection, and new string shortcut
  options are available when configuring GridModel selection behavior.
* **Grid components can now take an `agOptions` prop** to pass directly to the underlying ag-grid
  component, as well as an `onRowDoubleClicked` handler function.
  16be2bfa10e5aab4ce8e7e2e20f8569979dd70d1

### 🎁 New Features

* Additional core components have been updated with built-in `layoutSupport`, allowing developers to
  set width/height/flex and other layout properties directly as top-level props for key comps such
  as Grid, DataView, and Chart. These special props are processed via `elemFactory` into a
  `layoutConfig` prop that is now passed down to the underlying wrapper div for these components.
  081fb1f3a2246a4ff624ab123c6df36c1474ed4b

### 🐞 Bugfixes

* Log viewer tail mode now working properly for long log files - #325

## v3.0.1

### 🐞 Bugfixes

* FetchService throws a dedicated exception when the server is unreachable, fixes a confusing
  failure case detailed in #315

## v3.0.0

### 💥 Breaking Changes

* **An application's `AppModel` class must now implement a new `checkAccess()` method.** This method
  is passed the current user, and the appModel should determine if that user should see the UI and
  return an object with a `hasAccess` boolean and an optional `message` string. For a return with
  `hasAccess: false`, the framework will render a lockout panel instead of the primary UI.
  974c1def99059f11528c476f04e0d8c8a0811804
    * Note that this is only a secondary level of "security" designed to avoid showing an
      unauthorized user a confusing / non-functional UI. The server or any other third-party data
      sources must always be the actual enforcer of access to data or other operations.
* **We updated the APIs for core MobX helper methods added to component/model/service classes.** In
  particular, `addReaction()` was updated to take a more declarative / clear config object.
  8169123a4a8be6940b747e816cba40bd10fa164e
    * See Reactive.js - the mixin that provides this functionality.

### 🎁 New Features

* Built-in client-side lockout support, as per above.

### 🐞 Bugfixes

* None

------------------------------------------

Copyright © 2021 Extremely Heavy Industries Inc. - all rights reserved

------------------------------------------

📫☎️🌎 info@xh.io | https://xh.io/contact<|MERGE_RESOLUTION|>--- conflicted
+++ resolved
@@ -1,4 +1,9 @@
 # Changelog
+
+## v49.0.0-SNAPSHOT - unreleased
+
+### 🎁 New Features
+* Added `TabContainerModel.refreshContextModel`, allowing apps to programmatically load a TabContainer.
 
 ## v48.0.1 - 2022-04-22
 
@@ -18,9 +23,6 @@
   beta and its API is subject to change.
 * FontAwesome upgraded to v6. This includes redesigns of the majority of bundled icons - please
   check your app's icon usages carefully.
-<<<<<<< HEAD
-* Added `TabContainerModel.refreshContextModel`, allowing apps to programmatically load a TabContainer.
-=======
 * Enhancements to admin log viewer. Log file metadata (size & last modified) available with
   optional upgrade to `hoist-core >= 13.2`.
 * Mobile `Dialog` will scroll internally if taller than the screen.
@@ -55,7 +57,6 @@
 * Fixes an issue where `NumberInput` would initially render blank values if `max` or `min` were
   set.
 * Fixes an issue where tree maps would always show green for a `heatValue` of zero.
->>>>>>> 3b222a72
 
 ### 📚 Libraries
 
@@ -69,11 +70,7 @@
 
 ### 🐞 Bug Fixes
 
-<<<<<<< HEAD
-* `FieldFilter`'s check of `committedData` is now null safe.  A record with no `committedData` will
-=======
 * `FieldFilter`'s check of `committedData` is now null safe. A record with no `committedData` will
->>>>>>> 3b222a72
   not be filtered out.
 
 [Commit Log](https://github.com/xh/hoist-react/compare/v47.1.1...v47.1.2)
