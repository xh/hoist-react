--- conflicted
+++ resolved
@@ -1,6 +1,5 @@
 # Changelog
 
-<<<<<<< HEAD
 ## v56.0.0 - 2023-03-29
 
 ### 🎁 New Features
@@ -20,8 +19,8 @@
 * Requires Hoist Core v16 or higher.
 * Requires AG Grid v29.0.0 or higher - update your AG Grid dependency in your app's `package.json`
   file. See the [AG Grid Changelog](https://www.ag-grid.com/changelog) for details.
-  * Add a dependency on `@ag-grid-community/styles` to import new dedicated styles package.
-  * Imports of AG Grid CSS files within your app's `Bootstrap.ts` file will also need to be updated to import styles from their new location. The recommended imports are now:
+    * Add a dependency on `@ag-grid-community/styles` to import new dedicated styles package.
+    * Imports of AG Grid CSS files within your app's `Bootstrap.ts` file will also need to be updated to import styles from their new location. The recommended imports are now:
 ```typescript
 import '@ag-grid-community/styles/ag-grid.css';
 import '@ag-grid-community/styles/ag-theme-balham-no-font.css';
@@ -56,7 +55,7 @@
 
 * mobx `6.7 -> 6.8`
 * dompurify `2.4 -> 3.0`
-=======
+
 ## v55.4.0 - 2023-03-23
 
 ### 🐞 Bug Fixes
@@ -73,18 +72,14 @@
 
 ### ⚙️ Technical
 * AgGrid `28.1.0 -> 29.1.0`
->>>>>>> 4998671f
 
 ## v55.3.2 - 2023-03-22
 
 ### 🐞 Bug Fixes
 
-<<<<<<< HEAD
 * Fixed issue where a filter on a `LocalDate` field created via `FilterChooser` would cause a
   grid column filter on the same field to fail to properly render when shown.
 
-=======
->>>>>>> 4998671f
 ## v55.3.1 - 2023-03-14
 
 ### 🐞 Bug Fixes
