--- conflicted
+++ resolved
@@ -5,12 +5,8 @@
 ### 🎁 New Features
 
 * New `DockViewConfig.onClose` hook invoked when a user attempts to remove a `DockContainer` view
-<<<<<<< HEAD
+* Add `GridModel` APIs to lookup and show / hide entire column groups
 * Add the ability to render left / right borders along `ColumnGroup` edges
-
-=======
-* Add `GridModel` APIs to lookup and show / hide entire column groups
->>>>>>> c06d7183
 
 ### 🐞 Bug Fixes
 
