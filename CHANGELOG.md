# Changelog

## v25.0.0-SNAPSHOT - under development

### 🎁 New Features

<<<<<<< HEAD
* New `Panel.compactHeader` and `DockContainer.compactHeaders` props added to enable more compact
  and space efficient styling for headers in these components.
  * ⚠️ Note that as part of this change, internal panel header CSS class names changed slightly -
    apps that were targeting these internal selectors would need to adjust. See
    desktop/cmp/panel/impl/PanelHeader.scss for the relevant updates.
=======
* A new `exportOptions.columns` option on `GridModel` replaces `exportOptions.includeHiddenCols`.
  The updated and more flexible config supports special strings 'VISIBLE' (default), 'ALL', and/or a
  list of specific colIds to include in an export.
  * To avoid immediate breaking changes, GridModel will log a warning on any remaining usages of
    `includeHiddenCols` but auto-set to `columns: 'ALL'` to maintain the same behavior.
>>>>>>> e6405999
* Added new preference `xhShowVersionBar` to allow more fine-grained control of when the Hoist
  version bar is showing. It defaults to `auto`, preserving the current behavior of always showing
  the footer to Hoist Admins while including it for non-admins *only* in non-production
  environments. The pref can alternatively be set to 'always' or 'never' on a per-user basis.

### 📚 Libraries

* @blueprintjs/core `3.16 -> 3.17`
* @blueprintjs/datetime `3.10 -> 3.11`
* mobx `5.10 -> 5.11`
* react-transition-group `2.8 -> 4.2`

[Commit Log](https://github.com/exhi/hoist-react/compare/v24.1.1...develop)

## v24.1.1 - 2019-07-01

### 🐞 Bug Fixes

* Mobile column chooser internal layout/sizing fixed when used in certain secure mobile browsers.

[Commit Log](https://github.com/exhi/hoist-react/compare/v24.1.0...v24.1.1)

## v24.1.0 - 2019-07-01

### 🎁 New Features

* `DateInput.enableClear` prop added to support built-in button to null-out a date input's value.

### 🐞 Bug Fixes

* The `Select` component now properly shows all options when the pick-list is re-shown after a
  change without first blurring the control. (Previously this interaction edge case would only show
  the option matching the current input value.) #1198
* Mobile mask component `onClick` callback prop restored - required to dismiss mobile menus when not
  tapping a menu option.
* When checking for a possible expired session within `XH.handleException()`, prompt for app login
  only for Ajax requests made to relative URLs (not e.g. remote APIs accessed via CORS). #1189

### ✨ Style

* Panel splitter collapse button more visible in dark theme. CSS vars to customize further fixed.
* The mobile app menu button has been moved to the right side of the top appBar, consistent with its
  placement in desktop apps.

### 📚 Libraries

* @blueprintjs/core `3.15 -> 3.16`
* @blueprintjs/datetime `3.9 -> 3.10`
* codemirror `5.47 -> 5.48`
* mobx `6.0 -> 6.1`

[Commit Log](https://github.com/exhi/hoist-react/compare/v24.0.0...v24.1.0)

## v24.0.0 - 2019-06-24

### 🎁 New Features

#### Data

* A `StoreFilter` object has been introduced to the data API. This allows `Store` and
  `StoreFilterField` to support the ability to conditionally include all children when filtering
  hierarchical data stores, and could support additional filtering customizations in the future.
* `Store` now provides a `summaryRecord` property which can be used to expose aggregated data for
  the data it contains. The raw data for this record can be provided to `loadData()` and
  `updateData()` either via an explicit argument to these methods, or as the root node of the raw
  data provided (see `Store.loadRootAsSummary`).
* The `StoreFilterField` component accepts new optional `model` and `bind` props to allow control of
  its text value from an external model's observable.
* `pwd` is now a new supported type of `Field` in the `@xh/hoist/core/data` package.

#### Grid

* `GridModel` now supports a `showSummary` config which can be used to display its store's
  summaryRecord (see above) as either a pinned top or bottom row.
* `GridModel` also adds a `enableColumnPinning` config to enable/disable user-driven pinning. On
  desktop, if enabled, users can pin columns by dragging them to the left or right edges of the grid
  (the default ag-Grid gesture). Column pinned state is now also captured and maintained by the
  overall grid state system.
* The desktop column chooser now options in a non-modal popover when triggered from the standard
  `ColChooserButton` component. This offers a quicker and less disruptive alternative to the modal
  dialog (which is still used when launched from the grid context menu). In this popover mode,
  updates to columns are immediately reflected in the underlying grid.
* The mobile `ColChooser` has been improved significantly. It now renders displayed and available
  columns as two lists, allowing drag and drop between to update the visibility and ordering. It
  also provides an easy option to toggle pinning the first column.
* `DimensionChooser` now supports an optional empty / ungrouped configuration with a value of `[]`.
  See `DimensionChooserModel.enableClear` and `DimensionChooser.emptyText`.

#### Other Features

* Core `AutoRefreshService` added to trigger an app-wide data refresh on a configurable interval, if
  so enabled via a combination of soft-config and user preference. Auto-refresh relies on the use of
  the root `RefreshContextModel` and model-level `LoadSupport`.
* A new `LoadingIndicator` component is available as a more minimal / unobtrusive alternative to a
  modal mask. Typically configured via a new `Panel.loadingIndicator` prop, the indicator can be
  bound to a `PendingTaskModel` and will automatically show/hide a spinner and/or custom message in
  an overlay docked to the corner of the parent Panel.
* `DateInput` adds support for new `enablePicker` and `showPickerOnFocus` props, offering greater
  control over when the calendar picker is shown. The new default behaviour is to not show the
  picker on focus, instead showing it via a built-in button.
* Transitions have been disabled by default on desktop Dialog and Popover components (both are from
  the Blueprint library) and on the Hoist Mask component. This should result in a snappier user
  experience, especially when working on remote / virtual workstations. Any in-app customizations to
  disable or remove transitions can now be removed in favor of this toolkit-wide change.
* Added new `@bindable.ref` variant of the `@bindable` decorator.

### 💥 Breaking Changes

* Apps that defined and initialized their own `AutoRefreshService` service or functionality should
  leverage the new Hoist service if possible. Apps with a pre-existing custom service of the same
  name must either remove in favor of the new service or - if they have special requirements not
  covered by the Hoist implementation - rename their own service to avoid a naming conflict.
* The `StoreFilterField.onFilterChange` callback will now be passed a `StoreFilter`, rather than a
  function.
* `DateInput` now has a calendar button on the right side of the input which is 22 pixels square.
  Applications explicitly setting width or height on this component should ensure that they are
  providing enough space for it to display its contents without clipping.

### 🐞 Bug Fixes

* Performance for bulk grid selections has been greatly improved (#1157)
* Toolbars now specify a minimum height (or width when vertical) to avoid shrinking unexpectedly
  when they contain only labels or are entirely empty (but still desired to e.g. align UIs across
  multiple panels). Customize if needed via the new `--xh-tbar-min-size` CSS var.
* All Hoist Components that accept a `model` prop now have that properly documented in their
  prop-types.
* Admin Log Viewer no longer reverses its lines when not in tail mode.

### ⚙️ Technical

* The `AppSpec` config passed to `XH.renderApp()` now supports a `clientAppCode` value to compliment
  the existing `clientAppName`. Both values are now optional and defaulted from the project-wide
  `appCode` and `appName` values set via the project's Webpack config. (Note that `clientAppCode` is
  referenced by the new `AutoRefreshService` to support configurable auto-refresh intervals on a
  per-app basis.)

### 📚 Libraries

* ag-grid `20.0 -> 21.0`
* react-select `2.4 -> 3.0`
* mobx-react `5.4 -> 6.0.3`
* font-awesome `5.8 -> 5.9`
* react-beautiful-dnd `10.1.1 -> 11.0.4`

[Commit Log](https://github.com/exhi/hoist-react/compare/v23.0.0...v24.0.0)

## v23.0.0 - 2019-05-30

### 🎁 New Features

* `GridModel` now accepts a config of `cellBorders`, similar to `rowBorders`
* `Panel.tbar` and `Panel.bbar` props now accept an array of Elements and will auto-generate a
  `Toolbar` to contain them, avoiding the need for the extra import of `toolbar()`.
* New functions `withDebug` and `withShortDebug` have been added to provide a terse syntax for
  adding debug messages that track the execution of specific blocks of code.
* `XH.toast()` now supports an optional `containerRef` argument that can be used for anchoring a
  toast within another component (desktop only). Can be used to display more targeted toasts within
  the relevant section of an application UI, as opposed to the edge of the screen.
* `ButtonGroupInput` accepts a new `enableClear` prop that allows the active / depressed button to
  be unselected by pressing it again - this sets the value of the input as a whole to `null`.
* Hoist Admins now always see the VersionBar in the footer.
* `Promise.track` now accepts an optional `omit` config that indicates when no tracking will be
  performed.
* `fmtNumber` now accepts an optional `prefix` config that prepends immediately before the number,
  but after the sign (`+`, `-`).
* New utility methods `forEachAsync()` and `whileAsync()` have been added to allow non-blocking
  execution of time-consuming loops.

### 💥 Breaking Changes

* The `AppOption.refreshRequired` config has been renamed to `reloadRequired` to better match the
  `XH.reloadApp()` method called to reload the entire app in the browser. Any options defined by an
  app that require it to be fully reloaded should have this renamed config set to `true`.
* The options dialog will now automatically trigger an app-wide data _refresh_ via
  `XH.refreshAppAsync()` if options have changed that don't require a _reload_.
* The `EventSupport` mixin has been removed. There are no known uses of it and it is in conflict
  with the overall reactive structure of the hoist-react API. If your app listens to the
  `appStateChanged`, `prefChange` or `prefsPushed` events you will need to adjust accordingly.

### 🐞 Bug Fixes

* `Select` will now let the user edit existing text in conditions where it is expected to be
  editable. #880
* The Admin "Config Differ" tool has been updated to reflect changes to `Record` made in v22. It is
  once again able to apply remote config values.
* A `Panel` with configs `resizable: true, collapsible: false` now renders with a splitter.
* A `Panel` with no `icon`, `title`, or `headerItems` will not render a blank header.
* `FileChooser.enableMulti` now behaves as one might expect -- true to allow multiple files in a
  single upload. Previous behavior (the ability to add multiple files to dropzone) is now controlled
  by `enableAddMulti`.

[Commit Log](https://github.com/exhi/hoist-react/compare/v22.0.0...v23.0.0)


## v22.0.0 - 2019-04-29

### 🎁 New Features

* A new `DockContainer` component provides a user-friendly way to render multiple child components
  "docked" to its bottom edge. Each child view is rendered with a configurable header and controls
  to allow the user to expand it, collapse it, or optionally "pop it out" into a modal dialog.
* A new `AgGrid` component provides a much lighter Hoist wrapper around ag-Grid while maintaining
  consistent styling and layout support. This allows apps to use any features supported by ag-Grid
  without conflicting with functionality added by the core Hoist `Grid`.
  * Note that this lighter wrapper lacks a number of core Hoist features and integrations, including
    store support, grid state, enhanced column and renderer APIs, absolute value sorting, and more.
  * An associated `AgGridModel` provides access to to the ag-Grid APIs, minimal styling configs, and
    several utility methods for managing Grid state.
* Added `GridModel.groupSortFn` config to support custom group sorting (replaces any use of
  `agOptions.defaultGroupSortComparator`).
* The `Column.cellClass` and `Column.headerClass` configs now accept functions to dynamically
  generate custom classes based on the Record and/or Column being rendered.
* The `Record` object now provides an additional getter `Record.allChildren` to return all children
  of the record, irrespective of the current filter in place on the record's store. This supplements
  the existing `Record.children` getter, which returns only the children meeting the filter.

### 💥 Breaking Changes

* The class `LocalStore` has been renamed `Store`, and is now the main implementation and base class
  for Store Data. The extraneous abstract superclass `BaseStore` has been removed.
* `Store.dataLastUpdated` had been renamed `Store.lastUpdated` on the new class and is now a simple
  timestamp (ms) rather than a Javascript Date object.
* The constructor argument `Store.processRawData` now expects a function that *returns* a modified
  object with the necessary edits. This allows implementations to safely *clone* the raw data rather
  than mutating it.
* The method `Store.removeRecord` has been replaced with the method `Store.removeRecords`. This will
  facilitate efficient bulk deletes.

### ⚙️ Technical

* `Grid` now performs an important performance workaround when loading a new dataset that would
  result in the removal of a significant amount of existing records/rows. The underlying ag-Grid
  component has a serious bottleneck here (acknowledged as AG-2879 in their bug tracker). The Hoist
  grid wrapper will now detect when this is likely and proactively clear all data using a different
  API call before loading the new dataset.
* The implementations `Store`, `RecordSet`, and `Record` have been updated to more efficiently
  re-use existing record references when loading, updating, or filtering data in a store. This keeps
  the Record objects within a store as stable as possible, and allows additional optimizations by
  ag-Grid and its `deltaRowDataMode`.
* When loading raw data into store `Record`s, Hoist will now perform additional conversions based on
  the declared `Field.type`. The unused `Field.nullable` has been removed.
* `LocalStorageService` now uses both the `appCode` and current username for its namespace key,
  ensuring that e.g. local prefs/grid state are not overwritten across multiple app users on one OS
  profile, or when admin impersonation is active. The service will automatically perform a one-time
  migration of existing local state from the old namespace to the new. #674
* `elem` no longer skips `null` children in its calls to `React.createElement()`. These children may
  play the role of placeholders when using conditional rendering, and skipping them was causing
  React to trigger extra re-renders. This change further simplifies Hoist's element factory and
  removes an unnecessary divergence with the behavior of JSX.


### 🐞 Bug Fixes

* `Grid` exports retain sorting, including support for absolute value sorting. #1068
* Ensure `FormField`s are keyed with their model ID, so that React can properly account for dynamic
  changes to fields within a form. #1031
* Prompt for app refresh in (rare) case of mismatch between client and server-side session user.
  (This can happen during impersonation and is defended against in server-side code.) #675

[Commit Log](https://github.com/exhi/hoist-react/compare/v21.0.2...v22.0.0)

## v21.0.2 - 2019-04-05

### 📚 Libraries

* Rollback ag-Grid to v20.0.0 after running into new performance issues with large datasets and
  `deltaRowDataMode`. Updates to tree filtering logic, also related to grid performance issues with
  filtered tree results returning much larger record counts.

## v21.0.0 - 2019-04-04

### 🎁 New Features

* `FetchService` fetch methods now accept a plain object as the `headers` argument. These headers
  will be merged with the default headers provided by FetchService.
* An app can also now specify default headers to be sent with every fetch request via
  `XH.fetchService.setDefaultHeaders()`. You can pass either a plain object, or a closure which
  returns one.
* `Grid` supports a new `onGridReady` prop, allowing apps to hook into the ag-Grid event callback
  without inadvertently short-circuiting the Grid's own internal handler.

### 💥 Breaking Changes

* The shortcut getter `FormModel.isNotValid` was deemed confusing and has been removed from the API.
  In most cases applications should use `!FormModel.isValid` instead; this expression will return
  `false` for the `Unknown` as well as the `NotValid` state. Applications that wish to explicitly
  test for the `NotValid` state should use the `validationState` getter.
* Multiple HoistInputs have changed their `onKeyPress` props to `onKeyDown`, including TextInput,
  NumberInput, TextArea & SearchInput. The `onKeyPress` event has been deprecated in general and has
  limitations on which keys will trigger the event to fire (i.e. it would not fire on an arrow
  keypress).
* FetchService's fetch methods no longer support `contentType` parameter. Instead, specify a custom
  content-type by setting a 'Content-Type' header using the `headers` parameter.
* FetchService's fetch methods no longer support `acceptJson` parameter. Instead, pass an {"Accept":
  "application/json"} header using the `headers` parameter.

### ✨ Style

* Black point + grid colors adjusted in dark theme to better blend with overall blue-gray tint.
* Mobile styles have been adjusted to increase the default font size and grid row height, in
  addition to a number of other smaller visual adjustments.

### 🐞 Bug Fixes

* Avoid throwing React error due to tab / routing interactions. Tab / routing / state support
  generally improved. (#1052)
* `GridModel.selectFirst()` improved to reliably select first visible record even when one or more
  groupBy levels active. (#1058)

### 📚 Libraries

* ag-Grid `~20.1 -> ~20.2` (fixes ag-grid sorting bug with treeMode)
* @blueprint/core `3.14 -> 3.15`
* @blueprint/datetime `3.7 -> 3.8`
* react-dropzone `10.0 -> 10.1`
* react-transition-group `2.6 -> 2.8`

[Commit Log](https://github.com/exhi/hoist-react/compare/v20.2.1...v21.0.0)

## v20.2.1 - 2019-03-28

* Minor tweaks to grid styles - CSS var for pinned column borders, drop left/right padding on
  center-aligned grid cells.

[Commit Log](https://github.com/exhi/hoist-react/compare/v20.2.0...v20.2.1)

## v20.2.0 - 2019-03-27

### 🎁 New Features

* `GridModel` exposes three new configs - `rowBorders`, `stripeRows`, and `showCellFocus` - to
  provide additional control over grid styling. The former `Grid` prop `showHover` has been
  converted to a `GridModel` config for symmetry with these other flags and more efficient
  re-rendering. Note that some grid-related CSS classes have also been modified to better conform to
  the BEM approach used elsewhere - this could be a breaking change for apps that keyed off of
  certain Hoist grid styles (not expected to be a common case).
* `Select` adds a `queryBuffer` prop to avoid over-eager calls to an async `queryFn`. This buffer is
  defaulted to 300ms to provide some out-of-the-box debouncing of keyboard input when an async query
  is provided. A longer value might be appropriate for slow / intensive queries to a remote API.

### 🐞 Bug Fixes

* A small `FormField.labelWidth` config value will now be respected, even if it is less than the
  default minWidth of 80px.
* Unnecessary re-renders of inactive tab panels now avoided.
* `Grid`'s filter will now be consistently applied to all tree grid records. Previously, the filter
  skipped deeply nested records under specific conditions.
* `Timer` no longer requires its `runFn` to be a promise, as it briefly (and unintentionally) did.
* Suppressed default browser resize handles on `textarea`.

[Commit Log](https://github.com/exhi/hoist-react/compare/v20.1.1...v20.2.0)

## v20.1.1 - 2019-03-27

### 🐞 Bug Fixes

* Fix form field reset so that it will call computeValidationAsync even if revalidation is not
  triggered because the field's value did not change when reset.

[Commit Log](https://github.com/exhi/hoist-react/compare/v20.1.0...v20.1.1)


## v20.1.0 - 2019-03-14

### 🎁 New Features

* Standard app options panel now includes a "Restore Defaults" button to clear all user preferences
  as well as any custom grid state, resetting the app to its default state for that user.

### 🐞 Bug Fixes

* Removed a delay from `HoistInput` blur handling, ensuring `noteBlurred()` is called as soon as the
  element loses focus. This should remove a class of bugs related to input values not flushing into
  their models quickly enough when `commitOnChange: false` and the user moves directly from an input
  to e.g. clicking a submit button. #1023
* Fix to Admin ConfigDiffer tool (missing decorator).

### ⚙️ Technical

* The `GridModel.store` config now accepts a plain object and will internally create a `LocalStore`.
  This store config can also be partially specified or even omitted entirely. GridModel will ensure
  that the store is auto-configured with all fields in configured grid columns, reducing the need
  for app code boilerplate (re)enumerating field names.
* `Timer` class reworked to allow its interval to be adjusted dynamically via `setInterval()`,
  without requiring the Timer to be re-created.

[Commit Log](https://github.com/exhi/hoist-react/compare/v20.0.1...v20.1.0)


## v20.0.1 - 2019-03-08

### 🐞 Bug Fixes

* Ensure `RestStore` processes records in a standard way following a save/add operation (#1010).

[Commit Log](https://github.com/exhi/hoist-react/compare/v20.0.0...v20.0.1)


## v20.0.0 - 2019-03-06

### 💥 Breaking Changes

* The `@LoadSupport` decorator has been substantially reworked and enhanced from its initial release
  in v19. It is no longer needed on the HoistComponent, but rather should be put directly on the
  owned HoistModel implementing the loading. IMPORTANT NOTE: all models should implement
  `doLoadAsync` rather than `loadAsync`. Please see `LoadSupport` for more information on this
  important change.
* `TabContainer` and `TabContainerModel` are now cross-platform. Apps should update their code to
  import both from `@xh/hoist/cmp/tab`.
* `TabContainer.switcherPosition` has been moved to `TabContainerModel`. Please note that changes to
  `switcherPosition` are not supported on mobile, where the switcher will always appear beneath the
  container.
* The `Label` component from `@xh/hoist/desktop/cmp/input` has been removed. Applications should
  consider using the basic html `label` element instead (or a `FormField` if applicable).
* The `LeftRightChooserModel` constructor no longer accepts a `leftSortBy` and `rightSortBy`
  property. The implementation of these properties was generally broken. Use `leftSorted` and
  `rightSorted` instead.

#### Mobile

* Mobile `Page` has changed - `Pages` are now wrappers around `Panels` that are designed to be used
  with a `NavigationModel` or `TabContainer`. `Page` accepts the same props as `Panel`, meaning uses
  of `loadModel` should be replaced with `mask`.
* The mobile `AppBar` title is static and defaults to the app name. If you want to display page
  titles, it is recommended to use the `title` prop on the `Page`.

### 🎁 New Features

* Enhancements to Model and Component data loading via `@LoadSupport` provides a stronger set of
  conventions and better support for distinguishing between initial loads / auto/background
  refreshes / user- driven refreshes. It also provides new patterns for ensuring application
  Services are refreshed as part of a reworked global refresh cycle.
* RestGridModel supports a new `cloneAction` to take an existing record and open the editor form in
  "add mode" with all editable fields pre-populated from the source record. The action calls
  `prepareCloneFn`, if defined on the RestGridModel, to perform any transform operations before
  rendering the form.
* Tabs in `TabContainerModel` now support an `icon` property on the desktop.
* Charts take a new optional `aspectRatio` prop.
* Added new `Column.headerTooltip` config.
* Added new method `markManaged` on `ManagedSupport`.
* Added new function decorator `debounced`.
* Added new function `applyMixin` providing support for structured creation of class decorators
  (mixins).

#### Mobile

* Column chooser support available for mobile Grids. Users can check/uncheck columns to add/remove
  them from a configurable grid and reorder the columns in the list via drag and drop. Pair
  `GridModel.enableColChooser` with a mobile `colChooserButton` to allow use.
* Added `DialogPage` to the mobile toolkit. These floating pages do not participate in navigation or
  routing, and are used for showing fullscreen views outside of the Navigator / TabContainer
  context.
* Added `Panel` to the mobile toolkit, which offers a header element with standardized styling,
  title, and icon, as well as support for top and bottom toolbars.
* The mobile `AppBar` has been updated to more closely match the desktop `AppBar`, adding `icon`,
  `leftItems`, `hideAppMenuButton` and `appMenuButtonProps` props.
* Added routing support to mobile.

### 🐞 Bug Fixes

* The HighCharts wrapper component properly resizes its chart.
* Mobile dimension chooser button properly handles overflow for longer labels.
* Sizing fixes for multi-line inputs such as textArea and jsonInput.
* NumberInput calls a `onKeyPress` prop if given.
* Layout fixes on several admin panels and detail popups.

### 📚 Libraries

* @blueprintjs/core `3.13 -> 3.14`
* @xh/hoist-dev-utils `3.5 -> 3.6`
* ag-Grid `~20.0 -> ~20.1`
* react-dropzone `~8.0 -> ~9.0`
* react-select `~2.3 -> ~2.4`
* router5 `~6.6 -> ~7.0`
* react `~16.7 -> ~16.8`

[Commit Log](https://github.com/exhi/hoist-react/compare/v19.0.1...v20.0.0)

## v19.0.1 - 2019-02-12

### 🐞 Bug Fixes

* Additional updates and simplifications to `FormField` sizing of child `HoistInput` elements, for
  more reliable sizing and spacing filling behavior.

[Commit Log](https://github.com/exhi/hoist-react/compare/v19.0.0...v19.0.1)


## v19.0.0 - 2019-02-08

### 🎁 New Features

* Added a new architecture for signaling the need to load / refresh new data across either the
  entire app or a section of the component hierarchy. This new system relies on React context to
  minimizes the need for explicit application wiring, and improves support for auto-refresh. See
  newly added decorator `@LoadSupport` and classes/components `RefreshContext`,
  `RefreshContextModel`, and `RefreshContextView` for more info.
* `TabContainerModel` and `TabModel` now support `refreshMode` and `renderMode` configs to allow
  better control over how inactive tabs are mounted/unmounted and how tabs handle refresh requests
  when hidden or (re)activated.
* Apps can implement `getAppOptions()` in their `AppModel` class to specify a set of app-wide
  options that should be editable via a new built-in Options dialog. This system includes built-in
  support for reading/writing options to preferences, or getting/setting their values via custom
  handlers. The toolkit handles the rendering of the dialog.
* Standard top-level app buttons - for actions such as launching the new Options dialog, switching
  themes, launching the admin client, and logging out - have been moved into a new menu accessible
  from the top-right corner of the app, leaving more space for app-specific controls in the AppBar.
* `RecordGridModel` now supports an enhanced `editors` configuration that exposes the full set of
  validation and display support from the Forms package.
* `HoistInput` sizing is now consistently implemented using `LayoutSupport`. All sizable
  `HoistInputs` now have default `width` to ensure a standard display out of the box. `JsonInput`
  and `TextArea` also have default `height`. These defaults can be overridden by declaring explicit
  `width` and `height` values, or unset by setting the prop to `null`.
* `HoistInputs` within `FormFields` will be automatically sized to fill the available space in the
  `FormField`. In these cases, it is advised to either give the `FormField` an explicit size or
  render it in a flex layout.

### 💥 Breaking Changes

* ag-Grid has been updated to v20.0.0. Most apps shouldn't require any changes - however, if you are
  using `agOptions` to set sorting, filtering or resizing properties, these may need to change:

  For the `Grid`, `agOptions.enableColResize`, `agOptions.enableSorting` and `agOptions.enableFilter`
  have been removed. You can replicate their effects by using `agOptions.defaultColDef`. For
  `Columns`, `suppressFilter` has been removed, an should be replaced with `filter: false`.

* `HoistAppModel.requestRefresh` and `TabContainerModel.requestRefresh` have been removed.
  Applications should use the new Refresh architecture described above instead.
* `tabRefreshMode` on TabContainer has been renamed `renderMode`.
* `TabModel.reloadOnShow` has been removed. Set the `refreshMode` property on TabContainerModel or
  TabModel to `TabRefreshMode.ON_SHOW_ALWAYS` instead.
* The mobile APIs for `TabContainerModel`, `TabModel`, and `RefreshButton` have been rewritten to
  more closely mirror the desktop API.
* The API for `RecordGridModel` editors has changed -- `type` is no longer supported. Use
  `fieldModel` and `formField` intead.
* `LocalStore.loadRawData` requires that all records presented to store have unique IDs specified.
  See `LocalStore.idSpec` for more information.

### 🐞 Bug Fixes

* SwitchInput and RadioInput now properly highlight validation errors in `minimal` mode.

### 📚 Libraries

* @blueprintjs/core `3.12 -> 3.13`
* ag-Grid `~19.1.4 -> ~20.0.0`

[Commit Log](https://github.com/exhi/hoist-react/compare/v18.1.2...v19.0.0)


## v18.1.2 - 2019-01-30

### 🐞 Bug Fixes

* Grid integrations relying on column visibility (namely export, storeFilterField) now correctly
  consult updated column state from GridModel. #935
* Ensure `FieldModel.initialValue` is observable to ensure that computed dirty state (and any other
  derivations) are updated if it changes. #934
* Fixes to ensure Admin console log viewer more cleanly handles exceptions (e.g. attempting to
  auto-refresh on a log file that has been deleted).

[Commit Log](https://github.com/exhi/hoist-react/compare/v18.1.1...v18.1.2)

## v18.1.1 - 2019-01-29

* Grid cell padding can be controlled via a new set of CSS vars and is reduced by default for grids
  in compact mode.
* The `addRecordAsync()` and `saveRecordAsync()` methods on `RestStore` return the updated record.

[Commit Log](https://github.com/exhi/hoist-react/compare/v18.1.0...v18.1.1)


## v18.1.0 - 2019-01-28

### 🎁 New Features

* New `@managed` class field decorator can be used to mark a property as fully created/owned by its
  containing class (provided that class has installed the matching `@ManagedSupport` decorator).
  * The framework will automatically pass any `@managed` class members to `XH.safeDestroy()` on
    destroy/unmount to ensure their own `destroy()` lifecycle methods are called and any related
    resources are disposed of properly, notably MobX observables and reactions.
  * In practice, this should be used to decorate any properties on `HoistModel`, `HoistService`, or
    `HoistComponent` classes that hold a reference to a `HoistModel` created by that class. All of
    those core artifacts support the new decorator, `HoistModel` already provides a built-in
    `destroy()` method, and calling that method when an app is done with a Model is an important
    best practice that can now happen more reliably / easily.
* `FormModel.getData()` accepts a new single parameter `dirtyOnly` - pass true to get back only
  fields which have been modified.
* The mobile `Select` component indicates the current value with a ✅ in the drop-down list.
* Excel exports from tree grids now include the matching expand/collapse tree controls baked into
  generated Excel file.

### 🐞 Bug Fixes

* The `JsonInput` component now properly respects / indicates disabled state.

### 📚 Libraries

* Hoist-dev-utils `3.4.1 -> 3.5.0` - updated webpack and other build tool dependencies, as well as
  an improved eslint configuration.
* @blueprintjs/core `3.10 -> 3.12`
* @blueprintjs/datetime `3.5 -> 3.7`
* fontawesome `5.6 -> 5.7`
* mobx `5.8 -> 5.9`
* react-select `2.2 -> 2.3`
* Other patch updates

[Commit Log](https://github.com/exhi/hoist-react/compare/v18.0.0...v18.1.0)

## v18.0.0 - 2019-01-15

### 🎁 New Features

* Form support has been substantially enhanced and restructured to provide both a cleaner API and
  new functionality:
  * `FormModel` and `FieldModel` are now concrete classes and provide the main entry point for
    specifying the contents of a form. The `Field` and `FieldSupport` decorators have been removed.
  * Fields and sub-forms may now be dynamically added to FormModel.
  * The validation state of a FormModel is now *immediately* available after construction and
    independent of the GUI. The triggering of the *display* of that state is now a separate process
    triggered by GUI actions such as blur.
  * `FormField` has been substantially reworked to support a read-only display and inherit common
    property settings from its containing `Form`.
  * `HoistInput` has been moved into the `input` package to clarify that these are lower level
    controls and independent of the Forms package.

* `RestGrid` now supports a `mask` prop. RestGrid loading is now masked by default.
* `Chart` component now supports a built-in zoom out gesture: click and drag from right-to-left on
  charts with x-axis zooming.
* `Select` now supports an `enableClear` prop to control the presence of an optional inline clear
  button.
* `Grid` components take `onCellClicked` and `onCellDoubleClicked` event handlers.
* A new desktop `FileChooser` wraps a preconfigured react-dropzone component to allow users to
  easily select files for upload or other client-side processing.

### 💥 Breaking Changes

* Major changes to Form (see above). `HoistInput` imports will also need to be adjusted to move from
  `form` to `input`.
* The name of the HoistInput `field` prop has been changed to `bind`. This change distinguishes the
  lower-level input package more clearly from the higher-level form package which uses it. It also
  more clearly relates the property to the associated `@bindable` annotation for models.
* A `Select` input with `enableMulti = true` will by default no longer show an inline x to clear the
  input value. Use the `enableClear` prop to re-enable.
* Column definitions are exported from the `grid` package. To ensure backwards compatibility,
  replace imports from `@xh/hoist/desktop/columns` with `@xh/hoist/desktop/cmp/grid`.

### 📚 Libraries

* React `~16.6.0 -> ~16.7.0`
* Patch version updates to multiple other dependencies.

[Commit Log](https://github.com/exhi/hoist-react/compare/v17.0.0...v18.0.0)

## v17.0.0 - 2018-12-21

### 💥 Breaking Changes

* The implementation of the `model` property on `HoistComponent` has been substantially enhanced:
  *  "Local" Models should now be specified on the Component class declaration by simply setting the
     `model` property, rather than the confusing `localModel` property.
  *  HoistComponent now supports a static `modelClass` class property. If set, this property will
     allow a HoistComponent to auto-create a model internally when presented with a plain javascript
     object as its `model` prop. This is especially useful in cases like `Panel` and `TabContainer`,
     where apps often need to specify a model but do not require a reference to the model. Those
     usages can now skip importing and instantiating an instance of the component's model class
     themselves.
  *  Hoist will now throw an Exception if an application attempts to changes the model on an
     existing HoistComponent instance or presents the wrong type of model to a HoistComponent where
     `modelClass` has been specified.

* `PanelSizingModel` has been renamed `PanelModel`. The class now also has the following new
  optional properties, all of which are `true` by default:
  * `showSplitter` - controls visibility of the splitter bar on the outside edge of the component.
  * `showSplitterCollapseButton` - controls visibility of the collapse button on the splitter bar.
  * `showHeaderCollapseButton` - controls visibility of a (new) collapse button in the header.

* The API methods for exporting grid data have changed and gained new features:
  * Grids must opt-in to export with the `GridModel.enableExport` config.
  * Exporting a `GridModel` is handled by the new `GridExportService`, which takes a collection of
    `exportOptions`. See `GridExportService.exportAsync` for available `exportOptions`.
  * All export entry points (`GridModel.exportAsync()`, `ExportButton` and the export context menu
    items) support `exportOptions`. Additionally, `GridModel` can be configured with default
    `exportOptions` in its config.

* The `buttonPosition` prop on `NumberInput` has been removed due to problems with the underlying
  implementation. Support for incrementing buttons on NumberInputs will be re-considered for future
  versions of Hoist.

### 🎁 New Features

* `TextInput` on desktop now supports an `enableClear` property to allow easy addition of a clear
  button at the right edge of the component.
* `TabContainer` enhancements:
  * An `omit` property can now be passed in the tab configs passed to the `TabContainerModel`
    constructor to conditionally exclude a tab from the container
  * Each `TabModel` can now be retrieved by id via the new `getTabById` method on
    `TabContainerModel`.
  * `TabModel.title` can now be changed at runtime.
  * `TabModel` now supports the following properties, which can be changed at runtime or set via the
    config:
    * `disabled` - applies a disabled style in the switcher and blocks navigation to the tab via
      user click, routing, or the API.
    * `excludeFromSwitcher` - removes the tab from the switcher, but the tab can still be navigated
      to programmatically or via routing.
* `MultiFieldRenderer` `multiFieldConfig` now supports a `delimiter` property to separate
  consecutive SubFields.
* `MultiFieldRenderer` SubFields now support a `position` property, to allow rendering in either the
  top or bottom row.
* `StoreCountLabel` now supports a new 'includeChildren' prop to control whether or not children
  records are included in the count. By default this is `false`.
* `Checkbox` now supports a `displayUnsetState` prop which may be used to display a visually
  distinct state for null values.
* `Select` now renders with a checkbox next to the selected item in its drowndown menu, instead of
  relying on highlighting. A new `hideSelectedOptionCheck` prop is available to disable.
* `RestGridModel` supports a `readonly` property.
* `DimensionChooser`, various `HoistInput` components, `Toolbar` and `ToolbarSeparator` have been
  added to the mobile component library.
* Additional environment enums for UAT and BCP, added to Hoist Core 5.4.0, are supported in the
  application footer.

### 🐞 Bug Fixes

* `NumberInput` will no longer immediately convert its shorthand value (e.g. "3m") into numeric form
  while the user remains focused on the input.
* Grid `actionCol` columns no longer render Button components for each action, relying instead on
  plain HTML / CSS markup for a significant performance improvement when there are many rows and/or
  actions per row.
* Grid exports more reliably include the appropriate file extension.
* `Select` will prevent an `<esc>` keypress from bubbling up to parent components only when its menu
  is open. (In that case, the component assumes escape was pressed to close its menu and captures
  the keypress, otherwise it should leave it alone and let it e.g. close a parent popover).

[Commit Log](https://github.com/exhi/hoist-react/compare/v16.0.1...v17.0.0)

## v16.0.1 - 2018-12-12

### 🐞 Bug Fixes

* Fix to FeedbackForm allowing attempted submission with an empty message.

[Commit Log](https://github.com/exhi/hoist-react/compare/v16.0.0...v16.0.1)


## v16.0.0

### 🎁 New Features

* Support for ComboBoxes and Dropdowns have been improved dramatically, via a new `Select` component
  based on react-select.
* The ag-Grid based `Grid` and `GridModel` are now available on both mobile and desktop. We have
  also added new support for multi-row/multi-field columns via the new `multiFieldRenderer` renderer
  function.
* The app initialization lifecycle has been restructured so that no App classes are constructed
  until Hoist is fully initialized.
* `Column` now supports an optional `rowHeight` property.
* `Button` now defaults to 'minimal' mode, providing a much lighter-weight visual look-and-feel to
  HoistApps. `Button` also implements `@LayoutSupport`.
* Grouping state is now saved by the grid state support on `GridModel`.
* The Hoist `DimChooser` component has been ported to hoist-react.
* `fetchService` now supports an `autoAbortKey` in its fetch methods. This can be used to
  automatically cancel obsolete requests that have been superceded by more recent variants.
* Support for new `clickableLabel` property on `FormField`.
* `RestForm` now supports a read-only view.
* Hoist now supports automatic tracking of app/page load times.

### 💥 Breaking Changes

* The new location for the cross-platform grid component is `@xh/hoist/cmp/grid`. The `columns`
  package has also moved under a new sub-package in this location.
* Hoist top-level App Structure has changed in order to improve consistency of the Model-View
  conventions, to improve the accessibility of services, and to support the improvements in app
  initialization mentioned above:
  - `XH.renderApp` now takes a new `AppSpec` configuration.
  - `XH.app` is now `XH.appModel`.
  - All services are installed directly on `XH`.
  - `@HoistApp` is now `@HoistAppModel`
* `RecordAction` has been substantially refactored and improved. These are now typically immutable
  and may be shared.
  - `prepareFn` has been replaced with a `displayFn`.
  - `actionFn` and `displayFn` now take a single object as their parameter.
* The `hide` property on `Column` has been changed to `hidden`.
* The `ColChooserButton` has been moved from the incorrect location `@xh/hoist/cmp/grid` to
  `@xh/hoist/desktop/cmp/button`. This is a desktop-only component. Apps will have to adjust these
  imports.
* `withDefaultTrue` and `withDefaultFalse` in `@xh/hoist/utils/js` have been removed. Use
  `withDefault` instead.
* `CheckBox` has been renamed `Checkbox`


### ⚙️ Technical

* ag-Grid has been upgraded to v19.1
* mobx has been upgraded to v5.6
* React has been upgraded to v16.6
* Allow browsers with proper support for Proxy (e.g Edge) to access Hoist Applications.


### 🐞 Bug Fixes

* Extensive. See full change list below.

[Commit Log](https://github.com/exhi/hoist-react/compare/v15.1.2...v16.0.0)


## v15.1.2

🛠 Hotfix release to MultiSelect to cap the maximum number of options rendered by the drop-down
list. Note, this component is being replaced in Hoist v16 by the react-select library.

[Commit Log](https://github.com/exhi/hoist-react/compare/v15.1.1...v15.1.2)

## v15.1.1

### 🐞 Bug Fixes

* Fix to minimal validation mode for FormField disrupting input focus.
* Fix to JsonInput disrupting input focus.

### ⚙️ Technical

* Support added for TLBR-style notation when specifying margin/padding via layoutSupport - e.g.
  box({margin: '10 20 5 5'}).
* Tweak to lockout panel message when the user has no roles.

[Commit Log](https://github.com/exhi/hoist-react/compare/v15.1.0...v15.1.1)


## v15.1.0

### 🎁 New Features

* The FormField component takes a new minimal prop to display validation errors with a tooltip only
  as opposed to an inline message string. This can be used to help reduce shifting / jumping form
  layouts as required.
* The admin-only user impersonation toolbar will now accept new/unknown users, to support certain
  SSO application implementations that can create users on the fly.

### ⚙️ Technical

* Error reporting to server w/ custom user messages is disabled if the user is not known to the
  client (edge case with errors early in app lifecycle, prior to successful authentication).

[Commit Log](https://github.com/exhi/hoist-react/compare/v15.0.0...v15.1.0)


## v15.0.0

### 💥 Breaking Changes

* This update does not require any application client code changes, but does require updating the
  Hoist Core Grails plugin to >= 5.0. Hoist Core changes to how application roles are loaded and
  users are authenticated required minor changes to how JS clients bootstrap themselves and load
  user data.
* The Hoist Core HoistImplController has also been renamed to XhController, again requiring Hoist
  React adjustments to call the updated /xh/ paths for these (implementation) endpoints. Again, no
  app updates required beyond taking the latest Hoist Core plugin.

[Commit Log](https://github.com/exhi/hoist-react/compare/v14.2.0...v15.0.0)


## v14.2.0

### 🎁 New Features

* Upgraded hoist-dev-utils to 3.0.3. Client builds now use the latest Webpack 4 and Babel 7 for
  noticeably faster builds and recompiles during CI and at development time.
* GridModel now has a top-level agColumnApi property to provide a direct handle on the ag-Grid
  Column API object.

### ⚙️ Technical

* Support for column groups strengthened with the addition of a dedicated ColumnGroup sibling class
  to Column. This includes additional internal refactoring to reduce unnecessary cloning of Column
  configurations and provide a more managed path for Column updates. Public APIs did not change.
  (#694)

### 📚 Libraries

* Blueprint Core `3.6.1 -> 3.7.0`
* Blueprint Datetime `3.2.0 -> 3.3.0`
* Fontawesome `5.3.x -> 5.4.x`
* MobX `5.1.2 -> 5.5.0`
* Router5 `6.5.0 -> 6.6.0`

[Commit Log](https://github.com/exhi/hoist-react/compare/v14.1.3...v14.2.0)


## v14.1.3

### 🐞 Bug Fixes

* Ensure JsonInput reacts properly to value changes.

### ⚙️ Technical

* Block user pinning/unpinning in Grid via drag-and-drop - pending further work via #687.
* Support "now" as special token for dateIs min/max validation rules.
* Tweak grouped grid row background color.

[Commit Log](https://github.com/exhi/hoist-react/compare/v14.1.1...v14.1.3)


## v14.1.1

### 🐞 Bug Fixes

* Fixes GridModel support for row-level grouping at same time as column grouping.

[Commit Log](https://github.com/exhi/hoist-react/compare/v14.1.0...v14.1.1)


## v14.1.0

### 🎁 New Features

* GridModel now supports multiple levels of row grouping. Pass the public setGroupBy() method an
  array of string column IDs, or a falsey value / empty array to ungroup. Note that the public and
  observable groupBy property on GridModel will now always be an array, even if the grid is not
  grouped or has only a single level of grouping.
* GridModel exposes public expandAll() and collapseAll() methods for grouped / tree grids, and
  StoreContextMenu supports a new "expandCollapseAll" string token to insert context menu items.
  These are added to the default menu, but auto-hide when the grid is not in a grouped state.
* The Grid component provides a new onKeyDown prop, which takes a callback and will fire on any
  keypress targeted within the Grid. Note such a handler is not provided directly by ag-Grid.
* The Column class supports pinned as a top-level config. Supports passing true to pin to the left.

### 🐞 Bug Fixes

* Updates to Grid column widths made via ag-Grid's "autosize to fit" API are properly persisted to
  grid state.

[Commit Log](https://github.com/exhi/hoist-react/compare/v14.0.0...v14.1.0)


## v14.0.0

* Along with numerous bug fixes, v14 brings with it a number of important enhancements for grids,
  including support for tree display, 'action' columns, and absolute value sorting. It also includes
  some new controls and improvement to focus display.

### 💥 Breaking Changes

* The signatures of the Column.elementRenderer and Column.renderer have been changed to be
  consistent with each other, and more extensible. Each takes two arguments -- the value to be
  rendered, and a single bundle of metadata.
* StoreContextMenuAction has been renamed to RecordAction. Its action property has been renamed to
  actionFn for consistency and clarity.
* LocalStore : The method LocalStore.processRawData no longer takes an array of all records, but
  instead takes just a single record. Applications that need to operate on all raw records in bulk
  should do so before presenting them to LocalStore. Also, LocalStores template methods for override
  have also changed substantially, and sub-classes that rely on these methods will need to be
  adjusted accordingly.

### 🎁 New Features

#### Grid

* The Store API now supports hierarchical datasets. Applications need to simply provide raw data for
  records with a "children" property containing the raw data for their children.
* Grid supports a 'TreeGrid' mode. To show a tree grid, bind the GridModel to a store containing
  hierarchical data (as above), set treeMode: true on the GridModel, and specify a column to display
  the tree controls (isTreeColumn: true)
* Grid supports absolute sorting for numerical columns. Specify absSort: true on your column config
  to enable. Clicking the grid header will now cycle through ASC > DESC > DESC (abs) sort modes.
* Grid supports an 'Actions' column for one-click record actions. See cmp/desktop/columns/actionCol.
* A new showHover prop on the desktop Grid component will highlight the hovered row with default
  styling. A new GridModel.rowClassFn callback was added to support per-row custom classes based on
  record data.
* A new ExportFormat.LONG_TEXT format has been added, along with a new Column.exportWidth config.
  This supports exporting columns that contain long text (e.g. notes) as multi-line cells within
  Excel.

#### Other Components

* RadioInput and ButtonGroupInputhave been added to the desktop/cmp/form package.
* DateInput now has support for entering and displaying time values.
* NumberInput displays its unformatted value when focused.
* Focused components are now better highlighted, with additional CSS vars provided to customize as
  needed.

### 🐞 Bug Fixes

* Calls to GridModel.setGroupBy() work properly not only on the first, but also all subsequent calls
  (#644).
* Background / style issues resolved on several input components in dark theme (#657).
* Grid context menus appear properly over other floating components.

### 📚 Libraries

* React `16.5.1 -> 16.5.2`
* router5 `6.4.2 -> 6.5.0`
* CodeMirror, Highcharts, and MobX patch updates

[Commit Log](https://github.com/exhi/hoist-react/compare/v13.0.0...v14.0.0)


## v13.0.0

🍀Lucky v13 brings with it a number of enhancements for forms and validation, grouped column
support in the core Grid API, a fully wrapped MultiSelect component, decorator syntax adjustments,
and a number of other fixes and enhancements.

It also includes contributions from new ExHI team members Arjun and Brendan. 🎉

### 💥 Breaking Changes

* The core `@HoistComponent`, `@HoistService`, and `@HoistModel` decorators are **no longer
  parameterized**, meaning that trailing `()` should be removed after each usage. (#586)
* The little-used `hoistComponentFactory()` method was also removed as a further simplification
  (#587).
* The `HoistField` superclass has been renamed to `HoistInput` and the various **desktop form
  control components have been renamed** to match (55afb8f). Apps using these components (which will
  likely be most apps) will need to adapt to the new names.
  * This was done to better distinguish between the input components and the upgraded Field concept
    on model classes (see below).

### 🎁 New Features

⭐️ **Forms and Fields** have been a major focus of attention, with support for structured data
fields added to Models via the `@FieldSupport` and `@field()` decorators.
* Models annotated with `@FieldSupport` can decorate member properties with `@field()`, making those
  properties observable and settable (with a generated `setXXX()` method).
* The `@field()` decorators themselves can be passed an optional display label string as well as
  zero or more *validation rules* to define required constraints on the value of the field.
* A set of predefined constraints is provided within the toolkit within the `/field/` package.
* Models using `FieldSupport` should be sure to call the `initFields()` method installed by the
  decorator within their constructor. This method can be called without arguments to generally
  initialize the field system, or it can be passed an object of field names to initial/default
  values, which will set those values on the model class properties and provide change/dirty
  detection and the ability to "reset" a form.
* A new `FormField` UI component can be used to wrap input components within a form. The `FormField`
  wrapper can accept the source model and field name, and will apply those to its child input. It
  leverages the Field model to automatically display a label, indicate required fields, and print
  validation error messages. This new component should be the building-block for most non-trivial
  forms within an application.

Other enhancements include:
* **Grid columns can be grouped**, with support for grouping added to the grid state management
  system, column chooser, and export manager (#565). To define a column group, nest column
  definitions passed to `GridModel.columns` within a wrapper object of the form `{headerName: 'My
  group', children: [...]}`.

(Note these release notes are incomplete for this version.)

[Commit Log](https://github.com/exhi/hoist-react/compare/v12.1.2...v13.0.0)


## v12.1.2

### 🐞 Bug Fixes

* Fix casing on functions generated by `@settable` decorator
  (35c7daa209a4205cb011583ebf8372319716deba).

[Commit Log](https://github.com/exhi/hoist-react/compare/v12.1.1...v12.1.2)


## v12.1.1

### 🐞 Bug Fixes

* Avoid passing unknown HoistField component props down to Blueprint select/checkbox controls.

### 📚 Libraries

* Rollback update of `@blueprintjs/select` package `3.1.0 -> 3.0.0` - this included breaking API
  changes and will be revisited in #558.

[Commit Log](https://github.com/exhi/hoist-react/compare/v12.1.0...v12.1.1)


## v12.1.0

### 🎁 New Features

* New `@bindable` and `@settable` decorators added for MobX support. Decorating a class member
  property with `@bindable` makes it a MobX `@observable` and auto-generates a setter method on the
  class wrapped in a MobX `@action`.
* A `fontAwesomeIcon` element factory is exported for use with other FA icons not enumerated by the
  `Icon` class.
* CSS variables added to control desktop Blueprint form control margins. These remain defaulted to
  zero, but now within CSS with support for variable overrides. A Blueprint library update also
  brought some changes to certain field-related alignment and style properties. Review any form
  controls within apps to ensure they remain aligned as desired
  (8275719e66b4677ec5c68a56ccc6aa3055283457 and df667b75d41d12dba96cbd206f5736886cb2ac20).

### 🐞 Bug Fixes

* Grid cells are fully refreshed on a data update, ensuring cell renderers that rely on data other
  than their primary display field are updated (#550).
* Grid auto-sizing is run after a data update, ensuring flex columns resize to adjust for possible
  scrollbar visibility changes (#553).
* Dropdown fields can be instantiated with fewer required properties set (#541).

### 📚 Libraries

* Blueprint `3.0.1 -> 3.4.0`
* FontAwesome `5.2.0 -> 5.3.0`
* CodeMirror `5.39.2 -> 5.40.0`
* MobX `5.0.3 -> 5.1.0`
* router5 `6.3.0 -> 6.4.2`
* React `16.4.1 -> 16.4.2`

[Commit Log](https://github.com/exhi/hoist-react/compare/v12.0.0...v12.1.0)


## v12.0.0

Hoist React v12 is a relatively large release, with multiple refactorings around grid columns,
`elemFactory` support, classNames, and a re-organization of classes and exports within `utils`.

### 💥 Breaking Changes

#### ⭐️ Grid Columns

**A new `Column` class describes a top-level API for columns and their supported options** and is
intended to be a cross-platform layer on top of ag-Grid and TBD mobile grid implementations.
* The desktop `GridModel` class now accepts a collection of `Column` configuration objects to define
  its available columns.
* Columns may be configured with `flex: true` to cause them to stretch all available horizontal
  space within a grid, sharing it equally with any other flex columns. However note that this should
  be used sparingly, as flex columns have some deliberate limitations to ensure stable and
  consistent behavior. Most noticeably, they cannot be resized directly by users. Often, a best
  practice will be to insert an `emptyFlexCol` configuration as the last column in a grid - this
  will avoid messy-looking gaps in the layout while not requiring a data-driven column be flexed.
* User customizations to column widths are now saved if the GridModel has been configured with a
  `stateModel` key or model instance - see `GridStateModel`.
* Columns accept a `renderer` config to format text or HTML-based output. This is a callback that is
  provided the value, the row-level record, and a metadata object with the column's `colId`. An
  `elementRenderer` config is also available for cells that should render a Component.
* An `agOptions` config key continues to provide a way to pass arbitrary options to the underlying
  ag-Grid instance (for desktop implementations). This is considered an "escape hatch" and should be
  used with care, but can provide a bridge to required ag-Grid features as the Hoist-level API
  continues to develop.
* The "factory pattern" for Column templates / defaults has been removed, replaced by a simpler
  approach that recommends exporting simple configuration partials and spreading them into
  instance-specific column configs.
  [See the Admin app for some examples](https://github.com/exhi/hoist-react/blob/a1b14ac6d41aa8f8108a518218ce889fe5596780/admin/tabs/activity/tracking/ActivityGridModel.js#L42)
  of this pattern.
* See 0798f6bb20092c59659cf888aeaf9ecb01db52a6 for primary commit.

#### ⭐️ Element Factory, LayoutSupport, BaseClassName

Hoist provides core support for creating components via a factory pattern, powered by the `elem()`
and `elemFactory()` methods. This approach remains the recommended way to instantiate component
elements, but was **simplified and streamlined**.
* The rarely used `itemSpec` argument was removed (this previously applied defaults to child items).
* Developers can now also use JSX to instantiate all Hoist-provided components while still taking
  advantage of auto-handling for layout-related properties provided by the `LayoutSupport` mixin.
  * HoistComponents should now spread **`...this.getLayoutProps()`** into their outermost rendered
    child to enable promotion of layout properties.
* All HoistComponents can now specify a **baseClassName** on their component class and should pass
  `className: this.getClassName()` down to their outermost rendered child. This allows components to
  cleanly layer on a base CSS class name with any instance-specific classes.
* See 8342d3870102ee9bda4d11774019c4928866f256 for primary commit.

#### ⭐️ Panel resizing / collapsing

**The `Panel` component now takes a `sizingModel` prop to control and encapsulate newly built-in
resizing and collapsing behavior** (#534).
* See the `PanelSizingModel` class for configurable details, including continued support for saving
  sizing / collapsed state as a user preference.
* **The standalone `Resizable` component was removed** in favor of the improved support built into
  Panel directly.

#### Other

* Two promise-related models have been combined into **a new, more powerful `PendingTaskModel`**,
  and the `LoadMask` component has been removed and consolidated into `Mask`
  (d00a5c6e8fc1e0e89c2ce3eef5f3e14cb842f3c8).
  * `Panel` now exposes a single `mask` prop that can take either a configured `mask` element or a
    simple boolean to display/remove a default mask.
* **Classes within the `utils` package have been re-organized** into more standardized and scalable
  namespaces. Imports of these classes will need to be adjusted.

### 🎁 New Features

* **The desktop Grid component now offers a `compact` mode** with configurable styling to display
  significantly more data with reduced padding and font sizes.
* The top-level `AppBar` refresh button now provides a default implementation, calling a new
  abstract `requestRefresh()` method on `HoistApp`.
* The grid column chooser can now be configured to display its column groups as initially collapsed,
  for especially large collections of columns.
* A new `XH.restoreDefaultsAsync()` method provides a centralized way to wipe out user-specific
  preferences or customizations (#508).
* Additional Blueprint `MultiSelect`, `Tag`, and `FormGroup` controls re-exported.

### 🐞 Bug Fixes

* Some components were unintentionally not exporting their Component class directly, blocking JSX
  usage. All components now export their class.
* Multiple fixes to `DayField` (#531).
* JsonField now responds properly when switching from light to dark theme (#507).
* Context menus properly filter out duplicated separators (#518).

[Commit Log](https://github.com/exhi/hoist-react/compare/v11.0.0...v12.0.0)


## v11.0.0

### 💥 Breaking Changes

* **Blueprint has been upgraded to the latest 3.x release.** The primary breaking change here is the
  renaming of all `pt-` CSS classes to use a new `bp3-` prefix. Any in-app usages of the BP
  selectors will need to be updated. See the
  [Blueprint "What's New" page](http://blueprintjs.com/docs/#blueprint/whats-new-3.0).
* **FontAwesome has been upgraded to the latest 5.2 release.** Only the icons enumerated in the
  Hoist `Icon` class are now registered via the FA `library.add()` method for inclusion in bundled
  code, resulting in a significant reduction in bundle size. Apps wishing to use other FA icons not
  included by Hoist must import and register them - see the
  [FA React Readme](https://github.com/FortAwesome/react-fontawesome/blob/master/README.md) for
  details.
* **The `mobx-decorators` dependency has been removed** due to lack of official support for the
  latest MobX update, as well as limited usage within the toolkit. This package was primarily
  providing the optional `@setter` decorator, which should now be replaced as needed by dedicated
  `@action` setter methods (19cbf86138499bda959303e602a6d58f6e95cb40).

### 🎁 Enhancements

* `HoistComponent` now provides a `getClassNames()` method that will merge any `baseCls` CSS class
  names specified on the component with any instance-specific classes passed in via props (#252).
  * Components that wish to declare and support a `baseCls` should use this method to generate and
    apply a combined list of classes to their outermost rendered elements (see `Grid`).
  * Base class names have been added for relevant Hoist-provided components - e.g. `.xh-panel` and
    `.xh-grid`. These will be appended to any instance class names specified within applications and
    be available as public CSS selectors.
* Relevant `HoistField` components support inline `leftIcon` and `rightElement` props. `DayField`
  adds support for `minDay / maxDay` props.
* Styling for the built-in ag-Grid loading overlay has been simplified and improved (#401).
* Grid column definitions can now specify an `excludeFromExport` config to drop them from
  server-generated Excel/CSV exports (#485).

### 🐞 Bug Fixes

* Grid data loading and selection reactions have been hardened and better coordinated to prevent
  throwing when attempting to set a selection before data has been loaded (#484).

### 📚 Libraries

* Blueprint `2.x -> 3.x`
* FontAwesome `5.0.x -> 5.2.x`
* CodeMirror `5.37.0 -> 5.39.2`
* router5 `6.2.4 -> 6.3.0`

[Commit Log](https://github.com/exhi/hoist-react/compare/v10.0.1...v11.0.0)


## v10.0.1

### 🐞 Bug Fixes

* Grid `export` context menu token now defaults to server-side 'exportExcel' export.
  * Specify the `exportLocal` token to return a menu item for local ag-Grid export.
* Columns with `field === null` skipped for server-side export (considered spacer / structural
  columns).

## v10.0.0

### 💥 Breaking Changes

* **Access to the router API has changed** with the `XH` global now exposing `router` and
  `routerState` properties and a `navigate()` method directly.
* `ToastManager` has been deprecated. Use `XH.toast` instead.
* `Message` is no longer a public class (and its API has changed). Use `XH.message/confirm/alert`
  instead.
*  Export API has changed. The Built-in grid export now uses more powerful server-side support. To
   continue to use local AG based export, call method `GridModel.localExport()`. Built-in export
   needs to be enabled with the new property on `GridModel.enableExport`. See `GridModel` for more
   details.

### 🎁 Enhancements

* New Mobile controls and `AppContainer` provided services (impersonation, about, and version bars).
* Full-featured server-side Excel export for grids.

### 🐞 Bug Fixes

* Prevent automatic zooming upon input focus on mobile devices (#476).
* Clear the selection when showing the context menu for a record which is not already selected
  (#469).
* Fix to make lockout script readable by Compatibility Mode down to IE5.

### 📚 Libraries

* MobX `4.2.x -> 5.0.x`

[Commit Log](https://github.com/exhi/hoist-react/compare/v9.0.0...v10.0.0)


## v9.0.0

### 💥 Breaking Changes

* **Hoist-provided mixins (decorators) have been refactored to be more granular and have been broken
  out of `HoistComponent`.**
  * New discrete mixins now exist for `LayoutSupport` and `ContextMenuSupport` - these should be
    added directly to components that require the functionality they add for auto-handling of
    layout-related props and support for showing right-click menus. The corresponding options on
    `HoistComponent` that used to enable them have been removed.
  * For consistency, we have also renamed `EventTarget -> EventSupport` and `Reactive ->
    ReactiveSupport` mixins. These both continue to be auto-applied to HoistModel and HoistService
    classes, and ReactiveSupport enabled by default in HoistComponent.
* **The Context menu API has changed.** The
  [`ContextMenuSupport` mixin](https://github.com/exhi/hoist-react/blob/develop/desktop/cmp/contextmenu/ContextMenuSupport.js)
  now specifies an abstract `getContextMenuItems()` method for component implementation (replacing
  the previous `renderContextMenu()` method). See the new
  [`ContextMenuItem` class](https://github.com/exhi/hoist-react/blob/develop/desktop/cmp/contextmenu/ContextMenuItem.js)
  for what these items support, as well as several static default items that can be used.
  * The top-level `AppContainer` no longer provides a default context menu, instead allowing the
    browser's own context menu to show unless an app / component author has implemented custom
    context-menu handling at any level of their component hierarchy.

### 🐞 Bug Fixes

* TabContainer active tab can become out of sync with the router state (#451)
  * ⚠️ Note this also involved a change to the `TabContainerModel` API - `activateTab()` is now the
    public method to set the active tab and ensure both the tab and the route land in the correct
    state.
* Remove unintended focused cell borders that came back with the prior ag-Grid upgrade.

[Commit Log](https://github.com/exhi/hoist-react/compare/v8.0.0...v9.0.0)


## v8.0.0

Hoist React v8 brings a big set of improvements and fixes, some API and package re-organizations,
and ag-Grid upgrade, and more. 🚀

### 💥 Breaking Changes

* **Component package directories have been re-organized** to provide better symmetry between
  pre-existing "desktop" components and a new set of mobile-first component. Current desktop
  applications should replace imports from `@xh/hoist/cmp/xxx` with `@xh/hoist/desktop/cmp/xxx`.
  * Important exceptions include several classes within `@xh/hoist/cmp/layout/`, which remain
    cross-platform.
  * `Panel` and `Resizable` components have moved to their own packages in
    `@xh/hoist/desktop/cmp/panel` and `@xh/hoist/desktop/cmp/resizable`.
* **Multiple changes and improvements made to tab-related APIs and components.**
  * The `TabContainerModel` constructor API has changed, notably `children` -> `tabs`, `useRoutes` ->
    `route` (to specify a starting route as a string) and `switcherPosition` has moved from a model
    config to a prop on the `TabContainer` component.
  * `TabPane` and `TabPaneModel` have been renamed `Tab` and `TabModel`, respectively, with several
    related renames.
* **Application entry-point classes decorated with `@HoistApp` must implement the new getter method
  `containerClass()`** to specify the platform specific component used to wrap the app's
  `componentClass`.
  * This will typically be `@xh/hoist/[desktop|mobile]/AppContainer` depending on platform.

### 🎁 New Features

* **Tab-related APIs re-worked and improved**, including streamlined support for routing, a new
  `tabRenderMode` config on `TabContainerModel`, and better naming throughout.
* **Ag-grid updated to latest v18.x** - now using native flex for overall grid layout and sizing
  controls, along with multiple other vendor improvements.
* Additional `XH` API methods exposed for control of / integration with Router5.
* The core `@HoistComponent` decorated now installs a new `isDisplayed` getter to report on
  component visibility, taking into account the visibility of its ancestors in the component tree.
* Mobile and Desktop app package / component structure made more symmetrical (#444).
* Initial versions of multiple new mobile components added to the toolkit.
* Support added for **`IdleService` - automatic app suspension on inactivity** (#427).
* Hoist wrapper added for the low-level Blueprint **button component** - provides future hooks into
  button customizations and avoids direct BP import (#406).
* Built-in support for collecting user feedback via a dedicated dialog, convenient XH methods and
  default appBar button (#379).
* New `XH.isDevelopmentMode` constant added, true when running in local Webpack dev-server mode.
* CSS variables have been added to customize and standardize the Blueprint "intent" based styling,
  with defaults adjusted to be less distracting (#420).

### 🐞 Bug Fixes

* Preference-related events have been standardized and bugs resolved related to pushAsync() and the
  `prefChange` event (ee93290).
* Admin log viewer auto-refreshes in tail-mode (#330).
* Distracting grid "loading" overlay removed (#401).
* Clipboard button ("click-to-copy" functionality) restored (#442).

[Commit Log](https://github.com/exhi/hoist-react/compare/v7.2.0...v8.0.0)

## v7.2.0

### 🎁 New Features

+ Admin console grids now outfitted with column choosers and grid state. #375
+ Additional components for Onsen UI mobile development.

### 🐞 Bug Fixes

+ Multiple improvements to the Admin console config differ. #380 #381 #392

[Commit Log](https://github.com/exhi/hoist-react/compare/v7.1.0...v7.2.0)

## v7.1.0

### 🎁 New Features

* Additional kit components added for Onsen UI mobile development.

### 🐞 Bug Fixes

* Dropdown fields no longer default to `commitOnChange: true` - avoiding unexpected commits of
  type-ahead query values for the comboboxes.
* Exceptions thrown from FetchService more accurately report the remote host when unreachable, along
  with some additional enhancements to fetch exception reporting for clarity.

[Commit Log](https://github.com/exhi/hoist-react/compare/v7.0.0...v7.1.0)

## v7.0.0

### 💥 Breaking Changes

* **Restructuring of core `App` concept** with change to new `@HoistApp` decorator and conventions
  around defining `App.js` and `AppComponent.js` files as core app entry points. `XH.app` now
  installed to provide access to singleton instance of primary app class. See #387.

### 🎁 New Features

* **Added `AppBar` component** to help further standardize a pattern for top-level application
  headers.
* **Added `SwitchField` and `SliderField`** form field components.
* **Kit package added for Onsen UI** - base component library for mobile development.
* **Preferences get a group field for better organization**, parity with AppConfigs. (Requires
  hoist-core 3.1.x.)

### 🐞 Bug Fixes

* Improvements to `Grid` component's interaction with underlying ag-Grid instance, avoiding extra
  renderings and unwanted loss of state. 03de0ae7

[Commit Log](https://github.com/exhi/hoist-react/compare/v6.0.0...v7.0.0)


## v6.0.0

### 💥 Breaking Changes

* API for `MessageModel` has changed as part of the feature addition noted below, with `alert()` and
  `confirm()` replaced by `show()` and new `XH` convenience methods making the need for direct calls
  rare.
* `TabContainerModel` no longer takes an `orientation` prop, replaced by the more flexible
  `switcherPosition` as noted below.

### 🎁 New Features

* **Initial version of grid state** now available, supporting easy persistence of user grid column
  selections and sorting. The `GridModel` constructor now takes a `stateModel` argument, which in
  its simplest form is a string `xhStateId` used to persist grid state to local storage. See the
  [`GridStateModel` class](https://github.com/exhi/hoist-react/blob/develop/cmp/grid/GridStateModel.js)
  for implementation details. #331
* The **Message API** has been improved and simplified, with new `XH.confirm()` and `XH.alert()`
  methods providing an easy way to show pop-up alerts without needing to manually construct or
  maintain a `MessageModel`. #349
* **`TabContainer` components can now be controlled with a remote `TabSwitcher`** that does not need
  to be directly docked to the container itself. Specify `switcherPosition:none` on the
  `TabContainerModel` to suppress showing the switching affordance on the tabs themselves and
  instantiate a `TabSwitcher` bound to the same model to control a tabset from elsewhere in the
  component hierarchy. In particular, this enabled top-level application tab navigation to move up
  into the top toolbar, saving vertical space in the layout. #368
* `DataViewModel` supports an `emptyText` config.

### 🐞 Bugfixes

* Dropdown fields no longer fire multiple commit messages, and no longer commit partial entries
  under some circumstances. #353 and #354
* Grids resizing fixed when shrinking the containing component. #357

[Commit Log](https://github.com/exhi/hoist-react/compare/v5.0.0...v6.0.0)


## v5.0.0

### 💥 Breaking Changes

* **Multi environment configs have been unwound** See these release notes/instructions for how to
  migrate: https://github.com/exhi/hoist-core/releases/tag/release-3.0.0
* **Breaking change to context menus in dataviews and grids not using the default context menu:**
  StoreContextMenu no longer takes an array of items as an argument to its constructor. Instead it
  takes a configuration object with an ‘items’ key that will point to any current implementation’s
  array of items. This object can also contain an optional gridModel argument which is intended to
  support StoreContextMenuItems that may now be specified as known ‘hoist tokens’, currently limited
  to a ‘colChooser’ token.

### 🎁 New Features

* Config differ presents inline view, easier to read diffs now.
* Print Icon added!

### 🐞 Bugfixes

* Update processFailedLoad to loadData into gridModel store, Fixes #337
* Fix regression to ErrorTracking. Make errorTrackingService safer/simpler to call at any point in
  life-cycle.
*  Fix broken LocalStore state.
* Tweak flex prop for charts. Side by side charts in a flexbox now auto-size themselves! Fixes #342
* Provide token parsing for storeContextMenus. Context menus are all grown up! Fixes #300

## v4.0.1

### 🐞 Bugfixes

* DataView now properly re-renders its items when properties on their records change (and the ID
  does not)


## v4.0.0

### 💥 Breaking Changes

* **The `GridModel` selection API has been reworked for clarity.** These models formerly exposed
  their selectionModel as `grid.selection` - now that getter returns the selected records. A new
  `selectedRecord` getter is also available to return a single selection, and new string shortcut
  options are available when configuring GridModel selection behavior.
* **Grid components can now take an `agOptions` prop** to pass directly to the underlying ag-grid
  component, as well as an `onRowDoubleClicked` handler function.
  16be2bfa10e5aab4ce8e7e2e20f8569979dd70d1

### 🎁 New Features

* Additional core components have been updated with built-in `layoutSupport`, allowing developers to
  set width/height/flex and other layout properties directly as top-level props for key comps such
  as Grid, DataView, and Chart. These special props are processed via `elemFactory` into a
  `layoutConfig` prop that is now passed down to the underlying wrapper div for these components.
  081fb1f3a2246a4ff624ab123c6df36c1474ed4b

### 🐞 Bugfixes

* Log viewer tail mode now working properly for long log files - #325


## v3.0.1

### 🐞 Bugfixes

* FetchService throws a dedicated exception when the server is unreachable, fixes a confusing
  failure case detailed in #315


## v3.0.0

### 💥 Breaking Changes

* **An application's `AppModel` class must now implement a new `checkAccess()` method.** This method
  is passed the current user, and the appModel should determine if that user should see the UI and
  return an object with a `hasAccess` boolean and an optional `message` string. For a return with
  `hasAccess: false`, the framework will render a lockout panel instead of the primary UI.
  974c1def99059f11528c476f04e0d8c8a0811804
  * Note that this is only a secondary level of "security" designed to avoid showing an unauthorized
    user a confusing / non-functional UI. The server or any other third-party data sources must
    always be the actual enforcer of access to data or other operations.
* **We updated the APIs for core MobX helper methods added to component/model/service classes.** In
  particular, `addReaction()` was updated to take a more declarative / clear config object.
  8169123a4a8be6940b747e816cba40bd10fa164e
  * See Reactive.js - the mixin that provides this functionality.

### 🎁 New Features

* Built-in client-side lockout support, as per above.

### 🐞 Bugfixes

* None<|MERGE_RESOLUTION|>--- conflicted
+++ resolved
@@ -4,19 +4,16 @@
 
 ### 🎁 New Features
 
-<<<<<<< HEAD
 * New `Panel.compactHeader` and `DockContainer.compactHeaders` props added to enable more compact
   and space efficient styling for headers in these components.
   * ⚠️ Note that as part of this change, internal panel header CSS class names changed slightly -
     apps that were targeting these internal selectors would need to adjust. See
     desktop/cmp/panel/impl/PanelHeader.scss for the relevant updates.
-=======
 * A new `exportOptions.columns` option on `GridModel` replaces `exportOptions.includeHiddenCols`.
   The updated and more flexible config supports special strings 'VISIBLE' (default), 'ALL', and/or a
   list of specific colIds to include in an export.
   * To avoid immediate breaking changes, GridModel will log a warning on any remaining usages of
     `includeHiddenCols` but auto-set to `columns: 'ALL'` to maintain the same behavior.
->>>>>>> e6405999
 * Added new preference `xhShowVersionBar` to allow more fine-grained control of when the Hoist
   version bar is showing. It defaults to `auto`, preserving the current behavior of always showing
   the footer to Hoist Admins while including it for non-admins *only* in non-production
